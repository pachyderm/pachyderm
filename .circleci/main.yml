# Check https://circleci.com/docs/2.0/language-go/ for more details
version: 2.1

aliases:
  - &only-release-tags
    branches:
      ignore: /.*/
    tags:
      # will ignore nightly
      only: /^v\d+\.\d+\.\d+(-(?!nightly)[0-9A-Za-z-]+(\.[0-9A-Za-z-]+)*)?$/
  - &only-nightly-tags
    branches:
      ignore: /.*/
    tags:
      only: /^v\d+\.\d+\.\d+-(nightly)+(\.[0-9A-Za-z-]+)*?$/
  - &only-alpha-tags
    branches:
      ignore: /.*/
    tags:
      only: /^v\d+\.\d+\.\d+-alpha+(\.[0-9A-Za-z-]+)*?$/

orbs:
  go: circleci/go@1.7.1
  gcp-cli: circleci/gcp-cli@2.4.1
  gh: circleci/github-cli@2.1
  codecov: codecov/codecov@1.1.0
  pulumi: pulumi/pulumi@2.1.0
  aws-cli: circleci/aws-cli@3.1.1
  node: circleci/node@5.0.2
  kubernetes: circleci/kubernetes@1.3.0
  aws-eks: circleci/aws-eks@2.2.0

parameters:
  machine_image:
    type: string
    default: ubuntu-2204:2023.04.2
  go-version:
    type: string
    default: "1.21.0"
  go-releaser-version:
    type: string
    default: "1.17.1"
  run_load_tests:
    type: boolean
    default: false
  run-jupyter-jobs:
    type: boolean
    default: false
  run-core-jobs:
    type: boolean
    default: false
  run-python-sdk-jobs:
    type: boolean
    default: false
  run-label-studio-jobs:
    type: boolean
    default: false

executors:
  docker-go:
    docker:
      - image: cimg/go:<< pipeline.parameters.go-version >>
  python:
    docker:
      - image: cimg/python:3.10-node

jobs:
  test-go:
    machine:
      image: << pipeline.parameters.machine_image >>
    resource_class: xlarge
    environment:
      TEST_RESULTS: /tmp/test-results
    steps:
      - checkout
      - go/install:
          version: << pipeline.parameters.go-version >>
      - run: mkdir ${TEST_RESULTS}
      - restore_cache:
          keys:
            - pach-go-unittest-mod-cache-v1-{{arch}}-{{ checksum "go.sum" }}
      - run: go install gotest.tools/gotestsum@latest
      - run: CGO_ENABLED=0 go install ./src/server/cmd/pachctl
      - run: go install ./src/testing/match
      - run: etc/testing/circle/install.sh
      - run:
          no_output_timeout: 20m
          command: |-
            GOMAXPROCS=8 CGO_ENABLED=0 KUBECONFIG=/dev/null PACH_CONFIG=/dev/null \
            gotestsum \
            --raw-command \
            --junitfile ${TEST_RESULTS}/gotestsum-report.xml \
            --jsonfile "${TEST_RESULTS}/go-test-results.jsonl" \
            --rerun-fails \
            --rerun-fails-max-failures=100 \
            --debug \
            -- \
            go test ./... -json \
            -tags=unit_test \
            -count=1 \
            -cover -test.gocoverdir="$TEST_RESULTS" -covermode=atomic -coverpkg=./...
      - run:
          name: Format code coverage
          when: always
          command: etc/testing/circle/format-coverage.sh
      - store_artifacts: # upload test summary for display in Artifacts
          path: /tmp/test-results
          destination: raw-test-output
      - store_test_results: # upload test results for display in Test Summary
          path: /tmp/test-results
      - codecov/upload:
          file: /tmp/test-results/coverage.txt
      - collect-test-results
      - save_cache:
          key: pach-go-unittest-mod-cache-v1-{{arch}}-{{ checksum "go.sum" }}
          paths:
            - /home/circleci/go/pkg/mod
  test-pps:
    resource_class: xlarge
    machine:
      image: << pipeline.parameters.machine_image >>
    environment:
      TEST_RESULTS: /tmp/test-results
      GOPROXY: https://proxy.golang.org
    parallelism: 10
    steps:
      - checkout
      - run:
          name: Collect node stats
          command: sar 10 -BbdHwzS -I SUM -n DEV -q -r ALL -u ALL -h
          background: true
      - run: mkdir -p ${TEST_RESULTS}
      - run:
          name: setup env vars
          command: |
            echo 'export GOCACHE=/home/circleci/.gocache' >> $BASH_ENV
            echo 'export GOPATH=/home/circleci/.go_workspace' >> $BASH_ENV

            echo 'export PATH=/home/circleci/project/cached-deps:$PATH' >> $BASH_ENV
            echo 'export PATH=$GOPATH/bin:$PATH' >> $BASH_ENV
            if [[ "$CIRCLE_BRANCH" -eq "" ]] && [[ "$CIRCLE_TAG" =~ ^v(0|[1-9]\d*)\.(0|[1-9]\d*)\.(.*) ]]
            then
              echo 'export TEST_IMAGE_SHA=$CIRCLE_SHA1' >> $BASH_ENV
            else
              echo 'export TEST_IMAGE_SHA=cover-$CIRCLE_SHA1' >> $BASH_ENV
            fi
      - run: go install gotest.tools/gotestsum@latest
      - restore_cache:
          keys:
            - pach-build-dependencies-v2-{{ checksum "etc/testing/circle/install.sh" }}
      - run: etc/testing/circle/install.sh
      - install-go-releaser
      - go/install:
          version: << pipeline.parameters.go-version >>
      - wait-for-docker
      - start-minikube
      # The build cache will grow indefinitely, so we rotate the cache once a week.
      # This ensures the time to restore the cache isn't longer than the speedup in compilation.
      - run: "echo $(($(date +%s)/604800)) > current_week"
      - restore_cache:
          keys:
            - pach-go-build-cache-v1-{{ .Branch }}-{{ checksum "current_week" }}
            - pach-go-build-cache-v1-master-{{ checksum "current_week" }}

      # Only restore the module cache based on an exact match for go.sum.
      # This also avoids accumulating old versions of modules over time.
      - restore_cache:
          keys:
            - pach-go-mod-cache-v2-{{ checksum "go.sum" }}
      # Try running go mod download to pull the rest of the deps
      - run: go mod download
      - run: etc/testing/circle/wait-minikube.sh
      - run:
          name: Install minio
          command: kubectl apply -f etc/testing/minio.yaml
      - run:
          name: Install prom # Make Launch stats
          command: kubectl apply --filename etc/kubernetes-prometheus -R
      - run:
          name: Wait for docker images to be built
          command: etc/testing/circle/wait_for_docker_images.sh
      - run:
          name: run tests
          no_output_timeout: 20m
          command: |
            PROM_PORT=$(kubectl --namespace=monitoring get svc/prometheus -o json | jq -r .spec.ports[0].nodePort)
            export PROM_PORT

            bucket_num=$CIRCLE_NODE_INDEX
            num_buckets=$CIRCLE_NODE_TOTAL
            package="./src/server"
            test_tags="k8s"

            tests=( $(go test -v -tags="${test_tags}"  "${package}" -list ".*" | grep -v '^ok' | grep -v '^Benchmark') )
            # Add anchors for the regex so we don't run collateral tests
            tests=( "${tests[@]/#/^}" )
            tests=( "${tests[@]/%/\$\$}" )
            total_tests="${#tests[@]}"

            # Determine the offset and length of the sub-array of tests we want to run
            # The last bucket may have a few extra tests, to accommodate rounding
            # errors from bucketing:
            let "bucket_size=total_tests/num_buckets" \
              "start=bucket_size * (bucket_num-1)" \
              "bucket_size+=bucket_num < num_buckets ? 0 : total_tests%num_buckets"

            test_regex="$(IFS=\|; echo "${tests[*]:start:bucket_size}")"

            echo $test_regex

            gotestsum \
              --junitfile ${TEST_RESULTS}/gotestsum-report.xml \
              --raw-command \
              --rerun-fails \
              --rerun-fails-max-failures=15 \
              --format standard-verbose \
              --jsonfile "${TEST_RESULTS}/go-test-results.jsonl" \
              --format testname \
              --debug \
              -- \
              go test "${package}" -timeout 15m \
              -json \
              -run ${test_regex} \
              -tags="${test_tags}" \
              -count=1 \
              -cover -test.gocoverdir=$TEST_RESULTS -covermode=atomic -coverpkg=./...
      - run:
          name: Dump debugging info in case of failure
          when: on_fail
          command: etc/testing/circle/kube_debug.sh
      - run:
          name: Format code coverage
          when: always
          command: etc/testing/circle/format-coverage.sh
      - store_test_results: # upload test results for display in Test Summary
          path: /tmp/test-results
      - store_artifacts:
          path: /tmp/test-results
      - codecov/upload:
          file: /tmp/test-results/coverage.txt
      - collect-test-results
  integration-tests:
    parameters:
      bucket:
        type: string
    resource_class: xlarge
    machine:
      image: << pipeline.parameters.machine_image >>
    environment:
      GOPROXY: https://proxy.golang.org
      BUCKET: << parameters.bucket >>
      TEST_RESULTS: /tmp/test-results
    steps:
      - checkout
      - run:
          name: Collect node stats
          command: sar 10 -BbdHwzS -I SUM -n DEV -q -r ALL -u ALL -h
          background: true
      - run:
          name: setup env vars
          command: |
            echo 'export GOCACHE=/home/circleci/.gocache' >> $BASH_ENV
            echo 'export GOPATH=/home/circleci/.go_workspace' >> $BASH_ENV

            echo 'export PATH=/home/circleci/project/cached-deps:$PATH' >> $BASH_ENV
            echo 'export PATH=$GOPATH/bin:$PATH' >> $BASH_ENV
            if [[ "$CIRCLE_BRANCH" -eq "" ]] && [[ "$CIRCLE_TAG" =~ ^v(0|[1-9]\d*)\.(0|[1-9]\d*)\.(.*) ]]
            then
              echo 'export TEST_IMAGE_SHA=$CIRCLE_SHA1' >> $BASH_ENV
            else
              echo 'export TEST_IMAGE_SHA=cover-$CIRCLE_SHA1' >> $BASH_ENV
            fi
      - restore_cache:
          keys:
            - pach-build-dependencies-v2-{{ arch }}-{{ checksum "etc/testing/circle/install.sh" }}
      - run: etc/testing/circle/install.sh
      - install-go-releaser
      - save_cache:
          key: pach-build-dependencies-v2-{{ arch }}-{{ checksum "etc/testing/circle/install.sh" }}
          paths:
            - cached-deps/
      - go/install:
          version: << pipeline.parameters.go-version >>
      - run: mkdir ${TEST_RESULTS}
      - wait-for-docker
      - start-minikube
      # The build cache will grow indefinitely, so we rotate the cache once a week.
      # This ensures the time to restore the cache isn't longer than the speedup in compilation.
      - run: "echo $(($(date +%s)/604800)) > current_week"
      - restore_cache:
          keys:
            - pach-go-build-cache-v1-{{ arch }}-{{ .Branch }}-{{ checksum "current_week" }}
            - pach-go-build-cache-v1-master-{{ arch }}-{{ checksum "current_week" }}

      # Only restore the module cache based on an exact match for go.sum.
      # This also avoids accumulating old versions of modules over time.
      - restore_cache:
          keys:
            - pach-go-mod-cache-v2-{{ arch }}-{{ checksum "go.sum" }}
      - run: make install # Install pachctl
      #Save cache in only one bucket, after build and before running tests,
      #this ensures build cache is saved even when tests fail
      - when:
          condition:
            equal: [MISC, <<parameters.bucket>>]
          steps:
            - save_cache:
                key: pach-go-mod-cache-v2-{{ arch }}-{{ checksum "go.sum" }}
                paths:
                  - /home/circleci/.go_workspace/pkg/mod
            - save_cache:
                key: pach-go-build-cache-v1-{{ arch }}-{{ .Branch }}-{{ checksum "current_week" }}
                paths:
                  - /home/circleci/.gocache
      - run: etc/testing/circle/wait-minikube.sh
      - run:
          name: Collect kube events
          command: kubectl get events -o wide --watch --all-namespaces | ts '%Y-%m-%dT%H:%M:%S'
          background: true
      - run:
          name: Install minio
          command: kubectl apply -f etc/testing/minio.yaml
      - run:
          name: Wait for docker images to be built
          command: etc/testing/circle/wait_for_docker_images.sh
      - run:
          no_output_timeout: 20m
          command: etc/testing/circle/run_tests.sh | ts '%Y-%m-%dT%H:%M:%S'
      - run:
          command: etc/testing/circle/upload_stats.sh
          when: always
      - run:
          name: Format test results for upload
          command: go tool test2json -t < "/tmp/go-test-results.txt" > "${TEST_RESULTS}/go-test-results.jsonl" || true
          when: always
      - run:
          name: Format code coverage
          when: always
          command: etc/testing/circle/format-coverage.sh
      - collect-test-results
      - run:
          name: Dump debugging info in case of failure
          when: on_fail
          command: etc/testing/circle/kube_debug.sh
      - store_test_results:
          path: "/tmp/test-results"
      - store_artifacts:
          path: /tmp/test-results
      - codecov/upload:
          file: /tmp/test-results/coverage.txt
  helm-tests:
    executor: docker-go
    working_directory: ~/project/etc/helm
    steps:
      - checkout:
          path: ~/project
      - run: mkdir -p /home/circleci/bin
      - restore_cache:
          keys:
            - go-mod-helm-v4-{{ checksum "go.sum" }}
      - run:
          name: install helm
          command: |
            wget -q https://get.helm.sh/helm-v3.5.2-linux-amd64.tar.gz -O - | tar -xzO linux-amd64/helm > /home/circleci/bin/helm && chmod +x /home/circleci/bin/helm
      - run:
          name: install kubeval
          command: |
            wget -q https://github.com/instrumenta/kubeval/releases/latest/download/kubeval-linux-amd64.tar.gz -O - | tar -xzO kubeval > /home/circleci/bin/kubeval && chmod +x /home/circleci/bin/kubeval
      - run: make lint
      - run: make test
      - run: make kubeval-gcp
      - run: make kubeval-aws
      - save_cache:
          key: go-mod-helm-v4-{{ checksum "go.sum" }}
          paths:
            - "/home/circleci/go/pkg/mod"
  helm-build:
    docker:
      - image: gcr.io/public-builds/chart-releaser:v1.2.1
    steps:
      - checkout
      - run:
          name: install yq
          command: |
            wget https://github.com/mikefarah/yq/releases/download/v4.23.1/yq_linux_amd64
            mv yq_linux_amd64 /usr/local/bin/yq
            chmod +x /usr/local/bin/yq
      - run:
          name: install helm
          command: |
            wget -q https://get.helm.sh/helm-v3.5.2-linux-amd64.tar.gz -O - | tar -xzO linux-amd64/helm > /usr/local/bin/helm && chmod +x /usr/local/bin/helm
      - run:
          name: make cr release dirs
          command: |
            mkdir -p cr-release-packages/official
            mkdir -p cr-release-packages/local_template
            mkdir -p cr-release-packages/preview
      - run:
          name: package release helm chart
          command: |
            if [[ "$CIRCLE_TAG" =~ v[0-9]+\.[0-9]+\.[0-9]+-nightly\.[0-9]+ ]]
            then
              export CONSOLE_VERSION=${CIRCLE_TAG:1}
              yq e -i '.console.image.tag=env(CONSOLE_VERSION)' etc/helm/pachyderm/values.yaml
            fi
            helm package -d cr-release-packages/official --version ${CIRCLE_TAG:1} --app-version ${CIRCLE_TAG:1} etc/helm/pachyderm
      - run:
          name: generate dd template
          command: |
            tar -xvzf cr-release-packages/official/pachyderm-${CIRCLE_TAG:1}.tgz
            { helm template pachyderm --set deployTarget=LOCAL --set proxy.enabled=true --set proxy.service.type=LoadBalancer --set pachd.clusterDeploymentID=local-pach --no-hooks --version=${CIRCLE_TAG:1} ; } > cr-release-packages/local_template/pach_local_${CIRCLE_TAG:1}.yaml
      - run:
          name: mark extra chart pre-release
          command: |
            yq e -i '.annotations."artifacthub.io/prerelease"="true"' etc/helm/pachyderm/Chart.yaml
      - run:
          name: package pre-release helm chart
          command: |
            if [[ "$CIRCLE_TAG" =~ v[0-9]+\.[0-9]+\.[0-9]+-nightly\.[0-9]+ ]]
            then
              export CONSOLE_VERSION=${CIRCLE_TAG:1}
              yq e -i '.console.image.tag=env(CONSOLE_VERSION)' etc/helm/pachyderm/values.yaml
            fi
            helm package -d cr-release-packages/preview --version ${CIRCLE_TAG:1}-${CIRCLE_SHA1} --app-version ${CIRCLE_TAG:1} etc/helm/pachyderm
      - persist_to_workspace:
          root: .
          paths:
            - cr-release-packages/*
  helm-publish:
    parameters:
      preview:
        type: boolean
        default: false
    docker:
      - image: gcr.io/public-builds/chart-releaser:v1.2.1
    steps:
      - attach_workspace:
          at: ./
      - run:
          name: download and install helm
          command: |
            wget -q https://get.helm.sh/helm-v3.5.2-linux-amd64.tar.gz -O - | tar -xzO linux-amd64/helm > /usr/local/bin/helm && chmod +x /usr/local/bin/helm
      # Set CR_Token to GH Personal Access Token (Found in pachydermbuildbot GH Acount)
      # The cr index step below will commit back to the repo (via https + GH Token) need to configure git for the commit
      - run:
          name: set git bot user
          command: |
            git config --global user.email buildbot@pachyderm.io
      - run:
          name: set get bot config
          command: |
            git config --global user.name buildbot
      - run:
          # the helmchart git repo hosts the helm repository (gh-pages) Chart releaser only supports https clone, not ssh
          name: Clone Helmchart Repo
          command: git clone https://github.com/pachyderm/helmchart.git helmchart
      - when:
          condition:
            and:
              - equal: [true, << parameters.preview >>]
          steps:
            - run:
                name: publish preview helm chart
                command: |
                  cr upload -o pachyderm -r helmchart --package-path cr-release-packages/preview --skip-existing
                  cd helmchart && cr index -o pachyderm -r helmchart -c https://helm.pachyderm.com --package-path ../cr-release-packages/preview --push
      - when:
          condition:
            and:
              - equal: [false, << parameters.preview >>]
          steps:
            - run:
                name: publish official helm chart
                command: |
                  cr upload -o pachyderm -r helmchart --package-path cr-release-packages/official --skip-existing
                  cd helmchart && cr index -o pachyderm -r helmchart -c https://helm.pachyderm.com --package-path ../cr-release-packages/official --push
  nightly-load:
    parameters:
      bucket:
        type: string
      env:
        type: string
    resource_class: large
    machine:
      image: << pipeline.parameters.machine_image >>
    environment:
      TEST_ENV: << parameters.env >>
      BUCKET: << parameters.bucket >>
      GOOGLE_PROJECT_ID: build-release-001
      GOOGLE_COMPUTE_ZONE: us-east1-b
      GOOGLE_COMPUTE_REGION: us-east1
    steps:
      - attach_workspace:
          at: /tmp/workspace
      - checkout
      - gcp-cli/initialize
      - go/install:
          version: << pipeline.parameters.go-version >>
      - install-pulumi-deps
      - run: |
          echo "$DOCKER_PWD" | docker login --username pachydermbuildbot --password-stdin
      - run:
          command: etc/testing/circle/run_all_load_tests.sh
          no_output_timeout: 1h
      - install-go-releaser
      - run:
          name: Destroy test env on fail
          command: |
            sleep 300 #wait for CNI warm pool population to acquiesce before destroy
            pulumi destroy --yes --stack << parameters.env >> --cwd etc/testing/circle/workloads/pulumi/aws
          when: on_fail
      - store_artifacts:
          path: /tmp/debug-dump
          destination: debug-dump
  rootless:
    resource_class: xlarge
    machine:
      image: << pipeline.parameters.machine_image >>
    environment:
      TEST_RESULTS: /tmp/test-results
    steps:
      - checkout
      - go/install:
          version: << pipeline.parameters.go-version >>
      - run:
          name: setup env vars
          command: |
            echo 'export GOCACHE=/home/circleci/.gocache' >> $BASH_ENV
            echo 'export GOPATH=/home/circleci/.go_workspace' >> $BASH_ENV

            echo 'export PATH=/home/circleci/project/cached-deps:$PATH' >> $BASH_ENV
            echo 'export PATH=$GOPATH/bin:$PATH' >> $BASH_ENV
            echo 'export TEST_IMAGE_SHA=$CIRCLE_SHA1' >> $BASH_ENV
      - run: etc/testing/circle/install.sh
      - install-go-releaser
      - run:
          name: Collect node stats
          command: sar 10 -BbdHwzS -I SUM -n DEV -q -r ALL -u ALL -h
          background: true
      - run: mkdir ${TEST_RESULTS}
      - wait-for-docker
      - start-minikube
      - run:
          name: Wait for docker images to be built
          command: etc/testing/circle/wait_for_docker_images.sh
      - run: etc/testing/circle/wait-minikube.sh
      - run: etc/testing/circle/rootless_test.sh | ts '%Y-%m-%dT%H:%M:%S'
      - run:
          name: Format test results for upload
          command: go tool test2json -t < "/tmp/go-test-results.txt" > "${TEST_RESULTS}/go-test-results.jsonl" || true
          when: always
      - run:
          name: Format code coverage
          when: always
          command: etc/testing/circle/format-coverage.sh
      - store_artifacts:
          path: /tmp/test-results
          destination: raw-test-output
      - run:
          name: Dump debugging info in case of failure
          when: on_fail
          command: etc/testing/circle/kube_debug.sh
      - collect-test-results
      - codecov/upload:
          file: /tmp/test-results/coverage.txt
  deploy-tests:
    parameters:
      resource_class:
        type: string
        default: 2xlarge
      arch:
        type: string
        default: amd64
    resource_class: << parameters.resource_class >>
    parallelism: 4
    machine:
      image: << pipeline.parameters.machine_image >>
    environment:
      TEST_RESULTS: /tmp/test-results
    steps:
      - checkout
      # go/install doesn't support arm64 yet
      - run:
          name: install go
          command: |
            sudo rm -rf /usr/local/go && curl --fail --location -sS "https://dl.google.com/go/go<< pipeline.parameters.go-version >>.linux-<< parameters.arch >>.tar.gz" | sudo tar --no-same-owner -xz -C /usr/local
            echo "export PATH=$PATH:/usr/local/go/bin" >> "$BASH_ENV"
            sudo chown -R "$(whoami)": /usr/local/go
            echo "Installed " && go version
      - run:
          name: setup env vars
          command: |
            echo 'export GOCACHE=/home/circleci/.gocache' >> $BASH_ENV
            echo 'export GOPATH=/home/circleci/.go_workspace' >> $BASH_ENV

            echo 'export PATH=/home/circleci/project/cached-deps:$PATH' >> $BASH_ENV
            echo 'export PATH=$GOPATH/bin:$PATH' >> $BASH_ENV
            if [[ "$CIRCLE_BRANCH" -eq "" ]] && [[ "$CIRCLE_TAG" =~ ^v(0|[1-9]\d*)\.(0|[1-9]\d*)\.(.*) ]]
            then
              echo 'export TEST_IMAGE_SHA=$CIRCLE_SHA1' >> $BASH_ENV
            else
              echo 'export TEST_IMAGE_SHA=cover-$CIRCLE_SHA1' >> $BASH_ENV
            fi
      - restore_cache:
          keys:
            - pach-build-dependencies-v2-{{ arch }}-{{ checksum "etc/testing/circle/install.sh" }}
      - run: etc/testing/circle/install.sh
      - run:
          name: Collect node stats
          command: sar 10 -BbdHwzS -I SUM -n DEV -q -r ALL -u ALL -h
          background: true
      - run: mkdir -p "${TEST_RESULTS}"
      - wait-for-docker
      - start-minikube
      # The build cache will grow indefinitely, so we rotate the cache once a week.
      # This ensures the time to restore the cache isn't longer than the speedup in compilation.
      - run: "echo $(($(date +%s)/604800)) > current_week"
      - restore_cache:
          keys:
            - pach-go-build-cache-v1-{{ arch }}-{{ .Branch }}-{{ checksum "current_week" }}
            - pach-go-build-cache-v1-master-{{ arch }}-{{ checksum "current_week" }}
      # Only restore the module cache based on an exact match for go.sum.
      # This also avoids accumulating old versions of modules over time.
      # Note: This gets saves in the main test runs, no need to save here
      - restore_cache:
          keys:
            - pach-go-mod-cache-v2-{{ arch }}-{{ checksum "go.sum" }}
      - run: make install # Install pachctl
      - save_cache:
          key: pach-go-build-cache-v1-{{ arch }}-{{ .Branch }}-{{ checksum "current_week" }}
          paths:
            - /home/circleci/.gocache
      - run:
          name: Wait for docker images to be built
          command: etc/testing/circle/wait_for_docker_images.sh
      - run: etc/testing/circle/wait-minikube.sh
      - run:
          name: Run Tests
          command: etc/testing/circle/deploy_test.sh | ts '%Y-%m-%dT%H:%M:%S'
      - run:
          command: etc/testing/circle/upload_stats.sh
          when: always
      - run:
          name: Format test results for upload
          command: go tool test2json -t < "/tmp/go-test-results.txt" > "${TEST_RESULTS}/go-test-results.jsonl" || true
          when: always
      - run:
          name: Dump debugging info in case of failure
          when: on_fail
          command: etc/testing/circle/kube_debug.sh
      - store_artifacts:
          path: /tmp/test-results
      - run:
          name: Format code coverage
          when: always
          command: etc/testing/circle/format-coverage.sh
      - store_test_results:
          path: /tmp/test-results
      - store_artifacts:
          path: /tmp/test-results
      - collect-test-results
      - codecov/upload:
          file: /tmp/test-results/coverage.txt
  # build pachctl and push to GCS bucket, so that it can be bundled into the
  # Jupyter-Pachyderm extension
  build-docker-images:
    parameters:
      appVersion:
        type: string
        default: "0.0.0"
      enableCoverage:
        type: boolean
        default: false
    machine:
      image: << pipeline.parameters.machine_image >>
    resource_class: xlarge
    steps:
      - go/install:
          version: << pipeline.parameters.go-version >>
      - checkout
      - run:
          name: Download utilities
          command: |
            sudo apt update
            sudo apt install qemu binfmt-support qemu-user-static
      - install-go-releaser
      - run:
          name: pachydermbuildbot docker login
          command: |
            echo "$DOCKER_PWD" | docker login --username pachydermbuildbot --password-stdin
      - run:
          name: Build Docker
          command: |
            v=<< parameters.appVersion >>
            additional=${v%%-*}
            index=${#additional}
            if << parameters.enableCoverage >>
            then
              make docker-build-coverage VERSION=${v} VERSION_ADDITIONAL=${v:index}
            else
              make docker-build VERSION=${v} VERSION_ADDITIONAL=${v:index}
            fi
      - run:
          name: Push docker
          command: |-
            if << parameters.enableCoverage >>
            then
              make docker-push VERSION=cover-${CIRCLE_SHA1}
            else
              make docker-push VERSION=${CIRCLE_SHA1}
            fi
  build-pachctl-bin:
    parameters:
      version:
        type: string
      upload:
        description: Determines if this job should perform an extra step to upload bin to a gcp bucket.
        type: boolean
        default: false
    resource_class: large
    executor: docker-go
    steps:
      - checkout
      - run:
          name: Download utilities
          command: |
            mkdir -p /home/circleci/bin
            wget https://github.com/chainlink/gcsupload/releases/download/v0.2.0/gcsupload_0.2.0_Linux_x86_64.tar.gz
            tar zxvf gcsupload_0.2.0_Linux_x86_64.tar.gz -C /home/circleci/bin gcsupload
            rm -rf gcsupload_0.2.0_Linux_x86_64.tar.gz
            echo 'export PATH=/home/circle/bin:$PATH' >> $BASH_ENV
      # The build cache will grow indefinitely, so we rotate the cache once a week.
      # This ensures the time to restore the cache isn't longer than the speedup in compilation.
      - run: "echo $(($(date +%s)/604800)) > current_week"
      - restore_cache:
          keys:
            - pachctl-build-cache-v1-{{ .Branch }}-{{ checksum "current_week" }}
            - pachctl-build-cache-v1-master-{{ checksum "current_week" }}
      - install-go-releaser
      - when:
          condition:
            and:
              - equal: [true, << parameters.upload >>]
          steps:
            - run:
                name: build pachctl bin
                description: Builds and uploads pachctl amd64 binary for extensions with a git commit SHA.
                command: |
                  make release-pachctl GORELSNAP=--snapshot VERSION=<< parameters.version >>
                  make release-mount-server GORELSNAP=--snapshot VERSION=<< parameters.version >>
            - run:
                name: upload pachctl binaries
                command: |
                  echo $PACHCTL_GOOGLE_UPLOAD_CREDS > /home/circleci/gcpcreds.json
                  cd /home/circleci/dist-pach/pachctl/
                  gcsupload -b pachyderm-builds -f `find * -name \*amd64.tar.gz` -k /home/circleci/gcpcreds.json
                  cd /home/circleci/dist-pach/mount-server/
                  gcsupload -b pachyderm-builds -f `find * -name \*amd64.tar.gz` -k /home/circleci/gcpcreds.json
                  rm /home/circleci/gcpcreds.json
      - when:
          condition:
            and:
              - equal: [false, << parameters.upload >>]
          steps:
            - run:
                name: build pachctl bin
                description: Builds and prepares all pachctl binaries for release.
                command: |
                  v=<< parameters.version >>
                  additional=${v%%-*}
                  index=${#additional}
                  make release-pachctl GORELSNAP=--snapshot VERSION=${v} VERSION_ADDITIONAL=${v:index}
                  make release-mount-server GORELSNAP=--snapshot VERSION=${v}
            - persist_to_workspace:
                root: ../
                paths:
                  - dist-pach/*
      - save_cache:
          key: pachctl-build-cache-v1-{{ .Branch }}-{{ checksum "current_week" }}
          paths:
            - /home/circleci/.cache # Note, this is different from the cache location for the machine executors
  check-prettier:
    docker:
      - image: cimg/node:16.11.0
    steps:
      - checkout
      - run: sudo npm install -g prettier
      - run: prettier -c etc/helm/pachyderm/values.yaml .circleci/config.yml .circleci/main.yml
  jsonnet-lint:
    resource_class: small
    docker:
      - image: cimg/go:<< pipeline.parameters.go-version >>
    steps:
      - checkout
      - run:
          name: Install go-jsonnet
          command: |
            go install github.com/google/go-jsonnet/cmd/jsonnet-lint@latest
      - run:
          name: lint all jsonnet files
          command: |
            find . -maxdepth 10 -name \*.jsonnet | xargs jsonnet-lint
  test-envoy:
    docker:
      - image: envoyproxy/envoy:v1.25.5
        entrypoint: /bin/sh
    steps:
      - run: apt update
      - run: DEBIAN_FRONTEND=noninteractive DEBCONF_NONINTERACTIVE_SEEN=true apt install -y make wget git ssh
      - checkout
      - run: wget https://github.com/google/jsonnet/releases/download/v0.17.0/jsonnet-bin-v0.17.0-linux.tar.gz
      - run: tar xzvf jsonnet-bin-v0.17.0-linux.tar.gz
      - run: mv jsonnet jsonnetfmt /usr/local/bin
      - run: make -C etc/generate-envoy-config test
  govulncheck:
    executor: docker-go
    resource_class: xlarge
    steps:
      - checkout
      - run:
          name: Install govulncheck
          command: go install golang.org/x/vuln/cmd/govulncheck@latest
      - run:
          name: Check for known security vulnerabilities
          command: |
            find -name go.mod -print0 | xargs -0 -I{} sh -c 'cd $(dirname {}); echo; echo '---'; echo $PWD; exec govulncheck ./...'
  jupyter-extension-test:
    parameters:
      python-version:
        type: string
    docker:
      - image: cimg/python:<< parameters.python-version >>-node
    working_directory: ~/project/jupyter-extension
    steps:
      - checkout:
          path: ~/project
      - run:
          name: "Install Python dependencies"
          command: |
            python -m venv venv
            . venv/bin/activate
            python -m pip install --upgrade pip
            python -m pip install -r ci-requirements.txt

      # Install and cache Node dependencies
      - restore_cache:
          keys:
            - node-cache-v3-{{ checksum "package-lock.json" }}
            - node-cache-v3
      - run:
          name: "Install npm packages"
          command: |
            npm ci
      - save_cache:
          key: node-cache-v3-{{ checksum "package-lock.json" }}
          paths:
            - "node_modules"
      - run:
          name: "Build and test the extension"
          command: |
            set -eux

            . venv/bin/activate
            npm run eslint:check
            python -m pip install -e '.[dev]'

            tail -F /tmp/mount-server.log &

            mkdir -p test-results

            # Run Python unit tests
            pytest -v --ignore jupyterlab_pachyderm/tests/test_integrations.py --junitxml=test-results/junit.xml jupyterlab_pachyderm

            check-manifest -v
      - store_test_results:
          path: test-results
      - store_artifacts:
          path: test-results

  jupyter-extension-integration-test:
    resource_class: xlarge
    machine:
      image: ubuntu-2004:202107-02
    working_directory: ~/project/jupyter-extension
    steps:
      - checkout:
          path: ~/project
      - install-python-test-deps
      - run:
          name: "Integration tests"
          command: |
            set -eux

            python3 -m venv venv
            . venv/bin/activate
            python3 -m pip install -e '.[dev]'

            nohup pachctl port-forward &

            tail -F /tmp/mount-server.log &

            mkdir pfs
            export PFS_MOUNT_DIR=$(pwd)/pfs

            # Run integration tests
            pytest -v jupyterlab_pachyderm/tests/test_integrations.py

  jupyter-extension-e2e-test:
    resource_class: xlarge
    machine:
      image: ubuntu-2004:202111-01
    working_directory: ~/project/jupyter-extension
    steps:
      - checkout:
          path: ~/project
      - attach_workspace:
          at: .
      - install-python-test-deps
      - run:
          name: "e2e tests"
          command: |
            set -eux

            python3 -m venv venv
            . venv/bin/activate
            python -m pip install --upgrade pip

            pip install jupyterlab==3.2.2
            pip install `find dist/ -name \*.whl`

            # Install just what need to run cypress tests
            npm install cypress@^8.7.0
            npm install start-server-and-test@^1.14.0

            # Enable the examples extension
            mkdir -p /home/circleci/.jupyter/labconfig
            cp ./scripts/page_config.json /home/circleci/.jupyter/labconfig

            echo '{"pachd_address": "grpc://'"$(docker inspect -f '{{range.NetworkSettings.Networks}}{{.IPAddress}}{{end}}' kind-control-plane)":30650'", "source": 2}' | pachctl config set context "mount-server" --overwrite && pachctl config set active-context "mount-server"

            pachctl create repo images
            pachctl put file images@master:liberty.png -f https://docs.pachyderm.com/images/opencv/liberty.jpg
            pachctl put file images@branch:branch.png -f https://docs.pachyderm.com/images/opencv/liberty.jpg
            pachctl list repo

            mkdir pfs
            export PFS_MOUNT_DIR=$(pwd)/pfs
            CI=true CYPRESS_RECORD_KEY=$JUPYTERLAB_PACHYDERM_CYPRESS_RECORD_KEY npm run e2e

  jupyter-extension-frontend-test:
    resource_class: xlarge
    docker:
      - image: cimg/node:16.11.0
    working_directory: ~/project/jupyter-extension
    steps:
      - checkout:
          path: ~/project
      - run: npm ci
      - run: npm run test

  jupyter-extension-build:
    executor: python
    working_directory: ~/project/jupyter-extension
    steps:
      - checkout:
          path: ~/project

      - run:
          name: Install JQ
          command: |
            wget https://github.com/stedolan/jq/releases/download/jq-1.6/jq-linux64
            chmod +x jq-linux64
            mv jq-linux64 /home/circleci/bin/jq
      - run:
          name: Set version
          command: |
            if [[ ! -z $CIRCLE_TAG ]];
            then
                contents="$(jq --arg version ${CIRCLE_TAG:1} '.version = $version' package.json)" && echo "${contents}" > package.json
            fi

      - run:
          name: "Install Python dependencies"
          command: |
            python -m venv venv
            . venv/bin/activate
            python -m pip install --upgrade pip
            python -m pip install -r ci-requirements.txt

      # Install and cache Node dependencies
      - restore_cache:
          keys:
            - node-cache-v3-{{ checksum "package-lock.json" }}
            - node-cache-v3
      - run:
          name: "Install npm packages"
          command: |
            npm ci
      - save_cache:
          key: node-cache-v3-{{ checksum "package-lock.json" }}
          paths:
            - "node_modules"

      - run:
          name: build
          command: |
            python -m venv venv
            . venv/bin/activate
            python -m build

      - persist_to_workspace:
          root: .
          paths:
            - dist

  jupyter-extension-test-publish:
    executor: python
    working_directory: ~/project/jupyter-extension
    steps:
      - checkout:
          path: ~/project
      - attach_workspace:
          at: .
      - run:
          name: "Install Python dependencies"
          command: |
            python -m venv venv
            . venv/bin/activate
            python -m pip install --upgrade pip
            python -m pip install -r ci-requirements.txt
      - run:
          name: Init .pypirc
          command: |
            echo -e "[testpypi]" >> ~/.pypirc
            echo -e "username = $PYPI_USERNAME" >> ~/.pypirc
            echo -e "password = $TEST_PYPI_PASSWORD" >> ~/.pypirc
      - run:
          name: Publish
          command: |
            python -m venv venv
            . venv/bin/activate
            twine upload --repository testpypi dist/*

  jupyter-extension-publish:
    executor: python
    working_directory: ~/project/jupyter-extension
    steps:
      - checkout:
          path: ~/project
      - attach_workspace:
          at: .
      - run:
          name: "Install Python dependencies"
          command: |
            python -m venv venv
            . venv/bin/activate
            python -m pip install --upgrade pip
            python -m pip install -r ci-requirements.txt
      - run:
          name: Init .pypirc
          command: |
            echo -e "[pypi]" >> ~/.pypirc
            echo -e "username = $PYPI_USERNAME" >> ~/.pypirc
            echo -e "password = $PYPI_PASSWORD" >> ~/.pypirc
      - run:
          name: Publish
          command: |
            python -m venv venv
            . venv/bin/activate
            twine upload dist/*

  jupyter-extension-docker-build:
    executor: python
    working_directory: ~/project/jupyter-extension
    steps:
      - checkout:
          path: ~/project
      - attach_workspace:
          at: .
      - setup_remote_docker:
          version: 19.03.13
      - run:
          name: docker login
          command: echo "$DOCKER_PWD" | docker login --username pachydermbuildbot --password-stdin
      - run:
          name: Build Docker image
          command: docker build -t pachyderm/notebooks-user:$CIRCLE_SHA1 .
      - run:
          name: Docker push
          command: docker push pachyderm/notebooks-user:$CIRCLE_SHA1

  jupyter-extension-docker-push-tag:
    executor: python
    working_directory: ~/project/jupyter-extension
    steps:
      - checkout:
          path: ~/project
      - setup_remote_docker:
          version: 19.03.13
      - run:
          name: docker login
          command: echo "$DOCKER_PWD" | docker login --username pachydermbuildbot --password-stdin
      - run:
          name: docker pull
          command: docker pull pachyderm/notebooks-user:$CIRCLE_SHA1
      - run:
          name: tag docker image
          command: docker tag pachyderm/notebooks-user:$CIRCLE_SHA1 pachyderm/notebooks-user:$CIRCLE_TAG
      - run:
          name: Docker push
          command: docker push pachyderm/notebooks-user:$CIRCLE_TAG

  gcp-prerelease-testing:
    resource_class: large
    machine:
      image: << pipeline.parameters.machine_image >>
    steps:
      - checkout
      - attach_workspace:
          at: ./
      - run:
          name: echo bins
          command: |
            ls -la dist-pach/*
            ls -la cr-release-packages/*
      - run:
          name: "test gcp examples"
          command: |
            etc/testing/circle/run_release_tests.sh
          no_output_timeout: 1h
      - store_artifacts:
          path: /tmp/debug-dump
          destination: debug-dump
  aws-prerelease-testing:
    resource_class: large
    machine:
      image: << pipeline.parameters.machine_image >>
    steps:
      - checkout
      - attach_workspace:
          at: /tmp/workspace
      - run:
          name: echo bins
          command: |
            ls -la /tmp/workspace/dist-pach/*
            ls -la /tmp/workspace/cr-release-packages/*
      - run:
          name: "test aws examples"
          command: |
            etc/testing/circle/run_release_tests.sh
          no_output_timeout: 1h
      - install-pulumi-deps
      - run:
          name: Destroy test env on fail
          command: |
            sleep 300 #wait for CNI warm pool population to acquiesce before destroy
            pulumi destroy --yes --stack qa1 --cwd etc/testing/circle/workloads/pulumi/aws
          when: on_fail
      - store_artifacts:
          path: /tmp/debug-dump
          destination: debug-dump
  pulumi-aws-test-env:
    parameters:
      env:
        type: string
      action:
        type: string
      pachdVersion:
        type: string
        default: ""
      helmChartVersion:
        type: string
        default: ""
    resource_class: large
    machine:
      image: << pipeline.parameters.machine_image >>
    environment:
      GOOGLE_PROJECT_ID: pulumi-ci
    steps:
      - checkout
      - node/install
      - kubernetes/install
      - aws-eks/install-aws-iam-authenticator
      - aws-cli/setup
      - pulumi/login
      - gcp-cli/initialize
      - run: |
          pulumi plugin install resource eks
      - when:
          condition:
            and:
              - equal: ["update", << parameters.action >>]
          steps:
            - run:
                name: set few config values
                command: |
                  cd etc/testing/circle/workloads/pulumi/aws
                  pulumi stack select pachyderm/core/<< parameters.env >> --create
                  pulumi config set pachdVersion << parameters.pachdVersion >>
                  [[ ! -z "<< parameters.helmChartVersion >>" ]] && pulumi config set helmChartVersion << parameters.helmChartVersion >>
                  pulumi config set --secret rdsPGDBPassword ${PULUMI_TEST_DB_PW}
                  if ! [[ "$CIRCLE_TAG" =~ v[0-9]+\.[0-9]+\.[0-9]+-nightly\.[0-9]+ ]]
                  then
                    pulumi config set enableConsole false
                  fi
            - pulumi/update:
                stack: pachyderm/core/<< parameters.env >>
                working_directory: ./etc/testing/circle/workloads/pulumi/aws/
            - run:
                name: gather stack output
                command: |
                  cd etc/testing/circle/workloads/pulumi/aws
                  pulumi stack select pachyderm/core/<< parameters.env >>
                  pulumi stack output kubeconfig > kubeconfig.yml
                  KUBECONFIG=./kubeconfig.yml kubectl get nodes
                  PACHD_IP=$(KUBECONFIG=./kubeconfig.yml kubectl get services --all-namespaces | grep pachyderm-proxy | awk '{print $5}')
                  gcloud dns --project=pulumi-ci-334619 record-sets update << parameters.env >>.workspace.pachyderm.com. --type="CNAME" --zone="sandbox" --rrdatas="$PACHD_IP." --ttl="300"
      - when:
          condition:
            and:
              - equal: ["destroy", << parameters.action >>]
          steps:
            - run:
                name: wait for CNI warm pool population to acquiesce before destroy
                command: |
                  sleep 300
            - pulumi/destroy:
                stack: pachyderm/core/<< parameters.env >>
                working_directory: ./etc/testing/circle/workloads/pulumi/aws/
  cust-prerelease-testing:
    parameters:
      customer:
        type: string
      env:
        type: string
    resource_class: large
    machine:
      image: << pipeline.parameters.machine_image >>
    steps:
      - checkout
      - attach_workspace:
          at: /tmp/workspace
      - run:
          name: echo bins
          command: |
            ls -la /tmp/workspace/dist-pach/*
            ls -la /tmp/workspace/cr-release-packages/*
      - run:
          name: "test customer workload"
          command: |
            etc/testing/circle/run_cust_release_tests.sh << parameters.customer >>
          no_output_timeout: 1h
      - install-pulumi-deps
      - run:
          name: Destroy test env on fail
          command: |
            sleep 300 #wait for CNI warm pool population to acquiesce before destroy
            pulumi destroy --yes --stack << parameters.env >> --cwd etc/testing/circle/workloads/pulumi/aws
          when: on_fail
      - store_artifacts:
          path: /tmp/debug-dump
          destination: debug-dump
  release-github-draft:
    docker:
      - image: cimg/base:stable
    steps:
      - checkout
      - attach_workspace:
          at: ./
      - gh/setup:
          version: 2.13.0
      - run:
          name: create github release draft
          command: |
            if [[ $CIRCLE_TAG == *"-"* ]];
            then
                echo "git tag has - assuming prerelease."
                gh release create --draft ${CIRCLE_TAG} --title ${CIRCLE_TAG:1} ./cr-release-packages/local_template/*.yaml ./dist-pach/pachctl/pachctl_${CIRCLE_TAG:1}* ./dist-pach/mount-server/mount-server_${CIRCLE_TAG:1}* --generate-notes --prerelease
            else
                echo "regular release."
                gh release create --draft ${CIRCLE_TAG} --title ${CIRCLE_TAG:1} ./cr-release-packages/local_template/*.yaml ./dist-pach/pachctl/pachctl_${CIRCLE_TAG:1}* ./dist-pach/mount-server/mount-server_${CIRCLE_TAG:1}* --generate-notes
            fi
  console-release-draft:
    docker:
      - image: cimg/base:stable
    steps:
      - add_ssh_keys:
          fingerprints:
            - "23:49:d3:11:ea:69:de:6f:c3:29:e3:09:ff:01:b1:f0"
      - run:
          name: setup pachydermbuildbot git
          command: |
            git config --global user.email "buildbot@pachyderm.io"
            git config --global user.name "pachydermbuildbot"
      - gh/setup:
          version: 2.13.0
      - run:
          name: create github console release draft
          command: |
            if [[ $CIRCLE_TAG == *"alpha"* ]];
              then
                  echo "based on git tag assuming its a alpha release."
                  parentBranch=master
              else
                  echo "using console's release branch for RCs and patch releases."
                  parentBranch=$(echo ${CIRCLE_TAG:1} | cut -f -2 -d ".").x
              fi
            git clone https://github.com/pachyderm/haberdashery.git haberdashery
            cd haberdashery
            git fetch --all
            git checkout -b release-${CIRCLE_TAG:1} ${parentBranch}
            tmp=$(mktemp)
            jq --arg val "${CIRCLE_TAG:1}-${CIRCLE_SHA1}" '.pachyderm = $val' version.json > "$tmp" && mv "$tmp" version.json
            jq --arg val "${CIRCLE_SHA1}" '.pachReleaseCommit = $val' version.json > "$tmp" && mv "$tmp" version.json
            jq --arg val "${CIRCLE_TAG:1}" '.pachctl = $val' version.json > "$tmp" && mv "$tmp" version.json
            git add --all
            git commit -m "bump pachyderm version"
            git push origin release-${CIRCLE_TAG:1}
            PR=$(gh pr create --base ${parentBranch} --title "bump pach version for release ${CIRCLE_TAG:1}" --body "bump pach version" --reviewer pachydermbuildbot --repo pachyderm/haberdashery)
            gh pr checks ${PR} --watch --interval 10 --repo pachyderm/haberdashery
            PR_STATE=$(gh pr status --json mergeStateStatus --jq .currentBranch.mergeStateStatus --repo pachyderm/haberdashery)
            if [[ "$PR_STATE" != "CLEAN" ]]; then
              echo "review console PR ${PR} for failures. PR Checks failed."
              exit 1
            fi
            gh pr merge ${PR} --admin --repo pachyderm/haberdashery
            sleep 2 # give it quick sec to merge, make sure we get right state.
            IS_MERGED=$(gh pr view ${PR} --json state --jq .state --repo pachyderm/haberdashery)
            if [[ "${IS_MERGED}" != "MERGED" ]]; then
              echo "review console PR ${PR} for failures. It did not merge."
              exit 1
            fi
            sleep 2 # in case we create release to fast
            if [[ $CIRCLE_TAG == *"-"* ]];
              then
                  echo "git tag has - assuming prerelease."
                  gh release create --draft ${CIRCLE_TAG:1}-1 --tittle ${CIRCLE_TAG:1}-1 --target $parentBranch --generate-notes --prerelease --repo pachyderm/haberdashery
              else
                  echo "regular release."
                  gh release create --draft ${CIRCLE_TAG:1}-1 --tittle ${CIRCLE_TAG:1}-1 --target $parentBranch --generate-notes --repo pachyderm/haberdashery
              fi
            SECONDS=0
            while :; do
                docker pull pachyderm/haberdashery:${CIRCLE_TAG:1}-1 2>/dev/null && break
                if (( $SECONDS > 1 )); then
                    printf 'Waited 10 minutes for console docker image, inspect console relase at https://app.circleci.com/pipelines/gh/pachyderm/haberdashery for failures\n' >&2
                    exit 1
                fi
                sleep 1
            done
  release-github:
    parameters:
      repo:
        type: string
        default: pachyderm/pachyderm
      tag:
        type: string
        default: ${CIRCLE_TAG}
    docker:
      - image: cimg/base:stable
    steps:
      - checkout
      - attach_workspace:
          at: ./
      - gh/setup:
          version: 2.13.0
      - run:
          name: create github release
          command: |
            gh release edit << parameters.tag >> --draft=false --repo << parameters.repo >>
  release-docker-hub:
    docker:
      - image: cimg/base:stable
    steps:
      - checkout
      - setup_remote_docker:
          docker_layer_caching: true
          version: "20.10.12"
      - run:
          name: pachydermbuildbot docker login
          command: |
            echo "$DOCKER_PWD" | docker login --username pachydermbuildbot --password-stdin
      - run:
          name: Push release manifests
          command: |
            make UNDERLYING=$CIRCLE_SHA1 VERSION=${CIRCLE_TAG:1} docker-push
  release-hombrew-tap:
    executor: docker-go
    steps:
      - checkout
      - add_ssh_keys:
          fingerprints:
            - "23:49:d3:11:ea:69:de:6f:c3:29:e3:09:ff:01:b1:f0"
      - run:
          name: setup pachydermbuildbot git
          command: |
            git config --global user.email "buildbot@pachyderm.io"
            git config --global user.name "pachydermbuildbot"
      - run:
          name: update homebrew formula
          description: updates homebrew after determining release type.
          # this checks if it is a custom, pre, or alpha release and passes that additional string so homebrew knows to create new homebrew index.
          # $stable instructs update_homebrew.sh to release this version as default pachctl installation
          command: |
            stable=$(if [[ "$CIRCLE_TAG" == *"-"* ]]; then echo 0; else echo 1; fi;)
            ./etc/build/update_homebrew.sh ${CIRCLE_TAG:1} ${stable}
  python-sdk-build:
    executor: python
    working_directory: ~/project/python-sdk
    steps:
      - checkout:
          path: ~/project
      - setup_remote_docker:
          version: 19.03.13
      - install-poetry
      - run:
          name: build
          command: poetry build
      - persist_to_workspace:
          root: .
          paths:
            - dist/*
  python-sdk-testing-docker-build:
    executor: python
    working_directory: ~/project/python-sdk
    steps:
      - checkout:
          path: ~/project
      - attach_workspace:
          at: .
      - setup_remote_docker:
          version: 20.10.18
      - run:
          name: docker login
          command: echo "$DOCKER_PWD" | docker login --username pachydermbuildbot --password-stdin
      - run:
          name: docker build
          command: docker build -t pachyderm/python-sdk-ci-testing:$CIRCLE_SHA1 -f Dockerfile.datum-batching-test .
      - run:
          name: docker push
          command: docker push pachyderm/python-sdk-ci-testing:$CIRCLE_SHA1
  test-python-sdk:
    resource_class: xlarge
    machine:
      image: ubuntu-2004:202107-02
    working_directory: ~/project/python-sdk
    steps:
      - checkout:
          path: ~/project
      - install-minikube
      - install-helm
      - install-kubectl
      - start-minikube
      - attach_workspace:
          at: ./
      - run:
          name: Install pachctl
          command: |
            sudo mv ./dist-pach/pachctl/pachctl_linux_amd64_v1/pachctl /usr/local/bin/pachctl
      - install-poetry
      - run: #Note: --no-ansi https://github.com/python-poetry/poetry/issues/7184
          name: Install Python Dependencies with Poetry
          command: poetry --no-ansi install
      - wait-for-minikube
      - run:
          name: Install pach
          command: |
            helm install pachd ../etc/helm/pachyderm --set deployTarget=LOCAL,pachd.image.tag=${CIRCLE_SHA1},proxy.service.type=NodePort
            kubectl create namespace enterprise --dry-run=client -o yaml | kubectl apply -f -
            helm install pachd-enterprise ../etc/helm/pachyderm --namespace enterprise --set deployTarget=LOCAL,pachd.image.tag=${CIRCLE_SHA1},proxy.service.type=NodePort,proxy.service.httpNodePort=30081,pachd.enterpriseLicenseKey=${ENT_ACT_CODE},pachd.rootToken=roottoken1234
      - run:
          name: Wait for pach # need to wait before testing kubectl as pach is not visible to kubectl yet
          command: |
            sleep 20
            kubectl wait -A --for=condition=ready pod -l app=pachd --timeout=5m
            until poetry run pachyderm-sdk-check-connection "$(minikube ip):30080"; do sleep 5; done
            until poetry run pachyderm-sdk-check-connection "$(minikube ip):30081"; do sleep 5; done
      - run:
          name: Run Tests
          command: |
            PACH_PYTHON_TEST_HOST="$(minikube ip)" \
            PACH_PYTHON_TEST_PORT="30080" \
            PACH_PYTHON_TEST_PORT_ENTERPRISE="30081" \
            PACH_PYTHON_AUTH_TOKEN="roottoken1234" \
            ENTERPRISE_CODE_ENV=${ENT_ACT_CODE} \
            PYTHON_SDK_TESTING_IMAGE=pachyderm/python-sdk-ci-testing:$CIRCLE_SHA1 \
<<<<<<< HEAD
            poetry run pytest -vvv pachyderm_sdk tests

=======
            poetry run pytest -vvv tests
>>>>>>> 78ab156f
  python-sdk-test-publish:
    executor: python
    working_directory: ~/project/python-sdk
    parameters:
      version:
        type: string
    steps:
      - checkout:
          path: ~/project
      - attach_workspace:
          at: .
      - install-poetry
      - run:
          name: Publish
          command: |
            poetry config repositories.test-pypi https://test.pypi.org/legacy/
            poetry version << parameters.version >>
            poetry publish --build --repository test-pypi --username "$PYPI_USERNAME" --password "$TEST_PYPI_PASSWORD"
  python-sdk-publish:
    executor: python
    working_directory: ~/project/python-sdk
    parameters:
      version:
        type: string
    steps:
      - checkout:
          path: ~/project
      - attach_workspace:
          at: .
      - install-poetry
      - run:
          name: Publish
          command: |
            poetry version << parameters.version >>
            poetry publish --build --username "$PYPI_USERNAME" --password "$PYPI_PASSWORD_PACHYDERM_SDK"
  build-label-studio-ci-testing-image:
    executor: python
    steps:
      - setup_remote_docker:
          version: 20.10.18
          docker_layer_caching: true
      - run:
          name: docker login
          command: echo "$DOCKER_PWD" | docker login --username pachydermbuildbot --password-stdin
      - run:
          name: Clone Label Studio repo
          command: git clone https://github.com/pachyderm/label-studio.git label-studio
      - run:
          name: Build Docker image
          command: |
            cd label-studio
            DOCKER_BUILDKIT=1 docker build -t pachyderm/label-studio-ci-testing:$CIRCLE_SHA1 .
      - run:
          name: Docker push
          command: docker push pachyderm/label-studio-ci-testing:$CIRCLE_SHA1
  test-label-studio:
    resource_class: xlarge
    machine:
      image: << pipeline.parameters.machine_image >>
    environment:
      LABEL_STUDIO_USERNAME: user@domain.com
      LABEL_STUDIO_PASSWORD: pass
      LABEL_STUDIO_USER_TOKEN: abcdef
    working_directory: ~/project/label-studio
    steps:
      - checkout:
          path: ~/project
      - install-minikube
      - install-helm
      - install-kubectl
      - start-minikube
      - wait-for-minikube
      - attach_workspace:
          at: ./
      - run:
          name: Install pachctl
          command: |
            sudo mv ./dist-pach/pachctl/pachctl_linux_amd64_v1/pachctl /usr/local/bin/pachctl
      - run:
          name: Install pach
          command: helm install pachd ../etc/helm/pachyderm --set deployTarget=LOCAL,pachd.image.tag=${CIRCLE_SHA1},proxy.service.type=NodePort
      - run:
          name: Wait for pach # need to wait before testing kubectl as pach is not visible to kubectl yet
          command: |
            sleep 20
            kubectl wait --for=condition=ready pod -l app=pachd --timeout=5m
            pachctl version
      - run:
          name: Run Label Studio
          command: |
            docker run -d -it --net="host" pachyderm/label-studio-ci-testing:$CIRCLE_SHA1 label-studio -b \
            --username $LABEL_STUDIO_USERNAME \
            --password $LABEL_STUDIO_PASSWORD \
            --user-token $LABEL_STUDIO_USER_TOKEN

            # Wait for Label Studio server to start
            timeout=300
            while [[ "$(curl -s -o /dev/null -w ''%{http_code}'' localhost:8080/api/projects -H "Authorization: Token $LABEL_STUDIO_USER_TOKEN")" != "200" ]]; do 
              timeout=$((timeout - 5))
              if [ $timeout -eq 0 ]; then
                echo "Timed out waiting for Label Studio"
                exit 1
              fi
              sleep 5
            done
      - run:
          name: Run tests
          command: |
            pip3 install -r requirements.txt
            PACHD_ADDRESS=$(minikube ip):30080 python3 -m pytest

workflows:
  integration-tests:
    when: << pipeline.parameters.run-core-jobs >>
    jobs:
      - build-docker-images
      - build-docker-images:
          enableCoverage: true
      #- build-pachctl-bin:
      #    version: $CIRCLE_SHA1
      #    upload: true
      - check-prettier
      - jsonnet-lint
      - test-go
      - govulncheck
      - test-envoy
      - test-pps
      - integration-tests:
          matrix:
            parameters:
              bucket:
                - MISC
                - AUTH
                - ENTERPRISE
                - S3_AUTH
                - EXAMPLES
                - CONNECTORS
  helm-tests:
    when: << pipeline.parameters.run-core-jobs >>
    jobs:
      - helm-tests
  nightly_load_tests:
    when: << pipeline.parameters.run_load_tests >>
    jobs:
      - build-docker-images
      - pulumi-aws-test-env:
          name: create-aws-test-env-LOAD1
          pachdVersion: $CIRCLE_SHA1
          action: update
          env: LOAD1
          requires:
            - build-docker-images
      - pulumi-aws-test-env:
          name: create-aws-test-env-LOAD2
          pachdVersion: $CIRCLE_SHA1
          action: update
          env: LOAD2
          requires:
            - build-docker-images
      - pulumi-aws-test-env:
          name: create-aws-test-env-LOAD3
          pachdVersion: $CIRCLE_SHA1
          action: update
          env: LOAD3
          requires:
            - build-docker-images
      - pulumi-aws-test-env:
          name: create-aws-test-env-LOAD4
          pachdVersion: $CIRCLE_SHA1
          action: update
          env: LOAD4
          requires:
            - build-docker-images
      - nightly-load:
          name: nightly-load-LOAD1
          requires:
            - create-aws-test-env-LOAD1
          bucket: LOAD1
          env: LOAD1
      - nightly-load:
          name: nightly-load-LOAD2
          requires:
            - create-aws-test-env-LOAD2
          bucket: LOAD2
          env: LOAD2
      - nightly-load:
          name: nightly-load-LOAD3
          requires:
            - create-aws-test-env-LOAD3
          bucket: LOAD3
          env: LOAD3
      - nightly-load:
          name: nightly-load-LOAD4
          requires:
            - create-aws-test-env-LOAD4
          bucket: LOAD4
          env: LOAD4
      - nightly-load:
          name: nightly-load-LOAD5
          requires:
            - nightly-load-LOAD1
          bucket: LOAD5
          env: LOAD1
      - nightly-load:
          name: nightly-load-LOAD6
          requires:
            - nightly-load-LOAD2
          bucket: LOAD6
          env: LOAD2
      - nightly-load:
          name: nightly-load-LOAD7
          requires:
            - nightly-load-LOAD3
          bucket: LOAD7
          env: LOAD3
      - nightly-load:
          name: nightly-load-LOAD8
          requires:
            - nightly-load-LOAD4
          bucket: LOAD8
          env: LOAD4
      - nightly-load:
          name: nightly-load-LOAD9
          requires:
            - nightly-load-LOAD5
          bucket: LOAD9
          env: LOAD1
      - nightly-load:
          name: nightly-load-LOAD10
          requires:
            - nightly-load-LOAD6
          bucket: LOAD10
          env: LOAD2
      - nightly-load:
          name: nightly-load-LOAD11
          requires:
            - nightly-load-LOAD7
          bucket: LOAD11
          env: LOAD3
      - nightly-load:
          name: nightly-load-LOAD12
          requires:
            - nightly-load-LOAD8
          bucket: LOAD12
          env: LOAD4
      - pulumi-aws-test-env:
          name: destroy-aws-testing-env-LOAD1
          action: destroy
          requires:
            - nightly-load-LOAD9
          env: LOAD1
      - pulumi-aws-test-env:
          name: destroy-aws-testing-env-LOAD2
          action: destroy
          requires:
            - nightly-load-LOAD10
          env: LOAD2
      - pulumi-aws-test-env:
          name: destroy-aws-testing-env-LOAD3
          action: destroy
          requires:
            - nightly-load-LOAD11
          env: LOAD3
      - pulumi-aws-test-env:
          name: destroy-aws-testing-env-LOAD4
          action: destroy
          requires:
            - nightly-load-LOAD12
          env: LOAD4
  rootless-tests:
    when: << pipeline.parameters.run-core-jobs >>
    jobs:
      - rootless
  deploy-tests:
    when: << pipeline.parameters.run-core-jobs >>
    jobs:
      - deploy-tests:
          name: amd64 deploy tests
          resource_class: xlarge # amd64
          arch: amd64
      - deploy-tests:
          name: arm64 deploy tests
          resource_class: arm.xlarge # arm64
          arch: arm64
  jupyter-extension:
    when: << pipeline.parameters.run-jupyter-jobs >>
    jobs:
      - build-docker-images
      - jupyter-extension-test:
          matrix:
            parameters:
              python-version: ["3.8", "3.9", "3.10"]
      - jupyter-extension-frontend-test
      - jupyter-extension-integration-test:
          requires:
            - build-docker-images
            - build-pachctl-bin
      - jupyter-extension-e2e-test:
          requires:
            - build-docker-images
            - jupyter-extension-build
            - build-pachctl-bin
      - jupyter-extension-build
      - jupyter-extension-docker-build:
          requires:
            - jupyter-extension-build
            - build-pachctl-bin
      - build-pachctl-bin:
          version: $CIRCLE_SHA1
  python-sdk:
    when:
      condition:
        or:
          - << pipeline.parameters.run-python-sdk-jobs >>
          - << pipeline.parameters.run-core-jobs >>
    jobs:
      - test-python-sdk:
          requires:
            - build-docker-images
            - build-pachctl-bin
            - python-sdk-testing-docker-build
      - build-docker-images
      - python-sdk-build
      - python-sdk-testing-docker-build:
          requires:
            - python-sdk-build
      - build-pachctl-bin:
          version: $CIRCLE_SHA1
  label-studio:
    when:
      condition:
        or:
          - << pipeline.parameters.run-label-studio-jobs >>
          - << pipeline.parameters.run_load_tests >> # Eventually switch back to run-core-jobs
    jobs:
      - test-label-studio:
          requires:
            - build-docker-images
            - build-pachctl-bin
            - build-label-studio-ci-testing-image
      - build-docker-images
      - build-pachctl-bin:
          version: $CIRCLE_SHA1
      - build-label-studio-ci-testing-image

  release:
    jobs:
      - helm-tests:
          filters: *only-release-tags
      - test-pps:
          filters: *only-release-tags
      - integration-tests:
          matrix:
            parameters:
              bucket:
                - MISC
                - AUTH
                - ENTERPRISE
                - S3_AUTH
                - EXAMPLES
          filters: *only-release-tags
      - helm-build:
          filters: *only-release-tags
          requires:
            - helm-tests
            - integration-tests
      - build-docker-images:
          appVersion: ${CIRCLE_TAG:1}
          filters: *only-release-tags
      - build-pachctl-bin:
          version: ${CIRCLE_TAG:1}
          filters: *only-release-tags
          requires:
            - helm-tests
            - integration-tests
      - helm-publish:
          name: publish-chart-preview
          preview: true
          filters: *only-release-tags
          requires:
            - helm-build
      - release-github-draft:
          filters: *only-release-tags
          requires:
            - build-pachctl-bin
            - helm-build
      - jupyter-extension-test:
          matrix:
            parameters:
              python-version: ["3.8", "3.9", "3.10"]
          filters: *only-release-tags
      - jupyter-extension-frontend-test:
          filters: *only-release-tags
      - jupyter-extension-integration-test:
          requires:
            - build-pachctl-bin
          filters: *only-release-tags
      - jupyter-extension-e2e-test:
          requires:
            - jupyter-extension-build
            - build-pachctl-bin
          filters: *only-release-tags
      - jupyter-extension-build:
          filters: *only-release-tags
      - jupyter-extension-docker-build:
          filters: *only-release-tags
          requires:
            - jupyter-extension-build
            - build-pachctl-bin
      - test-python-sdk:
          filters: *only-release-tags
          requires:
            - build-docker-images
            - build-pachctl-bin
      - pulumi-aws-test-env:
          name: aws-prerelease-testing-env-1
          env: qa1
          action: update
          pachdVersion: $CIRCLE_SHA1
          helmChartVersion: ${CIRCLE_TAG:1}-${CIRCLE_SHA1}
          filters: *only-release-tags
          requires:
            - build-docker-images
            - build-pachctl-bin
            - publish-chart-preview
            - release-github-draft
      - pulumi-aws-test-env:
          name: aws-prerelease-testing-env-2
          env: qa2
          action: update
          pachdVersion: $CIRCLE_SHA1
          helmChartVersion: ${CIRCLE_TAG:1}-${CIRCLE_SHA1}
          filters: *only-alpha-tags
          requires:
            - build-docker-images
            - build-pachctl-bin
            - publish-chart-preview
            - release-github-draft
      - pulumi-aws-test-env:
          name: aws-prerelease-testing-env-3
          env: qa3
          action: update
          pachdVersion: $CIRCLE_SHA1
          helmChartVersion: ${CIRCLE_TAG:1}-${CIRCLE_SHA1}
          filters: *only-alpha-tags
          requires:
            - build-docker-images
            - build-pachctl-bin
            - publish-chart-preview
            - release-github-draft
      - pulumi-aws-test-env:
          name: aws-prerelease-testing-env-4
          env: qa4
          action: update
          pachdVersion: $CIRCLE_SHA1
          helmChartVersion: ${CIRCLE_TAG:1}-${CIRCLE_SHA1}
          filters: *only-alpha-tags
          requires:
            - build-docker-images
            - build-pachctl-bin
            - publish-chart-preview
            - release-github-draft
      - aws-prerelease-testing:
          name: aws-testing
          filters: *only-release-tags
          requires:
            - aws-prerelease-testing-env-1
      - cust-prerelease-testing:
          name: wp-testing
          customer: wp
          env: qa2
          filters: *only-alpha-tags
          requires:
            - aws-prerelease-testing-env-2
      - cust-prerelease-testing:
          name: btl-testing
          customer: btl
          env: qa3
          filters: *only-alpha-tags
          requires:
            - aws-prerelease-testing-env-3
      - cust-prerelease-testing:
          name: krs-testing
          customer: krs
          env: qa4
          filters: *only-alpha-tags
          requires:
            - aws-prerelease-testing-env-4
      - pulumi-aws-test-env:
          name: destroy-aws-prerelease-testing-env-1
          env: qa1
          action: destroy
          filters: *only-release-tags
          requires:
            - aws-testing
      - console-release-draft:
          filters: *only-release-tags
          requires:
            - build-docker-images
            - build-pachctl-bin
            - publish-chart-preview
            - release-github-draft
      - sign-off:
          filters: *only-release-tags
          type: approval
          requires:
            - build-docker-images
            - build-pachctl-bin
            - publish-chart-preview
            - release-github-draft
      - release-docker-hub:
          filters: *only-release-tags
          requires:
            - sign-off
      #- push_redhat:
      #    filters: *only-release-tags
      #    requires:
      #      - sign-off
      - release-github:
          name: github-release-pach-core
          filters: *only-release-tags
          requires:
            - sign-off
      - release-github:
          name: github-release-console
          repo: pachyderm/haberdashery
          tag: ${CIRCLE_TAG:1}-1
          filters: *only-release-tags
          requires:
            - sign-off
      - release-hombrew-tap:
          filters: *only-release-tags
          requires:
            - github-release-pach-core #current homebrew tap repo uses gh release, but later can be changed to pipeline artifacts to remove deps
      - helm-publish:
          name: publish-helm-chart
          filters: *only-release-tags
          requires:
            - sign-off
      - jupyter-extension-test-publish:
          requires:
            - jupyter-extension-build
            - jupyter-extension-test
            - jupyter-extension-frontend-test
            - jupyter-extension-integration-test
            - jupyter-extension-e2e-test
          filters: *only-release-tags
      - jupyter-extension-publish:
          requires:
            - jupyter-extension-build
            - sign-off
          filters: *only-release-tags
      - jupyter-extension-docker-push-tag:
          requires:
            - sign-off
            - jupyter-extension-docker-build
          filters: *only-release-tags
      - python-sdk-test-publish:
          version: ${CIRCLE_TAG:1}
          requires:
            - test-python-sdk
          filters: *only-release-tags
      - python-sdk-publish:
          version: ${CIRCLE_TAG:1}
          requires:
            - test-python-sdk
            - python-sdk-test-publish
            - sign-off
          filters: *only-release-tags
  nightly-release:
    jobs:
      - helm-tests:
          filters: *only-nightly-tags
      - test-pps:
          filters: *only-nightly-tags
      - integration-tests:
          matrix:
            parameters:
              bucket:
                - MISC
                - AUTH
                - ENTERPRISE
                - S3_AUTH
                - EXAMPLES
          filters: *only-nightly-tags
      - helm-build:
          filters: *only-nightly-tags
          requires:
            - helm-tests
            - integration-tests
      - build-docker-images:
          appVersion: ${CIRCLE_TAG:1}
          filters: *only-nightly-tags
      - build-pachctl-bin:
          version: ${CIRCLE_TAG:1}
          filters: *only-nightly-tags
          requires:
            - helm-tests
            - integration-tests
      - helm-publish:
          name: publish-chart-preview
          preview: true
          filters: *only-nightly-tags
          requires:
            - helm-build
      - release-github-draft:
          filters: *only-nightly-tags
          requires:
            - build-pachctl-bin
            - helm-build
      - pulumi-aws-test-env:
          name: create-aws-test-env
          env: qa1
          action: update
          pachdVersion: $CIRCLE_SHA1
          helmChartVersion: ${CIRCLE_TAG:1}-${CIRCLE_SHA1}
          filters: *only-nightly-tags
          requires:
            - build-docker-images
            - build-pachctl-bin
            - publish-chart-preview
            - release-github-draft
      - aws-prerelease-testing:
          filters: *only-nightly-tags
          requires:
            - create-aws-test-env
      - pulumi-aws-test-env:
          name: destroy-aws-test-env
          env: qa1
          action: destroy
          filters: *only-nightly-tags
          requires:
            - aws-prerelease-testing
      - release-docker-hub:
          filters: *only-nightly-tags
          requires:
            - aws-prerelease-testing
      - release-github:
          filters: *only-nightly-tags
          requires:
            - aws-prerelease-testing
      - release-hombrew-tap:
          filters: *only-nightly-tags
          requires:
            - release-github #current homebrew tap repo uses gh release, but later can be changed to pipeline artifacts to remove deps
      - helm-publish:
          name: publish-helm-chart
          filters: *only-nightly-tags
          requires:
            - aws-prerelease-testing

commands:
  install-helm:
    steps:
      - run:
          name: Install helm
          command: |
            ARCH=amd64
            if [ "$(uname -m)" = "aarch64" ]; then ARCH=arm64; fi
            wget https://get.helm.sh/helm-v3.7.1-linux-${ARCH}.tar.gz && \
            tar -zxvf helm-v3.7.1-linux-${ARCH}.tar.gz && \
            chmod +x linux-amd64/helm && \
            sudo mv linux-amd64/helm /usr/local/bin/helm
  install-kubectl:
    steps:
      - run:
          name: Install kubectl
          command: |
            ARCH=amd64
            if [ "$(uname -m)" = "aarch64" ]; then ARCH=arm64; fi
            curl -LO "https://dl.k8s.io/release/$(curl -L -s https://dl.k8s.io/release/stable.txt)/bin/linux/${ARCH}/kubectl" && \
            chmod +x kubectl && \
            sudo mv kubectl /usr/local/bin/kubectl
  install-minikube:
    steps:
      - run:
          name: Install minikube
          command: |
            ARCH=amd64
            if [ "$(uname -m)" = "aarch64" ]; then ARCH=arm64; fi
            curl -L -o minikube https://storage.googleapis.com/minikube/releases/v1.30.1/minikube-linux-${ARCH} && \
            chmod +x ./minikube && \
            sudo mv ./minikube /usr/local/bin/minikube

  install-python-test-deps: # Requires build-docker-images and build-pachctl-bin
    steps:
      - attach_workspace:
          at: ./
      - run: sudo apt-get update && sudo apt-get install fuse libgbm-dev
      - run:
          name: Fuse options
          command: echo "user_allow_other" | sudo tee -a /etc/fuse.conf > /dev/null
      - run:
          name: Install kind
          command: |
            curl -fLo ./kind-linux-amd64 "https://github.com/kubernetes-sigs/kind/releases/download/v0.11.1/kind-linux-amd64" \
            && chmod +x ./kind-linux-amd64 \
            && sudo mv ./kind-linux-amd64 /usr/local/bin/kind
      - install-helm
      - install-kubectl
      - run:
          name: Install pachctl and mount-server
          command: |
            sudo mv ./dist-pach/pachctl/pachctl_linux_amd64_v1/pachctl /usr/local/bin/pachctl
            sudo mv ./dist-pach/mount-server/mount-server_linux_amd64_v1/mount-server /usr/local/bin/mount-server
      - run:
          name: Start kind
          command: kind create cluster && kubectl config set current-context kind-kind
      - run:
          name: Install pach
          command: helm install pachd ../etc/helm/pachyderm --set deployTarget=LOCAL,pachd.service.type=NodePort,pachd.image.tag=${CIRCLE_SHA1}
      - run:
          name: Wait for pach # need to wait before testing kubectl as pach is not visible to kubectl yet
          command: |
            sleep 20
            kubectl wait --for=condition=ready pod -l app=pachd --timeout=5m
            pachctl version
      - run:
          name: Setup pach # Get Kind node IP and pass that to pachctl
          command: |-
            echo '{"pachd_address": "grpc://'"$(docker inspect -f '{{range.NetworkSettings.Networks}}{{.IPAddress}}{{end}}' kind-control-plane)":30650'"}' | pachctl config set context local --overwrite
            pachctl config set active-context local
  install-pulumi-deps:
    steps:
      - node/install
      - kubernetes/install
      - aws-eks/install-aws-iam-authenticator
      - aws-cli/setup
      - pulumi/login
      - run: |
          pulumi plugin install resource eks v0.40.0
  install-go-releaser:
    steps:
      - run:
          name: install-go-releaser
          command: |
            mkdir -p /home/circleci/bin
            wget https://github.com/goreleaser/goreleaser/releases/download/v<< pipeline.parameters.go-releaser-version >>/goreleaser_Linux_x86_64.tar.gz
            tar zxvf goreleaser_Linux_x86_64.tar.gz -C /home/circleci/bin goreleaser
            rm -rf goreleaser_Linux_x86_64.tar.gz
            goreleaser -v
  wait-for-docker:
    steps:
      - run:
          name: Wait for docker
          command: |
            # wait for docker or timeout
            timeout=120
            while ! docker version >/dev/null 2>&1; do
              timeout=$((timeout - 1))
              if [ $timeout -eq 0 ]; then
                echo "Timed out waiting for docker daemon"
                exit 1
              fi
              sleep 1
            done
  start-minikube:
    steps:
      - run:
          name: Start minikube
          command: minikube start --vm-driver=docker --kubernetes-version=v1.19.0 --cpus=7 --memory=12g --wait=all
          background: true
  wait-for-minikube:
    steps:
      - run:
          name: Wait for minikube
          command: ~/project/etc/testing/circle/wait-minikube.sh
  wait-for-pachd:
    steps:
      - run:
          name: Wait for pachd
          command: until pachctl inspect cluster; do sleep 5; done
  collect-test-results:
    steps:
      - run:
          name: Store test results for overtime reports
          when: always
          shell: /bin/sh # ignore fails without pipefail
          command: go run -v src/testing/cmds/go-test-results/collector/main.go || true
  install-poetry:
    steps:
      - run:
          name: Install Poetry
          command: |
            mkdir -p /home/circleci/.local/poetry/venv
            export POETRY_HOME=/home/circleci/.local/poetry/venv
            python3 -m venv $POETRY_HOME
            $POETRY_HOME/bin/pip install poetry==1.4.1
            $POETRY_HOME/bin/poetry --version
            ln -s $POETRY_HOME/bin/poetry /home/circleci/bin/poetry<|MERGE_RESOLUTION|>--- conflicted
+++ resolved
@@ -1484,12 +1484,7 @@
             PACH_PYTHON_AUTH_TOKEN="roottoken1234" \
             ENTERPRISE_CODE_ENV=${ENT_ACT_CODE} \
             PYTHON_SDK_TESTING_IMAGE=pachyderm/python-sdk-ci-testing:$CIRCLE_SHA1 \
-<<<<<<< HEAD
             poetry run pytest -vvv pachyderm_sdk tests
-
-=======
-            poetry run pytest -vvv tests
->>>>>>> 78ab156f
   python-sdk-test-publish:
     executor: python
     working_directory: ~/project/python-sdk
