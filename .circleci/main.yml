# Check https://circleci.com/docs/2.0/language-go/ for more details
version: 2.1

aliases:
  - &only-release-tags
    branches:
      ignore: /.*/
    tags:
      # will ignore nightly
      only: /^v\d+\.\d+\.\d+(-(?!nightly)[0-9A-Za-z-]+(\.[0-9A-Za-z-]+)*)?$/
  - &only-nightly-tags
    branches:
      ignore: /.*/
    tags:
      only: /^v\d+\.\d+\.\d+-(nightly)+(\.[0-9A-Za-z-]+)*?$/
  - &only-alpha-tags
    branches:
      ignore: /.*/
    tags:
      only: /^v\d+\.\d+\.\d+-alpha+(\.[0-9A-Za-z-]+)*?$/

orbs:
  go: circleci/go@1.7.1
  gcp-cli: circleci/gcp-cli@2.4.1
  gh: circleci/github-cli@2.1
  codecov: codecov/codecov@1.1.0
  pulumi: pulumi/pulumi@2.1.0
  aws-cli: circleci/aws-cli@3.1.1
  node: circleci/node@5.0.2
  kubernetes: circleci/kubernetes@1.3.0
  aws-eks: circleci/aws-eks@2.2.0
  tools: gotest/tools@0.0.14
  browser-tools: circleci/browser-tools@1.2.3

parameters:
  machine_image:
    type: string
    default: ubuntu-2204:2023.04.2
  ci_runner_image:
    type: string
    default: docker.io/pachyderm/ci-runner:20240614-f19663ebdd4f8a08829ef251b9375c594ad866fe@sha256:1446c14f98c9de7de078ee7b5dac34643e138d1c190be9558f49cfa731206e3c
  go-version:
    type: string
    default: "1.22.4"
  go-releaser-version:
    type: string
    default: "1.17.1"
  kubernetes-version:
    type: string
    default: "v1.29.2"
  run_load_tests:
    type: boolean
    default: false
  run-jupyter-jobs:
    type: boolean
    default: false
  run-core-jobs:
    type: boolean
    default: false
  run-python-sdk-jobs:
    type: boolean
    default: false
  run-label-studio-jobs:
    type: boolean
    default: false
  run-console-jobs:
    type: boolean
    default: false

executors:
  docker-go:
    docker:
      - image: cimg/go:<< pipeline.parameters.go-version >>
  python:
    docker:
      - image: cimg/python:3.10-node
  small-node:
    resource_class: small
    docker:
      - image: cimg/node:20.11.0
  medium-node:
    resource_class: medium
    docker:
      - image: cimg/node:20.11.0
  xlarge-node:
    resource_class: xlarge
    docker:
      - image: cimg/node:20.11.0

jobs:
  static-go-checks:
    resource_class: xlarge
    machine:
      image: << pipeline.parameters.machine_image >>
    environment:
      GOPROXY: https://proxy.golang.org
      TEST_RESULTS: /tmp/test-results
    steps:
      - checkout
      - run:
          name: Collect node stats
          command: sar 10 -BbdHwzS -I SUM -n DEV -q -r ALL -u ALL -h
          background: true
      - run:
          name: setup env vars
          command: |
            echo 'export GOCACHE=/home/circleci/.gocache' >> $BASH_ENV
            echo 'export GOPATH=/home/circleci/.go_workspace' >> $BASH_ENV

            echo 'export PATH=/home/circleci/project/cached-deps:$PATH' >> $BASH_ENV
            echo 'export PATH=$GOPATH/bin:$PATH' >> $BASH_ENV
            if [[ "$CIRCLE_BRANCH" -eq "" ]] && [[ "$CIRCLE_TAG" =~ ^v(0|[1-9][0-9]*)\.(0|[1-9][0-9]*)\.(.*) ]]
            then
              echo 'export TEST_IMAGE_SHA=$CIRCLE_SHA1' >> $BASH_ENV
            else
              echo 'export TEST_IMAGE_SHA=cover-$CIRCLE_SHA1' >> $BASH_ENV
            fi
      - restore_cache:
          keys:
            - pach-build-dependencies-v2-{{ arch }}-{{ checksum "etc/testing/circle/install.sh" }}
      - run: etc/testing/circle/install.sh
      - save_cache:
          key: pach-build-dependencies-v2-{{ arch }}-{{ checksum "etc/testing/circle/install.sh" }}
          paths:
            - cached-deps/
      - run: mkdir ${TEST_RESULTS}
      # The build cache will grow indefinitely, so we rotate the cache once a week.
      # This ensures the time to restore the cache isn't longer than the speedup in compilation.
      - run: "echo $(($(date +%s)/604800)) > current_week"
      - restore_cache:
          keys:
            - pach-go-build-cache-v1-{{ arch }}-{{ .Branch }}-{{ checksum "current_week" }}
            - pach-go-build-cache-v1-master-{{ arch }}-{{ checksum "current_week" }}
      # Only restore the module cache based on an exact match for go.sum.
      # This also avoids accumulating old versions of modules over time.
      - restore_cache:
          keys:
            - pach-go-mod-cache-v2-{{ arch }}-{{ checksum "go.sum" }}
      - go/install:
          version: << pipeline.parameters.go-version >>
      - save_cache:
          key: pach-go-mod-cache-v2-{{ arch }}-{{ checksum "go.sum" }}
          paths:
            - /home/circleci/.go_workspace/pkg/mod
      - save_cache:
          key: pach-go-build-cache-v1-{{ arch }}-{{ .Branch }}-{{ checksum "current_week" }}
          paths:
            - /home/circleci/.gocache
      - tools/mod-tidy-check
      - run:
          no_output_timeout: 20m
          command: etc/testing/circle/run_ci_linters.sh | ts '%Y-%m-%dT%H:%M:%S'
  integration-tests:
    resource_class: 2xlarge
    parallelism: 9
    machine:
      image: << pipeline.parameters.machine_image >>
    environment:
      GOPROXY: https://proxy.golang.org
      TEST_RESULTS: /tmp/test-results
    steps:
      - checkout
      # - run:
      #     name: Collect node stats
      #     command: sar 10 -BbdHwzS -I SUM -n DEV -q -r ALL -u ALL -h
      #     background: true
      # - run:
      #     name: setup env vars
      #     command: |
      #       echo 'export GOCACHE=/home/circleci/.gocache' >> $BASH_ENV
      #       echo 'export GOPATH=/home/circleci/.go_workspace' >> $BASH_ENV

      #       echo 'export PATH=/home/circleci/project/cached-deps:$PATH' >> $BASH_ENV
      #       echo 'export PATH=$GOPATH/bin:$PATH' >> $BASH_ENV
      #       echo 'export RUNNER_INDEX="$CIRCLE_NODE_INDEX"' >> $BASH_ENV

      #       if [[ "$CIRCLE_BRANCH" -eq "" ]] && [[ "$CIRCLE_TAG" =~ ^v(0|[1-9][0-9]*)\.(0|[1-9][0-9]*)\.(.*) ]]
      #       then
      #         echo 'export TEST_IMAGE_SHA=$CIRCLE_SHA1' >> $BASH_ENV
      #       else
      #         echo 'export TEST_IMAGE_SHA=cover-$CIRCLE_SHA1' >> $BASH_ENV
      #       fi
      # - restore_cache:
      #     keys:
      #       - pach-build-dependencies-v2-{{ arch }}-{{ checksum "etc/testing/circle/install.sh" }}
      # - run: etc/testing/circle/install.sh
      # - install-go-releaser
      # - save_cache:
      #     key: pach-build-dependencies-v2-{{ arch }}-{{ checksum "etc/testing/circle/install.sh" }}
      #     paths:
      #       - cached-deps/
      # - run: mkdir ${TEST_RESULTS}
      # - start-minikube-2xlarge
      # # The build cache will grow indefinitely, so we rotate the cache once a week.
      # # This ensures the time to restore the cache isn't longer than the speedup in compilation.
      # - run: "echo $(($(date +%s)/604800)) > current_week"
      # - restore_cache:
      #     keys:
      #       - pach-go-build-cache-v1-{{ arch }}-{{ .Branch }}-{{ checksum "current_week" }}
      #       - pach-go-build-cache-v1-master-{{ arch }}-{{ checksum "current_week" }}

      # # Only restore the module cache based on an exact match for go.sum.
      # # This also avoids accumulating old versions of modules over time.
      # - restore_cache:
      #     keys:
      #       - pach-go-mod-cache-v2-{{ arch }}-{{ checksum "go.sum" }}
      # - go/install:
      #     version: << pipeline.parameters.go-version >>
      # - run: go install gotest.tools/gotestsum@latest
      # - run: CGO_ENABLED=0 GOMAXPROCS=2 go install ./src/server/cmd/pachctl
      # - run: go mod download
      # - save_cache:
      #     key: pach-go-mod-cache-v2-{{ arch }}-{{ checksum "go.sum" }}
      #     paths:
      #       - /home/circleci/.go_workspace/pkg/mod
      # - save_cache:
      #     key: pach-go-build-cache-v1-{{ arch }}-{{ .Branch }}-{{ checksum "current_week" }}
      #     paths:
      #       - /home/circleci/.gocache
      # - run:
      #     name: Collect tests to run
      #     command: GOMAXPROCS=2 PACHYDERM_LOG_LEVEL="debug" go run ./src/testing/cmds/harness/test-collector/main.go -tags=k8s -file=tests_to_run_k8s.csv -procs=24
      #     background: true
      # - wait-for-docker
      # - run: etc/testing/circle/wait-minikube.sh
      # - run:
      #     name: Collect kube events
      #     command: kubectl get events -o wide --watch --all-namespaces | ts '%Y-%m-%dT%H:%M:%S'
      #     background: true
      # - run:
      #     name: Install minio
      #     command: kubectl apply -f etc/testing/minio.yaml
      # - run:
      #     name: Install prom # Make Launch stats
      #     command: kubectl apply --filename etc/kubernetes-prometheus -R
      # - run:
      #     name: Wait for docker images to be built
      #     command: etc/testing/circle/wait_for_docker_images.sh
      # - run:
      #     no_output_timeout: 30m
      #     name: Run Go Integration Tests
      #     command: |-
      #       PROM_PORT=$(kubectl --namespace=monitoring get svc/prometheus -o json | jq -r .spec.ports[0].nodePort)
      #       export PROM_PORT

      #       # enterprise test setup
      #       VM_IP="$(minikube ip)"
      #       export VM_IP
      #       ENTERPRISE_PORT="31650"
      #       export ENTEPRRISE_PORT
      #       echo "{\"pachd_address\": \"grpc://${VM_IP}:${ENTERPRISE_PORT}\", \"source\": 2}" | pachctl config set context "enterprise" --overwrite
      #       pachctl config set active-enterprise-context enterprise
      #       go install -v ./src/testing/match
      #       pachctl config update context "$(pachctl config get active-context)" --pachd-address="$(minikube ip):30650"

      #       # minikube status check
      #       minikube status
      #       kubectl version

      #       # add repo for upgrade tests that use docker images instead of local-built images
      #       helm repo add pachyderm https://helm.pachyderm.com
      #       helm repo update
      #       # any tests that build images will do it directly in minikube's docker registry
      #       eval "$(minikube docker-env)"

      #       GOMEMLIMIT=16000MiB go run src/testing/cmds/harness/test-runner/main.go \
      #         -file=tests_to_run_k8s.csv \
      #         -tags=k8s \
      #         -shard=$CIRCLE_NODE_INDEX \
      #         -total-shards=$CIRCLE_NODE_TOTAL \
      #         -threads=7 \
      #         -gotestsum-args="--format=testdox" \
      #         -gotest-args="-parallel=4 -timeout=30m -cover -test.gocoverdir=\"$TEST_RESULTS\" -covermode=atomic -coverpkg=./..."
      # - run:
      #     name: Format code coverage
      #     when: always
      #     command: etc/testing/circle/format-coverage.sh
      # - collect-test-results
      # - run:
      #     name: Dump debugging info in case of failure
      #     when: on_fail
      #     command: etc/testing/circle/kube_debug.sh
      # - upload-junit-datadog:
      #     service: integration-tests
      #     env: ci-minikube
      #     path: /tmp/test-results/circle
      # - store_test_results:
      #     path: "/tmp/test-results/circle"
      # - store_artifacts:
      #     path: /tmp/test-results
      # - codecov/upload:
      #     file: /tmp/test-results/coverage.txt
  helm-tests:
    resource_class: large
    docker:
      - image: << pipeline.parameters.ci_runner_image >>
    steps:
      - checkout
      - run: bazel test --config=remotecache --remote_header=x-buildbuddy-api-key=${BUILDBUDDY_API_KEY} //etc/helm/...
      - run:
          command: cp -a bazel-testlogs/ /tmp/bazel-testlogs # store_test_results can't handle bazel-testlogs being a symlink
          when: always
      - store_test_results:
          path: /tmp/bazel-testlogs/
  helm-build:
    docker:
      - image: gcr.io/public-builds/chart-releaser:v1.2.1
    steps:
      - checkout
      - run:
          name: install yq
          command: |
            wget https://github.com/mikefarah/yq/releases/download/v4.23.1/yq_linux_amd64
            mv yq_linux_amd64 /usr/local/bin/yq
            chmod +x /usr/local/bin/yq
      - run:
          name: install helm
          command: |
            wget -q https://get.helm.sh/helm-v3.14.2-linux-amd64.tar.gz -O - | tar -xzO linux-amd64/helm > /usr/local/bin/helm && chmod +x /usr/local/bin/helm
      - run:
          name: make cr release dirs
          command: |
            mkdir -p cr-release-packages/official
            mkdir -p cr-release-packages/local_template
            mkdir -p cr-release-packages/preview
      - run:
          name: package release helm chart
          command: |
            if [[ "$CIRCLE_TAG" =~ v[0-9]+\.[0-9]+\.[0-9]+-nightly\.[0-9]+ ]]
            then
              export CONSOLE_VERSION=${CIRCLE_TAG:1}
              yq e -i '.console.image.tag=env(CONSOLE_VERSION)' etc/helm/pachyderm/values.yaml
            fi
            helm package -d cr-release-packages/official --version ${CIRCLE_TAG:1} --app-version ${CIRCLE_TAG:1} etc/helm/pachyderm
      - run:
          name: generate dd template
          command: |
            tar -xvzf cr-release-packages/official/pachyderm-${CIRCLE_TAG:1}.tgz
            { helm template pachyderm --set deployTarget=LOCAL --set proxy.enabled=true --set proxy.service.type=LoadBalancer --set pachd.clusterDeploymentID=local-pach --no-hooks --version=${CIRCLE_TAG:1} ; } > cr-release-packages/local_template/pach_local_${CIRCLE_TAG:1}.yaml
      - run:
          name: mark extra chart pre-release
          command: |
            yq e -i '.annotations."artifacthub.io/prerelease"="true"' etc/helm/pachyderm/Chart.yaml
      - run:
          name: package pre-release helm chart
          command: |
            if [[ "$CIRCLE_TAG" =~ v[0-9]+\.[0-9]+\.[0-9]+-nightly\.[0-9]+ ]]
            then
              export CONSOLE_VERSION=${CIRCLE_TAG:1}
              yq e -i '.console.image.tag=env(CONSOLE_VERSION)' etc/helm/pachyderm/values.yaml
            fi
            helm package -d cr-release-packages/preview --version ${CIRCLE_TAG:1}-${CIRCLE_SHA1} --app-version ${CIRCLE_TAG:1} etc/helm/pachyderm
      - persist_to_workspace:
          root: .
          paths:
            - cr-release-packages/*
  helm-publish:
    parameters:
      preview:
        type: boolean
        default: false
    docker:
      - image: gcr.io/public-builds/chart-releaser:v1.2.1
    steps:
      - attach_workspace:
          at: ./
      - run:
          name: download and install helm
          command: |
            wget -q https://get.helm.sh/helm-v3.14.2-linux-amd64.tar.gz -O - | tar -xzO linux-amd64/helm > /usr/local/bin/helm && chmod +x /usr/local/bin/helm
      # Set CR_Token to GH Personal Access Token (Found in pachydermbuildbot GH Acount)
      # The cr index step below will commit back to the repo (via https + GH Token) need to configure git for the commit
      - run:
          name: set git bot user
          command: |
            git config --global user.email buildbot@pachyderm.io
      - run:
          name: set get bot config
          command: |
            git config --global user.name buildbot
      - run:
          # the helmchart git repo hosts the helm repository (gh-pages) Chart releaser only supports https clone, not ssh
          name: Clone Helmchart Repo
          command: git clone https://github.com/pachyderm/helmchart.git helmchart
      - when:
          condition:
            and:
              - equal: [true, << parameters.preview >>]
          steps:
            - run:
                name: publish preview helm chart
                command: |
                  cr upload -o pachyderm -r helmchart --package-path cr-release-packages/preview --skip-existing
                  cd helmchart && cr index -o pachyderm -r helmchart -c https://helm.pachyderm.com --package-path ../cr-release-packages/preview --push
      - when:
          condition:
            and:
              - equal: [false, << parameters.preview >>]
          steps:
            - run:
                name: publish official helm chart
                command: |
                  cr upload -o pachyderm -r helmchart --package-path cr-release-packages/official --skip-existing
                  cd helmchart && cr index -o pachyderm -r helmchart -c https://helm.pachyderm.com --package-path ../cr-release-packages/official --push
  nightly-load:
    parameters:
      bucket:
        type: string
      env:
        type: string
    resource_class: large
    machine:
      image: << pipeline.parameters.machine_image >>
    environment:
      TEST_ENV: << parameters.env >>
      BUCKET: << parameters.bucket >>
      GOOGLE_PROJECT_ID: build-release-001
      GOOGLE_COMPUTE_ZONE: us-east1-b
      GOOGLE_COMPUTE_REGION: us-east1
    steps:
      - attach_workspace:
          at: /tmp/workspace
      - checkout
      - gcp-cli/initialize
      - go/install:
          version: << pipeline.parameters.go-version >>
      - install-pulumi-deps
      - run: |
          echo "$DOCKER_PWD" | docker login --username pachydermbuildbot --password-stdin
      - run:
          command: etc/testing/circle/run_all_load_tests.sh
          no_output_timeout: 1h
      - install-go-releaser
      - run:
          name: Destroy test env on fail
          command: |
            sleep 300 #wait for CNI warm pool population to acquiesce before destroy
            pulumi destroy --yes --stack << parameters.env >> --cwd etc/testing/circle/workloads/pulumi/aws
          when: on_fail
      - store_artifacts:
          path: /tmp/debug-dump
          destination: debug-dump
  rootless:
    resource_class: xlarge
    machine:
      image: << pipeline.parameters.machine_image >>
    environment:
      TEST_RESULTS: /tmp/test-results
    steps:
      - checkout
      - go/install:
          version: << pipeline.parameters.go-version >>
      - run:
          name: setup env vars
          command: |
            echo 'export GOCACHE=/home/circleci/.gocache' >> $BASH_ENV
            echo 'export GOPATH=/home/circleci/.go_workspace' >> $BASH_ENV

            echo 'export PATH=/home/circleci/project/cached-deps:$PATH' >> $BASH_ENV
            echo 'export PATH=$GOPATH/bin:$PATH' >> $BASH_ENV
            echo 'export TEST_IMAGE_SHA=$CIRCLE_SHA1' >> $BASH_ENV
      - run: etc/testing/circle/install.sh
      - install-go-releaser
      - run:
          name: Collect node stats
          command: sar 10 -BbdHwzS -I SUM -n DEV -q -r ALL -u ALL -h
          background: true
      - run: mkdir ${TEST_RESULTS}
      - wait-for-docker
      - start-minikube-large
      - run:
          name: Wait for docker images to be built
          command: etc/testing/circle/wait_for_docker_images.sh
      - run: etc/testing/circle/wait-minikube.sh
      - run: etc/testing/circle/rootless_test.sh | ts '%Y-%m-%dT%H:%M:%S'
      - run:
          name: Format test results for upload
          command: go tool test2json -t < "/tmp/go-test-results.txt" > "${TEST_RESULTS}/go-test-results.jsonl" || true
          when: always
      - run:
          name: Format code coverage
          when: always
          command: etc/testing/circle/format-coverage.sh
      - store_artifacts:
          path: /tmp/test-results
          destination: raw-test-output
      - run:
          name: Dump debugging info in case of failure
          when: on_fail
          command: etc/testing/circle/kube_debug.sh
      - collect-test-results
      - codecov/upload:
          file: /tmp/test-results/coverage.txt
  deploy-tests: # run only arm64 now that integration test runs these
    parameters:
      num_executors:
        type: integer
        default: 2
      resource_class:
        type: string
        default: large
      arch:
        type: string
        default: arm64
    resource_class: << parameters.resource_class >>
    parallelism: << parameters.num_executors >>
    machine:
      image: << pipeline.parameters.machine_image >>
    environment:
      TEST_RESULTS: /tmp/test-results
    steps:
      - checkout
      # go/install doesn't support arm64 yet
      - run:
          name: install go
          command: |
            sudo rm -rf /usr/local/go && curl --fail --location -sS "https://dl.google.com/go/go<< pipeline.parameters.go-version >>.linux-<< parameters.arch >>.tar.gz" | sudo tar --no-same-owner -xz -C /usr/local
            echo "export PATH=$PATH:/usr/local/go/bin" >> "$BASH_ENV"
            sudo chown -R "$(whoami)": /usr/local/go
            echo "Installed " && go version
      - run:
          name: setup env vars
          command: |
            echo 'export GOCACHE=/home/circleci/.gocache' >> $BASH_ENV
            echo 'export GOPATH=/home/circleci/.go_workspace' >> $BASH_ENV

            echo 'export PATH=/home/circleci/project/cached-deps:$PATH' >> $BASH_ENV
            echo 'export PATH=$GOPATH/bin:$PATH' >> $BASH_ENV
            if [[ "$CIRCLE_BRANCH" -eq "" ]] && [[ "$CIRCLE_TAG" =~ ^v(0|[1-9][0-9]*)\.(0|[1-9][0-9]*)\.(.*) ]]
            then
              echo 'export TEST_IMAGE_SHA=$CIRCLE_SHA1' >> $BASH_ENV
            else
              echo 'export TEST_IMAGE_SHA=cover-$CIRCLE_SHA1' >> $BASH_ENV
            fi
      - restore_cache:
          keys:
            - pach-build-dependencies-v2-{{ arch }}-{{ checksum "etc/testing/circle/install.sh" }}
      - run: etc/testing/circle/install.sh
      - run:
          name: Collect node stats
          command: sar 10 -BbdHwzS -I SUM -n DEV -q -r ALL -u ALL -h
          background: true
      - run: mkdir -p "${TEST_RESULTS}"
      - wait-for-docker
      - start-minikube-large
      # The build cache will grow indefinitely, so we rotate the cache once a week.
      # This ensures the time to restore the cache isn't longer than the speedup in compilation.
      - run: "echo $(($(date +%s)/604800)) > current_week"
      - restore_cache:
          keys:
            - pach-go-build-cache-v1-{{ arch }}-{{ .Branch }}-{{ checksum "current_week" }}
            - pach-go-build-cache-v1-master-{{ arch }}-{{ checksum "current_week" }}
      # Only restore the module cache based on an exact match for go.sum.
      # This also avoids accumulating old versions of modules over time.
      # Note: This gets saves in the main test runs, no need to save here
      - restore_cache:
          keys:
            - pach-go-mod-cache-v2-{{ arch }}-{{ checksum "go.sum" }}
      - run: make install # Install pachctl
      - save_cache:
          key: pach-go-build-cache-v1-{{ arch }}-{{ .Branch }}-{{ checksum "current_week" }}
          paths:
            - /home/circleci/.gocache
      - run:
          name: Wait for docker images to be built
          command: etc/testing/circle/wait_for_docker_images.sh
      - run: etc/testing/circle/wait-minikube.sh
      - run: go install gotest.tools/gotestsum@latest
      - run:
          name: Run Tests
          command: etc/testing/circle/deploy_test.sh | ts '%Y-%m-%dT%H:%M:%S'
      - run:
          command: etc/testing/circle/upload_stats.sh
          when: always
      - run:
          name: Dump debugging info in case of failure
          when: on_fail
          command: etc/testing/circle/kube_debug.sh
      - run:
          name: Format code coverage
          when: always
          command: etc/testing/circle/format-coverage.sh
      - upload-junit-datadog:
          service: deploy-tests
          env: ci-minikube
          path: /tmp/test-results/junit-test-results.xml
          amd: true
      - store_test_results:
          path: /tmp/test-results
      - store_artifacts:
          path: /tmp/test-results
      - collect-test-results
      - codecov/upload:
          file: /tmp/test-results/coverage.txt
  # build pachctl and push to GCS bucket, so that it can be bundled into the
  # Jupyter-Pachyderm extension
  build-docker-images:
    parameters:
      appVersion:
        type: string
        default: "0.0.0"
      enableCoverage:
        type: boolean
        default: false
    machine:
      image: << pipeline.parameters.machine_image >>
      docker_layer_caching: true
    resource_class: xlarge
    steps:
      - go/install:
          version: << pipeline.parameters.go-version >>
      - checkout
      - run:
          name: Download utilities
          command: |
            sudo apt update
            sudo apt install qemu binfmt-support qemu-user-static
      - install-go-releaser
      - run:
          name: pachydermbuildbot docker login
          command: |
            echo "$DOCKER_PWD" | docker login --username pachydermbuildbot --password-stdin
      - run:
          name: Build Docker
          command: |
            v=<< parameters.appVersion >>
            additional=${v%%-*}
            index=${#additional}
            if << parameters.enableCoverage >>
            then
              make docker-build-coverage VERSION=${v} VERSION_ADDITIONAL=${v:index}
            else
              make docker-build VERSION=${v} VERSION_ADDITIONAL=${v:index}
            fi
      - persist_to_workspace:
          root: ../
          paths:
            - dist-pach/docker/*
      - run:
          name: Push docker
          command: |-
            if << parameters.enableCoverage >>
            then
              make docker-push VERSION=cover-${CIRCLE_SHA1}
            else
              make docker-push VERSION=${CIRCLE_SHA1}
            fi
  build-pachctl-bin:
    parameters:
      version:
        type: string
      upload:
        description: Determines if this job should perform an extra step to upload bin to a gcp bucket.
        type: boolean
        default: false
    resource_class: large
    executor: docker-go
    steps:
      - checkout
      - run:
          name: Download utilities
          command: |
            mkdir -p /home/circleci/bin
            wget https://github.com/chainlink/gcsupload/releases/download/v0.2.0/gcsupload_0.2.0_Linux_x86_64.tar.gz
            tar zxvf gcsupload_0.2.0_Linux_x86_64.tar.gz -C /home/circleci/bin gcsupload
            rm -rf gcsupload_0.2.0_Linux_x86_64.tar.gz
            echo 'export PATH=/home/circle/bin:$PATH' >> $BASH_ENV
      # The build cache will grow indefinitely, so we rotate the cache once a week.
      # This ensures the time to restore the cache isn't longer than the speedup in compilation.
      - run: "echo $(($(date +%s)/604800)) > current_week"
      - restore_cache:
          keys:
            - pachctl-build-cache-v1-{{ .Branch }}-{{ checksum "current_week" }}
            - pachctl-build-cache-v1-master-{{ checksum "current_week" }}
      - install-go-releaser
      - when:
          condition:
            and:
              - equal: [true, << parameters.upload >>]
          steps:
            - run:
                name: build pachctl bin
                description: Builds and uploads pachctl amd64 binary for extensions with a git commit SHA.
                command: |
                  make release-pachctl GORELSNAP=--snapshot VERSION=<< parameters.version >>
            - run:
                name: upload pachctl binaries
                command: |
                  echo $PACHCTL_GOOGLE_UPLOAD_CREDS > /home/circleci/gcpcreds.json
                  cd /home/circleci/dist-pach/pachctl/
                  gcsupload -b pachyderm-builds -f `find * -name \*amd64.tar.gz` -k /home/circleci/gcpcreds.json
                  rm /home/circleci/gcpcreds.json
      - when:
          condition:
            and:
              - equal: [false, << parameters.upload >>]
          steps:
            - run:
                name: build pachctl bin
                description: Builds and prepares all pachctl binaries for release.
                command: |
                  v=<< parameters.version >>
                  additional=${v%%-*}
                  index=${#additional}
                  make release-pachctl GORELSNAP=--snapshot VERSION=${v} VERSION_ADDITIONAL=${v:index}
            - persist_to_workspace:
                root: ../
                paths:
                  - dist-pach/*
      - save_cache:
          key: pachctl-build-cache-v1-{{ .Branch }}-{{ checksum "current_week" }}
          paths:
            - /home/circleci/.cache # Note, this is different from the cache location for the machine executors
  check-prettier:
    docker:
      - image: cimg/node:20.11.0
    steps:
      - checkout
      - run: sudo npm install -g prettier
      - run: prettier -c etc/helm/pachyderm/values.yaml .circleci/config.yml .circleci/main.yml
  jsonnet-lint:
    resource_class: small
    docker:
      - image: cimg/go:<< pipeline.parameters.go-version >>
    steps:
      - checkout
      - run:
          name: Install go-jsonnet
          command: |
            go install github.com/google/go-jsonnet/cmd/jsonnet-lint@latest
      - run:
          name: lint all jsonnet files
          command: |
            find . -maxdepth 10 -name \*.jsonnet | xargs jsonnet-lint
  test-envoy:
    docker:
      - image: envoyproxy/envoy:v1.29.3
        entrypoint: /bin/sh
    steps:
      - run: apt update
      - run: DEBIAN_FRONTEND=noninteractive DEBCONF_NONINTERACTIVE_SEEN=true apt install -y make wget git ssh
      - checkout
      - run: wget https://github.com/google/jsonnet/releases/download/v0.17.0/jsonnet-bin-v0.17.0-linux.tar.gz
      - run: tar xzvf jsonnet-bin-v0.17.0-linux.tar.gz
      - run: mv jsonnet jsonnetfmt /usr/local/bin
      - run: make -C etc/generate-envoy-config test
  jupyter-extension-test:
    parameters:
      python-version:
        type: string
    docker:
      - image: cimg/node:20.11.0
    resource_class: large
    working_directory: ~/project/jupyter-extension
    steps:
      - checkout:
          path: ~/project
      - install-bazel
      # Install and cache Node dependencies
      - restore_cache:
          keys:
            - node-cache-v3-{{ checksum "package-lock.json" }}
            - node-cache-v3
      - run:
          name: "Install npm packages"
          command: |
            npm ci
      - save_cache:
          key: node-cache-v3-{{ checksum "package-lock.json" }}
          paths:
            - "node_modules"
      - run:
          name: "Install Python dependencies"
          command: bazel run --config=remotecache --remote_header=x-buildbuddy-api-key=${BUILDBUDDY_API_KEY} :venv
      - run:
          name: "Build and test the extension"
          command: |
            set -eux

            . venv/bin/activate
            npm run eslint:check

            # Run Python unit tests
            mkdir -p test-results
            # pytest -v \
            #   --ignore jupyterlab_pachyderm/tests/test_integrations.py \
            #   --junitxml=test-results/junit.xml \
            #   jupyterlab_pachyderm

            check-manifest -v
      - store_test_results:
          path: test-results
      - store_artifacts:
          path: test-results

  jupyter-extension-integration-test:
    resource_class: xlarge
    machine:
      image: << pipeline.parameters.machine_image >>
    working_directory: ~/project/jupyter-extension
    steps:
      - checkout:
          path: ~/project
      - install-bazel
      - install-jupyter-test-deps
      - run: # Convert to bazel: INT-1201
          name: "Integration tests"
          command: |
            set -eux

            python3 -m venv venv
            . venv/bin/activate
            python3 -m pip install '.'
            python3 -m pip install -r requirements-dev.txt

            mkdir pfs
            export PFS_MOUNT_DIR=$(pwd)/pfs

            # Run integration tests
            mkdir -p test-results
            pytest -v \
              --junitxml=test-results/junit.xml \
              jupyterlab_pachyderm/tests
      - store_test_results:
          path: test-results
      - store_artifacts:
          path: test-results

  jupyter-extension-e2e-test:
    resource_class: xlarge
    machine:
      image: << pipeline.parameters.machine_image >>
    working_directory: ~/project/jupyter-extension
    steps:
      - checkout:
          path: ~/project
      - attach_workspace:
          at: .
      - install-bazel
      - install-jupyter-test-deps
      - run:
          name: "e2e tests"
          command: |
            set -eux

            python3 -m venv venv
            . venv/bin/activate
            python -m pip install --upgrade pip

            pip install jupyterlab==3.2.2
            pip install `find dist/ -name \*.whl`

            # Install just what need to run cypress tests
            npm install cypress@^10.11.0
            npm install start-server-and-test@^1.14.0

            # Enable the examples extension
            mkdir -p /home/circleci/.jupyter/labconfig
            cp ./scripts/page_config.json /home/circleci/.jupyter/labconfig

            pachctl create repo images
            pachctl put file images@master:liberty.png -f https://docs.pachyderm.com/images/mldm/opencv/liberty.jpg
            pachctl put file images@branch:branch.png -f https://docs.pachyderm.com/images/mldm/opencv/liberty.jpg
            pachctl list repo

            mkdir pfs
            export PFS_MOUNT_DIR=$(pwd)/pfs
            CI=true CYPRESS_RECORD_KEY=$JUPYTERLAB_PACHYDERM_CYPRESS_RECORD_KEY npm run e2e
      - when:
          condition: on_fail
          steps:
            - store_artifacts:
                path: cypress/videos/
            - store_artifacts:
                path: cypress/screenshots/

  jupyter-extension-frontend-test:
    resource_class: xlarge
    docker:
      - image: cimg/node:20.11.0
    working_directory: ~/project/jupyter-extension
    steps:
      - checkout:
          path: ~/project
      - run: npm ci
      - run: npm run test

  jupyter-extension-build:
    executor: python
    resource_class: large
    working_directory: ~/project/jupyter-extension
    steps:
      - checkout:
          path: ~/project

      - run:
          name: Install JQ
          command: |
            wget https://github.com/stedolan/jq/releases/download/jq-1.6/jq-linux64
            chmod +x jq-linux64
            mv jq-linux64 /home/circleci/bin/jq
      - run:
          name: Set version
          command: |
            if [[ ! -z $CIRCLE_TAG ]];
            then
                contents="$(jq --arg version ${CIRCLE_TAG:1} '.version = $version' package.json)" && echo "${contents}" > package.json
            fi
      - install-bazel
      - run:
          name: "Install Python dependencies"
          command: bazel run --config=remotecache --remote_header=x-buildbuddy-api-key=${BUILDBUDDY_API_KEY} :venv

      # Install and cache Node dependencies
      - restore_cache:
          keys:
            - node-cache-v3-{{ checksum "package-lock.json" }}
            - node-cache-v3
      - run:
          name: "Install npm packages"
          command: |
            npm ci
      - save_cache:
          key: node-cache-v3-{{ checksum "package-lock.json" }}
          paths:
            - "node_modules"

      - run:
          name: build
          command: |
            . venv/bin/activate
            python -m build

      - persist_to_workspace:
          root: .
          paths:
            - dist

  jupyter-extension-test-publish:
    executor: python
    resource_class: large
    working_directory: ~/project/jupyter-extension
    steps:
      - checkout:
          path: ~/project
      - attach_workspace:
          at: .
      - install-bazel
      - run:
          name: "Install Python dependencies"
          command: bazel run --config=remotecache --remote_header=x-buildbuddy-api-key=${BUILDBUDDY_API_KEY} :venv
      - run:
          name: Init .pypirc
          command: |
            echo -e "[testpypi]" >> ~/.pypirc
            echo -e "username = $PYPI_USERNAME" >> ~/.pypirc
            echo -e "password = $TEST_PYPI_PASSWORD" >> ~/.pypirc
      - run:
          name: Publish
          command: |
            . venv/bin/activate
            twine upload --repository testpypi dist/*

  jupyter-extension-publish:
    executor: python
    resource_class: large
    working_directory: ~/project/jupyter-extension
    steps:
      - checkout:
          path: ~/project
      - attach_workspace:
          at: .
      - install-bazel
      - run:
          name: "Install Python dependencies"
          command: bazel run --config=remotecache --remote_header=x-buildbuddy-api-key=${BUILDBUDDY_API_KEY} :venv
      - run:
          name: Init .pypirc
          command: |
            echo -e "[pypi]" >> ~/.pypirc
            echo -e "username = $PYPI_USERNAME" >> ~/.pypirc
            echo -e "password = $PYPI_PASSWORD" >> ~/.pypirc
      - run:
          name: Publish
          command: |
            . venv/bin/activate
            twine upload dist/*

  jupyter-extension-docker-build:
    executor: python
    working_directory: ~/project/jupyter-extension
    steps:
      - checkout:
          path: ~/project
      - attach_workspace:
          at: .
      - setup_remote_docker
      - run:
          name: docker login
          command: echo "$DOCKER_PWD" | docker login --username pachydermbuildbot --password-stdin
      - run:
          name: Build Docker image
          command: docker build -t pachyderm/notebooks-user:$CIRCLE_SHA1 .
      - run:
          name: Docker push
          command: docker push pachyderm/notebooks-user:$CIRCLE_SHA1

  jupyter-extension-docker-push-tag:
    executor: python
    working_directory: ~/project/jupyter-extension
    steps:
      - checkout:
          path: ~/project
      - setup_remote_docker
      - run:
          name: docker login
          command: echo "$DOCKER_PWD" | docker login --username pachydermbuildbot --password-stdin
      - run:
          name: docker pull
          command: docker pull pachyderm/notebooks-user:$CIRCLE_SHA1
      - run:
          name: tag docker image
          command: docker tag pachyderm/notebooks-user:$CIRCLE_SHA1 pachyderm/notebooks-user:$CIRCLE_TAG
      - run:
          name: Docker push
          command: docker push pachyderm/notebooks-user:$CIRCLE_TAG

  gcp-prerelease-testing:
    resource_class: large
    machine:
      image: << pipeline.parameters.machine_image >>
    steps:
      - checkout
      - attach_workspace:
          at: ./
      - run:
          name: echo bins
          command: |
            ls -la dist-pach/*
            ls -la cr-release-packages/*
      - run:
          name: "test gcp examples"
          command: |
            etc/testing/circle/run_release_tests.sh
          no_output_timeout: 1h
      - store_artifacts:
          path: /tmp/debug-dump
          destination: debug-dump
  aws-prerelease-testing:
    resource_class: large
    machine:
      image: << pipeline.parameters.machine_image >>
    steps:
      - checkout
      - attach_workspace:
          at: /tmp/workspace
      - run:
          name: echo bins
          command: |
            ls -la /tmp/workspace/dist-pach/*
            ls -la /tmp/workspace/cr-release-packages/*
      - run:
          name: "test aws examples"
          command: |
            etc/testing/circle/run_release_tests.sh
          no_output_timeout: 1h
      - install-pulumi-deps
      - run:
          name: Destroy test env on fail
          command: |
            sleep 300 #wait for CNI warm pool population to acquiesce before destroy
            pulumi destroy --yes --stack qa1 --cwd etc/testing/circle/workloads/pulumi/aws
          when: on_fail
      - store_artifacts:
          path: /tmp/debug-dump
          destination: debug-dump
  pulumi-aws-test-env:
    parameters:
      env:
        type: string
      action:
        type: string
      pachdVersion:
        type: string
        default: ""
      helmChartVersion:
        type: string
        default: ""
    resource_class: large
    machine:
      image: << pipeline.parameters.machine_image >>
    environment:
      GOOGLE_PROJECT_ID: pulumi-ci
    steps:
      - checkout
      - node/install
      - kubernetes/install
      - aws-eks/install-aws-iam-authenticator
      - aws-cli/setup
      - pulumi/login
      - gcp-cli/initialize
      - go/install:
          version: << pipeline.parameters.go-version >>
      - run: |
          pulumi plugin install resource eks
      - when:
          condition:
            and:
              - equal: ["update", << parameters.action >>]
          steps:
            - run:
                name: set few config values
                command: |
                  cd etc/testing/circle/workloads/pulumi/aws
                  pulumi stack select pachyderm/core/<< parameters.env >> --create
                  pulumi config set pachdVersion << parameters.pachdVersion >>
                  [[ ! -z "<< parameters.helmChartVersion >>" ]] && pulumi config set helmChartVersion << parameters.helmChartVersion >>
                  pulumi config set --secret rdsPGDBPassword ${PULUMI_TEST_DB_PW}
                  if ! [[ "$CIRCLE_TAG" =~ v[0-9]+\.[0-9]+\.[0-9]+-nightly\.[0-9]+ ]]
                  then
                    pulumi config set enableConsole false
                  fi
            - pulumi/update:
                stack: pachyderm/core/<< parameters.env >>
                working_directory: ./etc/testing/circle/workloads/pulumi/aws/
            - run:
                name: gather stack output
                command: |
                  cd etc/testing/circle/workloads/pulumi/aws
                  pulumi stack select pachyderm/core/<< parameters.env >>
                  pulumi stack output kubeconfig > kubeconfig.yml
                  KUBECONFIG=./kubeconfig.yml kubectl get nodes
                  PACHD_IP=$(KUBECONFIG=./kubeconfig.yml kubectl get services --all-namespaces | grep pachyderm-proxy | awk '{print $5}')
                  gcloud dns --project=pulumi-ci-334619 record-sets update << parameters.env >>.workspace.pachyderm.com. --type="CNAME" --zone="sandbox" --rrdatas="$PACHD_IP." --ttl="300"
      - when:
          condition:
            and:
              - equal: ["destroy", << parameters.action >>]
          steps:
            - run:
                name: wait for CNI warm pool population to acquiesce before destroy
                command: |
                  sleep 300
            - pulumi/destroy:
                stack: pachyderm/core/<< parameters.env >>
                working_directory: ./etc/testing/circle/workloads/pulumi/aws/
  cust-prerelease-testing:
    parameters:
      customer:
        type: string
      env:
        type: string
    resource_class: large
    machine:
      image: << pipeline.parameters.machine_image >>
    steps:
      - checkout
      - attach_workspace:
          at: /tmp/workspace
      - run:
          name: echo bins
          command: |
            ls -la /tmp/workspace/dist-pach/*
            ls -la /tmp/workspace/cr-release-packages/*
      - run:
          name: "test customer workload"
          command: |
            etc/testing/circle/run_cust_release_tests.sh << parameters.customer >>
          no_output_timeout: 1h
      - install-pulumi-deps
      - run:
          name: Destroy test env on fail
          command: |
            sleep 300 #wait for CNI warm pool population to acquiesce before destroy
            pulumi destroy --yes --stack << parameters.env >> --cwd etc/testing/circle/workloads/pulumi/aws
          when: on_fail
      - store_artifacts:
          path: /tmp/debug-dump
          destination: debug-dump
  release-github-draft:
    docker:
      - image: cimg/base:stable
    steps:
      - checkout
      - attach_workspace:
          at: ./
      - gh/setup:
          version: 2.13.0
      - run:
          name: create github release draft
          command: |
            if [[ $CIRCLE_TAG == *"-"* ]];
            then
                echo "git tag has - assuming prerelease."
                gh release create --draft ${CIRCLE_TAG} --title ${CIRCLE_TAG:1} ./cr-release-packages/local_template/*.yaml ./dist-pach/pachctl/pachctl_${CIRCLE_TAG:1}* ./dist-pach/docker/pachyderm_*_linux_amd64.tar.gz ./dist-pach/docker/pachyderm_*linux_arm64.tar.gz  --generate-notes --prerelease
            else
                echo "regular release."
                gh release create --draft ${CIRCLE_TAG} --title ${CIRCLE_TAG:1} ./cr-release-packages/local_template/*.yaml ./dist-pach/pachctl/pachctl_${CIRCLE_TAG:1}* ./dist-pach/docker/pachyderm_*_linux_amd64.tar.gz ./dist-pach/docker/pachyderm_*linux_arm64.tar.gz --generate-notes
            fi
  release-github:
    parameters:
      repo:
        type: string
        default: pachyderm/pachyderm
      tag:
        type: string
        default: ${CIRCLE_TAG}
    docker:
      - image: cimg/base:stable
    steps:
      - checkout
      - attach_workspace:
          at: ./
      - gh/setup:
          version: 2.13.0
      - run:
          name: create github release
          command: |
            gh release edit << parameters.tag >> --draft=false --repo << parameters.repo >>
  release-docker-hub:
    docker:
      - image: cimg/base:stable
    steps:
      - checkout
      - setup_remote_docker:
          docker_layer_caching: true
      - run:
          name: pachydermbuildbot docker login
          command: |
            echo "$DOCKER_PWD" | docker login --username pachydermbuildbot --password-stdin
      - run:
          name: Push release manifests
          command: |
            make UNDERLYING=$CIRCLE_SHA1 VERSION=${CIRCLE_TAG:1} docker-push
  release-hombrew-tap:
    executor: docker-go
    steps:
      - checkout
      - add_ssh_keys:
          fingerprints:
            - "23:49:d3:11:ea:69:de:6f:c3:29:e3:09:ff:01:b1:f0"
      - run:
          name: setup pachydermbuildbot git
          command: |
            git config --global user.email "buildbot@pachyderm.io"
            git config --global user.name "pachydermbuildbot"
      - run:
          name: update homebrew formula
          description: updates homebrew after determining release type.
          # this checks if it is a custom, pre, or alpha release and passes that additional string so homebrew knows to create new homebrew index.
          # $stable instructs update_homebrew.sh to release this version as default pachctl installation
          command: |
            stable=$(if [[ "$CIRCLE_TAG" == *"-"* ]]; then echo 0; else echo 1; fi;)
            ./etc/build/update_homebrew.sh ${CIRCLE_TAG:1} ${stable}
  python-sdk-build:
    executor: python
    working_directory: ~/project/python-sdk
    steps:
      - checkout:
          path: ~/project
      - setup_remote_docker
      - install-poetry
      - run:
          name: build
          command: poetry build
      - persist_to_workspace:
          root: .
          paths:
            - dist/*
  python-sdk-testing-docker-build:
    executor: python
    working_directory: ~/project/python-sdk
    steps:
      - checkout:
          path: ~/project
      - attach_workspace:
          at: .
      - setup_remote_docker
      - run:
          name: docker login
          command: echo "$DOCKER_PWD" | docker login --username pachydermbuildbot --password-stdin
      - run:
          name: docker build
          command: docker build -t pachyderm/python-sdk-ci-testing:$CIRCLE_SHA1 -f Dockerfile.datum-batching-test .
      - run:
          name: docker push
          command: docker push pachyderm/python-sdk-ci-testing:$CIRCLE_SHA1
  test-python-sdk:
    resource_class: xlarge
    machine:
      image: << pipeline.parameters.machine_image >>
    working_directory: ~/project/python-sdk
    steps:
      - checkout:
          path: ~/project
      - install-minikube
      - install-helm
      - install-kubectl
      - start-minikube-large
      - attach_workspace:
          at: ./
      - run:
          name: Install pachctl
          command: |
            sudo mv ./dist-pach/pachctl/pachctl_linux_amd64_v1/pachctl /usr/local/bin/pachctl
      - install-poetry
      - run: #Note: --no-ansi https://github.com/python-poetry/poetry/issues/7184
          name: Install Python Dependencies with Poetry
          command: poetry --no-ansi install -E cdr
      - wait-for-minikube
      - run:
          name: Install minio
          command: kubectl apply -f ../etc/testing/minio.yaml
      - run:
          name: Install pach
          command: |
            helm install pachd ../etc/helm/pachyderm \
              --set deployTarget=custom \
              --set pachd.storage.backend=AMAZON \
              --set pachd.storage.gocdkEnabled=true \
              --set pachd.storage.storageURL="s3://pachyderm-test?endpoint=minio.default.svc.cluster.local:9000&disableSSL=true&region=dummy-region" \
              --set pachd.storage.amazon.id=minioadmin \
              --set pachd.storage.amazon.secret=minioadmin \
              --set proxy.service.type=NodePort \
              --set pachd.image.tag=${CIRCLE_SHA1}
            kubectl create namespace enterprise --dry-run=client -o yaml | kubectl apply -f -
            helm install pachd-enterprise ../etc/helm/pachyderm \
              --namespace enterprise \
              --set deployTarget=custom \
              --set pachd.storage.backend=AMAZON \
              --set pachd.storage.gocdkEnabled=true \
              --set pachd.storage.storageURL="s3://pachyderm-test?endpoint=minio.default.svc.cluster.local:9000&disableSSL=true&region=dummy-region" \
              --set pachd.storage.amazon.id=minioadmin \
              --set pachd.storage.amazon.secret=minioadmin \
              --set proxy.service.type=NodePort \
              --set pachd.image.tag=${CIRCLE_SHA1} \
              --set proxy.service.httpNodePort=30081 \
              --set pachd.enterpriseLicenseKey=${ENT_ACT_CODE} \
              --set pachd.rootToken=roottoken1234
      - run:
          name: Wait for pach # need to wait before testing kubectl as pach is not visible to kubectl yet
          command: |
            sleep 20
            kubectl wait -A --for=condition=ready pod -l app=pachd --timeout=5m
            until poetry run pachyderm-sdk-check-connection "$(minikube ip):30080"; do sleep 5; done
            until poetry run pachyderm-sdk-check-connection "$(minikube ip):30081"; do sleep 5; done
      - run:
          name: kubectl port-forward for minio
          command: kubectl port-forward service/minio 9000:9000
          background: true
      - run:
          name: Run Tests
          command: |
            PACH_PYTHON_TEST_HOST="$(minikube ip)" \
            PACH_PYTHON_TEST_PORT="30080" \
            PACH_PYTHON_TEST_PORT_ENTERPRISE="30081" \
            PACH_PYTHON_AUTH_TOKEN="roottoken1234" \
            ENTERPRISE_CODE_ENV=${ENT_ACT_CODE} \
            PYTHON_SDK_TESTING_IMAGE="pachyderm/python-sdk-ci-testing:$CIRCLE_SHA1" \
            poetry run pytest -vvv pachyderm_sdk tests
  python-sdk-test-publish:
    executor: python
    working_directory: ~/project/python-sdk
    parameters:
      version:
        type: string
    steps:
      - checkout:
          path: ~/project
      - attach_workspace:
          at: .
      - install-poetry
      - run:
          name: Publish
          command: |
            poetry config repositories.test-pypi https://test.pypi.org/legacy/
            poetry version << parameters.version >>
            poetry publish --build --repository test-pypi --username "$PYPI_USERNAME" --password "$TEST_PYPI_PASSWORD"
  python-sdk-publish:
    executor: python
    working_directory: ~/project/python-sdk
    parameters:
      version:
        type: string
    steps:
      - checkout:
          path: ~/project
      - attach_workspace:
          at: .
      - install-poetry
      - run:
          name: Publish
          command: |
            poetry version << parameters.version >>
            poetry publish --build --username "$PYPI_USERNAME" --password "$PYPI_PASSWORD_PACHYDERM_SDK"
  build-label-studio-ci-testing-image:
    executor: python
    steps:
      - setup_remote_docker:
          docker_layer_caching: true
      - run:
          name: docker login
          command: echo "$DOCKER_PWD" | docker login --username pachydermbuildbot --password-stdin
      - run:
          name: Clone Label Studio repo
          command: git clone https://github.com/pachyderm/label-studio.git label-studio
      - run:
          name: Build Docker image
          command: |
            cd label-studio
            DOCKER_BUILDKIT=1 docker build -t pachyderm/label-studio-ci-testing:$CIRCLE_SHA1 .
      - run:
          name: Docker push
          command: docker push pachyderm/label-studio-ci-testing:$CIRCLE_SHA1
  test-label-studio:
    resource_class: xlarge
    machine:
      image: << pipeline.parameters.machine_image >>
    environment:
      LABEL_STUDIO_USERNAME: user@domain.com
      LABEL_STUDIO_PASSWORD: pass
      LABEL_STUDIO_USER_TOKEN: abcdef
    working_directory: ~/project/label-studio
    steps:
      - checkout:
          path: ~/project
      - install-minikube
      - install-helm
      - install-kubectl
      - start-minikube-large
      - wait-for-minikube
      - attach_workspace:
          at: ./
      - run:
          name: Install pachctl
          command: |
            sudo mv ./dist-pach/pachctl/pachctl_linux_amd64_v1/pachctl /usr/local/bin/pachctl
      - run:
          name: Install pach
          command: helm install pachd ../etc/helm/pachyderm --set deployTarget=LOCAL,pachd.image.tag=${CIRCLE_SHA1},proxy.service.type=NodePort
      - run:
          name: Wait for pach # need to wait before testing kubectl as pach is not visible to kubectl yet
          command: |
            sleep 20
            kubectl wait --for=condition=ready pod -l app=pachd --timeout=5m
            pachctl version
      - run:
          name: Run Label Studio
          command: |
            docker run -d -it --net="host" pachyderm/label-studio-ci-testing:$CIRCLE_SHA1 label-studio -b \
            --username $LABEL_STUDIO_USERNAME \
            --password $LABEL_STUDIO_PASSWORD \
            --user-token $LABEL_STUDIO_USER_TOKEN

            # Wait for Label Studio server to start
            timeout=300
            while [[ "$(curl -s -o /dev/null -w ''%{http_code}'' localhost:8080/api/projects -H "Authorization: Token $LABEL_STUDIO_USER_TOKEN")" != "200" ]]; do
              timeout=$((timeout - 5))
              if [ $timeout -eq 0 ]; then
                echo "Timed out waiting for Label Studio"
                exit 1
              fi
              sleep 5
            done
      - run:
          name: Run tests
          command: |
            pip3 install -r requirements.txt
            PACHD_ADDRESS=$(minikube ip):30080 python3 -m pytest
  bazel-style-tests:
    resource_class: xlarge
    docker:
      - image: << pipeline.parameters.ci_runner_image >>
    steps:
      - checkout
      - run:
          name: Check that you ran gazelle
          command: |
            echo "If you see an error here, it means you forgot to `bazel run //:gazelle`"
            bazel run --config=remotecache --remote_header=x-buildbuddy-api-key=${BUILDBUDDY_API_KEY} //:gazelle --  -mode=diff
      - run: bazel test --config=remotecache --remote_header=x-buildbuddy-api-key=${BUILDBUDDY_API_KEY} //:style_tests
      - run:
          command: cp -a bazel-testlogs/ /tmp/bazel-testlogs # store_test_results can't handle bazel-testlogs being a symlink
          when: always
      - store_test_results:
          path: /tmp/bazel-testlogs/
  bazel-govulncheck:
    resource_class: xlarge
    docker:
      - image: << pipeline.parameters.ci_runner_image >>
    steps:
      - checkout
      - run: |
          bazel test --config=remotecache --remote_header=x-buildbuddy-api-key=${BUILDBUDDY_API_KEY} \
                     --test_env=GOMEMLIMIT=12GiB //src/testing/govulncheck:govulncheck_test
      - run:
          command: cp -a bazel-testlogs/ /tmp/bazel-testlogs # store_test_results can't handle bazel-testlogs being a symlink
          when: always
      - store_test_results:
          path: /tmp/bazel-testlogs/
  bazel-tests:
    resource_class: 2xlarge+
    docker:
      - image: << pipeline.parameters.ci_runner_image >>
    steps:
      - checkout
      - setup_remote_docker
      - run: |
          DOCKER_MACHINE_NAME=172.17.0.1 \
          bazel run --config=remotecache --remote_header=x-buildbuddy-api-key=${BUILDBUDDY_API_KEY} \
          //src/testing/cmds/dockertestenv
      - run: |
          SKIP_DOCKER_POSTGRES_CREATE=1 \
          DOCKER_MACHINE_NAME=172.17.0.1 \
          bazel \
          coverage \
          --flaky_test_attempts=3 \
          --config=remotecache \
          --remote_header=x-buildbuddy-api-key=${BUILDBUDDY_API_KEY} \
          ...
      - run:
          command: cp -a bazel-testlogs/ /tmp/bazel-testlogs # store_test_results can't handle bazel-testlogs being a symlink
          when: always
      - upload-junit-datadog:
          service: bazel-tests
          env: ci-bazel
          path: /tmp/bazel-testlogs/**/*.xml /tmp/bazel-testlogs/src/**/**/**/*.xml /tmp/bazel-testlogs/src/**/**/**/**/*.xml
      - store_test_results:
          path: /tmp/bazel-testlogs/
      - codecov/upload:
          file: bazel-out/_coverage/_coverage_report.dat
  bazel-privileged-tests:
    resource_class: large
    machine:
      image: << pipeline.parameters.machine_image >>
    steps:
      - checkout
      - run: cd /home/circleci/project
      - run: mkdir /home/circleci/out
      # Build the thing to start the database containers.
      - run: |
          docker run \
          -v /home/circleci/out:/home/circleci/out \
          -v /home/circleci/project:/home/circleci/project \
          << pipeline.parameters.ci_runner_image >> \
          bazel \
          --output_base=/home/circleci/out \
          build \
          --config=remotecache \
          --remote_header=x-buildbuddy-api-key=${BUILDBUDDY_API_KEY} \
          //src/testing/cmds/dockertestenv
      # Start database containers.
      - run: /home/circleci/out/execroot/_main/bazel-out/k8-fastbuild/bin/src/testing/cmds/dockertestenv/dockertestenv_/dockertestenv
      # Run tests without needing to talk to the Docker daemon during the tests.
      - run: |
          docker run \
          -e ENT_ACT_CODE \
          -e SKIP_DOCKER_POSTGRES_CREATE=1 \
          -e DOCKER_MACHINE_NAME=172.17.0.1 \
          -v /home/circleci/out:/home/circleci/out \
          -v /home/circleci/project:/home/circleci/project \
          --privileged \
          << pipeline.parameters.ci_runner_image >> \
          bazel \
          --output_base=/home/circleci/out \
          coverage \
          --flaky_test_attempts=3 \
          --config=remotecache \
          --remote_header=x-buildbuddy-api-key=${BUILDBUDDY_API_KEY} \
          //:privileged_tests
      - store_test_results:
          path: /home/circleci/out/execroot/_main/bazel-out/k8-fastbuild/testlogs/
      - codecov/upload:
          file: /home/circleci/out/execroot/_main/bazel-out/_coverage/_coverage_report.dat
  console-lint-frontend:
    executor: small-node
    steps:
      - checkout
      - run: cd ./console/frontend && npm ci
      - run: cd ./console/frontend && npm run lint:js:no-fix
      - run: cd ./console/frontend && npm run lint:css:no-fix
  console-lint-backend:
    executor: small-node
    steps:
      - checkout
      - run: cd ./console/backend && npm ci
      - run: cd ./console/backend && npm run lint:no-fix
  console-lint-cypress:
    executor: small-node
    steps:
      - checkout
      - run: npm ci --prefix ./console/cypress
      - run: npm run lint --prefix ./console/cypress
  console-test-backend:
    executor: xlarge-node
    steps:
      - checkout
      - node-install-frontend-backend
      - run: npm run test --prefix ./console/backend -- --coverage
      - codecov/upload:
          file: ./console/backend/coverage/lcov.info
  console-test-frontend-components:
    executor: xlarge-node
    steps:
      - checkout
      - node-install-frontend-backend
      - run: npm run test:components --prefix ./console/frontend
  console-test-frontend-react:
    executor: xlarge-node
    steps:
      - checkout
      - node-install-frontend-backend
      - run: npm run test:frontend --prefix ./console/frontend -- --coverage
      - codecov/upload:
          file: ./console/frontend/src/coverage/lcov.info
  console-build:
    executor: small-node
    steps:
      - checkout
      - node-install-all
      - run: cd console && make build
  console-docker-build:
    parameters:
      resource_class:
        type: string
    resource_class: << parameters.resource_class >>
    machine:
      image: default
    steps:
      - checkout
      - run:
          name: docker login
          command: echo "$DOCKER_PWD" | docker login --username pachydermbuildbot --password-stdin
      - run:
          name: Build application Docker image
          command: make -C ./console circle-docker-build
  console-docker-manifest:
    machine:
      image: default
    steps:
      - checkout
      - run:
          name: docker login
          command: echo "$DOCKER_PWD" | docker login --username pachydermbuildbot --password-stdin
      - run:
          name: Create Multiarch Manifest
          command: |
            cd console
            make circle-docker-manifest
  console-test-docker-e2e-community-edition:
    resource_class: xlarge
    parallelism: 3
    machine:
      image: default
    working_directory: ~/project/console
    steps:
      - checkout:
          path: ~/project
      - attach_workspace:
          at: .
      - run: npm ci
      - install-bazel
      - install-console-e2e-deps
      - run:
          name: Install pachd without auth
          command: |
            export CI=false # pachdev bug; CI=true assumes docker executor, not machine executor
            export XDG_CONFIG_HOME=${PWD}/../etc/testing/console-test-helm-values
            unset ENT_ACT_CODE # deactivate enterprise and auth
            bazel run --config=remotecache --remote_header=x-buildbuddy-api-key=${BUILDBUDDY_API_KEY} //src/testing/pachdev -- push --console=${CIRCLE_SHA1} -v
      - run: touch .env.development.local
      - run:
          name: Run Community Edition Cypress tests against built console image
          command: CI=true CYPRESS_RECORD_KEY=$CONSOLE_CYPRESS_RECORD_KEY npm run cypress:ci-build-e2e
      - store_artifacts:
          path: /tmp/cypress-screenshots
      - store_artifacts:
          path: /tmp/cypress-videos
      - store_artifacts:
          path: /tmp/cypress-debug
  console-test-docker-e2e-enterprise-edition:
    resource_class: xlarge
    parallelism: 3
    machine:
      image: default
    working_directory: ~/project/console
    steps:
      - checkout:
          path: ~/project
      - attach_workspace:
          at: .
      - run: npm ci
      - install-bazel
      - install-console-e2e-deps
      - run:
          name: Install pachd with auth
          command: |
            export CI=false # pachdev bug; CI=true assumes docker executor, not machine executor
            export XDG_CONFIG_HOME=${PWD}/../etc/testing/console-test-helm-values
            bazel run --config=remotecache --remote_header=x-buildbuddy-api-key=${BUILDBUDDY_API_KEY} //src/testing/pachdev -- push --console=${CIRCLE_SHA1} -v
            mv ${HOME}/.pachyderm/config.json ${HOME}/.pachyderm/auth_config.json
      - run: touch .env.development.local
      - run:
          name: Run Enterprise Edition Cypress tests against built console image
          command: CI=true CYPRESS_RECORD_KEY=$CONSOLE_CYPRESS_RECORD_KEY npm run cypress:ci-build-auth
      - store_artifacts:
          path: /tmp/cypress-screenshots
      - store_artifacts:
          path: /tmp/cypress-videos
<<<<<<< HEAD
  console-docker-push-tag:
    machine:
      image: default
    steps:
      - checkout
      - run:
          name: docker login
          command: echo "$DOCKER_PWD" | docker login --username pachydermbuildbot --password-stdin
      - run:
          name: docker pull
          command: |
            docker pull pachyderm/haberdashery:$CIRCLE_SHA1-amd64
            docker pull pachyderm/haberdashery:$CIRCLE_SHA1-arm64
      - run:
          name: Docker create manifest
          command: |
            docker manifest create pachyderm/haberdashery:$CIRCLE_TAG docker.io/pachyderm/haberdashery:$CIRCLE_SHA1-amd64 docker.io/pachyderm/haberdashery:$CIRCLE_SHA1-arm64
            docker manifest annotate "pachyderm/haberdashery:$CIRCLE_TAG" "docker.io/pachyderm/haberdashery:$CIRCLE_SHA1-amd64" --arch amd64
            docker manifest annotate "pachyderm/haberdashery:$CIRCLE_TAG" "docker.io/pachyderm/haberdashery:$CIRCLE_SHA1-arm64" --arch arm64
            docker manifest inspect pachyderm/haberdashery:$CIRCLE_TAG
      - run:
          name: Docker push manifest
          command: docker manifest push pachyderm/haberdashery:$CIRCLE_TAG
=======
>>>>>>> a7f72ef0
workflows:
  functional-tests:
    when: << pipeline.parameters.run-core-jobs >>
    jobs:
      - build-docker-images
      - build-docker-images:
          enableCoverage: true
      - bazel-tests
      - bazel-privileged-tests
      - integration-tests
  linting:
    when: << pipeline.parameters.run-core-jobs >>
    jobs:
      - check-prettier
      - bazel-style-tests
      - bazel-govulncheck
      - jsonnet-lint
      - static-go-checks
      - test-envoy
  helm-tests:
    when: << pipeline.parameters.run-core-jobs >>
    jobs:
      - helm-tests
  nightly_load_tests:
    when: << pipeline.parameters.run_load_tests >>
    jobs:
      - build-docker-images
      - pulumi-aws-test-env:
          name: create-aws-test-env-LOAD1
          pachdVersion: $CIRCLE_SHA1
          action: update
          env: LOAD1
          requires:
            - build-docker-images
      - pulumi-aws-test-env:
          name: create-aws-test-env-LOAD2
          pachdVersion: $CIRCLE_SHA1
          action: update
          env: LOAD2
          requires:
            - build-docker-images
      - pulumi-aws-test-env:
          name: create-aws-test-env-LOAD3
          pachdVersion: $CIRCLE_SHA1
          action: update
          env: LOAD3
          requires:
            - build-docker-images
      - pulumi-aws-test-env:
          name: create-aws-test-env-LOAD4
          pachdVersion: $CIRCLE_SHA1
          action: update
          env: LOAD4
          requires:
            - build-docker-images
      - nightly-load:
          name: nightly-load-LOAD1
          requires:
            - create-aws-test-env-LOAD1
          bucket: LOAD1
          env: LOAD1
      - nightly-load:
          name: nightly-load-LOAD2
          requires:
            - create-aws-test-env-LOAD2
          bucket: LOAD2
          env: LOAD2
      - nightly-load:
          name: nightly-load-LOAD3
          requires:
            - create-aws-test-env-LOAD3
          bucket: LOAD3
          env: LOAD3
      - nightly-load:
          name: nightly-load-LOAD4
          requires:
            - create-aws-test-env-LOAD4
          bucket: LOAD4
          env: LOAD4
      - nightly-load:
          name: nightly-load-LOAD5
          requires:
            - nightly-load-LOAD1
          bucket: LOAD5
          env: LOAD1
      - nightly-load:
          name: nightly-load-LOAD6
          requires:
            - nightly-load-LOAD2
          bucket: LOAD6
          env: LOAD2
      - nightly-load:
          name: nightly-load-LOAD7
          requires:
            - nightly-load-LOAD3
          bucket: LOAD7
          env: LOAD3
      - nightly-load:
          name: nightly-load-LOAD8
          requires:
            - nightly-load-LOAD4
          bucket: LOAD8
          env: LOAD4
      - nightly-load:
          name: nightly-load-LOAD9
          requires:
            - nightly-load-LOAD5
          bucket: LOAD9
          env: LOAD1
      - nightly-load:
          name: nightly-load-LOAD10
          requires:
            - nightly-load-LOAD6
          bucket: LOAD10
          env: LOAD2
      - nightly-load:
          name: nightly-load-LOAD11
          requires:
            - nightly-load-LOAD7
          bucket: LOAD11
          env: LOAD3
      - nightly-load:
          name: nightly-load-LOAD12
          requires:
            - nightly-load-LOAD8
          bucket: LOAD12
          env: LOAD4
      - pulumi-aws-test-env:
          name: destroy-aws-testing-env-LOAD1
          action: destroy
          requires:
            - nightly-load-LOAD9
          env: LOAD1
      - pulumi-aws-test-env:
          name: destroy-aws-testing-env-LOAD2
          action: destroy
          requires:
            - nightly-load-LOAD10
          env: LOAD2
      - pulumi-aws-test-env:
          name: destroy-aws-testing-env-LOAD3
          action: destroy
          requires:
            - nightly-load-LOAD11
          env: LOAD3
      - pulumi-aws-test-env:
          name: destroy-aws-testing-env-LOAD4
          action: destroy
          requires:
            - nightly-load-LOAD12
          env: LOAD4
  rootless-tests:
    when: << pipeline.parameters.run-core-jobs >>
    jobs:
      - rootless
  deploy-tests:
    when: << pipeline.parameters.run-core-jobs >>
    jobs:
      - deploy-tests:
          name: arm64 deploy tests
          resource_class: arm.xlarge # arm64
          arch: arm64
          num_executors: 2
  jupyter-extension:
    when: << pipeline.parameters.run-jupyter-jobs >>
    jobs:
      - build-docker-images
      - jupyter-extension-test:
          matrix:
            parameters:
              python-version: ["3.8", "3.9", "3.10"]
      - jupyter-extension-frontend-test
      - jupyter-extension-integration-test
      - jupyter-extension-e2e-test:
          requires:
            - jupyter-extension-build
      - jupyter-extension-build
      - jupyter-extension-docker-build:
          requires:
            - jupyter-extension-build
            - build-pachctl-bin
      - build-pachctl-bin:
          version: $CIRCLE_SHA1
  python-sdk:
    when:
      or:
        - << pipeline.parameters.run-python-sdk-jobs >>
        - << pipeline.parameters.run-core-jobs >>
    jobs:
      - test-python-sdk:
          requires:
            - build-docker-images
            - build-pachctl-bin
            - python-sdk-testing-docker-build
      - build-docker-images
      - python-sdk-build
      - python-sdk-testing-docker-build:
          requires:
            - python-sdk-build
      - build-pachctl-bin:
          version: $CIRCLE_SHA1
  label-studio:
    when:
      or:
        - << pipeline.parameters.run-label-studio-jobs >>
        - << pipeline.parameters.run_load_tests >> # Eventually switch back to run-core-jobs
    jobs:
      - test-label-studio:
          requires:
            - build-docker-images
            - build-pachctl-bin
            - build-label-studio-ci-testing-image
      - build-docker-images
      - build-pachctl-bin:
          version: $CIRCLE_SHA1
      - build-label-studio-ci-testing-image

  release:
    jobs:
      - helm-tests:
          filters: *only-release-tags
      - static-go-checks:
          filters: *only-release-tags
      - integration-tests:
          filters: *only-release-tags
      - helm-build:
          filters: *only-release-tags
          requires:
            - helm-tests
            - integration-tests
      - build-docker-images:
          appVersion: ${CIRCLE_TAG:1}
          filters: *only-release-tags
      - build-pachctl-bin:
          version: ${CIRCLE_TAG:1}
          filters: *only-release-tags
          requires:
            - helm-tests
            - static-go-checks
            - integration-tests
      - helm-publish:
          name: publish-chart-preview
          preview: true
          filters: *only-release-tags
          requires:
            - helm-build
      - release-github-draft:
          filters: *only-release-tags
          requires:
            - build-pachctl-bin
            - build-docker-images
            - helm-build
      - jupyter-extension-test:
          matrix:
            parameters:
              python-version: ["3.8", "3.9", "3.10"]
          filters: *only-release-tags
      - jupyter-extension-frontend-test:
          filters: *only-release-tags
      - jupyter-extension-integration-test:
          requires:
            - build-pachctl-bin
          filters: *only-release-tags
      - jupyter-extension-e2e-test:
          requires:
            - jupyter-extension-build
            - build-pachctl-bin
          filters: *only-release-tags
      - jupyter-extension-build:
          filters: *only-release-tags
      - jupyter-extension-docker-build:
          filters: *only-release-tags
          requires:
            - jupyter-extension-build
            - build-pachctl-bin
      - test-python-sdk:
          filters: *only-release-tags
          requires:
            - build-docker-images
            - build-pachctl-bin
      # - pulumi-aws-test-env:
      #     name: aws-prerelease-testing-env-1
      #     env: qa1
      #     action: update
      #     pachdVersion: $CIRCLE_SHA1
      #     helmChartVersion: ${CIRCLE_TAG:1}-${CIRCLE_SHA1}
      #     filters: *only-release-tags
      #     requires:
      #       - build-docker-images
      #       - build-pachctl-bin
      #       - publish-chart-preview
      #       - release-github-draft
      # - aws-prerelease-testing:
      #     name: aws-testing
      #     filters: *only-release-tags
      #     requires:
      #       - aws-prerelease-testing-env-1
      # - pulumi-aws-test-env:
      #     name: destroy-aws-prerelease-testing-env-1
      #     env: qa1
      #     action: destroy
      #     filters: *only-release-tags
      #     requires:
      #       - aws-testing
      - sign-off:
          filters: *only-release-tags
          type: approval
          requires:
            - build-docker-images
            - build-pachctl-bin
            - publish-chart-preview
            - release-github-draft
      - release-docker-hub:
          filters: *only-release-tags
          requires:
            - sign-off
      #- push_redhat:
      #    filters: *only-release-tags
      #    requires:
      #      - sign-off
      - release-github:
          name: github-release-pach-core
          filters: *only-release-tags
          requires:
            - sign-off
      - release-hombrew-tap:
          filters: *only-release-tags
          requires:
            - github-release-pach-core #current homebrew tap repo uses gh release, but later can be changed to pipeline artifacts to remove deps
      - helm-publish:
          name: publish-helm-chart
          filters: *only-release-tags
          requires:
            - sign-off
      - jupyter-extension-test-publish:
          requires:
            - jupyter-extension-build
            - jupyter-extension-test
            - jupyter-extension-frontend-test
            - jupyter-extension-integration-test
            - jupyter-extension-e2e-test
          filters: *only-release-tags
      - jupyter-extension-publish:
          requires:
            - jupyter-extension-build
            - sign-off
          filters: *only-release-tags
      - jupyter-extension-docker-push-tag:
          requires:
            - sign-off
            - jupyter-extension-docker-build
          filters: *only-release-tags
      - python-sdk-test-publish:
          version: ${CIRCLE_TAG:1}
          requires:
            - test-python-sdk
          filters: *only-release-tags
      - python-sdk-publish:
          version: ${CIRCLE_TAG:1}
          requires:
            - test-python-sdk
            - python-sdk-test-publish
            - sign-off
          filters: *only-release-tags
      - console-test-backend:
          filters: *only-release-tags
      - console-test-frontend-components:
          filters: *only-release-tags
      - console-test-frontend-react:
          filters: *only-release-tags
      - console-docker-build:
          matrix:
            parameters:
              resource_class:
                - large
                - arm.large
          filters: *only-release-tags
      - console-docker-manifest:
          requires:
            - console-docker-build
          filters: *only-release-tags
      - console-test-docker-e2e-community-edition:
          requires:
            - console-docker-manifest
            - build-pachctl-bin
          filters: *only-release-tags
      - console-test-docker-e2e-enterprise-edition:
          requires:
            - console-docker-manifest
            - build-pachctl-bin
          filters: *only-release-tags
      - console-docker-push-tag:
          requires:
            - sign-off
            - console-test-docker-e2e-community-edition
            - console-test-docker-e2e-enterprise-edition
          filters: *only-release-tags
  nightly-release:
    jobs:
      - helm-tests:
          filters: *only-nightly-tags
      - static-go-checks:
          filters: *only-nightly-tags
      - integration-tests:
          filters: *only-nightly-tags
      - helm-build:
          filters: *only-nightly-tags
          requires:
            - helm-tests
            - static-go-checks
            - integration-tests
      - build-docker-images:
          appVersion: ${CIRCLE_TAG:1}
          filters: *only-nightly-tags
      - build-pachctl-bin:
          version: ${CIRCLE_TAG:1}
          filters: *only-nightly-tags
          requires:
            - helm-tests
            - static-go-checks
            - integration-tests
      - helm-publish:
          name: publish-chart-preview
          preview: true
          filters: *only-nightly-tags
          requires:
            - helm-build
      - release-github-draft:
          filters: *only-nightly-tags
          requires:
            - build-pachctl-bin
            - helm-build
      - pulumi-aws-test-env:
          name: create-aws-test-env
          env: qa1
          action: update
          pachdVersion: $CIRCLE_SHA1
          helmChartVersion: ${CIRCLE_TAG:1}-${CIRCLE_SHA1}
          filters: *only-nightly-tags
          requires:
            - build-docker-images
            - build-pachctl-bin
            - publish-chart-preview
            - release-github-draft
      - aws-prerelease-testing:
          filters: *only-nightly-tags
          requires:
            - create-aws-test-env
      - pulumi-aws-test-env:
          name: destroy-aws-test-env
          env: qa1
          action: destroy
          filters: *only-nightly-tags
          requires:
            - aws-prerelease-testing
      - release-docker-hub:
          filters: *only-nightly-tags
          requires:
            - aws-prerelease-testing
      - release-github:
          filters: *only-nightly-tags
          requires:
            - aws-prerelease-testing
      - release-hombrew-tap:
          filters: *only-nightly-tags
          requires:
            - release-github #current homebrew tap repo uses gh release, but later can be changed to pipeline artifacts to remove deps
      - helm-publish:
          name: publish-helm-chart
          filters: *only-nightly-tags
          requires:
            - aws-prerelease-testing
  console-regression-tests:
    when:
      or:
        - << pipeline.parameters.run-console-jobs >>
        - << pipeline.parameters.run-core-jobs >>
    jobs:
      - console-docker-build:
          matrix:
            parameters:
              resource_class:
                - large
                - arm.large
      - console-docker-manifest:
          requires:
            - console-docker-build
      - console-test-docker-e2e-community-edition:
          requires:
            - console-docker-manifest
      - console-test-docker-e2e-enterprise-edition:
          requires:
            - console-docker-manifest
  console:
    when: << pipeline.parameters.run-console-jobs >>
    jobs:
      - console-lint-backend
      - console-lint-frontend
      - console-lint-cypress
      - console-build
      - console-test-backend
      - console-test-frontend-components
      - console-test-frontend-react
commands:
  install-helm:
    steps:
      - run:
          name: Install helm
          command: |
            ARCH=amd64
            if [ "$(uname -m)" = "aarch64" ]; then ARCH=arm64; fi
            wget https://get.helm.sh/helm-v3.14.2-linux-${ARCH}.tar.gz && \
            tar -zxvf helm-v3.14.2-linux-${ARCH}.tar.gz && \
            chmod +x linux-amd64/helm && \
            sudo mv linux-amd64/helm /usr/local/bin/helm
  install-kubectl:
    steps:
      - run:
          name: Install kubectl
          command: |
            ARCH=amd64
            if [ "$(uname -m)" = "aarch64" ]; then ARCH=arm64; fi
            curl -LO "https://dl.k8s.io/release/$(curl -L -s https://dl.k8s.io/release/stable.txt)/bin/linux/${ARCH}/kubectl" && \
            chmod +x kubectl && \
            sudo mv kubectl /usr/local/bin/kubectl
  install-minikube:
    steps:
      - run:
          name: Install minikube
          command: |
            ARCH=amd64
            if [ "$(uname -m)" = "aarch64" ]; then ARCH=arm64; fi
            curl -L -o minikube https://storage.googleapis.com/minikube/releases/v1.32.0/minikube-linux-${ARCH} && \
            chmod +x ./minikube && \
            sudo mv ./minikube /usr/local/bin/minikube

  install-jupyter-test-deps:
    steps:
      - attach_workspace:
          at: ./
      - run: sudo apt-get update && sudo apt-get install libcurl4-openssl-dev libssl-dev
      - run:
          name: Install kubectl
          command: bazel run --config=remotecache --remote_header=x-buildbuddy-api-key=${BUILDBUDDY_API_KEY} //tools/kubectl:install
      - run:
          name: Install pachctl
          command: bazel run --config=remotecache --remote_header=x-buildbuddy-api-key=${BUILDBUDDY_API_KEY} //src/server/cmd/pachctl:install
      - run:
          name: Setup k8s cluster
          command: |
            export CI=false # pachdev bug; CI=true assumes docker executor, not machine executor
            bazel run --config=remotecache --remote_header=x-buildbuddy-api-key=${BUILDBUDDY_API_KEY} //src/testing/pachdev -- create-cluster local --starting-port=30100 --test-namespaces=1
      - run:
          name: Install pachd with auth
          command: |
            export CI=false # pachdev bug; CI=true assumes docker executor, not machine executor
            export XDG_CONFIG_HOME=${PWD}/../etc/testing/python-test-helm-values
            bazel run --config=remotecache --remote_header=x-buildbuddy-api-key=${BUILDBUDDY_API_KEY} //src/testing/pachdev -- push --namespace=test-namespace-1 -v
            mv ${HOME}/.pachyderm/config.json ${HOME}/.pachyderm/auth_config.json
      - run:
          name: Watch pachd with auth logs
          command: kubectl logs --namespace=test-namespace-1 -l suite=pachyderm -f
          background: true
      - run:
          name: Install pachd without auth
          command: |
            export CI=false # pachdev bug; CI=true assumes docker executor, not machine executor
            export XDG_CONFIG_HOME=${PWD}/../etc/testing/python-test-helm-values
            bazel run --config=remotecache --remote_header=x-buildbuddy-api-key=${BUILDBUDDY_API_KEY} //src/testing/pachdev -- push -v
      - run:
          name: Watch pachd without auth logs
          command: kubectl logs --namespace=default -l suite=pachyderm -f
          background: true

  install-pulumi-deps:
    steps:
      - node/install
      - kubernetes/install
      - aws-eks/install-aws-iam-authenticator
      - aws-cli/setup
      - pulumi/login
      - run: |
          pulumi plugin install resource eks v0.40.0
  install-go-releaser:
    steps:
      - run:
          name: install-go-releaser
          command: |
            mkdir -p /home/circleci/bin
            wget https://github.com/goreleaser/goreleaser/releases/download/v<< pipeline.parameters.go-releaser-version >>/goreleaser_Linux_x86_64.tar.gz
            tar zxvf goreleaser_Linux_x86_64.tar.gz -C /home/circleci/bin goreleaser
            rm -rf goreleaser_Linux_x86_64.tar.gz
            goreleaser -v
  wait-for-docker:
    steps:
      - run:
          name: Wait for docker
          command: |
            # wait for docker or timeout
            timeout=120
            while ! docker version >/dev/null 2>&1; do
              timeout=$((timeout - 1))
              if [ $timeout -eq 0 ]; then
                echo "Timed out waiting for docker daemon"
                exit 1
              fi
              sleep 1
            done
  start-minikube-2xlarge:
    steps:
      - run:
          name: Start minikube
          command: minikube start --vm-driver=docker --kubernetes-version=<< pipeline.parameters.kubernetes-version>> --cpus=15 --memory=24g --extra-config=kubelet.max-pods=200 --wait=all
          background: true
  start-minikube-large:
    steps:
      - run:
          name: Start minikube
          command: minikube start --vm-driver=docker --kubernetes-version=<< pipeline.parameters.kubernetes-version>> --cpus=7 --memory=8g --extra-config=kubelet.max-pods=200 --wait=all
          background: true
  wait-for-minikube:
    steps:
      - run:
          name: Wait for minikube
          command: ~/project/etc/testing/circle/wait-minikube.sh
  wait-for-pachd:
    steps:
      - run:
          name: Wait for pachd
          command: until pachctl inspect cluster; do sleep 5; done
  upload-junit-datadog:
    parameters:
      service:
        type: string
        default: ""
      env:
        type: string
        default: "ci-local"
      path:
        type: string
        default: "/tmp/test-results"
      amd:
        type: boolean
        default: false
    steps:
      - run:
          name: Upload Tests to DataDog
          when: always
          command: |
            if [ "<< parameters.amd >>" = "true" ]; then
              npm install -g @datadog/datadog-ci
              datadog-ci junit upload --service "pachyderm/<< parameters.service >>" --env "<< parameters.env >>" << parameters.path >>
            else
              curl -L --fail "https://github.com/DataDog/datadog-ci/releases/latest/download/datadog-ci_linux-x64" --output "./datadog-ci" && chmod +x ./datadog-ci
              ./datadog-ci junit upload --service "pachyderm/<< parameters.service >>" --env "<< parameters.env >>" << parameters.path >>
            fi
  collect-test-results:
    steps:
      - run:
          name: Store test results for overtime reports
          when: always
          shell: /bin/sh # ignore fails without pipefail
          command: timeout 2m go run -v src/testing/cmds/go-test-results/collector/main.go || true
  install-poetry:
    steps:
      - run:
          name: Install Poetry
          command: |
            mkdir -p /home/circleci/.local/poetry/venv
            export POETRY_HOME=/home/circleci/.local/poetry/venv
            python3 -m venv $POETRY_HOME
            $POETRY_HOME/bin/pip install poetry==1.4.1
            $POETRY_HOME/bin/poetry --version
            ln -s $POETRY_HOME/bin/poetry /home/circleci/bin/poetry
  install-bazel:
    steps:
      - run:
          name: Install Bazel
          command: |
            wget -O ./bazel "https://github.com/bazelbuild/bazelisk/releases/download/v1.19.0/bazelisk-linux-amd64"
            chmod +x ./bazel
            sudo mv ./bazel /home/circleci/bin/bazel
  node-install-all:
    steps:
      - run:
          name: Npm install project root, frontend and backend
          command: npm ci --prefix ./console && npm ci --prefix ./console/backend && npm ci --prefix ./console/frontend
  node-install-frontend-backend:
    steps:
      - run:
          name: Npm install frontend and backend
          command: npm ci --prefix ./console/backend && npm ci --prefix ./console/frontend
  install-console-e2e-deps:
    steps:
      - attach_workspace:
          at: ./
      - run:
          name: Install kubectl
          command: bazel run --config=remotecache --remote_header=x-buildbuddy-api-key=${BUILDBUDDY_API_KEY} //tools/kubectl:install
      - run:
          name: Install pachctl
          command: bazel run --config=remotecache --remote_header=x-buildbuddy-api-key=${BUILDBUDDY_API_KEY} //src/server/cmd/pachctl:install
      - run:
          name: Setup k8s cluster
          command: |
            export CI=false # pachdev bug; CI=true assumes docker executor, not machine executor
            bazel run --config=remotecache --remote_header=x-buildbuddy-api-key=${BUILDBUDDY_API_KEY} //src/testing/pachdev -- create-cluster local --starting-port=30100<|MERGE_RESOLUTION|>--- conflicted
+++ resolved
@@ -1707,7 +1707,6 @@
           path: /tmp/cypress-screenshots
       - store_artifacts:
           path: /tmp/cypress-videos
-<<<<<<< HEAD
   console-docker-push-tag:
     machine:
       image: default
@@ -1731,8 +1730,6 @@
       - run:
           name: Docker push manifest
           command: docker manifest push pachyderm/haberdashery:$CIRCLE_TAG
-=======
->>>>>>> a7f72ef0
 workflows:
   functional-tests:
     when: << pipeline.parameters.run-core-jobs >>
