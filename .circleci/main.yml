# Check https://circleci.com/docs/2.0/language-go/ for more details
version: 2.1

aliases:
  - &only-release-tags
    branches:
      ignore: /.*/
    tags:
      only: /^v\d+\.\d+\.\d+(-[0-9A-Za-z-]+(\.[0-9A-Za-z-]+)*)?$/
<<<<<<< HEAD
  - &only-nightly-tags
    branches:
      ignore: /.*/
    tags:
      only: /^v\d+\.\d+\.\d+-nightly+(\.[0-9A-Za-z-]+)*?$/
=======
  - &only-alpha-tags
    branches:
      ignore: /.*/
    tags:
      only: /^v\d+\.\d+\.\d+-alpha+(\.[0-9A-Za-z-]+)*?$/
>>>>>>> 4f4a38d9

orbs:
  go: circleci/go@1.7.1
  gcp-cli: circleci/gcp-cli@2.4.1
  gh: circleci/github-cli@2.1
  codecov: codecov/codecov@1.1.0

parameters:
  machine_image:
    type: string
    default: ubuntu-2004:2022.04.2
  go-version:
    type: string
    default: "1.19"
<<<<<<< HEAD
  working-pachyderm-version:
    type: string
    default: "v2.4.0"
=======
  run_load_tests:
    type: boolean
    default: false
>>>>>>> 4f4a38d9

executors:
  docker-go:
    docker:
      - image: cimg/go:<< pipeline.parameters.go-version >>

jobs:
  test-go:
    machine:
      image: << pipeline.parameters.machine_image >>
    resource_class: xlarge
    environment:
      TEST_RESULTS: /tmp/test-results
    steps:
      - checkout
      - run: mkdir ${TEST_RESULTS}
      - run: go install gotest.tools/gotestsum@latest
      - run: CGO_ENABLED=0 go install ./src/server/cmd/pachctl
      - run: CGO_ENALBED=0 go install ./src/testing/match
      - restore_cache:
          keys:
            - pach-go-unittest-mod-cache-v1-{{arch}}-{{ checksum "go.sum" }}
      - run: etc/testing/circle/install.sh
      - run:
          no_output_timeout: 20m
          command: |-
            GOMAXPROCS=2 KUBECONFIG=/dev/null PACH_CONFIG=/dev/null \
            gotestsum \
            --junitfile ${TEST_RESULTS}/gotestsum-report.xml \
            --rerun-fails \
            --packages="./..." \
            -- \
            -count=1 \
            -coverprofile=${TEST_RESULTS}/coverage.txt -covermode=atomic -coverpkg=./...
      - store_artifacts: # upload test summary for display in Artifacts
          path: /tmp/test-results
          destination: raw-test-output
      - store_test_results: # upload test results for display in Test Summary
          path: /tmp/test-results
      - codecov/upload:
          file: /tmp/test-results/coverage.txt
      - save_cache:
          key: pach-go-unittest-mod-cache-v1-{{arch}}-{{ checksum "go.sum" }}
          paths:
            - /home/circleci/go/pkg/mod
  integration-tests:
    parameters:
      bucket:
        type: string
    resource_class: xlarge
    machine:
      image: << pipeline.parameters.machine_image >>
    environment:
      PPS_BUCKETS: "8"
      GOPROXY: https://proxy.golang.org
      BUCKET: << parameters.bucket >>
    steps:
      - checkout
      - run:
          name: Collect node stats
          command: sar 10 -BbdHwzS -I SUM -n DEV -q -r ALL -u ALL -h
          background: true
      - run:
          name: setup env vars
          command: |
            echo 'export GOCACHE=/home/circleci/.gocache' >> $BASH_ENV
            echo 'export GOPATH=/home/circleci/.go_workspace' >> $BASH_ENV

            echo 'export PATH=/home/circleci/project/cached-deps:$PATH' >> $BASH_ENV
            echo 'export PATH=$GOPATH/bin:$PATH' >> $BASH_ENV
            echo 'export TEST_IMAGE_SHA=$CIRCLE_SHA1' >> $BASH_ENV
      - restore_cache:
          keys:
            - pach-build-dependencies-v2-{{ checksum "etc/testing/circle/install.sh" }}
      - run: etc/testing/circle/install.sh
      - save_cache:
          key: pach-build-dependencies-v2-{{ checksum "etc/testing/circle/install.sh" }}
          paths:
            - cached-deps/
      - go/install:
          version: << pipeline.parameters.go-version >>
      - run:
          name: Start minikube
          command: etc/testing/circle/start-minikube.sh
          background: true
      # The build cache will grow indefinitely, so we rotate the cache once a week.
      # This ensures the time to restore the cache isn't longer than the speedup in compilation.
      - run: "echo $(($(date +%s)/604800)) > current_week"
      - restore_cache:
          keys:
            - pach-go-build-cache-v1-{{ .Branch }}-{{ checksum "current_week" }}
            - pach-go-build-cache-v1-master-{{ checksum "current_week" }}

      # Only restore the module cache based on an exact match for go.sum.
      # This also avoids accumulating old versions of modules over time.
      - restore_cache:
          keys:
            - pach-go-mod-cache-v2-{{ checksum "go.sum" }}
      - run: etc/testing/circle/build.sh
      #Save cache in only one bucket, after build and before running tests,
      #this ensures build cache is saved even when tests fail
      - when:
          condition:
            equal: [MISC, <<parameters.bucket>>]
          steps:
            - save_cache:
                key: pach-go-mod-cache-v2-{{ checksum "go.sum" }}
                paths:
                  - /home/circleci/.go_workspace/pkg/mod
            - save_cache:
                key: pach-go-build-cache-v1-{{ .Branch }}-{{ checksum "current_week" }}
                paths:
                  - /home/circleci/.gocache
      - run: etc/testing/circle/wait-minikube.sh
      - run:
          name: Collect kube events
          command: kubectl get events -o wide --watch --all-namespaces | ts '%Y-%m-%dT%H:%M:%S'
          background: true
      - run:
          name: Install minio
          command: kubectl apply -f etc/testing/minio.yaml
      - run:
          name: Wait for docker images to be built
          command: etc/testing/circle/wait_for_docker_images.sh
      - run:
          no_output_timeout: 20m
          command: etc/testing/circle/run_tests.sh | ts '%Y-%m-%dT%H:%M:%S'
      - run:
          command: etc/testing/circle/upload_stats.sh
          when: always
      - run:
          name: Dump debugging info in case of failure
          when: on_fail
          command: etc/testing/circle/kube_debug.sh
      - store_test_results:
          path: /tmp/test-results
      - store_artifacts:
          path: /tmp/test-results
  helm-tests:
    executor: docker-go
    working_directory: ~/project/etc/helm
    steps:
      - checkout:
          path: ~/project
      - run: mkdir -p /home/circleci/bin
      - restore_cache:
          keys:
            - go-mod-helm-v4-{{ checksum "go.sum" }}
      - run:
          name: install helm
          command: |
            wget -q https://get.helm.sh/helm-v3.5.2-linux-amd64.tar.gz -O - | tar -xzO linux-amd64/helm > /home/circleci/bin/helm && chmod +x /home/circleci/bin/helm
      - run:
          name: install kubeval
          command: |
            wget -q https://github.com/instrumenta/kubeval/releases/latest/download/kubeval-linux-amd64.tar.gz -O - | tar -xzO kubeval > /home/circleci/bin/kubeval && chmod +x /home/circleci/bin/kubeval
      - run: make lint
      - run: make test
      - run: make kubeval-gcp
      - run: make kubeval-aws
      - save_cache:
          key: go-mod-helm-v4-{{ checksum "go.sum" }}
          paths:
            - "/home/circleci/go/pkg/mod"
  helm-build:
    docker:
      - image: gcr.io/public-builds/chart-releaser:v1.2.1
    steps:
      - checkout
      - run:
          name: install yq
          command: |
            wget https://github.com/mikefarah/yq/releases/download/v4.23.1/yq_linux_amd64
            mv yq_linux_amd64 /usr/local/bin/yq
            chmod +x /usr/local/bin/yq
      - run:
          name: install helm
          command: |
            wget -q https://get.helm.sh/helm-v3.5.2-linux-amd64.tar.gz -O - | tar -xzO linux-amd64/helm > /usr/local/bin/helm && chmod +x /usr/local/bin/helm
      - run:
          name: make cr release dirs
          command: |
            mkdir -p cr-release-packages/official
            mkdir -p cr-release-packages/preview
      - run:
          name: package release helm chart
          command: |
            helm package -d cr-release-packages/official --version ${CIRCLE_TAG:1} --app-version ${CIRCLE_TAG:1} etc/helm/pachyderm
      - run:
          name: mark extra chart pre-release
          command: |
            yq e -i '.annotations."artifacthub.io/prerelease"="true"' etc/helm/pachyderm/Chart.yaml
      - run:
          name: package pre-release helm chart
          command: |
            helm package -d cr-release-packages/preview --version ${CIRCLE_TAG:1}-${CIRCLE_SHA1} --app-version ${CIRCLE_TAG:1} etc/helm/pachyderm
      - persist_to_workspace:
          root: .
          paths:
            - cr-release-packages/*
  helm-publish:
    parameters:
      preview:
        type: boolean
        default: false
    docker:
      - image: gcr.io/public-builds/chart-releaser:v1.2.1
    steps:
      - attach_workspace:
          at: ./
      - run:
          name: download and install helm
          command: |
            wget -q https://get.helm.sh/helm-v3.5.2-linux-amd64.tar.gz -O - | tar -xzO linux-amd64/helm > /usr/local/bin/helm && chmod +x /usr/local/bin/helm
      # Set CR_Token to GH Personal Access Token (Found in pachydermbuildbot GH Acount)
      # The cr index step below will commit back to the repo (via https + GH Token) need to configure git for the commit
      - run:
          name: set git bot user
          command: |
            git config --global user.email buildbot@pachyderm.io
      - run:
          name: set get bot config
          command: |
            git config --global user.name buildbot
      - run:
          # the helmchart git repo hosts the helm repository (gh-pages) Chart releaser only supports https clone, not ssh
          name: Clone Helmchart Repo
          command: git clone https://github.com/pachyderm/helmchart.git helmchart
      - when:
          condition:
            and:
              - equal: [true, << parameters.preview >>]
          steps:
            - run:
                name: publish preview helm chart
                command: |
                  cr upload -o pachyderm -r helmchart --package-path cr-release-packages/preview --skip-existing
                  cd helmchart && cr index -o pachyderm -r helmchart -c https://helm.pachyderm.com --package-path ../cr-release-packages/preview --push
      - when:
          condition:
            and:
              - equal: [false, << parameters.preview >>]
          steps:
            - run:
                name: publish official helm chart
                command: |
                  cr upload -o pachyderm -r helmchart --package-path cr-release-packages/official --skip-existing
                  cd helmchart && cr index -o pachyderm -r helmchart -c https://helm.pachyderm.com --package-path ../cr-release-packages/official --push
  nightly-load:
    parameters:
      bucket:
        type: string
    resource_class: large
    machine:
      image: << pipeline.parameters.machine_image >>
    environment:
      BUCKET: << parameters.bucket >>
      GOOGLE_PROJECT_ID: build-release-001
      GOOGLE_COMPUTE_ZONE: us-east1-b
      GOOGLE_COMPUTE_REGION: us-east1
    steps:
      - checkout
      - gcp-cli/initialize
      - go/install:
          version: << pipeline.parameters.go-version >>
      - run: |
          echo "$DOCKER_PWD" | docker login --username pachydermbuildbot --password-stdin
      - run:
          command: etc/testing/circle/run_all_load_tests.sh
          no_output_timeout: 1h
      - store_artifacts:
          path: /tmp/debug-dump
          destination: debug-dump
  rootless:
    resource_class: large
    machine:
      image: << pipeline.parameters.machine_image >>
    steps:
      - checkout
      - run:
          name: setup env vars
          command: |
            echo 'export GOCACHE=/home/circleci/.gocache' >> $BASH_ENV
            echo 'export GOPATH=/home/circleci/.go_workspace' >> $BASH_ENV

            echo 'export PATH=/home/circleci/project/cached-deps:$PATH' >> $BASH_ENV
            echo 'export PATH=$GOPATH/bin:$PATH' >> $BASH_ENV
            echo 'export TEST_IMAGE_SHA=$CIRCLE_SHA1' >> $BASH_ENV
      - run: etc/testing/circle/install.sh
      - run:
          name: Collect node stats
          command: sar 10 -BbdHwzS -I SUM -n DEV -q -r ALL -u ALL -h
          background: true
      - run:
          name: Wait for docker images to be built
          command: etc/testing/circle/wait_for_docker_images.sh
      - run: etc/testing/circle/rootless_test.sh | ts '%Y-%m-%dT%H:%M:%S'
      - run:
          name: Dump debugging info in case of failure
          when: on_fail
          command: etc/testing/circle/kube_debug.sh
  deploy-tests:
    resource_class: xlarge
    machine:
      image: << pipeline.parameters.machine_image >>
    steps:
      - checkout
      - run:
          name: setup env vars
          command: |
            echo 'export GOCACHE=/home/circleci/.gocache' >> $BASH_ENV
            echo 'export GOPATH=/home/circleci/.go_workspace' >> $BASH_ENV

            echo 'export PATH=/home/circleci/project/cached-deps:$PATH' >> $BASH_ENV
            echo 'export PATH=$GOPATH/bin:$PATH' >> $BASH_ENV
            echo 'export TEST_IMAGE_SHA=$CIRCLE_SHA1' >> $BASH_ENV
      - restore_cache:
          keys:
            - pach-build-dependencies-v2-{{ checksum "etc/testing/circle/install.sh" }}
      - run: etc/testing/circle/install.sh
      - run:
          name: Collect node stats
          command: sar 10 -BbdHwzS -I SUM -n DEV -q -r ALL -u ALL -h
          background: true
      - run: etc/testing/circle/start-minikube.sh
      # The build cache will grow indefinitely, so we rotate the cache once a week.
      # This ensures the time to restore the cache isn't longer than the speedup in compilation.
      - run: "echo $(($(date +%s)/604800)) > current_week"
      - restore_cache:
          keys:
            - pach-go-build-cache-v1-{{ .Branch }}-{{ checksum "current_week" }}
            - pach-go-build-cache-v1-master-{{ checksum "current_week" }}
      # Only restore the module cache based on an exact match for go.sum.
      # This also avoids accumulating old versions of modules over time.
      # Note: This gets saves in the main test runs, no need to save here
      - restore_cache:
          keys:
            - pach-go-mod-cache-v2-{{ checksum "go.sum" }}
      - run: etc/testing/circle/build.sh
      - save_cache:
          key: pach-go-build-cache-v1-{{ .Branch }}-{{ checksum "current_week" }}
          paths:
            - /home/circleci/.gocache
      - run:
          name: Wait for docker images to be built
          command: etc/testing/circle/wait_for_docker_images.sh
      - run:
          name: Run Tests
          command: etc/testing/circle/deploy_test.sh | ts '%Y-%m-%dT%H:%M:%S'
      - run:
          command: etc/testing/circle/upload_stats.sh
          when: always
      - run:
          name: Dump debugging info in case of failure
          when: on_fail
          command: etc/testing/circle/kube_debug.sh
      - store_test_results:
          path: /tmp/test-results
  # build pachctl and push to GCS bucket, so that it can be bundled into the
  # Jupyter-Pachyderm extension
  build-docker-images:
    parameters:
      appVersion:
        type: string
        default: "0.0.0"
    machine:
      image: << pipeline.parameters.machine_image >>
    resource_class: xlarge
    steps:
      - go/install:
          version: << pipeline.parameters.go-version >>
      - checkout
      - run:
          name: Download utilities
          command: |
            mkdir -p /home/circleci/bin
            wget https://github.com/goreleaser/goreleaser/releases/download/v1.10.3/goreleaser_Linux_x86_64.tar.gz
            tar zxvf goreleaser_Linux_x86_64.tar.gz -C /home/circleci/bin goreleaser
            rm -rf goreleaser_Linux_x86_64.tar.gz
            sudo apt update
            sudo apt install qemu binfmt-support qemu-user-static
      - run:
          name: pachydermbuildbot docker login
          command: |
            echo "$DOCKER_PWD" | docker login --username pachydermbuildbot --password-stdin
      - run:
          name: Build Docker
          command: |
            v=<< parameters.appVersion >>
            additional=${v%%-*}
            index=${#additional}
            make docker-build VERSION=${v} VERSION_ADDITIONAL=${v:index}
      - run:
          name: Push docker
          command: make docker-push VERSION=${CIRCLE_SHA1}
  build-pachctl-bin:
    parameters:
      version:
        type: string
      upload:
        description: Determines if this job should perform an extra step to upload bin to a gcp bucket.
        type: boolean
        default: false
    resource_class: large
    executor: docker-go
    steps:
      - checkout
      - run:
          name: Download utilities
          command: |
            mkdir -p /home/circleci/bin
            wget https://github.com/goreleaser/goreleaser/releases/download/v1.4.1/goreleaser_Linux_x86_64.tar.gz
            tar zxvf goreleaser_Linux_x86_64.tar.gz -C /home/circleci/bin goreleaser
            rm -rf goreleaser_Linux_x86_64.tar.gz
            wget https://github.com/chainlink/gcsupload/releases/download/v0.2.0/gcsupload_0.2.0_Linux_x86_64.tar.gz
            tar zxvf gcsupload_0.2.0_Linux_x86_64.tar.gz -C /home/circleci/bin gcsupload
            rm -rf gcsupload_0.2.0_Linux_x86_64.tar.gz
            echo 'export PATH=/home/circle/bin:$PATH' >> $BASH_ENV
      - when:
          condition:
            and:
              - equal: [true, << parameters.upload >>]
          steps:
            - run:
                name: build pachctl bin
                description: Builds and uploads pachctl amd64 binary for extensions with a git commit SHA.
                command: |
                  make release-pachctl GORELSNAP=--snapshot VERSION=<< parameters.version >>
                  make release-mount-server GORELSNAP=--snapshot VERSION=<< parameters.version >>
            - run:
                name: upload pachctl binaries
                command: |
                  echo $PACHCTL_GOOGLE_UPLOAD_CREDS > /home/circleci/gcpcreds.json
                  cd /home/circleci/dist-pach/pachctl/
                  gcsupload -b pachyderm-builds -f `find * -name \*amd64.tar.gz` -k /home/circleci/gcpcreds.json
                  cd /home/circleci/dist-pach/mount-server/
                  gcsupload -b pachyderm-builds -f `find * -name \*amd64.tar.gz` -k /home/circleci/gcpcreds.json
                  rm /home/circleci/gcpcreds.json
      - when:
          condition:
            and:
              - equal: [false, << parameters.upload >>]
          steps:
            - run:
                name: build pachctl bin
                description: Builds and prepares all pachctl binaries for release.
                command: |
                  v=<< parameters.version >>
                  additional=${v%%-*}
                  index=${#additional}
                  make release-pachctl GORELSNAP=--snapshot VERSION=${v} VERSION_ADDITIONAL=${v:index}
            - persist_to_workspace:
                root: ../
                paths:
                  - dist-pach/*
  check-prettier:
    docker:
      - image: cimg/node:16.11.0
    steps:
      - checkout
      - run: sudo npm install -g prettier
      - run: prettier -c etc/helm/pachyderm/values.yaml .circleci/config.yml .circleci/main.yml
  jsonnet-lint:
    resource_class: small
    docker:
      - image: cimg/go:<< pipeline.parameters.go-version >>
    steps:
      - checkout
      - run:
          name: Install go-jsonnet
          command: |
            go install github.com/google/go-jsonnet/cmd/jsonnet-lint@latest
      - run:
          name: lint all jsonnet files
          command: |
            find . -maxdepth 10 -name \*.jsonnet | xargs jsonnet-lint
  test-envoy:
    docker:
      - image: envoyproxy/envoy:v1.22.0
        entrypoint: /bin/sh
    steps:
      - run: apt update
      - run: apt install -y make wget git ssh
      - checkout
      - run: wget https://github.com/google/jsonnet/releases/download/v0.17.0/jsonnet-bin-v0.17.0-linux.tar.gz
      - run: tar xzvf jsonnet-bin-v0.17.0-linux.tar.gz
      - run: mv jsonnet jsonnetfmt /usr/local/bin
      - run: make -C etc/generate-envoy-config test
  push_redhat:
    executor: docker-go
    steps:
      - checkout
      - setup_remote_docker:
          docker_layer_caching: true
          version: "20.10.12"
      - run:
          name: Install Goreleaser
          command: |
            curl -Lo - https://github.com/goreleaser/goreleaser/releases/download/v1.4.1/goreleaser_Linux_x86_64.tar.gz | sudo tar -C /usr/local/bin -xvzf - goreleaser
      - run: etc/redhat/push_images.sh
  gcp-prerelease-testing:
    resource_class: large
    machine:
      image: << pipeline.parameters.machine_image >>
    steps:
      - checkout
      - attach_workspace:
          at: ./
      - run:
          name: echo bins
          command: |
            ls -la dist-pach/*
            ls -la cr-release-packages/*
      - run:
          name: "test gcp examples"
          command: |
            etc/testing/circle/run_release_tests.sh
          no_output_timeout: 1h
      - store_artifacts:
          path: /tmp/debug-dump
          destination: debug-dump
<<<<<<< HEAD
  create-nightly-tag:
    executor: docker-go
    steps:
      - checkout
      - add_ssh_keys:
          fingerprints:
            - "4c:1c:ff:56:c1:d0:07:03:23:08:08:2e:e6:16:30:1d"
      - run:
          name: setup pachydermbuildbot git
          command: |
            git config --global user.email "buildbot@pachyderm.io"
            git config --global user.name "pachydermbuildbot"
      - run:
          name: create nightly tag if new commits
          command: |
            changes=$( env -i git log --pretty=oneline --since='yesterday' | wc -l )
            if [ $changes -gt 0 ]; then
              TIMESTAMP=$(date +'%Y%m%d%T' | sed 's/://g')
              WORKINGVERSION=<< pipeline.parameters.working-pachyderm-version >>
              NIGHTLY=${WORKINGVERSION}-nightly.${TIMESTAMP}
              git tag -f -am "nightly release tag ${NIGHTLY}" ${NIGHTLY}
              git push -f origin ${NIGHTLY}
            else
              echo "No new changes, skipping tonight's build."
            fi
  auto-approve:
    resource_class: small
    docker:
      - image: cimg/base:stable
    steps:
      - run:
          name: auto sign-off release
          command: |
            jobid=$( curl --request GET --url https://circleci.com/api/v2/workflow/${CIRCLE_WORKFLOW_ID}/job \
            --header 'authorization: Basic ${CIRCLE_BUILD_BOT_API_TOKEN}' | jq -r '.items[]  | select(.name == "sign-off") | .approval_request_id' )

            curl --request POST \
            --url https://circleci.com/api/v2/workflow/${CIRCLE_WORKFLOW_ID}/approve/${jobid} \
            --header 'authorization: Basic ${CIRCLE_BUILD_BOT_API_TOKEN}'
=======
  aws-prerelease-testing:
    resource_class: large
    machine:
      image: << pipeline.parameters.machine_image >>
    steps:
      - checkout
      - attach_workspace:
          at: ./
      - run:
          name: echo bins
          command: |
            ls -la dist-pach/*
            ls -la cr-release-packages/*
      - run:
          name: "test aws examples"
          command: |
            etc/testing/circle/run_release_tests.sh "aws"
          no_output_timeout: 1h
      - store_artifacts:
          path: /tmp/debug-dump
          destination: debug-dump
  cust-prerelease-testing:
    resource_class: large
    machine:
      image: << pipeline.parameters.machine_image >>
    steps:
      - checkout
      - attach_workspace:
          at: ./
      - run:
          name: echo bins
          command: |
            ls -la dist-pach/*
            ls -la cr-release-packages/*
      - run:
          name: "test customer workload"
          command: |
            etc/testing/circle/run_cust_release_tests.sh
          no_output_timeout: 1h
      - store_artifacts:
          path: /tmp/debug-dump
          destination: debug-dump
>>>>>>> 4f4a38d9
  release-github-draft:
    docker:
      - image: cimg/base:stable
    steps:
      - checkout
      - attach_workspace:
          at: ./
      - gh/setup:
          version: 2.13.0
      - run:
          name: create github release draft
          command: |
            if [[ $CIRCLE_TAG == *"-"* ]];
            then
                echo "git tag has - assuming prerelease."
                gh release create --draft ${CIRCLE_TAG} --title ${CIRCLE_TAG:1} ./dist-pach/pachctl/pachctl_${CIRCLE_TAG:1}* --generate-notes --prerelease
            else
                echo "regular release."
                gh release create --draft ${CIRCLE_TAG} --title ${CIRCLE_TAG:1} ./dist-pach/pachctl/pachctl_${CIRCLE_TAG:1}* --generate-notes
            fi
  release-github:
    docker:
      - image: cimg/base:stable
    steps:
      - checkout
      - attach_workspace:
          at: ./
      - gh/setup:
          version: 2.13.0
      - run:
          name: create github release
          command: |
            gh release edit ${CIRCLE_TAG} --draft=false
  release-docker-hub:
    docker:
      - image: cimg/base:stable
    steps:
      - checkout
      - setup_remote_docker:
          docker_layer_caching: true
          version: "20.10.12"
      - run:
          name: pachydermbuildbot docker login
          command: |
            echo "$DOCKER_PWD" | docker login --username pachydermbuildbot --password-stdin
      - run:
          name: Push release manifests
          command: |
            make UNDERLYING=$CIRCLE_SHA1 VERSION=${CIRCLE_TAG:1} docker-push
  release-hombrew-tap:
    executor: docker-go
    steps:
      - checkout
      - add_ssh_keys:
          fingerprints:
            - "4c:1c:ff:56:c1:d0:07:03:23:08:08:2e:e6:16:30:1d"
      - run:
          name: setup pachydermbuildbot git
          command: |
            git config --global user.email "buildbot@pachyderm.io"
            git config --global user.name "pachydermbuildbot"
      - run:
          name: update homebrew formula
          description: updates homebrew after determining release type.
          # this checks if it is a custom, pre, or alpha release and passes that additional string so homebrew knows to create new homebrew index.
          # $additional is currently just a flag, that value itself is not used.
          command: |
            v=${CIRCLE_TAG}
            prefix=${v%%-*}
            index=${#prefix}
            additional=${v:index}
            ./etc/build/update_homebrew.sh ${CIRCLE_TAG:1} ${additional}
workflows:
  integration-tests:
    jobs:
      - build-docker-images
      - build-pachctl-bin:
          version: $CIRCLE_SHA1
          upload: true
      - check-prettier
      - jsonnet-lint
      - test-go
      - test-envoy
      - integration-tests:
          matrix:
            parameters:
              bucket:
                - MISC
                # If you want to update the number of PPS buckets, you'll need to
                # update the value of PPS_BUCKETS above
                - AUTH
                - ENTERPRISE
                - PFS
                - PPS1
                - PPS2
                - PPS3
                - PPS4
                - PPS5
                - PPS6
                - PPS7
                - PPS8
                - S3_AUTH
                - EXAMPLES
  helm-tests:
    jobs:
      - helm-tests
  nightly_load_tests:
    when: << pipeline.parameters.run_load_tests >>
    jobs:
      - nightly-load:
          matrix:
            parameters:
              bucket:
                - LOAD1
                - LOAD2
                - LOAD3
                - LOAD4
                - LOAD5
                - LOAD6
                - LOAD7
                - LOAD8
                - LOAD9
                - LOAD10
                - LOAD11
                - LOAD12
                  # Disabled for now since they take too long, may consider reenabling later.
                  #- LOAD13
                  #- LOAD14
                  #- LOAD15
  create-nightly-tag:
    triggers:
      - schedule:
          cron: "0 6 * * *"
          filters:
            branches:
              only:
                - master
    jobs:
      - create-nightly-tag
  rootless-tests:
    jobs:
      - rootless
  deploy-tests:
    jobs:
      - deploy-tests
  release:
    jobs:
      - helm-tests:
          filters: *only-release-tags
      - integration-tests:
          matrix:
            parameters:
              bucket:
                - MISC
                # If you want to update the number of PPS buckets, you'll need to
                # update the value of PPS_BUCKETS above
                - AUTH
                - ENTERPRISE
                - PFS
                - PPS1
                - PPS2
                - PPS3
                - PPS4
                - PPS5
                - PPS6
                - PPS7
                - PPS8
                - S3_AUTH
                - EXAMPLES
          filters: *only-release-tags
      - helm-build:
          filters: *only-release-tags
          requires:
            - helm-tests
            - integration-tests
      - build-docker-images:
          appVersion: ${CIRCLE_TAG:1}
          filters: *only-release-tags
          requires:
            - helm-tests
            - integration-tests
      - build-pachctl-bin:
          version: ${CIRCLE_TAG:1}
          filters: *only-release-tags
          requires:
            - helm-tests
            - integration-tests
      - helm-publish:
          name: publish-chart-preview
          preview: true
          filters: *only-release-tags
          requires:
            - helm-build
      - release-github-draft:
          filters: *only-release-tags
          requires:
            - build-pachctl-bin
      - gcp-prerelease-testing:
          filters: *only-release-tags
          requires:
            - build-docker-images
            - build-pachctl-bin
            - publish-chart-preview
            - release-github-draft
      - aws-prerelease-testing:
          filters: *only-release-tags
          requires:
            - build-docker-images
            - build-pachctl-bin
            - publish-chart-preview
            - release-github-draft
<<<<<<< HEAD
      - auto-approve:
          filters: *only-nightly-tags
          requires:
            - pachyderm-prerelease-testing
=======
      - cust-prerelease-testing:
          filters: *only-alpha-tags
          requires:
            - build-docker-images
            - build-pachctl-bin
            - publish-chart-preview
            - release-github-draft
>>>>>>> 4f4a38d9
      - sign-off:
          filters: *only-release-tags
          type: approval
          requires:
            - build-docker-images
            - build-pachctl-bin
            - publish-chart-preview
            - release-github-draft
      - release-docker-hub:
          filters: *only-release-tags
          requires:
            - sign-off
      - push_redhat:
          filters: *only-release-tags
          requires:
            - sign-off
      - release-github:
          filters: *only-release-tags
          requires:
            - sign-off
      - release-hombrew-tap:
          filters: *only-release-tags
          requires:
            - release-github #current homebrew tap repo uses gh release, but later can be changed to pipeline artifacts to remove deps
      - helm-publish:
          name: publish-helm-chart
          filters: *only-release-tags
          requires:
            - sign-off<|MERGE_RESOLUTION|>--- conflicted
+++ resolved
@@ -7,19 +7,16 @@
       ignore: /.*/
     tags:
       only: /^v\d+\.\d+\.\d+(-[0-9A-Za-z-]+(\.[0-9A-Za-z-]+)*)?$/
-<<<<<<< HEAD
   - &only-nightly-tags
     branches:
       ignore: /.*/
     tags:
       only: /^v\d+\.\d+\.\d+-nightly+(\.[0-9A-Za-z-]+)*?$/
-=======
   - &only-alpha-tags
     branches:
       ignore: /.*/
     tags:
       only: /^v\d+\.\d+\.\d+-alpha+(\.[0-9A-Za-z-]+)*?$/
->>>>>>> 4f4a38d9
 
 orbs:
   go: circleci/go@1.7.1
@@ -34,15 +31,12 @@
   go-version:
     type: string
     default: "1.19"
-<<<<<<< HEAD
   working-pachyderm-version:
     type: string
     default: "v2.4.0"
-=======
   run_load_tests:
     type: boolean
     default: false
->>>>>>> 4f4a38d9
 
 executors:
   docker-go:
@@ -564,7 +558,6 @@
       - store_artifacts:
           path: /tmp/debug-dump
           destination: debug-dump
-<<<<<<< HEAD
   create-nightly-tag:
     executor: docker-go
     steps:
@@ -604,7 +597,6 @@
             curl --request POST \
             --url https://circleci.com/api/v2/workflow/${CIRCLE_WORKFLOW_ID}/approve/${jobid} \
             --header 'authorization: Basic ${CIRCLE_BUILD_BOT_API_TOKEN}'
-=======
   aws-prerelease-testing:
     resource_class: large
     machine:
@@ -647,7 +639,6 @@
       - store_artifacts:
           path: /tmp/debug-dump
           destination: debug-dump
->>>>>>> 4f4a38d9
   release-github-draft:
     docker:
       - image: cimg/base:stable
@@ -852,6 +843,10 @@
             - build-pachctl-bin
             - publish-chart-preview
             - release-github-draft
+      - auto-approve:
+          filters: *only-nightly-tags
+          requires:
+            - pachyderm-prerelease-testing
       - aws-prerelease-testing:
           filters: *only-release-tags
           requires:
@@ -859,12 +854,6 @@
             - build-pachctl-bin
             - publish-chart-preview
             - release-github-draft
-<<<<<<< HEAD
-      - auto-approve:
-          filters: *only-nightly-tags
-          requires:
-            - pachyderm-prerelease-testing
-=======
       - cust-prerelease-testing:
           filters: *only-alpha-tags
           requires:
@@ -872,7 +861,6 @@
             - build-pachctl-bin
             - publish-chart-preview
             - release-github-draft
->>>>>>> 4f4a38d9
       - sign-off:
           filters: *only-release-tags
           type: approval
