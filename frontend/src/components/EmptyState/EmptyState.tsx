<<<<<<< HEAD
=======
import {
  Icon,
  StatusWarningSVG,
  ElephantEmptyState,
} from '@pachyderm/components';
>>>>>>> 689a5e31
import classnames from 'classnames';
import React from 'react';

import {Icon, StatusWarningSVG} from '@pachyderm/components';

import styles from './EmptyState.module.css';

type EmptyStateProps = {
  title: string;
  message?: string;
  connect?: boolean;
  className?: string;
  error?: boolean;
};

const EmptyState: React.FC<EmptyStateProps> = ({
  title,
  message = null,
  children = null,
  className,
  error,
}) => {
  return (
    <div className={`${styles.base} ${className}`}>
      {!error && <ElephantEmptyState className={styles.elephantImage} />}
      <span className={classnames(styles.title, {[styles.noImage]: error})}>
        {error && (
          <Icon small className={styles.errorStatus} color="red">
            <StatusWarningSVG />
          </Icon>
        )}
        <h6>{title}</h6>
      </span>
      <span className={styles.message}>
        {message}
        {children}
      </span>
    </div>
  );
};

export default EmptyState;<|MERGE_RESOLUTION|>--- conflicted
+++ resolved
@@ -1,15 +1,11 @@
-<<<<<<< HEAD
-=======
+import classnames from 'classnames';
+import React from 'react';
+
 import {
   Icon,
   StatusWarningSVG,
   ElephantEmptyState,
 } from '@pachyderm/components';
->>>>>>> 689a5e31
-import classnames from 'classnames';
-import React from 'react';
-
-import {Icon, StatusWarningSVG} from '@pachyderm/components';
 
 import styles from './EmptyState.module.css';
 
