--- conflicted
+++ resolved
@@ -31,15 +31,9 @@
 	expectedSecretName := "blah"
 	options := &helm.Options{
 		SetValues: map[string]string{
-<<<<<<< HEAD
 			"deployTarget":         "LOCAL",
 			"pachd.tls.enabled":    "true",
 			"pachd.tls.secretName": "blah",
-=======
-			"pachd.storage.backend": "LOCAL",
-			"pachd.tls.enabled":     "true",
-			"pachd.tls.secretName":  expectedSecretName,
->>>>>>> 1ebb40c7
 		},
 	}
 	templates := []string{"templates/pachd/deployment.yaml"}
@@ -82,15 +76,9 @@
 	helmChartPath := "../pachyderm"
 	options := &helm.Options{
 		SetValues: map[string]string{
-<<<<<<< HEAD
-			"deployTarget":     "LOCAL",
-			"dash.tls.enabled": "true",
-			"dash.url":         "http://blah.com",
-=======
-			"pachd.storage.backend":    "LOCAL",
+			"deployTarget":             "LOCAL",
 			"dash.ingress.tls.enabled": "true",
 			"dash.ingress.host":        "http://blah.com",
->>>>>>> 1ebb40c7
 		},
 	}
 
@@ -105,18 +93,11 @@
 	expectedSecretName := "blah"
 	options := &helm.Options{
 		SetValues: map[string]string{
-<<<<<<< HEAD
-			"deployTarget":        "LOCAL",
-			"dash.tls.enabled":    "true",
-			"dash.tls.secretName": "blah",
-			"dash.url":            "http://blah.com",
-=======
-			"pachd.storage.backend":       "LOCAL",
+			"deployTarget":                "LOCAL",
 			"dash.ingress.tls.enabled":    "true",
 			"dash.ingress.tls.secretName": expectedSecretName,
 			"dash.ingress.enabled":        "true",
 			"dash.ingress.host":           "http://blah.com",
->>>>>>> 1ebb40c7
 		},
 	}
 
@@ -140,15 +121,9 @@
 	helmChartPath := "../pachyderm"
 	options := &helm.Options{
 		SetValues: map[string]string{
-<<<<<<< HEAD
-			"deployTarget":           "LOCAL",
-			"dash.tls.newSecret.crt": "blah",
-			"dash.url":               "http://blah.com",
-=======
-			"pachd.storage.backend":          "LOCAL",
+			"deployTarget":                   "LOCAL",
 			"dash.ingress.tls.newSecret.crt": "blah",
 			"dash.ingress.host":              "http://blah.com",
->>>>>>> 1ebb40c7
 		},
 	}
 
