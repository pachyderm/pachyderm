--- conflicted
+++ resolved
@@ -1,4 +1,4 @@
-<<<<<<< HEAD
+
 # Local Installation  
   
 This guide covers how you can quickly get started using Pachyderm locally  
@@ -269,7 +269,7 @@
 !!! note "See Also:"  
     [General Troubleshooting](../troubleshooting/general_troubleshooting.md)  
   
-=======
+
 # Local Installation
 
 This guide covers how you can quickly get started using Pachyderm locally
@@ -551,4 +551,3 @@
 
 !!! note "See Also:"
     [General Troubleshooting](../troubleshooting/general_troubleshooting.md)
->>>>>>> 0918cc8a
