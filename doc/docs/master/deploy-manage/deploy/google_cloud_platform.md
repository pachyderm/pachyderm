--- conflicted
+++ resolved
@@ -22,11 +22,8 @@
 
 !!! Warning "TL;DR - Give me the script"
 
-<<<<<<< HEAD
     [This script](https://github.com/pachyderm/pachyderm/blob/master/etc/deploy/gcp/gcp-doco-script.sh){target=_blank} will create the following: a new GCP project with required APIs, a GKE cluster, the workload identity service accounts and permissions you need, a static IP, the cloud SQL instance and databases, and a cloud storage bucket. It will also install Pachyderm into the cluster and set up your context for pachctl to connect to your cluster. 
-=======
-    [This script](https://github.com/pachyderm/pachyderm/blob/master/etc/deploy/gcp/gcp-doco-script.sh){target=_blank} will create a GKE cluster, the workload identity service accounts and permissions you need, a static IP, the cloud SQL instance and databases, and a cloud storage bucket. It will also install Pachyderm into the cluster. 
->>>>>>> d7cdd973
+
 
       - Before running it, update the global variables at the top of the script and make sure to install the clients found in the [prerequisites](#1-prerequisites). If you have not already initialized the Google SDK, follow the QuickStart Guide found in the prerequisites.
 
