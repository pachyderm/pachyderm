--- conflicted
+++ resolved
@@ -7,15 +7,7 @@
       - Read our [infrastructure recommendations](../ingress/). You will find instructions on how to set up an ingress controller, a load balancer, or connect an Identity Provider for access control. 
       - If you are planning to install Pachyderm UI. Read our [Console deployment](../console/) instructions. Note that, unless your deployment is `LOCAL` (i.e., on a local machine for development only, for example, on Minikube or Docker Desktop), the deployment of Console requires, at a minimum, the set up on an Ingress.
 
-<<<<<<< HEAD
-<<<<<<< HEAD
 The following section walks you through deploying a Pachyderm cluster on [Google Kubernetes Engine](https://cloud.google.com/kubernetes-engine/){target=_blank} (GKE). 
-=======
-## Introduction
->>>>>>> a1c979f61c (update following changes in CORE-236 - ingress from v1beta to v1)
-=======
-The following section walks you through deploying a Pachyderm cluster on [Google Kubernetes Engine](https://cloud.google.com/kubernetes-engine/) (GKE). 
->>>>>>> 66d17093b8 (clean up)
 
 In particular, you will:
 
@@ -30,16 +22,7 @@
 
 !!! Warning "TL;DR - Give me the script"
 
-<<<<<<< HEAD
-<<<<<<< HEAD
     [This script](https://github.com/pachyderm/pachyderm/blob/master/etc/deploy/gcp/gcp-doco-script.sh){target=_blank} will create a GKE cluster, the workload identity service accounts and permissions you need, a static IP, the cloud SQL instance and databases, and a cloud storage bucket. It will also install Pachyderm into the cluster. 
-=======
-1. [kubectl](https://kubernetes.io/docs/user-guide/prereqs/)
-2. [pachctl](../../../getting_started/local_installation/#install-pachctl)
->>>>>>> a1c979f61c (update following changes in CORE-236 - ingress from v1beta to v1)
-=======
-    [This script](https://github.com/pachyderm/pachyderm/blob/master/etc/deploy/gcp/gcp-doco-script.sh) will create a GKE cluster, the workload identity service accounts and permissions you need, a static IP, the cloud SQL instance and databases, and a cloud storage bucket. It will also install Pachyderm into the cluster. 
->>>>>>> 66d17093b8 (clean up)
 
       - Before running it, update the global variables at the top of the script and make sure to go through the [prerequisites](#1-prerequisites), as we are assuming that you have created a project and enabled the necessary APIs.  
       Note that it will also create a file called ${NAME}.values.yaml in the current directory.
@@ -47,52 +30,6 @@
     - Once your script has run, [configure your context](#7-have-pachctl-and-your-cluster-communicate)   and [check that your cluster is up and running](#8-check-that-your-cluster-is-up-and-running).
 
 
-## 1. Prerequisites
-
-Install the following clients:
-
-- [Google Cloud SDK](https://cloud.google.com/sdk/) >= 124.0.0
-- [kubectl](https://kubernetes.io/docs/user-guide/prereqs/)
-- [pachctl](../../../getting_started/local_installation/#install-pachctl)
-- [jq](https://stedolan.github.io/jq/download/)
-
-If this is the first time you use the SDK, follow
-the [Google SDK QuickStart Guide](https://cloud.google.com/sdk/docs/quickstarts).
-
-!!! tip
-    You can install `kubectl` by using the Google Cloud SDK and
-    running the following command:
-
-    ```shell
-    gcloud components install kubectl
-    ```
-
-Additionally, before you begin your installation: 
-
-- make sure to [create a new Project](https://cloud.google.com/resource-manager/docs/creating-managing-projects) or retrieve the ID of an existing Project you want to deploy your cluster on. 
-
-    All of the commands in this section are **assuming that you are going to set your gcloud config to automatically select your project**.  Please take the time to do so now with the following command, or be aware you will need to pass additional project parameters to the rest of the commands in this documentation.
-
-    ```shell
-    PROJECT_ID=<your project ID>
-
-    gcloud config set project ${PROJECT_ID}
-    ```
-
-- [Enable the GKE API on your project](https://console.cloud.google.com/apis/library/container.googleapis.com?q=kubernetes%20engine) if you have not done so already.
-
-- Enable the [CloudSQL Admin API](https://cloud.google.com/sql/docs/postgres/admin-api) to administer your instance. 
-
-    - In Google Cloud Console, on your Project's *Dashboard* View, click the *Go to APIs Overview* link in the APIs Section.
-    - On the *APIs & Services* page, click the *+Enable APIs and Services* tab, search for `CloudSQL Admin`, then click *Cloud SQL Admin API*. Click the *Enable* button. Et voilà!
-
-  ![Enable CloudSQL Admin API in Console](../images/cloudSQL_admin_api_enable.png)
-
-
-## 2. Deploy Kubernetes
-
-<<<<<<< HEAD
-<<<<<<< HEAD
 ## 1. Prerequisites
 
 Install the following clients:
@@ -136,6 +73,10 @@
 
 
 ## 2. Deploy Kubernetes
+
+!!! Attention
+    Pachyderm recommends running your cluster on Kubernetes 1.19.0 and above.
+
 
 To create a new Kubernetes cluster by using GKE, run:
 
@@ -274,7 +215,7 @@
     gcloud iam service-accounts create ${GSA_NAME}
     ```
     
-More infornation about the creation and management of a Service account on [GCP documentation](https://cloud.google.com/iam/docs/creating-managing-service-accounts){target=_blank}.
+More information about the creation and management of a Service account on [GCP documentation](https://cloud.google.com/iam/docs/creating-managing-service-accounts){target=_blank}.
 
 ### Configure Your Service Account Permissions
 
@@ -403,284 +344,6 @@
 ```shell
 CLOUDSQL_CONNECTION_NAME=$(gcloud sql instances describe ${INSTANCE_NAME} --format=json | jq ."connectionName")
 ```
-=======
-=======
->>>>>>> 66d17093
-!!! Attention
-    Pachyderm recommends running your cluster on Kubernetes 1.19.0 and above.
-
-
-To create a new Kubernetes cluster by using GKE, run:
-
-```shell
-CLUSTER_NAME=<any unique name, e.g. "pach-cluster">
-
-GCP_ZONE=<a GCP availability zone. e.g. "us-west1-a">
-
-gcloud config set compute/zone ${GCP_ZONE}
-
-gcloud config set container/cluster ${CLUSTER_NAME}
-
-MACHINE_TYPE=<machine type for the k8s nodes, we recommend "n1-standard-4" or larger>
-```
-
-!!! Note
-    Adding `--scopes storage-rw` to the `gcloud container clusters create ${CLUSTER_NAME} --machine-type ${MACHINE_TYPE}` command below will grant the rw scope to whatever service account is on the cluster, which if you don’t provide it, is the default compute service account for the project which has Editor permissions. While this is **not recommended in any production settings**, this option can be useful for a quick setup in development. In that scenario, you do not need any service account or additional GCP Bucket permission (see below).
-
-
-```shell
-# By default the following command spins up a 3-node cluster. You can change the default with `--num-nodes VAL`.
-
-gcloud container clusters create ${CLUSTER_NAME} \
- --machine-type=${MACHINE_TYPE} \
- --workload-pool=${PROJECT_ID}.svc.id.goog \
- --enable-ip-alias \
- --create-subnetwork="" \
- --enable-stackdriver-kubernetes \
- --enable-dataplane-v2 \
- --enable-shielded-nodes \
- --release-channel="regular" \
- --workload-metadata="GKE_METADATA" \
- --enable-autorepair \
- --enable-autoupgrade \
- --disk-type="pd-ssd" \
- --image-type="COS_CONTAINERD"
-```
-```shell
-# By default, GKE clusters have RBAC enabled. To allow the 'helm install' to give the 'pachyderm' service account
-# the requisite privileges via clusterrolebindings, you will need to grant *your user account* the privileges
-# needed to create those clusterrolebindings.
-#
-# Note that this command is simple and concise, but gives your user account more privileges than necessary. See
-# https://docs.pachyderm.io/en/latest/deploy-manage/deploy/rbac/ for the complete list of privileges that the
-# pachyderm serviceaccount needs.
-kubectl create clusterrolebinding cluster-admin-binding --clusterrole=cluster-admin --user=$(gcloud config get-value account)
-```
-
-This might take a few minutes to start up. You can check the status on
-the [GCP Console](https://console.cloud.google.com/compute/instances).
-A `kubeconfig` entry is automatically generated and set as the current
-context. As a sanity check, make sure your cluster is up and running
-by running the following `kubectl` command:
-
-```shell
-# List all pods in the kube-system namespace.
-kubectl get pods -n kube-system
-```
-
-**System Response:**
-
-```shell
-NAME                                                        READY   STATUS    RESTARTS   AGE
-event-exporter-gke-67986489c8-j4jr8                         2/2     Running   0          3m21s
-fluentbit-gke-499hn                                         2/2     Running   0          3m6s
-fluentbit-gke-7xp2f                                         2/2     Running   0          3m6s
-fluentbit-gke-jx7wt                                         2/2     Running   0          3m6s
-gke-metrics-agent-jmqsl                                     1/1     Running   0          3m6s
-gke-metrics-agent-rd5pr                                     1/1     Running   0          3m6s
-gke-metrics-agent-xxl52                                     1/1     Running   0          3m6s
-kube-dns-6c7b8dc9f9-ff4bz                                   4/4     Running   0          3m16s
-kube-dns-6c7b8dc9f9-mfjrt                                   4/4     Running   0          2m27s
-kube-dns-autoscaler-58cbd4f75c-rl2br                        1/1     Running   0          3m16s
-kube-proxy-gke-nad-cluster-default-pool-2e5710dd-38wz       1/1     Running   0          105s
-kube-proxy-gke-nad-cluster-default-pool-2e5710dd-4b7j       1/1     Running   0          3m6s
-kube-proxy-gke-nad-cluster-default-pool-2e5710dd-zmzh       1/1     Running   0          3m5s
-l7-default-backend-66579f5d7-2q64d                          1/1     Running   0          3m21s
-metrics-server-v0.3.6-6c47ffd7d7-k2hmc                      2/2     Running   0          2m38s
-pdcsi-node-7dtbc                                            2/2     Running   0          3m6s
-pdcsi-node-bcbcl                                            2/2     Running   0          3m6s
-pdcsi-node-jl8hl                                            2/2     Running   0          3m6s
-stackdriver-metadata-agent-cluster-level-85d6d797b4-4l457   2/2     Running   0          2m14s
-```
-
-If you *don't* see something similar to the above output,
-you can point `kubectl` to the new cluster manually by running
-the following command:
-
-```shell
-# Update your kubeconfig to point at your newly created cluster.
-gcloud container clusters get-credentials ${CLUSTER_NAME}
-```
-Once your Kubernetes cluster is up, and your infrastructure configured, you are ready to prepare for the installation of Pachyderm. Some of the steps below will require you to keep updating the values.yaml started during the setup of the recommended infrastructure:
-## 3. Create a GCS Bucket
-
-### Create an GCS object store bucket for your data
-
-Pachyderm needs a [GCS bucket](https://cloud.google.com/storage/docs/) (Object store) to store your data. You can create the bucket by running the following commands:
-
-!!! Warning
-<<<<<<< HEAD
-    The database and metadata service (Persistent disks) generally requires a small persistent volume size (i.e. 10GB) but **high IOPS (1500)**, therefore, depending on your storage provider, you may need to oversize the volume significantly to ensure enough IOPS.
->>>>>>> a1c979f61c (update following changes in CORE-236 - ingress from v1beta to v1)
-=======
-     The GCS bucket name must be globally unique.
-
-* Set up the following system variables:
-
-      * `BUCKET_NAME` — A globally unique GCP bucket name where your data will be stored.
-      * `GCP_REGION` — The GCP region of your Kubernetes cluster e.g. "us-west1".
-
-* Create the bucket:
-     ```
-     gsutil mb -l ${GCP_REGION}  gs://${BUCKET_NAME} 
-     ```
-
-* Check that everything has been set up correctly:
-
-     ```shell
-     gsutil ls
-     # You should see the bucket you created.
-     ```
-
-You now need to **give Pachyderm access to your GCP resources**.
-
-### Set Up Your GCP Service Account
-To access your GCP resources, Pachyderm uses a GCP Project Service Account with permissioned access to your desired resources. 
-
-* Create a Service Account with Google Cloud Console
-
-    In the **IAM & Admin** section of your Google Cloud Console sidebar, select *Service Accounts*. To create a new service, select the *Create Service Account* button at the top. 
-
-    Fill in the Service Account *Name*, *ID* and *Description* then click *Create*. Keep the full name of your service account handy, you will need it soon.
-
-* Alternatively, you can use Google cli 
-
-    ```shell
-    GSA_NAME=<Your Google Service Account Name>
-
-    gcloud iam service-accounts create ${GSA_NAME}
-    ```
-    
-More information about the creation and management of a Service account on [GCP documentation](https://cloud.google.com/iam/docs/creating-managing-service-accounts).
-
-### Configure Your Service Account Permissions
-
-For Pachyderm to access your Google Cloud Resources, run the following:
-
-- Create the following set of variables
-
-    ```shell
-    SERVICE_ACCOUNT="${GSA_NAME}@${PROJECT_ID}.iam.gserviceaccount.com"
-
-    # "default" or the namespace in which your cluster was deployed
-    K8S_NAMESPACE="default" 
-
-    PACH_WI="serviceAccount:${PROJECT_ID}.svc.id.goog[${K8S_NAMESPACE}/pachyderm]"
-    SIDECAR_WI="serviceAccount:${PROJECT_ID}.svc.id.goog[${K8S_NAMESPACE}/pachyderm-worker]"
-    CLOUDSQLAUTHPROXY_WI="serviceAccount:${PROJECT_ID}.svc.id.goog[${K8S_NAMESPACE}/k8s-cloudsql-auth-proxy]"
-    ```
-
-- Grant access to cloudSQL and your bucket to the Service Account
-
-    ```shell
-    # Grant access to cloudSQL to the Service Account
-    gcloud projects add-iam-policy-binding ${PROJECT_ID} \
-        --member="serviceAccount:${SERVICE_ACCOUNT}" \
-        --role="roles/cloudsql.client"
-
-    # Grant access to storage (bucket + volumes) to the Service Account
-    gcloud projects add-iam-policy-binding ${PROJECT_ID} \
-        --member="serviceAccount:${SERVICE_ACCOUNT}" \
-        --role="roles/storage.admin"
-    ```
-
-- Use [Workload Identity](https://cloud.google.com/kubernetes-engine/docs/how-to/workload-identity) to run Pachyderm Services as the Service Account 
-
-    Workload Identity is the recommended way to access Google Cloud services from applications running within GKE. 
-
-    ```shell
-    gcloud iam service-accounts add-iam-policy-binding ${SERVICE_ACCOUNT} \
-        --role roles/iam.workloadIdentityUser \
-        --member "${PACH_WI}"
-
-    gcloud iam service-accounts add-iam-policy-binding ${SERVICE_ACCOUNT} \
-        --role roles/iam.workloadIdentityUser \
-        --member "${SIDECAR_WI}"
-
-    gcloud iam service-accounts add-iam-policy-binding ${SERVICE_ACCOUNT} \
-        --role roles/iam.workloadIdentityUser \
-        --member "${CLOUDSQLAUTHPROXY_WI}"
-    ```
-
-For a set of standard roles, read the [GCP IAM permissions documentation](https://cloud.google.com/storage/docs/access-control/iam-permissions#bucket_permissions).
-
-## 4. Persistent Volumes Creation
-
-etcd and PostgreSQL (metadata storage) each claim the creation of a [persistent disk](https://cloud.google.com/compute/docs/disks/). 
-
-If you plan to deploy Pachyderm with its default bundled PostgreSQL instance, read the warning below, and jump to the [deployment section](#6-deploy-pachyderm): 
-
-!!! Info   
-    When deploying Pachyderm on GCP, your persistent volumes are automatically created and assigned the **default disk size of 50 GBs**. Note that StatefulSets is a default as well .
-
-!!! Warning
-    Each persistent disk generally requires a small persistent volume size but **high IOPS (1500)**. If you choose to overwrite the default disk size, depending on your disk choice, you may need to oversize the volume significantly to ensure enough IOPS. For reference, 1GB should work fine for 1000 commits on 1000 files. 10GB is often a sufficient starting
-    size, though we recommend provisioning at least 1500 write IOPS, which requires at least 50GB of space on SSD-based PDs and 1TB of space on Standard PDs. 
-
-If you plan to deploy a managed PostgreSQL instance (CloudSQL), read the following section. Note that this is the **recommended setup in production**. 
-## 5. Create a GCP Managed PostgreSQL Database
-
-By default, Pachyderm runs with a bundled version of PostgreSQL. 
-For production environments, it is **strongly recommended that you disable the bundled version and use a CloudSQL instance**. 
-
-This section will provide guidance on the configuration settings you will need to: 
-
-- Create a GCP CloudSQL Instance.
-- Create **two databases** (`pachyderm` and `dex`).
-- Update your values.yaml to turn off the installation of the bundled postgreSQL and provide your new instance information.
-
-!!! Note
-      It is assumed that you are already familiar with CloudSQL, or will be working with an administrator who is.
-
-### Create A CloudSQL Instance
-
-Find the details of the steps and available parameters to create a CloudSQL instance in [GCP  Documentation: "Create instances: CloudSQL for PostgreSQL"](https://cloud.google.com/sql/docs/postgres/create-instance#gcloud).
-
-* Set up the following system variable:
-
-     `INSTANCE_NAME` — Your Cloud SQL instance name.
-
-* See the illustrative example below:
-```shell
-gcloud sql instances create ${INSTANCE_NAME} \
---database-version=POSTGRES_13 \
---cpu=2 \
---memory=7680MB \
---zone=${GCP_ZONE} \
---availability-type=ZONAL \
---storage-size=50GB \
---storage-type=SSD \
---storage-auto-increase \
---root-password="<InstanceRootPassword>"
-```
-
-When you create a new Cloud SQL for PostgreSQL instance, a [default admin user](https://cloud.google.com/sql/docs/postgres/users#default-users) `Username: "postgres"` is created. It will later be used by Pachyderm to access its databases. Note that the `--root-password` flag above sets the password for this user.
-
-Check out Google documentation for more information on how to [Create and Manage PostgreSQL Users](https://cloud.google.com/sql/docs/postgres/create-manage-users).
-
-### Create Your Databases
-After the instance is created, those two commands create the databases that pachyderm uses.
-
-```shell
-gcloud sql databases create dex -i ${INSTANCE_NAME}
-gcloud sql databases create pachyderm -i ${INSTANCE_NAME}
-```
-Pachyderm will use the same user "postgres" to connect to `pachyderm` as well as to `dex`. 
-
-### Update your values.yaml 
-Once your databases have been created, add the following fields to your Helm values:
-
-!!! Note
-    To identify a Cloud SQL instance, you can find the INSTANCE_NAME on the Overview page for your instance in the Google Cloud Console, or by running the following command: 
-    `gcloud sql instances describe INSTANCE_NAME`
-    For example: myproject:myregion:myinstance.
-
-You will need to retrieve the name of your Cloud SQL connection: 
-
-```shell
-CLOUDSQL_CONNECTION_NAME=$(gcloud sql instances describe ${INSTANCE_NAME} --format=json | jq ."connectionName")
-```
->>>>>>> 66d17093b8 (clean up)
 
 
 ```yaml
@@ -718,20 +381,9 @@
 
 ### Update Your Values.yaml   
 
-<<<<<<< HEAD
-<<<<<<< HEAD
 [See an example of values.yaml here](https://github.com/pachyderm/pachyderm/blob/master/etc/helm/examples/gcp-values.yaml){target=_blank}. 
  
 You might want to create a static IP address to access your cluster externally. Refer to our [infrastructure documentation](../ingress/#loadbalancer) for more details or check the example below:
-=======
-#### Sizing And Configuring The Object Store
-Start with a large multiple of your current data set size.
->>>>>>> a1c979f61c (update following changes in CORE-236 - ingress from v1beta to v1)
-=======
-[See an example of values.yaml here](https://github.com/pachyderm/pachyderm/blob/master/etc/helm/examples/gcp-values.yaml). 
- 
-You might want to create a static IP address to access your cluster externally. Refer to our [infrastructure documentation](../ingress/#loadbalancer) for more details or check the example below:
->>>>>>> 66d17093b8 (clean up)
 
 ```shell
 STATIC_IP_NAME=<your address name>
@@ -796,7 +448,7 @@
 ```
 
 !!! Note
-    Check the [list of all available helm values](../../../reference/helm_values/) at your disposal in our reference documentation or on [github](https://github.com/pachyderm/pachyderm/blob/master/etc/helm/pachyderm/values.yaml).
+    Check the [list of all available helm values](../../../reference/helm_values/) at your disposal in our reference documentation or on [github](https://github.com/pachyderm/pachyderm/blob/master/etc/helm/pachyderm/values.yaml){target=_blank}.
 ### Deploy Pachyderm on the Kubernetes cluster
 
 - You can now deploy a Pachyderm cluster by running this command:
@@ -891,106 +543,6 @@
 pachctl version
 ```
 
-<<<<<<< HEAD
-<<<<<<< HEAD
-!!! Note
-    Check the [list of all available helm values](../../../reference/helm_values/) at your disposal in our reference documentation or on [github](https://github.com/pachyderm/pachyderm/blob/master/etc/helm/pachyderm/values.yaml){target=_blank}.
-### Deploy Pachyderm on the Kubernetes cluster
-
-- You can now deploy a Pachyderm cluster by running this command:
-
-    ```shell
-    helm repo add pach https://helm.pachyderm.com
-    helm repo update
-    helm install pachyderm -f my_values.yaml pach/pachyderm
-    ```
-
-    **System Response:**
-
-    ```
-    NAME: pachyderm
-    LAST DEPLOYED: Mon Nov  8 16:48:49 2021
-    NAMESPACE: default
-    STATUS: deployed
-    REVISION: 1
-    ```
-
-    !!! note "Important"
-        If RBAC authorization is a requirement or you run into any RBAC
-        errors see [Configure RBAC](rbac.md).
-
-    It may take a few minutes for the pachd nodes to be running because Pachyderm
-    pulls containers from DockerHub. You can see the cluster status with
-    `kubectl`, which should output the following when Pachyderm is up and running:
-
-    ```shell
-    kubectl get pods
-    ```
-    Once the pods are up, you should see a pod for `pachd` running 
-    (alongside etcd, pg-bouncer or postgres, console, depending on your installation). 
-
-    **System Response:**
-
-    ```
-    NAME                     READY   STATUS    RESTARTS   AGE
-    etcd-0                   1/1     Running   0          4m50s
-    pachd-5db79fb9dd-b2gdq   1/1     Running   2          4m49s
-    postgres-0               1/1     Running   0          4m50s
-    ```
-
-    If you see a few restarts on the `pachd` pod, you can safely ignore them.
-    That simply means that Kubernetes tried to bring up those containers
-    before other components were ready, so it restarted them.
-
-- Finally, make sure that [`pachctl` talks with your cluster](#7-have-pachctl-and-your-cluster-communicate)
-
-## 7. Have 'pachctl' and your Cluster Communicate
-Assuming your `pachd` is running as shown above, make sure that `pachctl` can talk to the cluster.
-
-If you are exposing your cluster publicly:
-
-  1. Retrieve the external IP address of your TCP load balancer or your domain name:
-    ```shell
-    kubectl get services | grep pachd-lb | awk '{print $4}'
-    ```
-
-  1. Update the context of your cluster with their direct url, using the external IP address/domain name above:
-
-      ```shell
-      echo '{"pachd_address": "grpc://<external-IP-address-or-domain-name>:30650"}' | pachctl config set context "<your-cluster-context-name>" --overwrite
-      ```
-      ```shell
-      pachctl config set active-context "<your-cluster-context-name>"
-      ```
-
-  1. Check that your are using the right context: 
-
-      ```shell
-      pachctl config get active-context
-      ```
-
-      Your cluster context name should show up.
-
-If you're not exposing `pachd` publicly, you can run:
-
-  ```shell
-  # Background this process because it blocks.
-  pachctl port-forward
-  ``` 
-
-## 8. Check That Your Cluster Is Up And Running
-You are done! You can make sure that your cluster is working
-by running `pachctl version` or creating a new repo.
-
-!!! Attention
-    If Authentication is activated (When you deploy Console, for example), you will need to run `pachct auth login`, then authenticate to Pachyderm with your User, before you use `pachctl`. 
-
-```shell
-pachctl version
-```
-
-=======
->>>>>>> 66d17093b8 (clean up)
 **System Response:**
 
 ```shell
@@ -999,11 +551,3 @@
 pachd               {{ config.pach_latest_version }}
 ```
 
-
-<<<<<<< HEAD
-=======
-### Next Step: Proceed to your Helm installation
-Once you have Kubernetes deployed, your storage classes setup, and your object store configured, follow those steps [to Helm install Pachyderm on your cluster](./helm_install.md).
->>>>>>> a1c979f61c (update following changes in CORE-236 - ingress from v1beta to v1)
-=======
->>>>>>> 66d17093b8 (clean up)