# Azure

For a quick test installation of Pachyderm on Azure (suitable for development), jump to our [Quickstart page](../quickstart/).


!!! Important "Before your start your installation process." 
      - Refer to our generic ["Helm Install"](./helm_install.md) page for more information on  how to install and get started with `Helm`.
      - Read our [infrastructure recommendations](../ingress/). You will find instructions on how to set up an ingress controller, a load balancer, or connect an Identity Provider for access control. 
      - If you are planning to install Pachyderm UI. Read our [Console deployment](../console/) instructions. Note that, unless your deployment is `LOCAL` (i.e., on a local machine for development only, for example, on Minikube or Docker Desktop), the deployment of Console requires, at a minimum, the set up on an Ingress.

The following section walks you through deploying a Pachyderm cluster on Microsoft® Azure® Kubernetes
Service environment (AKS). 

In particular, you will:

1. [Install Prerequisites](#1-install-prerequisites)
1. [Deploy Kubernetes](#2-deploy-kubernetes)
1. [Create an Azure Storage Container For Your Data](#3-create-an-azure-storage-container-for-your-data)
1. [Persistent Volumes Creation](#4-persistent-volumes-creation)
1. [Create an Azure Managed PostgreSQL Server Database](#5-create-an-azure-managed-postgresql-server-database) 
1. [Deploy Pachyderm](#6-deploy-pachyderm)
1. [Have 'pachctl' and your Cluster Communicate](#7-have-pachctl-and-your-cluster-communicate)
1. [Check That Your Cluster Is Up And Running](#8-check-that-your-cluster-is-up-and-running)

## 1. Install Prerequisites

Before your start creating your cluster, install the following
clients on your machine. If not explicitly specified, use the
latest available version of the components listed below.

* [Azure CLI 2.0.1 or later](https://docs.microsoft.com/en-us/cli/azure/install-azure-cli){target=_blank}
* [jq](https://stedolan.github.io/jq/download/){target=_blank}
* [kubectl](https://docs.microsoft.com/en-us/cli/azure/aks?view=azure-cli-latest#az_aks_install_cli){target=_blank}
* [pachctl](../../../getting_started/local_installation#install-pachctl)
 
!!! Note
    This page assumes that you have an [Azure Subsciption](https://docs.microsoft.com/en-us/azure/guides/developer/azure-developer-guide#understanding-accounts-subscriptions-and-billing){target=_blank}.

## 2. Deploy Kubernetes

<<<<<<< HEAD
You can deploy Kubernetes on Azure by following the official [Azure Kubernetes Service documentation](https://docs.microsoft.com/en-us/azure/aks/tutorial-kubernetes-deploy-cluster?tabs=azure-cli){target=_blank}, [use the quickstart walkthrough](https://docs.microsoft.com/en-us/azure/aks/kubernetes-walkthrough){target=_blank}, or follow the steps in this section.

!!! Attention 
      Pachyderm recommends running your cluster on Kubernetes 1.19.0 and above.

<<<<<<< HEAD
=======
=======
!!! Attention 
      Pachyderm recommends running your cluster on Kubernetes 1.19.0 and above.

>>>>>>> 66d17093
You can deploy Kubernetes on Azure by following the official [Azure Kubernetes Service documentation](https://docs.microsoft.com/azure/aks/tutorial-kubernetes-deploy-cluster), [use the quickstart walkthrough](https://docs.microsoft.com/en-us/azure/aks/kubernetes-walkthrough), or follow the steps in this section.
>>>>>>> 66d17093b8 (clean up)

At a minimum, you will need to specify the parameters below:

|Variable|Description|
|--------|-----------|
|RESOURCE_GROUP|A unique name for the resource group where Pachyderm is deployed. For example, `pach-resource-group`.|
|LOCATION|An Azure availability zone where AKS is available. For example, `centralus`.|
|NODE_SIZE|The size of the Kubernetes virtual machine (VM) instances. To avoid performance issues, Pachyderm recommends that you set this value to at least `Standard_DS4_v2` which gives you 8 CPUs, 28 Gib of Memory, 56 Gib SSD.<br> <br>In any case, use VMs that support **premium storage**. See [Azure VM sizes](https://docs.microsoft.com/en-us/azure/virtual-machines/sizes) for details around which sizes support Premium storage.|
|CLUSTER_NAME|A unique name for the Pachyderm cluster. For example, `pach-aks-cluster`.|

<<<<<<< HEAD
You can choose to follow the guided steps in [Azure Service Portal's Kubernetes Services](https://portal.azure.com/){target=_blank} or use Azure CLI.
=======
You can choose to follow the guided steps in [Azure Service Portal's Kubernetes Services](https://portal.azure.com/) or use Azure CLI.
>>>>>>> 66d17093b8 (clean up)


1. [Log in](https://docs.microsoft.com/en-us/cli/azure/authenticate-azure-cli) to Azure:

    ```shell
    az login
    ```

    This command opens a browser window. Log in with your Azure credentials.
    Resources can now be provisioned on the Azure subscription linked to your account.
    
    
<<<<<<< HEAD
1. Create an [Azure resource group](https://docs.microsoft.com/en-us/azure/azure-resource-manager/management/manage-resource-groups-portal#what-is-a-resource-group){target=_blank} or retrieve an existing group.
=======
1. Create an [Azure resource group](https://docs.microsoft.com/en-us/azure/azure-resource-manager/management/manage-resource-groups-portal#what-is-a-resource-group) or retrieve an existing group.
>>>>>>> 66d17093b8 (clean up)

    ```shell
    az group create --name ${RESOURCE_GROUP} --location ${LOCATION}
    ```

    **Example:**

    ```shell
    az group create --name test-group --location centralus
    ```

    **System Response:**

    ```json
    {
      "id": "/subscriptions/6c9f2e1e-0eba-4421-b4cc-172f959ee110/resourceGroups/pach-resource-group",
      "location": "centralus",
      "managedBy": null,
      "name": "pach-resource-group",
      "properties": {
        "provisioningState": "Succeeded"
      },
      "tags": null,
      "type": null
    }
    ```

1. Create an AKS cluster in the resource group/location:

<<<<<<< HEAD
    For more configuration options: Find the list of [all available flags of the `az aks create` command](https://docs.microsoft.com/en-us/cli/azure/aks?view=azure-cli-latest#az_aks_create){target=_blank}.
=======
    For more configuration options: Find the list of [all available flags of the `az aks create` command](https://docs.microsoft.com/en-us/cli/azure/aks?view=azure-cli-latest#az_aks_create).
>>>>>>> 66d17093b8 (clean up)

      ```shell
      az aks create --resource-group ${RESOURCE_GROUP} --name ${CLUSTER_NAME} --node-vm-size ${NODE_SIZE} --node-count <node_pool_count> --location ${LOCATION}
      ```

      **Example:**

      ```shell
      az aks create --resource-group test-group --name test-cluster --generate-ssh-keys --node-vm-size Standard_DS4_v2 --location centralus
      ```

1. Confirm the version of the Kubernetes server by running  `kubectl version`.

!!! note "See Also:"
<<<<<<< HEAD
    - [Azure Virtual Machine sizes](https://docs.microsoft.com/en-us/azure/virtual-machines/sizes-general){target=_blank}
=======
    - [Azure Virtual Machine sizes](https://docs.microsoft.com/en-us/azure/virtual-machines/windows/sizes-general)
>>>>>>> 66d17093b8 (clean up)

Once your Kubernetes cluster is up, and your infrastructure configured, you are ready to prepare for the installation of Pachyderm. Some of the steps below will require you to keep updating the values.yaml started during the setup of the recommended infrastructure:


## 3. Create an Azure Storage Container For Your Data

<<<<<<< HEAD
Pachyderm needs an [Azure Storage Container](https://docs.microsoft.com/en-us/azure/databricks/data/data-sources/azure/azure-storage){target=_blank} (Object store) to store your data. 

To access your data, Pachyderm uses a [Storage Account](https://docs.microsoft.com/en-us/azure/storage/common/storage-account-overview){target=_blank} with permissioned access to your desired container. You can either use an existing account or create a new one in your default subscription, then use the JSON key associated with the account and pass it on to Pachyderm.
=======
Pachyderm needs an [Azure Storage Container](https://docs.microsoft.com/en-us/azure/databricks/data/data-sources/azure/azure-storage) (Object store) to store your data. 

To access your data, Pachyderm uses a [Storage Account](https://docs.microsoft.com/en-us/azure/storage/common/storage-account-overview) with permissioned access to your desired container. You can either use an existing account or create a new one in your default subscription, then use the JSON key associated with the account and pass it on to Pachyderm.
>>>>>>> 66d17093b8 (clean up)

To create a new storage account, follow the steps below:

!!! Warning
      The storage account name must be unique in the Azure location.

* Set up the following variables:

      * STORAGE_ACCOUNT - The name of the storage account where you store your data.
      * CONTAINER_NAME - The name of the Azure blob container where you store your data.

* Create an Azure storage account:

    ```shell
    az storage account create \
      --resource-group="${RESOURCE_GROUP}" \
      --location="${LOCATION}" \
      --sku=Premium_LRS \
      --name="${STORAGE_ACCOUNT}" \
      --kind=BlockBlobStorage
    ```
    **System response:**

    ```json
    {
      "accessTier": null,
      "creationTime": "2019-06-20T16:05:55.616832+00:00",
      "customDomain": null,
      "enableAzureFilesAadIntegration": null,
      "enableHttpsTrafficOnly": false,
      "encryption": {
        "keySource": "Microsoft.Storage",
        "keyVaultProperties": null,
        "services": {
          "blob": {
            "enabled": true,
      ...
    ```

    Make sure that you set Stock Keeping Unit (SKU) to `Premium_LRS`
    and the `kind` parameter is set to `BlockBlobStorage`. This
    configuration results in a storage that uses SSDs rather than
    standard Hard Disk Drives (HDD).
    If you set this parameter to an HDD-based storage option, your Pachyderm
    cluster will be too slow and might malfunction.

* Verify that your storage account has been successfully created:

    ```shell
    az storage account list
    ```

* Obtain the key for the storage account (`STORAGE_ACCOUNT`) and the resource group to be used to deploy Pachyderm:

    ```shell
    STORAGE_KEY="$(az storage account keys list \
                  --account-name="${STORAGE_ACCOUNT}" \
                  --resource-group="${RESOURCE_GROUP}" \
                  --output=json \
                  | jq '.[0].value' -r
                )"
    ```

!!! Note
    Find the generated key in the **Storage accounts > Access keys**
<<<<<<< HEAD
    section in the [Azure Portal](https://portal.azure.com/){target=_blank} or by running the following command `az storage account keys list --account-name=${STORAGE_ACCOUNT}`.
=======
    section in the [Azure Portal](https://portal.azure.com/) or by running the following command `az storage account keys list --account-name=${STORAGE_ACCOUNT}`.
>>>>>>> 66d17093b8 (clean up)


* Create a new storage container within your storage account:

    ```shell
    az storage container create --name ${CONTAINER_NAME} \
              --account-name ${STORAGE_ACCOUNT} \
              --account-key "${STORAGE_KEY}"
    ```

<<<<<<< HEAD
=======
!!! note "See Also:"
    - [Azure Storage](https://azure.microsoft.com/documentation/articles/storage-introduction/)
>>>>>>> 66d17093b8 (clean up)
## 4. Persistent Volumes Creation

etcd and PostgreSQL (metadata storage) each claim the creation of a pv. 

If you plan to deploy Pachyderm with its default bundled PostgreSQL instance, read the warning below and jump to the [deployment section](#6-deploy-pachyderm):

!!! Warning
    The metadata service (Persistent disk) generally requires a small persistent volume size (i.e. 10GB) but **high IOPS (1500)**, therefore, depending on your disk choice, you may need to oversize the volume significantly to ensure enough IOPS.

If you plan to deploy a managed PostgreSQL instance (Recommended in production), read the following section.

## 5. Create an Azure Managed PostgreSQL Server Database

By default, Pachyderm runs with a bundled version of PostgreSQL. 
For production environments, we strongly recommend that you disable the bundled version and use a PostgreSQL Server instance.

This section will provide guidance on the configuration settings you will need to:

- Create an environment to run your Azure PostgreSQL Server databases.
- Create two databases (pachyderm and dex).
- Update your values.yaml to turn off the installation of the bundled postgreSQL and provide your new instance information.

!!! Note
    It is assumed that you are already familiar with PostgreSQL Server, or will be working with an administrator who is.

### Create A PostgreSQL Server Instance¶

!!! Info 
<<<<<<< HEAD
    Find the details of the steps and available parameters to create a PostgreSQL Server instance with Azure Console in Azure Documentation ["Create an Azure Database for PostgreSQL server by using the Azure portal"](https://docs.microsoft.com/en-us/azure/postgresql/quickstart-create-server-database-portal){target=_blank}. 
    
    Alternatively, you can use the cli and run [`az postgres server create`](https://docs.microsoft.com/en-us/cli/azure/postgres/server?view=azure-cli-latest){target=_blank} with your relevant parameters.
=======
    Find the details of the steps and available parameters to create a PostgreSQL Server instance with Azure Console in Azure Documentation ["Create an Azure Database for PostgreSQL server by using the Azure portal"](https://docs.microsoft.com/en-us/azure/postgresql/quickstart-create-server-database-portal). 
    
    Alternatively, you can use the cli and run [`az postgres server create`](https://docs.microsoft.com/en-us/cli/azure/postgres/server?view=azure-cli-latest) with your relevant parameters.
>>>>>>> 66d17093b8 (clean up)

In the Azure console, choose the **Azure Database for PostgreSQL servers** service. You will be asked to pick your server type: `Single Server` or `Hyperscale` (for multi-tenant applications), then configure your DB instance as follows.

| SETTING | Recommended value|
|:----------------|:--------------------------------------------------------|
<<<<<<< HEAD
| *subscription*  and *resource group*| Pick your existing [resource group](https://docs.microsoft.com/en-us/azure/cloud-adoption-framework/govern/resource-consistency/resource-access-management#what-is-an-azure-resource-group){target=_blank}.<br><br> **Important** Your Cluster and your Database must be deployed in the **same ressource group**.|
=======
| *subscription*  and *resource group*| Pick your existing [resource group](https://docs.microsoft.com/en-us/azure/cloud-adoption-framework/govern/resource-consistency/resource-access-management#what-is-an-azure-resource-group).<br><br> **Important** Your Cluster and your Database must be deployed in the **same ressource group**.|
>>>>>>> 66d17093b8 (clean up)
|*server name*|Name your instance.|
|*location*|Create a database **in the region matching your Pachyderm cluster**.|
|*compute + storage*|The standard instance size (GP_Gen5_4 = Gen5 VMs with 4 cores) should work. Remember that Pachyderm's metadata services require **high IOPS (1500)**. Oversize the disk accordingly |
| *Master username* | Choose your Admin username. ("postgres")|
| *Master password* | Choose your Admin password.|

You are ready to create your instance. 

!!! Example
    ```shell
    az postgres server create \
        --resource-group <your_resource_group> \
        --name <your_server_name>  \
        --location westus \
        --sku-name GP_Gen5_2 \
        --admin-user <server_admin_username> \
        --admin-password <server_admin_password> \
        --ssl-enforcement Disabled \
        --version 11
    ```

!!! Warning
    - Make sure that your PostgreSQL version is `>= 11`
    - Keep the SSL setting `Disabled`.


Once created, go back to your newly created database, and: 

- Open the access to your instance:

!!! Note
    Azure provides two options for pods running on an AKS worker nodes to access a PostgreSQL DB instance, pick what fit you best:

<<<<<<< HEAD
      - Create a [firewall rule](https://docs.microsoft.com/en-us/azure/mysql/concepts-firewall-rules#connecting-from-azure){target=_blank} on the Azure DB Server with a range of IP addresses that encompasses all IPs of the AKS Cluster nodes (this can be a very large range if using node auto-scaling).
      - Create a [VNet Rule](https://docs.microsoft.com/en-us/azure/mysql/concepts-data-access-and-security-vnet){target=_blank} on the Azure DB Server that allows access from the subnet the AKS nodes are in. This is used in conjunction with the Microsoft.Sql VNet Service Endpoint enabled on the cluster subnet.

    You can also choose the more secure option to [deny public access to your PostgreSQL instance](https://docs.microsoft.com/en-us/azure/postgresql/howto-deny-public-network-access){target=_blank} then [Create a private endpoint in the K8s vnet](https://docs.microsoft.com/en-us/azure/postgresql/howto-configure-privatelink-cli){target=_blank}. Read more about how to [configure a private link using CLI on Azure's documentation](https://docs.microsoft.com/en-us/azure/postgresql/concepts-data-access-and-security-private-link){target=_blank}
=======
      - Create a [firewall rule](https://docs.microsoft.com/en-us/azure/mysql/concepts-firewall-rules#connecting-from-azure) on the Azure DB Server with a range of IP addresses that encompasses all IPs of the AKS Cluster nodes (this can be a very large range if using node auto-scaling).
      - Create a [VNet Rule](https://docs.microsoft.com/en-us/azure/mysql/concepts-data-access-and-security-vnet) on the Azure DB Server that allows access from the subnet the AKS nodes are in. This is used in conjunction with the Microsoft.Sql VNet Service Endpoint enabled on the cluster subnet.

    You can also choose the more secure option to [deny public access to your PostgreSQL instance](https://docs.microsoft.com/en-us/azure/postgresql/howto-deny-public-network-access) then [Create a private endpoint in the K8s vnet](https://docs.microsoft.com/en-us/azure/postgresql/howto-configure-privatelink-cli). Read more about how to [configure a private link using CLI on Azure's documentation](https://docs.microsoft.com/en-us/azure/postgresql/concepts-data-access-and-security-private-link)
>>>>>>> 66d17093b8 (clean up)

   
   Alternativelly, in the **Connection Security** of your newly created server, *Allow access to Azure services* (This is equivalent to running `az postgres server firewall-rule create --server-name <your_server_name> --resource-group <your_resource_group> --name AllowAllAzureIps --start-ip-address 0.0.0.0 --end-ip-address 0.0.0.0`). 

- In the **Essentials** page of your instance, find the full **server name** and **admin username** that will be required in your [values.yaml](#update-your-valuesyaml).

![Instance overview page](../images/azure_postgresql_overview.png)

### Create Your Databases
After the instance is created, those two commands create the databases that pachyderm uses.

```shell
az postgres db create -g <your_group> -s <server_name> -n pachyderm
az postgres db create -g <your_group> -s <server_name> -n dex
```
!!! Note
<<<<<<< HEAD
    Note that the second database must be named `dex`. Read more about [dex on PostgreSQL on Dex's documentation](https://dexidp.io/docs/storage/#postgres){target=_blank}.
=======
    Note that the second database must be named `dex`. Read more about [dex on PostgreSQL on Dex's documentation](https://dexidp.io/docs/storage/#postgres).
>>>>>>> 66d17093b8 (clean up)

Pachyderm will use the same user to connect to `pachyderm` as well as to `dex`. 

### Update your values.yaml 
Once your databases have been created, add the following fields to your Helm values:


```yaml
global:
  postgresql:
    postgresqlUsername: "see admin username above"
    postgresqlPassword: "password"
    # The server name of the instance
    postgresqlDatabase: "pachyderm"
    # The postgresql database host to connect to. 
    postgresqlHost: "see server name above"
    # The postgresql database port to connect to. Defaults to postgres server in subchart
    postgresqlPort: "5432"

postgresql:
  # turns off the install of the bundled postgres.
  # If not using the built in Postgres, you must specify a Postgresql
  # database server to connect to in global.postgresql
  enabled: false
```


## 6. Deploy Pachyderm
You have set up your infrastructure, created your data container and a Managed PostgreSQL instance, and granted your cluster access to both: you can now finalize your values.yaml and deploy Pachyderm.

!!! Warning "Optional: If you plan to deploy with Console"
    If you plan to deploy Pachyderm with Console, follow these [additional instructions](../console) and **add the relevant fields in your values.yaml**.
### Update Your Values.yaml  

!!! Note 
     If you have not created a Managed PostgreSQL Server instance, **replace the Postgresql section below** with `postgresql:enabled: true` in your values.yaml. This setup is **not recommended in production environments**.

If you have previously tried to run Pachyderm locally,
make sure that you are using the right Kubernetes context first. 

1. Verify cluster context:

    ```shell
    kubectl config current-context
    ```

    This command should return the name of your Kubernetes cluster that
    runs on Azure.

    If you have a different context displayed, configure `kubectl`
    to use your Azure configuration:

    ```shell
    az aks get-credentials --resource-group ${RESOURCE_GROUP} --name ${CLUSTER_NAME}
    ```

    **System Response:**

    ```shell
    Merged "${CLUSTER_NAME}" as current context in /Users/test-user/.kube/config
    ```

1. Update your values.yaml   

<<<<<<< HEAD
    Update your values.yaml with your container name ([see example of values.yaml here](https://github.com/pachyderm/pachyderm/blob/master/etc/helm/examples/microsoft-values.yaml){target=_blank}) or use our minimal example below.
=======
    Update your values.yaml with your container name ([see example of values.yaml here](https://github.com/pachyderm/pachyderm/blob/master/etc/helm/examples/microsoft-values.yaml)) or use our minimal example below.
>>>>>>> 66d17093b8 (clean up)
       
    ```yaml
    deployTarget: "MICROSOFT"
    pachd:
      storage:
        microsoft:
          # storage container name
          container: "container_name"
          # storage account name
          id: "AKIAIOSFODNN7EXAMPLE"
          # storage account key
          secret: "wJalrXUtnFEMI/K7MDENG/bPxRfiCYEXAMPLEKEY"
      externalService:
        enabled: true
    global:
      postgresql:
        postgresqlUsername: "see admin username above"
        postgresqlPassword: "password"
        # The server name of the instance
        postgresqlDatabase: "pachyderm"
        # The postgresql database host to connect to. 
        postgresqlHost: "see server name above"
        # The postgresql database port to connect to. Defaults to postgres server in subchart
        postgresqlPort: "5432"
    postgresql:
      # turns off the install of the bundled postgres.
      # If not using the built in Postgres, you must specify a Postgresql
      # database server to connect to in global.postgresql
      enabled: false
    ```
<<<<<<< HEAD
    Check the [list of all available helm values](../../../reference/helm_values/) at your disposal in our reference documentation or on [Github](https://github.com/pachyderm/pachyderm/blob/master/etc/helm/pachyderm/values.yaml){target=_blank}.
=======
    Check the [list of all available helm values](../../../reference/helm_values/) at your disposal in our reference documentation or on [Github](https://github.com/pachyderm/pachyderm/blob/master/etc/helm/pachyderm/values.yaml).
>>>>>>> 66d17093b8 (clean up)

### Deploy Pachyderm On The Kubernetes Cluster

- Now you can deploy a Pachyderm cluster by running this command:


    ```shell
    $ helm repo add pach https://helm.pachyderm.com
    $ helm repo update
    $ helm install pachd -f values.yaml pach/pachyderm --version <version-of-the-chart>
    ```

    **System Response:**

    ```shell
    NAME: pachd
    LAST DEPLOYED: Mon Jul 12 18:28:59 2021
    NAMESPACE: default
    STATUS: deployed
    REVISION: 1
    ```
    Refer to our generic [Helm documentation](../helm_install/#install-the-pachyderm-helm-chart) for more information on how to select your chart version. 

    Pachyderm pulls containers from DockerHub. It might take some time
    before the `pachd` pods start. You can check the status of the
    deployment by periodically running `kubectl get all`.

    When pachyderm is up and running, get the information about the pods:

    ```shell
    kubectl get pods
    ```

    Once the pods are up, you should see a pod for `pachd` running 
    (alongside etcd, pg-bouncer, postgres, or console, depending on your installation). 
     
    **System Response:**

    ```shell
    NAME                      READY     STATUS    RESTARTS   AGE
    pachd-1971105989-mjn61    1/1       Running   0          54m
    ...
    ```

    **Note:** Sometimes Kubernetes tries to start `pachd` nodes before
    the `etcd` nodes are ready which might result in the `pachd` nodes
    restarting. You can safely ignore those restarts.

- Finally, make sure that [`pachctl` talks with your cluster](#7-have-pachctl-and-your-cluster-communicate).
## 7. Have 'pachctl' And Your Cluster Communicate

Assuming your `pachd` is running as shown above, make sure that `pachctl` can talk to the cluster.

If you are exposing your cluster publicly:
  1. Retrieve the external IP address of your TCP load balancer or your domain name:
  
     ```shell
     kubectl get services | grep pachd-lb | awk '{print $4}'
     ```

  1. Update the context of your cluster with their direct url, using the external IP address/domain name above:

      ```shell
      echo '{"pachd_address": "grpc://<external-IP-address-or-domain-name>:30650"}' | pachctl config set context "<your-cluster-context-name>" --overwrite
      ```
      ```shell
      pachctl config set active-context "<your-cluster-context-name>"
      ```

  1. Check that your are using the right context: 

      ```shell
      $ pachctl config get active-context
      ```

      Your cluster context name should show up.

If you're not exposing `pachd` publicly, you can run:

```shell
# Background this process because it blocks.
$ pachctl port-forward
``` 

## 8. Check That Your Cluster Is Up And Running

!!! Attention
    If Authentication is activated (When you deploy Console, for example), you will need to run `pachct auth login`, then authenticate to Pachyderm with your User, before you use `pachctl`. 

```shell
$ pachctl version
```

**System Response:**

```shell
COMPONENT           VERSION
pachctl             {{ config.pach_latest_version }}
pachd               {{ config.pach_latest_version }}
```<|MERGE_RESOLUTION|>--- conflicted
+++ resolved
@@ -38,21 +38,12 @@
 
 ## 2. Deploy Kubernetes
 
-<<<<<<< HEAD
+
 You can deploy Kubernetes on Azure by following the official [Azure Kubernetes Service documentation](https://docs.microsoft.com/en-us/azure/aks/tutorial-kubernetes-deploy-cluster?tabs=azure-cli){target=_blank}, [use the quickstart walkthrough](https://docs.microsoft.com/en-us/azure/aks/kubernetes-walkthrough){target=_blank}, or follow the steps in this section.
 
 !!! Attention 
       Pachyderm recommends running your cluster on Kubernetes 1.19.0 and above.
 
-<<<<<<< HEAD
-=======
-=======
-!!! Attention 
-      Pachyderm recommends running your cluster on Kubernetes 1.19.0 and above.
-
->>>>>>> 66d17093
-You can deploy Kubernetes on Azure by following the official [Azure Kubernetes Service documentation](https://docs.microsoft.com/azure/aks/tutorial-kubernetes-deploy-cluster), [use the quickstart walkthrough](https://docs.microsoft.com/en-us/azure/aks/kubernetes-walkthrough), or follow the steps in this section.
->>>>>>> 66d17093b8 (clean up)
 
 At a minimum, you will need to specify the parameters below:
 
@@ -63,11 +54,7 @@
 |NODE_SIZE|The size of the Kubernetes virtual machine (VM) instances. To avoid performance issues, Pachyderm recommends that you set this value to at least `Standard_DS4_v2` which gives you 8 CPUs, 28 Gib of Memory, 56 Gib SSD.<br> <br>In any case, use VMs that support **premium storage**. See [Azure VM sizes](https://docs.microsoft.com/en-us/azure/virtual-machines/sizes) for details around which sizes support Premium storage.|
 |CLUSTER_NAME|A unique name for the Pachyderm cluster. For example, `pach-aks-cluster`.|
 
-<<<<<<< HEAD
 You can choose to follow the guided steps in [Azure Service Portal's Kubernetes Services](https://portal.azure.com/){target=_blank} or use Azure CLI.
-=======
-You can choose to follow the guided steps in [Azure Service Portal's Kubernetes Services](https://portal.azure.com/) or use Azure CLI.
->>>>>>> 66d17093b8 (clean up)
 
 
 1. [Log in](https://docs.microsoft.com/en-us/cli/azure/authenticate-azure-cli) to Azure:
@@ -80,11 +67,7 @@
     Resources can now be provisioned on the Azure subscription linked to your account.
     
     
-<<<<<<< HEAD
 1. Create an [Azure resource group](https://docs.microsoft.com/en-us/azure/azure-resource-manager/management/manage-resource-groups-portal#what-is-a-resource-group){target=_blank} or retrieve an existing group.
-=======
-1. Create an [Azure resource group](https://docs.microsoft.com/en-us/azure/azure-resource-manager/management/manage-resource-groups-portal#what-is-a-resource-group) or retrieve an existing group.
->>>>>>> 66d17093b8 (clean up)
 
     ```shell
     az group create --name ${RESOURCE_GROUP} --location ${LOCATION}
@@ -114,11 +97,7 @@
 
 1. Create an AKS cluster in the resource group/location:
 
-<<<<<<< HEAD
     For more configuration options: Find the list of [all available flags of the `az aks create` command](https://docs.microsoft.com/en-us/cli/azure/aks?view=azure-cli-latest#az_aks_create){target=_blank}.
-=======
-    For more configuration options: Find the list of [all available flags of the `az aks create` command](https://docs.microsoft.com/en-us/cli/azure/aks?view=azure-cli-latest#az_aks_create).
->>>>>>> 66d17093b8 (clean up)
 
       ```shell
       az aks create --resource-group ${RESOURCE_GROUP} --name ${CLUSTER_NAME} --node-vm-size ${NODE_SIZE} --node-count <node_pool_count> --location ${LOCATION}
@@ -133,26 +112,16 @@
 1. Confirm the version of the Kubernetes server by running  `kubectl version`.
 
 !!! note "See Also:"
-<<<<<<< HEAD
     - [Azure Virtual Machine sizes](https://docs.microsoft.com/en-us/azure/virtual-machines/sizes-general){target=_blank}
-=======
-    - [Azure Virtual Machine sizes](https://docs.microsoft.com/en-us/azure/virtual-machines/windows/sizes-general)
->>>>>>> 66d17093b8 (clean up)
 
 Once your Kubernetes cluster is up, and your infrastructure configured, you are ready to prepare for the installation of Pachyderm. Some of the steps below will require you to keep updating the values.yaml started during the setup of the recommended infrastructure:
 
 
 ## 3. Create an Azure Storage Container For Your Data
 
-<<<<<<< HEAD
 Pachyderm needs an [Azure Storage Container](https://docs.microsoft.com/en-us/azure/databricks/data/data-sources/azure/azure-storage){target=_blank} (Object store) to store your data. 
 
 To access your data, Pachyderm uses a [Storage Account](https://docs.microsoft.com/en-us/azure/storage/common/storage-account-overview){target=_blank} with permissioned access to your desired container. You can either use an existing account or create a new one in your default subscription, then use the JSON key associated with the account and pass it on to Pachyderm.
-=======
-Pachyderm needs an [Azure Storage Container](https://docs.microsoft.com/en-us/azure/databricks/data/data-sources/azure/azure-storage) (Object store) to store your data. 
-
-To access your data, Pachyderm uses a [Storage Account](https://docs.microsoft.com/en-us/azure/storage/common/storage-account-overview) with permissioned access to your desired container. You can either use an existing account or create a new one in your default subscription, then use the JSON key associated with the account and pass it on to Pachyderm.
->>>>>>> 66d17093b8 (clean up)
 
 To create a new storage account, follow the steps below:
 
@@ -218,11 +187,7 @@
 
 !!! Note
     Find the generated key in the **Storage accounts > Access keys**
-<<<<<<< HEAD
     section in the [Azure Portal](https://portal.azure.com/){target=_blank} or by running the following command `az storage account keys list --account-name=${STORAGE_ACCOUNT}`.
-=======
-    section in the [Azure Portal](https://portal.azure.com/) or by running the following command `az storage account keys list --account-name=${STORAGE_ACCOUNT}`.
->>>>>>> 66d17093b8 (clean up)
 
 
 * Create a new storage container within your storage account:
@@ -232,12 +197,6 @@
               --account-name ${STORAGE_ACCOUNT} \
               --account-key "${STORAGE_KEY}"
     ```
-
-<<<<<<< HEAD
-=======
-!!! note "See Also:"
-    - [Azure Storage](https://azure.microsoft.com/documentation/articles/storage-introduction/)
->>>>>>> 66d17093b8 (clean up)
 ## 4. Persistent Volumes Creation
 
 etcd and PostgreSQL (metadata storage) each claim the creation of a pv. 
@@ -266,25 +225,15 @@
 ### Create A PostgreSQL Server Instance¶
 
 !!! Info 
-<<<<<<< HEAD
     Find the details of the steps and available parameters to create a PostgreSQL Server instance with Azure Console in Azure Documentation ["Create an Azure Database for PostgreSQL server by using the Azure portal"](https://docs.microsoft.com/en-us/azure/postgresql/quickstart-create-server-database-portal){target=_blank}. 
     
     Alternatively, you can use the cli and run [`az postgres server create`](https://docs.microsoft.com/en-us/cli/azure/postgres/server?view=azure-cli-latest){target=_blank} with your relevant parameters.
-=======
-    Find the details of the steps and available parameters to create a PostgreSQL Server instance with Azure Console in Azure Documentation ["Create an Azure Database for PostgreSQL server by using the Azure portal"](https://docs.microsoft.com/en-us/azure/postgresql/quickstart-create-server-database-portal). 
-    
-    Alternatively, you can use the cli and run [`az postgres server create`](https://docs.microsoft.com/en-us/cli/azure/postgres/server?view=azure-cli-latest) with your relevant parameters.
->>>>>>> 66d17093b8 (clean up)
 
 In the Azure console, choose the **Azure Database for PostgreSQL servers** service. You will be asked to pick your server type: `Single Server` or `Hyperscale` (for multi-tenant applications), then configure your DB instance as follows.
 
 | SETTING | Recommended value|
 |:----------------|:--------------------------------------------------------|
-<<<<<<< HEAD
 | *subscription*  and *resource group*| Pick your existing [resource group](https://docs.microsoft.com/en-us/azure/cloud-adoption-framework/govern/resource-consistency/resource-access-management#what-is-an-azure-resource-group){target=_blank}.<br><br> **Important** Your Cluster and your Database must be deployed in the **same ressource group**.|
-=======
-| *subscription*  and *resource group*| Pick your existing [resource group](https://docs.microsoft.com/en-us/azure/cloud-adoption-framework/govern/resource-consistency/resource-access-management#what-is-an-azure-resource-group).<br><br> **Important** Your Cluster and your Database must be deployed in the **same ressource group**.|
->>>>>>> 66d17093b8 (clean up)
 |*server name*|Name your instance.|
 |*location*|Create a database **in the region matching your Pachyderm cluster**.|
 |*compute + storage*|The standard instance size (GP_Gen5_4 = Gen5 VMs with 4 cores) should work. Remember that Pachyderm's metadata services require **high IOPS (1500)**. Oversize the disk accordingly |
@@ -318,17 +267,10 @@
 !!! Note
     Azure provides two options for pods running on an AKS worker nodes to access a PostgreSQL DB instance, pick what fit you best:
 
-<<<<<<< HEAD
       - Create a [firewall rule](https://docs.microsoft.com/en-us/azure/mysql/concepts-firewall-rules#connecting-from-azure){target=_blank} on the Azure DB Server with a range of IP addresses that encompasses all IPs of the AKS Cluster nodes (this can be a very large range if using node auto-scaling).
       - Create a [VNet Rule](https://docs.microsoft.com/en-us/azure/mysql/concepts-data-access-and-security-vnet){target=_blank} on the Azure DB Server that allows access from the subnet the AKS nodes are in. This is used in conjunction with the Microsoft.Sql VNet Service Endpoint enabled on the cluster subnet.
 
     You can also choose the more secure option to [deny public access to your PostgreSQL instance](https://docs.microsoft.com/en-us/azure/postgresql/howto-deny-public-network-access){target=_blank} then [Create a private endpoint in the K8s vnet](https://docs.microsoft.com/en-us/azure/postgresql/howto-configure-privatelink-cli){target=_blank}. Read more about how to [configure a private link using CLI on Azure's documentation](https://docs.microsoft.com/en-us/azure/postgresql/concepts-data-access-and-security-private-link){target=_blank}
-=======
-      - Create a [firewall rule](https://docs.microsoft.com/en-us/azure/mysql/concepts-firewall-rules#connecting-from-azure) on the Azure DB Server with a range of IP addresses that encompasses all IPs of the AKS Cluster nodes (this can be a very large range if using node auto-scaling).
-      - Create a [VNet Rule](https://docs.microsoft.com/en-us/azure/mysql/concepts-data-access-and-security-vnet) on the Azure DB Server that allows access from the subnet the AKS nodes are in. This is used in conjunction with the Microsoft.Sql VNet Service Endpoint enabled on the cluster subnet.
-
-    You can also choose the more secure option to [deny public access to your PostgreSQL instance](https://docs.microsoft.com/en-us/azure/postgresql/howto-deny-public-network-access) then [Create a private endpoint in the K8s vnet](https://docs.microsoft.com/en-us/azure/postgresql/howto-configure-privatelink-cli). Read more about how to [configure a private link using CLI on Azure's documentation](https://docs.microsoft.com/en-us/azure/postgresql/concepts-data-access-and-security-private-link)
->>>>>>> 66d17093b8 (clean up)
 
    
    Alternativelly, in the **Connection Security** of your newly created server, *Allow access to Azure services* (This is equivalent to running `az postgres server firewall-rule create --server-name <your_server_name> --resource-group <your_resource_group> --name AllowAllAzureIps --start-ip-address 0.0.0.0 --end-ip-address 0.0.0.0`). 
@@ -345,11 +287,7 @@
 az postgres db create -g <your_group> -s <server_name> -n dex
 ```
 !!! Note
-<<<<<<< HEAD
     Note that the second database must be named `dex`. Read more about [dex on PostgreSQL on Dex's documentation](https://dexidp.io/docs/storage/#postgres){target=_blank}.
-=======
-    Note that the second database must be named `dex`. Read more about [dex on PostgreSQL on Dex's documentation](https://dexidp.io/docs/storage/#postgres).
->>>>>>> 66d17093b8 (clean up)
 
 Pachyderm will use the same user to connect to `pachyderm` as well as to `dex`. 
 
@@ -414,11 +352,7 @@
 
 1. Update your values.yaml   
 
-<<<<<<< HEAD
     Update your values.yaml with your container name ([see example of values.yaml here](https://github.com/pachyderm/pachyderm/blob/master/etc/helm/examples/microsoft-values.yaml){target=_blank}) or use our minimal example below.
-=======
-    Update your values.yaml with your container name ([see example of values.yaml here](https://github.com/pachyderm/pachyderm/blob/master/etc/helm/examples/microsoft-values.yaml)) or use our minimal example below.
->>>>>>> 66d17093b8 (clean up)
        
     ```yaml
     deployTarget: "MICROSOFT"
@@ -449,11 +383,8 @@
       # database server to connect to in global.postgresql
       enabled: false
     ```
-<<<<<<< HEAD
+
     Check the [list of all available helm values](../../../reference/helm_values/) at your disposal in our reference documentation or on [Github](https://github.com/pachyderm/pachyderm/blob/master/etc/helm/pachyderm/values.yaml){target=_blank}.
-=======
-    Check the [list of all available helm values](../../../reference/helm_values/) at your disposal in our reference documentation or on [Github](https://github.com/pachyderm/pachyderm/blob/master/etc/helm/pachyderm/values.yaml).
->>>>>>> 66d17093b8 (clean up)
 
 ### Deploy Pachyderm On The Kubernetes Cluster
 
