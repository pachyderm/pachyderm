--- conflicted
+++ resolved
@@ -5,12 +5,6 @@
 You can deploy your Pachyderm cluster with Transport Layer Security (TLS)
 enabled to secure internet browser connections and transactions through data encryption by means of a trusted certificate and a private key. 
 
-<<<<<<< HEAD
-if you want to use lets encrypt, an easy way is to use cert manager, here’s a link to their docs, and then you’ll just need to put those annotations on the proxy service (or ingress, etc)
-
-Before enabling TLS, we recommend to install [Cert-Manager](https://cert-manager.io/docs/installation/){target=_blank} on your cluster. Cert-Manager simplifies the process of obtaining (No Certificate Signing Requests needed), renewing, and using certificates. 
-In particular, you will use cert-manager to:
-=======
 Before you can enable TLS:
 
 - Obtain a certificate from a trusted Certificate Authority such as [Let's Encrypt](https://letsencrypt.org/){target=_blank}, [HashiCorp Vault](https://www.vaultproject.io/){target=_blank}, [Venafi](https://www.venafi.com/){target=_blank}... 
@@ -20,7 +14,6 @@
 In particular, you can use cert-manager to:
 
 - **Talk to a certificate issuer**  Cert-manager comes with a number of built-in certificate issuers. You can also install external issuers in addition to the built-in types.
->>>>>>> 73d6ca63
 
 - **Obtain your certificate**:
 
