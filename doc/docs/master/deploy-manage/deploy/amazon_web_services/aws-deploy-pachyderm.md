# Deploy Pachyderm on AWS

For a quick test installation of Pachyderm on AWS (suitable for development), jump to our [Quickstart page](../quickstart/).

!!! Important "Before your start your installation process." 
      - Refer to our generic ["Helm Install"](./helm_install.md) page for more information on  how to install and get started with `Helm`.
      - Read our [infrastructure recommendations](../../ingress/). You will find instructions on how to set up an ingress controller, a load balancer, or connect an Identity Provider for access control. 
      - If you are planning to install Pachyderm UI. Read our [Console deployment](../../console/) instructions. Note that, unless your deployment is `LOCAL` (i.e., on a local machine for development only, for example, on Minikube or Docker Desktop), the deployment of Console requires, at a minimum, the set up on an [Ingress](../../ingress/#ingress).

Once your Kubernetes cluster is up, and your infrastructure is configured, 
you are ready to prepare for the installation of Pachyderm. 
Some of the steps below will require you to keep updating the values.yaml started during the setup of the recommended infrastructure:


1. [Create an S3 bucket](#1-create-an-S3-object) for your data and grant Pachyderm access.
1. [Enable Persistent Volumes Creation](#2-enable-your-persistent-volumes-creation)
1. [Create An AWS Managed PostgreSQL Instance](#3-create-an-aws-managed-postgresql-database)
1. [Deploy Pachyderm ](#4-deploy-pachyderm)
1. Finally, you will need to install [pachctl](../../../../getting_started/local_installation#install-pachctl) to [interact with your cluster](#5-have-pachctl-and-your-cluster-communicate).
1. And check that your cluster is [up and running](#6-check-that-your-cluster-is-up-and-running)

## 1. Create an S3 bucket
### Create an S3 object store bucket for data

Pachyderm needs an S3 bucket (Object store) to store your data. You can create the bucket by running the following commands:

!!! Warning
      The S3 bucket name must be globally unique across the entire
      Amazon region. 

* Set up the following system variables:

      * `BUCKET_NAME` — A globally unique S3 bucket name.
      * `AWS_REGION` — The AWS region of your Kubernetes cluster. For example,
      `us-west-2` and not `us-west-2a`.

* If you are creating an S3 bucket in the `us-east-1` region, run the following
      command:

      ```shell
      $ aws s3api create-bucket --bucket ${BUCKET_NAME} --region ${AWS_REGION}
      ```

* If you are creating an S3 bucket in any region but the `us-east-1`
region, run the following command:

      ```shell
      $ aws s3api create-bucket --bucket ${BUCKET_NAME} --region ${AWS_REGION} --create-bucket-configuration LocationConstraint=${AWS_REGION}
      ```

* Verify that the S3 bucket was created:

      ```shell   
      $ aws s3 ls
      ```

You now need to **give Pachyderm access to your bucket** either by:

- [Adding a policy to your service account IAM Role](#add-an-iam-role-and-policy-to-your-service-account) (Recommended)
OR
- Passing your AWS credentials (account ID and KEY) to your values.yaml when installing

!!! Info
      IAM roles provide finer grained user management and security
      capabilities than access keys. Pachyderm recommends the use of IAM roles for production
      deployments.

### Add An IAM Role And Policy To Your Service Account

Before you can make sure that **the containers in your pods have the right permissions to access your S3 bucket**, you will need to [Create an IAM OIDC provider for your cluster](https://docs.aws.amazon.com/eks/latest/userguide/enable-iam-roles-for-service-accounts.html).

Then follow the steps detailled in **[Create an IAM Role And Policy for your Service Account](https://docs.aws.amazon.com/eks/latest/userguide/create-service-account-iam-policy-and-role.html)**.

In short, you will:

1. Retrieve your **OpenID Connect provider URL**:
      1. Go to the AWS Management console.
      1. Select your cluster instance in **Amazon EKS**.
      1. In the **Configuration** tab of your EKS cluster, find your **OpenID Connect provider URL** and save it. You will need it when creating your IAM Role.

1. Create an **IAM policy** that gives access to your bucket:
      1. Create a new **Policy** from your IAM Console.
      1. Select the **JSON** tab.
      1. Copy/Paste the following text in the JSON tab:

      ```json
      {
            "Version": "2012-10-17",
            "Statement": [
                  {
            "Effect": "Allow",
                  "Action": [
                        "s3:ListBucket"
                  ],
                  "Resource": [
                        "arn:aws:s3:::<your-bucket>"
                  ]},{
            "Effect": "Allow",
                  "Action": [
                        "s3:PutObject",
                        "s3:GetObject",
                        "s3:DeleteObject"
                  ],
                  "Resource": [
                        "arn:aws:s3:::<your-bucket>/*"
                  ]}
            ]
      }
      ``` 

      Replace `<your-bucket>` with the name of your S3 bucket.

1. Create an **IAM role as a Web Identity** using the cluster OIDC procider as the identity provider.
      1. Create a new **Role** from your IAM Console.
      1. Select the **Web identity** Tab.
      1. In the **Identity Provider** drop down, select the *OpenID Connect provider URL* of your EKS and `sts.amazonaws.com` as the Audience.
      1. Attach the newly created permission to the Role.
      1. Name it.
      1. Retrieve the **Role arn**. You will need it in your values.yaml annotations when deploying Pachyderm.

### (Optional) Set Up Bucket Encryption

Amazon S3 supports two types of bucket encryption — server-side encryption
(SSE-S3) and AWS Key Management Service (AWS KMS), which stores customer
master keys. When creating a bucket for your Pachyderm cluster, you can set up either
of them. Because Pachyderm requests that buckets do not include encryption
information, the method that you select for the bucket is applied.

!!! Info
      Setting up communication between Pachyderm object storage clients and AWS KMS
      to append encryption information to Pachyderm requests is not supported and
      not recommended. 

To set up bucket encryption, see [Amazon S3 Default Encryption for S3 Buckets](https://docs.aws.amazon.com/AmazonS3/latest/dev/bucket-encryption.html).

## 2. Enable Your Persistent Volumes Creation

etcd and PostgreSQL (metadata storage) each claim the creation of a pv. 

!!! Important
      The metadata services generally require a small persistent volume size (i.e. 10GB) **but high IOPS (1500)**.
      Note that Pachyderm out-of-the-box deployment comes with **gp2** default EBS volumes. 
      While it might be easier to set up for test or development environments, **we highly recommend to use SSD gp3 in production**. A **gp3** EBS volume delivers a baseline performance of 3,000 IOPS and 125MB/s at any volume size. Any other disk choice may require to **oversize the volume significantly to ensure enough IOPS**.

      See [volume types](https://docs.aws.amazon.com/AWSEC2/latest/UserGuide/ebs-volume-types.html).

If you plan on using **gp2** EBS volumes:

- [Skip this section and jump to the deployment of Pachyderm](#3-deploy-pachyderm) 
- or, for deployments in production, [jump to AWS-managed PostgreSQL](#3-optional-amazon-rds-aws-managed-postgresql-database)

For gp3 volumes, you will need to **deploy an Amazon EBS CSI driver to your cluster as detailed below**.

For your EKS cluster to successfully create two **Elastic Block Storage (EBS) persistent volumes (PV)**, follow the steps detailled in **[deploy Amazon EBS CSI driver to your cluster](https://docs.aws.amazon.com/eks/latest/userguide/ebs-csi.html)**.

In short, you will:

1. [Create an IAM OIDC provider for your cluster](https://docs.aws.amazon.com/eks/latest/userguide/enable-iam-roles-for-service-accounts.html). You might already have completed this step if you choose to create an IAM Role and Policy to give your containers permission to access your S3 bucket.
1. Create a CSI Driver service account whose IAM Role will be granted the permission (policy) to make calls to AWS APIs. 
1. Install Amazon EBS Container Storage Interface (CSI) driver on your cluster configured with your created service account.


If you expect your cluster to be very long
running or scale to thousands of jobs per commits, you might need to add
more storage.  However, you can easily increase the size of the persistent
volume later.

## 3. Create an AWS Managed PostgreSQL Database

By default, Pachyderm runs with a bundled version of PostgreSQL. 
For production environments, it is **strongly recommended that you disable the bundled version and use an RDS PostgreSQL instance**. 

This section will provide guidance on the configuration settings you will need to: 

- Create an environment to run your AWS PostgreSQL databases. Note that you will be creating **two databases** (`pachyderm` and `dex`).
- Update your values.yaml to turn off the installation of the bundled postgreSQL and provide your new instance information.

!!! Note
      It is assumed that you are already familiar with RDS, or will be working with an administrator who is.

### Create An RDS Instance

!!! Info 
      Find the details of all the steps highlighted below in [AWS Documentation: "Getting Started" hands-on tutorial](https://aws.amazon.com/getting-started/hands-on/create-connect-postgresql-db/).
 
In the RDS console, create a database **in the region matching your Pachyderm cluster**. Choose the **PostgreSQL** engine and select a PostgreSQL version >= 13.3.

Configure your DB instance as follows.

| SETTING | Recommended value|
|:----------------|:--------------------------------------------------------|
| *DB instance identifier* | Fill in with a unique name across all of your DB instances in the current region.|
| *Master username* | Choose your Admin username.|
| *Master password* | Choose your Admin password.|
| *DB instance class* | The standard default should work. You can change the instance type later on to optimize your performances and costs. |
| *Storage type* and *Allocated storage*| If you choose **gp2**, remember that Pachyderm's metadata services require **high IOPS (1500)**. Oversize the disk accordingly (>= 1TB). <br> If you select **io1**, keep the 100 GiB default size. <br> Read more [information on Storage for RDS on Amazon's website](https://docs.aws.amazon.com/AmazonRDS/latest/UserGuide/CHAP_Storage.html). |
| *Storage autoscaling* | If your workload is cyclical or unpredictable, enable storage autoscaling to allow RDS to scale up your storage when needed. |
| *Standby instance* | We highly recommend creating a standby instance for production environments.|
| *VPC* | **Select the VPC of your Kubernetes cluster**. Attention: After a database is created, you can't change its VPC. <br> Read more on [VPCs and RDS on Amazon documentation](https://docs.aws.amazon.com/AmazonRDS/latest/UserGuide/USER_VPC.html).| 
| *Subnet group* | Pick a Subnet group or Create a new one. <br> Read more about [DB Subnet Groups on Amazon documentation](https://docs.aws.amazon.com/AmazonRDS/latest/UserGuide/USER_VPC.WorkingWithRDSInstanceinaVPC.html#USER_VPC.Subnets). |
| *Public access* | Set the Public access to `No` for production environments. |
| *VPC security group* | Create a new VPC security group and open the postgreSQL port or use an existing one. |
| *Password authentication* or *Password and IAM database authentication* | Choose one or the other. |
| *Database name* | In the *Database options* section, enter Pachyderm's Database name (We are using `pachyderm` in this example.) and click *Create database* to create your PostgreSQL service. Your instance is running. <br>Warning: If you do not specify a database name, Amazon RDS does not create a database.|


!!! Warning "One last step"
      Once your instance is created:

      - You will need to create a second database named "dex" for Pachyderm's authentication service. Note that the database must be named `dex`. Read more about [dex on PostgreSQL on Dex's documentation](https://dexidp.io/docs/storage/#postgres).
      - Additionally, create a new user account and **grant it full CRUD permissions to both `pachyderm` and `dex` databases**. Pachyderm will use the same username to connect to `pachyderm` as well as to `dex`. 

### Update your values.yaml 
Once your databases have been created, add the following fields to your Helm values:


```yaml
global:
  postgresql:
    postgresqlUsername: "username"
    postgresqlPassword: "password" 
    # The name of the database should be Pachyderm's ("pachyderm" in the example above), not "dex" 
    postgresqlDatabase: "databasename"
    # The postgresql database host to connect to. Defaults to postgres service in subchart
    postgresqlHost: "RDS CNAME"
    # The postgresql database port to connect to. Defaults to postgres server in subchart
    postgresqlPort: "5432"

postgresql:
  # turns off the install of the bundled postgres.
  # If not using the built in Postgres, you must specify a Postgresql
  # database server to connect to in global.postgresql
  enabled: false
```
## 4. Deploy Pachyderm
<<<<<<< HEAD
You have created your S3 bucket, given your cluster access to your bucket, created an AWS Managed PostgreSQL instance (or chosen to use the default bundled version), and, if needed, have configured your EKS cluster to create your pvs.

You can now finalize your values.yaml and deploy Pachyderm.
=======
You have set up your infrastructure, created your S3 bucket, granted your cluster access to your bucket, and, if needed, have configured your EKS cluster to create your pvs.

You can now finalize your values.yaml and deploy Pachyderm.

Note that if you have created an AWS Managed PostgreSQL instance, you will have to replace the Postgresql section below with the appropriate values defined above.
### Update Your Values.yaml   
>>>>>>> 4d1d4eb9

!!! Note 
  - If you have created a GCP Managed PostgreSQL instance, you will have to replace the Postgresql section below with the appropriate values defined above.
  - If you plan to deploy Pachyderm with Console, follow these [additional instructions](../../console/).
### Update Your Values.yaml   
#### For gp3 EBS Volumes

[Check out our example of values.yaml for gp3](https://github.com/pachyderm/pachyderm/blob/master/etc/helm/examples/aws-gp3-values.yaml) or use our minimal example below.


=== "Gp3 + Service account annotations"   
      ```yaml
      deployTarget: AMAZON
      # This uses GP3 which requires the CSI Driver https://docs.aws.amazon.com/eks/latest/userguide/ebs-csi.html
      # And a storageclass configured named gp3
      etcd:
        storageClass: gp3

      pachd:
        storage:
          amazon:
            bucket: blah
            region: us-east-2
        serviceAccount:
          additionalAnnotations:
            eks.amazonaws.com/role-arn: arn:aws:iam::<ACCOUNT_ID>:role/pachyderm-bucket-access

        worker:
          serviceAccount:
            additionalAnnotations:
              eks.amazonaws.com/role-arn: arn:aws:iam::<ACCOUNT_ID>:role/pachyderm-bucket-access

      postgresql:
        persistence:
          storageClass: gp3
      ```
=== "Gp3 + AWS Credentials"   
      ```yaml
      deployTarget: AMAZON
      # This uses GP3 which requires the CSI Driver https://docs.aws.amazon.com/eks/latest/userguide/ebs-csi.html
      # And a storageclass configured named gp3
      etcd:
        storageClass: gp3

      pachd:
        storage:
          amazon:
            bucket: blah
            region: us-east-2
            # this is an example access key ID taken from https://docs.aws.amazon.com/IAM/latest/UserGuide/id_credentials_access-keys.html
            id: AKIAIOSFODNN7EXAMPLE

            # this is an example secret access key taken from https://docs.aws.amazon.com/IAM/latest/UserGuide/id_credentials_access-keys.html
            secret: wJalrXUtnFEMI/K7MDENG/bPxRfiCYEXAMPLEKEY


      postgresql:
        persistence:
          storageClass: gp3
      ```

#### For gp2 EBS Volumes

[Check out our example of values.yaml for gp2](https://github.com/pachyderm/pachyderm/blob/master/etc/helm/examples/aws-gp2-values.yaml) or use our minimal example below.   
    
=== "For Gp2 + Service account annotations"
      ```yaml
      deployTarget: AMAZON
      
      etcd:
        size: 500Gi

      pachd:
        storage:
          amazon:
            bucket: blah
            region: us-east-2
        serviceAccount:
          additionalAnnotations:
            eks.amazonaws.com/role-arn: arn:aws:iam::190146978412:role/pachyderm-bucket-access

        worker:
          serviceAccount:
            additionalAnnotations:
              eks.amazonaws.com/role-arn: arn:aws:iam::190146978412:role/pachyderm-bucket-access

      postgresql:
        persistence:
          size: 500Gi
      ```  
=== "For Gp2 + AWS Credentials"
      ```yaml
      deployTarget: AMAZON
      
      etcd:
        size: 500Gi

      pachd:
        storage:
          amazon:
            bucket: blah
            region: us-east-2
            # this is an example access key ID taken from https://docs.aws.amazon.com/IAM/latest/UserGuide/id_credentials_access-keys.html
            id: AKIAIOSFODNN7EXAMPLE
            
            # this is an example secret access key taken from https://docs.aws.amazon.com/IAM/latest/UserGuide/id_credentials_access-keys.html           
            secret: wJalrXUtnFEMI/K7MDENG/bPxRfiCYEXAMPLEKEY

      postgresql:
        persistence:
          size: 500Gi
      ```

<<<<<<< HEAD
Check the [list of all available helm values](../../../../reference/helm_values/) at your disposal in our reference documentation or on [Github](https://github.com/pachyderm/pachyderm/blob/master/etc/helm/pachyderm/values.yaml).
=======
Check the [list of all available helm values](../../../../reference/helm_values/) at your disposal in our reference documentation or on [github](https://github.com/pachyderm/pachyderm/blob/master/etc/helm/pachyderm/values.yaml).
>>>>>>> 4d1d4eb9

### Deploy Pachyderm On The Kubernetes Cluster


- You can now deploy a Pachyderm cluster by running this command:

      ```shell
      $ helm repo add pach https://helm.pachyderm.com
      $ helm repo update
      $ helm install pachd -f my_values.yaml pach/pachyderm --version <version-of-the-chart>
      ```

      **System Response:**

      ```shell
      NAME: pachd
      LAST DEPLOYED: Mon Jul 12 18:28:59 2021
      NAMESPACE: default
      STATUS: deployed
      REVISION: 1
      ```

      The deployment takes some time. You can run `kubectl get pods` periodically
      to check the status of deployment. When Pachyderm is deployed, the command
      shows all pods as `READY`:

      ```shell
      $ kubectl wait --for=condition=ready pod -l app=pachd --timeout=5m
      ```

      **System Response**

      ```
      pod/pachd-74c5766c4d-ctj82 condition met
      ```

      **Note:** If you see a few restarts on the `pachd` nodes, it means that
      Kubernetes tried to bring up those pods before `etcd` was ready. Therefore,
      Kubernetes restarted those pods. You can safely ignore this message.

- Finally, make sure [`pachtl` talks with your cluster](#5-have-pachctl-and-your-cluster-communicate).

## 5. Have 'pachctl' And Your Cluster Communicate

Install [pachctl](../../../../getting_started/local_installation#install-pachctl), then,
assuming your `pachd` is running as shown above, make sure that `pachctl` can talk to the cluster.

If you are exposing your cluster publicly, retrieve the external IP address of your TCP load balancer or your domain name and:

  1. Update the context of your cluster with their direct url, using the external IP address/domain name above:

      ```shell
      echo '{"pachd_address": "grpc://<external-IP-address-or-domain-name>:30650"}' | pachctl config set context "<your-cluster-context-name>" --overwrite
      ```

  1. Check that your are using the right context: 

      ```shell
      pachctl config get active-context
      ```

      Your cluster context name should show up.

If you're not exposing `pachd` publicly, you can run:

```shell
# Background this process because it blocks.
$ pachctl port-forward
``` 

## 6. Check That Your Cluster Is Up And Running

```shell
$ pachctl version
```

**System Response:**

```shell
COMPONENT           VERSION
pachctl             {{ config.pach_latest_version }}
pachd               {{ config.pach_latest_version }}
```
<|MERGE_RESOLUTION|>--- conflicted
+++ resolved
@@ -233,18 +233,13 @@
   enabled: false
 ```
 ## 4. Deploy Pachyderm
-<<<<<<< HEAD
-You have created your S3 bucket, given your cluster access to your bucket, created an AWS Managed PostgreSQL instance (or chosen to use the default bundled version), and, if needed, have configured your EKS cluster to create your pvs.
-
-You can now finalize your values.yaml and deploy Pachyderm.
-=======
+
 You have set up your infrastructure, created your S3 bucket, granted your cluster access to your bucket, and, if needed, have configured your EKS cluster to create your pvs.
 
 You can now finalize your values.yaml and deploy Pachyderm.
 
 Note that if you have created an AWS Managed PostgreSQL instance, you will have to replace the Postgresql section below with the appropriate values defined above.
 ### Update Your Values.yaml   
->>>>>>> 4d1d4eb9
 
 !!! Note 
   - If you have created a GCP Managed PostgreSQL instance, you will have to replace the Postgresql section below with the appropriate values defined above.
@@ -358,11 +353,9 @@
           size: 500Gi
       ```
 
-<<<<<<< HEAD
+
 Check the [list of all available helm values](../../../../reference/helm_values/) at your disposal in our reference documentation or on [Github](https://github.com/pachyderm/pachyderm/blob/master/etc/helm/pachyderm/values.yaml).
-=======
-Check the [list of all available helm values](../../../../reference/helm_values/) at your disposal in our reference documentation or on [github](https://github.com/pachyderm/pachyderm/blob/master/etc/helm/pachyderm/values.yaml).
->>>>>>> 4d1d4eb9
+
 
 ### Deploy Pachyderm On The Kubernetes Cluster
 
