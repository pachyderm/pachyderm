# Azure

For a quick test installation of Pachyderm on Azure (suitable for development), jump to our [Quickstart page](../quickstart/).


!!! Important "Before your start your installation process." 
      - Refer to our generic ["Helm Install"](./helm_install.md) page for more information on  how to install and get started with `Helm`.
      - Read our [infrastructure recommendations](../ingress/). You will find instructions on how to set up an ingress controller, a load balancer, or connect an Identity Provider for access control. 
      - If you are planning to install Pachyderm UI. Read our [Console deployment](../console/) instructions. Note that, unless your deployment is `LOCAL` (i.e., on a local machine for development only, for example, on Minikube or Docker Desktop), the deployment of Console requires, at a minimum, the set up on an Ingress.

The following section walks you through deploying a Pachyderm cluster on Microsoft® Azure® Kubernetes
Service environment (AKS). 

In particular, you will:

1. [Install Prerequisites](#1-install-prerequisites)
1. [Deploy Kubernetes](#2-deploy-kubernetes)
1. [Create an Azure Storage Container For Your Data](#3-create-an-azure-storage-container-for-your-data)
1. [Persistent Volumes Creation](#4-persistent-volumes-creation)
1. [Create an Azure Managed PostgreSQL Server Database](#5-create-an-azure-managed-postgresql-server-database) 
1. [Deploy Pachyderm](#6-deploy-pachyderm)
1. [Have 'pachctl' and your Cluster Communicate](#7-have-pachctl-and-your-cluster-communicate)
1. [Check That Your Cluster Is Up And Running](#8-check-that-your-cluster-is-up-and-running)

## 1. Install Prerequisites

Before your start creating your cluster, install the following
clients on your machine. If not explicitly specified, use the
latest available version of the components listed below.

* [Azure CLI 2.0.1 or later](https://docs.microsoft.com/en-us/cli/azure/install-azure-cli){target=_blank}
* [jq](https://stedolan.github.io/jq/download/){target=_blank}
* [kubectl](https://docs.microsoft.com/en-us/cli/azure/aks?view=azure-cli-latest#az_aks_install_cli){target=_blank}
* [pachctl](../../../getting_started/local_installation#install-pachctl)
 
!!! Note
    This page assumes that you have an [Azure Subsciption](https://docs.microsoft.com/en-us/azure/guides/developer/azure-developer-guide#understanding-accounts-subscriptions-and-billing){target=_blank}.

## 2. Deploy Kubernetes

<<<<<<< HEAD
You can deploy Kubernetes on Azure by following the official [Azure Kubernetes Service documentation](https://docs.microsoft.com/en-us/azure/aks/tutorial-kubernetes-deploy-cluster?tabs=azure-cli){target=_blank}, [use the quickstart walkthrough](https://docs.microsoft.com/en-us/azure/aks/kubernetes-walkthrough){target=_blank}, or follow the steps in this section.

!!! Attention 
      Pachyderm recommends running your cluster on Kubernetes 1.19.0 and above.

=======
!!! Attention 
      Pachyderm recommends running your cluster on Kubernetes 1.19.0 and above.

You can deploy Kubernetes on Azure by following the official [Azure Kubernetes Service documentation](https://docs.microsoft.com/azure/aks/tutorial-kubernetes-deploy-cluster), [use the quickstart walkthrough](https://docs.microsoft.com/en-us/azure/aks/kubernetes-walkthrough), or follow the steps in this section.
>>>>>>> 66d17093

At a minimum, you will need to specify the parameters below:

|Variable|Description|
|--------|-----------|
|RESOURCE_GROUP|A unique name for the resource group where Pachyderm is deployed. For example, `pach-resource-group`.|
|LOCATION|An Azure availability zone where AKS is available. For example, `centralus`.|
|NODE_SIZE|The size of the Kubernetes virtual machine (VM) instances. To avoid performance issues, Pachyderm recommends that you set this value to at least `Standard_DS4_v2` which gives you 8 CPUs, 28 Gib of Memory, 56 Gib SSD.<br> <br>In any case, use VMs that support **premium storage**. See [Azure VM sizes](https://docs.microsoft.com/en-us/azure/virtual-machines/sizes) for details around which sizes support Premium storage.|
|CLUSTER_NAME|A unique name for the Pachyderm cluster. For example, `pach-aks-cluster`.|

You can choose to follow the guided steps in [Azure Service Portal's Kubernetes Services](https://portal.azure.com/){target=_blank} or use Azure CLI.


1. [Log in](https://docs.microsoft.com/en-us/cli/azure/authenticate-azure-cli) to Azure:

    ```shell
    az login
    ```

    This command opens a browser window. Log in with your Azure credentials.
    Resources can now be provisioned on the Azure subscription linked to your account.
    
    
1. Create an [Azure resource group](https://docs.microsoft.com/en-us/azure/azure-resource-manager/management/manage-resource-groups-portal#what-is-a-resource-group){target=_blank} or retrieve an existing group.

    ```shell
    az group create --name ${RESOURCE_GROUP} --location ${LOCATION}
    ```

    **Example:**

    ```shell
    az group create --name test-group --location centralus
    ```

    **System Response:**

    ```json
    {
      "id": "/subscriptions/6c9f2e1e-0eba-4421-b4cc-172f959ee110/resourceGroups/pach-resource-group",
      "location": "centralus",
      "managedBy": null,
      "name": "pach-resource-group",
      "properties": {
        "provisioningState": "Succeeded"
      },
      "tags": null,
      "type": null
    }
    ```

1. Create an AKS cluster in the resource group/location:

    For more configuration options: Find the list of [all available flags of the `az aks create` command](https://docs.microsoft.com/en-us/cli/azure/aks?view=azure-cli-latest#az_aks_create){target=_blank}.

      ```shell
      az aks create --resource-group ${RESOURCE_GROUP} --name ${CLUSTER_NAME} --node-vm-size ${NODE_SIZE} --node-count <node_pool_count> --location ${LOCATION}
      ```

      **Example:**

      ```shell
      az aks create --resource-group test-group --name test-cluster --generate-ssh-keys --node-vm-size Standard_DS4_v2 --location centralus
      ```

1. Confirm the version of the Kubernetes server by running  `kubectl version`.

!!! note "See Also:"
    - [Azure Virtual Machine sizes](https://docs.microsoft.com/en-us/azure/virtual-machines/sizes-general){target=_blank}

Once your Kubernetes cluster is up, and your infrastructure configured, you are ready to prepare for the installation of Pachyderm. Some of the steps below will require you to keep updating the values.yaml started during the setup of the recommended infrastructure:


## 3. Create an Azure Storage Container For Your Data

Pachyderm needs an [Azure Storage Container](https://docs.microsoft.com/en-us/azure/databricks/data/data-sources/azure/azure-storage){target=_blank} (Object store) to store your data. 

To access your data, Pachyderm uses a [Storage Account](https://docs.microsoft.com/en-us/azure/storage/common/storage-account-overview){target=_blank} with permissioned access to your desired container. You can either use an existing account or create a new one in your default subscription, then use the JSON key associated with the account and pass it on to Pachyderm.

To create a new storage account, follow the steps below:

!!! Warning
      The storage account name must be unique in the Azure location.

* Set up the following variables:

      * STORAGE_ACCOUNT - The name of the storage account where you store your data.
      * CONTAINER_NAME - The name of the Azure blob container where you store your data.

* Create an Azure storage account:

    ```shell
    az storage account create \
      --resource-group="${RESOURCE_GROUP}" \
      --location="${LOCATION}" \
      --sku=Premium_LRS \
      --name="${STORAGE_ACCOUNT}" \
      --kind=BlockBlobStorage
    ```
    **System response:**

    ```json
    {
      "accessTier": null,
      "creationTime": "2019-06-20T16:05:55.616832+00:00",
      "customDomain": null,
      "enableAzureFilesAadIntegration": null,
      "enableHttpsTrafficOnly": false,
      "encryption": {
        "keySource": "Microsoft.Storage",
        "keyVaultProperties": null,
        "services": {
          "blob": {
            "enabled": true,
      ...
    ```

    Make sure that you set Stock Keeping Unit (SKU) to `Premium_LRS`
    and the `kind` parameter is set to `BlockBlobStorage`. This
    configuration results in a storage that uses SSDs rather than
    standard Hard Disk Drives (HDD).
    If you set this parameter to an HDD-based storage option, your Pachyderm
    cluster will be too slow and might malfunction.

* Verify that your storage account has been successfully created:

    ```shell
    az storage account list
    ```

* Obtain the key for the storage account (`STORAGE_ACCOUNT`) and the resource group to be used to deploy Pachyderm:

    ```shell
    STORAGE_KEY="$(az storage account keys list \
                  --account-name="${STORAGE_ACCOUNT}" \
                  --resource-group="${RESOURCE_GROUP}" \
                  --output=json \
                  | jq '.[0].value' -r
                )"
    ```

!!! Note
    Find the generated key in the **Storage accounts > Access keys**
    section in the [Azure Portal](https://portal.azure.com/){target=_blank} or by running the following command `az storage account keys list --account-name=${STORAGE_ACCOUNT}`.


* Create a new storage container within your storage account:

    ```shell
    az storage container create --name ${CONTAINER_NAME} \
              --account-name ${STORAGE_ACCOUNT} \
              --account-key "${STORAGE_KEY}"
    ```

## 4. Persistent Volumes Creation

etcd and PostgreSQL (metadata storage) each claim the creation of a pv. 

If you plan to deploy Pachyderm with its default bundled PostgreSQL instance, read the warning below and jump to the [deployment section](#6-deploy-pachyderm):

!!! Warning
    The metadata service (Persistent disk) generally requires a small persistent volume size (i.e. 10GB) but **high IOPS (1500)**, therefore, depending on your disk choice, you may need to oversize the volume significantly to ensure enough IOPS.

If you plan to deploy a managed PostgreSQL instance (Recommended in production), read the following section.

## 5. Create an Azure Managed PostgreSQL Server Database

By default, Pachyderm runs with a bundled version of PostgreSQL. 
For production environments, we strongly recommend that you disable the bundled version and use a PostgreSQL Server instance.

This section will provide guidance on the configuration settings you will need to:

- Create an environment to run your Azure PostgreSQL Server databases.
- Create two databases (pachyderm and dex).
- Update your values.yaml to turn off the installation of the bundled postgreSQL and provide your new instance information.

!!! Note
    It is assumed that you are already familiar with PostgreSQL Server, or will be working with an administrator who is.

### Create A PostgreSQL Server Instance¶

!!! Info 
    Find the details of the steps and available parameters to create a PostgreSQL Server instance with Azure Console in Azure Documentation ["Create an Azure Database for PostgreSQL server by using the Azure portal"](https://docs.microsoft.com/en-us/azure/postgresql/quickstart-create-server-database-portal){target=_blank}. 
    
    Alternatively, you can use the cli and run [`az postgres server create`](https://docs.microsoft.com/en-us/cli/azure/postgres/server?view=azure-cli-latest){target=_blank} with your relevant parameters.

In the Azure console, choose the **Azure Database for PostgreSQL servers** service. You will be asked to pick your server type: `Single Server` or `Hyperscale` (for multi-tenant applications), then configure your DB instance as follows.

| SETTING | Recommended value|
|:----------------|:--------------------------------------------------------|
| *subscription*  and *resource group*| Pick your existing [resource group](https://docs.microsoft.com/en-us/azure/cloud-adoption-framework/govern/resource-consistency/resource-access-management#what-is-an-azure-resource-group){target=_blank}.<br><br> **Important** Your Cluster and your Database must be deployed in the **same ressource group**.|
|*server name*|Name your instance.|
|*location*|Create a database **in the region matching your Pachyderm cluster**.|
|*compute + storage*|The standard instance size (GP_Gen5_4 = Gen5 VMs with 4 cores) should work. Remember that Pachyderm's metadata services require **high IOPS (1500)**. Oversize the disk accordingly |
| *Master username* | Choose your Admin username. ("postgres")|
| *Master password* | Choose your Admin password.|

You are ready to create your instance. 

!!! Example
    ```shell
    az postgres server create \
        --resource-group <your_resource_group> \
        --name <your_server_name>  \
        --location westus \
        --sku-name GP_Gen5_2 \
        --admin-user <server_admin_username> \
        --admin-password <server_admin_password> \
        --ssl-enforcement Disabled \
        --version 11
    ```

!!! Warning
    - Make sure that your PostgreSQL version is `>= 11`
    - Keep the SSL setting `Disabled`.


Once created, go back to your newly created database, and: 

- Open the access to your instance:

!!! Note
    Azure provides two options for pods running on an AKS worker nodes to access a PostgreSQL DB instance, pick what fit you best:

      - Create a [firewall rule](https://docs.microsoft.com/en-us/azure/mysql/concepts-firewall-rules#connecting-from-azure){target=_blank} on the Azure DB Server with a range of IP addresses that encompasses all IPs of the AKS Cluster nodes (this can be a very large range if using node auto-scaling).
      - Create a [VNet Rule](https://docs.microsoft.com/en-us/azure/mysql/concepts-data-access-and-security-vnet){target=_blank} on the Azure DB Server that allows access from the subnet the AKS nodes are in. This is used in conjunction with the Microsoft.Sql VNet Service Endpoint enabled on the cluster subnet.

    You can also choose the more secure option to [deny public access to your PostgreSQL instance](https://docs.microsoft.com/en-us/azure/postgresql/howto-deny-public-network-access){target=_blank} then [Create a private endpoint in the K8s vnet](https://docs.microsoft.com/en-us/azure/postgresql/howto-configure-privatelink-cli){target=_blank}. Read more about how to [configure a private link using CLI on Azure's documentation](https://docs.microsoft.com/en-us/azure/postgresql/concepts-data-access-and-security-private-link){target=_blank}

   
   Alternativelly, in the **Connection Security** of your newly created server, *Allow access to Azure services* (This is equivalent to running `az postgres server firewall-rule create --server-name <your_server_name> --resource-group <your_resource_group> --name AllowAllAzureIps --start-ip-address 0.0.0.0 --end-ip-address 0.0.0.0`). 

- In the **Essentials** page of your instance, find the full **server name** and **admin username** that will be required in your [values.yaml](#update-your-valuesyaml).

![Instance overview page](../images/azure_postgresql_overview.png)

### Create Your Databases
After the instance is created, those two commands create the databases that pachyderm uses.

```shell
az postgres db create -g <your_group> -s <server_name> -n pachyderm
az postgres db create -g <your_group> -s <server_name> -n dex
```
!!! Note
    Note that the second database must be named `dex`. Read more about [dex on PostgreSQL on Dex's documentation](https://dexidp.io/docs/storage/#postgres){target=_blank}.

Pachyderm will use the same user to connect to `pachyderm` as well as to `dex`. 

### Update your values.yaml 
Once your databases have been created, add the following fields to your Helm values:


```yaml
global:
  postgresql:
    postgresqlUsername: "see admin username above"
    postgresqlPassword: "password"
    # The server name of the instance
    postgresqlDatabase: "pachyderm"
    # The postgresql database host to connect to. 
    postgresqlHost: "see server name above"
    # The postgresql database port to connect to. Defaults to postgres server in subchart
    postgresqlPort: "5432"

postgresql:
  # turns off the install of the bundled postgres.
  # If not using the built in Postgres, you must specify a Postgresql
  # database server to connect to in global.postgresql
  enabled: false
```


## 6. Deploy Pachyderm
You have set up your infrastructure, created your data container and a Managed PostgreSQL instance, and granted your cluster access to both: you can now finalize your values.yaml and deploy Pachyderm.

!!! Warning "Optional: If you plan to deploy with Console"
    If you plan to deploy Pachyderm with Console, follow these [additional instructions](../console) and **add the relevant fields in your values.yaml**.
### Update Your Values.yaml  

!!! Note 
     If you have not created a Managed PostgreSQL Server instance, **replace the Postgresql section below** with `postgresql:enabled: true` in your values.yaml. This setup is **not recommended in production environments**.

If you have previously tried to run Pachyderm locally,
make sure that you are using the right Kubernetes context first. 

1. Verify cluster context:

    ```shell
    kubectl config current-context
    ```

    This command should return the name of your Kubernetes cluster that
    runs on Azure.

    If you have a different context displayed, configure `kubectl`
    to use your Azure configuration:

    ```shell
    az aks get-credentials --resource-group ${RESOURCE_GROUP} --name ${CLUSTER_NAME}
    ```

    **System Response:**

    ```shell
    Merged "${CLUSTER_NAME}" as current context in /Users/test-user/.kube/config
    ```

1. Update your values.yaml   

    Update your values.yaml with your container name ([see example of values.yaml here](https://github.com/pachyderm/pachyderm/blob/master/etc/helm/examples/microsoft-values.yaml){target=_blank}) or use our minimal example below.
       
    ```yaml
    deployTarget: "MICROSOFT"
    pachd:
      storage:
        microsoft:
          # storage container name
          container: "container_name"
          # storage account name
          id: "AKIAIOSFODNN7EXAMPLE"
          # storage account key
          secret: "wJalrXUtnFEMI/K7MDENG/bPxRfiCYEXAMPLEKEY"
      externalService:
        enabled: true
    global:
      postgresql:
        postgresqlUsername: "see admin username above"
        postgresqlPassword: "password"
        # The server name of the instance
        postgresqlDatabase: "pachyderm"
        # The postgresql database host to connect to. 
        postgresqlHost: "see server name above"
        # The postgresql database port to connect to. Defaults to postgres server in subchart
        postgresqlPort: "5432"
    postgresql:
      # turns off the install of the bundled postgres.
      # If not using the built in Postgres, you must specify a Postgresql
      # database server to connect to in global.postgresql
      enabled: false
    ```
    Check the [list of all available helm values](../../../reference/helm_values/) at your disposal in our reference documentation or on [Github](https://github.com/pachyderm/pachyderm/blob/master/etc/helm/pachyderm/values.yaml){target=_blank}.

### Deploy Pachyderm On The Kubernetes Cluster

- Now you can deploy a Pachyderm cluster by running this command:


    ```shell
    $ helm repo add pach https://helm.pachyderm.com
    $ helm repo update
    $ helm install pachd -f values.yaml pach/pachyderm --version <version-of-the-chart>
    ```

    **System Response:**

    ```shell
    NAME: pachd
    LAST DEPLOYED: Mon Jul 12 18:28:59 2021
    NAMESPACE: default
    STATUS: deployed
    REVISION: 1
    ```
    Refer to our generic [Helm documentation](../helm_install/#install-the-pachyderm-helm-chart) for more information on how to select your chart version. 

    Pachyderm pulls containers from DockerHub. It might take some time
    before the `pachd` pods start. You can check the status of the
    deployment by periodically running `kubectl get all`.

    When pachyderm is up and running, get the information about the pods:

    ```shell
    kubectl get pods
    ```

    Once the pods are up, you should see a pod for `pachd` running 
    (alongside etcd, pg-bouncer, postgres, or console, depending on your installation). 
     
    **System Response:**

    ```shell
    NAME                      READY     STATUS    RESTARTS   AGE
    pachd-1971105989-mjn61    1/1       Running   0          54m
    ...
    ```

    **Note:** Sometimes Kubernetes tries to start `pachd` nodes before
    the `etcd` nodes are ready which might result in the `pachd` nodes
    restarting. You can safely ignore those restarts.

- Finally, make sure that [`pachctl` talks with your cluster](#7-have-pachctl-and-your-cluster-communicate).

## 7. Have 'pachctl' And Your Cluster Communicate

Assuming your `pachd` is running as shown above, make sure that `pachctl` can talk to the cluster.

If you are exposing your cluster publicly:
  1. Retrieve the external IP address of your TCP load balancer or your domain name:
  
     ```shell
     kubectl get services | grep pachd-lb | awk '{print $4}'
     ```

  1. Update the context of your cluster with their direct url, using the external IP address/domain name above:

      ```shell
      echo '{"pachd_address": "grpc://<external-IP-address-or-domain-name>:30650"}' | pachctl config set context "<your-cluster-context-name>" --overwrite
      ```
      ```shell
      pachctl config set active-context "<your-cluster-context-name>"
      ```

  1. Check that your are using the right context: 

      ```shell
      $ pachctl config get active-context
      ```

      Your cluster context name should show up.

If you're not exposing `pachd` publicly, you can run:

```shell
# Background this process because it blocks.
$ pachctl port-forward
``` 

## 8. Check That Your Cluster Is Up And Running

!!! Attention
    If Authentication is activated (When you deploy Console, for example), you will need to run `pachct auth login`, then authenticate to Pachyderm with your User, before you use `pachctl`. 

```shell
$ pachctl version
```

**System Response:**

```shell
COMPONENT           VERSION
pachctl             {{ config.pach_latest_version }}
pachd               {{ config.pach_latest_version }}
```<|MERGE_RESOLUTION|>--- conflicted
+++ resolved
@@ -38,18 +38,12 @@
 
 ## 2. Deploy Kubernetes
 
-<<<<<<< HEAD
+
 You can deploy Kubernetes on Azure by following the official [Azure Kubernetes Service documentation](https://docs.microsoft.com/en-us/azure/aks/tutorial-kubernetes-deploy-cluster?tabs=azure-cli){target=_blank}, [use the quickstart walkthrough](https://docs.microsoft.com/en-us/azure/aks/kubernetes-walkthrough){target=_blank}, or follow the steps in this section.
 
 !!! Attention 
       Pachyderm recommends running your cluster on Kubernetes 1.19.0 and above.
 
-=======
-!!! Attention 
-      Pachyderm recommends running your cluster on Kubernetes 1.19.0 and above.
-
-You can deploy Kubernetes on Azure by following the official [Azure Kubernetes Service documentation](https://docs.microsoft.com/azure/aks/tutorial-kubernetes-deploy-cluster), [use the quickstart walkthrough](https://docs.microsoft.com/en-us/azure/aks/kubernetes-walkthrough), or follow the steps in this section.
->>>>>>> 66d17093
 
 At a minimum, you will need to specify the parameters below:
 
@@ -203,7 +197,6 @@
               --account-name ${STORAGE_ACCOUNT} \
               --account-key "${STORAGE_KEY}"
     ```
-
 ## 4. Persistent Volumes Creation
 
 etcd and PostgreSQL (metadata storage) each claim the creation of a pv. 
@@ -390,6 +383,7 @@
       # database server to connect to in global.postgresql
       enabled: false
     ```
+
     Check the [list of all available helm values](../../../reference/helm_values/) at your disposal in our reference documentation or on [Github](https://github.com/pachyderm/pachyderm/blob/master/etc/helm/pachyderm/values.yaml){target=_blank}.
 
 ### Deploy Pachyderm On The Kubernetes Cluster
@@ -440,7 +434,6 @@
     restarting. You can safely ignore those restarts.
 
 - Finally, make sure that [`pachctl` talks with your cluster](#7-have-pachctl-and-your-cluster-communicate).
-
 ## 7. Have 'pachctl' And Your Cluster Communicate
 
 Assuming your `pachd` is running as shown above, make sure that `pachctl` can talk to the cluster.
