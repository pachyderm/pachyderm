syntax = "proto3";

package pps_v2;
option go_package = "github.com/pachyderm/pachyderm/v2/src/pps";

import "google/protobuf/empty.proto";
import "google/protobuf/timestamp.proto";
import "google/protobuf/duration.proto";
import "google/protobuf/wrappers.proto";

import "gogoproto/gogo.proto";

import "pfs/pfs.proto";

import "task/task.proto";

message SecretMount {
  // Name must be the name of the secret in kubernetes.
  string name = 1;
  // Key of the secret to load into env_var, this field only has meaning if EnvVar != "".
  string key = 2;
  string mount_path = 3;
  string env_var = 4;
}

message Transform {
  string image = 1;
  repeated string cmd = 2;
  repeated string err_cmd = 3;
  map<string, string> env = 4;
  repeated SecretMount secrets = 5;
  repeated string image_pull_secrets = 6;
  repeated string stdin = 7;
  repeated string err_stdin = 8;
  repeated int64 accept_return_code = 9;
  bool debug = 10;
  string user = 11;
  string working_dir = 12;
  string dockerfile = 13;
  bool memory_volume = 14;
}

message TFJob {
  // tf_job  is a serialized Kubeflow TFJob spec. Pachyderm sends this directly
  // to a kubernetes cluster on which kubeflow has been installed, instead of
  // creating a pipeline ReplicationController as it normally would.
  string tf_job = 1 [(gogoproto.customname) = "TFJob"];
}

message Egress {
  string URL = 1;
  oneof target {
    pfs_v2.ObjectStorageEgress object_storage = 2;
    pfs_v2.SQLDatabaseEgress sql_database = 3;
  }
}

message Job {
  option (gogoproto.goproto_stringer) = false;
  Pipeline pipeline = 1;
  string id = 2 [(gogoproto.customname) = "ID"];
}

enum JobState {
  JOB_STATE_UNKNOWN = 0;
  JOB_CREATED = 1;
  JOB_STARTING = 2;
  JOB_RUNNING = 3;
  JOB_FAILURE = 4;
  JOB_SUCCESS = 5;
  JOB_KILLED = 6;
  JOB_EGRESSING = 7;
  JOB_FINISHING = 8;
  JOB_UNRUNNABLE = 9;
}

message Metadata {
  map<string, string> annotations = 1;
  map<string, string> labels = 2;
}

message Service {
  int32 internal_port = 1;
  int32 external_port = 2;
  string ip = 3 [(gogoproto.customname) = "IP"];
  string type = 4;
}

message Spout {
  Service service = 1;
}

message PFSInput {
  string project = 14;
  string name = 1;
  string repo = 2;
  string repo_type = 13;
  string branch = 3;
  string commit = 4;
  string glob = 5;
  string join_on = 6;
  bool outer_join = 7;
  string group_by = 8;
  bool lazy = 9;
  // EmptyFiles, if true, will cause files from this PFS input to be
  // presented as empty files. This is useful in shuffle pipelines where you
  // want to read the names of files and reorganize them using symlinks.
  bool empty_files = 10;
  // S3, if true, will cause the worker to NOT download or link files from this
  // input into the /pfs_v2 directory. Instead, an instance of our S3 gateway
  // service will run on each of the sidecars, and data can be retrieved from
  // this input by querying
  // http://<pipeline>-s3.<namespace>/<job id>.<input>/my/file
  bool s3 = 11;
  // Trigger defines when this input is processed by the pipeline, if it's nil
  // the input is processed anytime something is committed to the input branch.
  pfs_v2.Trigger trigger = 12;
}

message CronInput {
  string name = 1;
  string project = 7;
  string repo = 2;
  string commit = 3;
  string spec = 4;
  // Overwrite, if true, will expose a single datum that gets overwritten each
  // tick. If false, it will create a new datum for each tick.
  bool overwrite = 5;
  google.protobuf.Timestamp start = 6;
}


message Input {
  PFSInput pfs = 1;
  repeated Input join = 2;
  repeated Input group = 3;
  repeated Input cross = 4;
  repeated Input union = 5;
  CronInput cron = 6;
}

message JobInput {
  string name = 1;
  pfs_v2.Commit commit = 2;
  string glob = 3;
  bool lazy = 4;
}

message ParallelismSpec {
  // Starts the pipeline/job with a 'constant' workers, unless 'constant' is
  // zero. If 'constant' is zero (which is the zero value of ParallelismSpec),
  // then Pachyderm will choose the number of workers that is started,
  // (currently it chooses the number of workers in the cluster)
  uint64 constant = 1;
}

message InputFile {
  // This file's absolute path within its pfs repo.
  string path = 1;

  // This file's hash
  bytes hash = 2;
}

message Datum {
  // ID is the hash computed from all the files
  Job job = 1;
  string id = 2 [(gogoproto.customname) = "ID"];
}

enum DatumState {
  UNKNOWN = 0; // or not part of a job
  FAILED = 1;
  SUCCESS = 2;
  SKIPPED = 3;
  STARTING = 4;
  RECOVERED = 5;
}

message DatumInfo {
  Datum datum = 1;
  DatumState state = 2;
  ProcessStats stats = 3;
  pfs_v2.File pfs_state = 4;
  repeated pfs_v2.FileInfo data = 5;
  string image_id = 6;
}

message Aggregate {
  int64 count = 1;
  double mean = 2;
  double stddev = 3;
  double fifth_percentile = 4;
  double ninety_fifth_percentile = 5;
}

message ProcessStats {
  google.protobuf.Duration download_time = 1;
  google.protobuf.Duration process_time = 2;
  google.protobuf.Duration upload_time = 3;
  int64 download_bytes = 4;
  int64 upload_bytes = 5;
}

message AggregateProcessStats {
  Aggregate download_time = 1;
  Aggregate process_time = 2;
  Aggregate upload_time = 3;
  Aggregate download_bytes = 4;
  Aggregate upload_bytes = 5;
}

message WorkerStatus {
  string worker_id = 1 [(gogoproto.customname) = "WorkerID"];
  string job_id = 2 [(gogoproto.customname) = "JobID"];
  DatumStatus datum_status = 3;
}

message DatumStatus {
  // Started is the time processing on the current datum began.
  google.protobuf.Timestamp started = 1;
  repeated InputFile data = 2;
}

// ResourceSpec describes the amount of resources that pipeline pods should
// request from kubernetes, for scheduling.
message ResourceSpec {
  // The number of CPUs each worker needs (partial values are allowed, and
  // encouraged)
  float cpu = 1;

  // The amount of memory each worker needs (in bytes, with allowed
  // SI suffixes (M, K, G, Mi, Ki, Gi, etc).
  string memory = 2;

  // The spec for GPU resources.
  GPUSpec gpu = 3;

  // The amount of ephemeral storage each worker needs (in bytes, with allowed
  // SI suffixes (M, K, G, Mi, Ki, Gi, etc).
  string disk = 4;
}

message GPUSpec {
  // The type of GPU (nvidia.com/gpu or amd.com/gpu for example).
  string type = 1;
  // The number of GPUs to request.
  int64 number = 2;
}

message JobSetInfo {
  JobSet job_set = 1;
  repeated JobInfo jobs = 2;
}

// JobInfo is the data stored in the database regarding a given job.  The
// 'details' field contains more information about the job which is expensive to
// fetch, requiring querying workers or loading the pipeline spec from object
// storage.
message JobInfo {
  Job job = 1;
  uint64 pipeline_version = 2;
  pfs_v2.Commit output_commit = 3;
  // Job restart count (e.g. due to datum failure)
  uint64 restart = 4;

  // Counts of how many times we processed or skipped a datum
  int64 data_processed = 5;
  int64 data_skipped = 6;
  int64 data_total = 7;
  int64 data_failed = 8;
  int64 data_recovered = 9;

  // Download/process/upload time and download/upload bytes
  ProcessStats stats = 10;

  JobState state = 11;
  string reason = 12; // reason explains why the job is in the current state
  google.protobuf.Timestamp created = 13;
  google.protobuf.Timestamp started = 14;
  google.protobuf.Timestamp finished = 15;

  message Details {
    Transform transform = 1;
    ParallelismSpec parallelism_spec = 2;
    Egress egress = 3;
    Service service = 4;
    Spout spout = 5;
    repeated WorkerStatus worker_status = 6;
    ResourceSpec resource_requests = 7;
    ResourceSpec resource_limits = 8;
    ResourceSpec sidecar_resource_limits = 9;
    Input input = 10;
    string salt = 11;
    DatumSetSpec datum_set_spec = 12;
    google.protobuf.Duration datum_timeout = 13;
    google.protobuf.Duration job_timeout = 14;
    int64 datum_tries = 15;
    SchedulingSpec scheduling_spec = 16;
    string pod_spec = 17;
    string pod_patch = 18;
  }
  Details details = 16;
}

enum WorkerState {
  WORKER_STATE_UNKNOWN = 0;
  POD_RUNNING = 1;
  POD_SUCCESS = 2;
  POD_FAILED = 3;
}

message Worker {
  string name = 1;
  WorkerState state = 2;
}

message Pipeline {
  option (gogoproto.goproto_stringer) = false;
  pfs_v2.Project project = 2;
  string name = 1;
}

enum PipelineState {
  PIPELINE_STATE_UNKNOWN = 0;
  // There is a PipelineInfo + spec commit, but no RC
  // This happens when a pipeline has been created but not yet picked up by a
  // PPS server.
  PIPELINE_STARTING = 1;
  // A pipeline has a spec commit and a service + RC
  // This is the normal state of a pipeline.
  PIPELINE_RUNNING = 2;
  // Equivalent to STARTING (there is a PipelineInfo + commit, but no RC)
  // After some error caused runPipeline to exit, but before the pipeline is
  // re-run. This is when the exponential backoff is in effect.
  PIPELINE_RESTARTING = 3;
  // The pipeline has encountered unrecoverable errors and is no longer being
  // retried. It won't leave this state until the pipeline is updated.
  PIPELINE_FAILURE = 4;
  // The pipeline has been explicitly paused by the user (the pipeline spec's
  // Stopped field should be true if the pipeline is in this state)
  PIPELINE_PAUSED = 5;
  // The pipeline is fully functional, but there are no commits to process.
  PIPELINE_STANDBY = 6;
  // The pipeline's workers are crashing, or failing to come up, this may
  // resolve itself, the pipeline may make progress while in this state if the
  // problem is only being experienced by some workers.
  PIPELINE_CRASHING = 7;
}

// Toleration is a Kubernetes toleration.
message Toleration {
  // key is the taint key that the toleration applies to.  Empty means match all taint keys.
  string key = 1;
  // operator represents a key's relationship to the value.
  TolerationOperator operator = 2;
  // value is the taint value the toleration matches to.
  string value = 3;
  // effect indicates the taint effect to match.  Empty means match all taint effects.
  TaintEffect effect = 4;
  // toleration_seconds represents the period of time the toleration (which must be of effect
  // NoExecute, otherwise this field is ignored) tolerates the taint.  If not set, tolerate the
  // taint forever.
  google.protobuf.Int64Value toleration_seconds = 5;
}

// TolerationOperator relates a Toleration's key to its value.
enum TolerationOperator {
  EMPTY = 0; // K8s doesn't have this, but it's possible to represent something similar.
  EXISTS = 1; // "Exists"
  EQUAL = 2; // "Equal"
}

// TaintEffect is an effect that can be matched by a toleration.
enum TaintEffect {
  ALL_EFFECTS = 0; // Empty matches all effects.
  NO_SCHEDULE = 1; // "NoSchedule"
  PREFER_NO_SCHEDULE = 2; // "PreferNoSchedule"
  NO_EXECUTE = 3; // "NoExecute"
}

// PipelineInfo is proto for each pipeline that Pachd stores in the
// database. It tracks the state of the pipeline, and points to its metadata in
// PFS (and, by pointing to a PFS commit, de facto tracks the pipeline's
// version).  Any information about the pipeline _not_ stored in the database is
// in the Details object, which requires fetching the spec from PFS or other
// potentially expensive operations.
message PipelineInfo {
  Pipeline pipeline = 1;
  uint64 version = 2;
  pfs_v2.Commit spec_commit = 3; // The first spec commit for this version of the pipeline
  bool stopped = 4;

  // state indicates the current state of the pipeline
  PipelineState state = 5;
  // reason includes any error messages associated with a failed pipeline
  string reason = 6;

  reserved 7; // map<int32, int32> job_counts;
  // last_job_state indicates the state of the most recently created job
  JobState last_job_state = 8;

  // parallelism tracks the literal number of workers that this pipeline should
  // run.
  uint64 parallelism = 9;

  // The pipeline type is stored here so that we can internally know the type of
  // the pipeline without loading the spec from PFS.
  enum PipelineType {
    PIPELINT_TYPE_UNKNOWN = 0;
    PIPELINE_TYPE_TRANSFORM = 1;
    PIPELINE_TYPE_SPOUT = 2;
    PIPELINE_TYPE_SERVICE = 3;
  }
  PipelineType type = 10;

  string auth_token = 11;

  message Details {
    Transform transform = 1;
    // tf_job encodes a Kubeflow TFJob spec. Pachyderm uses this to create TFJobs
    // when running in a kubernetes cluster on which kubeflow has been installed.
    // Exactly one of 'tf_job' and 'transform' should be set
    TFJob tf_job = 2 [(gogoproto.customname) = "TFJob"];
    ParallelismSpec parallelism_spec = 3;
    Egress egress = 4;
    google.protobuf.Timestamp created_at = 5;

    string recent_error = 6;

    int64 workers_requested = 7;
    int64 workers_available = 8;

    string output_branch = 9;
    ResourceSpec resource_requests = 10;
    ResourceSpec resource_limits = 11;
    ResourceSpec sidecar_resource_limits = 12;
    Input input = 13;
    string description = 14;
    string salt = 16;

    string reason = 17;
    Service service = 19;
    Spout spout = 20;
    DatumSetSpec datum_set_spec = 21;
    google.protobuf.Duration datum_timeout = 22;
    google.protobuf.Duration job_timeout = 23;
    int64 datum_tries = 24;
    SchedulingSpec scheduling_spec = 25;
    string pod_spec = 26;
    string pod_patch = 27;
    bool s3_out = 28;
    Metadata metadata = 29;
    string reprocess_spec = 30;
    int64 unclaimed_tasks = 31;
    string worker_rc = 32;
    bool autoscaling = 33;
<<<<<<< HEAD
    bool batching = 34;
=======
    repeated Toleration tolerations = 34;
>>>>>>> 51ee42b2
  }
  Details details = 12;
}

message PipelineInfos {
  repeated PipelineInfo pipeline_info = 1;
}

message JobSet {
  string id = 1 [(gogoproto.customname) = "ID"];
}

message InspectJobSetRequest {
  JobSet job_set = 1;
  bool wait = 2; // When true, wait until all jobs in the set are finished
  bool details = 3;
}

message ListJobSetRequest {
  bool details = 1;
  // A list of projects to filter jobs on, nil means don't filter.
  repeated pfs_v2.Project projects = 2;
  // we return job sets created before or after this time based on the reverse flag
  google.protobuf.Timestamp paginationMarker = 3;
  // number of results to return
  int64 number = 4;
  // if true, return results in reverse order
  bool reverse = 5;
}

message InspectJobRequest {
  // Callers should set either Job or OutputCommit, not both.
  Job job = 1;
  bool wait = 2; // wait until state is either FAILURE or SUCCESS
  bool details = 3;
}

message ListJobRequest {
  // A list of projects to filter jobs on, nil means don't filter.
  repeated pfs_v2.Project projects = 7;
  Pipeline pipeline = 1;                // nil means all pipelines
  repeated pfs_v2.Commit input_commit = 2; // nil means all inputs

  // History indicates return jobs from historical versions of pipelines
  // semantics are:
  // 0: Return jobs from the current version of the pipeline or pipelines.
  // 1: Return the above and jobs from the next most recent version
  // 2: etc.
  //-1: Return jobs from all historical versions.
  int64 history = 4;

  // Details indicates whether the result should include all pipeline details in
  // each JobInfo, or limited information including name and status, but
  // excluding information in the pipeline spec. Leaving this "false" can make
  // the call significantly faster in clusters with a large number of pipelines
  // and jobs.
  // Note that if 'input_commit' is set, this field is coerced to "true"
  bool details = 5;

  // A jq program string for additional result filtering
  string jqFilter = 6;

  // timestamp that is pagination marker
  google.protobuf.Timestamp paginationMarker = 8;

  // number of results to return
  int64 number = 9;

  // flag to indicated if results should be returned in reverse order
  bool reverse = 10;
}

// Streams open jobs until canceled
message SubscribeJobRequest {
  Pipeline pipeline = 1;
  bool details = 2; // Same as ListJobRequest.Details
}

message DeleteJobRequest {
  Job job = 1;
}

message StopJobRequest {
  Job job = 1;
  string reason = 3;
}

message UpdateJobStateRequest {
  Job job = 1;
  JobState state = 2;
  string reason = 3;
  uint64 restart = 5;
  int64 data_processed = 6;
  int64 data_skipped = 7;
  int64 data_failed = 8;
  int64 data_recovered = 9;
  int64 data_total = 10;
  ProcessStats stats = 11;
}

message GetLogsRequest {
  // The pipeline from which we want to get logs (required if the job in 'job'
  // was created as part of a pipeline. To get logs from a non-orphan job
  // without the pipeline that created it, you need to use ElasticSearch).
  Pipeline pipeline = 1;

  // The job from which we want to get logs.
  Job job = 2;

  // Names of input files from which we want processing logs. This may contain
  // multiple files, to query pipelines that contain multiple inputs. Each
  // filter may be an absolute path of a file within a pps repo, or it may be
  // a hash for that file (to search for files at specific versions)
  repeated string data_filters = 3;

  Datum datum = 4;

  // If true get logs from the master process
  bool master = 5;

  // Continue to follow new logs as they become available.
  bool follow = 6;

  // If nonzero, the number of lines from the end of the logs to return.  Note:
  // tail applies per container, so you will get tail * <number of pods> total
  // lines back.
  int64 tail = 7;

  // UseLokiBackend causes the logs request to go through the loki backend
  // rather than through kubernetes. This behavior can also be achieved by
  // setting the LOKI_LOGGING feature flag.
  bool use_loki_backend = 8;

  // Since specifies how far in the past to return logs from. It defaults to 24 hours.
  google.protobuf.Duration since = 9;
}

// LogMessage is a log line from a PPS worker, annotated with metadata
// indicating when and why the line was logged.
message LogMessage {
  // The job and pipeline for which a PFS file is being processed (if the job
  // is an orphan job, pipeline name and ID will be unset)
  string project_name = 10;
  string pipeline_name = 1;
  string job_id = 2 [(gogoproto.customname) = "JobID"];
  string worker_id = 3 [(gogoproto.customname) = "WorkerID"];
  string datum_id = 4 [(gogoproto.customname) = "DatumID"];
  bool master = 5;

  // The PFS files being processed (one per pipeline/job input)
  repeated InputFile data = 6;

  // User is true if log message comes from the users code.
  bool user = 7;

  // The message logged, and the time at which it was logged
  google.protobuf.Timestamp ts = 8;
  string message = 9;
}

message RestartDatumRequest {
  Job job = 1;
  repeated string data_filters = 2;
}

message InspectDatumRequest {
  Datum datum = 1;
}

message ListDatumRequest {
  // Filter restricts returned DatumInfo messages to those which match
  // all of the filtered attributes.
  message Filter {
    repeated DatumState state = 1;  // Must match one of the given states.
  }
  // Job and Input are two different ways to specify the datums you want.
  // Only one can be set.
  // Job is the job to list datums from.
  Job job = 1;
  // Input is the input to list datums from.
  // The datums listed are the ones that would be run if a pipeline was created
  // with the provided input.
  Input input = 2;
  Filter filter = 3;
  //datum id to start from. we do not include this datum in the response
  string paginationMarker = 4;
  // Number of datums to return
  int64 number = 5;
  // If true, return datums in reverse order
  bool reverse = 6;
}

// DatumSetSpec specifies how a pipeline should split its datums into datum sets.
message DatumSetSpec {
  // number, if nonzero, specifies that each datum set should contain `number`
  // datums. Datum sets may contain fewer if the total number of datums don't
  // divide evenly.
  int64 number = 1;
  // size_bytes, if nonzero, specifies a target size for each datum set.
  // Datum sets may be larger or smaller than size_bytes, but will usually be
  // pretty close to size_bytes in size.
  int64 size_bytes = 2;

  // per_worker, if nonzero, specifies how many datum sets should be created
  // for each worker. It can't be set with number or size_bytes.
  int64 per_worker = 3;
}

message SchedulingSpec {
  map<string, string> node_selector = 1;
  string priority_class_name = 2;
}

message CreatePipelineRequest {
  Pipeline pipeline = 1;
  // tf_job encodes a Kubeflow TFJob spec. Pachyderm uses this to create TFJobs
  // when running in a kubernetes cluster on which kubeflow has been installed.
  // Exactly one of 'tf_job' and 'transform' should be set
  TFJob tf_job = 2 [(gogoproto.customname) = "TFJob"];
  Transform transform = 3;
  ParallelismSpec parallelism_spec = 4;
  Egress egress = 5;
  bool update = 6;
  string output_branch = 7;
  // s3_out, if set, requires a pipeline's user to write to its output repo
  // via Pachyderm's s3 gateway (if set, workers will serve Pachyderm's s3
  // gateway API at http://<pipeline>-s3.<namespace>/<job id>.out/my/file).
  // In this mode /pfs_v2/out won't be walked or uploaded, and the s3 gateway
  // service in the workers will allow writes to the job's output commit
  bool s3_out = 8;
  ResourceSpec resource_requests = 9;
  ResourceSpec resource_limits = 10;
  ResourceSpec sidecar_resource_limits = 11;
  Input input = 12;
  string description = 13;
  // Reprocess forces the pipeline to reprocess all datums.
  // It only has meaning if Update is true
  bool reprocess = 15;
  Service service = 17;
  Spout spout = 18;
  DatumSetSpec datum_set_spec = 19;
  google.protobuf.Duration datum_timeout = 20;
  google.protobuf.Duration job_timeout = 21;
  string salt = 22;
  int64 datum_tries = 23;
  SchedulingSpec scheduling_spec = 24;
  string pod_spec = 25; // deprecated, use pod_patch below
  string pod_patch = 26; // a json patch will be applied to the pipeline's pod_spec before it's created;
  pfs_v2.Commit spec_commit = 27;
  Metadata metadata = 28;
  string reprocess_spec = 29;
  bool autoscaling = 30;
<<<<<<< HEAD
  bool batching = 31;
=======
  repeated Toleration tolerations = 34;
>>>>>>> 51ee42b2
}

message InspectPipelineRequest {
  Pipeline pipeline = 1;
  // When true, return PipelineInfos with the details field, which requires
  // loading the pipeline spec from PFS.
  bool details = 2;
}

message ListPipelineRequest {
  // If non-nil, only return info about a single pipeline, this is redundant
  // with InspectPipeline unless history is non-zero.
  Pipeline pipeline = 1;
  // History indicates how many historical versions you want returned. Its
  // semantics are:
  // 0: Return the current version of the pipeline or pipelines.
  // 1: Return the above and the next most recent version
  // 2: etc.
  //-1: Return all historical versions.
  int64 history = 2;

  // When true, return PipelineInfos with the details field, which requires
  // loading the pipeline spec from PFS.
  bool details = 3;

  // A jq program string for additional result filtering
  string jqFilter = 4;

  // If non-nil, will return all the pipeline infos at this commit set
  pfs_v2.CommitSet commit_set = 5;

  // Projects to filter on. Empty list means no filter, so return all pipelines.
  repeated pfs_v2.Project projects = 6;
}

// Delete a pipeline.  If the deprecated all member is true, then delete all
// pipelines in the default project.
message DeletePipelineRequest {
  Pipeline pipeline = 1;
  bool all = 2 [deprecated = true];
  bool force = 3;
  bool keep_repo = 4;
}

// Delete more than one pipeline.
message DeletePipelinesRequest {
  // All pipelines in each project will be deleted if the caller has
  // permission.
  repeated pfs_v2.Project projects = 1;
  bool force = 2;
  bool keep_repo = 3;
  // If set, all pipelines in all projects will be deleted if the caller has
  // permission.
  bool all = 4;
}

message DeletePipelinesResponse {
  repeated Pipeline pipelines = 1;
}

message StartPipelineRequest {
  Pipeline pipeline = 1;
}

message StopPipelineRequest {
  Pipeline pipeline = 1;
}

message RunPipelineRequest {
  Pipeline pipeline = 1;
  repeated pfs_v2.Commit provenance = 2;
  string job_id = 3 [(gogoproto.customname) = "JobID"];
}

message RunCronRequest {
  Pipeline pipeline = 1;
}

message CreateSecretRequest {
  bytes file = 1;
}

message DeleteSecretRequest {
  Secret secret = 1;
}

message InspectSecretRequest {
  Secret secret = 1;
}

message Secret {
  string name = 1;
}

message SecretInfo {
  Secret secret = 1;
  string type = 2;
  google.protobuf.Timestamp creation_timestamp = 3;
}

message SecretInfos {
  repeated SecretInfo secret_info = 1;
}

message ActivateAuthRequest {}
message ActivateAuthResponse {}

message RunLoadTestRequest {
  string dag_spec = 1;
  string load_spec = 2;
  int64 seed = 3;
  int64 parallelism = 4;
  string pod_patch = 5;
  string state_id = 6;
}

message RunLoadTestResponse {
  string error = 1;
  string state_id = 2;
}

message RenderTemplateRequest {
  string template = 1;
  map<string, string> args = 2;
}

message RenderTemplateResponse {
  string json = 1;
  repeated CreatePipelineRequest specs = 2;
}

service API {
  rpc InspectJob(InspectJobRequest) returns (JobInfo) {}
  rpc InspectJobSet(InspectJobSetRequest) returns (stream JobInfo) {}
  // ListJob returns information about current and past Pachyderm jobs.
  rpc ListJob(ListJobRequest) returns (stream JobInfo) {}
  rpc ListJobSet(ListJobSetRequest) returns (stream JobSetInfo) {}
  rpc SubscribeJob(SubscribeJobRequest) returns (stream JobInfo) {}
  rpc DeleteJob(DeleteJobRequest) returns (google.protobuf.Empty) {}
  rpc StopJob(StopJobRequest) returns (google.protobuf.Empty) {}
  rpc InspectDatum(InspectDatumRequest) returns (DatumInfo) {}
  // ListDatum returns information about each datum fed to a Pachyderm job
  rpc ListDatum(ListDatumRequest) returns (stream DatumInfo) {}
  rpc RestartDatum(RestartDatumRequest) returns (google.protobuf.Empty) {}

  rpc CreatePipeline(CreatePipelineRequest) returns (google.protobuf.Empty) {}
  rpc InspectPipeline(InspectPipelineRequest) returns (PipelineInfo) {}
  rpc ListPipeline(ListPipelineRequest) returns (stream PipelineInfo) {}
  rpc DeletePipeline(DeletePipelineRequest) returns (google.protobuf.Empty) {}
  rpc DeletePipelines(DeletePipelinesRequest) returns (DeletePipelinesResponse) {}
  rpc StartPipeline(StartPipelineRequest) returns (google.protobuf.Empty) {}
  rpc StopPipeline(StopPipelineRequest) returns (google.protobuf.Empty) {}
  rpc RunPipeline(RunPipelineRequest) returns (google.protobuf.Empty) {}
  rpc RunCron(RunCronRequest) returns (google.protobuf.Empty) {}

  rpc CreateSecret(CreateSecretRequest) returns (google.protobuf.Empty) {}
  rpc DeleteSecret(DeleteSecretRequest) returns (google.protobuf.Empty) {}
  rpc ListSecret(google.protobuf.Empty) returns (SecretInfos) {}
  rpc InspectSecret(InspectSecretRequest) returns (SecretInfo) {}

  // DeleteAll deletes everything
  rpc DeleteAll(google.protobuf.Empty) returns (google.protobuf.Empty) {}
  rpc GetLogs(GetLogsRequest) returns (stream LogMessage) {}

  // An internal call that causes PPS to put itself into an auth-enabled state
  // (all pipeline have tokens, correct permissions, etcd)
  rpc ActivateAuth(ActivateAuthRequest) returns (ActivateAuthResponse) {}

  // An internal call used to move a job from one state to another
  rpc UpdateJobState(UpdateJobStateRequest) returns(google.protobuf.Empty) {}

  // RunLoadTest runs a load test.
  rpc RunLoadTest(RunLoadTestRequest) returns (RunLoadTestResponse) {}
  // RunLoadTestDefault runs the default load test.
  rpc RunLoadTestDefault(google.protobuf.Empty) returns (RunLoadTestResponse) {}

  // RenderTemplate renders the provided template and arguments into a list of Pipeline specicifications
  rpc RenderTemplate(RenderTemplateRequest) returns (RenderTemplateResponse) {}

  // ListTask lists PPS tasks
  rpc ListTask(taskapi.ListTaskRequest) returns (stream taskapi.TaskInfo) {}
}<|MERGE_RESOLUTION|>--- conflicted
+++ resolved
@@ -455,11 +455,8 @@
     int64 unclaimed_tasks = 31;
     string worker_rc = 32;
     bool autoscaling = 33;
-<<<<<<< HEAD
-    bool batching = 34;
-=======
     repeated Toleration tolerations = 34;
->>>>>>> 51ee42b2
+    bool batching = 35;
   }
   Details details = 12;
 }
@@ -712,11 +709,9 @@
   Metadata metadata = 28;
   string reprocess_spec = 29;
   bool autoscaling = 30;
-<<<<<<< HEAD
-  bool batching = 31;
-=======
+  // TODO: Why is there a field number gap here?
   repeated Toleration tolerations = 34;
->>>>>>> 51ee42b2
+  bool batching = 35;
 }
 
 message InspectPipelineRequest {
