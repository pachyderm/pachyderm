syntax = "proto3";

package pps_v2;
option go_package = "github.com/pachyderm/pachyderm/v2/src/pps";

import "google/protobuf/empty.proto";
import "google/protobuf/timestamp.proto";
import "google/protobuf/duration.proto";

import "gogoproto/gogo.proto";

import "pfs/pfs.proto";

message SecretMount {
  // Name must be the name of the secret in kubernetes.
  string name = 1;
  // Key of the secret to load into env_var, this field only has meaning if EnvVar != "".
  string key = 2;
  string mount_path = 3;
  string env_var = 4;
}

message Transform {
  string image = 1;
  repeated string cmd = 2;
  repeated string err_cmd = 3;
  map<string, string> env = 4;
  repeated SecretMount secrets = 5;
  repeated string image_pull_secrets = 6;
  repeated string stdin = 7;
  repeated string err_stdin = 8;
  repeated int64 accept_return_code = 9;
  bool debug = 10;
  string user = 11;
  string working_dir = 12;
  string dockerfile = 13;
}

message TFJob {
  // tf_job  is a serialized Kubeflow TFJob spec. Pachyderm sends this directly
  // to a kubernetes cluster on which kubeflow has been installed, instead of
  // creating a pipeline ReplicationController as it normally would.
  string tf_job = 1 [(gogoproto.customname) = "TFJob"];
}

message Egress {
  string URL = 1;
}

message Job {
  string id = 1 [(gogoproto.customname) = "ID"];
  Pipeline pipeline = 2;
}

enum JobState {
  JOB_CREATED = 0;
  JOB_STARTING = 1;
  JOB_RUNNING = 2;
  JOB_FAILURE = 3;
  JOB_SUCCESS = 4;
  JOB_KILLED = 5;
  JOB_EGRESSING = 6;
}

message Metadata {
  map<string, string> annotations = 1;
  map<string, string> labels = 2;
}

message Service {
  int32 internal_port = 1;
  int32 external_port = 2;
  string ip = 3 [(gogoproto.customname) = "IP"];
  string type = 4;
}

message Spout {
  Service service = 1;
}

message PFSInput {
  string name = 1;
  string repo = 2;
  string repo_type = 13;
  string branch = 3;
  string commit = 4;
  string glob = 5;
  string join_on = 6;
  bool outer_join = 7;
  string group_by = 8;
  bool lazy = 9;
  // EmptyFiles, if true, will cause files from this PFS input to be
  // presented as empty files. This is useful in shuffle pipelines where you
  // want to read the names of files and reorganize them using symlinks.
  bool empty_files = 10;
  // S3, if true, will cause the worker to NOT download or link files from this
  // input into the /pfs_v2 directory. Instead, an instance of our S3 gateway
  // service will run on each of the sidecars, and data can be retrieved from
  // this input by querying
  // http://<pipeline>-s3.<namespace>/<job id>.<input>/my/file
  bool s3 = 11;
  // Trigger defines when this input is processed by the pipeline, if it's nil
  // the input is processed anytime something is committed to the input branch.
  pfs_v2.Trigger trigger = 12;
}

message CronInput {
  string name = 1;
  string repo = 2;
  string repo_type = 13;
  string commit = 3;
  string spec = 4;
  // Overwrite, if true, will expose a single datum that gets overwritten each
  // tick. If false, it will create a new datum for each tick.
  bool overwrite = 5;
  google.protobuf.Timestamp start = 6;
}


message Input {
  PFSInput pfs = 1;
  repeated Input join = 2;
  repeated Input group = 3;
  repeated Input cross = 4;
  repeated Input union = 5;
  CronInput cron = 6;
}

message JobInput {
  string name = 1;
  pfs_v2.Commit commit = 2;
  string glob = 3;
  bool lazy = 4;
}

message ParallelismSpec {
  // Starts the pipeline/job with a 'constant' workers, unless 'constant' is
  // zero. If 'constant' is zero (which is the zero value of ParallelismSpec),
  // then Pachyderm will choose the number of workers that is started,
  // (currently it chooses the number of workers in the cluster)
  uint64 constant = 1;
}

message InputFile {
  // This file's absolute path within its pfs_v2 repo.
  string path = 1;

  // This file's hash
  bytes hash = 2;
}

message Datum {
  // ID is the hash computed from all the files
  string id = 1 [(gogoproto.customname) = "ID"];
  Job job = 2;
}

enum DatumState {
  FAILED = 0;
  SUCCESS = 1;
  SKIPPED = 2;
  STARTING = 3;
  RECOVERED = 4;
}

message DatumInfo {
  Datum datum = 1;
  DatumState state = 2;
  ProcessStats stats = 3;
  pfs_v2.File pfs_state = 4;
  repeated pfs_v2.FileInfo data = 5;
}

message Aggregate {
  int64 count = 1;
  double mean = 2;
  double stddev = 3;
  double fifth_percentile = 4;
  double ninety_fifth_percentile = 5;
}

message ProcessStats {
  google.protobuf.Duration download_time = 1;
  google.protobuf.Duration process_time = 2;
  google.protobuf.Duration upload_time = 3;
  uint64 download_bytes = 4;
  uint64 upload_bytes = 5;
}

message AggregateProcessStats {
  Aggregate download_time = 1;
  Aggregate process_time = 2;
  Aggregate upload_time = 3;
  Aggregate download_bytes = 4;
  Aggregate upload_bytes = 5;
}

message WorkerStatus {
  string worker_id = 1 [(gogoproto.customname) = "WorkerID"];
  string job_id = 2 [(gogoproto.customname) = "JobID"];
  DatumStatus datum_status = 3;
}

message DatumStatus {
  // Started is the time processing on the current datum began.
  google.protobuf.Timestamp started = 1;
  repeated InputFile data = 2;
}

// ResourceSpec describes the amount of resources that pipeline pods should
// request from kubernetes, for scheduling.
message ResourceSpec {
  // The number of CPUs each worker needs (partial values are allowed, and
  // encouraged)
  float cpu = 1;

  // The amount of memory each worker needs (in bytes, with allowed
  // SI suffixes (M, K, G, Mi, Ki, Gi, etc).
  string memory = 2;

  // The spec for GPU resources.
  GPUSpec gpu = 3;

  // The amount of ephemeral storage each worker needs (in bytes, with allowed
  // SI suffixes (M, K, G, Mi, Ki, Gi, etc).
  string disk = 4;
}

message GPUSpec {
  // The type of GPU (nvidia.com/gpu or amd.com/gpu for example).
  string type = 1;
  // The number of GPUs to request.
  int64 number = 2;
}

// StoredJobInfo is the portion of the JobInfo that gets stored
// in the database during job execution. It contains fields which change over
// the lifetime of the job but aren't used in the execution of the job.
message StoredJobInfo {
  Job job = 1;
  uint64 pipeline_version = 2;
  pfs_v2.Commit output_commit = 3;
  // Job restart count (e.g. due to datum failure)
  uint64 restart = 4;

  // Counts of how many times we processed or skipped a datum
  int64 data_processed = 5;
  int64 data_skipped = 6;
  int64 data_total = 7;
  int64 data_failed = 8;
  int64 data_recovered = 9;

  // Download/process/upload time and download/upload bytes
  ProcessStats stats = 10;

  JobState state = 11;
  string reason = 12;
  google.protobuf.Timestamp started = 13;
  google.protobuf.Timestamp finished = 14;
}

message JobInfo {
  Job job = 1;
  Transform transform = 2;                     // requires ListJobRequest.Full
  uint64 pipeline_version = 3;
  ParallelismSpec parallelism_spec = 4;       // requires ListJobRequest.Full
  Egress egress = 5;                          // requires ListJobRequest.Full
  Job parent_job = 6;
  google.protobuf.Timestamp started = 7;
  google.protobuf.Timestamp finished = 8;
  pfs_v2.Commit output_commit = 9;
  JobState state = 10;
  string reason = 11;  // reason explains why the job is in the current state
  Service service = 12;                        // requires ListJobRequest.Full
  Spout spout = 13;                            // requires ListJobRequest.Full
  pfs_v2.Repo output_repo = 14;
  string output_branch = 15;                   // requires ListJobRequest.Full
  uint64 restart = 16;
  int64 data_processed = 17;
  int64 data_skipped = 18;
  int64 data_failed = 19;
  int64 data_recovered = 20;
  int64 data_total = 21;
  ProcessStats stats = 22;
  repeated WorkerStatus worker_status = 23;
  ResourceSpec resource_requests = 24;         // requires ListJobRequest.Full
  ResourceSpec resource_limits = 25;           // requires ListJobRequest.Full
  ResourceSpec sidecar_resource_limits = 26;   // requires ListJobRequest.Full
  Input input = 27;                            // requires ListJobRequest.Full
  pfs_v2.BranchInfo new_branch = 28;
  bool enable_stats = 29;                      // requires ListJobRequest.Full
  string salt = 30;                            // requires ListJobRequest.Full
  ChunkSpec chunk_spec = 31;                   // requires ListJobRequest.Full
  google.protobuf.Duration datum_timeout = 32; // requires ListJobRequest.Full
  google.protobuf.Duration job_timeout = 33;   // requires ListJobRequest.Full
  int64 datum_tries = 34;                      // requires ListJobRequest.Full
  SchedulingSpec scheduling_spec = 35;         // requires ListJobRequest.Full
  string pod_spec = 36;                        // requires ListJobRequest.Full
  string pod_patch = 37;                       // requires ListJobRequest.Full
}

enum WorkerState {
  POD_RUNNING = 0;
  POD_SUCCESS = 1;
  POD_FAILED = 2;
}

message Worker {
  string name = 1;
  WorkerState state = 2;
}

message Pipeline {
  string name = 1;
}

enum PipelineState {
  // There is a StoredPipelineInfo + spec commit, but no RC
  // This happens when a pipeline has been created but not yet picked up by a
  // PPS server.
  PIPELINE_STARTING = 0;
  // A pipeline has a spec commit and a service + RC
  // This is the normal state of a pipeline.
  PIPELINE_RUNNING = 1;
  // Equivalent to STARTING (there is a StoredPipelineInfo + commit, but no RC)
  // After some error caused runPipeline to exit, but before the pipeline is
  // re-run. This is when the exponential backoff is in effect.
  PIPELINE_RESTARTING = 2;
  // The pipeline has encountered unrecoverable errors and is no longer being
  // retried. It won't leave this state until the pipeline is updated.
  PIPELINE_FAILURE = 3;
  // The pipeline has been explicitly paused by the user (the pipeline spec's
  // Stopped field should be true if the pipeline is in this state)
  PIPELINE_PAUSED = 4;
  // The pipeline is fully functional, but there are no commits to process.
  PIPELINE_STANDBY = 5;
  // The pipeline's workers are crashing, or failing to come up, this may
  // resolve itself, the pipeline may make progress while in this state if the
  // problem is only being experienced by some workers.
  PIPELINE_CRASHING = 6;
}

// StoredPipelineInfo is proto for each pipeline that Pachd stores in the
// database. It tracks the state of the pipeline, and points to its metadata in
// PFS (and, by pointing to a PFS commit, de facto tracks the pipeline's
// version)
message StoredPipelineInfo {
  Pipeline pipeline = 1;
  uint64 version = 2;
  pfs_v2.Commit original_spec_commit = 3; // The first spec commit for this version of the pipeline
  PipelineState state = 4;
  string reason = 5;
  map<int32, int32> job_counts = 6;
  string auth_token = 7;
  JobState last_job_state = 8;

  // parallelism tracks the literal number of workers that this pipeline should
<<<<<<< HEAD
  // run. Unlike PipelineInfo.ParallelismSpec, this accounts for the number of
  // nodes in the k8s cluster if Coefficient parallelism is used (i.e. if
  // Coefficient is 2 and the cluster has 5 nodes, this will be set to 10 by
  // pachd). This allows the worker master to shard work correctly without
  // k8s privileges and without knowing the number of cluster nodes in the
  // Coefficient case.
  uint64 parallelism = 9;
=======
  // run.
  uint64 parallelism = 7;
  Pipeline pipeline = 8;
>>>>>>> 7efd3e46
}

message PipelineInfo {
  Pipeline pipeline = 1;
  uint64 version = 2;
  Transform transform = 3;
  // tf_job encodes a Kubeflow TFJob spec. Pachyderm uses this to create TFJobs
  // when running in a kubernetes cluster on which kubeflow has been installed.
  // Exactly one of 'tf_job' and 'transform' should be set
  TFJob tf_job = 4 [(gogoproto.customname) = "TFJob"];
  ParallelismSpec parallelism_spec = 5;
  Egress egress = 6;
  google.protobuf.Timestamp created_at = 7;

  // state indicates the current state of the pipeline. This is not stored in
  // PFS along with the rest of this data structure--PPS.InspectPipeline fills
  // it in
  PipelineState state = 8;
  // same for stopped field
  bool stopped = 9;
  string recent_error = 10;

  int64 workers_requested = 11;
  int64 workers_available = 12;

  // job_counts and last_job_state indicates the number of jobs within this
  // pipeline in a given state and the state of the most recently created job,
  // respectively. This is not stored in PFS along with the rest of this data
  // structure--PPS.InspectPipeline fills it in from the StoredPipelineInfo.
  map<int32, int32> job_counts = 13;
  JobState last_job_state = 14;

  string output_branch = 15;
  ResourceSpec resource_requests = 16;
  ResourceSpec resource_limits = 17;
  ResourceSpec sidecar_resource_limits = 18;
  Input input = 19;
  string description = 20;
  string cache_size = 21;
  bool enable_stats = 22;
  string salt = 23;

  // reason includes any error messages associated with a failed pipeline
  string reason = 24;
  int64 max_queue_size = 25;
  Service service = 26;
  Spout spout = 27;
  ChunkSpec chunk_spec = 28;
  google.protobuf.Duration datum_timeout = 29;
  google.protobuf.Duration job_timeout = 30;
<<<<<<< HEAD
  bool standby = 31;
  int64 datum_tries = 32;
  SchedulingSpec scheduling_spec = 33;
  string pod_spec = 34;
  string pod_patch = 35;
  bool s3_out = 36;
  Metadata metadata = 37;
  string reprocess_spec = 38;
=======
  pfs_v2.Commit spec_commit = 32;
  bool standby = 33;
  int64 datum_tries = 34;
  SchedulingSpec scheduling_spec = 35;
  string pod_spec = 36;
  string pod_patch = 37;
  bool s3_out = 38;
  Metadata metadata = 39;
  string reprocess_spec = 40;
  // Set at call time, not stored in etcd
  int64 unclaimed_tasks = 41;
  string worker_rc = 42;
  bool autoscaling = 43;
>>>>>>> 7efd3e46
}

message PipelineInfos {
  repeated PipelineInfo pipeline_info = 1;
}

message InspectJobRequest {
  // Callers should set either Job or OutputCommit, not both.
  Job job = 1;
  pfs_v2.Commit output_commit = 2;
  bool block_state = 3; // block until state is either FAILURE or SUCCESS
  bool full = 4;
}

message ListJobRequest {
  Pipeline pipeline = 1;                // nil means all pipelines
  repeated pfs_v2.Commit input_commit = 2; // nil means all inputs
  pfs_v2.Commit output_commit = 3;         // nil means all outputs

  // History indicates return jobs from historical versions of pipelines
  // semantics are:
  // 0: Return jobs from the current version of the pipeline or pipelines.
  // 1: Return the above and jobs from the next most recent version
  // 2: etc.
  //-1: Return jobs from all historical versions.
  int64 history = 4;

  // Full indicates whether the result should include all pipeline details in
  // each JobInfo, or limited information including name and status, but
  // excluding information in the pipeline spec. Leaving this "false" can make
  // the call significantly faster in clusters with a large number of pipelines
  // and jobs.
  // Note that if 'input_commit' is set, this field is coerced to "true"
  bool full = 5;

  // A jq program string for additional result filtering
  string jqFilter = 6;
}

// Streams active jobs until canceled
message SubscribeJobRequest {
  Pipeline pipeline = 1;
  bool full = 2; // Same as ListJobRequest.Full
}

message FlushJobRequest {
  repeated pfs_v2.Commit commits = 1;
  repeated Pipeline to_pipelines = 2;
}

message DeleteJobRequest {
  Job job = 1;
}

message StopJobRequest {
  Job job = 1;
  pfs_v2.Commit output_commit = 2;
  string reason = 3;
}

message UpdateJobStateRequest {
  Job job = 1;
  JobState state = 2;
  string reason = 3;
  google.protobuf.Timestamp started = 4;
  uint64 restart = 5;
  int64 data_processed = 6;
  int64 data_skipped = 7;
  int64 data_failed = 8;
  int64 data_recovered = 9;
  int64 data_total = 10;
  ProcessStats stats = 11;
}

message GetLogsRequest {
  // The pipeline from which we want to get logs (required if the job in 'job'
  // was created as part of a pipeline. To get logs from a non-orphan job
  // without the pipeline that created it, you need to use ElasticSearch).
  Pipeline pipeline = 1;

  // The job from which we want to get logs.
  Job job = 2;

  // Names of input files from which we want processing logs. This may contain
  // multiple files, to query pipelines that contain multiple inputs. Each
  // filter may be an absolute path of a file within a pps repo, or it may be
  // a hash for that file (to search for files at specific versions)
  repeated string data_filters = 3;

  Datum datum = 4;

  // If true get logs from the master process
  bool master = 5;

  // Continue to follow new logs as they become available.
  bool follow = 6;

  // If nonzero, the number of lines from the end of the logs to return.  Note:
  // tail applies per container, so you will get tail * <number of pods> total
  // lines back.
  int64 tail = 7;

  // UseLokiBackend causes the logs request to go through the loki backend
  // rather than through kubernetes. This behavior can also be achieved by
  // setting the LOKI_LOGGING feature flag.
  bool use_loki_backend = 8;

  // Since specifies how far in the past to return logs from. It defaults to 24 hours.
  google.protobuf.Duration since = 9;
}

// LogMessage is a log line from a PPS worker, annotated with metadata
// indicating when and why the line was logged.
message LogMessage {
  // The job and pipeline for which a PFS file is being processed (if the job
  // is an orphan job, pipeline name and ID will be unset)
  string pipeline_name = 1;
  string job_id = 2 [(gogoproto.customname) = "JobID"];
  string worker_id = 3 [(gogoproto.customname) = "WorkerID"];
  string datum_id = 4 [(gogoproto.customname) = "DatumID"];
  bool master = 5;

  // The PFS files being processed (one per pipeline/job input)
  repeated InputFile data = 6;

  // User is true if log message comes from the users code.
  bool user = 7;

  // The message logged, and the time at which it was logged
  google.protobuf.Timestamp ts = 8;
  string message = 9;
}

message RestartDatumRequest {
  Job job = 1;
  repeated string data_filters = 2;
}

message InspectDatumRequest {
  Datum datum = 1;
}

message ListDatumRequest {
  // Job and Input are two different ways to specify the datums you want.
  // Only one can be set.
  // Job is the job to list datums from.
  Job job = 1;
  // Input is the input to list datums from.
  // The datums listed are the ones that would be run if a pipeline was created
  // with the provided input.
  Input input = 2;
  // TODO:
  //int64 page_size = 2;
  //int64 page = 3;
}

// ChunkSpec specifies how a pipeline should chunk its datums.
message ChunkSpec {
  // number, if nonzero, specifies that each chunk should contain `number`
  // datums. Chunks may contain fewer if the total number of datums don't
  // divide evenly.
  int64 number = 1;
  // size_bytes, if nonzero, specifies a target size for each chunk of datums.
  // Chunks may be larger or smaller than size_bytes, but will usually be
  // pretty close to size_bytes in size.
  int64 size_bytes = 2;

  // chunks_per_worker, if nonzero, specifies how many chunks should be created
  // for each worker. It can't be set with number or size_bytes.
  int64 chunks_per_worker = 3;
}

message SchedulingSpec {
  map<string, string> node_selector = 1;
  string priority_class_name = 2;
}

message CreatePipelineRequest {
  Pipeline pipeline = 1;
  // tf_job encodes a Kubeflow TFJob spec. Pachyderm uses this to create TFJobs
  // when running in a kubernetes cluster on which kubeflow has been installed.
  // Exactly one of 'tf_job' and 'transform' should be set
  TFJob tf_job = 2 [(gogoproto.customname) = "TFJob"];
  Transform transform = 3;
  ParallelismSpec parallelism_spec = 4;
  Egress egress = 5;
  bool update = 6;
  string output_branch = 7;
  // s3_out, if set, requires a pipeline's user to write to its output repo
  // via Pachyderm's s3 gateway (if set, workers will serve Pachyderm's s3
  // gateway API at http://<pipeline>-s3.<namespace>/<job id>.out/my/file).
  // In this mode /pfs_v2/out won't be walked or uploaded, and the s3 gateway
  // service in the workers will allow writes to the job's output commit
  bool s3_out = 8;
  ResourceSpec resource_requests = 9;
  ResourceSpec resource_limits = 10;
  ResourceSpec sidecar_resource_limits = 11;
  Input input = 12;
  string description = 13;
  string cache_size = 14;
  bool enable_stats = 15;
  // Reprocess forces the pipeline to reprocess all datums.
  // It only has meaning if Update is true
  bool reprocess = 16;
  int64 max_queue_size = 17;
  Service service = 18;
  Spout spout = 19;
  ChunkSpec chunk_spec = 20;
  google.protobuf.Duration datum_timeout = 21;
  google.protobuf.Duration job_timeout = 22;
  string salt = 23;
  bool standby = 24;
  int64 datum_tries = 25;
  SchedulingSpec scheduling_spec = 26;
  string pod_spec = 27; // deprecated, use pod_patch below
  string pod_patch = 28; // a json patch will be applied to the pipeline's pod_spec before it's created;
  pfs_v2.Commit spec_commit = 29;
  Metadata metadata = 30;
  string reprocess_spec = 31;
  bool autoscaling = 32;
}

message InspectPipelineRequest {
  Pipeline pipeline = 1;
}

message ListPipelineRequest {
  // If non-nil, only return info about a single pipeline, this is redundant
  // with InspectPipeline unless history is non-zero.
  Pipeline pipeline = 1;
  // History indicates how many historical versions you want returned. Its
  // semantics are:
  // 0: Return the current version of the pipeline or pipelines.
  // 1: Return the above and the next most recent version
  // 2: etc.
  //-1: Return all historical versions.
  int64 history = 2;

  // Return PipelineInfos with incomplete data if the pipeline spec cannot be
  // retrieved. Incomplete PipelineInfos will have a nil Transform field, but
  // will have the fields present in StoredPipelineInfo.
  bool allow_incomplete = 3;

  // A jq program string for additional result filtering
  string jqFilter = 4;
}

message DeletePipelineRequest {
  Pipeline pipeline = 1;
  bool all = 2;
  bool force = 3;
  bool keep_repo = 4;
}

message StartPipelineRequest {
  Pipeline pipeline = 1;
}

message StopPipelineRequest {
  Pipeline pipeline = 1;
}

message RunPipelineRequest {
  Pipeline pipeline = 1;
  repeated pfs_v2.CommitProvenance provenance = 2;
  string job_id = 3 [(gogoproto.customname) = "JobID"];
}

message RunCronRequest {
  Pipeline pipeline = 1;
}

message CreateSecretRequest {
  bytes file = 1;
}

message DeleteSecretRequest {
  Secret secret = 1;
}

message InspectSecretRequest {
  Secret secret = 1;
}

message Secret {
  string name = 1;
}

message SecretInfo {
  Secret secret = 1;
  string type = 2;
  google.protobuf.Timestamp creation_timestamp = 3;
}

message SecretInfos {
  repeated SecretInfo secret_info = 1;
}

message ActivateAuthRequest {}
message ActivateAuthResponse {}

service API {
  rpc InspectJob(InspectJobRequest) returns (JobInfo) {}
  // ListJob returns information about current and past Pachyderm jobs.
  rpc ListJob(ListJobRequest) returns (stream JobInfo) {}
  rpc SubscribeJob(SubscribeJobRequest) returns (stream JobInfo) {}
  rpc FlushJob(FlushJobRequest) returns (stream JobInfo) {}
  rpc DeleteJob(DeleteJobRequest) returns (google.protobuf.Empty) {}
  rpc StopJob(StopJobRequest) returns (google.protobuf.Empty) {}
  rpc InspectDatum(InspectDatumRequest) returns (DatumInfo) {}
  // ListDatum returns information about each datum fed to a Pachyderm job
  rpc ListDatum(ListDatumRequest) returns (stream DatumInfo) {}
  rpc RestartDatum(RestartDatumRequest) returns (google.protobuf.Empty) {}

  rpc CreatePipeline(CreatePipelineRequest) returns (google.protobuf.Empty) {}
  rpc InspectPipeline(InspectPipelineRequest) returns (PipelineInfo) {}
  rpc ListPipeline(ListPipelineRequest) returns (PipelineInfos) {}
  rpc DeletePipeline(DeletePipelineRequest) returns (google.protobuf.Empty) {}
  rpc StartPipeline(StartPipelineRequest) returns (google.protobuf.Empty) {}
  rpc StopPipeline(StopPipelineRequest) returns (google.protobuf.Empty) {}
  rpc RunPipeline(RunPipelineRequest) returns (google.protobuf.Empty) {}
  rpc RunCron(RunCronRequest) returns (google.protobuf.Empty) {}

  rpc CreateSecret(CreateSecretRequest) returns (google.protobuf.Empty) {}
  rpc DeleteSecret(DeleteSecretRequest) returns (google.protobuf.Empty) {}
  rpc ListSecret(google.protobuf.Empty) returns (SecretInfos) {}
  rpc InspectSecret(InspectSecretRequest) returns (SecretInfo) {}

  // DeleteAll deletes everything
  rpc DeleteAll(google.protobuf.Empty) returns (google.protobuf.Empty) {}
  rpc GetLogs(GetLogsRequest) returns (stream LogMessage) {}

  // An internal call that causes PPS to put itself into an auth-enabled state
  // (all pipeline have tokens, correct permissions, etcd)
  rpc ActivateAuth(ActivateAuthRequest) returns (ActivateAuthResponse) {}

  // An internal call used to move a job from one state to another
  rpc UpdateJobState(UpdateJobStateRequest) returns(google.protobuf.Empty) {}
}<|MERGE_RESOLUTION|>--- conflicted
+++ resolved
@@ -355,19 +355,8 @@
   JobState last_job_state = 8;
 
   // parallelism tracks the literal number of workers that this pipeline should
-<<<<<<< HEAD
-  // run. Unlike PipelineInfo.ParallelismSpec, this accounts for the number of
-  // nodes in the k8s cluster if Coefficient parallelism is used (i.e. if
-  // Coefficient is 2 and the cluster has 5 nodes, this will be set to 10 by
-  // pachd). This allows the worker master to shard work correctly without
-  // k8s privileges and without knowing the number of cluster nodes in the
-  // Coefficient case.
+  // run.
   uint64 parallelism = 9;
-=======
-  // run.
-  uint64 parallelism = 7;
-  Pipeline pipeline = 8;
->>>>>>> 7efd3e46
 }
 
 message PipelineInfo {
@@ -418,7 +407,6 @@
   ChunkSpec chunk_spec = 28;
   google.protobuf.Duration datum_timeout = 29;
   google.protobuf.Duration job_timeout = 30;
-<<<<<<< HEAD
   bool standby = 31;
   int64 datum_tries = 32;
   SchedulingSpec scheduling_spec = 33;
@@ -427,21 +415,10 @@
   bool s3_out = 36;
   Metadata metadata = 37;
   string reprocess_spec = 38;
-=======
-  pfs_v2.Commit spec_commit = 32;
-  bool standby = 33;
-  int64 datum_tries = 34;
-  SchedulingSpec scheduling_spec = 35;
-  string pod_spec = 36;
-  string pod_patch = 37;
-  bool s3_out = 38;
-  Metadata metadata = 39;
-  string reprocess_spec = 40;
   // Set at call time, not stored in etcd
-  int64 unclaimed_tasks = 41;
-  string worker_rc = 42;
-  bool autoscaling = 43;
->>>>>>> 7efd3e46
+  int64 unclaimed_tasks = 39;
+  string worker_rc = 40;
+  bool autoscaling = 41;
 }
 
 message PipelineInfos {
