package pps

import (
	"fmt"
	"time"

	types "github.com/gogo/protobuf/types"
	pfs "github.com/pachyderm/pachyderm/v2/src/pfs"
	"go.uber.org/zap"

	"github.com/pachyderm/pachyderm/v2/src/pfs"
)

func (j *Job) String() string {
	return fmt.Sprintf("%s@%s", j.Pipeline, j.Id)
}

func (p *Pipeline) String() string {
	if p == nil {
		return ""
	}
	projectName, pipelineName := p.Project.GetName(), p.Name
	if projectName == "" {
		return pipelineName
	}
	return projectName + "/" + pipelineName
}

// The following are zap fields for log lines that can be parsed into a LogMessage.  The field name
// must be equal to the `protobuf:"...,json="` name.
func ProjectNameField(name string) zap.Field {
	return zap.String("projectName", name)
}

func PipelineNameField(name string) zap.Field {
	return zap.String("pipelineName", name)
}

func JobIDField(id string) zap.Field {
	return zap.String("jobId", id)
}

func WorkerIDField(id string) zap.Field {
	return zap.String("workerId", id)
}

func DatumIDField(id string) zap.Field {
	return zap.String("datumId", id)
}

func MasterField(master bool) zap.Field {
	return zap.Bool("master", master)
}

func UserField(user bool) zap.Field {
	return zap.Bool("user", user)
}

func DataField(data []*InputFile) zap.Field {
	if len(data) == 0 {
		return zap.Skip()
	}
	return zap.Objects("data", data)
}

type PipelineSpec struct {
	Pipeline *Pipeline `json:"pipeline,omitempty"`
	// tf_job encodes a Kubeflow TFJob spec. Pachyderm uses this to create TFJobs
	// when running in a kubernetes cluster on which kubeflow has been installed.
	// Exactly one of 'tf_job' and 'transform' should be set
	TFJob           *TFJob           `json:"tf_job,omitempty"`
	Transform       *Transform       `json:"transform,omitempty"`
	ParallelismSpec *ParallelismSpec `json:"parallelism_spec,omitempty"`
	Egress          *Egress          `json:"egress,omitempty"`
	Update          bool             `json:"update,omitempty"`
	OutputBranch    string           `json:"output_branch,omitempty"`
	// s3_out, if set, requires a pipeline's user to write to its output repo
	// via Pachyderm's s3 gateway (if set, workers will serve Pachyderm's s3
	// gateway API at http://<pipeline>-s3.<namespace>/<job id>.out/my/file).
	// In this mode /pfs_v2/out won't be walked or uploaded, and the s3 gateway
	// service in the workers will allow writes to the job's output commit
	S3Out                 bool          `json:"s3_out,omitempty"`
	ResourceRequests      *ResourceSpec `json:"resource_requests,omitempty"`
	ResourceLimits        *ResourceSpec `json:"resource_limits,omitempty"`
	SidecarResourceLimits *ResourceSpec `json:"sidecar_resource_limits,omitempty"`
	Input                 *Input        `json:"input,omitempty"`
	Description           string        `json:"description,omitempty"`
	// Reprocess forces the pipeline to reprocess all datums.
	// It only has meaning if Update is true
	Reprocess               bool            `json:"reprocess,omitempty"`
	Service                 *Service        `json:"service,omitempty"`
	Spout                   *Spout          `json:"spout,omitempty"`
	DatumSetSpec            *DatumSetSpec   `json:"datum_set_spec,omitempty"`
<<<<<<< HEAD
	DatumTimeout            *types.Duration `json:"datum_timeout,omitempty"`
	JobTimeout              *types.Duration `json:"job_timeout,omitempty"`
=======
	DatumTimeout            *time.Duration  `json:"datum_timeout,omitempty"`
	JobTimeout              *time.Duration  `json:"job_timeout,omitempty"`
>>>>>>> d974dd45
	Salt                    string          `json:"salt,omitempty"`
	DatumTries              int64           `json:"datum_tries,omitempty"`
	SchedulingSpec          *SchedulingSpec `json:"scheduling_spec,omitempty"`
	PodSpec                 string          `json:"pod_spec,omitempty"`
	PodPatch                string          `json:"pod_patch,omitempty"`
	SpecCommit              *pfs.Commit     `json:"spec_commit,omitempty"`
	Metadata                *Metadata       `json:"metadata,omitempty"`
	ReprocessSpec           string          `json:"reprocess_spec,omitempty"`
	Autoscaling             bool            `json:"autoscaling,omitempty"`
	Tolerations             []*Toleration   `json:"tolerations,omitempty"`
	SidecarResourceRequests *ResourceSpec   `json:"sidecar_resource_requests,omitempty"`
}<|MERGE_RESOLUTION|>--- conflicted
+++ resolved
@@ -4,8 +4,6 @@
 	"fmt"
 	"time"
 
-	types "github.com/gogo/protobuf/types"
-	pfs "github.com/pachyderm/pachyderm/v2/src/pfs"
 	"go.uber.org/zap"
 
 	"github.com/pachyderm/pachyderm/v2/src/pfs"
@@ -91,13 +89,8 @@
 	Service                 *Service        `json:"service,omitempty"`
 	Spout                   *Spout          `json:"spout,omitempty"`
 	DatumSetSpec            *DatumSetSpec   `json:"datum_set_spec,omitempty"`
-<<<<<<< HEAD
-	DatumTimeout            *types.Duration `json:"datum_timeout,omitempty"`
-	JobTimeout              *types.Duration `json:"job_timeout,omitempty"`
-=======
 	DatumTimeout            *time.Duration  `json:"datum_timeout,omitempty"`
 	JobTimeout              *time.Duration  `json:"job_timeout,omitempty"`
->>>>>>> d974dd45
 	Salt                    string          `json:"salt,omitempty"`
 	DatumTries              int64           `json:"datum_tries,omitempty"`
 	SchedulingSpec          *SchedulingSpec `json:"scheduling_spec,omitempty"`
