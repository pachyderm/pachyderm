--- conflicted
+++ resolved
@@ -36,17 +36,11 @@
 			pfsMountDir, err := ioutil.TempDir("", "")
 			require.NoError(t, err)
 			mounter := fuse.NewMounter("localhost", pfsAPIClient)
-<<<<<<< HEAD
 			ready := make(chan bool)
 			go func() {
 				require.NoError(t, mounter.Mount(pfsMountDir, 0, 1, ready))
 			}()
 			<-ready
-=======
-			go func() {
-				_ = mounter.Mount(pfsMountDir, 0, 1, nil)
-			}()
->>>>>>> 3e8d60bd
 			persistservertesting.RunTestWithRethinkAPIServer(
 				t,
 				func(t *testing.T, persistAPIServer persist.APIServer) {
