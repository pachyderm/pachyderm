--- conflicted
+++ resolved
@@ -70,15 +70,9 @@
 	ReprocessSpecEveryJob     = "every_job"
 )
 
-<<<<<<< HEAD
-// NewPipelineJob creates a pps.PipelineJob.
-func NewPipelineJob(pipelineName string, pipelineJobID string) *pps.PipelineJob {
-	return &pps.PipelineJob{Pipeline: NewPipeline(pipelineName), ID: pipelineJobID}
-=======
 // NewJob creates a pps.Job.
-func NewJob(jobID string) *pps.Job {
-	return &pps.Job{ID: jobID}
->>>>>>> 86668d82
+func NewJob(pipelineName string, jobID string) *pps.Job {
+	return &pps.Job{Pipeline: NewPipeline(pipelineName), ID: jobID}
 }
 
 // DatumTagPrefix hashes a pipeline salt to a string of a fixed size for use as
@@ -208,38 +202,13 @@
 	return &pps.Pipeline{Name: pipelineName}
 }
 
-<<<<<<< HEAD
-// InspectPipelineJob returns info about a specific job.
-// blockState will cause the call to block until the job reaches a terminal state (failure or success).
-// full indicates that the full job info should be returned.
-func (c APIClient) InspectPipelineJob(pipelineName string, pipelineJobID string, blockState bool, full ...bool) (*pps.PipelineJobInfo, error) {
-	req := &pps.InspectPipelineJobRequest{
-		PipelineJob: NewPipelineJob(pipelineName, pipelineJobID),
-		BlockState:  blockState,
-=======
-// CreateJob creates and runs a job in PPS.
-// This function is mostly useful internally, users should generally run work
-// by creating pipelines as well.
-func (c APIClient) CreateJob(pipeline string, outputCommit, statsCommit *pfs.Commit) (*pps.Job, error) {
-	job, err := c.PpsAPIClient.CreateJob(
-		c.Ctx(),
-		&pps.CreateJobRequest{
-			Pipeline:     NewPipeline(pipeline),
-			OutputCommit: outputCommit,
-			StatsCommit:  statsCommit,
-		},
-	)
-	return job, grpcutil.ScrubGRPC(err)
-}
-
 // InspectJob returns info about a specific job.
 // blockState will cause the call to block until the job reaches a terminal state (failure or success).
 // full indicates that the full job info should be returned.
-func (c APIClient) InspectJob(jobID string, blockState bool, full ...bool) (*pps.JobInfo, error) {
+func (c APIClient) InspectJob(pipelineName string, jobID string, blockState bool, full ...bool) (*pps.JobInfo, error) {
 	req := &pps.InspectJobRequest{
-		Job:        NewJob(jobID),
+		Job:        NewJob(pipelineName, jobID),
 		BlockState: blockState,
->>>>>>> 86668d82
 	}
 	if len(full) > 0 {
 		req.Full = full[0]
@@ -345,13 +314,12 @@
 	}
 }
 
-<<<<<<< HEAD
-// SubscribePipelineJob calls the given callback with each open job in the given
+// SubscribeJob calls the given callback with each open job in the given
 // pipeline until canceled.
-func (c APIClient) SubscribePipelineJob(pipelineName string, includePipelineInfo bool, cb func(*pps.PipelineJobInfo) error) error {
-	client, err := c.PpsAPIClient.SubscribePipelineJob(
-		c.Ctx(),
-		&pps.SubscribePipelineJobRequest{
+func (c APIClient) SubscribeJob(pipelineName string, includePipelineInfo bool, cb func(*pps.JobInfo) error) error {
+	client, err := c.PpsAPIClient.SubscribeJob(
+		c.Ctx(),
+		&pps.SubscribeJobRequest{
 			Pipeline: NewPipeline(pipelineName),
 			Full:     includePipelineInfo,
 		})
@@ -374,10 +342,7 @@
 	}
 }
 
-// FlushPipelineJob calls f with all the jobs which were triggered by commits.
-=======
 // FlushJob calls f with all the jobs which were triggered by commits.
->>>>>>> 86668d82
 // If toPipelines is non-nil then only the jobs between commits and those
 // pipelines in the DAG will be returned.
 func (c APIClient) FlushJob(commits []*pfs.Commit, toPipelines []string, f func(*pps.JobInfo) error) error {
@@ -419,41 +384,23 @@
 	return result, nil
 }
 
-<<<<<<< HEAD
-// DeletePipelineJob deletes a job.
-func (c APIClient) DeletePipelineJob(pipelineName string, pipelineJobID string) error {
-	_, err := c.PpsAPIClient.DeletePipelineJob(
-		c.Ctx(),
-		&pps.DeletePipelineJobRequest{
-			PipelineJob: NewPipelineJob(pipelineName, pipelineJobID),
-=======
 // DeleteJob deletes a job.
-func (c APIClient) DeleteJob(jobID string) error {
+func (c APIClient) DeleteJob(pipelineName string, jobID string) error {
 	_, err := c.PpsAPIClient.DeleteJob(
 		c.Ctx(),
 		&pps.DeleteJobRequest{
-			Job: NewJob(jobID),
->>>>>>> 86668d82
-		},
-	)
-	return grpcutil.ScrubGRPC(err)
-}
-
-<<<<<<< HEAD
-// StopPipelineJob stops a job.
-func (c APIClient) StopPipelineJob(pipelineName, pipelineJobID string) error {
-	_, err := c.PpsAPIClient.StopPipelineJob(
-		c.Ctx(),
-		&pps.StopPipelineJobRequest{
-			PipelineJob: NewPipelineJob(pipelineName, pipelineJobID),
-=======
+			Job: NewJob(pipelineName, jobID),
+		},
+	)
+	return grpcutil.ScrubGRPC(err)
+}
+
 // StopJob stops a job.
-func (c APIClient) StopJob(jobID string) error {
+func (c APIClient) StopJob(pipelineName string, jobID string) error {
 	_, err := c.PpsAPIClient.StopJob(
 		c.Ctx(),
 		&pps.StopJobRequest{
-			Job: NewJob(jobID),
->>>>>>> 86668d82
+			Job: NewJob(pipelineName, jobID),
 		},
 	)
 	return grpcutil.ScrubGRPC(err)
@@ -476,19 +423,11 @@
 // RestartDatum restarts a datum that's being processed as part of a job.
 // datumFilter is a slice of strings which are matched against either the Path
 // or Hash of the datum, the order of the strings in datumFilter is irrelevant.
-<<<<<<< HEAD
-func (c APIClient) RestartDatum(pipelineName string, pipelineJobID string, datumFilter []string) error {
+func (c APIClient) RestartDatum(pipelineName string, jobID string, datumFilter []string) error {
 	_, err := c.PpsAPIClient.RestartDatum(
 		c.Ctx(),
 		&pps.RestartDatumRequest{
-			PipelineJob: NewPipelineJob(pipelineName, pipelineJobID),
-=======
-func (c APIClient) RestartDatum(jobID string, datumFilter []string) error {
-	_, err := c.PpsAPIClient.RestartDatum(
-		c.Ctx(),
-		&pps.RestartDatumRequest{
-			Job:         NewJob(jobID),
->>>>>>> 86668d82
+			Job:         NewJob(pipelineName, jobID),
 			DataFilters: datumFilter,
 		},
 	)
@@ -496,39 +435,23 @@
 }
 
 // ListDatum returns info about datums in a job.
-<<<<<<< HEAD
 func (c APIClient) ListDatum(pipelineName string, jobID string, cb func(*pps.DatumInfo) error) (retErr error) {
-=======
-func (c APIClient) ListDatum(jobID string, cb func(*pps.DatumInfo) error) (retErr error) {
->>>>>>> 86668d82
 	defer func() {
 		retErr = grpcutil.ScrubGRPC(retErr)
 	}()
 	req := &pps.ListDatumRequest{
-<<<<<<< HEAD
-		PipelineJob: NewPipelineJob(pipelineName, jobID),
-=======
-		Job: NewJob(jobID),
->>>>>>> 86668d82
+		Job: NewJob(pipelineName, jobID),
 	}
 	return c.listDatum(req, cb)
 }
 
 // ListDatumAll returns info about datums in a job.
-<<<<<<< HEAD
 func (c APIClient) ListDatumAll(pipelineName string, jobID string) (_ []*pps.DatumInfo, retErr error) {
-=======
-func (c APIClient) ListDatumAll(jobID string) (_ []*pps.DatumInfo, retErr error) {
->>>>>>> 86668d82
 	defer func() {
 		retErr = grpcutil.ScrubGRPC(retErr)
 	}()
 	var dis []*pps.DatumInfo
-<<<<<<< HEAD
 	if err := c.ListDatum(pipelineName, jobID, func(di *pps.DatumInfo) error {
-=======
-	if err := c.ListDatum(jobID, func(di *pps.DatumInfo) error {
->>>>>>> 86668d82
 		dis = append(dis, di)
 		return nil
 	}); err != nil {
@@ -591,22 +514,13 @@
 }
 
 // InspectDatum returns info about a single datum
-<<<<<<< HEAD
-func (c APIClient) InspectDatum(pipelineName string, pipelineJobID string, datumID string) (*pps.DatumInfo, error) {
-=======
-func (c APIClient) InspectDatum(jobID string, datumID string) (*pps.DatumInfo, error) {
->>>>>>> 86668d82
+func (c APIClient) InspectDatum(pipelineName string, jobID string, datumID string) (*pps.DatumInfo, error) {
 	datumInfo, err := c.PpsAPIClient.InspectDatum(
 		c.Ctx(),
 		&pps.InspectDatumRequest{
 			Datum: &pps.Datum{
-<<<<<<< HEAD
-				ID:          datumID,
-				PipelineJob: NewPipelineJob(pipelineName, pipelineJobID),
-=======
 				ID:  datumID,
-				Job: NewJob(jobID),
->>>>>>> 86668d82
+				Job: NewJob(pipelineName, jobID),
 			},
 		},
 	)
@@ -700,24 +614,14 @@
 	if pipelineName != "" {
 		request.Pipeline = NewPipeline(pipelineName)
 	}
-<<<<<<< HEAD
-	if pipelineJobID != "" {
-		request.PipelineJob = NewPipelineJob(pipelineName, pipelineJobID)
-=======
 	if jobID != "" {
-		request.Job = NewJob(jobID)
->>>>>>> 86668d82
+		request.Job = NewJob(pipelineName, jobID)
 	}
 	request.DataFilters = data
 	if datumID != "" {
 		request.Datum = &pps.Datum{
-<<<<<<< HEAD
-			PipelineJob: NewPipelineJob(pipelineName, pipelineJobID),
-			ID:          datumID,
-=======
-			Job: NewJob(jobID),
+			Job: NewJob(pipelineName, jobID),
 			ID:  datumID,
->>>>>>> 86668d82
 		}
 	}
 	resp := &LogsIter{}
