--- conflicted
+++ resolved
@@ -362,14 +362,6 @@
 // inputs will be returned.
 //
 // The order of the inputCommits doesn't matter.
-<<<<<<< HEAD
-// If outputCommit is non-nil then only the job which created that commit as output will be returned.
-// 'history' controls whether jobs from historical versions of pipelines are returned, it has the following semantics:
-// 0: Return jobs from the current version of the pipeline or pipelines.
-// 1: Return the above and jobs from the next most recent version
-// 2: etc.
-// -1: Return jobs from all historical versions.
-=======
 //
 // If outputCommit is non-nil then only the job which created that commit as
 // output will be returned.
@@ -382,7 +374,6 @@
 //   - 2: etc.
 //   - -1: Return jobs from all historical versions.
 //
->>>>>>> 1b6758be
 // 'details' controls whether the JobInfo passed to 'f' includes details from
 // the pipeline spec (e.g. the transform). Leaving this 'false' can improve
 // performance.
@@ -457,16 +448,6 @@
 // inputs will be returned.
 //
 // The order of the inputCommits doesn't matter.
-<<<<<<< HEAD
-// If outputCommit is non-nil then only the job which created that commit as output will be returned.
-// 'history' controls whether jobs from historical versions of pipelines are returned, it has the following semantics:
-// 0: Return jobs from the current version of the pipeline or pipelines.
-// 1: Return the above and jobs from the next most recent version
-// 2: etc.
-// -1: Return jobs from all historical versions.
-// 'details' controls whether the JobInfo passed to 'f' includes details from the
-// pipeline spec--setting this to 'false' can improve performance.
-=======
 //
 // If outputCommit is non-nil then only the job which created that commit as
 // output will be returned.
@@ -481,7 +462,6 @@
 //
 // 'details' controls whether the JobInfo passed to 'f' includes details from
 // the pipeline spec--setting this to 'false' can improve performance.
->>>>>>> 1b6758be
 func (c APIClient) ListJobFilterF(pipelineName string, inputCommit []*pfs.Commit,
 	history int64, details bool, jqFilter string,
 	f func(*pps.JobInfo) error) error {
@@ -1006,26 +986,15 @@
 // pipelines.
 //
 // `history` specifies how many historical revisions to return:
-<<<<<<< HEAD
-// 0: Return the current version of the pipeline or pipelines.
-// 1: Return the above and the next most recent version
-// 2: etc.
-// -1: Return all historical versions.
-func (c APIClient) ListPipelineHistory(pipeline string, history int64, details bool) ([]*pps.PipelineInfo, error) {
-	var _pipeline *pps.Pipeline
-	if pipeline != "" {
-		_pipeline = NewPipeline(pipeline)
-=======
-
-//   - 0: Return the current version of the pipeline or pipelines.
-//   - 1: Return the above and the next most recent version
-//   - 2: etc.
-//   - -1: Return all historical versions.
+
+// - 0: Return the current version of the pipeline or pipelines.
+// - 1: Return the above and the next most recent version
+// - 2: etc.
+// - -1: Return all historical versions.
 func (c APIClient) ListProjectPipelineHistory(projectName, pipelineName string, history int64, details bool) ([]*pps.PipelineInfo, error) {
 	var pipeline *pps.Pipeline
 	if pipelineName != "" {
 		pipeline = NewProjectPipeline(projectName, pipelineName)
->>>>>>> 1b6758be
 	}
 	ctx, cf := context.WithCancel(c.Ctx())
 	defer cf()
