--- conflicted
+++ resolved
@@ -557,8 +557,8 @@
 }
 
 message DiffFileResponseV2 {
-  FileInfoV2 old_file = 1;
-  FileInfoV2 new_file = 2;
+  FileInfo old_file = 1;
+  FileInfo new_file = 2;
 }
 
 service API {
@@ -643,16 +643,11 @@
   rpc GetTarV2(GetTarRequestV2) returns (stream google.protobuf.BytesValue) {}
   // Refer to the GetTarConditionalRequest / GetTarConditionalResponse message definitions for the protocol.
   rpc GetTarConditionalV2(stream GetTarConditionalRequestV2) returns (stream GetTarConditionalResponseV2) {}
-<<<<<<< HEAD
   rpc ListFileV2(ListFileRequest) returns (stream FileInfo) {}
   rpc GlobFileV2(GlobFileRequest) returns (stream FileInfo) {}
-=======
-  rpc ListFileV2(ListFileRequest) returns (stream FileInfoV2) {}
-  rpc GlobFileV2(GlobFileRequest) returns (stream FileInfoV2) {}
   // DiffFile returns the differences between 2 paths at 2 commits.
   // it streams back one file at a time which is either from the new path, or the old path
   rpc DiffFileV2(DiffFileRequest) returns (stream DiffFileResponseV2) {}
->>>>>>> 9ecad988
   // InspectFileV2 returns info about a file.
   rpc InspectFileV2(InspectFileRequest) returns (FileInfo) {}
   // WalkFileV2 walks over all the files under a directory, including children of children.
