package client

import (
	"crypto/x509"
	"encoding/base64"
	"errors"
	"fmt"
	"io/ioutil"
	"os"
	"path"
	"path/filepath"
	"strings"
	"time"

	"golang.org/x/net/context"

	"google.golang.org/grpc"
	"google.golang.org/grpc/credentials"
	"google.golang.org/grpc/keepalive"
	"google.golang.org/grpc/metadata"

	types "github.com/gogo/protobuf/types"
	log "github.com/sirupsen/logrus"

	"github.com/pachyderm/pachyderm/src/client/admin"
	"github.com/pachyderm/pachyderm/src/client/auth"
	"github.com/pachyderm/pachyderm/src/client/debug"
	"github.com/pachyderm/pachyderm/src/client/enterprise"
	"github.com/pachyderm/pachyderm/src/client/health"
	"github.com/pachyderm/pachyderm/src/client/limit"
	"github.com/pachyderm/pachyderm/src/client/pfs"
	"github.com/pachyderm/pachyderm/src/client/pkg/config"
	"github.com/pachyderm/pachyderm/src/client/pkg/grpcutil"
	"github.com/pachyderm/pachyderm/src/client/pkg/tls"
	"github.com/pachyderm/pachyderm/src/client/pkg/tracing"
	"github.com/pachyderm/pachyderm/src/client/pps"
	"github.com/pachyderm/pachyderm/src/client/transaction"
	"github.com/pachyderm/pachyderm/src/client/version/versionpb"
)

const (
	// MaxListItemsLog specifies the maximum number of items we log in response to a List* API
	MaxListItemsLog = 10
	// StorageSecretName is the name of the Kubernetes secret in which
	// storage credentials are stored.
	StorageSecretName = "pachyderm-storage-secret"
)

// PfsAPIClient is an alias for pfs.APIClient.
type PfsAPIClient pfs.APIClient

// PpsAPIClient is an alias for pps.APIClient.
type PpsAPIClient pps.APIClient

// ObjectAPIClient is an alias for pfs.ObjectAPIClient
type ObjectAPIClient pfs.ObjectAPIClient

// AuthAPIClient is an alias of auth.APIClient
type AuthAPIClient auth.APIClient

// VersionAPIClient is an alias of versionpb.APIClient
type VersionAPIClient versionpb.APIClient

// AdminAPIClient is an alias of admin.APIClient
type AdminAPIClient admin.APIClient

// TransactionAPIClient is an alias of transaction.APIClient
type TransactionAPIClient transaction.APIClient

// DebugClient is an alias of debug.DebugClient
type DebugClient debug.DebugClient

// An APIClient is a wrapper around pfs, pps and block APIClients.
type APIClient struct {
	PfsAPIClient
	PpsAPIClient
	ObjectAPIClient
	AuthAPIClient
	VersionAPIClient
	AdminAPIClient
	TransactionAPIClient
	DebugClient
	Enterprise enterprise.APIClient // not embedded--method name conflicts with AuthAPIClient

	// addr is a "host:port" string pointing at a pachd endpoint
	addr string

	// The trusted CAs, for authenticating a pachd server over TLS
	caCerts *x509.CertPool

	// clientConn is a cached grpc connection to 'addr'
	clientConn *grpc.ClientConn

	// healthClient is a cached healthcheck client connected to 'addr'
	healthClient health.HealthClient

	// streamSemaphore limits the number of concurrent message streams between
	// this client and pachd
	limiter limit.ConcurrencyLimiter

	// metricsUserID is an identifier that is included in usage metrics sent to
	// Pachyderm Inc. and is used to count the number of unique Pachyderm users.
	// If unset, no usage metrics are sent back to Pachyderm Inc.
	metricsUserID string

	// metricsPrefix is used to send information from this client to Pachyderm Inc
	// for usage metrics
	metricsPrefix string

	// authenticationToken is an identifier that authenticates the caller in case
	// they want to access privileged data
	authenticationToken string

	// The context used in requests, can be set with WithCtx
	ctx context.Context

	portForwarder *PortForwarder
}

// GetAddress returns the pachd host:port with which 'c' is communicating. If
// 'c' was created using NewInCluster or NewOnUserMachine then this is how the
// address may be retrieved from the environment.
func (c *APIClient) GetAddress() string {
	return c.addr
}

// DefaultMaxConcurrentStreams defines the max number of Putfiles or Getfiles happening simultaneously
const DefaultMaxConcurrentStreams = 100

// DefaultDialTimeout is the max amount of time APIClient.connect() will wait
// for a connection to be established unless overridden by WithDialTimeout()
const DefaultDialTimeout = 30 * time.Second

type clientSettings struct {
	maxConcurrentStreams int
	dialTimeout          time.Duration
	caCerts              *x509.CertPool
}

// NewFromAddress constructs a new APIClient for the server at addr.
func NewFromAddress(addr string, options ...Option) (*APIClient, error) {
	// Validate address
	if strings.Contains(addr, "://") {
		return nil, fmt.Errorf("address shouldn't contain protocol (\"://\"), but is: %q", addr)
	}
	// Apply creation options
	settings := clientSettings{
		maxConcurrentStreams: DefaultMaxConcurrentStreams,
		dialTimeout:          DefaultDialTimeout,
	}
	for _, option := range options {
		if err := option(&settings); err != nil {
			return nil, err
		}
	}
	c := &APIClient{
		addr:    addr,
		caCerts: settings.caCerts,
		limiter: limit.New(settings.maxConcurrentStreams),
	}
	if err := c.connect(settings.dialTimeout); err != nil {
		return nil, err
	}
	return c, nil
}

// Option is a client creation option that may be passed to NewOnUserMachine(), or NewInCluster()
type Option func(*clientSettings) error

// WithMaxConcurrentStreams instructs the New* functions to create client that
// can have at most 'streams' concurrent streams open with pachd at a time
func WithMaxConcurrentStreams(streams int) Option {
	return func(settings *clientSettings) error {
		settings.maxConcurrentStreams = streams
		return nil
	}
}

func addCertFromFile(pool *x509.CertPool, path string) error {
	bytes, err := ioutil.ReadFile(path)
	if err != nil {
		return fmt.Errorf("could not read x509 cert from \"%s\": %v", path, err)
	}
	if ok := pool.AppendCertsFromPEM(bytes); !ok {
		return fmt.Errorf("could not add %s to cert pool as PEM", path)
	}
	return nil
}

// WithRootCAs instructs the New* functions to create client that uses the
// given signed x509 certificates as the trusted root certificates (instead of
// the system certs). Introduced to pass certs provided via command-line flags
func WithRootCAs(path string) Option {
	return func(settings *clientSettings) error {
		settings.caCerts = x509.NewCertPool()
		return addCertFromFile(settings.caCerts, path)
	}
}

// WithAdditionalRootCAs instructs the New* functions to additionally trust the
// given base64-encoded, signed x509 certificates as root certificates.
// Introduced to pass certs in the Pachyderm config
func WithAdditionalRootCAs(pemBytes []byte) Option {
	return func(settings *clientSettings) error {
		// append certs from config
		if settings.caCerts == nil {
			settings.caCerts = x509.NewCertPool()
		}
		if ok := settings.caCerts.AppendCertsFromPEM(pemBytes); !ok {
			return fmt.Errorf("server CA certs are present in Pachyderm config, but could not be added to client")
		}
		return nil
	}
}

// WithSystemCAs uses the system certs for client creatin.
func WithSystemCAs(settings *clientSettings) error {
	certs, err := x509.SystemCertPool()
	if err != nil {
		return fmt.Errorf("could not retrieve system cert pool: %v", err)
	}
	settings.caCerts = certs
	return nil
}

// WithDialTimeout instructs the New* functions to use 't' as the deadline to
// connect to pachd
func WithDialTimeout(t time.Duration) Option {
	return func(settings *clientSettings) error {
		settings.dialTimeout = t
		return nil
	}
}

// WithAdditionalPachdCert instructs the New* functions to additionally trust
// the signed cert mounted in Pachd's cert volume. This is used by Pachd
// when connecting to itself (if no cert is present, the clients cert pool
// will not be modified, so that if no other options have been passed, pachd
// will connect to itself over an insecure connection)
func WithAdditionalPachdCert() Option {
	return func(settings *clientSettings) error {
		if _, err := os.Stat(tls.VolumePath); err == nil {
			if settings.caCerts == nil {
				settings.caCerts = x509.NewCertPool()
			}
			return addCertFromFile(settings.caCerts, path.Join(tls.VolumePath, tls.CertFile))
		}
		return nil
	}
}

func getCertOptionsFromEnv() ([]Option, error) {
	var options []Option
	if certPaths, ok := os.LookupEnv("PACH_CA_CERTS"); ok {
		fmt.Fprintln(os.Stderr, "WARNING: 'PACH_CA_CERTS' is deprecated and will be removed in a future release, use Pachyderm contexts instead.")

		pachdAddressStr, ok := os.LookupEnv("PACHD_ADDRESS")
		if !ok {
			return nil, errors.New("cannot set 'PACH_CA_CERTS' without setting 'PACHD_ADDRESS'")
		}

		pachdAddress, err := grpcutil.ParsePachdAddress(pachdAddressStr)
		if err != nil {
			return nil, fmt.Errorf("could not parse 'PACHD_ADDRESS': %v", err)
		}

		if !pachdAddress.Secured {
			return nil, fmt.Errorf("cannot set 'PACH_CA_CERTS' if 'PACHD_ADDRESS' is not using grpcs")
		}

		paths := strings.Split(certPaths, ",")
		for _, p := range paths {
			// Try to read all certs under 'p'--skip any that we can't read/stat
			if err := filepath.Walk(p, func(p string, info os.FileInfo, err error) error {
				if err != nil {
					log.Warnf("skipping \"%s\", could not stat path: %v", p, err)
					return nil // Don't try and fix any errors encountered by Walk() itself
				}
				if info.IsDir() {
					return nil // We'll just read the children of any directories when we traverse them
				}
				pemBytes, err := ioutil.ReadFile(p)
				if err != nil {
					log.Warnf("could not read server CA certs at %s: %v", p, err)
					return nil
				}
				options = append(options, WithAdditionalRootCAs(pemBytes))
				return nil
			}); err != nil {
				return nil, err
			}
		}
	}
	return options, nil
}

// getUserMachineAddrAndOpts is a helper for NewOnUserMachine that uses
// environment variables, config files, etc to figure out which address a user
// running a command should connect to.
func getUserMachineAddrAndOpts(context *config.Context) (*grpcutil.PachdAddress, []Option, error) {
	var options []Option

	// 1) PACHD_ADDRESS environment variable (shell-local) overrides global config
	if envAddrStr, ok := os.LookupEnv("PACHD_ADDRESS"); ok {
		fmt.Fprintln(os.Stderr, "WARNING: 'PACHD_ADDRESS' is deprecated and will be removed in a future release, use Pachyderm contexts instead.")

		envAddr, err := grpcutil.ParsePachdAddress(envAddrStr)
		if err != nil {
			return nil, nil, fmt.Errorf("could not parse 'PACHD_ADDRESS': %v", err)
		}

		if envAddr.Secured {
			options = append(options, WithSystemCAs)
		}

		options, err := getCertOptionsFromEnv()
		if err != nil {
			return nil, nil, err
		}

		return &envAddr, options, nil
	}

	// 2) Get target address from global config if possible
	if context != nil && (context.ServerCAs != "" || context.PachdAddress != "") {
		pachdAddress, err := grpcutil.ParsePachdAddress(context.PachdAddress)
		if err != nil {
			return nil, nil, fmt.Errorf("could not parse the active context's pachd address: %v", err)
		}

		// Proactively return an error in this case, instead of falling back to the default address below
		if context.ServerCAs != "" && !pachdAddress.Secured {
			return nil, nil, errors.New("must set pachd_address to grpc://... if server_cas is set")
		}

		if pachdAddress.Secured {
			options = append(options, WithSystemCAs)
		}
		// Also get cert info from config (if set)
		if context.ServerCAs != "" {
			pemBytes, err := base64.StdEncoding.DecodeString(context.ServerCAs)
			if err != nil {
				return nil, nil, fmt.Errorf("could not decode server CA certs in config: %v", err)
			}
			return &pachdAddress, []Option{WithAdditionalRootCAs(pemBytes)}, nil
		}
		return &pachdAddress, options, nil
	}

	// 3) Use default address (broadcast) if nothing else works
	options, err := getCertOptionsFromEnv() // error if PACH_CA_CERTS is set
	if err != nil {
		return nil, nil, err
	}
	return nil, options, nil
}

func portForwarder() *PortForwarder {
	log.Debugln("Attempting to implicitly enable port forwarding...")

	// NOTE: this will always use the default namespace; if a custom
	// namespace is required with port forwarding,
	// `pachctl port-forward` should be explicitly called.
	fw, err := NewPortForwarder("")
	if err != nil {
		log.Infof("Implicit port forwarding was not enabled because the kubernetes config could not be read: %v", err)
		return nil
	}
	if err = fw.Lock(); err != nil {
		log.Infof("Implicit port forwarding was not enabled because the pidfile could not be written to. Most likely this means that port forwarding is running in another instance of `pachctl`: %v", err)
		return nil
	}

	if err = fw.RunForDaemon(0, 0); err != nil {
		log.Debugf("Implicit port forwarding for the daemon failed: %v", err)
	}
	if err = fw.RunForSAMLACS(0); err != nil {
		log.Debugf("Implicit port forwarding for SAML ACS failed: %v", err)
	}

	return fw
}

// NewForTest constructs a new APIClient for tests.
func NewForTest() (*APIClient, error) {
	cfg, err := config.Read()
	if err != nil {
		return nil, fmt.Errorf("could not read config: %v", err)
	}
	_, context, err := cfg.ActiveContext()
	if err != nil {
		return nil, fmt.Errorf("could not get active context: %v", err)
	}

	// create new pachctl client
	pachdAddress, cfgOptions, err := getUserMachineAddrAndOpts(context)
	if err != nil {
		return nil, err
	}

	if pachdAddress == nil {
		pachdAddress = &grpcutil.DefaultPachdAddress
	}

	client, err := NewFromAddress(pachdAddress.Hostname(), cfgOptions...)
	if err != nil {
		return nil, fmt.Errorf("could not connect to pachd at %s: %v", pachdAddress.Qualified(), err)
	}
	return client, nil
}

// NewOnUserMachine constructs a new APIClient using $HOME/.pachyderm/config
// if it exists. This is intended to be used in the pachctl binary.
//
// TODO(msteffen) this logic is fairly linux/unix specific, and makes the
// pachyderm client library incompatible with Windows. We may want to move this
// (and similar) logic into src/server and have it call a NewFromOptions()
// constructor.
func NewOnUserMachine(prefix string, options ...Option) (*APIClient, error) {
	cfg, err := config.Read()
	if err != nil {
		return nil, fmt.Errorf("could not read config: %v", err)
	}
	_, context, err := cfg.ActiveContext()
	if err != nil {
		return nil, fmt.Errorf("could not get active context: %v", err)
	}

	// create new pachctl client
	var fw *PortForwarder
	pachdAddress, cfgOptions, err := getUserMachineAddrAndOpts(context)
	if err != nil {
		return nil, err
	}
	if pachdAddress == nil {
		pachdAddress = &grpcutil.DefaultPachdAddress
		fw = portForwarder()
	}

	client, err := NewFromAddress(pachdAddress.Hostname(), append(options, cfgOptions...)...)
	if err != nil {
		if strings.Contains(err.Error(), "context deadline exceeded") {
			// Check for errors in approximate order of helpfulness
			if pachdAddress.IsUnusualPort() {
				return nil, fmt.Errorf("could not connect (note: port is usually "+
<<<<<<< HEAD
					"%s or %s, but is currently set to %q--is this right?): %v", grpcutil.DefaultPachdNodePort, grpcutil.DefaultPachdPort, pachdAddress.Port, err)
			} else if fw == nil && pachdAddress.IsLoopback() {
				return nil, fmt.Errorf("could not connect (note: address %s looks "+
					"like loopback, try unsetting it): %v",
					pachdAddress.Qualified(), err)
=======
					"%d or %d, but is currently set to \"%d\"--is this right?): %v",
					DefaultPachdNodePort, DefaultPachdPort, port, err)
			}
			isLoopback := strings.HasPrefix(addr, "0.0.0.0") || strings.HasPrefix(addr, "127.0.0.1") || strings.HasPrefix(addr, "[::1]") || strings.HasPrefix(addr, "localhost")
			if fw == nil && isLoopback {
				return nil, fmt.Errorf("could not connect (note: address %q looks "+
					"like loopback, check that 'pachctl port-forward' is running): %v",
					addr, err)
			}
			if port == "" {
				return nil, fmt.Errorf("could not connect (note: address %q does not "+
					"seem to be host:port): %v", addr, err)
>>>>>>> f0f7ac26
			}
		}
		return nil, fmt.Errorf("could not connect to pachd at %s: %v", pachdAddress.Qualified(), err)
	}

	// Add metrics info & authentication token
	client.metricsPrefix = prefix
	if cfg.UserID != "" && cfg.V2.Metrics {
		client.metricsUserID = cfg.UserID
	}
	if context.SessionToken != "" {
		client.authenticationToken = context.SessionToken
	}

	// Add port forwarding. This will set it to nil if port forwarding is
	// disabled, or an address is explicitly set.
	client.portForwarder = fw

	return client, nil
}

// NewInCluster constructs a new APIClient using env vars that Kubernetes creates.
// This should be used to access Pachyderm from within a Kubernetes cluster
// with Pachyderm running on it.
func NewInCluster(options ...Option) (*APIClient, error) {
	host, ok := os.LookupEnv("PACHD_SERVICE_HOST")
	if !ok {
		return nil, fmt.Errorf("PACHD_SERVICE_HOST not set")
	}
	port, ok := os.LookupEnv("PACHD_SERVICE_PORT")
	if !ok {
		return nil, fmt.Errorf("PACHD_SERVICE_PORT not set")
	}
	// create new pachctl client
	return NewFromAddress(fmt.Sprintf("%s:%s", host, port), options...)
}

// Close the connection to gRPC
func (c *APIClient) Close() error {
	if err := c.clientConn.Close(); err != nil {
		return err
	}

	if c.portForwarder != nil {
		c.portForwarder.Close()
	}

	return nil
}

// DeleteAll deletes everything in the cluster.
// Use with caution, there is no undo.
// TODO: rewrite this to use transactions
func (c APIClient) DeleteAll() error {
	if _, err := c.AuthAPIClient.Deactivate(
		c.Ctx(),
		&auth.DeactivateRequest{},
	); err != nil && !auth.IsErrNotActivated(err) {
		return grpcutil.ScrubGRPC(err)
	}
	if _, err := c.PpsAPIClient.DeleteAll(
		c.Ctx(),
		&types.Empty{},
	); err != nil {
		return grpcutil.ScrubGRPC(err)
	}
	if _, err := c.PfsAPIClient.DeleteAll(
		c.Ctx(),
		&types.Empty{},
	); err != nil {
		return grpcutil.ScrubGRPC(err)
	}
	if _, err := c.TransactionAPIClient.DeleteAll(
		c.Ctx(),
		&transaction.DeleteAllRequest{},
	); err != nil {
		return grpcutil.ScrubGRPC(err)
	}
	return nil
}

// SetMaxConcurrentStreams Sets the maximum number of concurrent streams the
// client can have. It is not safe to call this operations while operations are
// outstanding.
func (c APIClient) SetMaxConcurrentStreams(n int) {
	c.limiter = limit.New(n)
}

// DefaultDialOptions is a helper returning a slice of grpc.Dial options
// such that grpc.Dial() is synchronous: the call doesn't return until
// the connection has been established and it's safe to send RPCs
func DefaultDialOptions() []grpc.DialOption {
	return []grpc.DialOption{
		// Don't return from Dial() until the connection has been established
		grpc.WithBlock(),

		// If no connection is established in 30s, fail the call
		grpc.WithTimeout(30 * time.Second),

		grpc.WithDefaultCallOptions(
			grpc.MaxCallRecvMsgSize(grpcutil.MaxMsgSize),
			grpc.MaxCallSendMsgSize(grpcutil.MaxMsgSize),
		),
	}
}

func (c *APIClient) connect(timeout time.Duration) error {
	keepaliveOpt := grpc.WithKeepaliveParams(keepalive.ClientParameters{
		Time:                20 * time.Second, // if 20s since last msg (any kind), ping
		Timeout:             20 * time.Second, // if no response to ping for 20s, reset
		PermitWithoutStream: true,             // send ping even if no active RPCs
	})
	dialOptions := append(DefaultDialOptions(), keepaliveOpt)
	if c.caCerts == nil {
		dialOptions = append(dialOptions, grpc.WithInsecure())
	} else {
		tlsCreds := credentials.NewClientTLSFromCert(c.caCerts, "")
		dialOptions = append(dialOptions, grpc.WithTransportCredentials(tlsCreds))
	}
	dialOptions = append(dialOptions,
		// TODO(msteffen) switch to grpc.DialContext instead
		grpc.WithTimeout(timeout),
	)
	if tracing.IsActive() {
		dialOptions = append(dialOptions,
			grpc.WithUnaryInterceptor(tracing.UnaryClientInterceptor()),
			grpc.WithStreamInterceptor(tracing.StreamClientInterceptor()),
		)
	}
	clientConn, err := grpc.Dial(c.addr, dialOptions...)
	if err != nil {
		return err
	}
	c.PfsAPIClient = pfs.NewAPIClient(clientConn)
	c.PpsAPIClient = pps.NewAPIClient(clientConn)
	c.ObjectAPIClient = pfs.NewObjectAPIClient(clientConn)
	c.AuthAPIClient = auth.NewAPIClient(clientConn)
	c.Enterprise = enterprise.NewAPIClient(clientConn)
	c.VersionAPIClient = versionpb.NewAPIClient(clientConn)
	c.AdminAPIClient = admin.NewAPIClient(clientConn)
	c.TransactionAPIClient = transaction.NewAPIClient(clientConn)
	c.DebugClient = debug.NewDebugClient(clientConn)
	c.clientConn = clientConn
	c.healthClient = health.NewHealthClient(clientConn)
	return nil
}

// AddMetadata adds necessary metadata (including authentication credentials)
// to the context 'ctx', preserving any metadata that is present in either the
// incoming or outgoing metadata of 'ctx'.
func (c *APIClient) AddMetadata(ctx context.Context) context.Context {
	// TODO(msteffen): There are several places in this client where it's possible
	// to set per-request metadata (specifically auth tokens): client.WithCtx(),
	// client.SetAuthToken(), etc. These should be consolidated, as this API
	// doesn't make it obvious how these settings are resolved when they conflict.
	clientData := make(map[string]string)
	if c.authenticationToken != "" {
		clientData[auth.ContextTokenKey] = c.authenticationToken
	}
	// metadata API downcases all the key names
	if c.metricsUserID != "" {
		clientData["userid"] = c.metricsUserID
		clientData["prefix"] = c.metricsPrefix
	}

	// Rescue any metadata pairs already in 'ctx' (otherwise
	// metadata.NewOutgoingContext() would drop them). Note that this is similar
	// to metadata.Join(), but distinct because it discards conflicting k/v pairs
	// instead of merging them)
	incomingMD, _ := metadata.FromIncomingContext(ctx)
	outgoingMD, _ := metadata.FromOutgoingContext(ctx)
	clientMD := metadata.New(clientData)
	finalMD := make(metadata.MD) // Collect k/v pairs
	for _, md := range []metadata.MD{incomingMD, outgoingMD, clientMD} {
		for k, v := range md {
			finalMD[k] = v
		}
	}
	return metadata.NewOutgoingContext(ctx, finalMD)
}

// Ctx is a convenience function that returns adds Pachyderm authn metadata
// to context.Background().
func (c *APIClient) Ctx() context.Context {
	if c.ctx == nil {
		return c.AddMetadata(context.Background())
	}
	return c.AddMetadata(c.ctx)
}

// WithCtx returns a new APIClient that uses ctx for requests it sends. Note
// that the new APIClient will still use the authentication token and metrics
// metadata of this client, so this is only useful for propagating other
// context-associated metadata.
func (c *APIClient) WithCtx(ctx context.Context) *APIClient {
	result := *c // copy c
	result.ctx = ctx
	return &result
}

// SetAuthToken sets the authentication token that will be used for all
// API calls for this client.
func (c *APIClient) SetAuthToken(token string) {
	c.authenticationToken = token
}<|MERGE_RESOLUTION|>--- conflicted
+++ resolved
@@ -443,26 +443,11 @@
 			// Check for errors in approximate order of helpfulness
 			if pachdAddress.IsUnusualPort() {
 				return nil, fmt.Errorf("could not connect (note: port is usually "+
-<<<<<<< HEAD
-					"%s or %s, but is currently set to %q--is this right?): %v", grpcutil.DefaultPachdNodePort, grpcutil.DefaultPachdPort, pachdAddress.Port, err)
+					"%d or %d, but is currently set to %d - is this right?): %v", grpcutil.DefaultPachdNodePort, grpcutil.DefaultPachdPort, pachdAddress.Port, err)
 			} else if fw == nil && pachdAddress.IsLoopback() {
 				return nil, fmt.Errorf("could not connect (note: address %s looks "+
 					"like loopback, try unsetting it): %v",
 					pachdAddress.Qualified(), err)
-=======
-					"%d or %d, but is currently set to \"%d\"--is this right?): %v",
-					DefaultPachdNodePort, DefaultPachdPort, port, err)
-			}
-			isLoopback := strings.HasPrefix(addr, "0.0.0.0") || strings.HasPrefix(addr, "127.0.0.1") || strings.HasPrefix(addr, "[::1]") || strings.HasPrefix(addr, "localhost")
-			if fw == nil && isLoopback {
-				return nil, fmt.Errorf("could not connect (note: address %q looks "+
-					"like loopback, check that 'pachctl port-forward' is running): %v",
-					addr, err)
-			}
-			if port == "" {
-				return nil, fmt.Errorf("could not connect (note: address %q does not "+
-					"seem to be host:port): %v", addr, err)
->>>>>>> f0f7ac26
 			}
 		}
 		return nil, fmt.Errorf("could not connect to pachd at %s: %v", pachdAddress.Qualified(), err)
