--- conflicted
+++ resolved
@@ -34,28 +34,16 @@
 	// go duration to create an extended trace
 	TraceDurationEnvVar = "PACH_TRACE_DURATION"
 
-<<<<<<< HEAD
-	// TraceGetOpts are the default options for retrieving a trace from
-	// 'TracesCol'
-	TraceGetOpts = &col.Options{Target: etcd.SortByKey, Order: etcd.SortNone}
-=======
 	// The default duration over which to conduct an extended trace (used if the
 	// RPC's duration can't be parsed)
 	defaultDuration = 5 * time.Minute
->>>>>>> 5cf6368e
 )
 
 // TracesCol returns the etcd collection of extended traces
 func TracesCol(c *etcd.Client) col.Collection {
-<<<<<<< HEAD
-	return col.NewEtcdCollection(c,
+	return col.NewCollection(c,
 		TracesCollectionPrefix,
 		[]*col.Index{CommitIDIndex, PipelineIndex},
-=======
-	return col.NewCollection(c,
-		tracesCollectionPrefix,
-		nil, // no indexes
->>>>>>> 5cf6368e
 		&TraceProto{},
 		nil, // no key check (keys are pipeline names)
 		nil) // no val check
