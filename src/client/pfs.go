--- conflicted
+++ resolved
@@ -142,11 +142,7 @@
 	return c.InspectProjectRepo("", repoName)
 }
 
-<<<<<<< HEAD
-// InspectRepo returns info about a specific Repo.
-=======
 // InspectProjectRepo returns info about a specific Repo.
->>>>>>> dbbc4a56
 func (c APIClient) InspectProjectRepo(projectName, repoName string) (_ *pfs.RepoInfo, retErr error) {
 	defer func() {
 		retErr = grpcutil.ScrubGRPC(retErr)
@@ -267,11 +263,8 @@
 // commit without affecting the contents of the parent Commit. You may pass ""
 // as parentCommit in which case the new Commit will have no parent and will
 // initially appear empty.
-<<<<<<< HEAD
-=======
 //
 // Deprecated: use StartProjectCommitParent instead.
->>>>>>> dbbc4a56
 func (c APIClient) StartCommitParent(repoName, branchName, parentBranch, parentCommit string) (*pfs.Commit, error) {
 	return c.StartProjectCommitParent("", repoName, branchName, parentBranch, parentCommit)
 }
@@ -330,11 +323,8 @@
 }
 
 // InspectCommit returns info about a specific Commit.
-<<<<<<< HEAD
-=======
 //
 // Deprecated: use InspectProjectCommit instead.
->>>>>>> dbbc4a56
 func (c APIClient) InspectCommit(repoName, branchName, commitID string) (_ *pfs.CommitInfo, retErr error) {
 	return c.InspectProjectCommit("", repoName, branchName, commitID)
 }
@@ -493,11 +483,8 @@
 }
 
 // InspectBranch returns information on a specific PFS branch.
-<<<<<<< HEAD
-=======
 //
 // Deprecated: use InspectProjectBranch instead.
->>>>>>> dbbc4a56
 func (c APIClient) InspectBranch(repoName string, branchName string) (*pfs.BranchInfo, error) {
 	return c.InspectProjectBranch("", repoName, branchName)
 }
