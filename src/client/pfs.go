package client

import (
	"context"
	"io"
	"sort"

	"github.com/pachyderm/pachyderm/v2/src/internal/errors"
	"github.com/pachyderm/pachyderm/v2/src/internal/errutil"
	"github.com/pachyderm/pachyderm/v2/src/internal/grpcutil"
	"github.com/pachyderm/pachyderm/v2/src/pfs"
)

// NewRepo creates a pfs.Repo.
func NewRepo(repoName string) *pfs.Repo {
	return &pfs.Repo{Name: repoName}
}

// NewBranch creates a pfs.Branch
func NewBranch(repoName string, branchName string) *pfs.Branch {
	return &pfs.Branch{
		Repo: NewRepo(repoName),
		Name: branchName,
	}
}

// NewCommit creates a pfs.Commit.
func NewCommit(repoName string, branchName string, commitID string) *pfs.Commit {
	return &pfs.Commit{
		Branch: NewBranch(repoName, branchName),
		ID:     commitID,
	}
}

// NewCommitProvenance creates a pfs.CommitProvenance.
func NewCommitProvenance(repoName string, branchName string, commitID string) *pfs.CommitProvenance {
	return &pfs.CommitProvenance{
		Commit: NewCommit(repoName, branchName, commitID),
	}
}

// NewFile creates a pfs.File.
<<<<<<< HEAD
func NewFile(repoName string, commitID string, path string, tag ...string) *pfs.File {
	f := &pfs.File{
		Commit: NewCommit(repoName, commitID),
=======
func NewFile(repoName string, branchName string, commitID string, path string) *pfs.File {
	return &pfs.File{
		Commit: NewCommit(repoName, branchName, commitID),
>>>>>>> f99d80b0
		Path:   path,
	}
	if len(tag) > 0 {
		f.Tag = tag[0]
	}
	return f
}

// CreateRepo creates a new Repo object in pfs with the given name. Repos are
// the top level data object in pfs and should be used to store data of a
// similar type. For example rather than having a single Repo for an entire
// project you might have separate Repos for logs, metrics, database dumps etc.
func (c APIClient) CreateRepo(repoName string) error {
	_, err := c.PfsAPIClient.CreateRepo(
		c.Ctx(),
		&pfs.CreateRepoRequest{
			Repo: NewRepo(repoName),
		},
	)
	return grpcutil.ScrubGRPC(err)
}

// UpdateRepo upserts a repo with the given name.
func (c APIClient) UpdateRepo(repoName string) error {
	_, err := c.PfsAPIClient.CreateRepo(
		c.Ctx(),
		&pfs.CreateRepoRequest{
			Repo:   NewRepo(repoName),
			Update: true,
		},
	)
	return grpcutil.ScrubGRPC(err)
}

// InspectRepo returns info about a specific Repo.
func (c APIClient) InspectRepo(repoName string) (*pfs.RepoInfo, error) {
	resp, err := c.PfsAPIClient.InspectRepo(
		c.Ctx(),
		&pfs.InspectRepoRequest{
			Repo: NewRepo(repoName),
		},
	)
	if err != nil {
		return nil, grpcutil.ScrubGRPC(err)
	}
	return resp, nil
}

// ListRepo returns info about all Repos.
// provenance specifies a set of provenance repos, only repos which have ALL of
// the specified repos as provenance will be returned unless provenance is nil
// in which case it is ignored.
func (c APIClient) ListRepo() ([]*pfs.RepoInfo, error) {
	request := &pfs.ListRepoRequest{}
	repoInfos, err := c.PfsAPIClient.ListRepo(
		c.Ctx(),
		request,
	)
	if err != nil {
		return nil, grpcutil.ScrubGRPC(err)
	}
	return repoInfos.RepoInfo, nil
}

// DeleteRepo deletes a repo and reclaims the storage space it was using. Note
// that as of 1.0 we do not reclaim the blocks that the Repo was referencing,
// this is because they may also be referenced by other Repos and deleting them
// would make those Repos inaccessible. This will be resolved in later
// versions.
// If "force" is set to true, the repo will be removed regardless of errors.
// This argument should be used with care.
func (c APIClient) DeleteRepo(repoName string, force bool) error {
	request := &pfs.DeleteRepoRequest{
		Repo:  NewRepo(repoName),
		Force: force,
	}
	_, err := c.PfsAPIClient.DeleteRepo(
		c.Ctx(),
		request,
	)
	return grpcutil.ScrubGRPC(err)
}

// StartCommit begins the process of committing data to a Repo. Once started
// you can write to the Commit with PutFile and when all the data has been
// written you must finish the Commit with FinishCommit. NOTE, data is not
// persisted until FinishCommit is called.
// branch is a more convenient way to build linear chains of commits. When a
// commit is started with a non empty branch the value of branch becomes an
// alias for the created Commit. This enables a more intuitive access pattern.
// When the commit is started on a branch the previous head of the branch is
// used as the parent of the commit.
func (c APIClient) StartCommit(repoName string, branchName string) (*pfs.Commit, error) {
	commit, err := c.PfsAPIClient.StartCommit(
		c.Ctx(),
		&pfs.StartCommitRequest{
			Branch: NewBranch(repoName, branchName),
		},
	)
	if err != nil {
		return nil, grpcutil.ScrubGRPC(err)
	}
	return commit, nil
}

// StartCommitParent begins the process of committing data to a Repo. Once started
// you can write to the Commit with PutFile and when all the data has been
// written you must finish the Commit with FinishCommit. NOTE, data is not
// persisted until FinishCommit is called.
// branch is a more convenient way to build linear chains of commits. When a
// commit is started with a non empty branch the value of branch becomes an
// alias for the created Commit. This enables a more intuitive access pattern.
// When the commit is started on a branch the previous head of the branch is
// used as the parent of the commit.
// parentCommit specifies the parent Commit, upon creation the new Commit will
// appear identical to the parent Commit, data can safely be added to the new
// commit without affecting the contents of the parent Commit. You may pass ""
// as parentCommit in which case the new Commit will have no parent and will
// initially appear empty.
func (c APIClient) StartCommitParent(repoName string, branchName string, parentBranch string, parentCommit string) (*pfs.Commit, error) {
	commit, err := c.PfsAPIClient.StartCommit(
		c.Ctx(),
		&pfs.StartCommitRequest{
			Parent: NewCommit(repoName, parentBranch, parentCommit),
			Branch: NewBranch(repoName, branchName),
		},
	)
	if err != nil {
		return nil, grpcutil.ScrubGRPC(err)
	}
	return commit, nil
}

// FinishCommit ends the process of committing data to a Repo and persists the
// Commit. Once a Commit is finished the data becomes immutable and future
// attempts to write to it with PutFile will error.
func (c APIClient) FinishCommit(repoName string, branchName string, commitID string) error {
	_, err := c.PfsAPIClient.FinishCommit(
		c.Ctx(),
		&pfs.FinishCommitRequest{
			Commit: NewCommit(repoName, branchName, commitID),
		},
	)
	return grpcutil.ScrubGRPC(err)
}

// InspectCommit returns info about a specific Commit.
func (c APIClient) InspectCommit(repoName string, branchName string, commitID string) (*pfs.CommitInfo, error) {
	return c.inspectCommit(repoName, branchName, commitID, pfs.CommitState_STARTED)
}

// BlockCommit returns info about a specific Commit, but blocks until that
// commit has been finished.
func (c APIClient) BlockCommit(repoName string, branchName string, commitID string) (*pfs.CommitInfo, error) {
	return c.inspectCommit(repoName, branchName, commitID, pfs.CommitState_FINISHED)
}

func (c APIClient) inspectCommit(repoName string, branchName string, commitID string, blockState pfs.CommitState) (*pfs.CommitInfo, error) {
	commitInfo, err := c.PfsAPIClient.InspectCommit(
		c.Ctx(),
		&pfs.InspectCommitRequest{
			Commit:     NewCommit(repoName, branchName, commitID),
			BlockState: blockState,
		},
	)
	if err != nil {
		return nil, grpcutil.ScrubGRPC(err)
	}
	return commitInfo, nil
}

// ListCommit lists commits.
// If only `repo` is given, all commits in the repo are returned.
// If `to` is given, only the ancestors of `to`, including `to` itself,
// are considered.
// If `from` is given, only the descendents of `from`, including `from`
// itself, are considered.
// If `to` and `from` are the same commit, no commits will be returned.
// `number` determines how many commits are returned.  If `number` is 0,
// all commits that match the aforementioned criteria are returned.
func (c APIClient) ListCommit(repoName string, toBranchName string, to string, fromBranchName string, from string, number uint64) ([]*pfs.CommitInfo, error) {
	var result []*pfs.CommitInfo
	if err := c.ListCommitF(repoName, toBranchName, to, fromBranchName, from, number, false, func(ci *pfs.CommitInfo) error {
		result = append(result, ci)
		return nil
	}); err != nil {
		return nil, err
	}
	return result, nil
}

// ListCommitF lists commits, calling f with each commit.
// If only `repo` is given, all commits in the repo are returned.
// If `to` is given, only the ancestors of `to`, including `to` itself,
// are considered.
// If `from` is given, only the descendents of `from`, including `from`
// itself, are considered.
// If `to` and `from` are the same commit, no commits will be returned.
// `number` determines how many commits are returned.  If `number` is 0,
// `reverse` lists the commits from oldest to newest, rather than newest to oldest
// all commits that match the aforementioned criteria are passed to f.
func (c APIClient) ListCommitF(repoName string, toBranchName string, to string, fromBranchName, from string, number uint64, reverse bool, f func(*pfs.CommitInfo) error) error {
	req := &pfs.ListCommitRequest{
		// repoName may be "", but the repo object must exist
		Repo:    NewRepo(repoName),
		Number:  number,
		Reverse: reverse,
	}
	if from != "" || fromBranchName != "" {
		req.From = NewCommit(repoName, fromBranchName, from)
	}
	if to != "" || toBranchName != "" {
		req.To = NewCommit(repoName, toBranchName, to)
	}
	stream, err := c.PfsAPIClient.ListCommit(c.Ctx(), req)
	if err != nil {
		return grpcutil.ScrubGRPC(err)
	}
	for {
		ci, err := stream.Recv()
		if errors.Is(err, io.EOF) {
			break
		} else if err != nil {
			return grpcutil.ScrubGRPC(err)
		}
		if err := f(ci); err != nil {
			if errors.Is(err, errutil.ErrBreak) {
				return nil
			}
			return err
		}
	}
	return nil
}

// ListCommitByRepo lists all commits in a repo.
func (c APIClient) ListCommitByRepo(repoName string) ([]*pfs.CommitInfo, error) {
	return c.ListCommit(repoName, "", "", "", "", 0)
}

// CreateBranch creates a new branch
func (c APIClient) CreateBranch(repoName string, branchName string, commitBranch string, commitID string, provenance []*pfs.Branch) error {
	var head *pfs.Commit
	if commitBranch != "" || commitID != "" {
		head = NewCommit(repoName, commitBranch, commitID)
	}
	_, err := c.PfsAPIClient.CreateBranch(
		c.Ctx(),
		&pfs.CreateBranchRequest{
			Branch:     NewBranch(repoName, branchName),
			Head:       head,
			Provenance: provenance,
		},
	)
	return grpcutil.ScrubGRPC(err)
}

// CreateBranchTrigger Creates a branch with a trigger. Note: triggers and
// provenance are mutually exclusive. See the docs on triggers to learn more
// about why this is.
func (c APIClient) CreateBranchTrigger(repoName string, branchName string, commitBranch string, commitID string, trigger *pfs.Trigger) error {
	var head *pfs.Commit
	if commitBranch != "" || commitID != "" {
		head = NewCommit(repoName, commitBranch, commitID)
	}
	_, err := c.PfsAPIClient.CreateBranch(
		c.Ctx(),
		&pfs.CreateBranchRequest{
			Branch:  NewBranch(repoName, branchName),
			Head:    head,
			Trigger: trigger,
		},
	)
	return grpcutil.ScrubGRPC(err)
}

// InspectBranch returns information on a specific PFS branch
func (c APIClient) InspectBranch(repoName string, branchName string) (*pfs.BranchInfo, error) {
	branchInfo, err := c.PfsAPIClient.InspectBranch(
		c.Ctx(),
		&pfs.InspectBranchRequest{
			Branch: NewBranch(repoName, branchName),
		},
	)
	return branchInfo, grpcutil.ScrubGRPC(err)
}

// ListBranch lists the active branches on a Repo.
func (c APIClient) ListBranch(repoName string) ([]*pfs.BranchInfo, error) {
	branchInfos, err := c.PfsAPIClient.ListBranch(
		c.Ctx(),
		&pfs.ListBranchRequest{
			Repo: NewRepo(repoName),
		},
	)
	if err != nil {
		return nil, grpcutil.ScrubGRPC(err)
	}
	return branchInfos.BranchInfo, nil
}

// DeleteBranch deletes a branch, but leaves the commits themselves intact.
// In other words, those commits can still be accessed via commit IDs and
// other branches they happen to be on.
func (c APIClient) DeleteBranch(repoName string, branchName string, force bool) error {
	_, err := c.PfsAPIClient.DeleteBranch(
		c.Ctx(),
		&pfs.DeleteBranchRequest{
			Branch: NewBranch(repoName, branchName),
			Force:  force,
		},
	)
	return grpcutil.ScrubGRPC(err)
}

// SquashCommit deletes a commit.
func (c APIClient) SquashCommit(repoName string, branchName string, commitID string) error {
	_, err := c.PfsAPIClient.SquashCommit(
		c.Ctx(),
		&pfs.SquashCommitRequest{
			Commit: NewCommit(repoName, branchName, commitID),
		},
	)
	return grpcutil.ScrubGRPC(err)
}

// FlushCommit calls cb with commits that have the specified `commits` as
// provenance. Note that it can block if jobs have not successfully
// completed. This in effect waits for all of the jobs that are triggered by a
// set of commits to complete.
//
// If toRepos is not nil then only the commits up to and including those repos
// will be considered, otherwise all repos are considered.
//
// Note that it's never necessary to call FlushCommit to run jobs, they'll run
// no matter what, FlushCommitF just allows you to wait for them to complete and
// see their output once they do.
func (c APIClient) FlushCommit(commits []*pfs.Commit, toRepos []*pfs.Repo, cb func(*pfs.CommitInfo) error) (retErr error) {
	defer func() {
		retErr = grpcutil.ScrubGRPC(retErr)
	}()
	client, err := c.PfsAPIClient.FlushCommit(
		c.Ctx(),
		&pfs.FlushCommitRequest{
			Commits: commits,
			ToRepos: toRepos,
		},
	)
	if err != nil {
		return err
	}
	for {
		ci, err := client.Recv()
		if err != nil {
			if errors.Is(err, io.EOF) {
				return nil
			}
			return err
		}
		if err := cb(ci); err != nil {
			if errors.Is(err, errutil.ErrBreak) {
				return nil
			}
			return err
		}
	}
}

// FlushCommitAll returns commits that have the specified `commits` as
// provenance. Note that it can block if jobs have not successfully
// completed. This in effect waits for all of the jobs that are triggered by a
// set of commits to complete.
//
// If toRepos is not nil then only the commits up to and including those repos
// will be considered, otherwise all repos are considered.
//
// Note that it's never necessary to call FlushCommit to run jobs, they'll run
// no matter what, FlushCommitAll just allows you to wait for them to complete and
// see their output once they do.
func (c APIClient) FlushCommitAll(commits []*pfs.Commit, toRepos []*pfs.Repo) ([]*pfs.CommitInfo, error) {
	var cis []*pfs.CommitInfo
	if err := c.FlushCommit(commits, toRepos, func(ci *pfs.CommitInfo) error {
		cis = append(cis, ci)
		return nil
	}); err != nil {
		return nil, err
	}
	if len(cis) > 0 {
		sort.Slice(cis, func(i, j int) bool {
			return len(cis[i].Provenance) < len(cis[j].Provenance)
		})
	}
	return cis, nil
}

// SubscribeCommit is like ListCommit but it keeps listening for commits as
// they come in.
func (c APIClient) SubscribeCommit(repoName string, branchName string, prov *pfs.CommitProvenance, from string, state pfs.CommitState, cb func(*pfs.CommitInfo) error) (retErr error) {
	defer func() {
		retErr = grpcutil.ScrubGRPC(retErr)
	}()
	req := &pfs.SubscribeCommitRequest{
		Repo:   NewRepo(repoName),
		Branch: branchName,
		Prov:   prov,
		State:  state,
	}
	if from != "" {
		req.From = NewCommit(repoName, branchName, from)
	}
	client, err := c.PfsAPIClient.SubscribeCommit(c.Ctx(), req)
	if err != nil {
		return err
	}
	for {
		ci, err := client.Recv()
		if err != nil {
			if errors.Is(err, io.EOF) {
				return nil
			}
			return err
		}
		if err := cb(ci); err != nil {
			if errors.Is(err, errutil.ErrBreak) {
				return nil
			}
			return err
		}
	}
}

// ClearCommit clears the state of an open commit.
func (c APIClient) ClearCommit(repoName string, branchName string, commitID string) (retErr error) {
	defer func() {
		retErr = grpcutil.ScrubGRPC(retErr)
	}()
	_, err := c.PfsAPIClient.ClearCommit(
		c.Ctx(),
		&pfs.ClearCommitRequest{
			Commit: NewCommit(repoName, branchName, commitID),
		},
	)
	return err
}

// Fsck performs checks on pfs. Errors that are encountered will be passed
// onError. These aren't errors in the traditional sense, in that they don't
// prevent the completion of fsck. Errors that do prevent completion will be
// returned from the function.
func (c APIClient) Fsck(fix bool, cb func(*pfs.FsckResponse) error) error {
	fsckClient, err := c.PfsAPIClient.Fsck(c.Ctx(), &pfs.FsckRequest{Fix: fix})
	if err != nil {
		return grpcutil.ScrubGRPC(err)
	}
	for {
		resp, err := fsckClient.Recv()
		if err != nil {
			if errors.Is(err, io.EOF) {
				break
			}
			return grpcutil.ScrubGRPC(err)
		}
		if err := cb(resp); err != nil {
			if errors.Is(err, errutil.ErrBreak) {
				break
			}
			return err
		}
	}
	return nil
}

// FsckFastExit performs checks on pfs, similar to Fsck, except that it returns the
// first fsck error it encounters and exits.
func (c APIClient) FsckFastExit() error {
	ctx, cancel := context.WithCancel(c.Ctx())
	defer cancel()
	fsckClient, err := c.PfsAPIClient.Fsck(ctx, &pfs.FsckRequest{})
	if err != nil {
		return grpcutil.ScrubGRPC(err)
	}
	for {
		resp, err := fsckClient.Recv()
		if err != nil {
			if errors.Is(err, io.EOF) {
				return nil
			}
			return grpcutil.ScrubGRPC(err)
		}
		if resp.Error != "" {
			return errors.Errorf(resp.Error)
		}
	}
}<|MERGE_RESOLUTION|>--- conflicted
+++ resolved
@@ -40,15 +40,9 @@
 }
 
 // NewFile creates a pfs.File.
-<<<<<<< HEAD
-func NewFile(repoName string, commitID string, path string, tag ...string) *pfs.File {
+func NewFile(repoName string, branchName string, commitID string, path string, tag ...string) *pfs.File {
 	f := &pfs.File{
-		Commit: NewCommit(repoName, commitID),
-=======
-func NewFile(repoName string, branchName string, commitID string, path string) *pfs.File {
-	return &pfs.File{
 		Commit: NewCommit(repoName, branchName, commitID),
->>>>>>> f99d80b0
 		Path:   path,
 	}
 	if len(tag) > 0 {
