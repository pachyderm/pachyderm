//nolint:wrapcheck
package client

import (
	"context"
	"io"

	"github.com/pachyderm/pachyderm/v2/src/internal/clientsdk"
	"github.com/pachyderm/pachyderm/v2/src/internal/errors"
	"github.com/pachyderm/pachyderm/v2/src/internal/errutil"
	"github.com/pachyderm/pachyderm/v2/src/internal/grpcutil"
	"github.com/pachyderm/pachyderm/v2/src/pfs"
)

// NewCommitSet creates a pfs.CommitSet
func NewCommitSet(id string) *pfs.CommitSet {
	return &pfs.CommitSet{ID: id}
}

// NewProject creates a pfs.Project
func NewProject(name string) *pfs.Project {
	return &pfs.Project{Name: name}
}

// NewRepo creates a pfs.Repo.
//
// Deprecated: use NewProjectRepo instead.
func NewRepo(repoName string) *pfs.Repo {
	return NewProjectRepo("", repoName)
}

func NewProjectRepo(projectName, repoName string) *pfs.Repo {
	return &pfs.Repo{Project: NewProject(projectName), Name: repoName, Type: pfs.UserRepoType}
}

// NewSystemRepo creates a pfs.Repo of the given type.
//
// Deprecated: use NewSystemProjectRepo instead.
func NewSystemRepo(repoName string, repoType string) *pfs.Repo {
	return NewSystemProjectRepo("", repoName, repoType)
}

// NewSystemProjectRepo creates a pfs.Repo of the given type in the given
// project.
func NewSystemProjectRepo(projectName, repoName, repoType string) *pfs.Repo {
	return &pfs.Repo{Project: NewProject(projectName), Name: repoName, Type: repoType}
}

// NewBranch creates a pfs.Branch
//
// Deprecated: use NewProjectBranch instead.
func NewBranch(repoName string, branchName string) *pfs.Branch {
	return NewProjectBranch("", repoName, branchName)
}

// NewProjectBranch creates a pfs.Branch in the given project & repo.
func NewProjectBranch(projectName, repoName, branchName string) *pfs.Branch {
	return &pfs.Branch{
		Repo: NewProjectRepo(projectName, repoName),
		Name: branchName,
	}
}

// NewCommit creates a pfs.Commit.
//
// Deprecated: use NewProjectCommit instead.
func NewCommit(repoName, branchName, commitID string) *pfs.Commit {
	return NewProjectCommit("", repoName, branchName, commitID)
}

// NewProjectCommit creates a pfs.Commit in the given project, repo & branch.
func NewProjectCommit(projectName, repoName, branchName, commitID string) *pfs.Commit {
	return &pfs.Commit{
		Branch: NewProjectBranch(projectName, repoName, branchName),
		ID:     commitID,
	}
}

// NewFile creates a pfs.File.
//
// Deprecated: use NewProjectFile instead.
func NewFile(repoName, branchName, commitID, path string) *pfs.File {
	return NewProjectFile("", repoName, branchName, commitID, path)
}

// NewProjectFile creates a pfs.File.
func NewProjectFile(projectName, repoName, branchName, commitID, path string) *pfs.File {
	return &pfs.File{
		Commit: NewProjectCommit(projectName, repoName, branchName, commitID),
		Path:   path,
	}
}

// CreateRepo creates a new Repo object in pfs with the given name. Repos are
// the top level data object in pfs and should be used to store data of a
// similar type. For example rather than having a single Repo for an entire
// project you might have separate Repos for logs, metrics, database dumps etc.
//
// Deprecated: use CreateProjectRepo instead.
func (c APIClient) CreateRepo(repoName string) error {
	return c.CreateProjectRepo("", repoName)
}

// CreateProjectRepo creates a new Repo object in pfs with the given name.
// Repos are the top level data object in pfs and should be used to store data
// of a similar type.  For example rather than having a single Repo for an
// entire project you might have separate Repos for logs, metrics, database
// dumps etc.
func (c APIClient) CreateProjectRepo(projectName, repoName string) error {
	_, err := c.PfsAPIClient.CreateRepo(
		c.Ctx(),
		&pfs.CreateRepoRequest{
			Repo: NewProjectRepo(projectName, repoName),
		},
	)
	return grpcutil.ScrubGRPC(err)
}

// UpdateRepo upserts a repo with the given name.
//
// Deprecated: use UpdateProjectRepo instead.
func (c APIClient) UpdateRepo(repoName string) error {
	return c.UpdateProjectRepo("", repoName)
}

// UpdateProjectRepo upserts a repo with the given name.
func (c APIClient) UpdateProjectRepo(projectName, repoName string) error {
	_, err := c.PfsAPIClient.CreateRepo(
		c.Ctx(),
		&pfs.CreateRepoRequest{
			Repo:   NewProjectRepo(projectName, repoName),
			Update: true,
		},
	)
	return grpcutil.ScrubGRPC(err)
}

// InspectRepo returns info about a specific Repo.
//
// Deprecated: use InspectProjectRepo instead.
func (c APIClient) InspectRepo(repoName string) (_ *pfs.RepoInfo, retErr error) {
	return c.InspectProjectRepo("", repoName)
}

<<<<<<< HEAD
// InspectRepo returns info about a specific Repo.
=======
// InspectProjectRepo returns info about a specific Repo.
>>>>>>> fcabd0b5
func (c APIClient) InspectProjectRepo(projectName, repoName string) (_ *pfs.RepoInfo, retErr error) {
	defer func() {
		retErr = grpcutil.ScrubGRPC(retErr)
	}()
	return c.PfsAPIClient.InspectRepo(
		c.Ctx(),
		&pfs.InspectRepoRequest{
			Repo: NewProjectRepo(projectName, repoName),
		},
	)
}

// ListRepo returns info about user Repos
func (c APIClient) ListRepo() ([]*pfs.RepoInfo, error) {
	return c.ListRepoByType(pfs.UserRepoType)
}

// ListRepoByType returns info about Repos of the given type.
//
// The if repoType is empty, all Repos will be included
func (c APIClient) ListRepoByType(repoType string) (_ []*pfs.RepoInfo, retErr error) {
	ctx, cf := context.WithCancel(c.Ctx())
	defer cf()
	request := &pfs.ListRepoRequest{Type: repoType}
	client, err := c.PfsAPIClient.ListRepo(
		ctx,
		request,
	)
	if err != nil {
		return nil, grpcutil.ScrubGRPC(err)
	}
	return clientsdk.ListRepoInfo(client)
}

// DeleteRepo deletes a repo and reclaims the storage space it was using.  Note
// that as of 1.0 we do not reclaim the blocks that the Repo was referencing,
// this is because they may also be referenced by other Repos and deleting them
// would make those Repos inaccessible.  This will be resolved in later
// versions.
//
// If "force" is set to true, the repo will be removed regardless of errors.
// This argument should be used with care.
//
// Deprecated: use DeleteProjectRepo instead.
func (c APIClient) DeleteRepo(repoName string, force bool) error {
	return c.DeleteProjectRepo("", repoName, force)
}

// DeleteProjectRepo deletes a repo and reclaims the storage space it was using.
// Note that as of 1.0 we do not reclaim the blocks that the Repo was
// referencing, this is because they may also be referenced by other Repos and
// deleting them would make those Repos inaccessible.  This will be resolved in
// later versions.
//
// If "force" is set to true, the repo will be removed regardless of errors.
// This argument should be used with care.
func (c APIClient) DeleteProjectRepo(projectName, repoName string, force bool) error {
	request := &pfs.DeleteRepoRequest{
		Repo:  NewProjectRepo(projectName, repoName),
		Force: force,
	}
	_, err := c.PfsAPIClient.DeleteRepo(
		c.Ctx(),
		request,
	)
	return grpcutil.ScrubGRPC(err)
}

// StartCommit begins the process of committing data to a Repo. Once started
// you can write to the Commit with PutFile and when all the data has been
// written you must finish the Commit with FinishCommit.  NOTE, data is not
// persisted until FinishCommit is called.
//
// branch is a more convenient way to build linear chains of commits. When a
// commit is started with a non empty branch the value of branch becomes an
// alias for the created Commit. This enables a more intuitive access pattern.
// When the commit is started on a branch the previous head of the branch is
// used as the parent of the commit.
//
// Deprecated: use StartProjectCommit instead.
func (c APIClient) StartCommit(repoName string, branchName string) (_ *pfs.Commit, retErr error) {
	return c.StartProjectCommit("", repoName, branchName)
}

// StartProjectCommit begins the process of committing data to a Repo. Once
// started you can write to the Commit with PutFile and when all the data has
// been written you must finish the Commit with FinishCommit.  NOTE, data is not
// persisted until FinishCommit is called.
//
// branch is a more convenient way to build linear chains of commits. When a
// commit is started with a non empty branch the value of branch becomes an
// alias for the created Commit. This enables a more intuitive access pattern.
// When the commit is started on a branch the previous head of the branch is
// used as the parent of the commit.
func (c APIClient) StartProjectCommit(projectName, repoName string, branchName string) (_ *pfs.Commit, retErr error) {
	defer func() {
		retErr = grpcutil.ScrubGRPC(retErr)
	}()
	return c.PfsAPIClient.StartCommit(
		c.Ctx(),
		&pfs.StartCommitRequest{
			Branch: NewProjectBranch(projectName, repoName, branchName),
		},
	)
}

// StartCommitParent begins the process of committing data to a Repo. Once started
// you can write to the Commit with PutFile and when all the data has been
// written you must finish the Commit with FinishCommit. NOTE, data is not
// persisted until FinishCommit is called.
// branch is a more convenient way to build linear chains of commits. When a
// commit is started with a non empty branch the value of branch becomes an
// alias for the created Commit. This enables a more intuitive access pattern.
// When the commit is started on a branch the previous head of the branch is
// used as the parent of the commit.
// parentCommit specifies the parent Commit, upon creation the new Commit will
// appear identical to the parent Commit, data can safely be added to the new
// commit without affecting the contents of the parent Commit. You may pass ""
// as parentCommit in which case the new Commit will have no parent and will
// initially appear empty.
<<<<<<< HEAD
=======
//
// Deprecated: use StartProjectCommitParent instead.
>>>>>>> fcabd0b5
func (c APIClient) StartCommitParent(repoName, branchName, parentBranch, parentCommit string) (*pfs.Commit, error) {
	return c.StartProjectCommitParent("", repoName, branchName, parentBranch, parentCommit)
}

// StartProjectCommitParent begins the process of committing data to a
// Repo.  Once started you can write to the Commit with PutFile and when all the
// data has been written you must finish the Commit with FinishCommit.  NOTE,
// data is not persisted until FinishCommit is called.
//
// branch is a more convenient way to build linear chains of commits. When a
// commit is started with a non empty branch the value of branch becomes an
// alias for the created Commit. This enables a more intuitive access pattern.
// When the commit is started on a branch the previous head of the branch is
// used as the parent of the commit.
//
// parentCommit specifies the parent Commit, upon creation the new Commit will
// appear identical to the parent Commit, data can safely be added to the new
// commit without affecting the contents of the parent Commit. You may pass ""
// as parentCommit in which case the new Commit will have no parent and will
// initially appear empty.
func (c APIClient) StartProjectCommitParent(projectName, repoName, branchName, parentBranch, parentCommit string) (*pfs.Commit, error) {
	commit, err := c.PfsAPIClient.StartCommit(
		c.Ctx(),
		&pfs.StartCommitRequest{
			Parent: NewProjectCommit(projectName, repoName, parentBranch, parentCommit),
			Branch: NewProjectBranch(projectName, repoName, branchName),
		},
	)
	if err != nil {
		return nil, grpcutil.ScrubGRPC(err)
	}
	return commit, nil
}

// FinishCommit ends the process of committing data to a Repo and persists the
// Commit. Once a Commit is finished the data becomes immutable and future
// attempts to write to it with PutFile will error.
//
// Deprecated: use FinishProjectCommit instead.
func (c APIClient) FinishCommit(repoName string, branchName string, commitID string) (retErr error) {
	return c.FinishProjectCommit("", repoName, branchName, commitID)
}

// FinishProjectCommit ends the process of committing data to a Repo and
// persists the Commit.  Once a Commit is finished the data becomes immutable and
// future attempts to write to it with PutFile will error.
func (c APIClient) FinishProjectCommit(projectName, repoName, branchName, commitID string) (retErr error) {
	defer func() { retErr = grpcutil.ScrubGRPC(retErr) }()
	_, err := c.PfsAPIClient.FinishCommit(
		c.Ctx(),
		&pfs.FinishCommitRequest{
			Commit: NewProjectCommit(projectName, repoName, branchName, commitID),
		},
	)
	return err
}

// InspectCommit returns info about a specific Commit.
<<<<<<< HEAD
=======
//
// Deprecated: use InspectProjectCommit instead.
>>>>>>> fcabd0b5
func (c APIClient) InspectCommit(repoName, branchName, commitID string) (_ *pfs.CommitInfo, retErr error) {
	return c.InspectProjectCommit("", repoName, branchName, commitID)
}

// InspectProjectCommit returns info about a specific Commit.
func (c APIClient) InspectProjectCommit(projectName, repoName, branchName, commitID string) (_ *pfs.CommitInfo, retErr error) {
	defer func() { retErr = grpcutil.ScrubGRPC(retErr) }()
	return c.inspectCommit(projectName, repoName, branchName, commitID, pfs.CommitState_STARTED)
}

// WaitCommit returns info about a specific Commit, but blocks until that
// commit has been finished.
<<<<<<< HEAD
=======
//
// Deprecated: use WaitProjectCommit instead.
>>>>>>> fcabd0b5
func (c APIClient) WaitCommit(repoName, branchName, commitID string) (_ *pfs.CommitInfo, retErr error) {
	return c.WaitProjectCommit("", repoName, branchName, commitID)
}

// WaitProjectCommit returns info about a specific Commit, but blocks until that
// commit has been finished.
func (c APIClient) WaitProjectCommit(projectName, repoName, branchName, commitID string) (_ *pfs.CommitInfo, retErr error) {
	defer func() { retErr = grpcutil.ScrubGRPC(retErr) }()
	return c.inspectCommit(projectName, repoName, branchName, commitID, pfs.CommitState_FINISHED)
}

func (c APIClient) inspectCommit(projectName, repoName, branchName, commitID string, wait pfs.CommitState) (*pfs.CommitInfo, error) {
	commitInfo, err := c.PfsAPIClient.InspectCommit(
		c.Ctx(),
		&pfs.InspectCommitRequest{
			Commit: NewProjectCommit(projectName, repoName, branchName, commitID),
			Wait:   wait,
		},
	)
	if err != nil {
		return nil, err
	}
	return commitInfo, nil
}

// ListCommit lists commits.
// If only `repo` is given, all commits in the repo are returned.
// If `to` is given, only the ancestors of `to`, including `to` itself,
// are considered.
// If `from` is given, only the descendents of `from`, including `from`
// itself, are considered.
// If `to` and `from` are the same commit, no commits will be returned.
// `number` determines how many commits are returned.  If `number` is 0,
// all commits that match the aforementioned criteria are returned.
func (c APIClient) ListCommit(repo *pfs.Repo, to, from *pfs.Commit, number int64) ([]*pfs.CommitInfo, error) {
	var result []*pfs.CommitInfo
	if err := c.ListCommitF(repo, to, from, number, false, func(ci *pfs.CommitInfo) error {
		result = append(result, ci)
		return nil
	}); err != nil {
		return nil, err
	}
	return result, nil
}

// ListCommitF lists commits, calling f with each commit.
// If only `repo` is given, all commits in the repo are returned.
// If `to` is given, only the ancestors of `to`, including `to` itself,
// are considered.
// If `from` is given, only the descendents of `from`, including `from`
// itself, are considered.
// If `to` and `from` are the same commit, no commits will be returned.
// `number` determines how many commits are returned.  If `number` is 0,
// `reverse` lists the commits from oldest to newest, rather than newest to oldest
// all commits that match the aforementioned criteria are passed to f.
func (c APIClient) ListCommitF(repo *pfs.Repo, to, from *pfs.Commit, number int64, reverse bool, f func(*pfs.CommitInfo) error) error {
	req := &pfs.ListCommitRequest{
		Repo:    repo,
		Number:  number,
		Reverse: reverse,
		To:      to,
		From:    from,
	}
	ctx, cf := context.WithCancel(c.Ctx())
	defer cf()
	stream, err := c.PfsAPIClient.ListCommit(ctx, req)
	if err != nil {
		return grpcutil.ScrubGRPC(err)
	}
	for {
		ci, err := stream.Recv()
		if errors.Is(err, io.EOF) {
			break
		} else if err != nil {
			return grpcutil.ScrubGRPC(err)
		}
		if err := f(ci); err != nil {
			if errors.Is(err, errutil.ErrBreak) {
				return nil
			}
			return err
		}
	}
	return nil
}

// ListCommitByRepo lists all commits in a repo.
func (c APIClient) ListCommitByRepo(repo *pfs.Repo) ([]*pfs.CommitInfo, error) {
	return c.ListCommit(repo, nil, nil, 0)
}

// CreateBranch creates a new branch.
//
// Deprecated: use CreateProjectBranch instead.
func (c APIClient) CreateBranch(repoName string, branchName string, commitBranch string, commitID string, provenance []*pfs.Branch) error {
	return c.CreateProjectBranch("", repoName, branchName, commitBranch, commitID, provenance)
}

// CreateProjectBranch creates a new branch
func (c APIClient) CreateProjectBranch(projectName, repoName, branchName, commitBranch, commitID string, provenance []*pfs.Branch) error {
	var head *pfs.Commit
	if commitBranch != "" || commitID != "" {
		head = NewProjectCommit(projectName, repoName, commitBranch, commitID)
	}
	_, err := c.PfsAPIClient.CreateBranch(
		c.Ctx(),
		&pfs.CreateBranchRequest{
			Branch:     NewProjectBranch(projectName, repoName, branchName),
			Head:       head,
			Provenance: provenance,
		},
	)
	return grpcutil.ScrubGRPC(err)
}

// CreateBranchTrigger Creates a branch with a trigger. Note: triggers and
// provenance are mutually exclusive. See the docs on triggers to learn more
// about why this is.
//
// Deprecated: use CreateProjectBranchTrigger instead.
func (c APIClient) CreateBranchTrigger(repoName string, branchName string, commitBranch string, commitID string, trigger *pfs.Trigger) error {
	return c.CreateProjectBranchTrigger("", repoName, branchName, commitBranch, commitID, trigger)
}

// CreateProjectBranchTrigger creates a branch with a trigger. Note: triggers
// and provenance are mutually exclusive.  See the docs on triggers to learn more
// about why this is.
func (c APIClient) CreateProjectBranchTrigger(projectName, repoName, branchName, commitBranch, commitID string, trigger *pfs.Trigger) error {
	var head *pfs.Commit
	if commitBranch != "" || commitID != "" {
		head = NewProjectCommit(projectName, repoName, commitBranch, commitID)
	}
	_, err := c.PfsAPIClient.CreateBranch(
		c.Ctx(),
		&pfs.CreateBranchRequest{
			Branch:  NewProjectBranch(projectName, repoName, branchName),
			Head:    head,
			Trigger: trigger,
		},
	)
	return grpcutil.ScrubGRPC(err)
}

// InspectBranch returns information on a specific PFS branch.
<<<<<<< HEAD
=======
//
// Deprecated: use InspectProjectBranch instead.
>>>>>>> fcabd0b5
func (c APIClient) InspectBranch(repoName string, branchName string) (*pfs.BranchInfo, error) {
	return c.InspectProjectBranch("", repoName, branchName)
}

// InspectProjectBranch returns information on a specific PFS branch.
func (c APIClient) InspectProjectBranch(projectName, repoName string, branchName string) (*pfs.BranchInfo, error) {
	branchInfo, err := c.PfsAPIClient.InspectBranch(
		c.Ctx(),
		&pfs.InspectBranchRequest{
			Branch: NewProjectBranch(projectName, repoName, branchName),
		},
	)
	return branchInfo, grpcutil.ScrubGRPC(err)
}

// ListBranch lists the active branches on a Repo.
//
// Deprecated: use ListProjectBranch instead.
func (c APIClient) ListBranch(repoName string) ([]*pfs.BranchInfo, error) {
	return c.ListProjectBranch("", repoName)
}

// ListProjectBranch lists the active branches on a Repo.
func (c APIClient) ListProjectBranch(projectName, repoName string) ([]*pfs.BranchInfo, error) {
	ctx, cf := context.WithCancel(c.Ctx())
	defer cf()
	var repo *pfs.Repo
	if repoName != "" {
		repo = NewProjectRepo(projectName, repoName)
	}
	client, err := c.PfsAPIClient.ListBranch(
		ctx,
		&pfs.ListBranchRequest{
			Repo: repo,
		},
	)
	if err != nil {
		return nil, grpcutil.ScrubGRPC(err)
	}
	return clientsdk.ListBranchInfo(client)
}

// DeleteBranch deletes a branch, but leaves the commits themselves intact.
// In other words, those commits can still be accessed via commit IDs and
// other branches they happen to be on.
//
// Deprecated: use DeleteProjectBranch instead.
func (c APIClient) DeleteBranch(repoName string, branchName string, force bool) error {
	return c.DeleteProjectBranch("", repoName, branchName, force)
}

// DeleteProjectBranch deletes a branch, but leaves the commits themselves
// intact.  In other words, those commits can still be accessed via commit IDs
// and other branches they happen to be on.
func (c APIClient) DeleteProjectBranch(projectName, repoName, branchName string, force bool) error {
	_, err := c.PfsAPIClient.DeleteBranch(
		c.Ctx(),
		&pfs.DeleteBranchRequest{
			Branch: NewProjectBranch(projectName, repoName, branchName),
			Force:  force,
		},
	)
	return grpcutil.ScrubGRPC(err)
}

// CreateProject creates a new Project object in pfs with the given name.
func (c APIClient) CreateProject(name string) error {
	_, err := c.PfsAPIClient.CreateProject(
		c.Ctx(),
		&pfs.CreateProjectRequest{
			Project: NewProject(name),
		},
	)
	return grpcutil.ScrubGRPC(err)
}

// UpdateProject upserts a project with the given name.
func (c APIClient) UpdateProject(projectName, description string) error {
	_, err := c.PfsAPIClient.CreateProject(
		c.Ctx(),
		&pfs.CreateProjectRequest{
			Project:     NewProject(projectName),
			Description: description,
			Update:      true,
		},
	)
	return grpcutil.ScrubGRPC(err)
}

// InspectProject returns info about a specific Project.
func (c APIClient) InspectProject(name string) (*pfs.ProjectInfo, error) {
	resp, err := c.PfsAPIClient.InspectProject(
		c.Ctx(),
		&pfs.InspectProjectRequest{
			Project: NewProject(name),
		},
	)
	if err != nil {
		return nil, grpcutil.ScrubGRPC(err)
	}
	return resp, nil
}

// ListProject lists projects.
func (c APIClient) ListProject() (_ []*pfs.ProjectInfo, retErr error) {
	defer func() {
		retErr = grpcutil.ScrubGRPC(retErr)
	}()
	ctx, cf := context.WithCancel(c.Ctx())
	defer cf()
	client, err := c.PfsAPIClient.ListProject(
		ctx,
		&pfs.ListProjectRequest{},
	)
	if err != nil {
		return nil, err
	}
	return clientsdk.ListProjectInfo(client)
}

// DeleteProject deletes a project.
//
// If "force" is set to true, the project will be removed regardless of errors.
// This argument should be used with care.
func (c APIClient) DeleteProject(projectName string, force bool) error {
	request := &pfs.DeleteProjectRequest{
		Project: NewProject(projectName),
		Force:   force,
	}
	_, err := c.PfsAPIClient.DeleteProject(
		c.Ctx(),
		request,
	)
	return grpcutil.ScrubGRPC(err)
}

func (c APIClient) inspectCommitSet(id string, wait bool, cb func(*pfs.CommitInfo) error) error {
	req := &pfs.InspectCommitSetRequest{
		CommitSet: NewCommitSet(id),
		Wait:      wait,
	}
	ctx, cf := context.WithCancel(c.Ctx())
	defer cf()
	client, err := c.PfsAPIClient.InspectCommitSet(ctx, req)
	if err != nil {
		return err
	}
	for {
		ci, err := client.Recv()
		if err != nil {
			if errors.Is(err, io.EOF) {
				return nil
			}
			return err
		}
		if err := cb(ci); err != nil {
			if errors.Is(err, errutil.ErrBreak) {
				return nil
			}
			return err
		}
	}
}

// InspectCommitSet returns info about a specific CommitSet.
func (c APIClient) InspectCommitSet(id string) (_ []*pfs.CommitInfo, retErr error) {
	defer func() { retErr = grpcutil.ScrubGRPC(retErr) }()
	result := []*pfs.CommitInfo{}
	if err := c.inspectCommitSet(id, false, func(ci *pfs.CommitInfo) error {
		result = append(result, ci)
		return nil
	}); err != nil {
		return nil, err
	}
	return result, nil
}

// WaitCommitSetAll blocks until all of a CommitSet's commits are finished.  To
// wait for an individual commit, use WaitCommit instead.
func (c APIClient) WaitCommitSetAll(id string) (_ []*pfs.CommitInfo, retErr error) {
	defer func() { retErr = grpcutil.ScrubGRPC(retErr) }()
	result := []*pfs.CommitInfo{}
	if err := c.WaitCommitSet(id, func(ci *pfs.CommitInfo) error {
		result = append(result, ci)
		return nil
	}); err != nil {
		return nil, err
	}
	return result, nil
}

// WaitCommitSet blocks until each of a CommitSet's commits are finished,
// passing them to the given callback as they finish.  To wait for an individual
// commit, use WaitCommit instead.
func (c APIClient) WaitCommitSet(id string, cb func(*pfs.CommitInfo) error) (retErr error) {
	defer func() { retErr = grpcutil.ScrubGRPC(retErr) }()
	if err := c.inspectCommitSet(id, true, cb); err != nil {
		return err
	}
	return nil
}

// SquashCommitSet squashes the commits of a CommitSet into their children.
func (c APIClient) SquashCommitSet(id string) error {
	_, err := c.PfsAPIClient.SquashCommitSet(
		c.Ctx(),
		&pfs.SquashCommitSetRequest{
			CommitSet: NewCommitSet(id),
		},
	)
	return grpcutil.ScrubGRPC(err)
}

// DropCommitSet drop the commits of a CommitSet and all data included in those commits.
func (c APIClient) DropCommitSet(id string) error {
	_, err := c.PfsAPIClient.DropCommitSet(
		c.Ctx(),
		&pfs.DropCommitSetRequest{
			CommitSet: NewCommitSet(id),
		},
	)
	return grpcutil.ScrubGRPC(err)
}

// SubscribeCommit is like ListCommit but it keeps listening for commits as
// they come in.
func (c APIClient) SubscribeCommit(repo *pfs.Repo, branchName string, from string, state pfs.CommitState, cb func(*pfs.CommitInfo) error) (retErr error) {
	defer func() {
		retErr = grpcutil.ScrubGRPC(retErr)
	}()
	req := &pfs.SubscribeCommitRequest{
		Repo:   repo,
		Branch: branchName,
		State:  state,
	}
	if from != "" {
		req.From = repo.NewCommit(branchName, from)
	}
	client, err := c.PfsAPIClient.SubscribeCommit(c.Ctx(), req)
	if err != nil {
		return err
	}
	for {
		ci, err := client.Recv()
		if err != nil {
			if errors.Is(err, io.EOF) {
				return nil
			}
			return err
		}
		if err := cb(ci); err != nil {
			if errors.Is(err, errutil.ErrBreak) {
				return nil
			}
			return err
		}
	}
}

// ClearCommit clears the state of an open commit.
//
// Deprecated: use ClearProjectCommit instead.
func (c APIClient) ClearCommit(repoName string, branchName string, commitID string) (retErr error) {
	return c.ClearProjectCommit("", repoName, branchName, commitID)
}

// ClearProjectCommit clears the state of an open commit.
func (c APIClient) ClearProjectCommit(projectName, repoName, branchName, commitID string) (retErr error) {
	defer func() {
		retErr = grpcutil.ScrubGRPC(retErr)
	}()
	_, err := c.PfsAPIClient.ClearCommit(
		c.Ctx(),
		&pfs.ClearCommitRequest{
			Commit: NewProjectCommit(projectName, repoName, branchName, commitID),
		},
	)
	return err
}

type FsckOption func(*pfs.FsckRequest)

func WithZombieCheckAll() FsckOption {
	return func(req *pfs.FsckRequest) {
		req.ZombieCheck = &pfs.FsckRequest_ZombieAll{ZombieAll: true}
	}
}

func WithZombieCheckTarget(c *pfs.Commit) FsckOption {
	return func(req *pfs.FsckRequest) {
		req.ZombieCheck = &pfs.FsckRequest_ZombieTarget{ZombieTarget: c}
	}
}

// Fsck performs checks on pfs. Errors that are encountered will be passed
// onError. These aren't errors in the traditional sense, in that they don't
// prevent the completion of fsck. Errors that do prevent completion will be
// returned from the function.
func (c APIClient) Fsck(fix bool, cb func(*pfs.FsckResponse) error, opts ...FsckOption) error {
	req := &pfs.FsckRequest{Fix: fix}
	for _, o := range opts {
		o(req)
	}
	fsckClient, err := c.PfsAPIClient.Fsck(c.Ctx(), req)
	if err != nil {
		return grpcutil.ScrubGRPC(err)
	}
	for {
		resp, err := fsckClient.Recv()
		if err != nil {
			if errors.Is(err, io.EOF) {
				break
			}
			return grpcutil.ScrubGRPC(err)
		}
		if err := cb(resp); err != nil {
			if errors.Is(err, errutil.ErrBreak) {
				break
			}
			return err
		}
	}
	return nil
}

// FsckFastExit performs checks on pfs, similar to Fsck, except that it returns the
// first fsck error it encounters and exits.
func (c APIClient) FsckFastExit() error {
	ctx, cancel := context.WithCancel(c.Ctx())
	defer cancel()
	fsckClient, err := c.PfsAPIClient.Fsck(ctx, &pfs.FsckRequest{})
	if err != nil {
		return grpcutil.ScrubGRPC(err)
	}
	for {
		resp, err := fsckClient.Recv()
		if err != nil {
			if errors.Is(err, io.EOF) {
				return nil
			}
			return grpcutil.ScrubGRPC(err)
		}
		if resp.Error != "" {
			return errors.Errorf(resp.Error)
		}
	}
}<|MERGE_RESOLUTION|>--- conflicted
+++ resolved
@@ -142,11 +142,7 @@
 	return c.InspectProjectRepo("", repoName)
 }
 
-<<<<<<< HEAD
-// InspectRepo returns info about a specific Repo.
-=======
 // InspectProjectRepo returns info about a specific Repo.
->>>>>>> fcabd0b5
 func (c APIClient) InspectProjectRepo(projectName, repoName string) (_ *pfs.RepoInfo, retErr error) {
 	defer func() {
 		retErr = grpcutil.ScrubGRPC(retErr)
@@ -267,11 +263,8 @@
 // commit without affecting the contents of the parent Commit. You may pass ""
 // as parentCommit in which case the new Commit will have no parent and will
 // initially appear empty.
-<<<<<<< HEAD
-=======
 //
 // Deprecated: use StartProjectCommitParent instead.
->>>>>>> fcabd0b5
 func (c APIClient) StartCommitParent(repoName, branchName, parentBranch, parentCommit string) (*pfs.Commit, error) {
 	return c.StartProjectCommitParent("", repoName, branchName, parentBranch, parentCommit)
 }
@@ -330,11 +323,8 @@
 }
 
 // InspectCommit returns info about a specific Commit.
-<<<<<<< HEAD
-=======
 //
 // Deprecated: use InspectProjectCommit instead.
->>>>>>> fcabd0b5
 func (c APIClient) InspectCommit(repoName, branchName, commitID string) (_ *pfs.CommitInfo, retErr error) {
 	return c.InspectProjectCommit("", repoName, branchName, commitID)
 }
@@ -347,11 +337,8 @@
 
 // WaitCommit returns info about a specific Commit, but blocks until that
 // commit has been finished.
-<<<<<<< HEAD
-=======
 //
 // Deprecated: use WaitProjectCommit instead.
->>>>>>> fcabd0b5
 func (c APIClient) WaitCommit(repoName, branchName, commitID string) (_ *pfs.CommitInfo, retErr error) {
 	return c.WaitProjectCommit("", repoName, branchName, commitID)
 }
@@ -496,11 +483,8 @@
 }
 
 // InspectBranch returns information on a specific PFS branch.
-<<<<<<< HEAD
-=======
 //
 // Deprecated: use InspectProjectBranch instead.
->>>>>>> fcabd0b5
 func (c APIClient) InspectBranch(repoName string, branchName string) (*pfs.BranchInfo, error) {
 	return c.InspectProjectBranch("", repoName, branchName)
 }
