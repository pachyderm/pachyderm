import {
  Branch,
  Commit,
  CommitInfo,
<<<<<<< HEAD
  CommitSet,
  File,
  FileInfo,
  FileType,
  InspectCommitSetRequest,
=======
  CreateRepoRequest,
  DeleteRepoRequest,
  File,
  FileInfo,
  FileType,
  CreateBranchRequest,
  ListBranchRequest,
  DeleteBranchRequest,
>>>>>>> b2621da8
  Repo,
  Trigger,
} from '@pachyderm/proto/pb/pfs/pfs_pb';

import {timestampFromObject, TimestampObject} from '../builders/protobuf';

export type FileObject = {
  commitId?: Commit.AsObject['id'];
  path?: File.AsObject['path'];
  branch?: BranchObject;
};

export type FileInfoObject = {
  committed: FileInfo.AsObject['committed'];
  file: FileObject;
  fileType: FileType;
  hash: FileInfo.AsObject['hash'];
  sizeBytes: FileInfo.AsObject['sizeBytes'];
};

export type TriggerObject = {
  branch: Trigger.AsObject['branch'];
  all: Trigger.AsObject['all'];
  cronSpec: Trigger.AsObject['cronSpec'];
  size: Trigger.AsObject['size'];
  commits: Trigger.AsObject['commits'];
};

export type RepoObject = {
  name: Repo.AsObject['name'];
};

export type BranchObject = {
  name: Branch.AsObject['name'];
  repo?: RepoObject;
};

export type CreateBranchRequestObject = {
  head: CommitObject;
  branch: BranchObject;
  provenance: BranchObject[];
  trigger: TriggerObject;
  newCommitSet: CreateBranchRequest.AsObject['newCommitSet'];
};

export type ListBranchRequestObject = {
  repo: RepoObject;
  reverse?: ListBranchRequest.AsObject['reverse'];
};

export type DeleteBranchRequestObject = {
  branch: BranchObject;
  force?: DeleteBranchRequest.AsObject['force'];
};

export type CommitObject = {
  id: Commit.AsObject['id'];
  branch?: BranchObject;
};

export type CommitInfoObject = {
  commit: CommitObject;
  description?: CommitInfo.AsObject['description'];
  sizeBytes?: CommitInfo.Details.AsObject['sizeBytes'];
  started?: TimestampObject;
  finished?: TimestampObject;
};

<<<<<<< HEAD
export type CommitSetObject = {
  id: CommitSet.AsObject['id'];
};

export type InspectCommitSetRequestObject = {
  commitSet: CommitSetObject;
  wait?: InspectCommitSetRequest.AsObject['wait'];
=======
export type CreateRepoRequestObject = {
  repo: RepoObject;
  description?: CreateRepoRequest.AsObject['description'];
  update?: CreateRepoRequest.AsObject['update'];
};

export type DeleteRepoRequestObject = {
  repo: RepoObject;
  force?: DeleteRepoRequest.AsObject['force'];
>>>>>>> b2621da8
};

export const fileFromObject = ({
  commitId = 'master',
  path = '/',
  branch,
}: FileObject) => {
  const file = new File();
  const commit = new Commit();
  const repo = new Repo();
  repo.setType('user');
  let repoBranch = new Branch();

  commit.setId(commitId);

  if (branch) {
    repoBranch = new Branch().setName(branch.name);

    if (branch.repo) {
      repo.setName(branch.repo.name);
      repoBranch.setRepo(repo);
      commit.setBranch(repoBranch);
    }
  }

  file.setPath(path);
  file.setCommit(commit);

  return file;
};

export const fileInfoFromObject = ({
  committed,
  file,
  fileType,
  hash,
  sizeBytes,
}: FileInfoObject) => {
  const fileInfo = new FileInfo();

  if (committed) {
    fileInfo.setCommitted(timestampFromObject(committed));
  }

  fileInfo.setFile(fileFromObject(file));
  fileInfo.setFileType(fileType);
  fileInfo.setHash(hash);
  fileInfo.setSizeBytes(sizeBytes);

  return fileInfo;
};

export const triggerFromObject = ({
  branch,
  all,
  cronSpec,
  size,
  commits,
}: TriggerObject) => {
  const trigger = new Trigger();
  trigger.setBranch(branch);
  trigger.setAll(all);
  trigger.setCronSpec(cronSpec);
  trigger.setSize(size);
  trigger.setCommits(commits);

  return trigger;
};

export const repoFromObject = ({name}: RepoObject) => {
  const repo = new Repo();
  repo.setName(name);
  repo.setType('user');

  return repo;
};

export const commitFromObject = ({branch, id}: CommitObject) => {
  const commit = new Commit();

  if (branch) {
    commit.setBranch(
      new Branch()
        .setName(branch.name)
        .setRepo(new Repo().setName(branch.repo?.name || '').setType('user')),
    );
  }
  commit.setId(id);

  return commit;
};

export const branchFromObject = ({name, repo}: BranchObject) => {
  const branch = new Branch();
  branch.setName(name);
  branch.setRepo(new Repo().setName(repo?.name || '').setType('user'));

  return branch;
};

export const createBranchRequestFromObject = ({
  head,
  branch,
  trigger,
  provenance = [],
  newCommitSet = false,
}: CreateBranchRequestObject) => {
  const request = new CreateBranchRequest();

  request.setHead(commitFromObject(head));
  request.setBranch(branchFromObject(branch));

  if (provenance) {
    const provenanceArray: Branch[] = provenance.map((eachProvenanceObject) => {
      return branchFromObject(eachProvenanceObject);
    });
    request.setProvenanceList(provenanceArray);
  }

  request.setTrigger(triggerFromObject(trigger));
  request.setNewCommitSet(newCommitSet);

  return request;
};

export const listBranchRequestFromObject = ({
  repo,
  reverse = false,
}: ListBranchRequestObject) => {
  const request = new ListBranchRequest();

  request.setRepo(new Repo().setName(repo.name || '').setType('user'));
  request.setReverse(reverse);

  return request;
};

export const deleteBranchRequestFromObject = ({
  branch,
  force = false,
}: DeleteBranchRequestObject) => {
  const request = new DeleteBranchRequest();

  if (branch) {
    request.setBranch(
      new Branch()
        .setName(branch.name)
        .setRepo(new Repo().setName(branch.repo?.name || '').setType('user')),
    );
  }

  request.setForce(force);

  return request;
};

export const commitInfoFromObject = ({
  commit,
  description = '',
  sizeBytes = 0,
  started,
  finished,
}: CommitInfoObject) =>
  new CommitInfo()
    .setCommit(commitFromObject(commit))
    .setDescription(description)
    .setDetails(new CommitInfo.Details().setSizeBytes(sizeBytes))
    .setStarted(started ? timestampFromObject(started) : undefined)
    .setFinished(finished ? timestampFromObject(finished) : undefined);

<<<<<<< HEAD
export const commitSetFromObject = ({id}: CommitSetObject) => {
  const commitSet = new CommitSet();

  commitSet.setId(id);

  return commitSet;
};

export const inspectCommitSetRequestFromObject = ({
  commitSet,
  wait = true,
}: InspectCommitSetRequestObject) => {
  const request = new InspectCommitSetRequest();

  request.setCommitSet(commitSetFromObject(commitSet));
  request.setWait(wait);
=======
export const createRepoRequestFromObject = ({
  repo,
  description = '',
  update = false,
}: CreateRepoRequestObject) => {
  const request = new CreateRepoRequest();

  request.setRepo(repoFromObject(repo));
  request.setDescription(description);
  request.setUpdate(update);

  return request;
};

export const deleteRepoRequestFromObject = ({
  repo,
  force = false,
}: DeleteRepoRequestObject) => {
  const request = new DeleteRepoRequest();

  request.setRepo(repoFromObject(repo));
  request.setForce(force);
>>>>>>> b2621da8

  return request;
};<|MERGE_RESOLUTION|>--- conflicted
+++ resolved
@@ -2,22 +2,16 @@
   Branch,
   Commit,
   CommitInfo,
-<<<<<<< HEAD
   CommitSet,
   File,
   FileInfo,
   FileType,
   InspectCommitSetRequest,
-=======
   CreateRepoRequest,
   DeleteRepoRequest,
-  File,
-  FileInfo,
-  FileType,
   CreateBranchRequest,
   ListBranchRequest,
   DeleteBranchRequest,
->>>>>>> b2621da8
   Repo,
   Trigger,
 } from '@pachyderm/proto/pb/pfs/pfs_pb';
@@ -86,7 +80,6 @@
   finished?: TimestampObject;
 };
 
-<<<<<<< HEAD
 export type CommitSetObject = {
   id: CommitSet.AsObject['id'];
 };
@@ -94,7 +87,8 @@
 export type InspectCommitSetRequestObject = {
   commitSet: CommitSetObject;
   wait?: InspectCommitSetRequest.AsObject['wait'];
-=======
+};
+
 export type CreateRepoRequestObject = {
   repo: RepoObject;
   description?: CreateRepoRequest.AsObject['description'];
@@ -104,7 +98,6 @@
 export type DeleteRepoRequestObject = {
   repo: RepoObject;
   force?: DeleteRepoRequest.AsObject['force'];
->>>>>>> b2621da8
 };
 
 export const fileFromObject = ({
@@ -275,7 +268,6 @@
     .setStarted(started ? timestampFromObject(started) : undefined)
     .setFinished(finished ? timestampFromObject(finished) : undefined);
 
-<<<<<<< HEAD
 export const commitSetFromObject = ({id}: CommitSetObject) => {
   const commitSet = new CommitSet();
 
@@ -292,7 +284,10 @@
 
   request.setCommitSet(commitSetFromObject(commitSet));
   request.setWait(wait);
-=======
+
+  return request;
+};
+
 export const createRepoRequestFromObject = ({
   repo,
   description = '',
@@ -315,7 +310,6 @@
 
   request.setRepo(repoFromObject(repo));
   request.setForce(force);
->>>>>>> b2621da8
 
   return request;
 };