import {
  commitFromObject,
  createRepoRequestFromObject,
<<<<<<< HEAD
  deleteRepoRequestFromObject,
=======
>>>>>>> 76cec2ed
  fileFromObject,
  fileInfoFromObject,
  repoFromObject,
  triggerFromObject,
} from '../pfs';

describe('grpc/builders/pfs', () => {
  it('should create File from an object', () => {
    const file = fileFromObject({
      commitId: '1234567890',
      path: '/assets',
      branch: {name: 'master', repo: {name: 'neato'}},
    });

    expect(file.getCommit()?.getId()).toBe('1234567890');
    expect(file.getCommit()?.getBranch()?.getRepo()?.getName()).toBe('neato');
    expect(file.getPath()).toBe('/assets');
  });

  it('should create File from an object with defaults', () => {
    const file = fileFromObject({
      branch: {name: 'master', repo: {name: 'neato'}},
    });

    expect(file.getCommit()?.getId()).toBe('master');
    expect(file.getCommit()?.getBranch()?.getRepo()?.getName()).toBe('neato');
    expect(file.getPath()).toBe('/');
  });

  it('should create FileInfo from an object', () => {
    const fileInfo = fileInfoFromObject({
      committed: {
        seconds: 1615922718,
        nanos: 449796812,
      },
      file: {
        commitId: '1234567890',
        path: '/assets',
        branch: {name: 'master', repo: {name: 'neato'}},
      },
      fileType: 2,
      hash: 'abcde12345',
      sizeBytes: 123,
    });

    expect(fileInfo.getFile()?.getCommit()?.getId()).toBe('1234567890');
    expect(
      fileInfo.getFile()?.getCommit()?.getBranch()?.getRepo()?.getName(),
    ).toBe('neato');
    expect(fileInfo.getFile()?.getPath()).toBe('/assets');
    expect(fileInfo.getFileType()).toBe(2);
    expect(fileInfo.getHash()).toBe('abcde12345');
    expect(fileInfo.getSizeBytes()).toBe(123);
    expect(fileInfo.getCommitted()?.getSeconds()).toBe(1615922718);
    expect(fileInfo.getCommitted()?.getNanos()).toBe(449796812);
  });

  it('should create FileInfo from an object with missing timestamp', () => {
    const fileInfo = fileInfoFromObject({
      committed: undefined,
      file: {
        commitId: '1234567890',
        path: '/assets',
        branch: {name: 'master', repo: {name: 'neato'}},
      },
      fileType: 2,
      hash: 'abcde12345',
      sizeBytes: 123,
    });

    expect(fileInfo.getFile()?.getCommit()?.getId()).toBe('1234567890');
    expect(
      fileInfo.getFile()?.getCommit()?.getBranch()?.getRepo()?.getName(),
    ).toBe('neato');
    expect(fileInfo.getFile()?.getPath()).toBe('/assets');
    expect(fileInfo.getFileType()).toBe(2);
    expect(fileInfo.getHash()).toBe('abcde12345');
    expect(fileInfo.getSizeBytes()).toBe(123);
    expect(fileInfo.getCommitted()?.getSeconds()).toBe(undefined);
    expect(fileInfo.getCommitted()?.getNanos()).toBe(undefined);
  });

  it('should create Trigger from an object', () => {
    const trigger = triggerFromObject({
      branch: 'master',
      all: true,
      cronSpec: '@every 10s',
      size: 'big',
      commits: 12,
    });

    expect(trigger.getBranch()).toBe('master');
    expect(trigger.getAll()).toBe(true);
    expect(trigger.getCronSpec()).toBe('@every 10s');
    expect(trigger.getSize()).toBe('big');
    expect(trigger.getCommits()).toBe(12);
  });

  it('should create Repo from an object', () => {
    const repo = repoFromObject({
      name: '__spec__',
    });

    expect(repo.getName()).toBe('__spec__');
  });

  it('should create Commit from an object', () => {
    const commit = commitFromObject({
      branch: {name: 'master', repo: {name: '__spec__'}},
      id: '4af40d34a0384f23a5b98d3bd7eaece1',
    });

    expect(commit.getBranch()?.getRepo()?.getName()).toBe('__spec__');
    expect(commit.getId()).toBe('4af40d34a0384f23a5b98d3bd7eaece1');
  });

<<<<<<< HEAD
  it('should create createRepoRequest from an object with defaults', () => {
=======
  it('should create CreateRepoRequest from an object with defaults', () => {
>>>>>>> 76cec2ed
    const createRepoRequest = createRepoRequestFromObject({
      repo: {name: 'test'},
    });

    expect(createRepoRequest.getRepo()?.getName()).toBe('test');
    expect(createRepoRequest.getDescription()).toBe('');
    expect(createRepoRequest.getUpdate()).toBe(false);
  });

<<<<<<< HEAD
  it('should create createRepoRequest from an object', () => {
=======
  it('should create CreateRepoRequest from an object', () => {
>>>>>>> 76cec2ed
    const createRepoRequest = createRepoRequestFromObject({
      repo: {name: 'test'},
      description: 'this is a discription.',
      update: true,
    });

    expect(createRepoRequest.getRepo()?.getName()).toBe('test');
    expect(createRepoRequest.getDescription()).toBe('this is a discription.');
    expect(createRepoRequest.getUpdate()).toBe(true);
  });
<<<<<<< HEAD

  it('should create deleteRepoRequest from an object without force by default', () => {
    const deleteRepoRequest = deleteRepoRequestFromObject({
      repo: {name: 'test'},
    });

    expect(deleteRepoRequest.getRepo()?.getName()).toBe('test');
    expect(deleteRepoRequest.getForce()).toBe(false);
  });

  it('should create deleteRepoRequest from an object with force', () => {
    const deleteRepoRequest = deleteRepoRequestFromObject({
      repo: {name: 'test'},
      force: true
    });

    expect(deleteRepoRequest.getRepo()?.getName()).toBe('test');
    expect(deleteRepoRequest.getForce()).toBe(true);
  });
=======
>>>>>>> 76cec2ed
});<|MERGE_RESOLUTION|>--- conflicted
+++ resolved
@@ -1,10 +1,7 @@
 import {
   commitFromObject,
   createRepoRequestFromObject,
-<<<<<<< HEAD
   deleteRepoRequestFromObject,
-=======
->>>>>>> 76cec2ed
   fileFromObject,
   fileInfoFromObject,
   repoFromObject,
@@ -121,11 +118,7 @@
     expect(commit.getId()).toBe('4af40d34a0384f23a5b98d3bd7eaece1');
   });
 
-<<<<<<< HEAD
-  it('should create createRepoRequest from an object with defaults', () => {
-=======
   it('should create CreateRepoRequest from an object with defaults', () => {
->>>>>>> 76cec2ed
     const createRepoRequest = createRepoRequestFromObject({
       repo: {name: 'test'},
     });
@@ -135,11 +128,7 @@
     expect(createRepoRequest.getUpdate()).toBe(false);
   });
 
-<<<<<<< HEAD
-  it('should create createRepoRequest from an object', () => {
-=======
   it('should create CreateRepoRequest from an object', () => {
->>>>>>> 76cec2ed
     const createRepoRequest = createRepoRequestFromObject({
       repo: {name: 'test'},
       description: 'this is a discription.',
@@ -150,7 +139,6 @@
     expect(createRepoRequest.getDescription()).toBe('this is a discription.');
     expect(createRepoRequest.getUpdate()).toBe(true);
   });
-<<<<<<< HEAD
 
   it('should create deleteRepoRequest from an object without force by default', () => {
     const deleteRepoRequest = deleteRepoRequestFromObject({
@@ -170,6 +158,4 @@
     expect(deleteRepoRequest.getRepo()?.getName()).toBe('test');
     expect(deleteRepoRequest.getForce()).toBe(true);
   });
-=======
->>>>>>> 76cec2ed
 });