--- conflicted
+++ resolved
@@ -1,19 +1,14 @@
 import {
   commitFromObject,
-<<<<<<< HEAD
   commitSetFromObject,
   fileFromObject,
   fileInfoFromObject,
   inspectCommitSetRequestFromObject,
-=======
   createRepoRequestFromObject,
   deleteRepoRequestFromObject,
-  fileFromObject,
-  fileInfoFromObject,
   createBranchRequestFromObject,
   listBranchRequestFromObject,
   deleteBranchRequestFromObject,
->>>>>>> b2621da8
   repoFromObject,
   triggerFromObject,
 } from '../pfs';
@@ -128,7 +123,6 @@
     expect(commit.getId()).toBe('4af40d34a0384f23a5b98d3bd7eaece1');
   });
 
-<<<<<<< HEAD
   it('should create CommitSet from an object', () => {
     const commitSet = commitSetFromObject({
       id: '4af40d34a0384f23a5b98d3bd7eaece1',
@@ -158,7 +152,8 @@
       '4af40d34a0384f23a5b98d3bd7eaece1',
     );
     expect(commitSet.getWait()).toBe(false);
-=======
+  });
+
   it('should create createBranchRequest from an object with defaults', () => {
     const createBranchRequest = createBranchRequestFromObject({
       head: {
@@ -276,6 +271,5 @@
 
     expect(deleteRepoRequest.getRepo()?.getName()).toBe('test');
     expect(deleteRepoRequest.getForce()).toBe(true);
->>>>>>> b2621da8
   });
 });