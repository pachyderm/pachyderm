import {InspectBranchRequest} from '@pachyderm/proto/pb/pfs/pfs_pb';
import {
  commitFromObject,
  createRepoRequestFromObject,
<<<<<<< HEAD
  deleteRepoRequestFromObject,
=======
>>>>>>> 76cec2ed
  fileFromObject,
  fileInfoFromObject,
  createBranchRequestFromObject,
  listBranchRequestFromObject,
  deleteBranchRequestFromObject,
  repoFromObject,
  triggerFromObject,
} from '../pfs';

describe('grpc/builders/pfs', () => {
  it('should create File from an object', () => {
    const file = fileFromObject({
      commitId: '1234567890',
      path: '/assets',
      branch: {name: 'master', repo: {name: 'neato'}},
    });

    expect(file.getCommit()?.getId()).toBe('1234567890');
    expect(file.getCommit()?.getBranch()?.getRepo()?.getName()).toBe('neato');
    expect(file.getPath()).toBe('/assets');
  });

  it('should create File from an object with defaults', () => {
    const file = fileFromObject({
      branch: {name: 'master', repo: {name: 'neato'}},
    });

    expect(file.getCommit()?.getId()).toBe('master');
    expect(file.getCommit()?.getBranch()?.getRepo()?.getName()).toBe('neato');
    expect(file.getPath()).toBe('/');
  });

  it('should create FileInfo from an object', () => {
    const fileInfo = fileInfoFromObject({
      committed: {
        seconds: 1615922718,
        nanos: 449796812,
      },
      file: {
        commitId: '1234567890',
        path: '/assets',
        branch: {name: 'master', repo: {name: 'neato'}},
      },
      fileType: 2,
      hash: 'abcde12345',
      sizeBytes: 123,
    });

    expect(fileInfo.getFile()?.getCommit()?.getId()).toBe('1234567890');
    expect(
      fileInfo.getFile()?.getCommit()?.getBranch()?.getRepo()?.getName(),
    ).toBe('neato');
    expect(fileInfo.getFile()?.getPath()).toBe('/assets');
    expect(fileInfo.getFileType()).toBe(2);
    expect(fileInfo.getHash()).toBe('abcde12345');
    expect(fileInfo.getSizeBytes()).toBe(123);
    expect(fileInfo.getCommitted()?.getSeconds()).toBe(1615922718);
    expect(fileInfo.getCommitted()?.getNanos()).toBe(449796812);
  });

  it('should create FileInfo from an object with missing timestamp', () => {
    const fileInfo = fileInfoFromObject({
      committed: undefined,
      file: {
        commitId: '1234567890',
        path: '/assets',
        branch: {name: 'master', repo: {name: 'neato'}},
      },
      fileType: 2,
      hash: 'abcde12345',
      sizeBytes: 123,
    });

    expect(fileInfo.getFile()?.getCommit()?.getId()).toBe('1234567890');
    expect(
      fileInfo.getFile()?.getCommit()?.getBranch()?.getRepo()?.getName(),
    ).toBe('neato');
    expect(fileInfo.getFile()?.getPath()).toBe('/assets');
    expect(fileInfo.getFileType()).toBe(2);
    expect(fileInfo.getHash()).toBe('abcde12345');
    expect(fileInfo.getSizeBytes()).toBe(123);
    expect(fileInfo.getCommitted()?.getSeconds()).toBe(undefined);
    expect(fileInfo.getCommitted()?.getNanos()).toBe(undefined);
  });

  it('should create Trigger from an object', () => {
    const trigger = triggerFromObject({
      branch: 'master',
      all: true,
      cronSpec: '@every 10s',
      size: 'big',
      commits: 12,
    });

    expect(trigger.getBranch()).toBe('master');
    expect(trigger.getAll()).toBe(true);
    expect(trigger.getCronSpec()).toBe('@every 10s');
    expect(trigger.getSize()).toBe('big');
    expect(trigger.getCommits()).toBe(12);
  });

  it('should create Repo from an object', () => {
    const repo = repoFromObject({
      name: '__spec__',
    });

    expect(repo.getName()).toBe('__spec__');
  });

  it('should create Commit from an object', () => {
    const commit = commitFromObject({
      branch: {name: 'master', repo: {name: '__spec__'}},
      id: '4af40d34a0384f23a5b98d3bd7eaece1',
    });

    expect(commit.getBranch()?.getRepo()?.getName()).toBe('__spec__');
    expect(commit.getId()).toBe('4af40d34a0384f23a5b98d3bd7eaece1');
  });

<<<<<<< HEAD
  it('should create createBranchRequest from an object with defaults', () => {
    const createBranchRequest = createBranchRequestFromObject({
      head: {
        branch: {name: 'master', repo: {name: '__spec__'}},
        id: '4af40d34a0384f23a5b98d3bd7eaece1',
      },
      branch: {
        name: 'staging',
        repo: {name: '__spec__'},
      },
      trigger: {
        branch: 'master',
        all: true,
        cronSpec: '@every 10s',
        size: '1MB',
        commits: 12,
      },
      provenance: [],
      newCommitSet: false,
    });
    expect(createBranchRequest.getHead()?.getBranch()?.getName()).toBe(
      'master',
    );
    expect(
      createBranchRequest.getHead()?.getBranch()?.getRepo()?.getName(),
    ).toBe('__spec__');
    expect(createBranchRequest.getHead()?.getId()).toBe(
      '4af40d34a0384f23a5b98d3bd7eaece1',
    );
    expect(createBranchRequest.getBranch()?.getName()).toBe('staging');
    expect(createBranchRequest.getBranch()?.getRepo()?.getName()).toBe(
      '__spec__',
    );
    expect(createBranchRequest.getProvenanceList()).toStrictEqual([]);
    expect(createBranchRequest.getTrigger()?.getBranch()).toBe('master');
    expect(createBranchRequest.getTrigger()?.getAll()).toBe(true);
    expect(createBranchRequest.getTrigger()?.getCronSpec()).toBe('@every 10s');
    expect(createBranchRequest.getTrigger()?.getSize()).toBe('1MB');
    expect(createBranchRequest.getTrigger()?.getCommits()).toBe(12);
    expect(createBranchRequest.getNewCommitSet()).toBe(false);
  });

  it('should create listBranchRequest from an object with defaults reverse to false', () => {
    const listBranchRequest = listBranchRequestFromObject({
      repo: {name: 'test'},
    });
    expect(listBranchRequest.getRepo()?.getName()).toBe('test');
    expect(listBranchRequest.getReverse()).toBe(false);
  });

  it('should create listBranchRequest from an object with reverse set to true', () => {
    const listBranchRequest = listBranchRequestFromObject({
      repo: {name: 'test'},
      reverse: true,
    });
    expect(listBranchRequest.getRepo()?.getName()).toBe('test');
    expect(listBranchRequest.getReverse()).toBe(true);
  });

  it('should create deleteBranchRequest from an object without force by default', () => {
    const deleteBranchRequest = deleteBranchRequestFromObject({
      branch: {name: 'master', repo: {name: 'test'}},
    });
    expect(deleteBranchRequest.getBranch()?.getName()).toBe('master');
    expect(deleteBranchRequest.getBranch()?.getRepo()?.getName()).toBe('test');
    expect(deleteBranchRequest.getForce()).toBe(false);
  });

  it('should create deleteBranchRequest from an object without force by default', () => {
    const deleteBranchRequest = deleteBranchRequestFromObject({
      branch: {name: 'master', repo: {name: 'test'}},
      force: true,
    });
    expect(deleteBranchRequest.getBranch()?.getName()).toBe('master');
    expect(deleteBranchRequest.getBranch()?.getRepo()?.getName()).toBe('test');
    expect(deleteBranchRequest.getForce()).toBe(true);
  });

  it('should create createRepoRequest from an object with defaults', () => {
=======
  it('should create CreateRepoRequest from an object with defaults', () => {
>>>>>>> 76cec2ed
    const createRepoRequest = createRepoRequestFromObject({
      repo: {name: 'test'},
    });

    expect(createRepoRequest.getRepo()?.getName()).toBe('test');
    expect(createRepoRequest.getDescription()).toBe('');
    expect(createRepoRequest.getUpdate()).toBe(false);
  });

<<<<<<< HEAD
  it('should create createRepoRequest from an object', () => {
=======
  it('should create CreateRepoRequest from an object', () => {
>>>>>>> 76cec2ed
    const createRepoRequest = createRepoRequestFromObject({
      repo: {name: 'test'},
      description: 'this is a discription.',
      update: true,
    });

    expect(createRepoRequest.getRepo()?.getName()).toBe('test');
    expect(createRepoRequest.getDescription()).toBe('this is a discription.');
    expect(createRepoRequest.getUpdate()).toBe(true);
  });
<<<<<<< HEAD

  it('should create deleteRepoRequest from an object without force by default', () => {
    const deleteRepoRequest = deleteRepoRequestFromObject({
      repo: {name: 'test'},
    });

    expect(deleteRepoRequest.getRepo()?.getName()).toBe('test');
    expect(deleteRepoRequest.getForce()).toBe(false);
  });

  it('should create deleteRepoRequest from an object with force', () => {
    const deleteRepoRequest = deleteRepoRequestFromObject({
      repo: {name: 'test'},
      force: true,
    });

    expect(deleteRepoRequest.getRepo()?.getName()).toBe('test');
    expect(deleteRepoRequest.getForce()).toBe(true);
  });
=======
>>>>>>> 76cec2ed
});<|MERGE_RESOLUTION|>--- conflicted
+++ resolved
@@ -2,10 +2,7 @@
 import {
   commitFromObject,
   createRepoRequestFromObject,
-<<<<<<< HEAD
   deleteRepoRequestFromObject,
-=======
->>>>>>> 76cec2ed
   fileFromObject,
   fileInfoFromObject,
   createBranchRequestFromObject,
@@ -125,7 +122,6 @@
     expect(commit.getId()).toBe('4af40d34a0384f23a5b98d3bd7eaece1');
   });
 
-<<<<<<< HEAD
   it('should create createBranchRequest from an object with defaults', () => {
     const createBranchRequest = createBranchRequestFromObject({
       head: {
@@ -204,10 +200,7 @@
     expect(deleteBranchRequest.getForce()).toBe(true);
   });
 
-  it('should create createRepoRequest from an object with defaults', () => {
-=======
   it('should create CreateRepoRequest from an object with defaults', () => {
->>>>>>> 76cec2ed
     const createRepoRequest = createRepoRequestFromObject({
       repo: {name: 'test'},
     });
@@ -217,11 +210,7 @@
     expect(createRepoRequest.getUpdate()).toBe(false);
   });
 
-<<<<<<< HEAD
-  it('should create createRepoRequest from an object', () => {
-=======
   it('should create CreateRepoRequest from an object', () => {
->>>>>>> 76cec2ed
     const createRepoRequest = createRepoRequestFromObject({
       repo: {name: 'test'},
       description: 'this is a discription.',
@@ -232,7 +221,6 @@
     expect(createRepoRequest.getDescription()).toBe('this is a discription.');
     expect(createRepoRequest.getUpdate()).toBe(true);
   });
-<<<<<<< HEAD
 
   it('should create deleteRepoRequest from an object without force by default', () => {
     const deleteRepoRequest = deleteRepoRequestFromObject({
@@ -252,6 +240,4 @@
     expect(deleteRepoRequest.getRepo()?.getName()).toBe('test');
     expect(deleteRepoRequest.getForce()).toBe(true);
   });
-=======
->>>>>>> 76cec2ed
 });