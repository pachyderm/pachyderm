--- conflicted
+++ resolved
@@ -11686,13 +11686,11 @@
           "$ref": "#/definitions/pfs_v2Trigger",
           "description": "Trigger defines when this input is processed by the pipeline, if it's nil\nthe input is processed anytime something is committed to the input branch."
         },
-<<<<<<< HEAD
         "propagationSpec": {
           "$ref": "#/definitions/pfs_v2PropagationSpec"
-=======
+        },
         "reference": {
           "type": "boolean"
->>>>>>> 83cd1aea
         }
       }
     },
