package shell

import (
	"context"
	"fmt"
	"log"
	"os"
	"path"
	"path/filepath"
	"strings"
	"sync"

	"github.com/gogo/protobuf/types"
	"github.com/pachyderm/pachyderm/v2/src/client"
	"github.com/pachyderm/pachyderm/v2/src/internal/clientsdk"
	"github.com/pachyderm/pachyderm/v2/src/internal/cmdutil"
	"github.com/pachyderm/pachyderm/v2/src/internal/errutil"
	"github.com/pachyderm/pachyderm/v2/src/internal/pretty"
	"github.com/pachyderm/pachyderm/v2/src/pfs"
	"github.com/pachyderm/pachyderm/v2/src/pps"
	pps_pretty "github.com/pachyderm/pachyderm/v2/src/server/pps/pretty"

	prompt "github.com/c-bata/go-prompt"
	units "github.com/docker/go-units"
)

type partEnum int

const (
	repoPart partEnum = iota
	commitOrBranchPart
	filePart
)

func parsePart(text string) partEnum {
	switch {
	case !strings.ContainsRune(text, '@'):
		return repoPart
	case !strings.ContainsRune(text, ':'):
		return commitOrBranchPart
	default:
		return filePart
	}
}

func samePart(p partEnum) CacheFunc {
	return func(_, text string) bool {
		return parsePart(text) == p
	}
}

var (
	pachClient     *client.APIClient
	pachClientOnce sync.Once
)

func getPachClient() *client.APIClient {
	pachClientOnce.Do(func() {
		c, err := client.NewOnUserMachine("user-completion")
		if err != nil {
			log.Fatal(err)
		}
		pachClient = c
	})
	return pachClient
}

func closePachClient() error {
	if pachClient == nil {
		return nil
	}
	return pachClient.Close()
}

// RepoCompletion completes repo parameters of the form <repo>
func RepoCompletion(_, text string, maxCompletions int64) ([]prompt.Suggest, CacheFunc) {
	c := getPachClient()
	ris, err := c.ListRepo()
	if err != nil {
		return nil, CacheNone
	}
	var result []prompt.Suggest
	for _, ri := range ris {
		result = append(result, prompt.Suggest{
			Text:        ri.Repo.Name,
			Description: fmt.Sprintf("%s (<= %s)", ri.Description, units.BytesSize(float64(ri.SizeBytesUpperBound))),
		})
	}
	return result, samePart(parsePart(text))
}

// BranchCompletion completes branch parameters of the form <repo>@<branch>
func BranchCompletion(flag, text string, maxCompletions int64) ([]prompt.Suggest, CacheFunc) {
	c := getPachClient()
	partialFile := cmdutil.ParsePartialFile(text)
	part := parsePart(text)
	var result []prompt.Suggest
	switch part {
	case repoPart:
		return RepoCompletion(flag, text, maxCompletions)
	case commitOrBranchPart:
		client, err := c.PfsAPIClient.ListBranch(
			c.Ctx(),
			&pfs.ListBranchRequest{
				Repo: partialFile.Commit.Branch.Repo,
			},
		)
		if err != nil {
			return nil, CacheNone
		}
		if err := clientsdk.ForEachBranchInfo(client, func(bi *pfs.BranchInfo) error {
			head := "-"
			if bi.Head != nil {
				head = bi.Head.ID
			}
			result = append(result, prompt.Suggest{
				Text:        fmt.Sprintf("%s@%s:", partialFile.Commit.Branch.Repo, bi.Branch.Name),
				Description: fmt.Sprintf("(%s)", head),
			})
			return nil
		}); err != nil {
			return nil, CacheNone
		}
		if len(result) == 0 {
			// Master should show up even if it doesn't exist yet
			result = append(result, prompt.Suggest{
				Text:        fmt.Sprintf("%s@master", partialFile.Commit.Branch.Repo),
				Description: "(nil)",
			})
		}
	}
	return result, samePart(part)
}

func ProjectCompletion(flag, text string, maxCompletions int64) ([]prompt.Suggest, CacheFunc) {
	c := getPachClient()
<<<<<<< HEAD
	resp, err := c.ListProject(context.Background(), &pfs.ListProjectRequest{})
=======
	resp, err := c.ListProject(c.Ctx(), &pfs.ListProjectRequest{})
>>>>>>> 6bd290d1
	if err != nil {
		return nil, CacheNone
	}
	var result []prompt.Suggest
	for _, pi := range resp.ProjectInfos {
		result = append(result, prompt.Suggest{
			Text:        pi.Project.Name,
			Description: pi.Description,
		})
	}
	return result, samePart(parsePart(text))
}

const (
	// filePathCacheLength is how many new characters must be typed in a file
	// path before we go to the server for new results.
	filePathCacheLength = 4
)

func abs(i int) int {
	if i < 0 {
		return -i
	}
	return i
}

// FileCompletion completes file parameters of the form <repo>@<branch>:/file
func FileCompletion(flag, text string, maxCompletions int64) ([]prompt.Suggest, CacheFunc) {
	c := getPachClient()
	partialFile := cmdutil.ParsePartialFile(text)
	part := parsePart(text)
	var result []prompt.Suggest
	switch part {
	case repoPart:
		return RepoCompletion(flag, text, maxCompletions)
	case commitOrBranchPart:
		return BranchCompletion(flag, text, maxCompletions)
	case filePart:
		if err := c.GlobFile(partialFile.Commit, partialFile.Path+"*", func(fi *pfs.FileInfo) error {
			if maxCompletions > 0 {
				maxCompletions--
			} else {
				return errutil.ErrBreak
			}
			result = append(result, prompt.Suggest{
				Text: fmt.Sprintf("%s@%s:%s", partialFile.Commit.Branch.Repo, partialFile.Commit.ID, fi.File.Path),
			})
			return nil
		}); err != nil {
			return nil, CacheNone
		}
	}
	return result, AndCacheFunc(samePart(part), func(_, text string) (result bool) {
		_partialFile := cmdutil.ParsePartialFile(text)
		return path.Dir(_partialFile.Path) == path.Dir(partialFile.Path) &&
			abs(len(_partialFile.Path)-len(partialFile.Path)) < filePathCacheLength

	})
}

// FilesystemCompletion completes file parameters from the local filesystem (not from pfs).
func FilesystemCompletion(_, text string, maxCompletions int64) ([]prompt.Suggest, CacheFunc) {
	dir := filepath.Dir(text)
	fis, err := os.ReadDir(dir)
	if err != nil {
		return nil, CacheNone
	}
	var result []prompt.Suggest
	for _, fi := range fis {
		result = append(result, prompt.Suggest{
			Text: filepath.Join(dir, fi.Name()),
		})
	}
	return result, func(_, text string) bool {
		return filepath.Dir(text) == dir
	}
}

// PipelineCompletion completes pipeline parameters of the form <pipeline>
func PipelineCompletion(_, _ string, maxCompletions int64) ([]prompt.Suggest, CacheFunc) {
	c := getPachClient()
	client, err := c.PpsAPIClient.ListPipeline(c.Ctx(), &pps.ListPipelineRequest{Details: true})
	if err != nil {
		return nil, CacheNone
	}
	var result []prompt.Suggest
	if err := clientsdk.ForEachPipelineInfo(client, func(pi *pps.PipelineInfo) error {
		result = append(result, prompt.Suggest{
			Text:        pi.Pipeline.Name,
			Description: pi.Details.Description,
		})
		return nil
	}); err != nil {
		return nil, CacheNone
	}
	return result, CacheAll
}

func jobSetDesc(jsi *pps.JobSetInfo) string {
	failure := 0
	var created *types.Timestamp
	var modified *types.Timestamp
	for _, job := range jsi.Jobs {
		if job.State != pps.JobState_JOB_SUCCESS && pps.IsTerminal(job.State) {
			failure++
		}

		if created == nil {
			created = job.Created
			modified = job.Created
		} else {
			if job.Created.Compare(created) < 0 {
				created = job.Created
			}
			if job.Created.Compare(modified) > 0 {
				modified = job.Created
			}
		}
	}
	return fmt.Sprintf("%s, %d subjobs %d failure(s)", pretty.Ago(created), len(jsi.Jobs), failure)
}

// JobCompletion completes job parameters of the form <job-set>
func JobSetCompletion(_, text string, maxCompletions int64) ([]prompt.Suggest, CacheFunc) {
	c := getPachClient()
	var result []prompt.Suggest
	listJobSetClient, err := c.PpsAPIClient.ListJobSet(c.Ctx(), &pps.ListJobSetRequest{})
	if err != nil {
		return nil, CacheNone
	}
	if err := clientsdk.ForEachJobSet(listJobSetClient, func(jsi *pps.JobSetInfo) error {
		result = append(result, prompt.Suggest{
			Text:        jsi.JobSet.ID,
			Description: jobSetDesc(jsi),
		})
		return nil
	}); err != nil {
		return nil, CacheNone
	}
	return result, CacheAll
}

func jobDesc(ji *pps.JobInfo) string {
	statusString := ""
	if ji.Finished == nil {
		statusString = fmt.Sprintf("%s for %s", pps_pretty.JobState(ji.State), pretty.Since(ji.Started))
	} else {
		statusString = fmt.Sprintf("%s %s", pps_pretty.JobState(ji.State), pretty.Ago(ji.Finished))
	}
	return fmt.Sprintf("%s: %s - %s", ji.Job.Pipeline.Name, pps_pretty.Progress(ji), statusString)
}

// JobCompletion completes job parameters of the form <job>
func JobCompletion(_, text string, maxCompletions int64) ([]prompt.Suggest, CacheFunc) {
	c := getPachClient()
	var result []prompt.Suggest
	if err := c.ListJobF("", nil, 0, false, func(ji *pps.JobInfo) error {
		if maxCompletions > 0 {
			maxCompletions--
		} else {
			return errutil.ErrBreak
		}
		result = append(result, prompt.Suggest{
			Text:        ji.Job.ID,
			Description: jobDesc(ji),
		})
		return nil
	}); err != nil {
		return nil, CacheNone
	}
	return result, CacheAll
}<|MERGE_RESOLUTION|>--- conflicted
+++ resolved
@@ -1,7 +1,6 @@
 package shell
 
 import (
-	"context"
 	"fmt"
 	"log"
 	"os"
@@ -134,11 +133,7 @@
 
 func ProjectCompletion(flag, text string, maxCompletions int64) ([]prompt.Suggest, CacheFunc) {
 	c := getPachClient()
-<<<<<<< HEAD
-	resp, err := c.ListProject(context.Background(), &pfs.ListProjectRequest{})
-=======
 	resp, err := c.ListProject(c.Ctx(), &pfs.ListProjectRequest{})
->>>>>>> 6bd290d1
 	if err != nil {
 		return nil, CacheNone
 	}
