--- conflicted
+++ resolved
@@ -661,20 +661,6 @@
 	}
 	if err := logGRPCServerSetup("External Pachd", func() error {
 		txnEnv := txnenv.New()
-<<<<<<< HEAD
-		if !env.Config().EnterpriseMember {
-			if err := logGRPCServerSetup("Identity API", func() error {
-				idAPIServer := identity_server.NewIdentityServer(
-					identity_server.EnvFromServiceEnv(env),
-					true,
-				)
-				identityclient.RegisterAPIServer(externalServer.Server, idAPIServer)
-				return nil
-			}); err != nil {
-				return err
-			}
-
-=======
 		if err := logGRPCServerSetup("License API", func() error {
 			licenseAPIServer, _, err := licenseserver.New(licenseserver.EnvFromServiceEnv(env))
 			if err != nil {
@@ -684,7 +670,6 @@
 			return nil
 		}); err != nil {
 			return err
->>>>>>> 2a4a7ce7
 		}
 		if err := logGRPCServerSetup("Auth API", func() error {
 			authAPIServer, err := authserver.NewAuthServer(
@@ -874,19 +859,6 @@
 		}); err != nil {
 			return err
 		}
-<<<<<<< HEAD
-		if !env.Config().EnterpriseMember {
-			if err := logGRPCServerSetup("Identity API", func() error {
-				idAPIServer := identity_server.NewIdentityServer(
-					identity_server.EnvFromServiceEnv(env),
-					false,
-				)
-				identityclient.RegisterAPIServer(internalServer.Server, idAPIServer)
-				return nil
-			}); err != nil {
-				return err
-			}
-=======
 		if err := logGRPCServerSetup("License API", func() error {
 			licenseAPIServer, bootstrap, err := licenseserver.New(licenseserver.EnvFromServiceEnv(env))
 			if err != nil {
@@ -897,7 +869,6 @@
 			return nil
 		}); err != nil {
 			return err
->>>>>>> 2a4a7ce7
 		}
 		if err := logGRPCServerSetup("Auth API", func() error {
 			authAPIServer, err := authserver.NewAuthServer(
@@ -1309,11 +1280,7 @@
 		}
 		if !env.Config().EnterpriseMember {
 			if err := logGRPCServerSetup("Identity API", func() error {
-<<<<<<< HEAD
-				idAPIServer := identity_server.NewIdentityServer(
-=======
 				idAPIServer, _ := identity_server.NewIdentityServer(
->>>>>>> 2a4a7ce7
 					identity_server.EnvFromServiceEnv(env),
 					false,
 				)
