--- conflicted
+++ resolved
@@ -58,11 +58,7 @@
 		env.Config().PPSSpecCommitID,
 	) // get pipeline creds for pachClient
 	if err != nil {
-<<<<<<< HEAD
-		return errors.Wrapf(err, "error getting pipelineInfo for %q", p)
-=======
-		return errors.Wrapf(err, "worker: get pipelineInfo")
->>>>>>> 498f1a84
+		return errors.Wrapf(err, "worker: get pipelineInfo for %q", p)
 	}
 
 	// Construct worker API server.
