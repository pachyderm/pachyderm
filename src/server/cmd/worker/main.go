package main

import (
	"context"
	"os"
	"path"
	"time"

	"github.com/pachyderm/pachyderm/v2/src/client"
	debugclient "github.com/pachyderm/pachyderm/v2/src/debug"
	"github.com/pachyderm/pachyderm/v2/src/internal/cmdutil"
	"github.com/pachyderm/pachyderm/v2/src/internal/errors"
	"github.com/pachyderm/pachyderm/v2/src/internal/grpcutil"
	logutil "github.com/pachyderm/pachyderm/v2/src/internal/log"
	"github.com/pachyderm/pachyderm/v2/src/internal/ppsutil"
	"github.com/pachyderm/pachyderm/v2/src/internal/profileutil"
	"github.com/pachyderm/pachyderm/v2/src/internal/serviceenv"
	"github.com/pachyderm/pachyderm/v2/src/internal/tracing"
	debugserver "github.com/pachyderm/pachyderm/v2/src/server/debug/server"
	"github.com/pachyderm/pachyderm/v2/src/server/worker"
	workerserver "github.com/pachyderm/pachyderm/v2/src/server/worker/server"
	"github.com/pachyderm/pachyderm/v2/src/version"
	"github.com/pachyderm/pachyderm/v2/src/version/versionpb"

	log "github.com/sirupsen/logrus"
	etcd "go.etcd.io/etcd/client/v3"
)

func main() {
	// append pachyderm bins to path to allow use of pachctl
	os.Setenv("PATH", os.Getenv("PATH")+":/pach-bin")
	cmdutil.Main(context.Background(), do, &serviceenv.WorkerFullConfiguration{})
}

func do(ctx context.Context, config interface{}) error {
	// must run InstallJaegerTracer before InitWithKube/pach client initialization
	tracing.InstallJaegerTracerFromEnv()
	env := serviceenv.InitWithKube(serviceenv.NewConfiguration(config))

	log.SetFormatter(logutil.FormatterFunc(logutil.JSONPretty))

	// Enable cloud profilers if the configuration allows.
	profileutil.StartCloudProfiler("pachyderm-worker", env.Config())

	// Construct a client that connects to the sidecar.
	pachClient := env.GetPachClient(ctx)
	pipelineInfo, err := ppsutil.GetWorkerPipelineInfo(
		pachClient,
		env.GetDBClient(),
		env.GetPostgresListener(),
<<<<<<< HEAD
		client.NewProjectPipeline("", env.Config().PPSPipelineName),
=======
		client.NewPipeline(env.Config().PPSPipelineName),
>>>>>>> deb32eba
		env.Config().PPSSpecCommitID,
	) // get pipeline creds for pachClient
	if err != nil {
		return errors.Wrapf(err, "error getting pipelineInfo")
	}

	// Construct worker API server.
	workerInstance, err := worker.NewWorker(env, pachClient, pipelineInfo, "/")
	if err != nil {
		return err
	}

	// Start worker api server
	server, err := grpcutil.NewServer(ctx, false)
	if err != nil {
		return err
	}

	workerserver.RegisterWorkerServer(server.Server, workerInstance.APIServer)
	versionpb.RegisterAPIServer(server.Server, version.NewAPIServer(version.Version, version.APIServerOptions{}))
	debugclient.RegisterDebugServer(server.Server, debugserver.NewDebugServer(env, env.Config().PodName, pachClient, env.GetDBClient()))

	// Put our IP address into etcd, so pachd can discover us
	workerRcName := ppsutil.PipelineRcName(pipelineInfo.Pipeline.Project.GetName(), pipelineInfo.Pipeline.Name, pipelineInfo.Version)
	key := path.Join(env.Config().PPSEtcdPrefix, workerserver.WorkerEtcdPrefix, workerRcName, env.Config().PPSWorkerIP)

	// Prepare to write "key" into etcd by creating lease -- if worker dies, our
	// IP will be removed from etcd
	ctx, cancel := context.WithTimeout(pachClient.Ctx(), 10*time.Second)
	defer cancel()

	resp, err := env.GetEtcdClient().Grant(ctx, 10 /* seconds */)
	if err != nil {
		return errors.Wrapf(err, "error granting lease")
	}

	// keepalive forever
	keepAliveChan, err := env.GetEtcdClient().KeepAlive(ctx, resp.ID)
	if err != nil {
		return errors.Wrapf(err, "error with KeepAlive")
	}
	go func() {
		for {
			_, more := <-keepAliveChan
			if !more {
				log.Errorf("failed to renew worker ip etcd lease")
				return
			}
		}
	}()

	// Actually write "key" into etcd
	ctx, cancel = context.WithTimeout(ctx, 10*time.Second) // new ctx
	defer cancel()
	if _, err := env.GetEtcdClient().Put(ctx, key, "", etcd.WithLease(resp.ID)); err != nil {
		return errors.Wrapf(err, "error putting IP address")
	}

	// If server ever exits, return error
	if _, err := server.ListenTCP("", env.Config().PPSWorkerPort); err != nil {
		return err
	}
	return server.Wait()
}<|MERGE_RESOLUTION|>--- conflicted
+++ resolved
@@ -48,11 +48,8 @@
 		pachClient,
 		env.GetDBClient(),
 		env.GetPostgresListener(),
-<<<<<<< HEAD
+		// TODO: this will get the project name in CORE-1024
 		client.NewProjectPipeline("", env.Config().PPSPipelineName),
-=======
-		client.NewPipeline(env.Config().PPSPipelineName),
->>>>>>> deb32eba
 		env.Config().PPSSpecCommitID,
 	) // get pipeline creds for pachClient
 	if err != nil {
