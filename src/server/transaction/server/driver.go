--- conflicted
+++ resolved
@@ -80,13 +80,8 @@
 		Started:  now(),
 	}
 
-<<<<<<< HEAD
-	if err := dbutil.WithTx(ctx, d.db, func(sqlTx *sqlx.Tx) error {
+	if err := dbutil.WithTx(ctx, d.db, func(sqlTx *pachsql.Tx) error {
 		return errors.EnsureStack(d.transactions.ReadWrite(sqlTx).Put(
-=======
-	if err := dbutil.WithTx(ctx, d.db, func(sqlTx *pachsql.Tx) error {
-		return d.transactions.ReadWrite(sqlTx).Put(
->>>>>>> 8c6e32be
 			info.Transaction.ID,
 			info,
 		))
