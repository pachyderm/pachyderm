--- conflicted
+++ resolved
@@ -210,15 +210,12 @@
 				t.Fatalf("test case 'want' fails validation: %v", err)
 			}
 			got, err := parseEditMetadataCmdline(test.args)
-<<<<<<< HEAD
-=======
 			if test.want == nil {
 				test.want = &metadata.EditMetadataRequest{}
 			}
 			if got == nil {
 				got = &metadata.EditMetadataRequest{}
 			}
->>>>>>> e226ef96
 			if diff := cmp.Diff(test.want, got, protocmp.Transform(), cmpopts.EquateEmpty()); diff != "" {
 				t.Errorf("request (-want +got):\n%s", diff)
 			}
@@ -251,11 +248,7 @@
 	require.NoError(t, testutil.PachctlBashCmdCtx(ctx, t, c, `
 		pachctl inspect project default
 		pachctl edit metadata project default add key1=value1
-<<<<<<< HEAD
-		pachctl inspect project default --raw | match '"key1": "value1"'
-=======
 		pachctl inspect project default --raw | match '"key1":[[:space:]]+"value1"'
->>>>>>> e226ef96
 `).Run())
 }
 
@@ -269,10 +262,6 @@
 			project default add key3=value3 \
 			project default delete key \
 			project default edit key2=value2
-<<<<<<< HEAD
-		pachctl inspect project default --raw | match '"key2": "value2"'
-=======
 		pachctl inspect project default --raw | match '"key2":[[:space:]]+"value2"'
->>>>>>> e226ef96
 `).Run())
 }