--- conflicted
+++ resolved
@@ -3,19 +3,14 @@
 import (
 	"context"
 
-<<<<<<< HEAD
-	"github.com/pachyderm/pachyderm/v2/src/internal/dbutil"
-	"github.com/pachyderm/pachyderm/v2/src/internal/errors"
-	"github.com/pachyderm/pachyderm/v2/src/internal/pachsql"
-	"github.com/pachyderm/pachyderm/v2/src/internal/pfsdb"
+	"google.golang.org/grpc/codes"
+	"google.golang.org/grpc/status"
+
 	"github.com/pachyderm/pachyderm/v2/src/metadata"
-=======
-	"github.com/pachyderm/pachyderm/v2/src/internal/pachsql"
 	metadatapb "github.com/pachyderm/pachyderm/v2/src/metadata"
 	"github.com/pachyderm/pachyderm/v2/src/server/metadata"
-	"google.golang.org/grpc/codes"
-	"google.golang.org/grpc/status"
->>>>>>> e226ef96
+
+	"github.com/pachyderm/pachyderm/v2/src/internal/pachsql"
 )
 
 type Env struct {
@@ -37,72 +32,10 @@
 
 // EditMetadata transactionally mutates metadata.  All operations are attempted, in order, but if
 // any fail, the entire operation fails.
-<<<<<<< HEAD
-func (s *APIServer) EditMetadata(ctx context.Context, req *metadata.EditMetadataRequest) (*metadata.EditMetadataResponse, error) {
-	res := &metadata.EditMetadataResponse{}
-	if err := dbutil.WithTx(ctx, s.env.DB, func(ctx context.Context, tx *pachsql.Tx) error {
-		var errs error
-		for i, edit := range req.GetEdits() {
-			if err := s.editInTx(ctx, tx, edit); err != nil {
-				errors.JoinInto(&errs, errors.Wrapf(err, "edit #%d", i))
-			}
-		}
-		if errs != nil {
-			return errs
-		}
-		return nil
-	}); err != nil {
-		return res, errors.Wrap(err, "apply edits")
-	}
-	return res, nil
-}
-
-func editMetadata(edit *metadata.Edit, md *map[string]string) error {
-	if *md == nil {
-		*md = make(map[string]string)
-	}
-	switch x := edit.GetOp().(type) {
-	case *metadata.Edit_AddKey_:
-		k, v := x.AddKey.Key, x.AddKey.Value
-		if _, ok := (*md)[k]; ok {
-			return errors.Errorf("add_key target key %q already exists; use edit_key instead", k)
-		}
-		(*md)[k] = v
-	case *metadata.Edit_EditKey_:
-		k, v := x.EditKey.Key, x.EditKey.Value
-		(*md)[k] = v
-	case *metadata.Edit_DeleteKey_:
-		k := x.DeleteKey.Key
-		delete(*md, k)
-	case *metadata.Edit_Replace_:
-		*md = x.Replace.Replacement
-	}
-	return nil
-}
-
-func (s *APIServer) editInTx(ctx context.Context, tx *pachsql.Tx, edit *metadata.Edit) error {
-	switch x := edit.GetTarget().(type) {
-	case *metadata.Edit_Project:
-		p, err := pfsdb.PickProject(ctx, x.Project, tx)
-		if err != nil {
-			return errors.Wrap(err, "pick project")
-		}
-		if err := editMetadata(edit, &p.Metadata); err != nil {
-			return errors.Wrapf(err, "edit project %q", p.GetProject().GetName())
-		}
-		if err := pfsdb.UpdateProject(ctx, tx, p.ID, p.ProjectInfo); err != nil {
-			return errors.Wrapf(err, "update project %q", p.GetProject().GetName())
-		}
-	default:
-		return errors.Errorf("unknown target %v", edit.GetTarget())
-	}
-	return nil
-=======
 func (s *APIServer) EditMetadata(ctx context.Context, req *metadatapb.EditMetadataRequest) (*metadatapb.EditMetadataResponse, error) {
 	res := &metadatapb.EditMetadataResponse{}
 	if err := metadata.EditMetadata(ctx, s.env.DB, req); err != nil {
 		return res, status.Errorf(codes.FailedPrecondition, "apply edits: %v", err)
 	}
 	return res, nil
->>>>>>> e226ef96
 }