--- conflicted
+++ resolved
@@ -1,4 +1,4 @@
-load("@rules_go//go:def.bzl", "go_library")
+load("@rules_go//go:def.bzl", "go_library", "go_test")
 
 go_library(
     name = "server",
@@ -6,12 +6,11 @@
     importpath = "github.com/pachyderm/pachyderm/v2/src/server/metadata/server",
     visibility = ["//visibility:public"],
     deps = [
-<<<<<<< HEAD
-        "//src/internal/dbutil",
-        "//src/internal/errors",
         "//src/internal/pachsql",
-        "//src/internal/pfsdb",
         "//src/metadata",
+        "//src/server/metadata",
+        "@org_golang_google_grpc//codes",
+        "@org_golang_google_grpc//status",
     ],
 )
 
@@ -25,12 +24,4 @@
         "@com_github_google_go_cmp//cmp",
         "@com_github_google_go_cmp//cmp/cmpopts",
     ],
-=======
-        "//src/internal/pachsql",
-        "//src/metadata",
-        "//src/server/metadata",
-        "@org_golang_google_grpc//codes",
-        "@org_golang_google_grpc//status",
-    ],
->>>>>>> e226ef96
 )