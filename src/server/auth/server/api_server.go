package server

import (
	"database/sql"
	"fmt"
	"net/http"
	"path"
	"strings"
	"time"

	"github.com/pachyderm/pachyderm/v2/src/auth"
	enterpriseclient "github.com/pachyderm/pachyderm/v2/src/enterprise"
	internalauth "github.com/pachyderm/pachyderm/v2/src/internal/auth"
	"github.com/pachyderm/pachyderm/v2/src/internal/backoff"
	col "github.com/pachyderm/pachyderm/v2/src/internal/collection"
	"github.com/pachyderm/pachyderm/v2/src/internal/errors"
	"github.com/pachyderm/pachyderm/v2/src/internal/grpcutil"
	"github.com/pachyderm/pachyderm/v2/src/internal/keycache"
	"github.com/pachyderm/pachyderm/v2/src/internal/log"
	"github.com/pachyderm/pachyderm/v2/src/internal/ppsconsts"
	"github.com/pachyderm/pachyderm/v2/src/internal/serviceenv"
	txnenv "github.com/pachyderm/pachyderm/v2/src/internal/transactionenv"
	"github.com/pachyderm/pachyderm/v2/src/internal/uuid"

	"github.com/gogo/protobuf/proto"
	"github.com/gogo/protobuf/types"
	logrus "github.com/sirupsen/logrus"
	"golang.org/x/net/context"
)

const (
	tokensPrefix       = "/tokens"
	roleBindingsPrefix = "/role-bindings"
	membersPrefix      = "/members"
	groupsPrefix       = "/groups"
	configPrefix       = "/config"
	oidcAuthnPrefix    = "/oidc-authns"

	// defaultSessionTTLSecs is the lifetime of an auth token from Authenticate,
	defaultSessionTTLSecs = 30 * 24 * 60 * 60 // 30 days

	// configKey is a key (in etcd, in the config collection) that maps to the
	// auth configuration. This is the only key in that collection (due to
	// implemenation details of our config library, we can't use an empty key)
	configKey = "config"

	// clusterRoleBindingKey is a key in etcd, in the roleBindings collection,
	// that contains the set of role bindings for the cluster. These are frequently
	// accessed so we cache them.
	clusterRoleBindingKey = "CLUSTER:"

	// GitHookPort is 655
	// Prometheus uses 656

	// OidcPort is the port where OIDC ID Providers can send auth assertions
	OidcPort = 657
)

// DefaultOIDCConfig is the default config for the auth API server
var DefaultOIDCConfig = auth.OIDCConfig{}

// APIServer represents an auth api server
type APIServer interface {
	auth.APIServer
	txnenv.AuthTransactionServer
}

// apiServer implements the public interface of the Pachyderm auth system,
// including all RPCs defined in the protobuf spec.
type apiServer struct {
	env        serviceenv.ServiceEnv
	txnEnv     *txnenv.TransactionEnv
	pachLogger log.Logger

	configCache             *keycache.Cache
	clusterRoleBindingCache *keycache.Cache

	// roleBindings is a collection of resource name -> role binding mappings.
	roleBindings col.Collection
	// members is a collection of username -> groups mappings.
	members col.Collection
	// groups is a collection of group -> usernames mappings.
	groups col.Collection
	// collection containing the auth config (under the key configKey)
	authConfig col.Collection
	// oidcStates  contains the set of OIDC nonces for requests that are in progress
	oidcStates col.Collection

	// This is a cache of the PPS master token. It's set once on startup and then
	// never updated
	ppsToken string

	// public addresses the fact that pachd in full mode initializes two auth
	// servers: one that exposes a public API, possibly over TLS, and one that
	// exposes a private API, for internal services. Only the public-facing auth
	// service should export the SAML ACS and Metadata services, so if public
	// is true and auth is active, this may export those SAML services
	public bool

	// watchesEnabled controls whether we cache the auth config and cluster role bindings
	// in the auth service, or whether we look them up each time. Watches are expensive in
	// postgres, so we can't afford to have each sidecar run watches. Pipelines always have
	// direct access to a repo anyways, so the cluster role bindings don't affect their access,
	// and the OIDC server doesn't run in the sidecar so the config doesn't matter.
	watchesEnabled bool
}

// LogReq is like log.Logger.Log(), but it assumes that it's being called from
// the top level of a GRPC method implementation, and correspondingly extracts
// the method name from the parent stack frame
func (a *apiServer) LogReq(request interface{}) {
	a.pachLogger.Log(request, nil, nil, 0)
}

// LogResp is like log.Logger.Log(). However,
// 1) It assumes that it's being called from a defer() statement in a GRPC
//    method , and correspondingly extracts the method name from the grandparent
//    stack frame
// 2) It logs NotActivatedError at DebugLevel instead of ErrorLevel, as, in most
//    cases, this error is expected, and logging it frequently may confuse users
func (a *apiServer) LogResp(request interface{}, response interface{}, err error, duration time.Duration) {
	if err == nil {
		a.pachLogger.LogAtLevelFromDepth(request, response, err, duration, logrus.InfoLevel, 4)
	} else if auth.IsErrNotActivated(err) {
		a.pachLogger.LogAtLevelFromDepth(request, response, err, duration, logrus.DebugLevel, 4)
	} else {
		a.pachLogger.LogAtLevelFromDepth(request, response, err, duration, logrus.ErrorLevel, 4)
	}
}

// NewAuthServer returns an implementation of auth.APIServer.
func NewAuthServer(
	env serviceenv.ServiceEnv,
	txnEnv *txnenv.TransactionEnv,
	etcdPrefix string,
	public bool,
	requireNoncriticalServers bool,
	watchesEnabled bool,
) (APIServer, error) {

	authConfig := col.NewCollection(
		env.GetEtcdClient(),
		path.Join(etcdPrefix, configKey),
		nil,
		&auth.OIDCConfig{},
		nil,
		nil,
	)
	roleBindings := col.NewCollection(
		env.GetEtcdClient(),
		path.Join(etcdPrefix, roleBindingsPrefix),
		nil,
		&auth.RoleBinding{},
		nil,
		nil,
	)
	s := &apiServer{
		env:        env,
		txnEnv:     txnEnv,
		pachLogger: log.NewLogger("auth.API"),
		members: col.NewCollection(
			env.GetEtcdClient(),
			path.Join(etcdPrefix, membersPrefix),
			nil,
			&auth.Groups{},
			nil,
			nil,
		),
		groups: col.NewCollection(
			env.GetEtcdClient(),
			path.Join(etcdPrefix, groupsPrefix),
			nil,
			&auth.Users{},
			nil,
			nil,
		),
		oidcStates: col.NewCollection(
			env.GetEtcdClient(),
			path.Join(oidcAuthnPrefix),
			nil,
			&auth.SessionInfo{},
			nil,
			nil,
		),
		authConfig:     authConfig,
		roleBindings:   roleBindings,
		public:         public,
		watchesEnabled: watchesEnabled,
	}
	go s.retrieveOrGeneratePPSToken()

	if public {
		// start OIDC service (won't respond to anything until config is set)
		go waitForError("OIDC HTTP Server", requireNoncriticalServers, s.serveOIDC)
	}

	if watchesEnabled {
		s.configCache = keycache.NewCache(authConfig, configKey, &DefaultOIDCConfig)
		s.clusterRoleBindingCache = keycache.NewCache(roleBindings, clusterRoleBindingKey, &auth.RoleBinding{})

		// Watch for new auth config options
		go s.configCache.Watch()

<<<<<<< HEAD
	// Watch for changes to the cluster role binding
	go s.clusterRoleBindingCache.Watch()

	// purge expired tokens every 24 hours
	go func(a *apiServer, intervalSeconds int) {
		for {
			time.Sleep(time.Duration(intervalSeconds) * time.Hour)
			a.purgeExpiredTokens()
		}
	}(s, 24)

=======
		// Watch for changes to the cluster role binding
		go s.clusterRoleBindingCache.Watch()
	}
>>>>>>> 64b6c6a3
	return s, nil
}

func waitForError(name string, required bool, cb func() error) {
	if err := cb(); !errors.Is(err, http.ErrServerClosed) {
		if required {
			logrus.Fatalf("error setting up and/or running %v (use --require-critical-servers-only deploy flag to ignore errors from noncritical servers): %v", name, err)
		}
		logrus.Errorf("error setting up and/or running %v: %v", name, err)
	}
}

// getClusterRoleBinding attempts to get the current cluster role bindings,
// and returns an error if auth is not activated. This can require hitting
// postgres if watches are not enabled (in the worker sidecar).
func (a *apiServer) getClusterRoleBinding(ctx context.Context) (*auth.RoleBinding, error) {
	if a.watchesEnabled {
		bindings, ok := a.clusterRoleBindingCache.Load().(*auth.RoleBinding)
		if !ok {
			return nil, errors.New("cached cluster binding had unexpected type")
		}

		if bindings.Entries == nil {
			return nil, auth.ErrNotActivated
		}
		return bindings, nil
	}

	var binding auth.RoleBinding
	if err := a.roleBindings.ReadOnly(ctx).Get(clusterRoleBindingKey, &binding); err != nil {
		if col.IsErrNotFound(err) {
			return nil, auth.ErrNotActivated
		}
		return nil, err
	}
	return &binding, nil
}

func (a *apiServer) isActive(ctx context.Context) error {
	_, err := a.getClusterRoleBinding(ctx)
	return err
}

// Retrieve the PPS master token, or generate it and put it in etcd.
// TODO This is a hack. PPS and Auth communicate through etcd instead of
// an API, but we should define an internal API and use that instead.
func (a *apiServer) retrieveOrGeneratePPSToken() {
	var tokenProto types.StringValue // will contain PPS token
	ctx, cancel := context.WithTimeout(context.Background(), 2*time.Minute)
	defer cancel()
	b := backoff.NewExponentialBackOff()
	b.MaxElapsedTime = 60 * time.Second
	b.MaxInterval = 5 * time.Second
	if err := backoff.Retry(func() error {
		if _, err := col.NewSTM(ctx, a.env.GetEtcdClient(), func(stm col.STM) error {
			superUserTokenCol := col.NewCollection(a.env.GetEtcdClient(), ppsconsts.PPSTokenKey, nil, &types.StringValue{}, nil, nil).ReadWrite(stm)
			// TODO(msteffen): Don't use an empty key, as it will not be erased by
			// superUserTokenCol.DeleteAll()
			err := superUserTokenCol.Get("", &tokenProto)
			if err == nil {
				return nil
			}
			if col.IsErrNotFound(err) {
				// no existing token yet -- generate token
				token := uuid.NewWithoutDashes()
				tokenProto.Value = token
				if err := superUserTokenCol.Create("", &tokenProto); err != nil {
					return err
				}
			}
			return nil
		}); err != nil {
			return err
		}
		a.ppsToken = tokenProto.Value
		return nil
	}, b); err != nil {
		panic(fmt.Sprintf("couldn't create/retrieve PPS superuser token within 60s of starting up: %v", err))
	}
}

func (a *apiServer) getEnterpriseTokenState(ctx context.Context) (enterpriseclient.State, error) {
	pachClient := a.env.GetPachClient(ctx)
	resp, err := pachClient.Enterprise.GetState(pachClient.Ctx(),
		&enterpriseclient.GetStateRequest{})
	if err != nil {
		return 0, errors.Wrapf(grpcutil.ScrubGRPC(err), "could not get Enterprise status")
	}
	return resp.State, nil
}

// Activate implements the protobuf auth.Activate RPC
func (a *apiServer) Activate(ctx context.Context, req *auth.ActivateRequest) (resp *auth.ActivateResponse, retErr error) {
	pachClient := a.env.GetPachClient(ctx)
	ctx = pachClient.Ctx() // copy auth information
	// We don't want to actually log the request/response since they contain
	// credentials.
	defer func(start time.Time) { a.LogResp(nil, nil, retErr, time.Since(start)) }(time.Now())
	// If the cluster's Pachyderm Enterprise token isn't active, the auth system
	// cannot be activated
	state, err := a.getEnterpriseTokenState(ctx)
	if err != nil {
		return nil, errors.Wrapf(err, "error confirming Pachyderm Enterprise token")
	}
	if state != enterpriseclient.State_ACTIVE {
		return nil, errors.Errorf("Pachyderm Enterprise is not active in this " +
			"cluster, and the Pachyderm auth API is an Enterprise-level feature")
	}

	// Activating an already activated auth service should fail, because
	// otherwise anyone can just activate the service again and set
	// themselves as an admin.
	if err := a.isActive(ctx); err == nil {
		return nil, auth.ErrAlreadyActivated
	}

	// If the token hash was in the request, use it and return an empty response.
	// Otherwise generate a new random token.
	pachToken := req.RootToken
	if pachToken == "" {
		pachToken = uuid.NewWithoutDashes()
	}

	// Store a new Pachyderm token (as the caller is authenticating) and
	// initialize the root user as a cluster admin
	if _, err = col.NewSTM(ctx, a.env.GetEtcdClient(), func(stm col.STM) error {
		roleBindings := a.roleBindings.ReadWrite(stm)
		if err := roleBindings.Put(clusterRoleBindingKey, &auth.RoleBinding{
			Entries: map[string]*auth.Roles{
				auth.RootUser: &auth.Roles{Roles: map[string]bool{auth.ClusterAdminRole: true}},
			},
		}); err != nil {
			return err
		}
		// TODO(acohen4): workout the transactionality
		return a.upsertAuthTokenNoTTL(ctx, auth.HashToken(pachToken), auth.RootUser)
	}); err != nil {
		return nil, err
	}

	// wait until the clusterRoleBinding watcher has updated the local cache
	// (changing the activation state), so that Activate() is less likely to
	// race with subsequent calls that expect auth to be activated.
	if err := backoff.Retry(func() error {
		if err := a.isActive(ctx); err != nil {
			return errors.Errorf("auth never activated")
		}
		return nil
	}, backoff.RetryEvery(100*time.Millisecond)); err != nil {
		return nil, err
	}
	return &auth.ActivateResponse{PachToken: pachToken}, nil
}

// Deactivate implements the protobuf auth.Deactivate RPC
func (a *apiServer) Deactivate(ctx context.Context, req *auth.DeactivateRequest) (resp *auth.DeactivateResponse, retErr error) {
	a.LogReq(req)
	defer func(start time.Time) { a.LogResp(req, resp, retErr, time.Since(start)) }(time.Now())

	_, err := col.NewSTM(ctx, a.env.GetEtcdClient(), func(stm col.STM) error {
		a.roleBindings.ReadWrite(stm).DeleteAll()
		a.deleteAllAuthTokens(ctx) // need to merge with transaction changes
		a.members.ReadWrite(stm).DeleteAll()
		a.groups.ReadWrite(stm).DeleteAll()
		a.authConfig.ReadWrite(stm).DeleteAll()
		return nil
	})
	if err != nil {
		return nil, err
	}

	// wait until the clusterRoleBinding watcher sees the deleted role binding,
	// so that Deactivate() is less likely to race with subsequent calls that
	// expect auth to be deactivated.
	if err := backoff.Retry(func() error {
		if err := a.isActive(ctx); err == nil {
			return errors.Errorf("auth still activated")
		}
		return nil
	}, backoff.RetryEvery(100*time.Millisecond)); err != nil {
		return nil, err
	}
	return &auth.DeactivateResponse{}, nil
}

// expiredEnterpriseCheck enforces that if the cluster's enterprise token is
// expired, users cannot log in. The root token can be used to access the cluster.
func (a *apiServer) expiredEnterpriseCheck(ctx context.Context) error {
	state, err := a.getEnterpriseTokenState(ctx)
	if err != nil {
		return errors.Wrapf(err, "error confirming Pachyderm Enterprise token")
	}

	if state == enterpriseclient.State_ACTIVE {
		return nil
	}

	callerInfo, err := a.getAuthenticatedUser(ctx)
	if err != nil {
		return err
	}

	if callerInfo.Subject == auth.RootUser || callerInfo.Subject == auth.PpsUser {
		return nil
	}

	return errors.New("Pachyderm Enterprise is not active in this " +
		"cluster (until Pachyderm Enterprise is re-activated or Pachyderm " +
		"auth is deactivated, users cannot log in)")
}

// Authenticate implements the protobuf auth.Authenticate RPC
func (a *apiServer) Authenticate(ctx context.Context, req *auth.AuthenticateRequest) (resp *auth.AuthenticateResponse, retErr error) {
	if err := a.isActive(ctx); err != nil {
		return nil, err
	}

	// We don't want to actually log the request/response since they contain
	// credentials.
	defer func(start time.Time) { a.LogResp(nil, nil, retErr, time.Since(start)) }(time.Now())

	// If the cluster's enterprise token is expired, login is disabled
	if err := a.expiredEnterpriseCheck(ctx); err != nil {
		return nil, err
	}

	// verify whatever credential the user has presented, and write a new
	// Pachyderm token for the user that their credential belongs to
	var pachToken string
	switch {
	case req.OIDCState != "":
		// Determine caller's Pachyderm/OIDC user info (email)
		email, err := a.OIDCStateToEmail(ctx, req.OIDCState)
		if err != nil {
			return nil, err
		}

		username := auth.UserPrefix + email

		// Generate a new Pachyderm token and write it
		token, err := a.generateAndInsertAuthToken(ctx, username, defaultSessionTTLSecs)
		if err != nil {
			return nil, errors.Wrapf(err, "error storing auth token for user \"%s\"", username)
		}
		pachToken = token

	case req.IdToken != "":
		// Determine caller's Pachyderm/OIDC user info (email)
		token, claims, err := a.validateIDToken(ctx, req.IdToken)
		if err != nil {
			return nil, err
		}

		username := auth.UserPrefix + claims.Email

		// Sync the user's group membership from the groups claim
		if err := a.syncGroupMembership(ctx, claims); err != nil {
			return nil, err
		}

		// Compute the remaining time before the ID token expires,
		// and limit the pach token to the same expiration time.
		// If the token would be longer-lived than the default pach token,
		// TTL clamp the expiration to the default TTL.
		expirationSecs := int64(time.Until(token.Expiry).Seconds())
		if expirationSecs > defaultSessionTTLSecs {
			expirationSecs = defaultSessionTTLSecs
		}

		t, err := a.generateAndInsertAuthToken(ctx, username, expirationSecs)
		if err != nil {
			return nil, errors.Wrapf(err, "error storing auth token for user \"%s\"", username)
		}
		pachToken = t

	default:
		return nil, errors.Errorf("unrecognized authentication mechanism (old pachd?)")
	}

	logrus.Info("Authentication checks successful, now returning pachToken")

	// Return new pachyderm token to caller
	return &auth.AuthenticateResponse{
		PachToken: pachToken,
	}, nil
}

func resourceKey(r *auth.Resource) string {
	if r.Type == auth.ResourceType_CLUSTER {
		return clusterRoleBindingKey
	}
	return fmt.Sprintf("%s:%s", r.Type, r.Name)
}

// AuthorizeInTransaction is identical to Authorize except that it can run
// inside an existing etcd STM transaction.  This is not an RPC.
func (a *apiServer) AuthorizeInTransaction(
	txnCtx *txnenv.TransactionContext,
	req *auth.AuthorizeRequest,
) (resp *auth.AuthorizeResponse, retErr error) {
	binding, err := a.getClusterRoleBinding(txnCtx.ClientContext)
	if err != nil {
		return nil, err
	}

	callerInfo, err := a.getAuthenticatedUser(txnCtx.ClientContext)
	if err != nil {
		return nil, err
	}

	request := newAuthorizeRequest(callerInfo.Subject, req.Permissions, a.getGroups)

	// Check the permissions at the cluster level
	if err := request.evaluateRoleBinding(txnCtx.ClientContext, binding); err != nil {
		return nil, err
	}

	// If all the permissions are satisfied by the cached cluster binding don't
	// retrieve the resource bindings. If the resource in question is the whole
	// cluster we should also exit early
	if request.satisfied() || req.Resource.Type == auth.ResourceType_CLUSTER {
		return &auth.AuthorizeResponse{
			Principal:  callerInfo.Subject,
			Authorized: request.satisfied(),
			Missing:    request.missing(),
			Satisfied:  request.satisfiedPermissions,
		}, nil
	}

	// Get the role bindings for the resource to check
	var roleBinding auth.RoleBinding
	if err := a.roleBindings.ReadWrite(txnCtx.Stm).Get(resourceKey(req.Resource), &roleBinding); err != nil {
		if col.IsErrNotFound(err) {
			return nil, &auth.ErrNoRoleBinding{*req.Resource}
		}
		return nil, errors.Wrapf(err, "error getting role bindings for %s \"%s\"", req.Resource.Type, req.Resource.Name)
	}
	if err := request.evaluateRoleBinding(txnCtx.ClientContext, &roleBinding); err != nil {
		return nil, err
	}

	return &auth.AuthorizeResponse{
		Principal:  callerInfo.Subject,
		Authorized: request.satisfied(),
		Missing:    request.missing(),
		Satisfied:  request.satisfiedPermissions,
	}, nil
}

// Authorize implements the protobuf auth.Authorize RPC
func (a *apiServer) Authorize(
	ctx context.Context,
	req *auth.AuthorizeRequest,
) (resp *auth.AuthorizeResponse, retErr error) {
	a.LogReq(req)
	defer func(start time.Time) { a.LogResp(req, resp, retErr, time.Since(start)) }(time.Now())

	var response *auth.AuthorizeResponse
	if err := a.txnEnv.WithReadContext(ctx, func(txnCtx *txnenv.TransactionContext) error {
		var err error
		response, err = a.AuthorizeInTransaction(txnCtx, req)
		return err
	}); err != nil {
		return nil, err
	}
	return response, nil
}

// WhoAmI implements the protobuf auth.WhoAmI RPC
func (a *apiServer) WhoAmI(ctx context.Context, req *auth.WhoAmIRequest) (resp *auth.WhoAmIResponse, retErr error) {
	a.pachLogger.LogAtLevelFromDepth(req, nil, nil, 0, logrus.DebugLevel, 2)
	defer func(start time.Time) { a.LogResp(req, resp, retErr, time.Since(start)) }(time.Now())

	if err := a.isActive(ctx); err != nil {
		return nil, err
	}

	callerInfo, err := a.getAuthenticatedUser(ctx)
	if err != nil {
		return nil, err
	}

	// Get TTL of user's token
	// TODO(acohen4): give this value a second look
	ttl := int64(-1) // value returned by etcd for keys w/ no lease (no TTL)
	if callerInfo.Subject != auth.PpsUser {
		token, err := auth.GetAuthToken(ctx)
		if err != nil {
			return nil, err
		}
		ttl, err = a.lookupAuthTokenTTLSeconds(ctx, auth.HashToken(token))
		if err != nil {
			return nil, errors.Wrapf(err, "error looking up TTL for token")
		}
		if ttl < -1 {
			return nil, auth.ErrBadToken // token is expired
		}
	}

	// return final result
	return &auth.WhoAmIResponse{
		Username: callerInfo.Subject,
		TTL:      ttl,
	}, nil
}

// DeleteRoleBindingInTransaction is used to remove role bindings for resources when they're deleted in other services.
// It doesn't do any auth checks itself - the calling method should ensure the user is allowed to delete this resource.
// This is not an RPC, this is only called in-process.
func (a *apiServer) DeleteRoleBindingInTransaction(txnCtx *txnenv.TransactionContext, resource *auth.Resource) error {
	if err := a.isActive(txnCtx.ClientContext); err != nil {
		return err
	}

	if resource.Type == auth.ResourceType_CLUSTER {
		return fmt.Errorf("cannot delete cluster role binding")
	}

	key := resourceKey(resource)
	roleBindings := a.roleBindings.ReadWrite(txnCtx.Stm)
	if err := roleBindings.Delete(key); err != nil {
		return err
	}

	return nil
}

// rolesFromRoleSlice converts a slice of strings into *auth.Roles,
// validating that each role name is valid.
func rolesFromRoleSlice(rs []string) (*auth.Roles, error) {
	if len(rs) == 0 {
		return nil, nil
	}

	for _, r := range rs {
		if _, err := permissionsForRole(r); err != nil {
			return nil, err
		}
	}

	roles := &auth.Roles{Roles: make(map[string]bool)}
	for _, r := range rs {
		roles.Roles[r] = true
	}
	return roles, nil
}

// CreateRoleBindingInTransaction is an internal-only API to create a role binding for a new resource.
// It doesn't do any authorization checks itself - the calling method should ensure the user is allowed
// to create the resource. This is not an RPC.
func (a *apiServer) CreateRoleBindingInTransaction(txnCtx *txnenv.TransactionContext, principal string, roleSlice []string, resource *auth.Resource) error {
	bindings := &auth.RoleBinding{
		Entries: make(map[string]*auth.Roles),
	}

	if len(roleSlice) != 0 {
		// Check that the subject is in canonical form (`<type>:<principal>`).
		if err := a.checkCanonicalSubject(principal); err != nil {
			return err
		}

		roles, err := rolesFromRoleSlice(roleSlice)
		if err != nil {
			return err
		}

		bindings.Entries[principal] = roles
	}

	// Call Create, this will raise an error if the role binding already exists.
	key := resourceKey(resource)
	roleBindings := a.roleBindings.ReadWrite(txnCtx.Stm)
	if err := roleBindings.Create(key, bindings); err != nil {
		return err
	}

	return nil
}

// AddPipelineReaderToRepoInTransaction gives a pipeline access to read data from the specified source repo.
// This is distinct from ModifyRoleBinding because AddPipelineReader is a less expansive permission
// that is included in the repoReader role, versus being able to modify all role bindings which is
// part of repoOwner. This method is for internal use and is not exposed as an RPC.
func (a *apiServer) AddPipelineReaderToRepoInTransaction(txnCtx *txnenv.TransactionContext, sourceRepo, pipeline string) error {
	if err := CheckRepoIsAuthorizedInTransaction(txnCtx, sourceRepo, auth.Permission_REPO_ADD_PIPELINE_READER); err != nil {
		return err
	}

	return a.setUserRoleBindingInTransaction(txnCtx, &auth.Resource{Type: auth.ResourceType_REPO, Name: sourceRepo}, auth.PipelinePrefix+pipeline, []string{auth.RepoReaderRole})
}

// AddPipelineWriterToRepoInTransaction gives a pipeline access to write to it's own output repo.
// This is distinct from ModifyRoleBinding because AddPipelineWriter is a less expansive permission
// that is included in the repoWriter role, versus being able to modify all role bindings which is
// part of repoOwner. This method is for internal use and is not exposed as an RPC.
func (a *apiServer) AddPipelineWriterToRepoInTransaction(txnCtx *txnenv.TransactionContext, pipeline string) error {
	// Check that the user is allowed to add a pipeline to write to the output repo.
	if err := CheckRepoIsAuthorizedInTransaction(txnCtx, pipeline, auth.Permission_REPO_ADD_PIPELINE_WRITER); err != nil {
		return err
	}

	return a.setUserRoleBindingInTransaction(txnCtx, &auth.Resource{Type: auth.ResourceType_REPO, Name: pipeline}, auth.PipelinePrefix+pipeline, []string{auth.RepoWriterRole})
}

// RemovePipelineReaderFromRepo revokes a pipeline's access to read data from the specified source repo.
// This is distinct from ModifyRoleBinding because RemovePipelineReader is a less expansive permission
// that is included in the repoWriter role, versus being able to modify all role bindings which is
// part of repoOwner. This method is for internal use and is not exposed as an RPC.
func (a *apiServer) RemovePipelineReaderFromRepoInTransaction(txnCtx *txnenv.TransactionContext, sourceRepo, pipeline string) error {
	// Check that the user is allowed to remove input repos from the pipeline repo - this check is on the pipeline itself
	// and not sourceRepo because otherwise users could break piplines they don't have access to by revoking them from the
	// input repo.
	if err := CheckRepoIsAuthorizedInTransaction(txnCtx, pipeline, auth.Permission_REPO_REMOVE_PIPELINE_READER); err != nil && !auth.IsErrNoRoleBinding(err) {
		return err
	}

	return a.setUserRoleBindingInTransaction(txnCtx, &auth.Resource{Type: auth.ResourceType_REPO, Name: sourceRepo}, auth.PipelinePrefix+pipeline, []string{})
}

// ModifyRoleBindingInTransaction is identical to ModifyRoleBinding except that it can run inside
// an existing etcd STM transaction.  This is not an RPC.
func (a *apiServer) ModifyRoleBindingInTransaction(
	txnCtx *txnenv.TransactionContext,
	req *auth.ModifyRoleBindingRequest,
) (*auth.ModifyRoleBindingResponse, error) {
	if err := a.isActive(txnCtx.ClientContext); err != nil {
		return nil, err
	}

	if err := a.checkCanonicalSubject(req.Principal); err != nil {
		return nil, err
	}

	if strings.HasPrefix(req.Principal, auth.PachPrefix) && req.Resource.Type == auth.ResourceType_CLUSTER {
		return nil, fmt.Errorf("cannot modify cluster role bindings for pach: users")
	}

	// ModifyRoleBinding can be called for any type of resource,
	// and the permission required depends on the type of resource.
	switch req.Resource.Type {
	case auth.ResourceType_CLUSTER:
		if err := CheckClusterIsAuthorizedInTransaction(txnCtx, auth.Permission_CLUSTER_MODIFY_BINDINGS); err != nil {
			return nil, err
		}
	case auth.ResourceType_REPO:
		if err := CheckRepoIsAuthorizedInTransaction(txnCtx, req.Resource.Name, auth.Permission_REPO_MODIFY_BINDINGS); err != nil {
			return nil, err
		}
	default:
		return nil, fmt.Errorf("unknown resource type %v", req.Resource.Type)
	}

	if err := a.setUserRoleBindingInTransaction(txnCtx, req.Resource, req.Principal, req.Roles); err != nil {
		return nil, err
	}

	return &auth.ModifyRoleBindingResponse{}, nil
}

func (a *apiServer) setUserRoleBindingInTransaction(txnCtx *txnenv.TransactionContext, resource *auth.Resource, principal string, roleSlice []string) error {
	roles, err := rolesFromRoleSlice(roleSlice)
	if err != nil {
		return err
	}

	key := resourceKey(resource)
	roleBindings := a.roleBindings.ReadWrite(txnCtx.Stm)
	var bindings auth.RoleBinding
	if err := roleBindings.Get(key, &bindings); err != nil {
		if col.IsErrNotFound(err) {
			return &auth.ErrNoRoleBinding{*resource}
		}
		return err
	}

	if bindings.Entries == nil {
		bindings.Entries = make(map[string]*auth.Roles)
	}

	if len(roleSlice) == 0 {
		delete(bindings.Entries, principal)
	} else {
		bindings.Entries[principal] = roles
	}
	return roleBindings.Put(key, &bindings)
}

// ModifyRoleBinding implements the protobuf auth.ModifyRoleBinding RPC
func (a *apiServer) ModifyRoleBinding(ctx context.Context, req *auth.ModifyRoleBindingRequest) (resp *auth.ModifyRoleBindingResponse, retErr error) {
	a.LogReq(req)
	defer func(start time.Time) { a.LogResp(req, resp, retErr, time.Since(start)) }(time.Now())

	var response *auth.ModifyRoleBindingResponse
	if err := a.txnEnv.WithTransaction(ctx, func(txn txnenv.Transaction) error {
		var err error
		response, err = txn.ModifyRoleBinding(req)
		return err
	}); err != nil {
		return nil, err
	}

	// If the request is not in a transaction, block until the cache is updated
	if req.Resource.Type == auth.ResourceType_CLUSTER {
		expected, err := rolesFromRoleSlice(req.Roles)
		if err != nil {
			return nil, err
		}
		if err := backoff.Retry(func() error {
			bindings, ok := a.clusterRoleBindingCache.Load().(*auth.RoleBinding)
			if !ok {
				return errors.New("cached cluster binding had unexpected type")
			}
			if !proto.Equal(bindings.Entries[req.Principal], expected) {
				return errors.New("waiting for cache to be updated")
			}
			return nil
		}, backoff.RetryEvery(100*time.Millisecond)); err != nil {
			return nil, err
		}
	}

	return response, nil
}

// GetRoleBindingInTransaction is identical to GetRoleBinding except that it can run inside
// an existing etcd STM transaction.  This is not an RPC.
func (a *apiServer) GetRoleBindingInTransaction(
	txnCtx *txnenv.TransactionContext,
	req *auth.GetRoleBindingRequest,
) (*auth.GetRoleBindingResponse, error) {
	if err := a.isActive(txnCtx.ClientContext); err != nil {
		return nil, err
	}

	// Read role bindings from etcd
	var roleBindings auth.RoleBinding
	if err := a.roleBindings.ReadWrite(txnCtx.Stm).Get(resourceKey(req.Resource), &roleBindings); err != nil && !col.IsErrNotFound(err) {
		return nil, err
	}

	if roleBindings.Entries == nil {
		roleBindings.Entries = make(map[string]*auth.Roles)
	}
	return &auth.GetRoleBindingResponse{
		Binding: &roleBindings,
	}, nil
}

// GetRoleBinding implements the protobuf auth.GetRoleBinding RPC
func (a *apiServer) GetRoleBinding(ctx context.Context, req *auth.GetRoleBindingRequest) (resp *auth.GetRoleBindingResponse, retErr error) {
	a.LogReq(req)
	defer func(start time.Time) { a.LogResp(req, resp, retErr, time.Since(start)) }(time.Now())

	var response *auth.GetRoleBindingResponse
	if err := a.txnEnv.WithReadContext(ctx, func(txnCtx *txnenv.TransactionContext) error {
		var err error
		response, err = a.GetRoleBindingInTransaction(txnCtx, req)
		return err
	}); err != nil {
		return nil, err
	}
	return response, nil
}

// GetRobotToken implements the protobuf auth.GetRobotToken RPC
func (a *apiServer) GetRobotToken(ctx context.Context, req *auth.GetRobotTokenRequest) (resp *auth.GetRobotTokenResponse, retErr error) {
	a.LogReq(req)
	defer func(start time.Time) { a.LogResp(req, resp, retErr, time.Since(start)) }(time.Now())

	// If the user specified a redundant robot: prefix, strip it. Colons are not permitted in robot names.
	subject := strings.TrimPrefix(req.Robot, auth.RobotPrefix)
	if strings.Contains(subject, ":") {
		return nil, errors.New("robot names cannot contain colons (':')")
	}

	subject = auth.RobotPrefix + subject

	// generate new token, and write to postgres
	var token string
	var err error
	if req.TTL > 0 {
		token, err = a.generateAndInsertAuthToken(ctx, subject, req.TTL)
	} else {
		token, err = a.generateAndInsertAuthTokenNoTTL(ctx, subject)
	}
	if err != nil {
		return nil, err
	}
	return &auth.GetRobotTokenResponse{
		Token: token,
	}, nil
}

// GetAuthToken implements the protobuf auth.GetAuthToken RPC
// func (a *apiServer) GetAuthToken(ctx context.Context, req *auth.GetAuthTokenRequest) (resp *auth.GetAuthTokenResponse, retErr error) {
// 	a.LogReq(req)
// 	defer func(start time.Time) { a.LogResp(req, resp, retErr, time.Since(start)) }(time.Now())
// 	a.txnEnv.WithWriteContext(ctx, func(txnCtx *txnenv.TransactionContext) error {
// 		resp, retErr = a.GetAuthTokenInTransaction(txnCtx, req)
// 		return retErr
// 	})
// 	return resp, retErr
// }

// // GetAuthToken implements the protobuf auth.GetAuthToken RPC
// func (a *apiServer) GetAuthTokenInTransaction(txnCtx *txnenv.TransactionContext, req *auth.GetAuthTokenRequest) (resp *auth.GetAuthTokenResponse, retErr error) {
// 	if err := a.isActive(); err != nil {
// 		// GetAuthToken must work in the partially-activated state so that PPS can
// 		// get tokens for all existing pipelines during activation
// 		return nil, err
// 	}

// 	if strings.HasPrefix(req.Subject, auth.PachPrefix) {
// 		return nil, errors.Errorf("GetAuthTokenRequest.Subject is invalid")
// 	}

// 	if req.TTL == 0 {
// 		// To create a token with no TTL, an admin can call GetAuthToken and set TTL
// 		// to -1, but the default behavior (TTL == 0) is use the default token
// 		// lifetime.
// 		req.TTL = defaultSessionTTLSecs
// 	}

// 	// TODO(acohen4): asses use of ClientContext here
// 	token, err := a.generateAndInsertAuthToken(txnCtx.ClientContext, req.Subject, auth.TokenInfo_GET_TOKEN, req.TTL)
// 	if err != nil {
// 		return nil, errors.Wrapf(err, "error storing auth token for user \"%s\"", req.Subject)
// 	}
// 	return &auth.GetAuthTokenResponse{
// 		Subject: req.Subject,
// 		Token:   token,
// 	}, nil
// }

// GetPipelineAuthTokenInTransaction is an internal API used to create a pipeline token for a given pipeline.
// Not an RPC.
func (a *apiServer) GetPipelineAuthTokenInTransaction(txnCtx *txnenv.TransactionContext, pipeline string) (string, error) {
	if err := a.isActive(txnCtx.ClientContext); err != nil {
		return "", err
	}

	token := uuid.NewWithoutDashes()
	// TODO(acohen4): look at transaction context
	if err := a.upsertAuthTokenNoTTL(txnCtx.ClientContext, auth.HashToken(token), auth.PipelinePrefix+pipeline); err != nil {
		return "", errors.Wrapf(err, "error storing token")
	} else {
		return token, nil
	}
}

// GetOIDCLogin implements the protobuf auth.GetOIDCLogin RPC
func (a *apiServer) GetOIDCLogin(ctx context.Context, req *auth.GetOIDCLoginRequest) (resp *auth.GetOIDCLoginResponse, retErr error) {
	a.LogReq(req)
	// Don't log response to avoid logging OIDC state token
	defer func(start time.Time) { a.LogResp(req, nil, retErr, time.Since(start)) }(time.Now())
	var err error

	authURL, state, err := a.GetOIDCLoginURL(ctx)
	if err != nil {
		return nil, err
	}
	return &auth.GetOIDCLoginResponse{
		LoginURL: authURL,
		State:    state,
	}, nil
}

// RevokeAuthToken implements the protobuf auth.RevokeAuthToken RPC
func (a *apiServer) RevokeAuthToken(ctx context.Context, req *auth.RevokeAuthTokenRequest) (resp *auth.RevokeAuthTokenResponse, retErr error) {
	a.LogReq(req)
	defer func(start time.Time) { a.LogResp(req, resp, retErr, time.Since(start)) }(time.Now())
	a.txnEnv.WithWriteContext(ctx, func(txnCtx *txnenv.TransactionContext) error {
		resp, retErr = a.RevokeAuthTokenInTransaction(txnCtx, req)
		return retErr
	})
	return resp, retErr
}

func (a *apiServer) RevokeAuthTokenInTransaction(txnCtx *txnenv.TransactionContext, req *auth.RevokeAuthTokenRequest) (resp *auth.RevokeAuthTokenResponse, retErr error) {
	if err := a.isActive(txnCtx.ClientContext); err != nil {
		return nil, err
	}

	if err := a.deleteAuthToken(txnCtx.ClientContext, auth.HashToken(req.Token)); err != nil {
		return nil, err
	}
	return &auth.RevokeAuthTokenResponse{}, nil
}

// setGroupsForUserInternal is a helper function used by SetGroupsForUser, and
// also by handleSAMLResponse and handleOIDCExchangeInternal (which updates
// group membership information based on signed SAML assertions or JWT claims).
// This does no auth checks, so the caller must do all relevant authorization.
func (a *apiServer) setGroupsForUserInternal(ctx context.Context, subject string, groups []string) error {
	_, err := col.NewSTM(ctx, a.env.GetEtcdClient(), func(stm col.STM) error {
		members := a.members.ReadWrite(stm)

		// Get groups to remove/add user from/to
		var removeGroups auth.Groups
		addGroups := addToSet(nil, groups...)
		if err := members.Get(subject, &removeGroups); err == nil {
			for _, group := range groups {
				if removeGroups.Groups[group] {
					removeGroups.Groups = removeFromSet(removeGroups.Groups, group)
					addGroups = removeFromSet(addGroups, group)
				}
			}
		}

		// Set groups for user
		if err := members.Put(subject, &auth.Groups{
			Groups: addToSet(nil, groups...),
		}); err != nil {
			return err
		}

		// Remove user from previous groups
		groups := a.groups.ReadWrite(stm)
		var membersProto auth.Users
		for group := range removeGroups.Groups {
			if err := groups.Upsert(group, &membersProto, func() error {
				membersProto.Usernames = removeFromSet(membersProto.Usernames, subject)
				return nil
			}); err != nil {
				return err
			}
		}

		// Add user to new groups
		for group := range addGroups {
			if err := groups.Upsert(group, &membersProto, func() error {
				membersProto.Usernames = addToSet(membersProto.Usernames, subject)
				return nil
			}); err != nil {
				return err
			}
		}

		return nil
	})
	return err
}

// SetGroupsForUser implements the protobuf auth.SetGroupsForUser RPC
func (a *apiServer) SetGroupsForUser(ctx context.Context, req *auth.SetGroupsForUserRequest) (resp *auth.SetGroupsForUserResponse, retErr error) {
	a.LogReq(req)
	defer func(start time.Time) { a.LogResp(req, resp, retErr, time.Since(start)) }(time.Now())

	if err := a.checkCanonicalSubject(req.Username); err != nil {
		return nil, err
	}
	// TODO(msteffen): canonicalize group names
	if err := a.setGroupsForUserInternal(ctx, req.Username, req.Groups); err != nil {
		return nil, err
	}
	return &auth.SetGroupsForUserResponse{}, nil
}

// ModifyMembers implements the protobuf auth.ModifyMembers RPC
func (a *apiServer) ModifyMembers(ctx context.Context, req *auth.ModifyMembersRequest) (resp *auth.ModifyMembersResponse, retErr error) {
	a.LogReq(req)
	defer func(start time.Time) { a.LogResp(req, resp, retErr, time.Since(start)) }(time.Now())

	if err := a.checkCanonicalSubjects(req.Add); err != nil {
		return nil, err
	}
	// TODO(bryce) Skip canonicalization if the users can be found.
	if err := a.checkCanonicalSubjects(req.Remove); err != nil {
		return nil, err
	}

	if _, err := col.NewSTM(ctx, a.env.GetEtcdClient(), func(stm col.STM) error {
		members := a.members.ReadWrite(stm)
		var groupsProto auth.Groups
		for _, username := range req.Add {
			if err := members.Upsert(username, &groupsProto, func() error {
				groupsProto.Groups = addToSet(groupsProto.Groups, req.Group)
				return nil
			}); err != nil {
				return err
			}
		}
		for _, username := range req.Remove {
			if err := members.Upsert(username, &groupsProto, func() error {
				groupsProto.Groups = removeFromSet(groupsProto.Groups, req.Group)
				return nil
			}); err != nil {
				return err
			}
		}

		groups := a.groups.ReadWrite(stm)
		var membersProto auth.Users
		if err := groups.Upsert(req.Group, &membersProto, func() error {
			membersProto.Usernames = addToSet(membersProto.Usernames, req.Add...)
			membersProto.Usernames = removeFromSet(membersProto.Usernames, req.Remove...)
			return nil
		}); err != nil {
			return err
		}

		return nil
	}); err != nil {
		return nil, err
	}

	return &auth.ModifyMembersResponse{}, nil
}

func addToSet(set map[string]bool, elems ...string) map[string]bool {
	if set == nil {
		set = map[string]bool{}
	}

	for _, elem := range elems {
		set[elem] = true
	}
	return set
}

func removeFromSet(set map[string]bool, elems ...string) map[string]bool {
	if set != nil {
		for _, elem := range elems {
			delete(set, elem)
		}
	}

	return set
}

// getGroups is a helper function used primarily by the GRPC API GetGroups, but
// also by Authorize() and isAdmin().
func (a *apiServer) getGroups(ctx context.Context, subject string) ([]string, error) {
	members := a.members.ReadOnly(ctx)
	var groupsProto auth.Groups
	if err := members.Get(subject, &groupsProto); err != nil {
		if col.IsErrNotFound(err) {
			return []string{}, nil
		}
		return nil, err
	}
	return setToList(groupsProto.Groups), nil
}

// GetGroups implements the protobuf auth.GetGroups RPC
func (a *apiServer) GetGroups(ctx context.Context, req *auth.GetGroupsRequest) (resp *auth.GetGroupsResponse, retErr error) {
	a.LogReq(req)
	defer func(start time.Time) { a.LogResp(req, resp, retErr, time.Since(start)) }(time.Now())

	callerInfo, err := a.getAuthenticatedUser(ctx)
	if err != nil {
		return nil, err
	}

	var target string
	if req.Username != "" && req.Username != callerInfo.Subject {
		pachClient := a.env.GetPachClient(ctx)
		resp, err := pachClient.Authorize(pachClient.Ctx(), &auth.AuthorizeRequest{
			Resource: &auth.Resource{Type: auth.ResourceType_CLUSTER},
			Permissions: []auth.Permission{
				auth.Permission_CLUSTER_AUTH_GET_GROUPS,
			},
		})
		if err != nil {
			return nil, err
		}

		if !resp.Authorized {
			return nil, &auth.ErrNotAuthorized{
				Subject:  resp.Principal,
				Resource: auth.Resource{Type: auth.ResourceType_CLUSTER},
				Required: []auth.Permission{
					auth.Permission_CLUSTER_AUTH_GET_GROUPS,
				},
			}
		}
		target = req.Username
	} else {
		target = callerInfo.Subject
	}

	groups, err := a.getGroups(ctx, target)
	if err != nil {
		return nil, err
	}
	return &auth.GetGroupsResponse{Groups: groups}, nil
}

// GetUsers implements the protobuf auth.GetUsers RPC
func (a *apiServer) GetUsers(ctx context.Context, req *auth.GetUsersRequest) (resp *auth.GetUsersResponse, retErr error) {
	a.LogReq(req)
	defer func(start time.Time) { a.LogResp(req, resp, retErr, time.Since(start)) }(time.Now())

	// Filter by group
	if req.Group != "" {
		var membersProto auth.Users
		if _, err := col.NewSTM(ctx, a.env.GetEtcdClient(), func(stm col.STM) error {
			groups := a.groups.ReadWrite(stm)
			if err := groups.Get(req.Group, &membersProto); err != nil {
				return err
			}
			return nil
		}); err != nil {
			return nil, err
		}

		return &auth.GetUsersResponse{Usernames: setToList(membersProto.Usernames)}, nil
	}

	membersCol := a.members.ReadOnly(ctx)
	groups := &auth.Groups{}
	var users []string
	if err := membersCol.List(groups, col.DefaultOptions, func(user string) error {
		users = append(users, user)
		return nil
	}); err != nil {
		return nil, err
	}
	return &auth.GetUsersResponse{Usernames: users}, nil
}

func setToList(set map[string]bool) []string {
	if set == nil {
		return []string{}
	}

	list := []string{}
	for elem := range set {
		list = append(list, elem)
	}
	return list
}

func (a *apiServer) getAuthenticatedUser(ctx context.Context) (*auth.TokenInfo, error) {
	token, err := auth.GetAuthToken(ctx)
	if err != nil {
		return nil, err
	}

	if token == a.ppsToken {
		// TODO(msteffen): This is a hack. The idea is that there is a logical user
		// entry mapping ppsToken to ppsUser. Soon, ppsUser will go away and
		// this check should happen in authorize
		return &auth.TokenInfo{
			Subject: auth.PpsUser,
		}, nil
	}

	// try to lookup pre-computed subject
	if subject := internalauth.GetWhoAmI(ctx); subject != "" {
		return &auth.TokenInfo{
			Subject: subject,
		}, nil
	}

	// Lookup the token
	if tokenInfo, err := a.lookupAuthTokenInfo(ctx, auth.HashToken(token)); err != nil {
		if col.IsErrNotFound(err) {
			return nil, auth.ErrBadToken
		}
		return nil, err
	} else {
		return tokenInfo, nil
	}
}

// checkCanonicalSubjects applies checkCanonicalSubject to a list
func (a *apiServer) checkCanonicalSubjects(subjects []string) error {
	for _, subject := range subjects {
		if err := a.checkCanonicalSubject(subject); err != nil {
			return err
		}
	}
	return nil
}

// checkCanonicalSubject returns an error if a subject doesn't have a prefix, or the prefix is
// not recognized
func (a *apiServer) checkCanonicalSubject(subject string) error {
	if subject == auth.AllClusterUsersSubject {
		return nil
	}

	colonIdx := strings.Index(subject, ":")
	if colonIdx < 0 {
		return errors.Errorf("subject has no prefix, must be of the form <type>:<name>")
	}
	prefix := subject[:colonIdx]

	// check against fixed prefixes
	prefix += ":" // append ":" to match constants
	switch prefix {
	case auth.PipelinePrefix, auth.RobotPrefix, auth.PachPrefix, auth.UserPrefix:
		break
	default:
		return errors.Errorf("subject has unrecognized prefix: %s", subject[:colonIdx+1])
	}
	return nil
}

// GetConfiguration implements the protobuf auth.GetConfiguration RPC.
func (a *apiServer) GetConfiguration(ctx context.Context, req *auth.GetConfigurationRequest) (resp *auth.GetConfigurationResponse, retErr error) {
	a.LogReq(req)
	defer func(start time.Time) { a.LogResp(req, resp, retErr, time.Since(start)) }(time.Now())

	if !a.watchesEnabled {
		return nil, errors.New("watches are not enabled, unable to get current config")
	}

	config, ok := a.configCache.Load().(*auth.OIDCConfig)
	if !ok {
		return nil, errors.New("cached auth config had unexpected type")
	}

	return &auth.GetConfigurationResponse{
		Configuration: config,
	}, nil
}

// SetConfiguration implements the protobuf auth.SetConfiguration RPC
func (a *apiServer) SetConfiguration(ctx context.Context, req *auth.SetConfigurationRequest) (resp *auth.SetConfigurationResponse, retErr error) {
	a.LogReq(req)
	defer func(start time.Time) { a.LogResp(req, resp, retErr, time.Since(start)) }(time.Now())

	if !a.watchesEnabled {
		return nil, errors.New("watches are not enabled, unable to set config")
	}

	var configToStore *auth.OIDCConfig
	if req.Configuration != nil {
		// Validate new config
		if err := validateOIDCConfig(ctx, req.Configuration); err != nil {
			return nil, err
		}
		configToStore = req.Configuration
	} else {
		configToStore = proto.Clone(&DefaultOIDCConfig).(*auth.OIDCConfig)
	}

	// set the new config
	if _, err := col.NewSTM(ctx, a.env.GetEtcdClient(), func(stm col.STM) error {
		return a.authConfig.ReadWrite(stm).Put(configKey, configToStore)
	}); err != nil {
		return nil, err
	}

	// block until the watcher observes the write
	if err := backoff.Retry(func() error {
		record, ok := a.configCache.Load().(*auth.OIDCConfig)
		if !ok {
			return errors.Errorf("could not retrieve auth config from cache")
		}
		if !proto.Equal(record, configToStore) {
			return errors.Errorf("config in cache was not updated")
		}
		return nil
	}, backoff.RetryEvery(time.Second)); err != nil {
		return nil, err
	}

	return &auth.SetConfigurationResponse{}, nil
}

func (a *apiServer) ExtractAuthTokens(ctx context.Context, req *auth.ExtractAuthTokensRequest) (resp *auth.ExtractAuthTokensResponse, retErr error) {
	// We don't want to actually log the request/response since they contain
	// credentials.
	a.LogReq(req)
	defer func(start time.Time) { a.LogResp(nil, nil, retErr, time.Since(start)) }(time.Now())
	if err := a.isActive(ctx); err != nil {
		return nil, err
	}

	extracted, err := a.listRobotTokens(ctx)
	if err != nil {
		return nil, err
	}
	return &auth.ExtractAuthTokensResponse{Tokens: extracted}, nil
}

func (a *apiServer) RestoreAuthToken(ctx context.Context, req *auth.RestoreAuthTokenRequest) (resp *auth.RestoreAuthTokenResponse, retErr error) {
	// We don't want to actually log the request/response since they contain
	// credentials.
	defer func(start time.Time) { a.LogResp(nil, nil, retErr, time.Since(start)) }(time.Now())

	var ttl int64
	if req.Token.Expiration != nil {
		ts, err := types.TimestampFromProto(req.Token.Expiration)
		if err != nil {
			return nil, err
		}
		ttl = int64(time.Until(ts).Seconds())
		if ttl < 0 {
			return nil, auth.ErrExpiredToken
		}
	}

	if err := func() error {
		// Check whether the token hash already exists - we don't want to replace an existing token
		if _, err := a.lookupAuthTokenInfo(ctx, req.Token.HashedToken); err == nil {
			return errors.New("cannot overwrite existing token with same hash")
		} else if !col.IsErrNotFound(err) {
			return err
		}
		// insert token
		if ttl > 0 {
			return a.upsertAuthToken(ctx, req.Token.HashedToken, req.Token.TokenInfo.Subject, ttl)
		} else {
			return a.upsertAuthTokenNoTTL(ctx, req.Token.HashedToken, req.Token.TokenInfo.Subject)
		}
	}(); err != nil {
		return nil, errors.Wrapf(err, "error restoring auth token")
	}

	return &auth.RestoreAuthTokenResponse{}, nil
}

// returns -1 if token is not found, and the TTL otherwise
func (a *apiServer) lookupAuthTokenTTLSeconds(ctx context.Context, tokenHash string) (int64, error) {
	var ttl float64
	if err := a.env.GetDBClient().GetContext(ctx, &ttl,
		`SELECT ROUND( EXTRACT( EPOCH FROM (expiration - NOW()))) as ttl 
		FROM auth.auth_tokens WHERE token_hash = $1 AND expiration IS NOT NULL`, tokenHash); err != nil {
		if err == sql.ErrNoRows {
			return -1, nil
		}
		return 0, err
	}
	return int64(ttl), nil
}

func (a *apiServer) lookupAuthTokenInfo(ctx context.Context, tokenHash string) (*auth.TokenInfo, error) {
	var tokenInfo auth.TokenInfo
	if err := a.env.GetDBClient().GetContext(ctx, &tokenInfo, `SELECT subject FROM auth.auth_tokens WHERE token_hash = $1`, tokenHash); err != nil {
		if err == sql.ErrNoRows {
			return nil, col.ErrNotFound{Type: "auth_tokens", Key: tokenHash}
		}
		return nil, err
	}
	return &tokenInfo, nil
}

func (a *apiServer) listRobotTokens(ctx context.Context) ([]*auth.HashedAuthToken, error) {
	rows, err := a.env.GetDBClient().QueryxContext(ctx,
		`SELECT token_hash as tokenHash, subject, ROUND( EXTRACT( EPOCH FROM (expiration - NOW()))) as ttl  
		FROM auth.auth_tokens 
		WHERE subject LIKE $1 || '%'`, auth.RobotPrefix)
	if err != nil {
		return nil, err
	}
	robotTokens := make([]*auth.HashedAuthToken, 0)
	for rows.Next() {
		var tokenHash string
		var subject string
		var ttl *float64
		if err = rows.Scan(&tokenHash, &subject, &ttl); err != nil {
			return nil, errors.Wrapf(err, "error querying token")
		}

		token := &auth.HashedAuthToken{
			HashedToken: tokenHash,
			TokenInfo: &auth.TokenInfo{
				Subject: subject,
			},
		}
		if ttl != nil {
			expiration, err := types.TimestampProto(time.Now().Add(time.Second * time.Duration(int64(*ttl))))
			if err != nil {
				return nil, err
			}
			token.Expiration = expiration
		}
		robotTokens = append(robotTokens, token)
	}
	return robotTokens, nil
}

func (a *apiServer) generateAndInsertAuthToken(ctx context.Context, subject string, ttlSeconds int64) (string, error) {
	token := uuid.NewWithoutDashes()
	if err := a.upsertAuthToken(ctx, auth.HashToken(token), subject, ttlSeconds); err != nil {
		return "", err
	}
	return token, nil
}

func (a *apiServer) generateAndInsertAuthTokenNoTTL(ctx context.Context, subject string) (string, error) {
	token := uuid.NewWithoutDashes()
	if err := a.upsertAuthTokenNoTTL(ctx, auth.HashToken(token), subject); err != nil {
		return "", err
	}

	return token, nil
}

// generates a token, and stores it's hash and supporting data in postgres
func (a *apiServer) upsertAuthToken(ctx context.Context, tokenHash string, subject string, ttlSeconds int64) error {
	// Register the pachd in the database
	if _, err := a.env.GetDBClient().ExecContext(ctx,
		`INSERT INTO auth.auth_tokens (token_hash, subject, expiration) 
		VALUES ($1, $2, NOW() + $3 * interval '1 sec') 
		ON CONFLICT (token_hash) 
		DO UPDATE SET subject = $2, expiration = NOW() + $3 * interval '1 sec'`, tokenHash, subject, ttlSeconds); err != nil {
		return errors.Wrapf(err, "error storing token")
	}
	return nil
}

func (a *apiServer) upsertAuthTokenNoTTL(ctx context.Context, tokenHash string, subject string) error {
	// Register the pachd in the database
	if _, err := a.env.GetDBClient().ExecContext(ctx,
		`INSERT INTO auth.auth_tokens (token_hash, subject) 
		VALUES ($1, $2) 
		ON CONFLICT (token_hash) 
		DO UPDATE SET subject = $2`, tokenHash, subject); err != nil {
		return errors.Wrapf(err, "error storing token")
	}
	return nil
}

// TODO(acohen4): Transactionify
func (a *apiServer) deleteAllAuthTokens(ctx context.Context) error {
	if _, err := a.env.GetDBClient().ExecContext(ctx, `DELETE FROM auth.auth_tokens`); err != nil {
		return errors.Wrapf(err, "error deleting all auth tokens")
	}
	return nil
}

func (a *apiServer) deleteAuthToken(ctx context.Context, tokenHash string) error {
	if _, err := a.env.GetDBClient().ExecContext(ctx, `DELETE FROM auth.auth_tokens WHERE token_hash=$1`, tokenHash); err != nil {
		return errors.Wrapf(err, "error deleting token")
	}
	return nil
}

func (a *apiServer) purgeExpiredTokens() error {
	logrus.Info("Purging expired auth tokens")
	if _, err := a.env.GetDBClient().Exec(`DELETE FROM auth.auth_tokens WHERE NOW() > expiration`); err != nil {
		return errors.Wrapf(err, "error purging expired tokens")
	}
	return nil
}<|MERGE_RESOLUTION|>--- conflicted
+++ resolved
@@ -201,9 +201,9 @@
 		// Watch for new auth config options
 		go s.configCache.Watch()
 
-<<<<<<< HEAD
-	// Watch for changes to the cluster role binding
-	go s.clusterRoleBindingCache.Watch()
+		// Watch for changes to the cluster role binding
+		go s.clusterRoleBindingCache.Watch()
+	}
 
 	// purge expired tokens every 24 hours
 	go func(a *apiServer, intervalSeconds int) {
@@ -213,11 +213,6 @@
 		}
 	}(s, 24)
 
-=======
-		// Watch for changes to the cluster role binding
-		go s.clusterRoleBindingCache.Watch()
-	}
->>>>>>> 64b6c6a3
 	return s, nil
 }
 
