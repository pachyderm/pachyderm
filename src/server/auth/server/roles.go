package server

import (
	"github.com/pachyderm/pachyderm/v2/src/auth"
	"github.com/pachyderm/pachyderm/v2/src/internal/errors"
)

type internalRole struct {
	role             *auth.Role
	permissionsIndex map[auth.Permission]bool
}

var roles = make(map[string]*internalRole)

func registerRole(r *auth.Role) *auth.Role {
	permissionsIndex := make(map[auth.Permission]bool)

	for _, permission := range r.Permissions {
		permissionsIndex[permission] = true
	}

	roles[r.Name] = &internalRole{
		role:             r,
		permissionsIndex: permissionsIndex,
	}
	return r
}

func getRole(name string) (*internalRole, error) {
	r, ok := roles[name]
	if !ok {
		return nil, errors.Errorf("unknown role %q", name)
	}
	return r, nil
}

func init() {
	// repoReader has the ability to view files, commits, branches
	// and create pipelines that read from a repo.
	repoReaderRole := registerRole(&auth.Role{
		Name:          auth.RepoReaderRole,
		ResourceTypes: []auth.ResourceType{auth.ResourceType_CLUSTER, auth.ResourceType_PROJECT, auth.ResourceType_REPO},
		Permissions: []auth.Permission{
			auth.Permission_REPO_READ,
			auth.Permission_REPO_INSPECT_COMMIT,
			auth.Permission_REPO_LIST_COMMIT,
			auth.Permission_REPO_LIST_BRANCH,
			auth.Permission_REPO_LIST_FILE,
			auth.Permission_REPO_INSPECT_FILE,
			auth.Permission_REPO_ADD_PIPELINE_READER,
			auth.Permission_REPO_REMOVE_PIPELINE_READER,
			auth.Permission_PIPELINE_LIST_JOB,
		},
	})

	// repoWriter has the ability to create and delete commits,
	// write files to a repo and create pipelines that write to a repo,
	// plus all the permissions of repoReader.
	repoWriterRole := registerRole(&auth.Role{
		Name:          auth.RepoWriterRole,
		ResourceTypes: []auth.ResourceType{auth.ResourceType_CLUSTER, auth.ResourceType_PROJECT, auth.ResourceType_REPO},
		Permissions: combinePermissions(repoReaderRole.Permissions, []auth.Permission{
			auth.Permission_REPO_WRITE,
			auth.Permission_REPO_DELETE_COMMIT,
			auth.Permission_REPO_CREATE_BRANCH,
			auth.Permission_REPO_DELETE_BRANCH,
			auth.Permission_REPO_ADD_PIPELINE_WRITER,
		}),
	})

	// repoOwner has the ability to modify the role bindings for
	// a repo and delete it, plus all the permissions of repoWriter.
	repoOwnerRole := registerRole(&auth.Role{
		Name:          auth.RepoOwnerRole,
		ResourceTypes: []auth.ResourceType{auth.ResourceType_CLUSTER, auth.ResourceType_PROJECT, auth.ResourceType_REPO},
		Permissions: combinePermissions(repoWriterRole.Permissions, []auth.Permission{
			auth.Permission_REPO_MODIFY_BINDINGS,
			auth.Permission_REPO_DELETE,
		}),
	})

	// oidcAppAdmin has the ability to create, update and
	// delete OIDC apps.
	oidcAppAdminRole := registerRole(&auth.Role{
		Name:          auth.OIDCAppAdminRole,
		ResourceTypes: []auth.ResourceType{auth.ResourceType_CLUSTER},
		Permissions: []auth.Permission{
			auth.Permission_CLUSTER_IDENTITY_DELETE_OIDC_CLIENT,
			auth.Permission_CLUSTER_IDENTITY_CREATE_OIDC_CLIENT,
			auth.Permission_CLUSTER_IDENTITY_UPDATE_OIDC_CLIENT,
			auth.Permission_CLUSTER_IDENTITY_LIST_OIDC_CLIENTS,
			auth.Permission_CLUSTER_IDENTITY_GET_OIDC_CLIENT,
		},
	})

	// idpAdmin has the ability to create, update and delete
	// identity providers.
	idpAdminRole := registerRole(&auth.Role{
		Name:          auth.IDPAdminRole,
		ResourceTypes: []auth.ResourceType{auth.ResourceType_CLUSTER},
		Permissions: []auth.Permission{
			auth.Permission_CLUSTER_IDENTITY_CREATE_IDP,
			auth.Permission_CLUSTER_IDENTITY_UPDATE_IDP,
			auth.Permission_CLUSTER_IDENTITY_LIST_IDPS,
			auth.Permission_CLUSTER_IDENTITY_GET_IDP,
			auth.Permission_CLUSTER_IDENTITY_DELETE_IDP,
		},
	})

	// identityAdmin has the ability to modify the identity
	// server configuration
	identityAdminRole := registerRole(&auth.Role{
		Name:          auth.IdentityAdminRole,
		ResourceTypes: []auth.ResourceType{auth.ResourceType_CLUSTER},
		Permissions: []auth.Permission{
			auth.Permission_CLUSTER_IDENTITY_SET_CONFIG,
			auth.Permission_CLUSTER_IDENTITY_GET_CONFIG,
		},
	})

	// debugger has the ability to produce debug dumps
	debuggerRole := registerRole(&auth.Role{
		Name:          auth.DebuggerRole,
		ResourceTypes: []auth.ResourceType{auth.ResourceType_CLUSTER},
		Permissions: []auth.Permission{
			auth.Permission_CLUSTER_DEBUG_DUMP,
			auth.Permission_CLUSTER_GET_PACHD_LOGS,
		},
	})

	// robotUser has the ability to create tokens for any robot user
	robotUserRole := registerRole(&auth.Role{
		Name:          auth.RobotUserRole,
		ResourceTypes: []auth.ResourceType{auth.ResourceType_CLUSTER},
		Permissions: []auth.Permission{
			auth.Permission_CLUSTER_AUTH_GET_ROBOT_TOKEN,
		},
	})

	// licenseAdmin has the ability to update the enterprise license and manage clusters
	licenseAdminRole := registerRole(&auth.Role{
		Name:          auth.LicenseAdminRole,
		ResourceTypes: []auth.ResourceType{auth.ResourceType_CLUSTER},
		Permissions: []auth.Permission{
			auth.Permission_CLUSTER_LICENSE_ACTIVATE,
			auth.Permission_CLUSTER_LICENSE_GET_CODE,
			auth.Permission_CLUSTER_LICENSE_ADD_CLUSTER,
			auth.Permission_CLUSTER_LICENSE_UPDATE_CLUSTER,
			auth.Permission_CLUSTER_LICENSE_DELETE_CLUSTER,
			auth.Permission_CLUSTER_LICENSE_LIST_CLUSTERS,
		},
	})

	// secretAdmin has the ability to list, create and delete secrets in k8s
	secretAdminRole := registerRole(&auth.Role{
		Name:          auth.SecretAdminRole,
		ResourceTypes: []auth.ResourceType{auth.ResourceType_CLUSTER},
		Permissions: []auth.Permission{
			auth.Permission_CLUSTER_CREATE_SECRET,
			auth.Permission_CLUSTER_LIST_SECRETS,
			auth.Permission_SECRET_INSPECT,
			auth.Permission_SECRET_DELETE,
		},
	})

	pachdLogReaderRole := registerRole(&auth.Role{
		Name:          auth.PachdLogReaderRole,
		ResourceTypes: []auth.ResourceType{auth.ResourceType_CLUSTER},
		Permissions: []auth.Permission{
			auth.Permission_CLUSTER_GET_PACHD_LOGS,
		},
	})

	// Project related roles
	projectViewerRole := registerRole(&auth.Role{
		Name:          auth.ProjectViewerRole,
<<<<<<< HEAD
		ResourceTypes: []auth.ResourceType{auth.ResourceType_PROJECT, auth.ResourceType_REPO},
=======
		ResourceTypes: []auth.ResourceType{auth.ResourceType_CLUSTER, auth.ResourceType_PROJECT},
>>>>>>> 340197a3
		Permissions: []auth.Permission{
			auth.Permission_PROJECT_LIST_REPO,
		},
	})

	projectWriterRole := registerRole(&auth.Role{
		Name:          auth.ProjectWriterRole,
<<<<<<< HEAD
		ResourceTypes: []auth.ResourceType{auth.ResourceType_PROJECT, auth.ResourceType_REPO},
=======
		ResourceTypes: []auth.ResourceType{auth.ResourceType_CLUSTER, auth.ResourceType_PROJECT},
>>>>>>> 340197a3
		Permissions: combinePermissions(projectViewerRole.Permissions, []auth.Permission{
			auth.Permission_PROJECT_CREATE_REPO,
		}),
	})

	projectOwnerRole := registerRole(&auth.Role{
		Name:          auth.ProjectOwnerRole,
<<<<<<< HEAD
		ResourceTypes: []auth.ResourceType{auth.ResourceType_PROJECT, auth.ResourceType_REPO},
=======
		ResourceTypes: []auth.ResourceType{auth.ResourceType_CLUSTER, auth.ResourceType_PROJECT},
>>>>>>> 340197a3
		Permissions: combinePermissions(repoOwnerRole.Permissions, projectWriterRole.Permissions, []auth.Permission{
			auth.Permission_PROJECT_DELETE,
			auth.Permission_PROJECT_MODIFY_BINDINGS,
		}),
	})

	projectCreatorRole := registerRole(&auth.Role{
		Name:          auth.ProjectCreatorRole,
		ResourceTypes: []auth.ResourceType{auth.ResourceType_CLUSTER},
		Permissions: []auth.Permission{
			auth.Permission_PROJECT_CREATE,
		},
	})

	// clusterAdmin is a catch-all role that has every permission
	registerRole(&auth.Role{
		Name:          auth.ClusterAdminRole,
		ResourceTypes: []auth.ResourceType{auth.ResourceType_CLUSTER, auth.ResourceType_PROJECT, auth.ResourceType_REPO},
		Permissions: combinePermissions(
			repoOwnerRole.Permissions,
			oidcAppAdminRole.Permissions,
			idpAdminRole.Permissions,
			identityAdminRole.Permissions,
			debuggerRole.Permissions,
			robotUserRole.Permissions,
			licenseAdminRole.Permissions,
			secretAdminRole.Permissions,
			pachdLogReaderRole.Permissions,
			projectOwnerRole.Permissions,
			projectCreatorRole.Permissions,
			[]auth.Permission{
				auth.Permission_CLUSTER_MODIFY_BINDINGS,
				auth.Permission_CLUSTER_GET_BINDINGS,
				auth.Permission_CLUSTER_AUTH_ACTIVATE,
				auth.Permission_CLUSTER_AUTH_DEACTIVATE,
				auth.Permission_CLUSTER_AUTH_GET_CONFIG,
				auth.Permission_CLUSTER_AUTH_SET_CONFIG,
				auth.Permission_CLUSTER_AUTH_MODIFY_GROUP_MEMBERS,
				auth.Permission_CLUSTER_AUTH_GET_GROUPS,
				auth.Permission_CLUSTER_AUTH_GET_GROUP_USERS,
				auth.Permission_CLUSTER_AUTH_EXTRACT_TOKENS,
				auth.Permission_CLUSTER_AUTH_RESTORE_TOKEN,
				auth.Permission_CLUSTER_AUTH_ROTATE_ROOT_TOKEN,
				auth.Permission_CLUSTER_AUTH_DELETE_EXPIRED_TOKENS,
				auth.Permission_CLUSTER_AUTH_GET_PERMISSIONS_FOR_PRINCIPAL,
				auth.Permission_CLUSTER_AUTH_REVOKE_USER_TOKENS,
				auth.Permission_CLUSTER_ENTERPRISE_ACTIVATE,
				auth.Permission_CLUSTER_ENTERPRISE_HEARTBEAT,
				auth.Permission_CLUSTER_ENTERPRISE_GET_CODE,
				auth.Permission_CLUSTER_ENTERPRISE_DEACTIVATE,
				auth.Permission_CLUSTER_DELETE_ALL,
				auth.Permission_CLUSTER_ENTERPRISE_PAUSE,
			}),
	})
}

func combinePermissions(permissionSets ...[]auth.Permission) []auth.Permission {
	seen := make(map[auth.Permission]bool)
	output := make([]auth.Permission, 0)
	for _, permissions := range permissionSets {
		for _, permission := range permissions {
			if seen[permission] {
				continue
			}
			seen[permission] = true
			output = append(output, permission)
		}
	}
	return output
}

func roleAppliesToResource(r *auth.Role, rt auth.ResourceType) bool {
	for _, t := range r.ResourceTypes {
		if t == rt {
			return true
		}
	}
	return false
}

func rolesForPermission(permission auth.Permission) []*auth.Role {
	resp := make([]*auth.Role, 0)
	for _, r := range roles {
		if _, ok := r.permissionsIndex[permission]; ok {
			resp = append(resp, r.role)
		}
	}
	return resp
}<|MERGE_RESOLUTION|>--- conflicted
+++ resolved
@@ -174,11 +174,7 @@
 	// Project related roles
 	projectViewerRole := registerRole(&auth.Role{
 		Name:          auth.ProjectViewerRole,
-<<<<<<< HEAD
-		ResourceTypes: []auth.ResourceType{auth.ResourceType_PROJECT, auth.ResourceType_REPO},
-=======
 		ResourceTypes: []auth.ResourceType{auth.ResourceType_CLUSTER, auth.ResourceType_PROJECT},
->>>>>>> 340197a3
 		Permissions: []auth.Permission{
 			auth.Permission_PROJECT_LIST_REPO,
 		},
@@ -186,11 +182,7 @@
 
 	projectWriterRole := registerRole(&auth.Role{
 		Name:          auth.ProjectWriterRole,
-<<<<<<< HEAD
-		ResourceTypes: []auth.ResourceType{auth.ResourceType_PROJECT, auth.ResourceType_REPO},
-=======
 		ResourceTypes: []auth.ResourceType{auth.ResourceType_CLUSTER, auth.ResourceType_PROJECT},
->>>>>>> 340197a3
 		Permissions: combinePermissions(projectViewerRole.Permissions, []auth.Permission{
 			auth.Permission_PROJECT_CREATE_REPO,
 		}),
@@ -198,11 +190,7 @@
 
 	projectOwnerRole := registerRole(&auth.Role{
 		Name:          auth.ProjectOwnerRole,
-<<<<<<< HEAD
-		ResourceTypes: []auth.ResourceType{auth.ResourceType_PROJECT, auth.ResourceType_REPO},
-=======
 		ResourceTypes: []auth.ResourceType{auth.ResourceType_CLUSTER, auth.ResourceType_PROJECT},
->>>>>>> 340197a3
 		Permissions: combinePermissions(repoOwnerRole.Permissions, projectWriterRole.Permissions, []auth.Permission{
 			auth.Permission_PROJECT_DELETE,
 			auth.Permission_PROJECT_MODIFY_BINDINGS,
