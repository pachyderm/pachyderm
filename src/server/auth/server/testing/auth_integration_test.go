--- conflicted
+++ resolved
@@ -697,67 +697,6 @@
 	})
 }
 
-<<<<<<< HEAD
-// TestPipelineFailingWithOpenCommit creates a pipeline, then revokes its access
-// to its output repo while it's running, causing it to fail. Then it makes sure
-// that FlushJob still works and that the pipeline's output commit was
-// successfully finished (though as an empty commit)
-//
-// Note: This test actually doesn't use the admin client or admin privileges
-// anywhere. However, it restarts pachd, so it shouldn't be run in parallel with
-// any other test
-func TestPipelineFailingWithOpenCommit(t *testing.T) {
-	// TODO: Reenable when finishing job state is transactional.
-	t.Skip("Job state does not get finished in a transaction, so stats commit is left open")
-	if testing.Short() {
-		t.Skip("Skipping integration tests in short mode")
-	}
-	c, _ := minikubetestenv.AcquireCluster(t)
-	tu.ActivateAuthClient(t, c)
-	alice := tu.Robot(tu.UniqueString("alice"))
-	aliceClient, rootClient := tu.AuthenticateClient(t, c, alice), tu.AuthenticateClient(t, c, auth.RootUser)
-
-	// Create input repo w/ initial commit
-	repo := tu.UniqueString(t.Name())
-	commit := client.NewProjectCommit(pfs.DefaultProjectName, repo, "master", "")
-	require.NoError(t, aliceClient.CreateProjectRepo(pfs.DefaultProjectName, repo))
-	err := aliceClient.PutFile(commit, "/file.1", strings.NewReader("1"))
-	require.NoError(t, err)
-
-	// Create pipeline
-	pipeline := tu.UniqueString("pipeline")
-	require.NoError(t, aliceClient.CreateProjectPipeline(pfs.DefaultProjectName,
-		pipeline,
-		"", // default image: DefaultUserImage
-		[]string{"bash"},
-		[]string{
-			"sleep 10",
-			"cp /pfs/*/* /pfs/out/",
-		},
-		&pps.ParallelismSpec{Constant: 1},
-		client.NewProjectPFSInput(pfs.DefaultProjectName, repo, "/*"),
-		"", // default output branch: master
-		false,
-	))
-
-	// Revoke pipeline's access to output repo while 'sleep 10' is running (so
-	// that it fails)
-	require.NoError(t, rootClient.ModifyRepoRoleBinding(repo, fmt.Sprintf("pipeline:%s", pipeline), []string{}))
-
-	// make sure the pipeline either fails or restarts RC & finishes
-	require.NoErrorWithinT(t, 30*time.Second, func() error {
-		_, err := aliceClient.WaitProjectCommit(pfs.DefaultProjectName, pipeline, "master", commit.ID)
-		return err
-	})
-
-	// make sure the pipeline is failed
-	pi, err := rootClient.InspectProjectPipeline(pfs.DefaultProjectName, pipeline, false)
-	require.NoError(t, err)
-	require.Equal(t, pps.PipelineState_PIPELINE_FAILURE, pi.State)
-}
-
-=======
->>>>>>> 39401ad4
 func TestPreActivationCronPipelinesKeepRunningAfterActivation(t *testing.T) {
 	if testing.Short() {
 		t.Skip("Skipping integration tests in short mode")
