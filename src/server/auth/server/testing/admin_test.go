--- conflicted
+++ resolved
@@ -97,7 +97,6 @@
 	require.NoError(t, err)
 	require.Equal(t, tu.BuildClusterBindings(), bindings)
 
-<<<<<<< HEAD
 	// alice creates a repoName (that only she owns) and puts a file
 	repoName := tu.UniqueString("TestAdminRWO")
 	repo := client.NewProjectRepo(pfs.DefaultProjectName, repoName)
@@ -108,17 +107,6 @@
 	err = aliceClient.PutFile(commit, "/file", strings.NewReader("test data"))
 	require.NoError(t, err)
 	require.NoError(t, aliceClient.FinishProjectCommit(pfs.DefaultProjectName, repoName, commit.Branch.Name, commit.ID))
-=======
-	// alice creates a repo (that only she owns) and puts a file
-	repo := tu.UniqueString("TestAdminRWO")
-	require.NoError(t, aliceClient.CreateProjectRepo(pfs.DefaultProjectName, repo))
-	require.Equal(t, tu.BuildBindings(alice, auth.RepoOwnerRole), tu.GetRepoRoleBinding(t, aliceClient, repo))
-	commit, err := aliceClient.StartProjectCommit(pfs.DefaultProjectName, repo, "master")
-	require.NoError(t, err)
-	err = aliceClient.PutFile(commit, "/file", strings.NewReader("test data"))
-	require.NoError(t, err)
-	require.NoError(t, aliceClient.FinishProjectCommit(pfs.DefaultProjectName, repo, commit.Branch.Name, commit.ID))
->>>>>>> 158ef492
 
 	// bob cannot read from the repo
 	buf := &bytes.Buffer{}
@@ -127,11 +115,7 @@
 	require.Matches(t, "not authorized", err.Error())
 
 	// bob cannot write to the repo
-<<<<<<< HEAD
 	_, err = bobClient.StartProjectCommit(pfs.DefaultProjectName, repoName, "master")
-=======
-	_, err = bobClient.StartProjectCommit(pfs.DefaultProjectName, repo, "master")
->>>>>>> 158ef492
 	require.YesError(t, err)
 	require.Matches(t, "not authorized", err.Error())
 	// Note: we must pass aliceClient to tu.CommitCnt, because it calls
@@ -159,17 +143,10 @@
 	require.Matches(t, "test data", buf.String())
 
 	// bob can write to the repo
-<<<<<<< HEAD
 	commit, err = bobClient.StartProjectCommit(pfs.DefaultProjectName, repoName, "master")
 	require.NoError(t, err)
 	require.NoError(t, bobClient.FinishProjectCommit(pfs.DefaultProjectName, repoName, commit.Branch.Name, commit.ID))
 	require.Equal(t, 2, tu.CommitCnt(t, aliceClient, repo)) // check that a new commit was created
-=======
-	commit, err = bobClient.StartProjectCommit(pfs.DefaultProjectName, repo, "master")
-	require.NoError(t, err)
-	require.NoError(t, bobClient.FinishProjectCommit(pfs.DefaultProjectName, repo, commit.Branch.Name, commit.ID))
-	require.Equal(t, 2, tu.CommitCnt(t, aliceClient, pfs.DefaultProjectName, repo)) // check that a new commit was created
->>>>>>> 158ef492
 
 	// bob can update the repo's ACL
 	err = bobClient.ModifyRepoRoleBinding(repoName, tu.Robot("carol"), []string{auth.RepoReaderRole})
@@ -192,11 +169,7 @@
 	require.Matches(t, "not authorized", err.Error())
 
 	// bob cannot write to the repo
-<<<<<<< HEAD
 	_, err = bobClient.StartProjectCommit(pfs.DefaultProjectName, repoName, "master")
-=======
-	_, err = bobClient.StartProjectCommit(pfs.DefaultProjectName, repo, "master")
->>>>>>> 158ef492
 	require.YesError(t, err)
 	require.Matches(t, "not authorized", err.Error())
 	require.Equal(t, 2, tu.CommitCnt(t, aliceClient, repo)) // check that no commits were created
@@ -224,7 +197,6 @@
 	require.NoError(t, err)
 	require.Equal(t, tu.BuildClusterBindings(), bindings)
 
-<<<<<<< HEAD
 	// alice creates a repoName (that only she owns) and puts a file
 	repoName := tu.UniqueString("TestAdminRWO")
 	repo := client.NewProjectRepo(pfs.DefaultProjectName, repoName)
@@ -235,17 +207,6 @@
 	err = aliceClient.PutFile(commit, "/file", strings.NewReader("test data"))
 	require.NoError(t, err)
 	require.NoError(t, aliceClient.FinishProjectCommit(pfs.DefaultProjectName, repoName, commit.Branch.Name, commit.ID))
-=======
-	// alice creates a repo (that only she owns) and puts a file
-	repo := tu.UniqueString("TestAdminRWO")
-	require.NoError(t, aliceClient.CreateProjectRepo(pfs.DefaultProjectName, repo))
-	require.Equal(t, tu.BuildBindings(alice, auth.RepoOwnerRole), tu.GetRepoRoleBinding(t, aliceClient, repo))
-	commit, err := aliceClient.StartProjectCommit(pfs.DefaultProjectName, repo, "master")
-	require.NoError(t, err)
-	err = aliceClient.PutFile(commit, "/file", strings.NewReader("test data"))
-	require.NoError(t, err)
-	require.NoError(t, aliceClient.FinishProjectCommit(pfs.DefaultProjectName, repo, commit.Branch.Name, commit.ID))
->>>>>>> 158ef492
 
 	// bob cannot read from the repo
 	buf := &bytes.Buffer{}
@@ -254,11 +215,7 @@
 	require.Matches(t, "not authorized", err.Error())
 
 	// bob cannot write to the repo
-<<<<<<< HEAD
 	_, err = bobClient.StartProjectCommit(pfs.DefaultProjectName, repoName, "master")
-=======
-	_, err = bobClient.StartProjectCommit(pfs.DefaultProjectName, repo, "master")
->>>>>>> 158ef492
 	require.YesError(t, err)
 	require.Matches(t, "not authorized", err.Error())
 	// Note: we must pass aliceClient to tu.CommitCnt, because it calls
@@ -286,17 +243,10 @@
 	require.Matches(t, "test data", buf.String())
 
 	// bob can write to the repo
-<<<<<<< HEAD
 	commit, err = bobClient.StartProjectCommit(pfs.DefaultProjectName, repoName, "master")
 	require.NoError(t, err)
 	require.NoError(t, bobClient.FinishProjectCommit(pfs.DefaultProjectName, repoName, commit.Branch.Name, commit.ID))
 	require.Equal(t, 2, tu.CommitCnt(t, aliceClient, repo)) // check that a new commit was created
-=======
-	commit, err = bobClient.StartProjectCommit(pfs.DefaultProjectName, repo, "master")
-	require.NoError(t, err)
-	require.NoError(t, bobClient.FinishProjectCommit(pfs.DefaultProjectName, repo, commit.Branch.Name, commit.ID))
-	require.Equal(t, 2, tu.CommitCnt(t, aliceClient, pfs.DefaultProjectName, repo)) // check that a new commit was created
->>>>>>> 158ef492
 
 	// bob can update the repo's ACL
 	err = bobClient.ModifyRepoRoleBinding(repoName, tu.Robot("carol"), []string{auth.RepoReaderRole})
@@ -319,11 +269,7 @@
 	require.Matches(t, "not authorized", err.Error())
 
 	// bob cannot write to the repo
-<<<<<<< HEAD
 	_, err = bobClient.StartProjectCommit(pfs.DefaultProjectName, repoName, "master")
-=======
-	_, err = bobClient.StartProjectCommit(pfs.DefaultProjectName, repo, "master")
->>>>>>> 158ef492
 	require.YesError(t, err)
 	require.Matches(t, "not authorized", err.Error())
 	require.Equal(t, 2, tu.CommitCnt(t, aliceClient, repo)) // check that no commits were created
@@ -346,18 +292,11 @@
 	aliceClient, bobClient := tu.AuthenticateClient(t, c, alice), tu.AuthenticateClient(t, c, bob)
 	rootClient := tu.AuthenticateClient(t, c, auth.RootUser)
 
-<<<<<<< HEAD
 	// alice creates a repoName (that only she owns) and puts a file
 	repoName := tu.UniqueString("TestAdmin")
 	repo := client.NewProjectRepo(pfs.DefaultProjectName, repoName)
 	require.NoError(t, aliceClient.CreateProjectRepo(pfs.DefaultProjectName, repoName))
 	require.Equal(t, tu.BuildBindings(alice, auth.RepoOwnerRole), tu.GetRepoRoleBinding(t, aliceClient, repoName))
-=======
-	// alice creates a repo (that only she owns) and puts a file
-	repo := tu.UniqueString("TestAdmin")
-	require.NoError(t, aliceClient.CreateProjectRepo(pfs.DefaultProjectName, repo))
-	require.Equal(t, tu.BuildBindings(alice, auth.RepoOwnerRole), tu.GetRepoRoleBinding(t, aliceClient, repo))
->>>>>>> 158ef492
 
 	// 'admin' makes bob an FS admin
 	require.NoError(t, rootClient.ModifyClusterRoleBinding(bob, []string{auth.RepoOwnerRole}))
@@ -374,11 +313,7 @@
 	require.Nil(t, tu.GetRepoRoleBinding(t, rootClient, repoName).Entries)
 
 	// alice cannot write to the repo
-<<<<<<< HEAD
 	_, err = aliceClient.StartProjectCommit(pfs.DefaultProjectName, repoName, "master")
-=======
-	_, err = aliceClient.StartProjectCommit(pfs.DefaultProjectName, repo, "master")
->>>>>>> 158ef492
 	require.YesError(t, err)
 	require.Matches(t, "not authorized", err.Error())
 	require.Equal(t, 0, tu.CommitCnt(t, rootClient, repo)) // check that no commits were created
@@ -389,21 +324,12 @@
 	require.Equal(t, tu.BuildBindings(alice, auth.RepoOwnerRole), tu.GetRepoRoleBinding(t, aliceClient, repoName))
 
 	// now alice can write to the repo
-<<<<<<< HEAD
 	commit, err := aliceClient.StartProjectCommit(pfs.DefaultProjectName, repoName, "master")
 	require.NoError(t, err)
 	err = aliceClient.PutFile(commit, "/file", strings.NewReader("test data"))
 	require.NoError(t, err)
 	require.NoError(t, aliceClient.FinishProjectCommit(pfs.DefaultProjectName, repoName, commit.Branch.Name, commit.ID))
 	require.Equal(t, 1, tu.CommitCnt(t, rootClient, repo)) // check that a new commit was created
-=======
-	commit, err := aliceClient.StartProjectCommit(pfs.DefaultProjectName, repo, "master")
-	require.NoError(t, err)
-	err = aliceClient.PutFile(commit, "/file", strings.NewReader("test data"))
-	require.NoError(t, err)
-	require.NoError(t, aliceClient.FinishProjectCommit(pfs.DefaultProjectName, repo, commit.Branch.Name, commit.ID))
-	require.Equal(t, 1, tu.CommitCnt(t, rootClient, pfs.DefaultProjectName, repo)) // check that a new commit was created
->>>>>>> 158ef492
 }
 
 // TestCannotRemoveRootAdmin tests that trying to remove the root user as an admin returns an error.
@@ -467,11 +393,7 @@
 	repo := tu.UniqueString("TestPreActivationPipelinesKeepRunningAfterActivation")
 	pipeline := tu.UniqueString("alice-pipeline")
 	require.NoError(t, aliceClient.CreateProjectRepo(pfs.DefaultProjectName, repo))
-<<<<<<< HEAD
-	require.NoError(t, aliceClient.CreateProjectPipeline("",
-=======
 	require.NoError(t, aliceClient.CreateProjectPipeline(pfs.DefaultProjectName,
->>>>>>> 158ef492
 		pipeline,
 		"", // default image: DefaultUserImage
 		[]string{"bash"},
