// admin_test.go tests various features related to pachyderm's auth admins.
// Because the cluster has one global set of admins, these tests can't be run in
// parallel

package server_test

import (
	"bytes"
	"context"
	"fmt"
	"strings"
	"testing"
	"time"

	"github.com/pachyderm/pachyderm/v2/src/auth"
	"github.com/pachyderm/pachyderm/v2/src/client"
	"github.com/pachyderm/pachyderm/v2/src/internal/backoff"
	"github.com/pachyderm/pachyderm/v2/src/internal/errors"
	"github.com/pachyderm/pachyderm/v2/src/internal/require"
	tu "github.com/pachyderm/pachyderm/v2/src/internal/testutil"
	"github.com/pachyderm/pachyderm/v2/src/pfs"
	"github.com/pachyderm/pachyderm/v2/src/pps"
)

// TestActivate tests the Activate API (in particular, verifying
// that Activate() also authenticates). Even though GetClient also activates
// auth, this makes sure the code path is exercised (as auth may already be
// active when the test starts)
func TestActivate(t *testing.T) {
	env := envWithAuth(t)
	c := env.PachClient
	// Get anonymous client (this will activate auth, which is about to be
	// deactivated, but it also activates Pacyderm enterprise, which is needed for
	// this test to pass)
	rootClient := tu.AuthenticateClient(t, c, auth.RootUser)

	_, err := rootClient.Deactivate(rootClient.Ctx(), &auth.DeactivateRequest{})
	require.NoError(t, err)
	resp, err := rootClient.AuthAPIClient.Activate(context.Background(), &auth.ActivateRequest{})
	require.NoError(t, err)
	rootClient.SetAuthToken(resp.PachToken)
	defer func() {
		_, err := rootClient.Deactivate(rootClient.Ctx(), &auth.DeactivateRequest{})
		require.NoError(t, err)
	}()

	// Check that the token 'c' received from pachd authenticates them as "pach:root"
	who, err := rootClient.WhoAmI(rootClient.Ctx(), &auth.WhoAmIRequest{})
	require.NoError(t, err)
	require.Equal(t, auth.RootUser, who.Username)

	bindings, err := rootClient.GetClusterRoleBinding()
	require.NoError(t, err)
	require.Equal(t, tu.BuildClusterBindings(), bindings)
}

// TestActivateKnownToken tests activating auth with a known token.
// This should always authenticate the user as `pach:root` and give them
// super admin status.
func TestActivateKnownToken(t *testing.T) {
	env := envWithAuth(t)
	c := env.PachClient
	// Get anonymous client (this will activate auth, which is about to be
	// deactivated, but it also activates Pacyderm enterprise, which is needed for
	// this test to pass)
	rootClient := tu.AuthenticateClient(t, c, auth.RootUser)

	_, err := rootClient.Deactivate(rootClient.Ctx(), &auth.DeactivateRequest{})
	require.NoError(t, err)
	resp, err := rootClient.AuthAPIClient.Activate(context.Background(), &auth.ActivateRequest{RootToken: tu.RootToken})
	require.NoError(t, err)
	require.Equal(t, resp.PachToken, tu.RootToken)

	rootClient.SetAuthToken(tu.RootToken)

	// Check that the token 'c' received from pachd authenticates them as "pach:root"
	who, err := rootClient.WhoAmI(rootClient.Ctx(), &auth.WhoAmIRequest{})
	require.NoError(t, err)
	require.Equal(t, auth.RootUser, who.Username)

	bindings, err := rootClient.GetClusterRoleBinding()
	require.NoError(t, err)
	require.Equal(t, tu.BuildClusterBindings(), bindings)
}

// TestSuperAdminRWO tests adding and removing cluster super admins, as well as super admins
// reading, writing, and moderating (owning) all repos in the cluster.
func TestSuperAdminRWO(t *testing.T) {
	env := envWithAuth(t)
	c := env.PachClient
	alice, bob := tu.Robot(tu.UniqueString("alice")), tu.Robot(tu.UniqueString("bob"))
	aliceClient, bobClient := tu.AuthenticateClient(t, c, alice), tu.AuthenticateClient(t, c, bob)
	rootClient := tu.AuthenticateClient(t, c, auth.RootUser)

	// The initial set of admins is just the user "admin"
	bindings, err := aliceClient.GetClusterRoleBinding()
	require.NoError(t, err)
	require.Equal(t, tu.BuildClusterBindings(), bindings)

	// alice creates a repo (that only she owns) and puts a file
	repo := tu.UniqueString("TestAdminRWO")
<<<<<<< HEAD
	require.NoError(t, aliceClient.CreateProjectRepo("", repo))
	require.Equal(t, buildBindings(alice, auth.RepoOwnerRole), getRepoRoleBinding(t, aliceClient, repo))
	commit, err := aliceClient.StartProjectCommit("", repo, "master")
=======
	require.NoError(t, aliceClient.CreateRepo(repo))
	require.Equal(t, tu.BuildBindings(alice, auth.RepoOwnerRole), tu.GetRepoRoleBinding(t, aliceClient, repo))
	commit, err := aliceClient.StartCommit(repo, "master")
>>>>>>> 57aa3c2e
	require.NoError(t, err)
	err = aliceClient.PutFile(commit, "/file", strings.NewReader("test data"))
	require.NoError(t, err)
	require.NoError(t, aliceClient.FinishProjectCommit("", repo, commit.Branch.Name, commit.ID))

	// bob cannot read from the repo
	buf := &bytes.Buffer{}
	err = bobClient.GetFile(commit, "/file", buf)
	require.YesError(t, err)
	require.Matches(t, "not authorized", err.Error())

	// bob cannot write to the repo
	_, err = bobClient.StartProjectCommit("", repo, "master")
	require.YesError(t, err)
	require.Matches(t, "not authorized", err.Error())
	// Note: we must pass aliceClient to tu.CommitCnt, because it calls
	// ListCommit(repo), which requires the caller to have READER access to
	// 'repo', which bob does not have (but alice does)
	require.Equal(t, 1, tu.CommitCnt(t, aliceClient, repo)) // check that no commits were created

	// bob can't update the ACL
	err = bobClient.ModifyRepoRoleBinding(repo, tu.Robot("carol"), []string{auth.RepoReaderRole})
	require.YesError(t, err)
	require.Matches(t, "not authorized", err.Error())
	require.Equal(t, tu.BuildBindings(alice, auth.RepoOwnerRole), tu.GetRepoRoleBinding(t, aliceClient, repo)) // check that ACL wasn't updated

	// 'admin' makes bob a super admin
	require.NoError(t, rootClient.ModifyClusterRoleBinding(bob, []string{auth.ClusterAdminRole}))

	// wait until bob shows up in admin list
	bindings, err = aliceClient.GetClusterRoleBinding()
	require.NoError(t, err)
	require.Equal(t, tu.BuildClusterBindings(bob, auth.ClusterAdminRole), bindings)

	// now bob can read from the repo
	buf.Reset()
	require.NoError(t, bobClient.GetFile(commit, "/file", buf))
	require.Matches(t, "test data", buf.String())

	// bob can write to the repo
	commit, err = bobClient.StartProjectCommit("", repo, "master")
	require.NoError(t, err)
<<<<<<< HEAD
	require.NoError(t, bobClient.FinishProjectCommit("", repo, commit.Branch.Name, commit.ID))
	require.Equal(t, 2, CommitCnt(t, aliceClient, repo)) // check that a new commit was created
=======
	require.NoError(t, bobClient.FinishCommit(repo, commit.Branch.Name, commit.ID))
	require.Equal(t, 2, tu.CommitCnt(t, aliceClient, repo)) // check that a new commit was created
>>>>>>> 57aa3c2e

	// bob can update the repo's ACL
	err = bobClient.ModifyRepoRoleBinding(repo, tu.Robot("carol"), []string{auth.RepoReaderRole})
	require.NoError(t, err)
	// check that ACL was updated
	require.Equal(t, tu.BuildBindings(alice, auth.RepoOwnerRole, tu.Robot("carol"), auth.RepoReaderRole), tu.GetRepoRoleBinding(t, aliceClient, repo))

	// 'admin' revokes bob's admin status
	require.NoError(t, rootClient.ModifyClusterRoleBinding(bob, []string{}))

	// wait until bob is not in admin list
	bindings, err = aliceClient.GetClusterRoleBinding()
	require.NoError(t, err)
	require.Equal(t, tu.BuildClusterBindings(), bindings)

	// bob can no longer read from the repo
	buf.Reset()
	err = bobClient.GetFile(commit, "/file", buf)
	require.YesError(t, err)
	require.Matches(t, "not authorized", err.Error())

	// bob cannot write to the repo
	_, err = bobClient.StartProjectCommit("", repo, "master")
	require.YesError(t, err)
	require.Matches(t, "not authorized", err.Error())
	require.Equal(t, 2, tu.CommitCnt(t, aliceClient, repo)) // check that no commits were created

	// bob can't update the ACL
	err = bobClient.ModifyRepoRoleBinding(repo, tu.Robot("carol"), []string{auth.RepoWriterRole})
	require.YesError(t, err)
	require.Matches(t, "not authorized", err.Error())
	// check that ACL wasn't updated
	require.Equal(t,
		tu.BuildBindings(alice, auth.RepoOwnerRole, tu.Robot("carol"), auth.RepoReaderRole), tu.GetRepoRoleBinding(t, aliceClient, repo))
}

// TestFSAdminRWO tests adding and removing cluster FS admins, as well as FS admins
// reading, writing, and moderating (owning) all repos in the cluster.
func TestFSAdminRWO(t *testing.T) {
	env := envWithAuth(t)
	c := env.PachClient
	alice, bob := tu.Robot(tu.UniqueString("alice")), tu.Robot(tu.UniqueString("bob"))
	aliceClient, bobClient := tu.AuthenticateClient(t, c, alice), tu.AuthenticateClient(t, c, bob)
	rootClient := tu.AuthenticateClient(t, c, auth.RootUser)

	// The initial set of admins is just the user "admin"
	bindings, err := aliceClient.GetClusterRoleBinding()
	require.NoError(t, err)
	require.Equal(t, tu.BuildClusterBindings(), bindings)

	// alice creates a repo (that only she owns) and puts a file
	repo := tu.UniqueString("TestAdminRWO")
<<<<<<< HEAD
	require.NoError(t, aliceClient.CreateProjectRepo("", repo))
	require.Equal(t, buildBindings(alice, auth.RepoOwnerRole), getRepoRoleBinding(t, aliceClient, repo))
	commit, err := aliceClient.StartProjectCommit("", repo, "master")
=======
	require.NoError(t, aliceClient.CreateRepo(repo))
	require.Equal(t, tu.BuildBindings(alice, auth.RepoOwnerRole), tu.GetRepoRoleBinding(t, aliceClient, repo))
	commit, err := aliceClient.StartCommit(repo, "master")
>>>>>>> 57aa3c2e
	require.NoError(t, err)
	err = aliceClient.PutFile(commit, "/file", strings.NewReader("test data"))
	require.NoError(t, err)
	require.NoError(t, aliceClient.FinishProjectCommit("", repo, commit.Branch.Name, commit.ID))

	// bob cannot read from the repo
	buf := &bytes.Buffer{}
	err = bobClient.GetFile(commit, "/file", buf)
	require.YesError(t, err)
	require.Matches(t, "not authorized", err.Error())

	// bob cannot write to the repo
	_, err = bobClient.StartProjectCommit("", repo, "master")
	require.YesError(t, err)
	require.Matches(t, "not authorized", err.Error())
	// Note: we must pass aliceClient to tu.CommitCnt, because it calls
	// ListCommit(repo), which requires the caller to have READER access to
	// 'repo', which bob does not have (but alice does)
	require.Equal(t, 1, tu.CommitCnt(t, aliceClient, repo)) // check that no commits were created

	// bob can't update the ACL
	err = bobClient.ModifyRepoRoleBinding(repo, tu.Robot("carol"), []string{auth.RepoReaderRole})
	require.YesError(t, err)
	require.Matches(t, "not authorized", err.Error())
	require.Equal(t, tu.BuildBindings(alice, auth.RepoOwnerRole), tu.GetRepoRoleBinding(t, aliceClient, repo)) // check that ACL wasn't updated

	// 'admin' makes bob an fs admin
	require.NoError(t, rootClient.ModifyClusterRoleBinding(bob, []string{auth.RepoOwnerRole}))

	// wait until bob shows up in admin list
	bindings, err = aliceClient.GetClusterRoleBinding()
	require.NoError(t, err)
	require.Equal(t, tu.BuildClusterBindings(bob, auth.RepoOwnerRole), bindings)

	// now bob can read from the repo
	buf.Reset()
	require.NoError(t, bobClient.GetFile(commit, "/file", buf))
	require.Matches(t, "test data", buf.String())

	// bob can write to the repo
	commit, err = bobClient.StartProjectCommit("", repo, "master")
	require.NoError(t, err)
<<<<<<< HEAD
	require.NoError(t, bobClient.FinishProjectCommit("", repo, commit.Branch.Name, commit.ID))
	require.Equal(t, 2, CommitCnt(t, aliceClient, repo)) // check that a new commit was created
=======
	require.NoError(t, bobClient.FinishCommit(repo, commit.Branch.Name, commit.ID))
	require.Equal(t, 2, tu.CommitCnt(t, aliceClient, repo)) // check that a new commit was created
>>>>>>> 57aa3c2e

	// bob can update the repo's ACL
	err = bobClient.ModifyRepoRoleBinding(repo, tu.Robot("carol"), []string{auth.RepoReaderRole})
	require.NoError(t, err)
	// check that ACL was updated
	require.Equal(t, tu.BuildBindings(alice, auth.RepoOwnerRole, tu.Robot("carol"), auth.RepoReaderRole), tu.GetRepoRoleBinding(t, aliceClient, repo))

	// 'admin' revokes bob's admin status
	require.NoError(t, rootClient.ModifyClusterRoleBinding(bob, []string{}))

	// wait until bob is not in admin list
	bindings, err = aliceClient.GetClusterRoleBinding()
	require.NoError(t, err)
	require.Equal(t, tu.BuildClusterBindings(), bindings)

	// bob can no longer read from the repo
	buf.Reset()
	err = bobClient.GetFile(commit, "/file", buf)
	require.YesError(t, err)
	require.Matches(t, "not authorized", err.Error())

	// bob cannot write to the repo
	_, err = bobClient.StartProjectCommit("", repo, "master")
	require.YesError(t, err)
	require.Matches(t, "not authorized", err.Error())
	require.Equal(t, 2, tu.CommitCnt(t, aliceClient, repo)) // check that no commits were created

	// bob can't update the ACL
	err = bobClient.ModifyRepoRoleBinding(repo, tu.Robot("carol"), []string{auth.RepoWriterRole})
	require.YesError(t, err)
	require.Matches(t, "not authorized", err.Error())
	// check that ACL wasn't updated
	require.Equal(t, tu.BuildBindings(alice, auth.RepoOwnerRole, tu.Robot("carol"), auth.RepoReaderRole), tu.GetRepoRoleBinding(t, aliceClient, repo))
}

// TestFSAdminFixBrokenRepo tests that an FS admin can modify the ACL of a repo even
// when the repo's ACL is empty (indicating that no user has explicit access to
// to the repo)
func TestFSAdminFixBrokenRepo(t *testing.T) {
	env := envWithAuth(t)
	c := env.PachClient
	alice, bob := tu.Robot(tu.UniqueString("alice")), tu.Robot(tu.UniqueString("bob"))
	aliceClient, bobClient := tu.AuthenticateClient(t, c, alice), tu.AuthenticateClient(t, c, bob)
	rootClient := tu.AuthenticateClient(t, c, auth.RootUser)

	// alice creates a repo (that only she owns) and puts a file
	repo := tu.UniqueString("TestAdmin")
<<<<<<< HEAD
	require.NoError(t, aliceClient.CreateProjectRepo("", repo))
	require.Equal(t, buildBindings(alice, auth.RepoOwnerRole), getRepoRoleBinding(t, aliceClient, repo))
=======
	require.NoError(t, aliceClient.CreateRepo(repo))
	require.Equal(t, tu.BuildBindings(alice, auth.RepoOwnerRole), tu.GetRepoRoleBinding(t, aliceClient, repo))
>>>>>>> 57aa3c2e

	// 'admin' makes bob an FS admin
	require.NoError(t, rootClient.ModifyClusterRoleBinding(bob, []string{auth.RepoOwnerRole}))

	// wait until bob shows up in admin list
	bindings, err := aliceClient.GetClusterRoleBinding()
	require.NoError(t, err)
	require.Equal(t, tu.BuildClusterBindings(bob, auth.RepoOwnerRole), bindings)

	// admin deletes the repo's ACL
	require.NoError(t, rootClient.ModifyRepoRoleBinding(repo, alice, []string{}))

	// Check that the ACL is empty
	require.Nil(t, tu.GetRepoRoleBinding(t, rootClient, repo).Entries)

	// alice cannot write to the repo
	_, err = aliceClient.StartProjectCommit("", repo, "master")
	require.YesError(t, err)
	require.Matches(t, "not authorized", err.Error())
	require.Equal(t, 0, tu.CommitCnt(t, rootClient, repo)) // check that no commits were created

	// bob, an FS admin, can update the ACL to put Alice back, even though reading the ACL
	// will fail
	require.NoError(t, bobClient.ModifyRepoRoleBinding(repo, alice, []string{auth.RepoOwnerRole}))
	require.Equal(t, tu.BuildBindings(alice, auth.RepoOwnerRole), tu.GetRepoRoleBinding(t, aliceClient, repo))

	// now alice can write to the repo
	commit, err := aliceClient.StartProjectCommit("", repo, "master")
	require.NoError(t, err)
	err = aliceClient.PutFile(commit, "/file", strings.NewReader("test data"))
	require.NoError(t, err)
<<<<<<< HEAD
	require.NoError(t, aliceClient.FinishProjectCommit("", repo, commit.Branch.Name, commit.ID))
	require.Equal(t, 1, CommitCnt(t, rootClient, repo)) // check that a new commit was created
=======
	require.NoError(t, aliceClient.FinishCommit(repo, commit.Branch.Name, commit.ID))
	require.Equal(t, 1, tu.CommitCnt(t, rootClient, repo)) // check that a new commit was created
>>>>>>> 57aa3c2e
}

// TestCannotRemoveRootAdmin tests that trying to remove the root user as an admin returns an error.
func TestCannotRemoveRootAdmin(t *testing.T) {
	env := envWithAuth(t)
	c := env.PachClient
	alice := tu.Robot(tu.UniqueString("alice"))
	aliceClient, rootClient := tu.AuthenticateClient(t, c, alice), tu.AuthenticateClient(t, c, auth.RootUser)

	// Check that the initial set of admins is just "admin"
	bindings, err := rootClient.GetClusterRoleBinding()
	require.NoError(t, err)
	require.Equal(t, tu.BuildClusterBindings(), bindings)

	// root cannot remove themselves from the list of super admins
	require.YesError(t, rootClient.ModifyClusterRoleBinding(auth.RootUser, []string{}))

	bindings, err = rootClient.GetClusterRoleBinding()
	require.NoError(t, err)
	require.Equal(t, tu.BuildClusterBindings(), bindings)

	// root can make alice a cluster administrator
	require.NoError(t, rootClient.ModifyClusterRoleBinding(alice, []string{auth.ClusterAdminRole}))
	bindings, err = rootClient.GetClusterRoleBinding()
	require.NoError(t, err)
	require.Equal(t, tu.BuildClusterBindings(alice, auth.ClusterAdminRole), bindings)

	// Root still cannot remove themselves as a cluster admin
	require.YesError(t, rootClient.ModifyClusterRoleBinding(auth.RootUser, []string{}))
	bindings, err = rootClient.GetClusterRoleBinding()
	require.NoError(t, err)
	require.Equal(t, tu.BuildClusterBindings(alice, auth.ClusterAdminRole), bindings)

	// alice is an admin, and she cannot remove root as an admin
	require.YesError(t, aliceClient.ModifyClusterRoleBinding(auth.RootUser, []string{}))
	bindings, err = rootClient.GetClusterRoleBinding()
	require.NoError(t, err)
	require.Equal(t, tu.BuildClusterBindings(alice, auth.ClusterAdminRole), bindings)
}

func TestPreActivationPipelinesKeepRunningAfterActivation(t *testing.T) {
	env := envWithAuth(t)
	c := env.PachClient
	alice := tu.Robot(tu.UniqueString("alice"))
	aliceClient, rootClient := tu.AuthenticateClient(t, c, alice), tu.AuthenticateClient(t, c, auth.RootUser)

	// Deactivate auth
	_, err := rootClient.Deactivate(rootClient.Ctx(), &auth.DeactivateRequest{})
	require.NoError(t, err)

	// Wait for auth to be deactivated
	require.NoError(t, backoff.Retry(func() error {
		_, err := aliceClient.WhoAmI(aliceClient.Ctx(), &auth.WhoAmIRequest{})
		if err != nil && auth.IsErrNotActivated(err) {
			return nil // WhoAmI should fail when auth is deactivated
		}
		return errors.New("auth is not yet deactivated")
	}, backoff.NewTestingBackOff()))

	// alice creates a pipeline
	repo := tu.UniqueString("TestPreActivationPipelinesKeepRunningAfterActivation")
	pipeline := tu.UniqueString("alice-pipeline")
	require.NoError(t, aliceClient.CreateProjectRepo("", repo))
	require.NoError(t, aliceClient.CreatePipeline(
		pipeline,
		"", // default image: DefaultUserImage
		[]string{"bash"},
		[]string{fmt.Sprintf("cp /pfs/%s/* /pfs/out/", repo)},
		&pps.ParallelismSpec{Constant: 1},
		client.NewPFSInput(repo, "/*"),
		"", // default output branch: master
		false,
	))

	// alice makes an input commit
	commit, err := aliceClient.StartProjectCommit("", repo, "master")
	require.NoError(t, err)
	err = aliceClient.PutFile(commit, "/file1", strings.NewReader("test data"))
	require.NoError(t, err)
	require.NoError(t, aliceClient.FinishProjectCommit("", repo, commit.Branch.Name, commit.ID))

	// make sure the pipeline runs
	require.NoErrorWithinT(t, 60*time.Second, func() error {
		_, err := aliceClient.WaitProjectCommit("", pipeline, "master", commit.ID)
		return err
	})

	// activate auth
	resp, err := rootClient.Activate(rootClient.Ctx(), &auth.ActivateRequest{RootToken: tu.RootToken})
	require.NoError(t, err)
	rootClient.SetAuthToken(resp.PachToken)

	// activate auth in PFS
	_, err = rootClient.PfsAPIClient.ActivateAuth(rootClient.Ctx(), &pfs.ActivateAuthRequest{})
	require.NoError(t, err)

	// activate auth in PPS
	_, err = rootClient.PpsAPIClient.ActivateAuth(rootClient.Ctx(), &pps.ActivateAuthRequest{})
	require.NoError(t, err)

	// re-authenticate, as old tokens were deleted
	aliceClient = tu.AuthenticateClient(t, c, alice)

	// Make sure alice cannot read the input repo (i.e. if the pipeline runs as
	// alice, it will fail)
	buf := &bytes.Buffer{}
	err = aliceClient.GetFile(commit, "/file1", buf)
	require.YesError(t, err)
	require.Matches(t, "not authorized", err.Error())

	// Admin creates an input commit
	commit, err = rootClient.StartProjectCommit("", repo, "master")
	require.NoError(t, err)
	err = rootClient.PutFile(commit, "/file2", strings.NewReader("test data"))
	require.NoError(t, err)
	require.NoError(t, rootClient.FinishProjectCommit("", repo, commit.Branch.Name, commit.ID))

	// make sure the pipeline still runs (i.e. it's not running as alice)
	require.NoErrorWithinT(t, 60*time.Second, func() error {
		_, err := rootClient.WaitProjectCommit("", pipeline, "master", commit.ID)
		return err
	})
}

<<<<<<< HEAD
func TestPreActivationCronPipelinesKeepRunningAfterActivation(t *testing.T) {
	if testing.Short() {
		t.Skip("Skipping integration tests in short mode")
	}
	c, _ := minikubetestenv.AcquireCluster(t)
	tu.ActivateAuthClient(t, c)
	alice := robot(tu.UniqueString("alice"))
	aliceClient, rootClient := tu.AuthenticateClient(t, c, alice), tu.AuthenticateClient(t, c, auth.RootUser)

	// Deactivate auth
	_, err := rootClient.Deactivate(rootClient.Ctx(), &auth.DeactivateRequest{})
	require.NoError(t, err)

	// Wait for auth to be deactivated
	require.NoError(t, backoff.Retry(func() error {
		_, err := aliceClient.WhoAmI(aliceClient.Ctx(), &auth.WhoAmIRequest{})
		if err != nil && auth.IsErrNotActivated(err) {
			return nil // WhoAmI should fail when auth is deactivated
		}
		return errors.New("auth is not yet deactivated")
	}, backoff.NewTestingBackOff()))

	// alice creates a pipeline
	pipeline1 := tu.UniqueString("cron1-")
	require.NoError(t, aliceClient.CreatePipeline(
		pipeline1,
		"",
		[]string{"/bin/bash"},
		[]string{"cp /pfs/time/* /pfs/out/"},
		nil,
		client.NewCronInput("time", "@every 3s"),
		"",
		false,
	))
	pipeline2 := tu.UniqueString("cron2-")
	require.NoError(t, aliceClient.CreatePipeline(
		pipeline2,
		"",
		[]string{"/bin/bash"},
		[]string{"cp " + fmt.Sprintf("/pfs/%s/*", pipeline1) + " /pfs/out/"},
		nil,
		client.NewPFSInput(pipeline1, "/*"),
		"",
		false,
	))

	// subscribe to the pipeline2 cron repo and wait for inputs
	repo := client.NewProjectRepo("", pipeline2)
	ctx, cancel := context.WithTimeout(context.Background(), time.Second*60)
	defer cancel() //cleanup resources

	checkCronCommits := func(n int) error {
		count := 0
		return aliceClient.WithCtx(ctx).SubscribeCommit(repo, "master", "", pfs.CommitState_FINISHED, func(ci *pfs.CommitInfo) error {
			files, err := aliceClient.ListFileAll(ci.Commit, "")
			require.NoError(t, err)

			require.Equal(t, count, len(files))
			count++
			if count > n {
				return errutil.ErrBreak
			}
			return nil
		})
	}
	// make sure the cron is working
	require.NoError(t, checkCronCommits(1))

	// activate auth
	resp, err := rootClient.Activate(rootClient.Ctx(), &auth.ActivateRequest{RootToken: tu.RootToken})
	require.NoError(t, err)
	rootClient.SetAuthToken(resp.PachToken)

	// activate auth in PFS
	_, err = rootClient.PfsAPIClient.ActivateAuth(rootClient.Ctx(), &pfs.ActivateAuthRequest{})
	require.NoError(t, err)

	// activate auth in PPS
	_, err = rootClient.PpsAPIClient.ActivateAuth(rootClient.Ctx(), &pps.ActivateAuthRequest{})
	require.NoError(t, err)

	// re-authenticate, as old tokens were deleted
	aliceClient = tu.AuthenticateClient(t, c, alice)
	require.NoError(t, rootClient.ModifyClusterRoleBinding(alice, []string{auth.RepoWriterRole}))

	// make sure the cron is working
	require.NoError(t, checkCronCommits(5))
}

func TestPipelinesRunAfterExpiration(t *testing.T) {
	if testing.Short() {
		t.Skip("Skipping integration tests in short mode")
	}
	c, _ := minikubetestenv.AcquireCluster(t)
	tu.ActivateAuthClient(t, c)
	alice := robot(tu.UniqueString("alice"))
	aliceClient, rootClient := tu.AuthenticateClient(t, c, alice), tu.AuthenticateClient(t, c, auth.RootUser)

	// alice creates a repo
	repo := tu.UniqueString("TestPipelinesRunAfterExpiration")
	require.NoError(t, aliceClient.CreateProjectRepo("", repo))
	require.Equal(t, buildBindings(alice, auth.RepoOwnerRole), getRepoRoleBinding(t, aliceClient, repo))

	// alice creates a pipeline
	pipeline := tu.UniqueString("alice-pipeline")
	require.NoError(t, aliceClient.CreatePipeline(
		pipeline,
		"", // default image: DefaultUserImage
		[]string{"bash"},
		[]string{fmt.Sprintf("cp /pfs/%s/* /pfs/out/", repo)},
		&pps.ParallelismSpec{Constant: 1},
		client.NewPFSInput(repo, "/*"),
		"",    // default output branch: master
		false, // no update
	))
	require.OneOfEquals(t, pipeline, PipelineNames(t, aliceClient))
	// check that alice owns the output repo too,
	require.Equal(t, buildBindings(alice, auth.RepoOwnerRole, pl(pipeline), auth.RepoWriterRole), getRepoRoleBinding(t, aliceClient, pipeline))

	// Make sure alice's pipeline runs successfully
	commit, err := aliceClient.StartProjectCommit("", repo, "master")
	require.NoError(t, err)
	err = aliceClient.PutFile(commit, tu.UniqueString("/file1"),
		strings.NewReader("test data"))
	require.NoError(t, err)
	require.NoError(t, aliceClient.FinishProjectCommit("", repo, commit.Branch.Name, commit.ID))
	require.NoErrorWithinT(t, 60*time.Second, func() error {
		_, err := aliceClient.WaitProjectCommit("", pipeline, "master", commit.ID)
		return err
	})

	// Make current enterprise token expire
	_, err = rootClient.License.Activate(rootClient.Ctx(),
		&license.ActivateRequest{
			ActivationCode: tu.GetTestEnterpriseCode(t),
			Expires:        tu.TSProtoOrDie(t, time.Now().Add(-30*time.Second)),
		})
	require.NoError(t, err)
	_, err = rootClient.Enterprise.Activate(rootClient.Ctx(),
		&enterprise.ActivateRequest{
			LicenseServer: "localhost:1650",
			Id:            "localhost",
			Secret:        "localhost",
		})
	require.NoError(t, err)

	// wait for Enterprise token to expire
	require.NoError(t, backoff.Retry(func() error {
		resp, err := rootClient.Enterprise.GetState(rootClient.Ctx(),
			&enterprise.GetStateRequest{})
		if err != nil {
			return errors.EnsureStack(err)
		}
		if resp.State == enterprise.State_ACTIVE {
			return errors.New("Pachyderm Enterprise is still active")
		}
		return nil
	}, backoff.NewTestingBackOff()))

	// Make sure alice's pipeline still runs successfully
	commit, err = rootClient.StartProjectCommit("", repo, "master")
	require.NoError(t, err)
	err = rootClient.PutFile(commit, tu.UniqueString("/file2"),
		strings.NewReader("test data"))
	require.NoError(t, err)
	require.NoError(t, rootClient.FinishProjectCommit("", repo, commit.Branch.Name, commit.ID))
	require.NoErrorWithinT(t, 60*time.Second, func() error {
		_, err := rootClient.WaitProjectCommit("", pipeline, "master", commit.ID)
		return err
	})
}

=======
>>>>>>> 57aa3c2e
// TestListRepoAdminIsOwnerOfAllRepos tests that when an admin calls ListRepo,
// the result indicates that they're an owner of every repo in the cluster
// (needed by the Pachyderm dashboard)
func TestListRepoAdminIsOwnerOfAllRepos(t *testing.T) {
	env := envWithAuth(t)
	c := env.PachClient
	rootClient := tu.AuthenticateClient(t, c, auth.RootUser)
	alice, bob := tu.Robot(tu.UniqueString("alice")), tu.Robot(tu.UniqueString("bob"))
	aliceClient, bobClient := tu.AuthenticateClient(t, c, alice), tu.AuthenticateClient(t, c, bob)

	// alice creates a repo
	repoWriter := tu.UniqueString("TestListRepoAdminIsOwnerOfAllRepos")
	require.NoError(t, aliceClient.CreateProjectRepo("", repoWriter))

	// bob calls ListRepo, but has NONE access to all repos
	infos, err := bobClient.ListRepo()
	require.NoError(t, err)
	for _, info := range infos {
		require.Nil(t, info.AuthInfo.Permissions)
	}

	// admin calls ListRepo, and has OWNER access to all repos
	infos, err = rootClient.ListRepo()
	require.NoError(t, err)
	for _, info := range infos {
		require.ElementsEqual(t, []string{"clusterAdmin"}, info.AuthInfo.Roles)
	}
}

// TestGetIndefiniteRobotToken tests that an admin can generate a robot token that never
// times out - this is the default behaviour
func TestGetIndefiniteRobotToken(t *testing.T) {
	env := envWithAuth(t)
	c := env.PachClient
	rootClient := tu.AuthenticateClient(t, c, auth.RootUser)

	// Generate auth credentials
	robotUser := tu.UniqueString("rock-em-sock-em")
	resp, err := rootClient.GetRobotToken(rootClient.Ctx(), &auth.GetRobotTokenRequest{Robot: robotUser})
	require.NoError(t, err)
	token1 := resp.Token
	robotClient1 := tu.UnauthenticatedPachClient(t, c)
	robotClient1.SetAuthToken(token1)

	// Confirm identity tied to 'token1'
	who, err := robotClient1.WhoAmI(robotClient1.Ctx(), &auth.WhoAmIRequest{})
	require.NoError(t, err)
	require.Equal(t, tu.Robot(robotUser), who.Username)
	require.Nil(t, who.Expiration)
}

// TestGetTemporaryRobotToken tests that an admin can generate a robot token that expires
func TestGetTemporaryRobotToken(t *testing.T) {
	env := envWithAuth(t)
	c := env.PachClient
	rootClient := tu.AuthenticateClient(t, c, auth.RootUser)

	// Generate auth credentials
	robotUser := tu.UniqueString("rock-em-sock-em")
	resp, err := rootClient.GetRobotToken(rootClient.Ctx(), &auth.GetRobotTokenRequest{Robot: robotUser, TTL: 600})
	require.NoError(t, err)
	token1 := resp.Token
	robotClient1 := tu.UnauthenticatedPachClient(t, c)
	robotClient1.SetAuthToken(token1)

	// Confirm identity tied to 'token1'
	who, err := robotClient1.WhoAmI(robotClient1.Ctx(), &auth.WhoAmIRequest{})
	require.NoError(t, err)
	require.Equal(t, tu.Robot(robotUser), who.Username)

	require.True(t, who.Expiration.After(time.Now()))
	require.True(t, who.Expiration.Before(time.Now().Add(time.Duration(600)*time.Second)))
}

// TestRobotUserWhoAmI tests that robot users can call WhoAmI and get a response
// with the right prefix
func TestRobotUserWhoAmI(t *testing.T) {
	env := envWithAuth(t)
	c := env.PachClient
	rootClient := tu.AuthenticateClient(t, c, auth.RootUser)

	// Generate a robot user auth credential, and create a client for that user
	robotUser := tu.UniqueString("r2d2")
	resp, err := rootClient.GetRobotToken(rootClient.Ctx(),
		&auth.GetRobotTokenRequest{Robot: robotUser})
	require.NoError(t, err)
	// copy client & use resp token
	robotClient := rootClient.WithCtx(context.Background())
	robotClient.SetAuthToken(resp.Token)

	who, err := robotClient.WhoAmI(robotClient.Ctx(), &auth.WhoAmIRequest{})
	require.NoError(t, err)
	require.Equal(t, tu.Robot(robotUser), who.Username)
	require.True(t, strings.HasPrefix(who.Username, auth.RobotPrefix))
}

// TestRobotUserACL tests that a robot user can create a repo, add users
// to their repo, and be added to user's repo.
func TestRobotUserACL(t *testing.T) {
	env := envWithAuth(t)
	c := env.PachClient
	alice := tu.Robot(tu.UniqueString("alice"))
	aliceClient, rootClient := tu.AuthenticateClient(t, c, alice), tu.AuthenticateClient(t, c, auth.RootUser)

	// Generate a robot user auth credential, and create a client for that user
	robotUser := tu.UniqueString("voltron")
	resp, err := rootClient.GetRobotToken(rootClient.Ctx(),
		&auth.GetRobotTokenRequest{Robot: robotUser})
	require.NoError(t, err)
	// copy client & use resp token
	robotClient := rootClient.WithCtx(context.Background())
	robotClient.SetAuthToken(resp.Token)

	// robotUser creates a repo and adds alice as a writer
	repo := tu.UniqueString("TestRobotUserACL")
<<<<<<< HEAD
	require.NoError(t, robotClient.CreateProjectRepo("", repo))
	require.Equal(t, buildBindings(robot(robotUser), auth.RepoOwnerRole), getRepoRoleBinding(t, robotClient, repo))
=======
	require.NoError(t, robotClient.CreateRepo(repo))
	require.Equal(t, tu.BuildBindings(tu.Robot(robotUser), auth.RepoOwnerRole), tu.GetRepoRoleBinding(t, robotClient, repo))
>>>>>>> 57aa3c2e

	require.NoError(t, robotClient.ModifyRepoRoleBinding(repo, alice, []string{auth.RepoWriterRole}))
	require.Equal(t, tu.BuildBindings(alice, auth.RepoWriterRole, tu.Robot(robotUser), auth.RepoOwnerRole), tu.GetRepoRoleBinding(t, robotClient, repo))

	// test that alice can commit to the robot user's repo
	commit, err := aliceClient.StartProjectCommit("", repo, "master")
	require.NoError(t, err)
	require.NoError(t, aliceClient.FinishProjectCommit("", repo, commit.Branch.Name, commit.ID))

	// Now alice creates a repo, and adds robotUser as a writer
	repo2 := tu.UniqueString("TestRobotUserACL")
<<<<<<< HEAD
	require.NoError(t, aliceClient.CreateProjectRepo("", repo2))
	require.Equal(t, buildBindings(alice, auth.RepoOwnerRole), getRepoRoleBinding(t, aliceClient, repo2))
	require.NoError(t, aliceClient.ModifyRepoRoleBinding(repo2, robot(robotUser), []string{auth.RepoWriterRole}))
	require.Equal(t, buildBindings(alice, auth.RepoOwnerRole, robot(robotUser), auth.RepoWriterRole), getRepoRoleBinding(t, aliceClient, repo2))
=======
	require.NoError(t, aliceClient.CreateRepo(repo2))
	require.Equal(t, tu.BuildBindings(alice, auth.RepoOwnerRole), tu.GetRepoRoleBinding(t, aliceClient, repo2))
	require.NoError(t, aliceClient.ModifyRepoRoleBinding(repo2, tu.Robot(robotUser), []string{auth.RepoWriterRole}))
	require.Equal(t, tu.BuildBindings(alice, auth.RepoOwnerRole, tu.Robot(robotUser), auth.RepoWriterRole), tu.GetRepoRoleBinding(t, aliceClient, repo2))
>>>>>>> 57aa3c2e

	// test that the robot can commit to alice's repo
	commit, err = robotClient.StartProjectCommit("", repo2, "master")
	require.NoError(t, err)
	require.NoError(t, robotClient.FinishProjectCommit("", repo2, commit.Branch.Name, commit.ID))
}

// TestGroupRoleBinding tests that a group can be added to a role binding
// and confers access to members
func TestGroupRoleBinding(t *testing.T) {
	env := envWithAuth(t)
	c := env.PachClient
	alice := tu.Robot(tu.UniqueString("alice"))
	group := tu.Group(tu.UniqueString("testGroup"))
	aliceClient, rootClient := tu.AuthenticateClient(t, c, alice), tu.AuthenticateClient(t, c, auth.RootUser)

	// root creates a repo and adds a group writer access
	repo := tu.UniqueString("TestGroupRoleBinding")
	require.NoError(t, rootClient.CreateProjectRepo("", repo))
	require.NoError(t, rootClient.ModifyRepoRoleBinding(repo, group, []string{auth.RepoWriterRole}))
	require.Equal(t, tu.BuildBindings(group, auth.RepoWriterRole, auth.RootUser, auth.RepoOwnerRole), tu.GetRepoRoleBinding(t, rootClient, repo))

	// add alice to the group
	_, err := rootClient.ModifyMembers(rootClient.Ctx(), &auth.ModifyMembersRequest{
		Group: group,
		Add:   []string{alice},
	})
	require.NoError(t, err)

	// test that alice can commit to the repo
	commit, err := aliceClient.StartProjectCommit("", repo, "master")
	require.NoError(t, err)
	require.NoError(t, aliceClient.FinishProjectCommit("", repo, commit.Branch.Name, commit.ID))
}

// TestRobotUserAdmin tests that robot users can
// 1) become admins
// 2) mint tokens for robot and non-robot users
// 3) access other users' repos
// 4) update repo ACLs,
func TestRobotUserAdmin(t *testing.T) {
	env := envWithAuth(t)
	c := env.PachClient
	alice := tu.Robot(tu.UniqueString("alice"))
	rootClient := tu.AuthenticateClient(t, c, auth.RootUser)
	aliceClient := tu.AuthenticateClient(t, c, alice)

	// Generate a robot user auth credential, and create a client for that user
	robotUser := tu.UniqueString("bender")
	resp, err := rootClient.GetRobotToken(rootClient.Ctx(),
		&auth.GetRobotTokenRequest{Robot: robotUser})
	require.NoError(t, err)
	// copy client & use resp token
	robotClient := rootClient.WithCtx(context.Background())
	robotClient.SetAuthToken(resp.Token)

	// make robotUser an admin
	require.NoError(t, rootClient.ModifyClusterRoleBinding(tu.Robot(robotUser), []string{auth.ClusterAdminRole}))
	// wait until robotUser shows up in admin list
	bindings, err := rootClient.GetClusterRoleBinding()
	require.NoError(t, err)
	require.Equal(t, tu.BuildClusterBindings(tu.Robot(robotUser), auth.ClusterAdminRole), bindings)

	// robotUser mints a token for robotUser2
	robotUser2 := tu.UniqueString("robocop")
	resp, err = robotClient.GetRobotToken(robotClient.Ctx(), &auth.GetRobotTokenRequest{
		Robot: robotUser2,
	})
	require.NoError(t, err)
	require.NotEqual(t, "", resp.Token)
	robotClient2 := rootClient.WithCtx(context.Background())
	robotClient2.SetAuthToken(resp.Token)

	// robotUser2 creates a repo, and robotUser commits to it
	repo := tu.UniqueString("TestRobotUserAdmin")
	require.NoError(t, robotClient2.CreateProjectRepo("", repo))
	commit, err := robotClient.StartProjectCommit("", repo, "master")
	require.NoError(t, err) // admin privs means robotUser can commit
	require.NoError(t, robotClient.FinishProjectCommit("", repo, commit.Branch.Name, commit.ID))

	// robotUser adds alice to the repo, and checks that the ACL is updated
	require.Equal(t, tu.BuildBindings(tu.Robot(robotUser2), auth.RepoOwnerRole), tu.GetRepoRoleBinding(t, robotClient, repo))
	require.NoError(t, robotClient.ModifyRepoRoleBinding(repo, alice, []string{auth.RepoWriterRole}))
<<<<<<< HEAD
	require.Equal(t, buildBindings(robot(robotUser2), auth.RepoOwnerRole, alice, auth.RepoWriterRole), getRepoRoleBinding(t, robotClient, repo))
	commit, err = aliceClient.StartProjectCommit("", repo, "master")
=======
	require.Equal(t, tu.BuildBindings(tu.Robot(robotUser2), auth.RepoOwnerRole, alice, auth.RepoWriterRole), tu.GetRepoRoleBinding(t, robotClient, repo))
	commit, err = aliceClient.StartCommit(repo, "master")
>>>>>>> 57aa3c2e
	require.NoError(t, err)
	require.NoError(t, aliceClient.FinishProjectCommit("", repo, commit.Branch.Name, commit.ID))

	_, err = robotClient.Deactivate(robotClient.Ctx(), &auth.DeactivateRequest{})
	require.NoError(t, err)
}

// TestTokenRevoke tests that an admin can revoke that token and it no longer works
func TestTokenRevoke(t *testing.T) {
	env := envWithAuth(t)
	c := env.PachClient
	rootClient := tu.AuthenticateClient(t, c, auth.RootUser)

	// Create repo (so alice has something to list)
	repo := tu.UniqueString("TestTokenRevoke")
	require.NoError(t, rootClient.CreateProjectRepo("", repo))

	alice := tu.UniqueString("alice")
	resp, err := rootClient.GetRobotToken(rootClient.Ctx(), &auth.GetRobotTokenRequest{
		Robot: alice,
	})
	require.NoError(t, err)
	aliceClient := rootClient.WithCtx(context.Background())
	aliceClient.SetAuthToken(resp.Token)

	// alice's token is valid
	repos, err := aliceClient.ListRepo()
	require.NoError(t, err)
	require.ElementsEqualUnderFn(t, []string{repo}, repos, tu.RepoInfoToName)

	// admin revokes token
	_, err = rootClient.RevokeAuthToken(rootClient.Ctx(), &auth.RevokeAuthTokenRequest{
		Token: resp.Token,
	})
	require.NoError(t, err)

	// alice's token is no longer valid
	repos, err = aliceClient.ListRepo()
	require.True(t, auth.IsErrBadToken(err), err.Error())
	require.Equal(t, 0, len(repos))
}

func TestRevokeTokensForUser(t *testing.T) {
	env := envWithAuth(t)
	c := env.PachClient

	contains := func(tokens []*auth.TokenInfo, hashedToken string) bool {
		for _, v := range tokens {
			if v.HashedToken == hashedToken {
				return true
			}
		}
		return false
	}

	rootClient := tu.AuthenticateClient(t, c, auth.RootUser)

	// Create repo (so alice has something to list)
	repo := tu.UniqueString("TestTokenRevoke")
	require.NoError(t, rootClient.CreateProjectRepo("", repo))

	alice := tu.UniqueString("robot:alice")
	bob := tu.UniqueString("robot:bob")

	// mint two tokens for Alice
	aliceTokenA, err := rootClient.GetRobotToken(rootClient.Ctx(), &auth.GetRobotTokenRequest{
		Robot: alice,
	})
	require.NoError(t, err)

	aliceTokenB, err := rootClient.GetRobotToken(rootClient.Ctx(), &auth.GetRobotTokenRequest{
		Robot: alice,
	})
	require.NoError(t, err)

	// mint one token for Bob
	bobToken, err := rootClient.GetRobotToken(rootClient.Ctx(), &auth.GetRobotTokenRequest{
		Robot: bob,
	})
	require.NoError(t, err)

	// verify all three tokens are extractable
	extractTokensResp, extractErr := rootClient.ExtractAuthTokens(rootClient.Ctx(), &auth.ExtractAuthTokensRequest{})
	require.NoError(t, extractErr)

	preRevokeTokens := extractTokensResp.Tokens
	require.Equal(t, 3, len(preRevokeTokens), "all three tokens should be returned")
	require.True(t, contains(preRevokeTokens, auth.HashToken(aliceTokenA.Token)), "Alice's Token A should be extracted")
	require.True(t, contains(preRevokeTokens, auth.HashToken(aliceTokenB.Token)), "Alice's Token B should be extracted")
	require.True(t, contains(preRevokeTokens, auth.HashToken(bobToken.Token)), "Bob's Token should be extracted")

	aliceClient := tu.UnauthenticatedPachClient(t, c)
	aliceClient.SetAuthToken(aliceTokenA.Token)

	bobClient := tu.UnauthenticatedPachClient(t, c)
	bobClient.SetAuthToken(bobToken.Token)

	// delete all tokens for user Alice
	_, revokeErr := rootClient.RevokeAuthTokensForUser(rootClient.Ctx(), &auth.RevokeAuthTokensForUserRequest{Username: alice})
	require.NoError(t, revokeErr)

	// verify Alice can no longer authenticate with either of her tokens
	_, whoAmIErr := aliceClient.WhoAmI(aliceClient.Ctx(), &auth.WhoAmIRequest{})
	require.YesError(t, whoAmIErr)

	aliceClient.SetAuthToken(aliceTokenB.Token)
	_, whoAmIErr = aliceClient.WhoAmI(aliceClient.Ctx(), &auth.WhoAmIRequest{})
	require.YesError(t, whoAmIErr)

	// verify Bob can still authenticate with his token
	_, whoAmIErr = bobClient.WhoAmI(bobClient.Ctx(), &auth.WhoAmIRequest{})
	require.NoError(t, whoAmIErr)

	// verify only Bob's tokens are extractable
	extractTokensResp, extractErr = rootClient.ExtractAuthTokens(rootClient.Ctx(), &auth.ExtractAuthTokensRequest{})
	require.NoError(t, extractErr)
	postRevokeTokens := extractTokensResp.Tokens
	require.Equal(t, 1, len(postRevokeTokens), "There should now be two fewer tokens extracted")
	require.True(t, contains(postRevokeTokens, auth.HashToken(bobToken.Token)), "Bob's Token should be extracted")
}

// TestRevokePachUserToken tests that the pps superuser and root tokens can't
// be revoked.
func TestRevokePachUserToken(t *testing.T) {
	env := envWithAuth(t)
	c := env.PachClient
	rootClient := tu.AuthenticateClient(t, c, auth.RootUser)

	_, err := rootClient.RevokeAuthTokensForUser(rootClient.Ctx(), &auth.RevokeAuthTokensForUserRequest{Username: auth.RootUser})
	require.YesError(t, err)
	require.Matches(t, "cannot revoke tokens for pach: users", err.Error())
}

<<<<<<< HEAD
// TestDeleteAllAfterDeactivate tests that deleting repos and (particularly)
// pipelines works if auth was deactivated after they were created. Pipelines
// store a unique auth token after auth is activated, and if that auth token
// is used in the deletion process, DeletePipeline (and therefore DeleteAll)
// fails.
func TestDeleteAllAfterDeactivate(t *testing.T) {
	if testing.Short() {
		t.Skip("Skipping integration tests in short mode")
	}
	c, _ := minikubetestenv.AcquireCluster(t)
	tu.ActivateAuthClient(t, c)
	alice := robot(tu.UniqueString("alice"))
	aliceClient, rootClient := tu.AuthenticateClient(t, c, alice), tu.AuthenticateClient(t, c, auth.RootUser)

	// alice creates a pipeline
	repo := tu.UniqueString("TestDeleteAllAfterDeactivate")
	pipeline := tu.UniqueString("pipeline")
	require.NoError(t, aliceClient.CreateProjectRepo("", repo))
	require.NoError(t, aliceClient.CreatePipeline(
		pipeline,
		"", // default image: DefaultUserImage
		[]string{"bash"},
		[]string{fmt.Sprintf("cp /pfs/%s/* /pfs/out/", repo)},
		&pps.ParallelismSpec{Constant: 1},
		client.NewPFSInput(repo, "/*"),
		"", // default output branch: master
		false,
	))

	// alice makes an input commit
	commit, err := aliceClient.StartProjectCommit("", repo, "master")
	require.NoError(t, err)
	err = aliceClient.PutFile(commit, "/file1", strings.NewReader("test data"))
	require.NoError(t, err)
	require.NoError(t, aliceClient.FinishProjectCommit("", repo, commit.Branch.Name, commit.ID))

	// make sure the pipeline runs
	require.NoErrorWithinT(t, 60*time.Second, func() error {
		_, err := aliceClient.WaitProjectCommit("", pipeline, "master", commit.ID)
		return err
	})

	// Deactivate auth
	_, err = rootClient.Deactivate(rootClient.Ctx(), &auth.DeactivateRequest{})
	require.NoError(t, err)

	// Wait for auth to be deactivated
	require.NoError(t, backoff.Retry(func() error {
		_, err := aliceClient.WhoAmI(aliceClient.Ctx(), &auth.WhoAmIRequest{})
		if err != nil && auth.IsErrNotActivated(err) {
			return nil // WhoAmI should fail when auth is deactivated
		}
		return errors.New("auth is not yet deactivated")
	}, backoff.NewTestingBackOff()))

	// Make sure DeleteAll() succeeds
	require.NoError(t, aliceClient.DeleteAll())
}

// TestDeleteRCInStandby creates a pipeline, waits for it to enter standby, and
// then deletes its RC. This should not crash the PPS master, and the
// commit should eventually finish (though the pipeline may fail rather than
// processing anything in this state)
//
// Note: Like 'TestNoOutputRepoDoesntCrashPPSMaster', this test doesn't use the
// admin client at all, but it uses the kubernetes client, so out of prudence it
// shouldn't be run in parallel with any other test
func TestDeleteRCInStandby(t *testing.T) {
	if testing.Short() {
		t.Skip("Skipping integration tests in short mode")
	}
	c, ns := minikubetestenv.AcquireCluster(t)
	tu.ActivateAuthClient(t, c)
	alice := robot(tu.UniqueString("alice"))
	c = tu.AuthenticateClient(t, c, alice)

	// Create input repo w/ initial commit
	repo := tu.UniqueString(t.Name())
	require.NoError(t, c.CreateProjectRepo("", repo))
	err := c.PutFile(client.NewProjectCommit("", repo, "master", ""), "/file.1", strings.NewReader("1"))
	require.NoError(t, err)

	// Create pipeline
	pipeline := tu.UniqueString("pipeline")
	_, err = c.PpsAPIClient.CreatePipeline(c.Ctx(),
		&pps.CreatePipelineRequest{
			Pipeline: client.NewPipeline(pipeline),
			Transform: &pps.Transform{
				Image: "", // default image: DefaultUserImage
				Cmd:   []string{"bash"},
				Stdin: []string{"cp /pfs/*/* /pfs/out"},
			},
			ParallelismSpec: &pps.ParallelismSpec{Constant: 1},
			Input:           client.NewPFSInput(repo, "/*"),
			Autoscaling:     true,
		})
	require.NoError(t, err)

	// Wait for pipeline to process input commit & go into standby
	require.NoErrorWithinT(t, 30*time.Second, func() error {
		_, err := c.WaitProjectCommit("", pipeline, "master", "")
		return err
	})
	require.NoErrorWithinTRetry(t, 30*time.Second, func() error {
		pi, err := c.InspectPipeline(pipeline, false)
		if err != nil {
			return err
		}
		if pi.State != pps.PipelineState_PIPELINE_STANDBY {
			return errors.Errorf("pipeline should be in standby, but is in %s", pi.State.String())
		}
		return nil
	})

	// delete pipeline RC
	tu.DeletePipelineRC(t, pipeline, ns)

	// Create new input commit (to force pipeline out of standby) & make sure
	// the pipeline either fails or restarts RC & finishes
	err = c.PutFile(client.NewProjectCommit("", repo, "master", ""), "/file.2", strings.NewReader("1"))
	require.NoError(t, err)
	require.NoErrorWithinT(t, 60*time.Second, func() error {
		_, err := c.WaitProjectCommit("", pipeline, "master", "")
		return err
	})
}

// TestPipelineFailingWithOpenCommit creates a pipeline, then revokes its access
// to its output repo while it's running, causing it to fail. Then it makes sure
// that FlushJob still works and that the pipeline's output commit was
// successfully finished (though as an empty commit)
//
// Note: This test actually doesn't use the admin client or admin privileges
// anywhere. However, it restarts pachd, so it shouldn't be run in parallel with
// any other test
func TestPipelineFailingWithOpenCommit(t *testing.T) {
	// TODO: Reenable when finishing job state is transactional.
	t.Skip("Job state does not get finished in a transaction, so stats commit is left open")
	if testing.Short() {
		t.Skip("Skipping integration tests in short mode")
	}
	c, _ := minikubetestenv.AcquireCluster(t)
	tu.ActivateAuthClient(t, c)
	alice := robot(tu.UniqueString("alice"))
	aliceClient, rootClient := tu.AuthenticateClient(t, c, alice), tu.AuthenticateClient(t, c, auth.RootUser)

	// Create input repo w/ initial commit
	repo := tu.UniqueString(t.Name())
	commit := client.NewProjectCommit("", repo, "master", "")
	require.NoError(t, aliceClient.CreateProjectRepo("", repo))
	err := aliceClient.PutFile(commit, "/file.1", strings.NewReader("1"))
	require.NoError(t, err)

	// Create pipeline
	pipeline := tu.UniqueString("pipeline")
	require.NoError(t, aliceClient.CreatePipeline(
		pipeline,
		"", // default image: DefaultUserImage
		[]string{"bash"},
		[]string{
			"sleep 10",
			"cp /pfs/*/* /pfs/out/",
		},
		&pps.ParallelismSpec{Constant: 1},
		client.NewPFSInput(repo, "/*"),
		"", // default output branch: master
		false,
	))

	// Revoke pipeline's access to output repo while 'sleep 10' is running (so
	// that it fails)
	require.NoError(t, rootClient.ModifyRepoRoleBinding(repo, fmt.Sprintf("pipeline:%s", pipeline), []string{}))

	// make sure the pipeline either fails or restarts RC & finishes
	require.NoErrorWithinT(t, 30*time.Second, func() error {
		_, err := aliceClient.WaitProjectCommit("", pipeline, "master", commit.ID)
		return err
	})

	// make sure the pipeline is failed
	pi, err := rootClient.InspectPipeline(pipeline, false)
	require.NoError(t, err)
	require.Equal(t, pps.PipelineState_PIPELINE_FAILURE, pi.State)
}

=======
>>>>>>> 57aa3c2e
func TestRotateRootToken(t *testing.T) {
	env := envWithAuth(t)
	c := env.PachClient
	rootClient := tu.AuthenticateClient(t, c, auth.RootUser)

	// create a repo for the purpose of testing access
	repo := tu.UniqueString("TestRotateRootToken")
	require.NoError(t, rootClient.CreateProjectRepo("", repo))

	// rotate token after creating the repo
	rotateReq := &auth.RotateRootTokenRequest{}
	rotateResp, err := rootClient.RotateRootToken(rootClient.Ctx(), rotateReq)
	require.NoError(t, err)

	_, err = rootClient.ListRepo()
	require.YesError(t, err, "the list operation is expected to fail since the token configured into the client is no longer valid")

	rootClient.SetAuthToken(rotateResp.RootToken)
	listResp, err := rootClient.ListRepo()
	require.NoError(t, err)
	require.Equal(t, 1, len(listResp), "now that the rotated token is configured in the client, the operation should work")

	// now try setting the token
	rotateReq = &auth.RotateRootTokenRequest{
		RootToken: tu.RootToken,
	}
	rotateResp, err = rootClient.RotateRootToken(rootClient.Ctx(), rotateReq)
	require.NoError(t, err)
	require.Equal(t, rotateResp.RootToken, tu.RootToken)

	_, err = rootClient.ListRepo()
	require.YesError(t, err)

	rootClient.SetAuthToken(rotateResp.RootToken)
	listResp, err = rootClient.ListRepo()
	require.NoError(t, err)
	require.Equal(t, 1, len(listResp))
}<|MERGE_RESOLUTION|>--- conflicted
+++ resolved
@@ -99,15 +99,9 @@
 
 	// alice creates a repo (that only she owns) and puts a file
 	repo := tu.UniqueString("TestAdminRWO")
-<<<<<<< HEAD
 	require.NoError(t, aliceClient.CreateProjectRepo("", repo))
-	require.Equal(t, buildBindings(alice, auth.RepoOwnerRole), getRepoRoleBinding(t, aliceClient, repo))
+	require.Equal(t, tu.BuildBindings(alice, auth.RepoOwnerRole), tu.GetRepoRoleBinding(t, aliceClient, repo))
 	commit, err := aliceClient.StartProjectCommit("", repo, "master")
-=======
-	require.NoError(t, aliceClient.CreateRepo(repo))
-	require.Equal(t, tu.BuildBindings(alice, auth.RepoOwnerRole), tu.GetRepoRoleBinding(t, aliceClient, repo))
-	commit, err := aliceClient.StartCommit(repo, "master")
->>>>>>> 57aa3c2e
 	require.NoError(t, err)
 	err = aliceClient.PutFile(commit, "/file", strings.NewReader("test data"))
 	require.NoError(t, err)
@@ -150,13 +144,8 @@
 	// bob can write to the repo
 	commit, err = bobClient.StartProjectCommit("", repo, "master")
 	require.NoError(t, err)
-<<<<<<< HEAD
 	require.NoError(t, bobClient.FinishProjectCommit("", repo, commit.Branch.Name, commit.ID))
-	require.Equal(t, 2, CommitCnt(t, aliceClient, repo)) // check that a new commit was created
-=======
-	require.NoError(t, bobClient.FinishCommit(repo, commit.Branch.Name, commit.ID))
 	require.Equal(t, 2, tu.CommitCnt(t, aliceClient, repo)) // check that a new commit was created
->>>>>>> 57aa3c2e
 
 	// bob can update the repo's ACL
 	err = bobClient.ModifyRepoRoleBinding(repo, tu.Robot("carol"), []string{auth.RepoReaderRole})
@@ -209,15 +198,9 @@
 
 	// alice creates a repo (that only she owns) and puts a file
 	repo := tu.UniqueString("TestAdminRWO")
-<<<<<<< HEAD
 	require.NoError(t, aliceClient.CreateProjectRepo("", repo))
-	require.Equal(t, buildBindings(alice, auth.RepoOwnerRole), getRepoRoleBinding(t, aliceClient, repo))
+	require.Equal(t, tu.BuildBindings(alice, auth.RepoOwnerRole), tu.GetRepoRoleBinding(t, aliceClient, repo))
 	commit, err := aliceClient.StartProjectCommit("", repo, "master")
-=======
-	require.NoError(t, aliceClient.CreateRepo(repo))
-	require.Equal(t, tu.BuildBindings(alice, auth.RepoOwnerRole), tu.GetRepoRoleBinding(t, aliceClient, repo))
-	commit, err := aliceClient.StartCommit(repo, "master")
->>>>>>> 57aa3c2e
 	require.NoError(t, err)
 	err = aliceClient.PutFile(commit, "/file", strings.NewReader("test data"))
 	require.NoError(t, err)
@@ -260,13 +243,8 @@
 	// bob can write to the repo
 	commit, err = bobClient.StartProjectCommit("", repo, "master")
 	require.NoError(t, err)
-<<<<<<< HEAD
 	require.NoError(t, bobClient.FinishProjectCommit("", repo, commit.Branch.Name, commit.ID))
-	require.Equal(t, 2, CommitCnt(t, aliceClient, repo)) // check that a new commit was created
-=======
-	require.NoError(t, bobClient.FinishCommit(repo, commit.Branch.Name, commit.ID))
 	require.Equal(t, 2, tu.CommitCnt(t, aliceClient, repo)) // check that a new commit was created
->>>>>>> 57aa3c2e
 
 	// bob can update the repo's ACL
 	err = bobClient.ModifyRepoRoleBinding(repo, tu.Robot("carol"), []string{auth.RepoReaderRole})
@@ -314,13 +292,8 @@
 
 	// alice creates a repo (that only she owns) and puts a file
 	repo := tu.UniqueString("TestAdmin")
-<<<<<<< HEAD
 	require.NoError(t, aliceClient.CreateProjectRepo("", repo))
-	require.Equal(t, buildBindings(alice, auth.RepoOwnerRole), getRepoRoleBinding(t, aliceClient, repo))
-=======
-	require.NoError(t, aliceClient.CreateRepo(repo))
 	require.Equal(t, tu.BuildBindings(alice, auth.RepoOwnerRole), tu.GetRepoRoleBinding(t, aliceClient, repo))
->>>>>>> 57aa3c2e
 
 	// 'admin' makes bob an FS admin
 	require.NoError(t, rootClient.ModifyClusterRoleBinding(bob, []string{auth.RepoOwnerRole}))
@@ -352,13 +325,8 @@
 	require.NoError(t, err)
 	err = aliceClient.PutFile(commit, "/file", strings.NewReader("test data"))
 	require.NoError(t, err)
-<<<<<<< HEAD
 	require.NoError(t, aliceClient.FinishProjectCommit("", repo, commit.Branch.Name, commit.ID))
-	require.Equal(t, 1, CommitCnt(t, rootClient, repo)) // check that a new commit was created
-=======
-	require.NoError(t, aliceClient.FinishCommit(repo, commit.Branch.Name, commit.ID))
 	require.Equal(t, 1, tu.CommitCnt(t, rootClient, repo)) // check that a new commit was created
->>>>>>> 57aa3c2e
 }
 
 // TestCannotRemoveRootAdmin tests that trying to remove the root user as an admin returns an error.
@@ -483,181 +451,6 @@
 	})
 }
 
-<<<<<<< HEAD
-func TestPreActivationCronPipelinesKeepRunningAfterActivation(t *testing.T) {
-	if testing.Short() {
-		t.Skip("Skipping integration tests in short mode")
-	}
-	c, _ := minikubetestenv.AcquireCluster(t)
-	tu.ActivateAuthClient(t, c)
-	alice := robot(tu.UniqueString("alice"))
-	aliceClient, rootClient := tu.AuthenticateClient(t, c, alice), tu.AuthenticateClient(t, c, auth.RootUser)
-
-	// Deactivate auth
-	_, err := rootClient.Deactivate(rootClient.Ctx(), &auth.DeactivateRequest{})
-	require.NoError(t, err)
-
-	// Wait for auth to be deactivated
-	require.NoError(t, backoff.Retry(func() error {
-		_, err := aliceClient.WhoAmI(aliceClient.Ctx(), &auth.WhoAmIRequest{})
-		if err != nil && auth.IsErrNotActivated(err) {
-			return nil // WhoAmI should fail when auth is deactivated
-		}
-		return errors.New("auth is not yet deactivated")
-	}, backoff.NewTestingBackOff()))
-
-	// alice creates a pipeline
-	pipeline1 := tu.UniqueString("cron1-")
-	require.NoError(t, aliceClient.CreatePipeline(
-		pipeline1,
-		"",
-		[]string{"/bin/bash"},
-		[]string{"cp /pfs/time/* /pfs/out/"},
-		nil,
-		client.NewCronInput("time", "@every 3s"),
-		"",
-		false,
-	))
-	pipeline2 := tu.UniqueString("cron2-")
-	require.NoError(t, aliceClient.CreatePipeline(
-		pipeline2,
-		"",
-		[]string{"/bin/bash"},
-		[]string{"cp " + fmt.Sprintf("/pfs/%s/*", pipeline1) + " /pfs/out/"},
-		nil,
-		client.NewPFSInput(pipeline1, "/*"),
-		"",
-		false,
-	))
-
-	// subscribe to the pipeline2 cron repo and wait for inputs
-	repo := client.NewProjectRepo("", pipeline2)
-	ctx, cancel := context.WithTimeout(context.Background(), time.Second*60)
-	defer cancel() //cleanup resources
-
-	checkCronCommits := func(n int) error {
-		count := 0
-		return aliceClient.WithCtx(ctx).SubscribeCommit(repo, "master", "", pfs.CommitState_FINISHED, func(ci *pfs.CommitInfo) error {
-			files, err := aliceClient.ListFileAll(ci.Commit, "")
-			require.NoError(t, err)
-
-			require.Equal(t, count, len(files))
-			count++
-			if count > n {
-				return errutil.ErrBreak
-			}
-			return nil
-		})
-	}
-	// make sure the cron is working
-	require.NoError(t, checkCronCommits(1))
-
-	// activate auth
-	resp, err := rootClient.Activate(rootClient.Ctx(), &auth.ActivateRequest{RootToken: tu.RootToken})
-	require.NoError(t, err)
-	rootClient.SetAuthToken(resp.PachToken)
-
-	// activate auth in PFS
-	_, err = rootClient.PfsAPIClient.ActivateAuth(rootClient.Ctx(), &pfs.ActivateAuthRequest{})
-	require.NoError(t, err)
-
-	// activate auth in PPS
-	_, err = rootClient.PpsAPIClient.ActivateAuth(rootClient.Ctx(), &pps.ActivateAuthRequest{})
-	require.NoError(t, err)
-
-	// re-authenticate, as old tokens were deleted
-	aliceClient = tu.AuthenticateClient(t, c, alice)
-	require.NoError(t, rootClient.ModifyClusterRoleBinding(alice, []string{auth.RepoWriterRole}))
-
-	// make sure the cron is working
-	require.NoError(t, checkCronCommits(5))
-}
-
-func TestPipelinesRunAfterExpiration(t *testing.T) {
-	if testing.Short() {
-		t.Skip("Skipping integration tests in short mode")
-	}
-	c, _ := minikubetestenv.AcquireCluster(t)
-	tu.ActivateAuthClient(t, c)
-	alice := robot(tu.UniqueString("alice"))
-	aliceClient, rootClient := tu.AuthenticateClient(t, c, alice), tu.AuthenticateClient(t, c, auth.RootUser)
-
-	// alice creates a repo
-	repo := tu.UniqueString("TestPipelinesRunAfterExpiration")
-	require.NoError(t, aliceClient.CreateProjectRepo("", repo))
-	require.Equal(t, buildBindings(alice, auth.RepoOwnerRole), getRepoRoleBinding(t, aliceClient, repo))
-
-	// alice creates a pipeline
-	pipeline := tu.UniqueString("alice-pipeline")
-	require.NoError(t, aliceClient.CreatePipeline(
-		pipeline,
-		"", // default image: DefaultUserImage
-		[]string{"bash"},
-		[]string{fmt.Sprintf("cp /pfs/%s/* /pfs/out/", repo)},
-		&pps.ParallelismSpec{Constant: 1},
-		client.NewPFSInput(repo, "/*"),
-		"",    // default output branch: master
-		false, // no update
-	))
-	require.OneOfEquals(t, pipeline, PipelineNames(t, aliceClient))
-	// check that alice owns the output repo too,
-	require.Equal(t, buildBindings(alice, auth.RepoOwnerRole, pl(pipeline), auth.RepoWriterRole), getRepoRoleBinding(t, aliceClient, pipeline))
-
-	// Make sure alice's pipeline runs successfully
-	commit, err := aliceClient.StartProjectCommit("", repo, "master")
-	require.NoError(t, err)
-	err = aliceClient.PutFile(commit, tu.UniqueString("/file1"),
-		strings.NewReader("test data"))
-	require.NoError(t, err)
-	require.NoError(t, aliceClient.FinishProjectCommit("", repo, commit.Branch.Name, commit.ID))
-	require.NoErrorWithinT(t, 60*time.Second, func() error {
-		_, err := aliceClient.WaitProjectCommit("", pipeline, "master", commit.ID)
-		return err
-	})
-
-	// Make current enterprise token expire
-	_, err = rootClient.License.Activate(rootClient.Ctx(),
-		&license.ActivateRequest{
-			ActivationCode: tu.GetTestEnterpriseCode(t),
-			Expires:        tu.TSProtoOrDie(t, time.Now().Add(-30*time.Second)),
-		})
-	require.NoError(t, err)
-	_, err = rootClient.Enterprise.Activate(rootClient.Ctx(),
-		&enterprise.ActivateRequest{
-			LicenseServer: "localhost:1650",
-			Id:            "localhost",
-			Secret:        "localhost",
-		})
-	require.NoError(t, err)
-
-	// wait for Enterprise token to expire
-	require.NoError(t, backoff.Retry(func() error {
-		resp, err := rootClient.Enterprise.GetState(rootClient.Ctx(),
-			&enterprise.GetStateRequest{})
-		if err != nil {
-			return errors.EnsureStack(err)
-		}
-		if resp.State == enterprise.State_ACTIVE {
-			return errors.New("Pachyderm Enterprise is still active")
-		}
-		return nil
-	}, backoff.NewTestingBackOff()))
-
-	// Make sure alice's pipeline still runs successfully
-	commit, err = rootClient.StartProjectCommit("", repo, "master")
-	require.NoError(t, err)
-	err = rootClient.PutFile(commit, tu.UniqueString("/file2"),
-		strings.NewReader("test data"))
-	require.NoError(t, err)
-	require.NoError(t, rootClient.FinishProjectCommit("", repo, commit.Branch.Name, commit.ID))
-	require.NoErrorWithinT(t, 60*time.Second, func() error {
-		_, err := rootClient.WaitProjectCommit("", pipeline, "master", commit.ID)
-		return err
-	})
-}
-
-=======
->>>>>>> 57aa3c2e
 // TestListRepoAdminIsOwnerOfAllRepos tests that when an admin calls ListRepo,
 // the result indicates that they're an owner of every repo in the cluster
 // (needed by the Pachyderm dashboard)
@@ -773,13 +566,8 @@
 
 	// robotUser creates a repo and adds alice as a writer
 	repo := tu.UniqueString("TestRobotUserACL")
-<<<<<<< HEAD
 	require.NoError(t, robotClient.CreateProjectRepo("", repo))
-	require.Equal(t, buildBindings(robot(robotUser), auth.RepoOwnerRole), getRepoRoleBinding(t, robotClient, repo))
-=======
-	require.NoError(t, robotClient.CreateRepo(repo))
 	require.Equal(t, tu.BuildBindings(tu.Robot(robotUser), auth.RepoOwnerRole), tu.GetRepoRoleBinding(t, robotClient, repo))
->>>>>>> 57aa3c2e
 
 	require.NoError(t, robotClient.ModifyRepoRoleBinding(repo, alice, []string{auth.RepoWriterRole}))
 	require.Equal(t, tu.BuildBindings(alice, auth.RepoWriterRole, tu.Robot(robotUser), auth.RepoOwnerRole), tu.GetRepoRoleBinding(t, robotClient, repo))
@@ -791,17 +579,10 @@
 
 	// Now alice creates a repo, and adds robotUser as a writer
 	repo2 := tu.UniqueString("TestRobotUserACL")
-<<<<<<< HEAD
 	require.NoError(t, aliceClient.CreateProjectRepo("", repo2))
-	require.Equal(t, buildBindings(alice, auth.RepoOwnerRole), getRepoRoleBinding(t, aliceClient, repo2))
-	require.NoError(t, aliceClient.ModifyRepoRoleBinding(repo2, robot(robotUser), []string{auth.RepoWriterRole}))
-	require.Equal(t, buildBindings(alice, auth.RepoOwnerRole, robot(robotUser), auth.RepoWriterRole), getRepoRoleBinding(t, aliceClient, repo2))
-=======
-	require.NoError(t, aliceClient.CreateRepo(repo2))
 	require.Equal(t, tu.BuildBindings(alice, auth.RepoOwnerRole), tu.GetRepoRoleBinding(t, aliceClient, repo2))
 	require.NoError(t, aliceClient.ModifyRepoRoleBinding(repo2, tu.Robot(robotUser), []string{auth.RepoWriterRole}))
 	require.Equal(t, tu.BuildBindings(alice, auth.RepoOwnerRole, tu.Robot(robotUser), auth.RepoWriterRole), tu.GetRepoRoleBinding(t, aliceClient, repo2))
->>>>>>> 57aa3c2e
 
 	// test that the robot can commit to alice's repo
 	commit, err = robotClient.StartProjectCommit("", repo2, "master")
@@ -885,13 +666,8 @@
 	// robotUser adds alice to the repo, and checks that the ACL is updated
 	require.Equal(t, tu.BuildBindings(tu.Robot(robotUser2), auth.RepoOwnerRole), tu.GetRepoRoleBinding(t, robotClient, repo))
 	require.NoError(t, robotClient.ModifyRepoRoleBinding(repo, alice, []string{auth.RepoWriterRole}))
-<<<<<<< HEAD
-	require.Equal(t, buildBindings(robot(robotUser2), auth.RepoOwnerRole, alice, auth.RepoWriterRole), getRepoRoleBinding(t, robotClient, repo))
+	require.Equal(t, tu.BuildBindings(tu.Robot(robotUser2), auth.RepoOwnerRole, alice, auth.RepoWriterRole), tu.GetRepoRoleBinding(t, robotClient, repo))
 	commit, err = aliceClient.StartProjectCommit("", repo, "master")
-=======
-	require.Equal(t, tu.BuildBindings(tu.Robot(robotUser2), auth.RepoOwnerRole, alice, auth.RepoWriterRole), tu.GetRepoRoleBinding(t, robotClient, repo))
-	commit, err = aliceClient.StartCommit(repo, "master")
->>>>>>> 57aa3c2e
 	require.NoError(t, err)
 	require.NoError(t, aliceClient.FinishProjectCommit("", repo, commit.Branch.Name, commit.ID))
 
@@ -1025,194 +801,6 @@
 	require.Matches(t, "cannot revoke tokens for pach: users", err.Error())
 }
 
-<<<<<<< HEAD
-// TestDeleteAllAfterDeactivate tests that deleting repos and (particularly)
-// pipelines works if auth was deactivated after they were created. Pipelines
-// store a unique auth token after auth is activated, and if that auth token
-// is used in the deletion process, DeletePipeline (and therefore DeleteAll)
-// fails.
-func TestDeleteAllAfterDeactivate(t *testing.T) {
-	if testing.Short() {
-		t.Skip("Skipping integration tests in short mode")
-	}
-	c, _ := minikubetestenv.AcquireCluster(t)
-	tu.ActivateAuthClient(t, c)
-	alice := robot(tu.UniqueString("alice"))
-	aliceClient, rootClient := tu.AuthenticateClient(t, c, alice), tu.AuthenticateClient(t, c, auth.RootUser)
-
-	// alice creates a pipeline
-	repo := tu.UniqueString("TestDeleteAllAfterDeactivate")
-	pipeline := tu.UniqueString("pipeline")
-	require.NoError(t, aliceClient.CreateProjectRepo("", repo))
-	require.NoError(t, aliceClient.CreatePipeline(
-		pipeline,
-		"", // default image: DefaultUserImage
-		[]string{"bash"},
-		[]string{fmt.Sprintf("cp /pfs/%s/* /pfs/out/", repo)},
-		&pps.ParallelismSpec{Constant: 1},
-		client.NewPFSInput(repo, "/*"),
-		"", // default output branch: master
-		false,
-	))
-
-	// alice makes an input commit
-	commit, err := aliceClient.StartProjectCommit("", repo, "master")
-	require.NoError(t, err)
-	err = aliceClient.PutFile(commit, "/file1", strings.NewReader("test data"))
-	require.NoError(t, err)
-	require.NoError(t, aliceClient.FinishProjectCommit("", repo, commit.Branch.Name, commit.ID))
-
-	// make sure the pipeline runs
-	require.NoErrorWithinT(t, 60*time.Second, func() error {
-		_, err := aliceClient.WaitProjectCommit("", pipeline, "master", commit.ID)
-		return err
-	})
-
-	// Deactivate auth
-	_, err = rootClient.Deactivate(rootClient.Ctx(), &auth.DeactivateRequest{})
-	require.NoError(t, err)
-
-	// Wait for auth to be deactivated
-	require.NoError(t, backoff.Retry(func() error {
-		_, err := aliceClient.WhoAmI(aliceClient.Ctx(), &auth.WhoAmIRequest{})
-		if err != nil && auth.IsErrNotActivated(err) {
-			return nil // WhoAmI should fail when auth is deactivated
-		}
-		return errors.New("auth is not yet deactivated")
-	}, backoff.NewTestingBackOff()))
-
-	// Make sure DeleteAll() succeeds
-	require.NoError(t, aliceClient.DeleteAll())
-}
-
-// TestDeleteRCInStandby creates a pipeline, waits for it to enter standby, and
-// then deletes its RC. This should not crash the PPS master, and the
-// commit should eventually finish (though the pipeline may fail rather than
-// processing anything in this state)
-//
-// Note: Like 'TestNoOutputRepoDoesntCrashPPSMaster', this test doesn't use the
-// admin client at all, but it uses the kubernetes client, so out of prudence it
-// shouldn't be run in parallel with any other test
-func TestDeleteRCInStandby(t *testing.T) {
-	if testing.Short() {
-		t.Skip("Skipping integration tests in short mode")
-	}
-	c, ns := minikubetestenv.AcquireCluster(t)
-	tu.ActivateAuthClient(t, c)
-	alice := robot(tu.UniqueString("alice"))
-	c = tu.AuthenticateClient(t, c, alice)
-
-	// Create input repo w/ initial commit
-	repo := tu.UniqueString(t.Name())
-	require.NoError(t, c.CreateProjectRepo("", repo))
-	err := c.PutFile(client.NewProjectCommit("", repo, "master", ""), "/file.1", strings.NewReader("1"))
-	require.NoError(t, err)
-
-	// Create pipeline
-	pipeline := tu.UniqueString("pipeline")
-	_, err = c.PpsAPIClient.CreatePipeline(c.Ctx(),
-		&pps.CreatePipelineRequest{
-			Pipeline: client.NewPipeline(pipeline),
-			Transform: &pps.Transform{
-				Image: "", // default image: DefaultUserImage
-				Cmd:   []string{"bash"},
-				Stdin: []string{"cp /pfs/*/* /pfs/out"},
-			},
-			ParallelismSpec: &pps.ParallelismSpec{Constant: 1},
-			Input:           client.NewPFSInput(repo, "/*"),
-			Autoscaling:     true,
-		})
-	require.NoError(t, err)
-
-	// Wait for pipeline to process input commit & go into standby
-	require.NoErrorWithinT(t, 30*time.Second, func() error {
-		_, err := c.WaitProjectCommit("", pipeline, "master", "")
-		return err
-	})
-	require.NoErrorWithinTRetry(t, 30*time.Second, func() error {
-		pi, err := c.InspectPipeline(pipeline, false)
-		if err != nil {
-			return err
-		}
-		if pi.State != pps.PipelineState_PIPELINE_STANDBY {
-			return errors.Errorf("pipeline should be in standby, but is in %s", pi.State.String())
-		}
-		return nil
-	})
-
-	// delete pipeline RC
-	tu.DeletePipelineRC(t, pipeline, ns)
-
-	// Create new input commit (to force pipeline out of standby) & make sure
-	// the pipeline either fails or restarts RC & finishes
-	err = c.PutFile(client.NewProjectCommit("", repo, "master", ""), "/file.2", strings.NewReader("1"))
-	require.NoError(t, err)
-	require.NoErrorWithinT(t, 60*time.Second, func() error {
-		_, err := c.WaitProjectCommit("", pipeline, "master", "")
-		return err
-	})
-}
-
-// TestPipelineFailingWithOpenCommit creates a pipeline, then revokes its access
-// to its output repo while it's running, causing it to fail. Then it makes sure
-// that FlushJob still works and that the pipeline's output commit was
-// successfully finished (though as an empty commit)
-//
-// Note: This test actually doesn't use the admin client or admin privileges
-// anywhere. However, it restarts pachd, so it shouldn't be run in parallel with
-// any other test
-func TestPipelineFailingWithOpenCommit(t *testing.T) {
-	// TODO: Reenable when finishing job state is transactional.
-	t.Skip("Job state does not get finished in a transaction, so stats commit is left open")
-	if testing.Short() {
-		t.Skip("Skipping integration tests in short mode")
-	}
-	c, _ := minikubetestenv.AcquireCluster(t)
-	tu.ActivateAuthClient(t, c)
-	alice := robot(tu.UniqueString("alice"))
-	aliceClient, rootClient := tu.AuthenticateClient(t, c, alice), tu.AuthenticateClient(t, c, auth.RootUser)
-
-	// Create input repo w/ initial commit
-	repo := tu.UniqueString(t.Name())
-	commit := client.NewProjectCommit("", repo, "master", "")
-	require.NoError(t, aliceClient.CreateProjectRepo("", repo))
-	err := aliceClient.PutFile(commit, "/file.1", strings.NewReader("1"))
-	require.NoError(t, err)
-
-	// Create pipeline
-	pipeline := tu.UniqueString("pipeline")
-	require.NoError(t, aliceClient.CreatePipeline(
-		pipeline,
-		"", // default image: DefaultUserImage
-		[]string{"bash"},
-		[]string{
-			"sleep 10",
-			"cp /pfs/*/* /pfs/out/",
-		},
-		&pps.ParallelismSpec{Constant: 1},
-		client.NewPFSInput(repo, "/*"),
-		"", // default output branch: master
-		false,
-	))
-
-	// Revoke pipeline's access to output repo while 'sleep 10' is running (so
-	// that it fails)
-	require.NoError(t, rootClient.ModifyRepoRoleBinding(repo, fmt.Sprintf("pipeline:%s", pipeline), []string{}))
-
-	// make sure the pipeline either fails or restarts RC & finishes
-	require.NoErrorWithinT(t, 30*time.Second, func() error {
-		_, err := aliceClient.WaitProjectCommit("", pipeline, "master", commit.ID)
-		return err
-	})
-
-	// make sure the pipeline is failed
-	pi, err := rootClient.InspectPipeline(pipeline, false)
-	require.NoError(t, err)
-	require.Equal(t, pps.PipelineState_PIPELINE_FAILURE, pi.State)
-}
-
-=======
->>>>>>> 57aa3c2e
 func TestRotateRootToken(t *testing.T) {
 	env := envWithAuth(t)
 	c := env.PachClient
