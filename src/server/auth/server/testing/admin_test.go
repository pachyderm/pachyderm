// admin_test.go tests various features related to pachyderm's auth admins.
// Because the cluster has one global set of admins, these tests can't be run in
// parallel

package server_test

import (
	"bytes"
	"context"
	"fmt"
	"strings"
	"testing"
	"time"

	"github.com/pachyderm/pachyderm/v2/src/auth"
	"github.com/pachyderm/pachyderm/v2/src/client"
	"github.com/pachyderm/pachyderm/v2/src/internal/backoff"
	"github.com/pachyderm/pachyderm/v2/src/internal/errors"
	"github.com/pachyderm/pachyderm/v2/src/internal/require"
	tu "github.com/pachyderm/pachyderm/v2/src/internal/testutil"
	"github.com/pachyderm/pachyderm/v2/src/pfs"
	"github.com/pachyderm/pachyderm/v2/src/pps"
)

// TestActivate tests the Activate API (in particular, verifying
// that Activate() also authenticates). Even though GetClient also activates
// auth, this makes sure the code path is exercised (as auth may already be
// active when the test starts)
func TestActivate(t *testing.T) {
	env := envWithAuth(t)
	c := env.PachClient
	// Get anonymous client (this will activate auth, which is about to be
	// deactivated, but it also activates Pacyderm enterprise, which is needed for
	// this test to pass)
	rootClient := tu.AuthenticateClient(t, c, auth.RootUser)

	_, err := rootClient.Deactivate(rootClient.Ctx(), &auth.DeactivateRequest{})
	require.NoError(t, err)
	resp, err := rootClient.AuthAPIClient.Activate(context.Background(), &auth.ActivateRequest{})
	require.NoError(t, err)
	rootClient.SetAuthToken(resp.PachToken)
	defer func() {
		_, err := rootClient.Deactivate(rootClient.Ctx(), &auth.DeactivateRequest{})
		require.NoError(t, err)
	}()

	// Check that the token 'c' received from pachd authenticates them as "pach:root"
	who, err := rootClient.WhoAmI(rootClient.Ctx(), &auth.WhoAmIRequest{})
	require.NoError(t, err)
	require.Equal(t, auth.RootUser, who.Username)

	bindings, err := rootClient.GetClusterRoleBinding()
	require.NoError(t, err)
	require.Equal(t, tu.BuildClusterBindings(), bindings)
}

// TestActivateKnownToken tests activating auth with a known token.
// This should always authenticate the user as `pach:root` and give them
// super admin status.
func TestActivateKnownToken(t *testing.T) {
	env := envWithAuth(t)
	c := env.PachClient
	// Get anonymous client (this will activate auth, which is about to be
	// deactivated, but it also activates Pacyderm enterprise, which is needed for
	// this test to pass)
	rootClient := tu.AuthenticateClient(t, c, auth.RootUser)

	_, err := rootClient.Deactivate(rootClient.Ctx(), &auth.DeactivateRequest{})
	require.NoError(t, err)
	resp, err := rootClient.AuthAPIClient.Activate(context.Background(), &auth.ActivateRequest{RootToken: tu.RootToken})
	require.NoError(t, err)
	require.Equal(t, resp.PachToken, tu.RootToken)

	rootClient.SetAuthToken(tu.RootToken)

	// Check that the token 'c' received from pachd authenticates them as "pach:root"
	who, err := rootClient.WhoAmI(rootClient.Ctx(), &auth.WhoAmIRequest{})
	require.NoError(t, err)
	require.Equal(t, auth.RootUser, who.Username)

	bindings, err := rootClient.GetClusterRoleBinding()
	require.NoError(t, err)
	require.Equal(t, tu.BuildClusterBindings(), bindings)
}

// TestSuperAdminRWO tests adding and removing cluster super admins, as well as super admins
// reading, writing, and moderating (owning) all repos in the cluster.
func TestSuperAdminRWO(t *testing.T) {
	env := envWithAuth(t)
	c := env.PachClient
	alice, bob := tu.Robot(tu.UniqueString("alice")), tu.Robot(tu.UniqueString("bob"))
	aliceClient, bobClient := tu.AuthenticateClient(t, c, alice), tu.AuthenticateClient(t, c, bob)
	rootClient := tu.AuthenticateClient(t, c, auth.RootUser)

	// The initial set of admins is just the user "admin"
	bindings, err := aliceClient.GetClusterRoleBinding()
	require.NoError(t, err)
	require.Equal(t, tu.BuildClusterBindings(), bindings)

	// alice creates a repo (that only she owns) and puts a file
	repo := tu.UniqueString("TestAdminRWO")
	require.NoError(t, aliceClient.CreateProjectRepo("", repo))
	require.Equal(t, tu.BuildBindings(alice, auth.RepoOwnerRole), tu.GetRepoRoleBinding(t, aliceClient, repo))
	commit, err := aliceClient.StartProjectCommit("", repo, "master")
	require.NoError(t, err)
	err = aliceClient.PutFile(commit, "/file", strings.NewReader("test data"))
	require.NoError(t, err)
	require.NoError(t, aliceClient.FinishProjectCommit("", repo, commit.Branch.Name, commit.ID))

	// bob cannot read from the repo
	buf := &bytes.Buffer{}
	err = bobClient.GetFile(commit, "/file", buf)
	require.YesError(t, err)
	require.Matches(t, "not authorized", err.Error())

	// bob cannot write to the repo
	_, err = bobClient.StartProjectCommit("", repo, "master")
	require.YesError(t, err)
	require.Matches(t, "not authorized", err.Error())
	// Note: we must pass aliceClient to tu.CommitCnt, because it calls
	// ListCommit(repo), which requires the caller to have READER access to
	// 'repo', which bob does not have (but alice does)
	require.Equal(t, 1, tu.CommitCnt(t, aliceClient, "", repo)) // check that no commits were created

	// bob can't update the ACL
	err = bobClient.ModifyRepoRoleBinding(repo, tu.Robot("carol"), []string{auth.RepoReaderRole})
	require.YesError(t, err)
	require.Matches(t, "not authorized", err.Error())
	require.Equal(t, tu.BuildBindings(alice, auth.RepoOwnerRole), tu.GetRepoRoleBinding(t, aliceClient, repo)) // check that ACL wasn't updated

	// 'admin' makes bob a super admin
	require.NoError(t, rootClient.ModifyClusterRoleBinding(bob, []string{auth.ClusterAdminRole}))

	// wait until bob shows up in admin list
	bindings, err = aliceClient.GetClusterRoleBinding()
	require.NoError(t, err)
	require.Equal(t, tu.BuildClusterBindings(bob, auth.ClusterAdminRole), bindings)

	// now bob can read from the repo
	buf.Reset()
	require.NoError(t, bobClient.GetFile(commit, "/file", buf))
	require.Matches(t, "test data", buf.String())

	// bob can write to the repo
	commit, err = bobClient.StartProjectCommit("", repo, "master")
	require.NoError(t, err)
<<<<<<< HEAD
	require.NoError(t, bobClient.FinishCommit(repo, commit.Branch.Name, commit.ID))
	require.Equal(t, 2, tu.CommitCnt(t, aliceClient, "", repo)) // check that a new commit was created
=======
	require.NoError(t, bobClient.FinishProjectCommit("", repo, commit.Branch.Name, commit.ID))
	require.Equal(t, 2, tu.CommitCnt(t, aliceClient, repo)) // check that a new commit was created
>>>>>>> fcabd0b5

	// bob can update the repo's ACL
	err = bobClient.ModifyRepoRoleBinding(repo, tu.Robot("carol"), []string{auth.RepoReaderRole})
	require.NoError(t, err)
	// check that ACL was updated
	require.Equal(t, tu.BuildBindings(alice, auth.RepoOwnerRole, tu.Robot("carol"), auth.RepoReaderRole), tu.GetRepoRoleBinding(t, aliceClient, repo))

	// 'admin' revokes bob's admin status
	require.NoError(t, rootClient.ModifyClusterRoleBinding(bob, []string{}))

	// wait until bob is not in admin list
	bindings, err = aliceClient.GetClusterRoleBinding()
	require.NoError(t, err)
	require.Equal(t, tu.BuildClusterBindings(), bindings)

	// bob can no longer read from the repo
	buf.Reset()
	err = bobClient.GetFile(commit, "/file", buf)
	require.YesError(t, err)
	require.Matches(t, "not authorized", err.Error())

	// bob cannot write to the repo
	_, err = bobClient.StartProjectCommit("", repo, "master")
	require.YesError(t, err)
	require.Matches(t, "not authorized", err.Error())
	require.Equal(t, 2, tu.CommitCnt(t, aliceClient, "", repo)) // check that no commits were created

	// bob can't update the ACL
	err = bobClient.ModifyRepoRoleBinding(repo, tu.Robot("carol"), []string{auth.RepoWriterRole})
	require.YesError(t, err)
	require.Matches(t, "not authorized", err.Error())
	// check that ACL wasn't updated
	require.Equal(t,
		tu.BuildBindings(alice, auth.RepoOwnerRole, tu.Robot("carol"), auth.RepoReaderRole), tu.GetRepoRoleBinding(t, aliceClient, repo))
}

// TestFSAdminRWO tests adding and removing cluster FS admins, as well as FS admins
// reading, writing, and moderating (owning) all repos in the cluster.
func TestFSAdminRWO(t *testing.T) {
	env := envWithAuth(t)
	c := env.PachClient
	alice, bob := tu.Robot(tu.UniqueString("alice")), tu.Robot(tu.UniqueString("bob"))
	aliceClient, bobClient := tu.AuthenticateClient(t, c, alice), tu.AuthenticateClient(t, c, bob)
	rootClient := tu.AuthenticateClient(t, c, auth.RootUser)

	// The initial set of admins is just the user "admin"
	bindings, err := aliceClient.GetClusterRoleBinding()
	require.NoError(t, err)
	require.Equal(t, tu.BuildClusterBindings(), bindings)

	// alice creates a repo (that only she owns) and puts a file
	repo := tu.UniqueString("TestAdminRWO")
	require.NoError(t, aliceClient.CreateProjectRepo("", repo))
	require.Equal(t, tu.BuildBindings(alice, auth.RepoOwnerRole), tu.GetRepoRoleBinding(t, aliceClient, repo))
	commit, err := aliceClient.StartProjectCommit("", repo, "master")
	require.NoError(t, err)
	err = aliceClient.PutFile(commit, "/file", strings.NewReader("test data"))
	require.NoError(t, err)
	require.NoError(t, aliceClient.FinishProjectCommit("", repo, commit.Branch.Name, commit.ID))

	// bob cannot read from the repo
	buf := &bytes.Buffer{}
	err = bobClient.GetFile(commit, "/file", buf)
	require.YesError(t, err)
	require.Matches(t, "not authorized", err.Error())

	// bob cannot write to the repo
	_, err = bobClient.StartProjectCommit("", repo, "master")
	require.YesError(t, err)
	require.Matches(t, "not authorized", err.Error())
	// Note: we must pass aliceClient to tu.CommitCnt, because it calls
	// ListCommit(repo), which requires the caller to have READER access to
	// 'repo', which bob does not have (but alice does)
	require.Equal(t, 1, tu.CommitCnt(t, aliceClient, "", repo)) // check that no commits were created

	// bob can't update the ACL
	err = bobClient.ModifyRepoRoleBinding(repo, tu.Robot("carol"), []string{auth.RepoReaderRole})
	require.YesError(t, err)
	require.Matches(t, "not authorized", err.Error())
	require.Equal(t, tu.BuildBindings(alice, auth.RepoOwnerRole), tu.GetRepoRoleBinding(t, aliceClient, repo)) // check that ACL wasn't updated

	// 'admin' makes bob an fs admin
	require.NoError(t, rootClient.ModifyClusterRoleBinding(bob, []string{auth.RepoOwnerRole}))

	// wait until bob shows up in admin list
	bindings, err = aliceClient.GetClusterRoleBinding()
	require.NoError(t, err)
	require.Equal(t, tu.BuildClusterBindings(bob, auth.RepoOwnerRole), bindings)

	// now bob can read from the repo
	buf.Reset()
	require.NoError(t, bobClient.GetFile(commit, "/file", buf))
	require.Matches(t, "test data", buf.String())

	// bob can write to the repo
	commit, err = bobClient.StartProjectCommit("", repo, "master")
	require.NoError(t, err)
<<<<<<< HEAD
	require.NoError(t, bobClient.FinishCommit(repo, commit.Branch.Name, commit.ID))
	require.Equal(t, 2, tu.CommitCnt(t, aliceClient, "", repo)) // check that a new commit was created
=======
	require.NoError(t, bobClient.FinishProjectCommit("", repo, commit.Branch.Name, commit.ID))
	require.Equal(t, 2, tu.CommitCnt(t, aliceClient, repo)) // check that a new commit was created
>>>>>>> fcabd0b5

	// bob can update the repo's ACL
	err = bobClient.ModifyRepoRoleBinding(repo, tu.Robot("carol"), []string{auth.RepoReaderRole})
	require.NoError(t, err)
	// check that ACL was updated
	require.Equal(t, tu.BuildBindings(alice, auth.RepoOwnerRole, tu.Robot("carol"), auth.RepoReaderRole), tu.GetRepoRoleBinding(t, aliceClient, repo))

	// 'admin' revokes bob's admin status
	require.NoError(t, rootClient.ModifyClusterRoleBinding(bob, []string{}))

	// wait until bob is not in admin list
	bindings, err = aliceClient.GetClusterRoleBinding()
	require.NoError(t, err)
	require.Equal(t, tu.BuildClusterBindings(), bindings)

	// bob can no longer read from the repo
	buf.Reset()
	err = bobClient.GetFile(commit, "/file", buf)
	require.YesError(t, err)
	require.Matches(t, "not authorized", err.Error())

	// bob cannot write to the repo
	_, err = bobClient.StartProjectCommit("", repo, "master")
	require.YesError(t, err)
	require.Matches(t, "not authorized", err.Error())
	require.Equal(t, 2, tu.CommitCnt(t, aliceClient, "", repo)) // check that no commits were created

	// bob can't update the ACL
	err = bobClient.ModifyRepoRoleBinding(repo, tu.Robot("carol"), []string{auth.RepoWriterRole})
	require.YesError(t, err)
	require.Matches(t, "not authorized", err.Error())
	// check that ACL wasn't updated
	require.Equal(t, tu.BuildBindings(alice, auth.RepoOwnerRole, tu.Robot("carol"), auth.RepoReaderRole), tu.GetRepoRoleBinding(t, aliceClient, repo))
}

// TestFSAdminFixBrokenRepo tests that an FS admin can modify the ACL of a repo even
// when the repo's ACL is empty (indicating that no user has explicit access to
// to the repo)
func TestFSAdminFixBrokenRepo(t *testing.T) {
	env := envWithAuth(t)
	c := env.PachClient
	alice, bob := tu.Robot(tu.UniqueString("alice")), tu.Robot(tu.UniqueString("bob"))
	aliceClient, bobClient := tu.AuthenticateClient(t, c, alice), tu.AuthenticateClient(t, c, bob)
	rootClient := tu.AuthenticateClient(t, c, auth.RootUser)

	// alice creates a repo (that only she owns) and puts a file
	repo := tu.UniqueString("TestAdmin")
	require.NoError(t, aliceClient.CreateProjectRepo("", repo))
	require.Equal(t, tu.BuildBindings(alice, auth.RepoOwnerRole), tu.GetRepoRoleBinding(t, aliceClient, repo))

	// 'admin' makes bob an FS admin
	require.NoError(t, rootClient.ModifyClusterRoleBinding(bob, []string{auth.RepoOwnerRole}))

	// wait until bob shows up in admin list
	bindings, err := aliceClient.GetClusterRoleBinding()
	require.NoError(t, err)
	require.Equal(t, tu.BuildClusterBindings(bob, auth.RepoOwnerRole), bindings)

	// admin deletes the repo's ACL
	require.NoError(t, rootClient.ModifyRepoRoleBinding(repo, alice, []string{}))

	// Check that the ACL is empty
	require.Nil(t, tu.GetRepoRoleBinding(t, rootClient, repo).Entries)

	// alice cannot write to the repo
	_, err = aliceClient.StartProjectCommit("", repo, "master")
	require.YesError(t, err)
	require.Matches(t, "not authorized", err.Error())
	require.Equal(t, 0, tu.CommitCnt(t, rootClient, "", repo)) // check that no commits were created

	// bob, an FS admin, can update the ACL to put Alice back, even though reading the ACL
	// will fail
	require.NoError(t, bobClient.ModifyRepoRoleBinding(repo, alice, []string{auth.RepoOwnerRole}))
	require.Equal(t, tu.BuildBindings(alice, auth.RepoOwnerRole), tu.GetRepoRoleBinding(t, aliceClient, repo))

	// now alice can write to the repo
	commit, err := aliceClient.StartProjectCommit("", repo, "master")
	require.NoError(t, err)
	err = aliceClient.PutFile(commit, "/file", strings.NewReader("test data"))
	require.NoError(t, err)
<<<<<<< HEAD
	require.NoError(t, aliceClient.FinishCommit(repo, commit.Branch.Name, commit.ID))
	require.Equal(t, 1, tu.CommitCnt(t, rootClient, "", repo)) // check that a new commit was created
=======
	require.NoError(t, aliceClient.FinishProjectCommit("", repo, commit.Branch.Name, commit.ID))
	require.Equal(t, 1, tu.CommitCnt(t, rootClient, repo)) // check that a new commit was created
>>>>>>> fcabd0b5
}

// TestCannotRemoveRootAdmin tests that trying to remove the root user as an admin returns an error.
func TestCannotRemoveRootAdmin(t *testing.T) {
	env := envWithAuth(t)
	c := env.PachClient
	alice := tu.Robot(tu.UniqueString("alice"))
	aliceClient, rootClient := tu.AuthenticateClient(t, c, alice), tu.AuthenticateClient(t, c, auth.RootUser)

	// Check that the initial set of admins is just "admin"
	bindings, err := rootClient.GetClusterRoleBinding()
	require.NoError(t, err)
	require.Equal(t, tu.BuildClusterBindings(), bindings)

	// root cannot remove themselves from the list of super admins
	require.YesError(t, rootClient.ModifyClusterRoleBinding(auth.RootUser, []string{}))

	bindings, err = rootClient.GetClusterRoleBinding()
	require.NoError(t, err)
	require.Equal(t, tu.BuildClusterBindings(), bindings)

	// root can make alice a cluster administrator
	require.NoError(t, rootClient.ModifyClusterRoleBinding(alice, []string{auth.ClusterAdminRole}))
	bindings, err = rootClient.GetClusterRoleBinding()
	require.NoError(t, err)
	require.Equal(t, tu.BuildClusterBindings(alice, auth.ClusterAdminRole), bindings)

	// Root still cannot remove themselves as a cluster admin
	require.YesError(t, rootClient.ModifyClusterRoleBinding(auth.RootUser, []string{}))
	bindings, err = rootClient.GetClusterRoleBinding()
	require.NoError(t, err)
	require.Equal(t, tu.BuildClusterBindings(alice, auth.ClusterAdminRole), bindings)

	// alice is an admin, and she cannot remove root as an admin
	require.YesError(t, aliceClient.ModifyClusterRoleBinding(auth.RootUser, []string{}))
	bindings, err = rootClient.GetClusterRoleBinding()
	require.NoError(t, err)
	require.Equal(t, tu.BuildClusterBindings(alice, auth.ClusterAdminRole), bindings)
}

func TestPreActivationPipelinesKeepRunningAfterActivation(t *testing.T) {
	env := envWithAuth(t)
	c := env.PachClient
	alice := tu.Robot(tu.UniqueString("alice"))
	aliceClient, rootClient := tu.AuthenticateClient(t, c, alice), tu.AuthenticateClient(t, c, auth.RootUser)

	// Deactivate auth
	_, err := rootClient.Deactivate(rootClient.Ctx(), &auth.DeactivateRequest{})
	require.NoError(t, err)

	// Wait for auth to be deactivated
	require.NoError(t, backoff.Retry(func() error {
		_, err := aliceClient.WhoAmI(aliceClient.Ctx(), &auth.WhoAmIRequest{})
		if err != nil && auth.IsErrNotActivated(err) {
			return nil // WhoAmI should fail when auth is deactivated
		}
		return errors.New("auth is not yet deactivated")
	}, backoff.NewTestingBackOff()))

	// alice creates a pipeline
	repo := tu.UniqueString("TestPreActivationPipelinesKeepRunningAfterActivation")
	pipeline := tu.UniqueString("alice-pipeline")
<<<<<<< HEAD
	require.NoError(t, aliceClient.CreateRepo(repo))
	require.NoError(t, aliceClient.CreateProjectPipeline("",
=======
	require.NoError(t, aliceClient.CreateProjectRepo("", repo))
	require.NoError(t, aliceClient.CreatePipeline(
>>>>>>> fcabd0b5
		pipeline,
		"", // default image: DefaultUserImage
		[]string{"bash"},
		[]string{fmt.Sprintf("cp /pfs/%s/* /pfs/out/", repo)},
		&pps.ParallelismSpec{Constant: 1},
		client.NewProjectPFSInput("", repo, "/*"),
		"", // default output branch: master
		false,
	))

	// alice makes an input commit
	commit, err := aliceClient.StartProjectCommit("", repo, "master")
	require.NoError(t, err)
	err = aliceClient.PutFile(commit, "/file1", strings.NewReader("test data"))
	require.NoError(t, err)
	require.NoError(t, aliceClient.FinishProjectCommit("", repo, commit.Branch.Name, commit.ID))

	// make sure the pipeline runs
	require.NoErrorWithinT(t, 60*time.Second, func() error {
		_, err := aliceClient.WaitProjectCommit("", pipeline, "master", commit.ID)
		return err
	})

	// activate auth
	resp, err := rootClient.Activate(rootClient.Ctx(), &auth.ActivateRequest{RootToken: tu.RootToken})
	require.NoError(t, err)
	rootClient.SetAuthToken(resp.PachToken)

	// activate auth in PFS
	_, err = rootClient.PfsAPIClient.ActivateAuth(rootClient.Ctx(), &pfs.ActivateAuthRequest{})
	require.NoError(t, err)

	// activate auth in PPS
	_, err = rootClient.PpsAPIClient.ActivateAuth(rootClient.Ctx(), &pps.ActivateAuthRequest{})
	require.NoError(t, err)

	// re-authenticate, as old tokens were deleted
	aliceClient = tu.AuthenticateClient(t, c, alice)

	// Make sure alice cannot read the input repo (i.e. if the pipeline runs as
	// alice, it will fail)
	buf := &bytes.Buffer{}
	err = aliceClient.GetFile(commit, "/file1", buf)
	require.YesError(t, err)
	require.Matches(t, "not authorized", err.Error())

	// Admin creates an input commit
	commit, err = rootClient.StartProjectCommit("", repo, "master")
	require.NoError(t, err)
	err = rootClient.PutFile(commit, "/file2", strings.NewReader("test data"))
	require.NoError(t, err)
	require.NoError(t, rootClient.FinishProjectCommit("", repo, commit.Branch.Name, commit.ID))

	// make sure the pipeline still runs (i.e. it's not running as alice)
	require.NoErrorWithinT(t, 60*time.Second, func() error {
		_, err := rootClient.WaitProjectCommit("", pipeline, "master", commit.ID)
		return err
	})
}

// TestListRepoAdminIsOwnerOfAllRepos tests that when an admin calls ListRepo,
// the result indicates that they're an owner of every repo in the cluster
// (needed by the Pachyderm dashboard)
func TestListRepoAdminIsOwnerOfAllRepos(t *testing.T) {
	env := envWithAuth(t)
	c := env.PachClient
	rootClient := tu.AuthenticateClient(t, c, auth.RootUser)
	alice, bob := tu.Robot(tu.UniqueString("alice")), tu.Robot(tu.UniqueString("bob"))
	aliceClient, bobClient := tu.AuthenticateClient(t, c, alice), tu.AuthenticateClient(t, c, bob)

	// alice creates a repo
	repoWriter := tu.UniqueString("TestListRepoAdminIsOwnerOfAllRepos")
	require.NoError(t, aliceClient.CreateProjectRepo("", repoWriter))

	// bob calls ListRepo, but has NONE access to all repos
	infos, err := bobClient.ListRepo()
	require.NoError(t, err)
	for _, info := range infos {
		require.Nil(t, info.AuthInfo.Permissions)
	}

	// admin calls ListRepo, and has OWNER access to all repos
	infos, err = rootClient.ListRepo()
	require.NoError(t, err)
	for _, info := range infos {
		require.ElementsEqual(t, []string{"clusterAdmin"}, info.AuthInfo.Roles)
	}
}

// TestGetIndefiniteRobotToken tests that an admin can generate a robot token that never
// times out - this is the default behaviour
func TestGetIndefiniteRobotToken(t *testing.T) {
	env := envWithAuth(t)
	c := env.PachClient
	rootClient := tu.AuthenticateClient(t, c, auth.RootUser)

	// Generate auth credentials
	robotUser := tu.UniqueString("rock-em-sock-em")
	resp, err := rootClient.GetRobotToken(rootClient.Ctx(), &auth.GetRobotTokenRequest{Robot: robotUser})
	require.NoError(t, err)
	token1 := resp.Token
	robotClient1 := tu.UnauthenticatedPachClient(t, c)
	robotClient1.SetAuthToken(token1)

	// Confirm identity tied to 'token1'
	who, err := robotClient1.WhoAmI(robotClient1.Ctx(), &auth.WhoAmIRequest{})
	require.NoError(t, err)
	require.Equal(t, tu.Robot(robotUser), who.Username)
	require.Nil(t, who.Expiration)
}

// TestGetTemporaryRobotToken tests that an admin can generate a robot token that expires
func TestGetTemporaryRobotToken(t *testing.T) {
	env := envWithAuth(t)
	c := env.PachClient
	rootClient := tu.AuthenticateClient(t, c, auth.RootUser)

	// Generate auth credentials
	robotUser := tu.UniqueString("rock-em-sock-em")
	resp, err := rootClient.GetRobotToken(rootClient.Ctx(), &auth.GetRobotTokenRequest{Robot: robotUser, TTL: 600})
	require.NoError(t, err)
	token1 := resp.Token
	robotClient1 := tu.UnauthenticatedPachClient(t, c)
	robotClient1.SetAuthToken(token1)

	// Confirm identity tied to 'token1'
	who, err := robotClient1.WhoAmI(robotClient1.Ctx(), &auth.WhoAmIRequest{})
	require.NoError(t, err)
	require.Equal(t, tu.Robot(robotUser), who.Username)

	require.True(t, who.Expiration.After(time.Now()))
	require.True(t, who.Expiration.Before(time.Now().Add(time.Duration(600)*time.Second)))
}

// TestRobotUserWhoAmI tests that robot users can call WhoAmI and get a response
// with the right prefix
func TestRobotUserWhoAmI(t *testing.T) {
	env := envWithAuth(t)
	c := env.PachClient
	rootClient := tu.AuthenticateClient(t, c, auth.RootUser)

	// Generate a robot user auth credential, and create a client for that user
	robotUser := tu.UniqueString("r2d2")
	resp, err := rootClient.GetRobotToken(rootClient.Ctx(),
		&auth.GetRobotTokenRequest{Robot: robotUser})
	require.NoError(t, err)
	// copy client & use resp token
	robotClient := rootClient.WithCtx(context.Background())
	robotClient.SetAuthToken(resp.Token)

	who, err := robotClient.WhoAmI(robotClient.Ctx(), &auth.WhoAmIRequest{})
	require.NoError(t, err)
	require.Equal(t, tu.Robot(robotUser), who.Username)
	require.True(t, strings.HasPrefix(who.Username, auth.RobotPrefix))
}

// TestRobotUserACL tests that a robot user can create a repo, add users
// to their repo, and be added to user's repo.
func TestRobotUserACL(t *testing.T) {
	env := envWithAuth(t)
	c := env.PachClient
	alice := tu.Robot(tu.UniqueString("alice"))
	aliceClient, rootClient := tu.AuthenticateClient(t, c, alice), tu.AuthenticateClient(t, c, auth.RootUser)

	// Generate a robot user auth credential, and create a client for that user
	robotUser := tu.UniqueString("voltron")
	resp, err := rootClient.GetRobotToken(rootClient.Ctx(),
		&auth.GetRobotTokenRequest{Robot: robotUser})
	require.NoError(t, err)
	// copy client & use resp token
	robotClient := rootClient.WithCtx(context.Background())
	robotClient.SetAuthToken(resp.Token)

	// robotUser creates a repo and adds alice as a writer
	repo := tu.UniqueString("TestRobotUserACL")
	require.NoError(t, robotClient.CreateProjectRepo("", repo))
	require.Equal(t, tu.BuildBindings(tu.Robot(robotUser), auth.RepoOwnerRole), tu.GetRepoRoleBinding(t, robotClient, repo))

	require.NoError(t, robotClient.ModifyRepoRoleBinding(repo, alice, []string{auth.RepoWriterRole}))
	require.Equal(t, tu.BuildBindings(alice, auth.RepoWriterRole, tu.Robot(robotUser), auth.RepoOwnerRole), tu.GetRepoRoleBinding(t, robotClient, repo))

	// test that alice can commit to the robot user's repo
	commit, err := aliceClient.StartProjectCommit("", repo, "master")
	require.NoError(t, err)
	require.NoError(t, aliceClient.FinishProjectCommit("", repo, commit.Branch.Name, commit.ID))

	// Now alice creates a repo, and adds robotUser as a writer
	repo2 := tu.UniqueString("TestRobotUserACL")
	require.NoError(t, aliceClient.CreateProjectRepo("", repo2))
	require.Equal(t, tu.BuildBindings(alice, auth.RepoOwnerRole), tu.GetRepoRoleBinding(t, aliceClient, repo2))
	require.NoError(t, aliceClient.ModifyRepoRoleBinding(repo2, tu.Robot(robotUser), []string{auth.RepoWriterRole}))
	require.Equal(t, tu.BuildBindings(alice, auth.RepoOwnerRole, tu.Robot(robotUser), auth.RepoWriterRole), tu.GetRepoRoleBinding(t, aliceClient, repo2))

	// test that the robot can commit to alice's repo
	commit, err = robotClient.StartProjectCommit("", repo2, "master")
	require.NoError(t, err)
	require.NoError(t, robotClient.FinishProjectCommit("", repo2, commit.Branch.Name, commit.ID))
}

// TestGroupRoleBinding tests that a group can be added to a role binding
// and confers access to members
func TestGroupRoleBinding(t *testing.T) {
	env := envWithAuth(t)
	c := env.PachClient
	alice := tu.Robot(tu.UniqueString("alice"))
	group := tu.Group(tu.UniqueString("testGroup"))
	aliceClient, rootClient := tu.AuthenticateClient(t, c, alice), tu.AuthenticateClient(t, c, auth.RootUser)

	// root creates a repo and adds a group writer access
	repo := tu.UniqueString("TestGroupRoleBinding")
	require.NoError(t, rootClient.CreateProjectRepo("", repo))
	require.NoError(t, rootClient.ModifyRepoRoleBinding(repo, group, []string{auth.RepoWriterRole}))
	require.Equal(t, tu.BuildBindings(group, auth.RepoWriterRole, auth.RootUser, auth.RepoOwnerRole), tu.GetRepoRoleBinding(t, rootClient, repo))

	// add alice to the group
	_, err := rootClient.ModifyMembers(rootClient.Ctx(), &auth.ModifyMembersRequest{
		Group: group,
		Add:   []string{alice},
	})
	require.NoError(t, err)

	// test that alice can commit to the repo
	commit, err := aliceClient.StartProjectCommit("", repo, "master")
	require.NoError(t, err)
	require.NoError(t, aliceClient.FinishProjectCommit("", repo, commit.Branch.Name, commit.ID))
}

// TestRobotUserAdmin tests that robot users can
// 1) become admins
// 2) mint tokens for robot and non-robot users
// 3) access other users' repos
// 4) update repo ACLs,
func TestRobotUserAdmin(t *testing.T) {
	env := envWithAuth(t)
	c := env.PachClient
	alice := tu.Robot(tu.UniqueString("alice"))
	rootClient := tu.AuthenticateClient(t, c, auth.RootUser)
	aliceClient := tu.AuthenticateClient(t, c, alice)

	// Generate a robot user auth credential, and create a client for that user
	robotUser := tu.UniqueString("bender")
	resp, err := rootClient.GetRobotToken(rootClient.Ctx(),
		&auth.GetRobotTokenRequest{Robot: robotUser})
	require.NoError(t, err)
	// copy client & use resp token
	robotClient := rootClient.WithCtx(context.Background())
	robotClient.SetAuthToken(resp.Token)

	// make robotUser an admin
	require.NoError(t, rootClient.ModifyClusterRoleBinding(tu.Robot(robotUser), []string{auth.ClusterAdminRole}))
	// wait until robotUser shows up in admin list
	bindings, err := rootClient.GetClusterRoleBinding()
	require.NoError(t, err)
	require.Equal(t, tu.BuildClusterBindings(tu.Robot(robotUser), auth.ClusterAdminRole), bindings)

	// robotUser mints a token for robotUser2
	robotUser2 := tu.UniqueString("robocop")
	resp, err = robotClient.GetRobotToken(robotClient.Ctx(), &auth.GetRobotTokenRequest{
		Robot: robotUser2,
	})
	require.NoError(t, err)
	require.NotEqual(t, "", resp.Token)
	robotClient2 := rootClient.WithCtx(context.Background())
	robotClient2.SetAuthToken(resp.Token)

	// robotUser2 creates a repo, and robotUser commits to it
	repo := tu.UniqueString("TestRobotUserAdmin")
	require.NoError(t, robotClient2.CreateProjectRepo("", repo))
	commit, err := robotClient.StartProjectCommit("", repo, "master")
	require.NoError(t, err) // admin privs means robotUser can commit
	require.NoError(t, robotClient.FinishProjectCommit("", repo, commit.Branch.Name, commit.ID))

	// robotUser adds alice to the repo, and checks that the ACL is updated
	require.Equal(t, tu.BuildBindings(tu.Robot(robotUser2), auth.RepoOwnerRole), tu.GetRepoRoleBinding(t, robotClient, repo))
	require.NoError(t, robotClient.ModifyRepoRoleBinding(repo, alice, []string{auth.RepoWriterRole}))
	require.Equal(t, tu.BuildBindings(tu.Robot(robotUser2), auth.RepoOwnerRole, alice, auth.RepoWriterRole), tu.GetRepoRoleBinding(t, robotClient, repo))
	commit, err = aliceClient.StartProjectCommit("", repo, "master")
	require.NoError(t, err)
	require.NoError(t, aliceClient.FinishProjectCommit("", repo, commit.Branch.Name, commit.ID))

	_, err = robotClient.Deactivate(robotClient.Ctx(), &auth.DeactivateRequest{})
	require.NoError(t, err)
}

// TestTokenRevoke tests that an admin can revoke that token and it no longer works
func TestTokenRevoke(t *testing.T) {
	env := envWithAuth(t)
	c := env.PachClient
	rootClient := tu.AuthenticateClient(t, c, auth.RootUser)

	// Create repo (so alice has something to list)
	repo := tu.UniqueString("TestTokenRevoke")
	require.NoError(t, rootClient.CreateProjectRepo("", repo))

	alice := tu.UniqueString("alice")
	resp, err := rootClient.GetRobotToken(rootClient.Ctx(), &auth.GetRobotTokenRequest{
		Robot: alice,
	})
	require.NoError(t, err)
	aliceClient := rootClient.WithCtx(context.Background())
	aliceClient.SetAuthToken(resp.Token)

	// alice's token is valid
	repos, err := aliceClient.ListRepo()
	require.NoError(t, err)
	require.ElementsEqualUnderFn(t, []string{repo}, repos, tu.RepoInfoToName)

	// admin revokes token
	_, err = rootClient.RevokeAuthToken(rootClient.Ctx(), &auth.RevokeAuthTokenRequest{
		Token: resp.Token,
	})
	require.NoError(t, err)

	// alice's token is no longer valid
	repos, err = aliceClient.ListRepo()
	require.True(t, auth.IsErrBadToken(err), err.Error())
	require.Equal(t, 0, len(repos))
}

func TestRevokeTokensForUser(t *testing.T) {
	env := envWithAuth(t)
	c := env.PachClient

	contains := func(tokens []*auth.TokenInfo, hashedToken string) bool {
		for _, v := range tokens {
			if v.HashedToken == hashedToken {
				return true
			}
		}
		return false
	}

	rootClient := tu.AuthenticateClient(t, c, auth.RootUser)

	// Create repo (so alice has something to list)
	repo := tu.UniqueString("TestTokenRevoke")
	require.NoError(t, rootClient.CreateProjectRepo("", repo))

	alice := tu.UniqueString("robot:alice")
	bob := tu.UniqueString("robot:bob")

	// mint two tokens for Alice
	aliceTokenA, err := rootClient.GetRobotToken(rootClient.Ctx(), &auth.GetRobotTokenRequest{
		Robot: alice,
	})
	require.NoError(t, err)

	aliceTokenB, err := rootClient.GetRobotToken(rootClient.Ctx(), &auth.GetRobotTokenRequest{
		Robot: alice,
	})
	require.NoError(t, err)

	// mint one token for Bob
	bobToken, err := rootClient.GetRobotToken(rootClient.Ctx(), &auth.GetRobotTokenRequest{
		Robot: bob,
	})
	require.NoError(t, err)

	// verify all three tokens are extractable
	extractTokensResp, extractErr := rootClient.ExtractAuthTokens(rootClient.Ctx(), &auth.ExtractAuthTokensRequest{})
	require.NoError(t, extractErr)

	preRevokeTokens := extractTokensResp.Tokens
	require.Equal(t, 3, len(preRevokeTokens), "all three tokens should be returned")
	require.True(t, contains(preRevokeTokens, auth.HashToken(aliceTokenA.Token)), "Alice's Token A should be extracted")
	require.True(t, contains(preRevokeTokens, auth.HashToken(aliceTokenB.Token)), "Alice's Token B should be extracted")
	require.True(t, contains(preRevokeTokens, auth.HashToken(bobToken.Token)), "Bob's Token should be extracted")

	aliceClient := tu.UnauthenticatedPachClient(t, c)
	aliceClient.SetAuthToken(aliceTokenA.Token)

	bobClient := tu.UnauthenticatedPachClient(t, c)
	bobClient.SetAuthToken(bobToken.Token)

	// delete all tokens for user Alice
	_, revokeErr := rootClient.RevokeAuthTokensForUser(rootClient.Ctx(), &auth.RevokeAuthTokensForUserRequest{Username: alice})
	require.NoError(t, revokeErr)

	// verify Alice can no longer authenticate with either of her tokens
	_, whoAmIErr := aliceClient.WhoAmI(aliceClient.Ctx(), &auth.WhoAmIRequest{})
	require.YesError(t, whoAmIErr)

	aliceClient.SetAuthToken(aliceTokenB.Token)
	_, whoAmIErr = aliceClient.WhoAmI(aliceClient.Ctx(), &auth.WhoAmIRequest{})
	require.YesError(t, whoAmIErr)

	// verify Bob can still authenticate with his token
	_, whoAmIErr = bobClient.WhoAmI(bobClient.Ctx(), &auth.WhoAmIRequest{})
	require.NoError(t, whoAmIErr)

	// verify only Bob's tokens are extractable
	extractTokensResp, extractErr = rootClient.ExtractAuthTokens(rootClient.Ctx(), &auth.ExtractAuthTokensRequest{})
	require.NoError(t, extractErr)
	postRevokeTokens := extractTokensResp.Tokens
	require.Equal(t, 1, len(postRevokeTokens), "There should now be two fewer tokens extracted")
	require.True(t, contains(postRevokeTokens, auth.HashToken(bobToken.Token)), "Bob's Token should be extracted")
}

// TestRevokePachUserToken tests that the pps superuser and root tokens can't
// be revoked.
func TestRevokePachUserToken(t *testing.T) {
	env := envWithAuth(t)
	c := env.PachClient
	rootClient := tu.AuthenticateClient(t, c, auth.RootUser)

	_, err := rootClient.RevokeAuthTokensForUser(rootClient.Ctx(), &auth.RevokeAuthTokensForUserRequest{Username: auth.RootUser})
	require.YesError(t, err)
	require.Matches(t, "cannot revoke tokens for pach: users", err.Error())
}

func TestRotateRootToken(t *testing.T) {
	env := envWithAuth(t)
	c := env.PachClient
	rootClient := tu.AuthenticateClient(t, c, auth.RootUser)

	// create a repo for the purpose of testing access
	repo := tu.UniqueString("TestRotateRootToken")
	require.NoError(t, rootClient.CreateProjectRepo("", repo))

	// rotate token after creating the repo
	rotateReq := &auth.RotateRootTokenRequest{}
	rotateResp, err := rootClient.RotateRootToken(rootClient.Ctx(), rotateReq)
	require.NoError(t, err)

	_, err = rootClient.ListRepo()
	require.YesError(t, err, "the list operation is expected to fail since the token configured into the client is no longer valid")

	rootClient.SetAuthToken(rotateResp.RootToken)
	listResp, err := rootClient.ListRepo()
	require.NoError(t, err)
	require.Equal(t, 1, len(listResp), "now that the rotated token is configured in the client, the operation should work")

	// now try setting the token
	rotateReq = &auth.RotateRootTokenRequest{
		RootToken: tu.RootToken,
	}
	rotateResp, err = rootClient.RotateRootToken(rootClient.Ctx(), rotateReq)
	require.NoError(t, err)
	require.Equal(t, rotateResp.RootToken, tu.RootToken)

	_, err = rootClient.ListRepo()
	require.YesError(t, err)

	rootClient.SetAuthToken(rotateResp.RootToken)
	listResp, err = rootClient.ListRepo()
	require.NoError(t, err)
	require.Equal(t, 1, len(listResp))
}<|MERGE_RESOLUTION|>--- conflicted
+++ resolved
@@ -144,13 +144,8 @@
 	// bob can write to the repo
 	commit, err = bobClient.StartProjectCommit("", repo, "master")
 	require.NoError(t, err)
-<<<<<<< HEAD
-	require.NoError(t, bobClient.FinishCommit(repo, commit.Branch.Name, commit.ID))
+	require.NoError(t, bobClient.FinishProjectCommit("", repo, commit.Branch.Name, commit.ID))
 	require.Equal(t, 2, tu.CommitCnt(t, aliceClient, "", repo)) // check that a new commit was created
-=======
-	require.NoError(t, bobClient.FinishProjectCommit("", repo, commit.Branch.Name, commit.ID))
-	require.Equal(t, 2, tu.CommitCnt(t, aliceClient, repo)) // check that a new commit was created
->>>>>>> fcabd0b5
 
 	// bob can update the repo's ACL
 	err = bobClient.ModifyRepoRoleBinding(repo, tu.Robot("carol"), []string{auth.RepoReaderRole})
@@ -248,13 +243,8 @@
 	// bob can write to the repo
 	commit, err = bobClient.StartProjectCommit("", repo, "master")
 	require.NoError(t, err)
-<<<<<<< HEAD
-	require.NoError(t, bobClient.FinishCommit(repo, commit.Branch.Name, commit.ID))
+	require.NoError(t, bobClient.FinishProjectCommit("", repo, commit.Branch.Name, commit.ID))
 	require.Equal(t, 2, tu.CommitCnt(t, aliceClient, "", repo)) // check that a new commit was created
-=======
-	require.NoError(t, bobClient.FinishProjectCommit("", repo, commit.Branch.Name, commit.ID))
-	require.Equal(t, 2, tu.CommitCnt(t, aliceClient, repo)) // check that a new commit was created
->>>>>>> fcabd0b5
 
 	// bob can update the repo's ACL
 	err = bobClient.ModifyRepoRoleBinding(repo, tu.Robot("carol"), []string{auth.RepoReaderRole})
@@ -335,13 +325,8 @@
 	require.NoError(t, err)
 	err = aliceClient.PutFile(commit, "/file", strings.NewReader("test data"))
 	require.NoError(t, err)
-<<<<<<< HEAD
-	require.NoError(t, aliceClient.FinishCommit(repo, commit.Branch.Name, commit.ID))
+	require.NoError(t, aliceClient.FinishProjectCommit("", repo, commit.Branch.Name, commit.ID))
 	require.Equal(t, 1, tu.CommitCnt(t, rootClient, "", repo)) // check that a new commit was created
-=======
-	require.NoError(t, aliceClient.FinishProjectCommit("", repo, commit.Branch.Name, commit.ID))
-	require.Equal(t, 1, tu.CommitCnt(t, rootClient, repo)) // check that a new commit was created
->>>>>>> fcabd0b5
 }
 
 // TestCannotRemoveRootAdmin tests that trying to remove the root user as an admin returns an error.
@@ -404,13 +389,8 @@
 	// alice creates a pipeline
 	repo := tu.UniqueString("TestPreActivationPipelinesKeepRunningAfterActivation")
 	pipeline := tu.UniqueString("alice-pipeline")
-<<<<<<< HEAD
-	require.NoError(t, aliceClient.CreateRepo(repo))
+	require.NoError(t, aliceClient.CreateProjectRepo("", repo))
 	require.NoError(t, aliceClient.CreateProjectPipeline("",
-=======
-	require.NoError(t, aliceClient.CreateProjectRepo("", repo))
-	require.NoError(t, aliceClient.CreatePipeline(
->>>>>>> fcabd0b5
 		pipeline,
 		"", // default image: DefaultUserImage
 		[]string{"bash"},
