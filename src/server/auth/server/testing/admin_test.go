--- conflicted
+++ resolved
@@ -477,27 +477,14 @@
 	infos, err := bobClient.ListRepo()
 	require.NoError(t, err)
 	for _, info := range infos {
-<<<<<<< HEAD
-		// PROJECT_LIST_REPO and PROJECT_CREATE_REPO comes from all users having projectWriter role for default project
-		require.ElementsEqual(t, []auth.Permission{auth.Permission_PROJECT_LIST_REPO, auth.Permission_PROJECT_CREATE_REPO}, info.AuthInfo.Permissions)
-=======
 		require.Equal(t, pfs.DefaultProjectName, info.Repo.Project.Name)
 		require.ElementsEqual(t, []string{}, info.AuthInfo.Roles)
->>>>>>> 340197a3
 	}
 	// admin calls ListRepo, and has OWNER access to all repos
 	infos, err = rootClient.ListRepo()
 	require.NoError(t, err)
 	for _, info := range infos {
-<<<<<<< HEAD
-		if info.Repo.Project.Name == pfs.DefaultProjectName {
-			require.ElementsEqual(t, []string{auth.ClusterAdminRole, auth.ProjectWriterRole}, info.AuthInfo.Roles)
-		} else {
-			require.ElementsEqual(t, []string{auth.ClusterAdminRole}, info.AuthInfo.Roles)
-		}
-=======
 		require.ElementsEqual(t, []string{auth.ClusterAdminRole}, info.AuthInfo.Roles)
->>>>>>> 340197a3
 	}
 }
 
