--- conflicted
+++ resolved
@@ -174,11 +174,7 @@
 	_, err = bobClient.StartProjectCommit(pfs.DefaultProjectName, repoName, "master")
 	require.YesError(t, err)
 	require.Matches(t, "not authorized", err.Error())
-<<<<<<< HEAD
 	require.Equal(t, 2, tu.CommitCnt(t, aliceClient, pfs.DefaultProjectName, repo)) // check that no commits were created
-=======
-	require.Equal(t, 2, tu.CommitCnt(t, aliceClient, repo)) // check that no commits were created
->>>>>>> 9860e759
 
 	// bob can't update the ACL
 	err = bobClient.ModifyRepoRoleBinding(repoName, tu.Robot("carol"), []string{auth.RepoWriterRole})
@@ -227,11 +223,7 @@
 	// Note: we must pass aliceClient to tu.CommitCnt, because it calls
 	// ListCommit(repo), which requires the caller to have READER access to
 	// 'repo', which bob does not have (but alice does)
-<<<<<<< HEAD
 	require.Equal(t, 1, tu.CommitCnt(t, aliceClient, pfs.DefaultProjectName, repo)) // check that no commits were created
-=======
-	require.Equal(t, 1, tu.CommitCnt(t, aliceClient, repo)) // check that no commits were created
->>>>>>> 9860e759
 
 	// bob can't update the ACL
 	err = bobClient.ModifyRepoRoleBinding(repoName, tu.Robot("carol"), []string{auth.RepoReaderRole})
@@ -282,11 +274,7 @@
 	_, err = bobClient.StartProjectCommit(pfs.DefaultProjectName, repoName, "master")
 	require.YesError(t, err)
 	require.Matches(t, "not authorized", err.Error())
-<<<<<<< HEAD
 	require.Equal(t, 2, tu.CommitCnt(t, aliceClient, pfs.DefaultProjectName, repo)) // check that no commits were created
-=======
-	require.Equal(t, 2, tu.CommitCnt(t, aliceClient, repo)) // check that no commits were created
->>>>>>> 9860e759
 
 	// bob can't update the ACL
 	err = bobClient.ModifyRepoRoleBinding(repoName, tu.Robot("carol"), []string{auth.RepoWriterRole})
@@ -330,11 +318,7 @@
 	_, err = aliceClient.StartProjectCommit(pfs.DefaultProjectName, repoName, "master")
 	require.YesError(t, err)
 	require.Matches(t, "not authorized", err.Error())
-<<<<<<< HEAD
 	require.Equal(t, 0, tu.CommitCnt(t, rootClient, pfs.DefaultProjectName, repo)) // check that no commits were created
-=======
-	require.Equal(t, 0, tu.CommitCnt(t, rootClient, repo)) // check that no commits were created
->>>>>>> 9860e759
 
 	// bob, an FS admin, can update the ACL to put Alice back, even though reading the ACL
 	// will fail
