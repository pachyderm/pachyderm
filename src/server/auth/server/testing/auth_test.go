package server

import (
	"archive/tar"
	"bytes"
	"compress/gzip"
	"crypto/sha256"
	"fmt"
	"io"
	"net"
	"os"
	"path"
	"strings"
	"testing"
	"time"

	"github.com/gogo/protobuf/types"
	"github.com/pachyderm/pachyderm/v2/src/auth"
	"github.com/pachyderm/pachyderm/v2/src/client"
	"github.com/pachyderm/pachyderm/v2/src/enterprise"
	"github.com/pachyderm/pachyderm/v2/src/internal/backoff"
	"github.com/pachyderm/pachyderm/v2/src/internal/errors"
	"github.com/pachyderm/pachyderm/v2/src/internal/require"
	tu "github.com/pachyderm/pachyderm/v2/src/internal/testutil"
	"github.com/pachyderm/pachyderm/v2/src/license"
	"github.com/pachyderm/pachyderm/v2/src/pfs"
	"github.com/pachyderm/pachyderm/v2/src/pps"

	minio "github.com/minio/minio-go/v6"
	globlib "github.com/pachyderm/ohmyglob"
)

func getRepoRoleBinding(t *testing.T, c *client.APIClient, repo string) *auth.RoleBinding {
	t.Helper()
	resp, err := c.GetRepoRoleBinding(repo)
	require.NoError(t, err)
	return resp
}

// CommitCnt uses 'c' to get the number of commits made to the repo 'repo'
func CommitCnt(t *testing.T, c *client.APIClient, repo string) int {
	t.Helper()
	commitList, err := c.ListCommitByRepo(client.NewRepo(repo))
	require.NoError(t, err)
	return len(commitList)
}

// PipelineNames returns the names of all pipelines that 'c' gets from
// ListPipeline
func PipelineNames(t *testing.T, c *client.APIClient) []string {
	t.Helper()
	ps, err := c.ListPipeline()
	require.NoError(t, err)
	result := make([]string, len(ps))
	for i, p := range ps {
		result[i] = p.Pipeline.Name
	}
	return result
}

// TestGetSetBasic creates two users, alice and bob, and gives bob gradually
// escalating privileges, checking what bob can and can't do after each change
func TestGetSetBasic(t *testing.T) {
	if testing.Short() {
		t.Skip("Skipping integration tests in short mode")
	}
	tu.DeleteAll(t)
	defer tu.DeleteAll(t)
	alice, bob := robot(tu.UniqueString("alice")), robot(tu.UniqueString("bob"))
	aliceClient, bobClient := tu.GetAuthenticatedPachClient(t, alice), tu.GetAuthenticatedPachClient(t, bob)

	// create repo, and check that alice is the owner of the new repo
	dataRepo := tu.UniqueString(t.Name())
	require.NoError(t, aliceClient.CreateRepo(dataRepo))
	require.Equal(t,
		buildBindings(alice, auth.RepoOwnerRole), getRepoRoleBinding(t, aliceClient, dataRepo))
	dataCommit := client.NewCommit(dataRepo, "master", "")

	// Add data to repo (alice can write). Make sure alice can read also.
	err := aliceClient.PutFile(dataCommit, "/file", strings.NewReader("1"), client.WithAppendPutFile())
	require.NoError(t, err)
	buf := &bytes.Buffer{}
	require.NoError(t, aliceClient.GetFile(dataCommit, "/file", buf))
	require.Equal(t, "1", buf.String())

	//////////
	/// Initially, bob has no privileges
	// bob can't read
	err = bobClient.GetFile(dataCommit, "/file", buf)
	require.YesError(t, err)
	require.Matches(t, "not authorized", err.Error())
	// bob can't write (check both the standalone form of PutFile and StartCommit)
	err = bobClient.PutFile(dataCommit, "/file", strings.NewReader("lorem ipsum"), client.WithAppendPutFile())
	require.YesError(t, err)
	require.Matches(t, "not authorized", err.Error())
	require.Equal(t, 1, CommitCnt(t, aliceClient, dataRepo)) // check that no commits were created
	_, err = bobClient.StartCommit(dataRepo, "master")
	require.YesError(t, err)
	require.Matches(t, "not authorized", err.Error())
	require.Equal(t, 1, CommitCnt(t, aliceClient, dataRepo)) // check that no commits were created
	// bob can't update the ACL
	err = bobClient.ModifyRepoRoleBinding(dataRepo, robot("carol"), []string{auth.RepoReaderRole})
	require.YesError(t, err)
	require.Matches(t, "not authorized", err.Error())
	// check that ACL wasn't updated)
	require.Equal(t,
		buildBindings(alice, auth.RepoOwnerRole), getRepoRoleBinding(t, aliceClient, dataRepo))

	//////////
	/// alice adds bob to the ACL as a reader (alice can modify ACL)
	require.NoError(t, aliceClient.ModifyRepoRoleBinding(dataRepo, bob, []string{auth.RepoReaderRole}))
	// bob can read
	buf.Reset()
	require.NoError(t, bobClient.GetFile(dataCommit, "/file", buf))
	require.Equal(t, "1", buf.String())
	// bob can't write
	err = bobClient.PutFile(dataCommit, "/file", strings.NewReader("2"), client.WithAppendPutFile())
	require.YesError(t, err)
	require.Matches(t, "not authorized", err.Error())
	require.Equal(t, 1, CommitCnt(t, aliceClient, dataRepo)) // check that no commits were created
	_, err = bobClient.StartCommit(dataRepo, "master")
	require.YesError(t, err)
	require.Matches(t, "not authorized", err.Error())
	require.Equal(t, 1, CommitCnt(t, aliceClient, dataRepo)) // check that no commits were created
	// bob can't update the ACL
	err = bobClient.ModifyRepoRoleBinding(dataRepo, robot("carol"), []string{auth.RepoReaderRole})
	require.YesError(t, err)
	require.Matches(t, "not authorized", err.Error())
	// check that ACL wasn't updated)
	require.Equal(t,
		buildBindings(alice, auth.RepoOwnerRole, bob, auth.RepoReaderRole), getRepoRoleBinding(t, aliceClient, dataRepo))

	//////////
	/// alice adds bob to the ACL as a writer
	require.NoError(t, aliceClient.ModifyRepoRoleBinding(dataRepo, bob, []string{auth.RepoWriterRole}))
	// bob can read
	buf.Reset()
	require.NoError(t, bobClient.GetFile(dataCommit, "/file", buf))
	require.Equal(t, "1", buf.String())
	// bob can write
	err = bobClient.PutFile(dataCommit, "/file", strings.NewReader("2"), client.WithAppendPutFile())
	require.NoError(t, err)
	require.Equal(t, 2, CommitCnt(t, aliceClient, dataRepo)) // check that a new commit was created
	commit, err := bobClient.StartCommit(dataRepo, "master")
	require.NoError(t, err)
	require.NoError(t, bobClient.FinishCommit(dataRepo, commit.Branch.Name, commit.ID))
	require.Equal(t, 3, CommitCnt(t, aliceClient, dataRepo)) // check that a new commit was created
	// bob can't update the ACL
	err = bobClient.ModifyRepoRoleBinding(dataRepo, robot("carol"), []string{auth.RepoReaderRole})
	require.YesError(t, err)
	require.Matches(t, "not authorized", err.Error())
	// check that ACL wasn't updated)
	require.Equal(t,
		buildBindings(alice, auth.RepoOwnerRole, bob, auth.RepoWriterRole), getRepoRoleBinding(t, aliceClient, dataRepo))

	//////////
	/// alice adds bob to the ACL as an owner
	require.NoError(t, aliceClient.ModifyRepoRoleBinding(dataRepo, bob, []string{auth.RepoOwnerRole}))
	// bob can read
	buf.Reset()
	require.NoError(t, bobClient.GetFile(dataCommit, "/file", buf))
	require.Equal(t, "12", buf.String())
	// bob can write
	err = bobClient.PutFile(dataCommit, "/file", strings.NewReader("3"), client.WithAppendPutFile())
	require.NoError(t, err)
	require.Equal(t, 4, CommitCnt(t, aliceClient, dataRepo)) // check that a new commit was created
	commit, err = bobClient.StartCommit(dataRepo, "master")
	require.NoError(t, err)
	require.NoError(t, bobClient.FinishCommit(dataRepo, commit.Branch.Name, commit.ID))
	require.Equal(t, 5, CommitCnt(t, aliceClient, dataRepo)) // check that a new commit was created
	// bob can update the ACL
	require.NoError(t, bobClient.ModifyRepoRoleBinding(dataRepo, robot("carol"), []string{auth.RepoReaderRole}))
	// check that ACL was updated)
	require.Equal(t,
		buildBindings(alice, auth.RepoOwnerRole, bob, auth.RepoOwnerRole, robot("carol"), auth.RepoReaderRole),
		getRepoRoleBinding(t, aliceClient, dataRepo))
}

// TestGetSetReverse creates two users, alice and bob, and gives bob gradually
// shrinking privileges, checking what bob can and can't do after each change
func TestGetSetReverse(t *testing.T) {
	if testing.Short() {
		t.Skip("Skipping integration tests in short mode")
	}
	tu.DeleteAll(t)
	defer tu.DeleteAll(t)
	alice, bob := robot(tu.UniqueString("alice")), robot(tu.UniqueString("bob"))
	aliceClient, bobClient := tu.GetAuthenticatedPachClient(t, alice), tu.GetAuthenticatedPachClient(t, bob)

	// create repo, and check that alice is the owner of the new repo
	dataRepo := tu.UniqueString(t.Name())
	require.NoError(t, aliceClient.CreateRepo(dataRepo))
	require.Equal(t,
		buildBindings(alice, auth.RepoOwnerRole), getRepoRoleBinding(t, aliceClient, dataRepo))
	dataCommit := client.NewCommit(dataRepo, "master", "")

	// Add data to repo (alice can write). Make sure alice can read also.
	commit, err := aliceClient.StartCommit(dataRepo, "master")
	require.NoError(t, err)
	err = aliceClient.PutFile(commit, "/file", strings.NewReader("1"), client.WithAppendPutFile())
	require.NoError(t, err)
	require.NoError(t, aliceClient.FinishCommit(dataRepo, commit.Branch.Name, commit.ID)) // # commits = 1
	buf := &bytes.Buffer{}
	require.NoError(t, aliceClient.GetFile(dataCommit, "/file", buf))
	require.Equal(t, "1", buf.String())

	//////////
	/// alice adds bob to the ACL as an owner
	require.NoError(t, aliceClient.ModifyRepoRoleBinding(dataRepo, bob, []string{auth.RepoOwnerRole}))
	// bob can read
	buf.Reset()
	require.NoError(t, bobClient.GetFile(dataCommit, "/file", buf))
	require.Equal(t, "1", buf.String())
	// bob can write
	err = bobClient.PutFile(dataCommit, "/file", strings.NewReader("2"), client.WithAppendPutFile())
	require.NoError(t, err)
	require.Equal(t, 2, CommitCnt(t, aliceClient, dataRepo)) // check that a new commit was created
	commit, err = bobClient.StartCommit(dataRepo, "master")
	require.NoError(t, err)
	require.NoError(t, bobClient.FinishCommit(dataRepo, commit.Branch.Name, commit.ID))
	require.Equal(t, 3, CommitCnt(t, aliceClient, dataRepo)) // check that a new commit was created
	// bob can update the ACL
	require.NoError(t, bobClient.ModifyRepoRoleBinding(dataRepo, robot("carol"), []string{auth.RepoReaderRole}))
	// check that ACL was updated)
	require.Equal(t,
		buildBindings(alice, auth.RepoOwnerRole, bob, auth.RepoOwnerRole, robot("carol"), auth.RepoReaderRole),
		getRepoRoleBinding(t, aliceClient, dataRepo))

	// clear carol
	require.NoError(t, aliceClient.ModifyRepoRoleBinding(dataRepo, robot("carol"), []string{}))
	require.Equal(t,
		buildBindings(alice, auth.RepoOwnerRole, bob, auth.RepoOwnerRole), getRepoRoleBinding(t, aliceClient, dataRepo))

	//////////
	/// alice adds bob to the ACL as a writer
	require.NoError(t, aliceClient.ModifyRepoRoleBinding(dataRepo, bob, []string{auth.RepoWriterRole}))
	// bob can read
	buf.Reset()
	require.NoError(t, bobClient.GetFile(dataCommit, "/file", buf))
	require.Equal(t, "12", buf.String())
	// bob can write
	err = bobClient.PutFile(dataCommit, "/file", strings.NewReader("3"), client.WithAppendPutFile())
	require.NoError(t, err)
	require.Equal(t, 4, CommitCnt(t, aliceClient, dataRepo)) // check that a new commit was created
	commit, err = bobClient.StartCommit(dataRepo, "master")
	require.NoError(t, err)
	require.NoError(t, bobClient.FinishCommit(dataRepo, commit.Branch.Name, commit.ID))
	require.Equal(t, 5, CommitCnt(t, aliceClient, dataRepo)) // check that a new commit was created
	// bob can't update the ACL
	err = bobClient.ModifyRepoRoleBinding(dataRepo, robot("carol"), []string{auth.RepoReaderRole})
	require.YesError(t, err)
	require.Matches(t, "not authorized", err.Error())
	// check that ACL wasn't updated)
	require.Equal(t,
		buildBindings(alice, auth.RepoOwnerRole, bob, auth.RepoWriterRole), getRepoRoleBinding(t, aliceClient, dataRepo))

	//////////
	/// alice adds bob to the ACL as a reader (alice can modify ACL)
	require.NoError(t, aliceClient.ModifyRepoRoleBinding(dataRepo, bob, []string{auth.RepoReaderRole}))
	// bob can read
	buf.Reset()
	require.NoError(t, bobClient.GetFile(dataCommit, "/file", buf))
	require.Equal(t, "123", buf.String())
	// bob can't write
	err = bobClient.PutFile(dataCommit, "/file", strings.NewReader("4"), client.WithAppendPutFile())
	require.YesError(t, err)
	require.Equal(t, 5, CommitCnt(t, aliceClient, dataRepo)) // check that a new commit was created
	_, err = bobClient.StartCommit(dataRepo, "master")
	require.YesError(t, err)
	require.Matches(t, "not authorized", err.Error())
	require.Equal(t, 5, CommitCnt(t, aliceClient, dataRepo)) // check that no commits were created
	// bob can't update the ACL
	err = bobClient.ModifyRepoRoleBinding(dataRepo, robot("carol"), []string{auth.RepoReaderRole})
	require.YesError(t, err)
	require.Matches(t, "not authorized", err.Error())
	// check that ACL wasn't updated)
	require.Equal(t,
		buildBindings(alice, auth.RepoOwnerRole, bob, auth.RepoReaderRole), getRepoRoleBinding(t, aliceClient, dataRepo))

	//////////
	/// alice revokes all of bob's privileges
	require.NoError(t, aliceClient.ModifyRepoRoleBinding(dataRepo, bob, []string{}))
	// bob can't read
	err = bobClient.GetFile(dataCommit, "/file", buf)
	require.YesError(t, err)
	require.Matches(t, "not authorized", err.Error())
	// bob can't write
	err = bobClient.PutFile(dataCommit, "/file", strings.NewReader("4"), client.WithAppendPutFile())
	require.YesError(t, err)
	require.Equal(t, 5, CommitCnt(t, aliceClient, dataRepo)) // check that a new commit was created
	_, err = bobClient.StartCommit(dataRepo, "master")
	require.YesError(t, err)
	require.Matches(t, "not authorized", err.Error())
	require.Equal(t, 5, CommitCnt(t, aliceClient, dataRepo)) // check that no commits were created
	// bob can't update the ACL
	err = bobClient.ModifyRepoRoleBinding(dataRepo, robot("carol"), []string{auth.RepoReaderRole})
	require.YesError(t, err)
	require.Matches(t, "not authorized", err.Error())
	// check that ACL wasn't updated)
	require.Equal(t,
		buildBindings(alice, auth.RepoOwnerRole), getRepoRoleBinding(t, aliceClient, dataRepo))
}

// TestCreateAndUpdateRepo tests that if CreateRepo(foo, update=true) is
// called, and foo exists, then the ACL for foo won't be modified.
func TestCreateAndUpdateRepo(t *testing.T) {
	if testing.Short() {
		t.Skip("Skipping integration tests in short mode")
	}
	tu.DeleteAll(t)
	defer tu.DeleteAll(t)
	alice, bob := robot(tu.UniqueString("alice")), robot(tu.UniqueString("bob"))
	aliceClient, bobClient := tu.GetAuthenticatedPachClient(t, alice), tu.GetAuthenticatedPachClient(t, bob)

	// create repo, and check that alice is the owner of the new repo
	dataRepo := tu.UniqueString(t.Name())
	require.NoError(t, aliceClient.CreateRepo(dataRepo))
	require.Equal(t,
		buildBindings(alice, auth.RepoOwnerRole), getRepoRoleBinding(t, aliceClient, dataRepo))
	dataCommit := client.NewCommit(dataRepo, "master", "")

	// Add data to repo (alice can write). Make sure alice can read also.
	err := aliceClient.PutFile(dataCommit, "/file", strings.NewReader("1"))
	require.NoError(t, err)
	buf := &bytes.Buffer{}
	require.NoError(t, aliceClient.GetFile(dataCommit, "/file", buf))
	require.Equal(t, "1", buf.String())

	/// alice adds bob to the ACL as a reader (alice can modify ACL)
	require.NoError(t, aliceClient.ModifyRepoRoleBinding(dataRepo, bob, []string{auth.RepoReaderRole}))
	require.Equal(t,
		buildBindings(alice, auth.RepoOwnerRole, bob, auth.RepoReaderRole), getRepoRoleBinding(t, aliceClient, dataRepo))
	// bob can read
	buf.Reset()
	require.NoError(t, bobClient.GetFile(dataCommit, "/file", buf))
	require.Equal(t, "1", buf.String())

	/// alice updates the repo
	description := "This request updates the description to force a write"
	_, err = aliceClient.PfsAPIClient.CreateRepo(aliceClient.Ctx(), &pfs.CreateRepoRequest{
		Repo:        client.NewRepo(dataRepo),
		Description: description,
		Update:      true,
	})
	require.NoError(t, err)
	repoInfo, err := aliceClient.InspectRepo(dataRepo)
	require.NoError(t, err)
	require.Equal(t, description, repoInfo.Description)
	// buildBindings haven't changed
	require.Equal(t,
		buildBindings(alice, auth.RepoOwnerRole, bob, auth.RepoReaderRole), getRepoRoleBinding(t, aliceClient, dataRepo))
	// bob can still read
	buf.Reset()
	require.NoError(t, bobClient.GetFile(dataCommit, "/file", buf))
	require.Equal(t, "1", buf.String())
}

// TestCreateRepoWithUpdateFlag tests that if CreateRepo(foo, update=true) is
// called, and foo doesn't exist, then the ACL for foo will still be created and
// initialized to the correct value
func TestCreateRepoWithUpdateFlag(t *testing.T) {
	if testing.Short() {
		t.Skip("Skipping integration tests in short mode")
	}
	tu.DeleteAll(t)
	defer tu.DeleteAll(t)
	alice := robot(tu.UniqueString("alice"))
	aliceClient := tu.GetAuthenticatedPachClient(t, alice)

	// create repo, and check that alice is the owner of the new repo
	dataRepo := tu.UniqueString(t.Name())
	/// alice creates the repo with Update set
	_, err := aliceClient.PfsAPIClient.CreateRepo(aliceClient.Ctx(), &pfs.CreateRepoRequest{
		Repo:   client.NewRepo(dataRepo),
		Update: true,
	})
	require.NoError(t, err)
	require.Equal(t,
		buildBindings(alice, auth.RepoOwnerRole), getRepoRoleBinding(t, aliceClient, dataRepo))
	dataCommit := client.NewCommit(dataRepo, "master", "")
	// Add data to repo (alice can write). Make sure alice can read also.
	err = aliceClient.PutFile(dataCommit, "/file", strings.NewReader("1"))
	require.NoError(t, err)
	buf := &bytes.Buffer{}
	require.NoError(t, aliceClient.GetFile(dataCommit, "/file", buf))
	require.Equal(t, "1", buf.String())
}

func TestCreateAndUpdatePipeline(t *testing.T) {
	if testing.Short() {
		t.Skip("Skipping integration tests in short mode")
	}
	tu.DeleteAll(t)
	defer tu.DeleteAll(t)
	type createArgs struct {
		client     *client.APIClient
		name, repo string
		update     bool
	}
	createPipeline := func(args createArgs) error {
		return args.client.CreatePipeline(
			args.name,
			"", // default image: DefaultUserImage
			[]string{"bash"},
			[]string{"cp /pfs/*/* /pfs/out/"},
			&pps.ParallelismSpec{Constant: 1},
			client.NewPFSInput(args.repo, "/*"),
			"", // default output branch: master
			args.update,
		)
	}
	alice, bob := robot(tu.UniqueString("alice")), robot(tu.UniqueString("bob"))
	aliceClient, bobClient := tu.GetAuthenticatedPachClient(t, alice), tu.GetAuthenticatedPachClient(t, bob)

	// create repo, and check that alice is the owner of the new repo
	dataRepo := tu.UniqueString(t.Name())
	require.NoError(t, aliceClient.CreateRepo(dataRepo))
	require.Equal(t,
		buildBindings(alice, auth.RepoOwnerRole), getRepoRoleBinding(t, aliceClient, dataRepo))
	dataCommit := client.NewCommit(dataRepo, "master", "")

	// alice can create a pipeline (she owns the input repo)
	pipeline := tu.UniqueString("alice-pipeline")
	require.NoError(t, createPipeline(createArgs{
		client: aliceClient,
		name:   pipeline,
		repo:   dataRepo,
	}))
	require.OneOfEquals(t, pipeline, PipelineNames(t, aliceClient))
	// check that alice owns the output repo too)
	require.Equal(t,
		buildBindings(alice, auth.RepoOwnerRole, pl(pipeline), auth.RepoWriterRole), getRepoRoleBinding(t, aliceClient, pipeline))

	// Make sure alice's pipeline runs successfully
	err := aliceClient.PutFile(dataCommit, tu.UniqueString("/file"),
		strings.NewReader("test data"))
	require.NoError(t, err)
	require.NoErrorWithinT(t, 60*time.Second, func() error {
		_, err := aliceClient.FlushJobAll(
			[]*pfs.Commit{client.NewCommit(dataRepo, "master", "")},
			[]*pfs.Repo{client.NewRepo(pipeline)},
		)
		return err
	})

	// bob can't create a pipeline
	badPipeline := tu.UniqueString("bob-bad")
	err = createPipeline(createArgs{
		client: bobClient,
		name:   badPipeline,
		repo:   dataRepo,
	})
	require.YesError(t, err)
	require.Matches(t, "not authorized", err.Error())
	require.NoneEquals(t, badPipeline, PipelineNames(t, aliceClient))

	// alice adds bob as a reader of the input repo
	require.NoError(t, aliceClient.ModifyRepoRoleBinding(dataRepo, bob, []string{auth.RepoReaderRole}))

	// now bob can create a pipeline
	goodPipeline := tu.UniqueString("bob-good")
	require.NoError(t, createPipeline(createArgs{
		client: bobClient,
		name:   goodPipeline,
		repo:   dataRepo,
	}))
	require.OneOfEquals(t, goodPipeline, PipelineNames(t, aliceClient))
	// check that bob owns the output repo too)
	require.Equal(t,
		buildBindings(bob, auth.RepoOwnerRole, pl(goodPipeline), auth.RepoWriterRole), getRepoRoleBinding(t, bobClient, goodPipeline))

	// Make sure bob's pipeline runs successfully
	err = aliceClient.PutFile(dataCommit, tu.UniqueString("/file"),
		strings.NewReader("test data"))
	require.NoError(t, err)
	require.NoErrorWithinT(t, 60*time.Second, func() error {
		_, err := bobClient.FlushJobAll(
			[]*pfs.Commit{client.NewCommit(dataRepo, "master", "")},
			[]*pfs.Repo{client.NewRepo(goodPipeline)},
		)
		return err
	})

	// bob can't update alice's pipeline
	infoBefore, err := aliceClient.InspectPipeline(pipeline)
	require.NoError(t, err)
	err = createPipeline(createArgs{
		client: bobClient,
		name:   pipeline,
		repo:   dataRepo,
		update: true,
	})
	require.YesError(t, err)
	require.Matches(t, "not authorized", err.Error())
	infoAfter, err := aliceClient.InspectPipeline(pipeline)
	require.NoError(t, err)
	require.Equal(t, infoBefore.Version, infoAfter.Version)

	// alice adds bob as a writer of the output repo, and removes him as a reader
	// of the input repo
	require.NoError(t, aliceClient.ModifyRepoRoleBinding(pipeline, bob, []string{auth.RepoWriterRole}))
	require.Equal(t,
		buildBindings(alice, auth.RepoOwnerRole, bob, auth.RepoWriterRole, pl(pipeline), auth.RepoWriterRole),
		getRepoRoleBinding(t, aliceClient, pipeline))

	require.NoError(t, aliceClient.ModifyRepoRoleBinding(dataRepo, bob, []string{}))
	require.Equal(t,
		buildBindings(alice, auth.RepoOwnerRole, pl(pipeline), auth.RepoReaderRole, pl(goodPipeline), auth.RepoReaderRole),
		getRepoRoleBinding(t, aliceClient, dataRepo))

	// bob still can't update alice's pipeline
	infoBefore, err = aliceClient.InspectPipeline(pipeline)
	require.NoError(t, err)
	err = createPipeline(createArgs{
		client: bobClient,
		name:   pipeline,
		repo:   dataRepo,
		update: true,
	})
	require.YesError(t, err)
	require.Matches(t, "not authorized", err.Error())
	infoAfter, err = aliceClient.InspectPipeline(pipeline)
	require.NoError(t, err)
	require.Equal(t, infoBefore.Version, infoAfter.Version)

	// alice re-adds bob as a reader of the input repo
	require.NoError(t, aliceClient.ModifyRepoRoleBinding(dataRepo, bob, []string{auth.RepoReaderRole}))
	require.Equal(t,
		buildBindings(alice, auth.RepoOwnerRole, bob, auth.RepoReaderRole, pl(pipeline), auth.RepoReaderRole, pl(goodPipeline), auth.RepoReaderRole),
		getRepoRoleBinding(t, aliceClient, dataRepo))

	// now bob can update alice's pipeline
	infoBefore, err = aliceClient.InspectPipeline(pipeline)
	require.NoError(t, err)
	err = createPipeline(createArgs{
		client: bobClient,
		name:   pipeline,
		repo:   dataRepo,
		update: true,
	})
	require.NoError(t, err)
	infoAfter, err = aliceClient.InspectPipeline(pipeline)
	require.NoError(t, err)
	require.NotEqual(t, infoBefore.Version, infoAfter.Version)

	// Make sure the updated pipeline runs successfully
	err = aliceClient.PutFile(dataCommit, tu.UniqueString("/file"),
		strings.NewReader("test data"))
	require.NoError(t, err)
	require.NoErrorWithinT(t, 60*time.Second, func() error {
		_, err := bobClient.FlushJobAll(
			[]*pfs.Commit{client.NewCommit(dataRepo, "master", "")},
			[]*pfs.Repo{client.NewRepo(pipeline)},
		)
		return err
	})
}

func TestPipelineMultipleInputs(t *testing.T) {
	if testing.Short() {
		t.Skip("Skipping integration tests in short mode")
	}
	tu.DeleteAll(t)
	defer tu.DeleteAll(t)
	type createArgs struct {
		client *client.APIClient
		name   string
		input  *pps.Input
		update bool
	}
	createPipeline := func(args createArgs) error {
		return args.client.CreatePipeline(
			args.name,
			"", // default image: DefaultUserImage
			[]string{"bash"},
			[]string{"echo \"work\" >/pfs/out/x"},
			&pps.ParallelismSpec{Constant: 1},
			args.input,
			"", // default output branch: master
			args.update,
		)
	}
	alice, bob := robot(tu.UniqueString("alice")), robot(tu.UniqueString("bob"))
	aliceClient, bobClient := tu.GetAuthenticatedPachClient(t, alice), tu.GetAuthenticatedPachClient(t, bob)

	// create two repos, and check that alice is the owner of the new repos
	dataRepo1 := tu.UniqueString(t.Name())
	dataRepo2 := tu.UniqueString(t.Name())
	require.NoError(t, aliceClient.CreateRepo(dataRepo1))
	require.NoError(t, aliceClient.CreateRepo(dataRepo2))
	require.Equal(t,
		buildBindings(alice, auth.RepoOwnerRole), getRepoRoleBinding(t, aliceClient, dataRepo1))
	require.Equal(t,
		buildBindings(alice, auth.RepoOwnerRole), getRepoRoleBinding(t, aliceClient, dataRepo2))

	// alice can create a cross-pipeline with both inputs
	aliceCrossPipeline := tu.UniqueString("alice-cross")
	require.NoError(t, createPipeline(createArgs{
		client: aliceClient,
		name:   aliceCrossPipeline,
		input: client.NewCrossInput(
			client.NewPFSInput(dataRepo1, "/*"),
			client.NewPFSInput(dataRepo2, "/*"),
		),
	}))
	require.OneOfEquals(t, aliceCrossPipeline, PipelineNames(t, aliceClient))
	// check that alice owns the output repo too)
	require.Equal(t,
		buildBindings(alice, auth.RepoOwnerRole, pl(aliceCrossPipeline), auth.RepoWriterRole), getRepoRoleBinding(t, aliceClient, aliceCrossPipeline))

	// alice can create a union-pipeline with both inputs
	aliceUnionPipeline := tu.UniqueString("alice-union")
	require.NoError(t, createPipeline(createArgs{
		client: aliceClient,
		name:   aliceUnionPipeline,
		input: client.NewUnionInput(
			client.NewPFSInput(dataRepo1, "/*"),
			client.NewPFSInput(dataRepo2, "/*"),
		),
	}))
	require.OneOfEquals(t, aliceUnionPipeline, PipelineNames(t, aliceClient))
	// check that alice owns the output repo too)
	require.Equal(t,
		buildBindings(alice, auth.RepoOwnerRole, pl(aliceUnionPipeline), auth.RepoWriterRole), getRepoRoleBinding(t, aliceClient, aliceUnionPipeline))

	// alice adds bob as a reader of one of the input repos, but not the other
	require.NoError(t, aliceClient.ModifyRepoRoleBinding(dataRepo1, bob, []string{auth.RepoReaderRole}))

	// bob cannot create a cross-pipeline with both inputs
	bobCrossPipeline := tu.UniqueString("bob-cross")
	err := createPipeline(createArgs{
		client: bobClient,
		name:   bobCrossPipeline,
		input: client.NewCrossInput(
			client.NewPFSInput(dataRepo1, "/*"),
			client.NewPFSInput(dataRepo2, "/*"),
		),
	})
	require.YesError(t, err)
	require.Matches(t, "not authorized", err.Error())
	require.NoneEquals(t, bobCrossPipeline, PipelineNames(t, aliceClient))

	// bob cannot create a union-pipeline with both inputs
	bobUnionPipeline := tu.UniqueString("bob-union")
	err = createPipeline(createArgs{
		client: bobClient,
		name:   bobUnionPipeline,
		input: client.NewUnionInput(
			client.NewPFSInput(dataRepo1, "/*"),
			client.NewPFSInput(dataRepo2, "/*"),
		),
	})
	require.YesError(t, err)
	require.Matches(t, "not authorized", err.Error())
	require.NoneEquals(t, bobUnionPipeline, PipelineNames(t, aliceClient))

	// alice adds bob as a writer of her pipeline's output
	require.NoError(t, aliceClient.ModifyRepoRoleBinding(aliceCrossPipeline, bob, []string{auth.RepoWriterRole}))

	// bob can update alice's pipeline if he removes one of the inputs
	infoBefore, err := aliceClient.InspectPipeline(aliceCrossPipeline)
	require.NoError(t, err)
	require.NoError(t, createPipeline(createArgs{
		client: bobClient,
		name:   aliceCrossPipeline,
		input: client.NewCrossInput(
			// This cross input deliberately only has one element, to make sure it's
			// not simply rejected for having a cross input
			client.NewPFSInput(dataRepo1, "/*"),
		),
		update: true,
	}))
	infoAfter, err := aliceClient.InspectPipeline(aliceCrossPipeline)
	require.NoError(t, err)
	require.NotEqual(t, infoBefore.Version, infoAfter.Version)

	// bob cannot update alice's to put the second input back
	infoBefore, err = aliceClient.InspectPipeline(aliceCrossPipeline)
	require.NoError(t, err)
	err = createPipeline(createArgs{
		client: bobClient,
		name:   aliceCrossPipeline,
		input: client.NewCrossInput(
			client.NewPFSInput(dataRepo1, "/*"),
			client.NewPFSInput(dataRepo2, "/*"),
		),
		update: true,
	})
	require.YesError(t, err)
	require.Matches(t, "not authorized", err.Error())
	infoAfter, err = aliceClient.InspectPipeline(aliceCrossPipeline)
	require.NoError(t, err)
	require.Equal(t, infoBefore.Version, infoAfter.Version)

	// alice adds bob as a reader of the second input
	require.NoError(t, aliceClient.ModifyRepoRoleBinding(dataRepo2, bob, []string{auth.RepoReaderRole}))

	// bob can now update alice's to put the second input back
	infoBefore, err = aliceClient.InspectPipeline(aliceCrossPipeline)
	require.NoError(t, err)
	require.NoError(t, createPipeline(createArgs{
		client: bobClient,
		name:   aliceCrossPipeline,
		input: client.NewCrossInput(
			client.NewPFSInput(dataRepo1, "/*"),
			client.NewPFSInput(dataRepo2, "/*"),
		),
		update: true,
	}))
	infoAfter, err = aliceClient.InspectPipeline(aliceCrossPipeline)
	require.NoError(t, err)
	require.NotEqual(t, infoBefore.Version, infoAfter.Version)

	// bob can create a cross-pipeline with both inputs
	require.NoError(t, createPipeline(createArgs{
		client: bobClient,
		name:   bobCrossPipeline,
		input: client.NewCrossInput(
			client.NewPFSInput(dataRepo1, "/*"),
			client.NewPFSInput(dataRepo2, "/*"),
		),
	}))
	require.OneOfEquals(t, bobCrossPipeline, PipelineNames(t, aliceClient))

	// bob can create a union-pipeline with both inputs
	require.NoError(t, createPipeline(createArgs{
		client: bobClient,
		name:   bobUnionPipeline,
		input: client.NewUnionInput(
			client.NewPFSInput(dataRepo1, "/*"),
			client.NewPFSInput(dataRepo2, "/*"),
		),
	}))
	require.OneOfEquals(t, bobUnionPipeline, PipelineNames(t, aliceClient))

}

// TestPipelineRevoke tests revoking the privileges of a pipeline's creator as
// well as revoking the pipeline itself.
//
// When pipelines inherited privileges from their creator, revoking the owner's
// access to the pipeline's inputs would cause pipelines to stop running, but
// now it does not. In general, this should actually be more secure--it used to
// be that any pipeline Bob created could access any repo that Bob could, even
// if the repo was unrelated to the pipeline (making pipelines a powerful
// vector for privilege escalation). Now pipelines are their own principals,
// and they can only read from their inputs and write to their outputs.
//
// Ideally both would be required: if either the pipeline's access to its inputs
// or bob's access to the pipeline's inputs are revoked, the pipeline should
// stop, but for now it's required to revoke the pipeline's access directly
func TestPipelineRevoke(t *testing.T) {
	t.Skip("TestPipelineRevoke is broken")
	if testing.Short() {
		t.Skip("Skipping integration tests in short mode")
	}
	tu.DeleteAll(t)
	defer tu.DeleteAll(t)
	alice, bob := robot(tu.UniqueString("alice")), robot(tu.UniqueString("bob"))
	aliceClient, bobClient := tu.GetAuthenticatedPachClient(t, alice), tu.GetAuthenticatedPachClient(t, bob)

	// alice creates a repo, and adds bob as a reader
	repo := tu.UniqueString(t.Name())
	require.NoError(t, aliceClient.CreateRepo(repo))
	require.NoError(t, aliceClient.ModifyRepoRoleBinding(repo, bob, []string{auth.RepoReaderRole}))
	require.Equal(t,
		buildBindings(alice, auth.RepoOwnerRole, bob, auth.RepoReaderRole), getRepoRoleBinding(t, aliceClient, repo))
	commit := client.NewCommit(repo, "master", "")

	// bob creates a pipeline
	pipeline := tu.UniqueString("bob-pipeline")
	require.NoError(t, bobClient.CreatePipeline(
		pipeline,
		"", // default image: DefaultUserImage
		[]string{"bash"},
		[]string{"cp /pfs/*/* /pfs/out/"},
		&pps.ParallelismSpec{Constant: 1},
		client.NewPFSInput(repo, "/*"),
		"", // default output branch: master
		false,
	))
	require.Equal(t,
		buildBindings(bob, auth.RepoOwnerRole, pl(pipeline), auth.RepoWriterRole), getRepoRoleBinding(t, bobClient, pipeline))
	// bob adds alice as a reader of the pipeline's output repo, so alice can
	// flush input commits (which requires her to inspect commits in the output)
	// and update the pipeline
	require.NoError(t, bobClient.ModifyRepoRoleBinding(pipeline, alice, []string{auth.RepoWriterRole}))
	require.Equal(t,
		buildBindings(bob, auth.RepoOwnerRole, alice, auth.RepoWriterRole, pl(pipeline), auth.RepoWriterRole),
		getRepoRoleBinding(t, bobClient, pipeline))

	// alice commits to the input repo, and the pipeline runs successfully
	require.NoError(t, aliceClient.PutFile(commit, "/file", strings.NewReader("test")))
	require.NoErrorWithinT(t, 45*time.Second, func() error {
		_, err := bobClient.FlushJobAll(
			[]*pfs.Commit{commit},
			[]*pfs.Repo{client.NewRepo(pipeline)},
		)
		return err
	})

	// alice removes bob as a reader of her repo, and then commits to the input
	// repo, but bob's pipeline still runs (it has its own principal--it doesn't
	// inherit bob's privileges)
	require.NoError(t, aliceClient.ModifyRepoRoleBinding(repo, bob, []string{}))
	require.Equal(t,
		buildBindings(alice, auth.RepoOwnerRole, pl(pipeline), auth.RepoReaderRole), getRepoRoleBinding(t, aliceClient, repo))
	require.NoError(t, aliceClient.PutFile(commit, "/file", strings.NewReader("test")))
	require.NoErrorWithinT(t, 45*time.Second, func() error {
		_, err := aliceClient.FlushJobAll(
			[]*pfs.Commit{commit},
			[]*pfs.Repo{client.NewRepo(pipeline)},
		)
		return err
	})

	// alice revokes the pipeline's access to 'repo' directly, and the pipeline
	// stops running
	require.NoError(t, aliceClient.ModifyRepoRoleBinding(repo, pl(pipeline), []string{}))
	require.NoError(t, aliceClient.PutFile(commit, "/file", strings.NewReader("test")))
	doneCh := make(chan struct{})
	go func() {
		defer close(doneCh)
		_, err := aliceClient.FlushJobAll(
			[]*pfs.Commit{commit},
			[]*pfs.Repo{client.NewRepo(pipeline)},
		)
		require.NoError(t, err)
	}()
	select {
	case <-doneCh:
		t.Fatal("pipeline should not be able to finish with no access")
	case <-time.After(45 * time.Second):
	}

	// alice updates bob's pipline, but the pipeline still doesn't run
	require.NoError(t, aliceClient.CreatePipeline(
		pipeline,
		"", // default image: DefaultUserImage
		[]string{"bash"},
		[]string{"cp /pfs/*/* /pfs/out/"},
		&pps.ParallelismSpec{Constant: 1},
		client.NewPFSInput(repo, "/*"),
		"", // default output branch: master
		true,
	))
	require.NoError(t, aliceClient.PutFile(commit, "/file", strings.NewReader("test")))
	doneCh = make(chan struct{})
	go func() {
		defer close(doneCh)
		_, err := aliceClient.FlushJobAll(
			[]*pfs.Commit{commit},
			[]*pfs.Repo{client.NewRepo(pipeline)},
		)
		require.NoError(t, err)
	}()
	select {
	case <-doneCh:
		t.Fatal("pipeline should not be able to finish with no access")
	case <-time.After(45 * time.Second):
	}

	// alice restores the pipeline's access to its input repo, and now the
	// pipeline runs successfully
	require.NoError(t, aliceClient.ModifyRepoRoleBinding(repo, pl(pipeline), []string{auth.RepoReaderRole}))
	require.NoErrorWithinT(t, 45*time.Second, func() error {
		_, err := aliceClient.FlushJobAll(
			[]*pfs.Commit{commit},
			[]*pfs.Repo{client.NewRepo(pipeline)},
		)
		return err
	})
}

func TestStopAndDeletePipeline(t *testing.T) {
	if testing.Short() {
		t.Skip("Skipping integration tests in short mode")
	}
	tu.DeleteAll(t)
	defer tu.DeleteAll(t)
	alice, bob := robot(tu.UniqueString("alice")), robot(tu.UniqueString("bob"))
	aliceClient, bobClient := tu.GetAuthenticatedPachClient(t, alice), tu.GetAuthenticatedPachClient(t, bob)

	// alice creates a repo
	repo := tu.UniqueString(t.Name())
	require.NoError(t, aliceClient.CreateRepo(repo))
	require.Equal(t, buildBindings(alice, auth.RepoOwnerRole), getRepoRoleBinding(t, aliceClient, repo))

	// alice creates a pipeline
	pipeline := tu.UniqueString("alice-pipeline")
	require.NoError(t, aliceClient.CreatePipeline(
		pipeline,
		"", // default image: DefaultUserImage
		[]string{"bash"},
		[]string{"cp /pfs/*/* /pfs/out/"},
		&pps.ParallelismSpec{Constant: 1},
		client.NewPFSInput(repo, "/*"),
		"", // default output branch: master
		false,
	))
	// Make sure the input and output repos have non-empty ACLs
	require.Equal(t,
		buildBindings(alice, auth.RepoOwnerRole, pl(pipeline), auth.RepoReaderRole), getRepoRoleBinding(t, aliceClient, repo))
	require.Equal(t,
		buildBindings(alice, auth.RepoOwnerRole, pl(pipeline), auth.RepoWriterRole), getRepoRoleBinding(t, aliceClient, pipeline))

	// alice stops the pipeline (owner of the input and output repos can stop)
	require.NoError(t, aliceClient.StopPipeline(pipeline))

	// Make sure the remaining input and output repos *still* have non-empty ACLs
	require.Equal(t,
		buildBindings(alice, auth.RepoOwnerRole, pl(pipeline), auth.RepoReaderRole), getRepoRoleBinding(t, aliceClient, repo))
	require.Equal(t,
		buildBindings(alice, auth.RepoOwnerRole, pl(pipeline), auth.RepoWriterRole), getRepoRoleBinding(t, aliceClient, pipeline))

	// alice deletes the pipeline (owner of the input and output repos can delete)
	require.NoError(t, aliceClient.DeletePipeline(pipeline, false))
	require.Nil(t, getRepoRoleBinding(t, aliceClient, pipeline).Entries)

	// alice deletes the input repo (make sure the input repo's ACL is gone)
	require.NoError(t, aliceClient.DeleteRepo(repo, false))
	require.Nil(t, getRepoRoleBinding(t, aliceClient, repo).Entries)

	// alice creates another repo
	repo = tu.UniqueString(t.Name())
	require.NoError(t, aliceClient.CreateRepo(repo))
	require.Equal(t, buildBindings(alice, auth.RepoOwnerRole), getRepoRoleBinding(t, aliceClient, repo))

	// alice creates another pipeline
	pipeline = tu.UniqueString("alice-pipeline")
	require.NoError(t, aliceClient.CreatePipeline(
		pipeline,
		"", // default image: DefaultUserImage
		[]string{"bash"},
		[]string{"cp /pfs/*/* /pfs/out/"},
		&pps.ParallelismSpec{Constant: 1},
		client.NewPFSInput(repo, "/*"),
		"", // default output branch: master
		false,
	))

	// bob can't stop or delete alice's pipeline
	err := bobClient.StopPipeline(pipeline)
	require.YesError(t, err)
	require.Matches(t, "not authorized", err.Error())
	err = bobClient.DeletePipeline(pipeline, false)
	require.YesError(t, err)
	require.Matches(t, "not authorized", err.Error())

	// alice adds bob as a reader of the input repo
	require.NoError(t, aliceClient.ModifyRepoRoleBinding(repo, bob, []string{auth.RepoReaderRole}))
	require.Equal(t,
		buildBindings(alice, auth.RepoOwnerRole, bob, auth.RepoReaderRole, pl(pipeline), auth.RepoReaderRole),
		getRepoRoleBinding(t, aliceClient, repo))

	// bob still can't stop or delete alice's pipeline
	err = bobClient.StopPipeline(pipeline)
	require.YesError(t, err)
	require.Matches(t, "not authorized", err.Error())
	err = bobClient.DeletePipeline(pipeline, false)
	require.YesError(t, err)
	require.Matches(t, "not authorized", err.Error())

	// alice removes bob as a reader of the input repo and adds bob as a writer of
	// the output repo
	require.NoError(t, aliceClient.ModifyRepoRoleBinding(repo, bob, []string{}))

	require.Equal(t,
		buildBindings(alice, auth.RepoOwnerRole, pl(pipeline), auth.RepoReaderRole), getRepoRoleBinding(t, aliceClient, repo))
	require.NoError(t, aliceClient.ModifyRepoRoleBinding(pipeline, bob, []string{auth.RepoWriterRole}))
	require.Equal(t,
		buildBindings(alice, auth.RepoOwnerRole, bob, auth.RepoWriterRole, pl(pipeline), auth.RepoWriterRole),
		getRepoRoleBinding(t, aliceClient, pipeline))

	// bob still can't stop or delete alice's pipeline
	err = bobClient.StopPipeline(pipeline)
	require.YesError(t, err)
	require.Matches(t, "not authorized", err.Error())
	err = bobClient.DeletePipeline(pipeline, false)
	require.YesError(t, err)
	require.Matches(t, "not authorized", err.Error())

	// alice re-adds bob as a reader of the input repo
	require.NoError(t, aliceClient.ModifyRepoRoleBinding(repo, bob, []string{auth.RepoReaderRole}))
	require.Equal(t,
		buildBindings(alice, auth.RepoOwnerRole, bob, auth.RepoReaderRole, pl(pipeline), auth.RepoReaderRole),
		getRepoRoleBinding(t, aliceClient, repo))

	// bob can stop (and start) but not delete alice's pipeline
	err = bobClient.StopPipeline(pipeline)
	require.NoError(t, err)
	err = bobClient.StartPipeline(pipeline)
	require.NoError(t, err)
	err = bobClient.DeletePipeline(pipeline, false)
	require.YesError(t, err)
	require.Matches(t, "not authorized", err.Error())

	// alice adds bob as an owner of the output repo
	require.NoError(t, aliceClient.ModifyRepoRoleBinding(pipeline, bob, []string{auth.RepoOwnerRole}))
	require.Equal(t,
		buildBindings(alice, auth.RepoOwnerRole, bob, auth.RepoOwnerRole, pl(pipeline), auth.RepoWriterRole),
		getRepoRoleBinding(t, aliceClient, pipeline))

	// finally bob can stop and delete alice's pipeline
	err = bobClient.StopPipeline(pipeline)
	require.NoError(t, err)
	err = bobClient.DeletePipeline(pipeline, false)
	require.NoError(t, err)
}

// TestStopJob just confirms that the StopJob API works when auth is on
func TestStopJob(t *testing.T) {
	if testing.Short() {
		t.Skip("Skipping integration tests in short mode")
	}
	tu.DeleteAll(t)
	alice := robot(tu.UniqueString("alice"))
	aliceClient := tu.GetAuthenticatedPachClient(t, alice)

	// alice creates a repo
	repo := tu.UniqueString(t.Name())
	commit := client.NewCommit(repo, "master", "")
	require.NoError(t, aliceClient.CreateRepo(repo))
	require.Equal(t, buildBindings(alice, auth.RepoOwnerRole), getRepoRoleBinding(t, aliceClient, repo))
	err := aliceClient.PutFile(commit, "/file", strings.NewReader("test"))
	require.NoError(t, err)

	// alice creates a pipeline
	pipeline := tu.UniqueString("alice-pipeline")
	require.NoError(t, aliceClient.CreatePipeline(
		pipeline,
		"", // default image: DefaultUserImage
		[]string{"bash"},
		[]string{"sleep 600"},
		&pps.ParallelismSpec{Constant: 1},
		client.NewPFSInput(repo, "/*"),
		"", // default output branch: master
		false,
	))
	// Make sure the input and output repos have non-empty ACLs
	require.Equal(t,
		buildBindings(alice, auth.RepoOwnerRole, pl(pipeline), auth.RepoReaderRole), getRepoRoleBinding(t, aliceClient, repo))
	require.Equal(t,
		buildBindings(alice, auth.RepoOwnerRole, pl(pipeline), auth.RepoWriterRole), getRepoRoleBinding(t, aliceClient, pipeline))

	// Stop the first job in 'pipeline'
	var jobID string
	require.NoErrorWithinTRetry(t, 30*time.Second, func() error {
		jobs, err := aliceClient.ListJob(pipeline, nil /*inputs*/, nil /*output*/, -1 /*history*/, true /* full */)
		if err != nil {
			return err
		}
		if len(jobs) != 1 {
			return errors.Errorf("expected one job but got %d", len(jobs))
		}
		jobID = jobs[0].Job.ID
		return nil
	})

	require.NoError(t, aliceClient.StopJob(jobID))
	require.NoErrorWithinTRetry(t, 30*time.Second, func() error {
<<<<<<< HEAD
		pji, err := aliceClient.InspectPipelineJob(pipeline, pipelineJobID)
=======
		ji, err := aliceClient.InspectJob(jobID, false)
>>>>>>> b62ede97
		if err != nil {
			return errors.Wrapf(err, "could not inspect job %q", jobID)
		}
		if ji.State != pps.JobState_JOB_KILLED {
			return errors.Errorf("expected job %q to be in JOB_KILLED but was in %s", jobID, ji.State.String())
		}
		return nil
	})
}

// Test ListRepo checks that the auth information returned by ListRepo and
// InspectRepo is correct.
// TODO(msteffen): This should maybe go in pachyderm_test, since ListRepo isn't
// an auth API call
func TestListAndInspectRepo(t *testing.T) {
	if testing.Short() {
		t.Skip("Skipping integration tests in short mode")
	}
	tu.DeleteAll(t)
	defer tu.DeleteAll(t)
	alice, bob := robot(tu.UniqueString("alice")), robot(tu.UniqueString("bob"))
	aliceClient, bobClient := tu.GetAuthenticatedPachClient(t, alice), tu.GetAuthenticatedPachClient(t, bob)

	// alice creates a repo and makes Bob a writer
	repoWriter := tu.UniqueString(t.Name())
	require.NoError(t, aliceClient.CreateRepo(repoWriter))
	require.NoError(t, aliceClient.ModifyRepoRoleBinding(repoWriter, bob, []string{auth.RepoWriterRole}))
	require.Equal(t,
		buildBindings(alice, auth.RepoOwnerRole, bob, auth.RepoWriterRole), getRepoRoleBinding(t, aliceClient, repoWriter))

	// alice creates a repo and makes Bob a reader
	repoReader := tu.UniqueString(t.Name())
	require.NoError(t, aliceClient.CreateRepo(repoReader))
	require.NoError(t, aliceClient.ModifyRepoRoleBinding(repoReader, bob, []string{auth.RepoReaderRole}))
	require.Equal(t,
		buildBindings(alice, auth.RepoOwnerRole, bob, auth.RepoReaderRole), getRepoRoleBinding(t, aliceClient, repoReader))

	// alice creates a repo and gives Bob no access privileges
	repoNone := tu.UniqueString(t.Name())
	require.NoError(t, aliceClient.CreateRepo(repoNone))
	require.Equal(t,
		buildBindings(alice, auth.RepoOwnerRole), getRepoRoleBinding(t, aliceClient, repoNone))

	// put a file in the repo Bob can't access - we need to be able to get the size of the commits
	err := aliceClient.PutFile(client.NewCommit(repoNone, "master", ""), "/test", strings.NewReader("test"))
	require.NoError(t, err)

	// bob creates a repo
	repoOwner := tu.UniqueString(t.Name())
	require.NoError(t, bobClient.CreateRepo(repoOwner))
	require.Equal(t, buildBindings(bob, auth.RepoOwnerRole), getRepoRoleBinding(t, bobClient, repoOwner))

	// Bob calls ListRepo, and the response must indicate the correct access scope
	// for each repo (because other tests have run, we may see repos besides the
	// above. Bob's access to those should be NONE
	listResp, err := bobClient.PfsAPIClient.ListRepo(bobClient.Ctx(),
		&pfs.ListRepoRequest{})
	require.NoError(t, err)
	expectedPermissions := map[string][]auth.Permission{
		repoOwner: []auth.Permission{
			auth.Permission_REPO_READ,
			auth.Permission_REPO_WRITE,
			auth.Permission_REPO_MODIFY_BINDINGS,
			auth.Permission_REPO_DELETE,
			auth.Permission_REPO_INSPECT_COMMIT,
			auth.Permission_REPO_LIST_COMMIT,
			auth.Permission_REPO_DELETE_COMMIT,
			auth.Permission_REPO_CREATE_BRANCH,
			auth.Permission_REPO_LIST_BRANCH,
			auth.Permission_REPO_DELETE_BRANCH,
			auth.Permission_REPO_LIST_FILE,
			auth.Permission_REPO_ADD_PIPELINE_READER,
			auth.Permission_REPO_REMOVE_PIPELINE_READER,
			auth.Permission_REPO_ADD_PIPELINE_WRITER,
			auth.Permission_REPO_INSPECT_FILE,
			auth.Permission_PIPELINE_LIST_JOB,
		},
		repoWriter: []auth.Permission{
			auth.Permission_REPO_READ,
			auth.Permission_REPO_WRITE,
			auth.Permission_REPO_INSPECT_COMMIT,
			auth.Permission_REPO_LIST_COMMIT,
			auth.Permission_REPO_DELETE_COMMIT,
			auth.Permission_REPO_CREATE_BRANCH,
			auth.Permission_REPO_LIST_BRANCH,
			auth.Permission_REPO_DELETE_BRANCH,
			auth.Permission_REPO_LIST_FILE,
			auth.Permission_REPO_ADD_PIPELINE_READER,
			auth.Permission_REPO_REMOVE_PIPELINE_READER,
			auth.Permission_REPO_ADD_PIPELINE_WRITER,
			auth.Permission_REPO_INSPECT_FILE,
			auth.Permission_PIPELINE_LIST_JOB,
		},
		repoReader: []auth.Permission{
			auth.Permission_REPO_READ,
			auth.Permission_REPO_INSPECT_COMMIT,
			auth.Permission_REPO_LIST_COMMIT,
			auth.Permission_REPO_LIST_BRANCH,
			auth.Permission_REPO_LIST_FILE,
			auth.Permission_REPO_ADD_PIPELINE_READER,
			auth.Permission_REPO_REMOVE_PIPELINE_READER,
			auth.Permission_REPO_INSPECT_FILE,
			auth.Permission_PIPELINE_LIST_JOB,
		},
	}
	for _, info := range listResp.RepoInfo {
		require.ElementsEqual(t, expectedPermissions[info.Repo.Name], info.AuthInfo.Permissions)
	}

	for _, name := range []string{repoOwner, repoWriter, repoReader, repoNone} {
		inspectResp, err := bobClient.PfsAPIClient.InspectRepo(bobClient.Ctx(),
			&pfs.InspectRepoRequest{
				Repo: client.NewRepo(name),
			})
		require.NoError(t, err)
		require.ElementsEqual(t, expectedPermissions[name], inspectResp.AuthInfo.Permissions)
	}
}

// TestGetPermissions tests that GetPermissions and GetPermissionsForPrincipal work for repos and the cluster itself
func TestGetPermissions(t *testing.T) {
	if testing.Short() {
		t.Skip("Skipping integration tests in short mode")
	}
	tu.DeleteAll(t)
	defer tu.DeleteAll(t)
	alice, bob := robot(tu.UniqueString("alice")), robot(tu.UniqueString("bob"))
	aliceClient, rootClient := tu.GetAuthenticatedPachClient(t, alice), tu.GetAuthenticatedPachClient(t, auth.RootUser)

	// alice creates a repo and makes Bob a writer
	repo := tu.UniqueString(t.Name())
	require.NoError(t, aliceClient.CreateRepo(repo))
	require.NoError(t, aliceClient.ModifyRepoRoleBinding(repo, bob, []string{auth.RepoWriterRole}))

	// alice can get her own permissions on the cluster (none) and on the repo (repoOwner)
	permissions, err := aliceClient.GetPermissions(aliceClient.Ctx(), &auth.GetPermissionsRequest{Resource: &auth.Resource{Type: auth.ResourceType_CLUSTER}})
	require.NoError(t, err)
	require.Nil(t, permissions.Roles)

	permissions, err = aliceClient.GetPermissions(aliceClient.Ctx(), &auth.GetPermissionsRequest{Resource: &auth.Resource{Type: auth.ResourceType_REPO, Name: repo}})
	require.NoError(t, err)
	require.Equal(t, []string{"repoOwner"}, permissions.Roles)

	// the root user can get bob's permissions
	permissions, err = rootClient.GetPermissionsForPrincipal(rootClient.Ctx(), &auth.GetPermissionsForPrincipalRequest{Resource: &auth.Resource{Type: auth.ResourceType_CLUSTER}, Principal: bob})
	require.NoError(t, err)
	require.Nil(t, permissions.Roles)

	permissions, err = rootClient.GetPermissionsForPrincipal(rootClient.Ctx(), &auth.GetPermissionsForPrincipalRequest{Resource: &auth.Resource{Type: auth.ResourceType_REPO, Name: repo}, Principal: bob})
	require.NoError(t, err)
	require.Equal(t, []string{"repoWriter"}, permissions.Roles)

	// alice cannot get bob's permissions
	_, err = aliceClient.GetPermissionsForPrincipal(aliceClient.Ctx(), &auth.GetPermissionsForPrincipalRequest{Resource: &auth.Resource{Type: auth.ResourceType_CLUSTER}, Principal: bob})
	require.YesError(t, err)
	require.Matches(t, "is not authorized to perform this operation - needs permissions", err.Error())

	_, err = aliceClient.GetPermissionsForPrincipal(aliceClient.Ctx(), &auth.GetPermissionsForPrincipalRequest{Resource: &auth.Resource{Type: auth.ResourceType_REPO, Name: repo}, Principal: bob})
	require.YesError(t, err)
	require.Matches(t, "is not authorized to perform this operation - needs permissions", err.Error())
}

func TestUnprivilegedUserCannotMakeSelfOwner(t *testing.T) {
	if testing.Short() {
		t.Skip("Skipping integration tests in short mode")
	}
	tu.DeleteAll(t)
	defer tu.DeleteAll(t)
	alice, bob := robot(tu.UniqueString("alice")), robot(tu.UniqueString("bob"))
	aliceClient, bobClient := tu.GetAuthenticatedPachClient(t, alice), tu.GetAuthenticatedPachClient(t, bob)

	// alice creates a repo
	repo := tu.UniqueString(t.Name())
	require.NoError(t, aliceClient.CreateRepo(repo))
	require.Equal(t,
		buildBindings(alice, auth.RepoOwnerRole), getRepoRoleBinding(t, aliceClient, repo))

	// bob calls SetScope(bob, OWNER) on alice's repo. This should fail
	err := bobClient.ModifyRepoRoleBinding(repo, bob, []string{auth.RepoOwnerRole})
	require.YesError(t, err)
	// make sure ACL wasn't updated
	require.Equal(t, buildBindings(alice, auth.RepoOwnerRole), getRepoRoleBinding(t, aliceClient, repo))
}

// TestListRepoNotLoggedInError makes sure that if a user isn't logged in, and
// they call ListRepo(), they get an error.
func TestListRepoNotLoggedInError(t *testing.T) {
	if testing.Short() {
		t.Skip("Skipping integration tests in short mode")
	}
	tu.DeleteAll(t)
	defer tu.DeleteAll(t)
	alice := robot(tu.UniqueString("alice"))
	aliceClient, anonClient := tu.GetAuthenticatedPachClient(t, alice), tu.GetUnauthenticatedPachClient(t)

	// alice creates a repo
	repo := tu.UniqueString(t.Name())
	require.NoError(t, aliceClient.CreateRepo(repo))
	require.Equal(t,
		buildBindings(alice, auth.RepoOwnerRole), getRepoRoleBinding(t, aliceClient, repo))

	// Anon (non-logged-in user) calls ListRepo, and must receive an error
	_, err := anonClient.PfsAPIClient.ListRepo(anonClient.Ctx(),
		&pfs.ListRepoRequest{})
	require.YesError(t, err)
	require.Matches(t, "no authentication token", err.Error())
}

// TestListRepoNoAuthInfoIfDeactivated tests that if auth isn't activated, then
// ListRepo returns RepoInfos where AuthInfo isn't set (i.e. is nil)
func TestListRepoNoAuthInfoIfDeactivated(t *testing.T) {
	if testing.Short() {
		t.Skip("Skipping integration tests in short mode")
	}
	tu.DeleteAll(t)
	defer tu.DeleteAll(t)
	// Dont't run this test in parallel, since it deactivates the auth system
	// globally, so any tests running concurrently will fail
	alice, bob := robot(tu.UniqueString("alice")), robot(tu.UniqueString("bob"))
	aliceClient, bobClient := tu.GetAuthenticatedPachClient(t, alice), tu.GetAuthenticatedPachClient(t, bob)
	adminClient := tu.GetAuthenticatedPachClient(t, auth.RootUser)

	// alice creates a repo
	repo := tu.UniqueString(t.Name())
	require.NoError(t, aliceClient.CreateRepo(repo))

	// bob calls ListRepo, but has NONE access to all repos
	infos, err := bobClient.ListRepo()
	require.NoError(t, err)
	for _, info := range infos {
		require.Nil(t, info.AuthInfo.Permissions)
	}

	// Deactivate auth
	_, err = adminClient.Deactivate(adminClient.Ctx(), &auth.DeactivateRequest{})
	require.NoError(t, err)

	// Wait for auth to be deactivated
	require.NoError(t, backoff.Retry(func() error {
		_, err := aliceClient.WhoAmI(aliceClient.Ctx(), &auth.WhoAmIRequest{})
		if err != nil && auth.IsErrNotActivated(err) {
			return nil // WhoAmI should fail when auth is deactivated
		}
		return errors.New("auth is not yet deactivated")
	}, backoff.NewTestingBackOff()))

	// bob calls ListRepo, now AuthInfo isn't set anywhere
	infos, err = bobClient.ListRepo()
	require.NoError(t, err)
	for _, info := range infos {
		require.Nil(t, info.AuthInfo)
	}
}

// TestCreateRepoAlreadyExistsError tests that creating a repo that already
// exists gives you an error to that effect, even when auth is already
// activated (rather than "access denied")
func TestCreateRepoAlreadyExistsError(t *testing.T) {
	if testing.Short() {
		t.Skip("Skipping integration tests in short mode")
	}
	tu.DeleteAll(t)
	defer tu.DeleteAll(t)
	alice, bob := robot(tu.UniqueString("alice")), robot(tu.UniqueString("bob"))
	aliceClient, bobClient := tu.GetAuthenticatedPachClient(t, alice), tu.GetAuthenticatedPachClient(t, bob)

	// alice creates a repo
	repo := tu.UniqueString(t.Name())
	require.NoError(t, aliceClient.CreateRepo(repo))

	// bob creates the same repo, and should get an error to the effect that the
	// repo already exists (rather than "access denied")
	err := bobClient.CreateRepo(repo)
	require.YesError(t, err)
	require.Matches(t, "already exists", err.Error())
}

// TestCreateRepoNotLoggedInError makes sure that if a user isn't logged in, and
// they call CreateRepo(), they get an error.
func TestCreateRepoNotLoggedInError(t *testing.T) {
	if testing.Short() {
		t.Skip("Skipping integration tests in short mode")
	}
	tu.DeleteAll(t)
	defer tu.DeleteAll(t)
	tu.ActivateAuth(t)
	anonClient := tu.GetUnauthenticatedPachClient(t)

	// anonClient tries and fails to create a repo
	repo := tu.UniqueString(t.Name())
	err := anonClient.CreateRepo(repo)
	require.YesError(t, err)
	require.Matches(t, "no authentication token", err.Error())
}

// Creating a pipeline when the output repo already exists gives is allowed
// (assuming write permission)
// this used to return a specific error regardless of permissions, in contrast
// to the auth-disabled behavior
func TestCreatePipelineRepoAlreadyExistsPermissions(t *testing.T) {
	if testing.Short() {
		t.Skip("Skipping integration tests in short mode")
	}
	tu.DeleteAll(t)
	defer tu.DeleteAll(t)
	alice, bob := robot(tu.UniqueString("alice")), robot(tu.UniqueString("bob"))
	aliceClient, bobClient := tu.GetAuthenticatedPachClient(t, alice), tu.GetAuthenticatedPachClient(t, bob)

	// alice creates a repo
	inputRepo := tu.UniqueString(t.Name())
	require.NoError(t, aliceClient.CreateRepo(inputRepo))
	require.NoError(t, aliceClient.ModifyRepoRoleBinding(inputRepo, bob, []string{auth.RepoReaderRole}))
	pipeline := tu.UniqueString("pipeline")
	require.NoError(t, aliceClient.CreateRepo(pipeline))

	// bob creates a pipeline, and should get an "access denied" error
	err := bobClient.CreatePipeline(
		pipeline,
		"", // default image: DefaultUserImage
		[]string{"bash"},
		[]string{"cp /pfs/*/* /pfs/out/"},
		&pps.ParallelismSpec{Constant: 1},
		client.NewPFSInput(inputRepo, "/*"),
		"",    // default output branch: master
		false, // Don't update -- we want an error
	)
	require.YesError(t, err)
	require.Matches(t, "not authorized", err.Error())

	// alice gives bob writer scope on pipeline output repo
	require.NoError(t, aliceClient.ModifyRepoRoleBinding(pipeline, bob, []string{auth.RepoWriterRole}))
	require.NoError(t, bobClient.CreatePipeline(
		pipeline,
		"", // default image: DefaultUserImage
		[]string{"bash"},
		[]string{"cp /pfs/*/* /pfs/out/"},
		&pps.ParallelismSpec{Constant: 1},
		client.NewPFSInput(inputRepo, "/*"),
		"",    // default output branch: master
		false, // Don't update -- we want an error
	))
}

// TestAuthorizedEveryone tests that Authorized(user, repo, NONE) tests that the
// `allClusterUsers` binding  for an ACL sets the minimum authorized scope
func TestAuthorizedEveryone(t *testing.T) {
	if testing.Short() {
		t.Skip("Skipping integration tests in short mode")
	}
	tu.DeleteAll(t)
	defer tu.DeleteAll(t)

	alice, bob := robot(tu.UniqueString("alice")), robot(tu.UniqueString("bob"))
	aliceClient, bobClient := tu.GetAuthenticatedPachClient(t, alice), tu.GetAuthenticatedPachClient(t, bob)

	// alice creates a repo
	repo := tu.UniqueString(t.Name())
	require.NoError(t, aliceClient.CreateRepo(repo))

	// alice is authorized as `OWNER`
	resp, err := aliceClient.Authorize(aliceClient.Ctx(), &auth.AuthorizeRequest{
		Resource: &auth.Resource{Type: auth.ResourceType_REPO, Name: repo},
		Permissions: []auth.Permission{
			auth.Permission_REPO_MODIFY_BINDINGS,
			auth.Permission_REPO_WRITE,
			auth.Permission_REPO_READ,
		},
	})
	require.NoError(t, err)
	require.True(t, resp.Authorized)

	// bob is not authorized
	resp, err = bobClient.Authorize(bobClient.Ctx(), &auth.AuthorizeRequest{
		Resource: &auth.Resource{Type: auth.ResourceType_REPO, Name: repo},
		Permissions: []auth.Permission{
			auth.Permission_REPO_READ,
		},
	})
	require.NoError(t, err)
	require.False(t, resp.Authorized)

	// alice grants everybody WRITER access
	require.NoError(t, aliceClient.ModifyRepoRoleBinding(repo, "allClusterUsers", []string{auth.RepoWriterRole}))

	// alice is still authorized as `OWNER`
	resp, err = aliceClient.Authorize(aliceClient.Ctx(), &auth.AuthorizeRequest{
		Resource: &auth.Resource{Type: auth.ResourceType_REPO, Name: repo},
		Permissions: []auth.Permission{
			auth.Permission_REPO_MODIFY_BINDINGS,
			auth.Permission_REPO_WRITE,
			auth.Permission_REPO_READ,
		},
	})
	require.NoError(t, err)
	require.True(t, resp.Authorized)

	// bob is now authorized as WRITER
	resp, err = bobClient.Authorize(bobClient.Ctx(), &auth.AuthorizeRequest{
		Resource: &auth.Resource{Type: auth.ResourceType_REPO, Name: repo},
		Permissions: []auth.Permission{
			auth.Permission_REPO_WRITE,
			auth.Permission_REPO_READ,
		},
	})
	require.NoError(t, err)
	require.True(t, resp.Authorized)
}

// TestDeleteAll tests that you must be a cluster admin to call DeleteAll
func TestDeleteAll(t *testing.T) {
	if testing.Short() {
		t.Skip("Skipping integration tests in short mode")
	}
	tu.DeleteAll(t)
	defer tu.DeleteAll(t)

	alice := robot(tu.UniqueString("alice"))
	aliceClient, adminClient := tu.GetAuthenticatedPachClient(t, alice), tu.GetAuthenticatedPachClient(t, auth.RootUser)

	// admin creates a repo
	repo := tu.UniqueString(t.Name())
	require.NoError(t, adminClient.CreateRepo(repo))

	// alice calls DeleteAll, but it fails
	err := aliceClient.DeleteAll()
	require.YesError(t, err)
	require.Matches(t, "not authorized", err.Error())

	// admin makes alice an fs admin
	require.NoError(t, adminClient.ModifyClusterRoleBinding(alice, []string{auth.RepoOwnerRole}))

	// wait until alice shows up in admin list
	resp, err := aliceClient.GetClusterRoleBinding()
	require.NoError(t, err)
	require.Equal(t, buildClusterBindings(alice, auth.RepoOwnerRole), resp)

	// alice calls DeleteAll but it fails because she's only an fs admin
	err = aliceClient.DeleteAll()
	require.YesError(t, err)
	require.Matches(t, "not authorized", err.Error())

	// admin calls DeleteAll and succeeds
	require.NoError(t, adminClient.DeleteAll())
}

// TestDeleteAllRepos tests that when you delete all repos,
// only the repos you are authorized to delete are deleted
func TestDeleteAllRepos(t *testing.T) {
	if testing.Short() {
		t.Skip("Skipping integration tests in short mode")
	}
	tu.DeleteAll(t)
	defer tu.DeleteAll(t)

	alice := robot(tu.UniqueString("alice"))
	aliceClient, adminClient := tu.GetAuthenticatedPachClient(t, alice), tu.GetAuthenticatedPachClient(t, auth.RootUser)

	// admin creates a repo
	adminRepo := tu.UniqueString(t.Name())
	require.NoError(t, adminClient.CreateRepo(adminRepo))

	// alice creates a repo
	aliceRepo := tu.UniqueString(t.Name())
	require.NoError(t, aliceClient.CreateRepo(aliceRepo))

	// alice calls DeleteAll. It passes, but only deletes the repos she was authorized to delete
	_, err := aliceClient.PfsAPIClient.DeleteRepo(aliceClient.Ctx(), &pfs.DeleteRepoRequest{All: true})
	require.NoError(t, err)

	listResp, err := aliceClient.ListRepo()
	require.NoError(t, err)

	require.Equal(t, 1, len(listResp))
	require.Equal(t, adminRepo, listResp[0].Repo.Name)
}

// TestListDatum tests that you must have READER access to all of job's
// input repos to call ListDatum on that job
func TestListDatum(t *testing.T) {
	if testing.Short() {
		t.Skip("Skipping integration tests in short mode")
	}
	tu.DeleteAll(t)
	defer tu.DeleteAll(t)
	alice, bob := robot(tu.UniqueString("alice")), robot(tu.UniqueString("bob"))
	aliceClient, bobClient := tu.GetAuthenticatedPachClient(t, alice), tu.GetAuthenticatedPachClient(t, bob)

	// alice creates a repo
	repoA := tu.UniqueString(t.Name())
	require.NoError(t, aliceClient.CreateRepo(repoA))
	repoB := tu.UniqueString(t.Name())
	require.NoError(t, aliceClient.CreateRepo(repoB))

	// alice creates a pipeline
	pipeline := tu.UniqueString("alice-pipeline")
	require.NoError(t, aliceClient.CreatePipeline(
		pipeline,
		"", // default image: DefaultUserImage
		[]string{"bash"},
		[]string{"ls /pfs/*/*; cp /pfs/*/* /pfs/out/"},
		&pps.ParallelismSpec{Constant: 1},
		client.NewCrossInput(
			client.NewPFSInput(repoA, "/*"),
			client.NewPFSInput(repoB, "/*"),
		),
		"", // default output branch: master
		false,
	))

	// alice commits to the input repos, and the pipeline runs successfully
	for i, repo := range []string{repoA, repoB} {
		var err error
		file := fmt.Sprintf("/file%d", i+1)
		err = aliceClient.PutFile(client.NewCommit(repo, "master", ""), file, strings.NewReader("test"))
		require.NoError(t, err)
	}
	require.NoErrorWithinT(t, 45*time.Second, func() error {
		_, err := aliceClient.FlushJobAll(
			[]*pfs.Commit{client.NewCommit(repoB, "master", "")},
			[]*pfs.Repo{client.NewRepo(pipeline)},
		)
		return err
	})
	jobs, err := aliceClient.ListJob(pipeline, nil /*inputs*/, nil /*output*/, -1 /*history*/, true /* full */)
	require.NoError(t, err)
	require.Equal(t, 2, len(jobs))
	jobID := jobs[0].Job.ID

	// bob cannot call ListDatum
	_, err = bobClient.ListDatumAll(jobID)
	require.YesError(t, err)
	require.True(t, auth.IsErrNotAuthorized(err), err.Error())

	// alice adds bob to repoA, but bob still can't call GetLogs
	require.NoError(t, aliceClient.ModifyRepoRoleBinding(repoA, bob, []string{auth.RepoReaderRole}))
	_, err = bobClient.ListDatumAll(jobID)
	require.YesError(t, err)
	require.True(t, auth.IsErrNotAuthorized(err), err.Error())

	// alice removes bob from repoA and adds bob to repoB, but bob still can't
	// call ListDatum
	require.NoError(t, aliceClient.ModifyRepoRoleBinding(repoA, bob, []string{}))
	require.NoError(t, aliceClient.ModifyRepoRoleBinding(repoB, bob, []string{auth.RepoReaderRole}))
	_, err = bobClient.ListDatumAll(jobID)
	require.YesError(t, err)
	require.True(t, auth.IsErrNotAuthorized(err), err.Error())

	// alice adds bob to repoA, and now bob can call ListDatum
	require.NoError(t, aliceClient.ModifyRepoRoleBinding(repoA, bob, []string{auth.RepoReaderRole}))
	_, err = bobClient.ListDatumAll(jobID)
	require.YesError(t, err)
	require.True(t, auth.IsErrNotAuthorized(err), err.Error())

	// Finally, alice adds bob to the output repo, and now bob can call ListDatum
	require.NoError(t, aliceClient.ModifyRepoRoleBinding(pipeline, bob, []string{auth.RepoReaderRole}))
	dis, err := bobClient.ListDatumAll(jobID)
	require.NoError(t, err)
	files := make(map[string]struct{})
	for _, di := range dis {
		for _, f := range di.Data {
			files[path.Base(f.File.Path)] = struct{}{}
		}
	}
	require.Equal(t, map[string]struct{}{
		"file1": struct{}{},
		"file2": struct{}{},
	}, files)
}

// TestListJob tests that you must have READER access to a pipeline's output
// repo to call ListJob on that pipeline, but a blank ListJob always succeeds
// (but doesn't return a given job if you don't have access to the job's output
// repo)
func TestListJob(t *testing.T) {
	if testing.Short() {
		t.Skip("Skipping integration tests in short mode")
	}
	tu.DeleteAll(t)
	defer tu.DeleteAll(t)
	alice, bob := robot(tu.UniqueString("alice")), robot(tu.UniqueString("bob"))
	aliceClient, bobClient := tu.GetAuthenticatedPachClient(t, alice), tu.GetAuthenticatedPachClient(t, bob)

	// alice creates a repo
	repo := tu.UniqueString(t.Name())
	require.NoError(t, aliceClient.CreateRepo(repo))

	// alice creates a pipeline
	pipeline := tu.UniqueString("alice-pipeline")
	require.NoError(t, aliceClient.CreatePipeline(
		pipeline,
		"", // default image: DefaultUserImage
		[]string{"bash"},
		[]string{"ls /pfs/*/*; cp /pfs/*/* /pfs/out/"},
		&pps.ParallelismSpec{Constant: 1},
		client.NewPFSInput(repo, "/*"),
		"", // default output branch: master
		false,
	))

	// alice commits to the input repos, and the pipeline runs successfully
	var err error
	err = aliceClient.PutFile(client.NewCommit(repo, "master", ""), "/file", strings.NewReader("test"))
	require.NoError(t, err)
	require.NoErrorWithinT(t, 60*time.Second, func() error {
		_, err := aliceClient.FlushJobAll(
			[]*pfs.Commit{client.NewCommit(repo, "master", "")},
			[]*pfs.Repo{client.NewRepo(pipeline)},
		)
		return err
	})
	jobs, err := aliceClient.ListJob(pipeline, nil /*inputs*/, nil /*output*/, -1 /*history*/, true)
	require.NoError(t, err)
	require.Equal(t, 1, len(jobs))
	jobID := jobs[0].Job.ID

	// bob cannot call ListJob on 'pipeline'
	_, err = bobClient.ListJob(pipeline, nil, nil, -1 /*history*/, true)
	require.YesError(t, err)
	require.True(t, auth.IsErrNotAuthorized(err), err.Error())
	// bob can call blank ListJob, but gets no results
	jobs, err = bobClient.ListJob("", nil, nil, -1 /*history*/, true)
	require.NoError(t, err)
	require.Equal(t, 0, len(jobs))

	// alice adds bob to repo, but bob still can't call ListJob on 'pipeline' or
	// get any output
	require.NoError(t, aliceClient.ModifyRepoRoleBinding(repo, bob, []string{auth.RepoReaderRole}))
	_, err = bobClient.ListJob(pipeline, nil, nil, -1 /*history*/, true)
	require.YesError(t, err)
	require.True(t, auth.IsErrNotAuthorized(err), err.Error())
	jobs, err = bobClient.ListJob("", nil, nil, -1 /*history*/, true)
	require.NoError(t, err)
	require.Equal(t, 0, len(jobs))

	// alice removes bob from repo and adds bob to 'pipeline', and now bob can
	// call listJob on 'pipeline', and gets results back from blank listJob
	require.NoError(t, aliceClient.ModifyRepoRoleBinding(repo, bob, []string{}))
	err = aliceClient.ModifyRepoRoleBinding(pipeline, bob, []string{auth.RepoReaderRole})
	require.NoError(t, err)
	jobs, err = bobClient.ListJob(pipeline, nil, nil, -1 /*history*/, true)
	require.NoError(t, err)
	require.Equal(t, 1, len(jobs))
	require.Equal(t, jobID, jobs[0].Job.ID)
	jobs, err = bobClient.ListJob("", nil, nil, -1 /*history*/, true)
	require.NoError(t, err)
	require.Equal(t, 1, len(jobs))
	require.Equal(t, jobID, jobs[0].Job.ID)
}

// TestInspectDatum tests InspectDatum runs even when auth is activated
func TestInspectDatum(t *testing.T) {
	if testing.Short() {
		t.Skip("Skipping integration tests in short mode")
	}
	tu.DeleteAll(t)
	defer tu.DeleteAll(t)
	alice := robot(tu.UniqueString("alice"))
	aliceClient := tu.GetAuthenticatedPachClient(t, alice)

	// alice creates a repo
	repo := tu.UniqueString(t.Name())
	require.NoError(t, aliceClient.CreateRepo(repo))

	// alice creates a pipeline (we must enable stats for InspectDatum, which
	// means calling the grpc client function directly)
	pipeline := tu.UniqueString("alice-pipeline")
	_, err := aliceClient.PpsAPIClient.CreatePipeline(aliceClient.Ctx(),
		&pps.CreatePipelineRequest{
			Pipeline: &pps.Pipeline{Name: pipeline},
			Transform: &pps.Transform{
				Cmd:   []string{"bash"},
				Stdin: []string{"cp /pfs/*/* /pfs/out/"},
			},
			ParallelismSpec: &pps.ParallelismSpec{Constant: 1},
			Input:           client.NewPFSInput(repo, "/*"),
			EnableStats:     true,
		})
	require.NoError(t, err)

	// alice commits to the input repo, and the pipeline runs successfully
	err = aliceClient.PutFile(client.NewCommit(repo, "master", ""), "/file", strings.NewReader("test"))
	require.NoError(t, err)
	require.NoErrorWithinT(t, 60*time.Second, func() error {
		_, err := aliceClient.FlushJobAll(
			[]*pfs.Commit{client.NewCommit(repo, "master", "")},
			[]*pfs.Repo{client.NewRepo(pipeline)},
		)
		return err
	})
	jobs, err := aliceClient.ListJob(pipeline, nil /*inputs*/, nil /*output*/, -1 /*history*/, true)
	require.NoError(t, err)
	require.Equal(t, 1, len(jobs))
	jobID := jobs[0].Job.ID

	// ListDatum seems like it may return inconsistent results, so sleep until
	// the /stats branch is written
	// TODO(msteffen): verify if this is true, and if so, why
	time.Sleep(5 * time.Second)
	dis, err := aliceClient.ListDatumAll(jobID)
	require.NoError(t, err)
	require.NoErrorWithinT(t, 60*time.Second, func() error {
		for _, di := range dis {
			if _, err := aliceClient.InspectDatum(jobID, di.Datum.ID); err != nil {
				continue
			}
		}
		return nil
	})
}

// TODO: Make logs work with V2.
// TestGetLogs tests that you must have READER access to all of a job's input
// repos and READER access to its output repo to call GetLogs()
//func TestGetLogs(t *testing.T) {
//	if testing.Short() {
//		t.Skip("Skipping integration tests in short mode")
//	}
//	tu.DeleteAll(t)
//	defer tu.DeleteAll(t)
//	alice, bob := robot(tu.UniqueString("alice")), robot(tu.UniqueString("bob"))
//	aliceClient, bobClient := tu.GetAuthenticatedPachClient(t, alice), tu.GetAuthenticatedPachClient(t, bob)
//
//	// alice creates a repo
//	repo := tu.UniqueString(t.Name())
//	require.NoError(t, aliceClient.CreateRepo(repo))
//
//	// alice creates a pipeline
//	pipeline := tu.UniqueString("pipeline")
//	require.NoError(t, aliceClient.CreatePipeline(
//		pipeline,
//		"", // default image: DefaultUserImage
//		[]string{"bash"},
//		[]string{"cp /pfs/*/* /pfs/out/"},
//		&pps.ParallelismSpec{Constant: 1},
//		client.NewPFSInput(repo, "/*"),
//		"", // default output branch: master
//		false,
//	))
//
//	// alice commits to the input repos, and the pipeline runs successfully
//	err := aliceClient.PutFile(repo, "master", "/file1", strings.NewReader("test"))
//	require.NoError(t, err)
//	commitIter, err := aliceClient.FlushJob(
//		[]*pfs.Commit{client.NewCommit(repo, "master")},
//		[]*pfs.Repo{client.NewRepo(pipeline)},
//	)
//	require.NoError(t, err)
//	require.NoErrorWithinT(t, 60*time.Second, func() error {
//		_, err := commitIter.Next()
//		return err
//	})
//
//	// bob cannot call GetLogs
//	iter := bobClient.GetLogs(pipeline, "", nil, "", false, false, 0)
//	require.False(t, iter.Next())
//	require.YesError(t, iter.Err())
//	require.True(t, auth.IsErrNotAuthorized(iter.Err()), iter.Err().Error())
//
//	// bob also can't call GetLogs for the master process
//	iter = bobClient.GetLogs(pipeline, "", nil, "", true, false, 0)
//	require.False(t, iter.Next())
//	require.YesError(t, iter.Err())
//	require.True(t, auth.IsErrNotAuthorized(iter.Err()), iter.Err().Error())
//
//	// alice adds bob to the input repo, but bob still can't call GetLogs
//	aliceClient.SetScope(aliceClient.Ctx(), &auth.SetScopeRequest{
//		Username: bob,
//		Scope:    auth.Scope_READER,
//		Repo:     repo,
//	})
//	iter = bobClient.GetLogs(pipeline, "", nil, "", false, false, 0)
//	require.False(t, iter.Next())
//	require.YesError(t, iter.Err())
//	require.True(t, auth.IsErrNotAuthorized(iter.Err()), iter.Err().Error())
//
//	// alice removes bob from the input repo and adds bob to the output repo, but
//	// bob still can't call GetLogs
//	aliceClient.SetScope(aliceClient.Ctx(), &auth.SetScopeRequest{
//		Username: bob,
//		Scope:    auth.Scope_NONE,
//		Repo:     repo,
//	})
//	aliceClient.SetScope(aliceClient.Ctx(), &auth.SetScopeRequest{
//		Username: bob,
//		Scope:    auth.Scope_READER,
//		Repo:     pipeline,
//	})
//	iter = bobClient.GetLogs(pipeline, "", nil, "", false, false, 0)
//	require.False(t, iter.Next())
//	require.YesError(t, iter.Err())
//	require.True(t, auth.IsErrNotAuthorized(iter.Err()), iter.Err().Error())
//
//	// alice adds bob to the output repo, and now bob can call GetLogs
//	aliceClient.SetScope(aliceClient.Ctx(), &auth.SetScopeRequest{
//		Username: bob,
//		Scope:    auth.Scope_READER,
//		Repo:     repo,
//	})
//	iter = bobClient.GetLogs(pipeline, "", nil, "", false, false, 0)
//	iter.Next()
//	require.NoError(t, iter.Err())
//
//	// bob can also call GetLogs for the master process
//	iter = bobClient.GetLogs(pipeline, "", nil, "", true, false, 0)
//	iter.Next()
//	require.NoError(t, iter.Err())
//}
//
//// TestGetLogsFromStats tests that GetLogs still works even when stats are
//// enabled
//func TestGetLogsFromStats(t *testing.T) {
//	if testing.Short() {
//		t.Skip("Skipping integration tests in short mode")
//	}
//	tu.DeleteAll(t)
//	defer tu.DeleteAll(t)
//	alice := robot(tu.UniqueString("alice"))
//	aliceClient := tu.GetAuthenticatedPachClient(t, alice)
//
//	// alice creates a repo
//	repo := tu.UniqueString(t.Name())
//	require.NoError(t, aliceClient.CreateRepo(repo))
//
//	// alice creates a pipeline (we must enable stats for InspectDatum, which
//	// means calling the grpc client function directly)
//	pipeline := tu.UniqueString("alice")
//	_, err := aliceClient.PpsAPIClient.CreatePipeline(aliceClient.Ctx(),
//		&pps.CreatePipelineRequest{
//			Pipeline: &pps.Pipeline{Name: pipeline},
//			Transform: &pps.Transform{
//				Cmd:   []string{"bash"},
//				Stdin: []string{"cp /pfs/*/* /pfs/out/"},
//			},
//			ParallelismSpec: &pps.ParallelismSpec{Constant: 1},
//			Input:           client.NewPFSInput(repo, "/*"),
//			EnableStats:     true,
//		})
//	require.NoError(t, err)
//
//	// alice commits to the input repo, and the pipeline runs successfully
//	err = aliceClient.PutFile(repo, "master", "/file1", strings.NewReader("test"))
//	require.NoError(t, err)
//	commitItr, err := aliceClient.FlushJob(
//		[]*pfs.Commit{client.NewCommit(repo, "master")},
//		[]*pfs.Repo{client.NewRepo(pipeline)},
//	)
//	require.NoError(t, err)
//	require.NoErrorWithinT(t, 3*time.Minute, func() error {
//		_, err := commitItr.Next()
//		return err
//	})
//	jobs, err := aliceClient.ListJob(pipeline, nil /*inputs*/, nil /*output*/, -1 /*history*/, true)
//	require.NoError(t, err)
//	require.Equal(t, 1, len(jobs))
//	jobID := jobs[0].Job.ID
//
<<<<<<< HEAD
//	iter := aliceClient.GetLogs(pipeline, pipelineJobID, nil, "", false, false, 0)
//	require.True(t, iter.Next())
//	require.NoError(t, iter.Err())
//
//	iter = aliceClient.GetLogs(pipeline, pipelineJobID, nil, "", true, false, 0)
=======
//	iter := aliceClient.GetLogs("", jobID, nil, "", false, false, 0)
//	require.True(t, iter.Next())
//	require.NoError(t, iter.Err())
//
//	iter = aliceClient.GetLogs("", jobID, nil, "", true, false, 0)
>>>>>>> b62ede97
//	iter.Next()
//	require.NoError(t, iter.Err())
//}

func TestPipelineNewInput(t *testing.T) {
	if testing.Short() {
		t.Skip("Skipping integration tests in short mode")
	}
	tu.DeleteAll(t)
	defer tu.DeleteAll(t)
	alice := robot(tu.UniqueString("alice"))
	aliceClient := tu.GetAuthenticatedPachClient(t, alice)

	// alice creates three repos and commits to them
	var repo []string
	for i := 0; i < 3; i++ {
		repo = append(repo, tu.UniqueString(fmt.Sprint("TestPipelineNewInput-", i, "-")))
		require.NoError(t, aliceClient.CreateRepo(repo[i]))
		require.Equal(t, buildBindings(alice, auth.RepoOwnerRole), getRepoRoleBinding(t, aliceClient, repo[i]))

		// Commit to repo
		err := aliceClient.PutFile(
			client.NewCommit(repo[i], "master", ""), "/"+repo[i], strings.NewReader(repo[i]))
		require.NoError(t, err)
	}

	// alice creates a pipeline
	pipeline := tu.UniqueString("alice-pipeline")
	require.NoError(t, aliceClient.CreatePipeline(
		pipeline,
		"", // default image: DefaultUserImage
		[]string{"bash"},
		[]string{"cp /pfs/*/* /pfs/out/"},
		&pps.ParallelismSpec{Constant: 1},
		client.NewUnionInput(
			client.NewPFSInput(repo[0], "/*"),
			client.NewPFSInput(repo[1], "/*"),
		),
		"", // default output branch: master
		false,
	))
	// Make sure the input and output repos have appropriate ACLs
	require.Equal(t,
		buildBindings(alice, auth.RepoOwnerRole, pl(pipeline), auth.RepoReaderRole), getRepoRoleBinding(t, aliceClient, repo[0]))
	require.Equal(t,
		buildBindings(alice, auth.RepoOwnerRole, pl(pipeline), auth.RepoReaderRole), getRepoRoleBinding(t, aliceClient, repo[1]))
	require.Equal(t,
		buildBindings(alice, auth.RepoOwnerRole, pl(pipeline), auth.RepoWriterRole), getRepoRoleBinding(t, aliceClient, pipeline))
	// repo[2] is not on pipeline -- doesn't include 'pipeline'
	require.Equal(t,
		buildBindings(alice, auth.RepoOwnerRole), getRepoRoleBinding(t, aliceClient, repo[2]))

	// make sure the pipeline runs
	require.NoErrorWithinT(t, time.Minute, func() error {
		_, err := aliceClient.FlushJobAll(
			[]*pfs.Commit{client.NewCommit(repo[0], "master", "")}, nil)
		return err
	})

	// alice updates the pipeline to replace repo[0] with repo[2]
	require.NoError(t, aliceClient.CreatePipeline(
		pipeline,
		"", // default image: DefaultUserImage
		[]string{"bash"},
		[]string{"cp /pfs/*/* /pfs/out/"},
		&pps.ParallelismSpec{Constant: 1},
		client.NewUnionInput(
			client.NewPFSInput(repo[1], "/*"),
			client.NewPFSInput(repo[2], "/*"),
		),
		"", // default output branch: master
		true,
	))
	// Make sure the input and output repos have appropriate ACLs
	require.Equal(t,
		buildBindings(alice, auth.RepoOwnerRole, pl(pipeline), auth.RepoReaderRole), getRepoRoleBinding(t, aliceClient, repo[1]))
	require.Equal(t,
		buildBindings(alice, auth.RepoOwnerRole, pl(pipeline), auth.RepoReaderRole), getRepoRoleBinding(t, aliceClient, repo[2]))
	require.Equal(t,
		buildBindings(alice, auth.RepoOwnerRole, pl(pipeline), auth.RepoWriterRole), getRepoRoleBinding(t, aliceClient, pipeline))
	// repo[0] is not on pipeline -- doesn't include 'pipeline'
	require.Equal(t,
		buildBindings(alice, auth.RepoOwnerRole), getRepoRoleBinding(t, aliceClient, repo[0]))

	// make sure the pipeline still runs
	require.NoErrorWithinT(t, time.Minute, func() error {
		_, err := aliceClient.FlushJobAll(
			[]*pfs.Commit{client.NewCommit(repo[2], "master", "")}, nil)
		return err
	})
}

func TestModifyMembers(t *testing.T) {
	if testing.Short() {
		t.Skip("Skipping integration tests in short mode")
	}
	tu.DeleteAll(t)
	defer tu.DeleteAll(t)

	alice := robot(tu.UniqueString("alice"))
	bob := robot(tu.UniqueString("bob"))
	organization := tu.UniqueString("organization")
	engineering := tu.UniqueString("engineering")
	security := tu.UniqueString("security")

	adminClient := tu.GetAuthenticatedPachClient(t, auth.RootUser)

	// This is a sequence dependent list of tests
	tests := []struct {
		Requests []*auth.ModifyMembersRequest
		Expected map[string][]string
	}{
		{
			[]*auth.ModifyMembersRequest{
				&auth.ModifyMembersRequest{
					Add:   []string{alice},
					Group: organization,
				},
				&auth.ModifyMembersRequest{
					Add:   []string{alice},
					Group: organization,
				},
			},
			map[string][]string{
				alice: []string{organization},
			},
		},
		{
			[]*auth.ModifyMembersRequest{
				&auth.ModifyMembersRequest{
					Add:   []string{bob},
					Group: organization,
				},
				&auth.ModifyMembersRequest{
					Add:   []string{alice, bob},
					Group: engineering,
				},
				&auth.ModifyMembersRequest{
					Add:   []string{bob},
					Group: security,
				},
			},
			map[string][]string{
				alice: []string{organization, engineering},
				bob:   []string{organization, engineering, security},
			},
		},
		{
			[]*auth.ModifyMembersRequest{
				&auth.ModifyMembersRequest{
					Add:    []string{alice},
					Remove: []string{bob},
					Group:  security,
				},
				&auth.ModifyMembersRequest{
					Remove: []string{bob},
					Group:  engineering,
				},
			},
			map[string][]string{
				alice: []string{organization, engineering, security},
				bob:   []string{organization},
			},
		},
		{
			[]*auth.ModifyMembersRequest{
				&auth.ModifyMembersRequest{
					Remove: []string{alice, bob},
					Group:  organization,
				},
				&auth.ModifyMembersRequest{
					Remove: []string{alice, bob},
					Group:  security,
				},
				&auth.ModifyMembersRequest{
					Add:    []string{alice},
					Remove: []string{alice},
					Group:  organization,
				},
				&auth.ModifyMembersRequest{
					Add:    []string{},
					Remove: []string{},
					Group:  organization,
				},
			},
			map[string][]string{
				alice: []string{engineering},
				bob:   []string{},
			},
		},
	}

	for i, test := range tests {
		t.Run(fmt.Sprintf("%d", i), func(t *testing.T) {
			for _, req := range test.Requests {
				_, err := adminClient.ModifyMembers(adminClient.Ctx(), req)
				require.NoError(t, err)
			}

			for username, groups := range test.Expected {
				groupsActual, err := adminClient.GetGroupsForPrincipal(adminClient.Ctx(), &auth.GetGroupsForPrincipalRequest{
					Principal: username,
				})
				require.NoError(t, err)
				require.ElementsEqual(t, groups, groupsActual.Groups)

				for _, group := range groups {
					users, err := adminClient.GetUsers(adminClient.Ctx(), &auth.GetUsersRequest{
						Group: group,
					})
					require.NoError(t, err)
					require.OneOfEquals(t, username, users.Usernames)
				}
			}
		})
	}
}

func TestSetGroupsForUser(t *testing.T) {
	if testing.Short() {
		t.Skip("Skipping integration tests in short mode")
	}
	tu.DeleteAll(t)
	defer tu.DeleteAll(t)

	alice := robot(tu.UniqueString("alice"))
	organization := tu.UniqueString("organization")
	engineering := tu.UniqueString("engineering")
	security := tu.UniqueString("security")

	adminClient := tu.GetAuthenticatedPachClient(t, auth.RootUser)

	groups := []string{organization, engineering}
	_, err := adminClient.SetGroupsForUser(adminClient.Ctx(), &auth.SetGroupsForUserRequest{
		Username: alice,
		Groups:   groups,
	})
	require.NoError(t, err)
	groupsActual, err := adminClient.GetGroupsForPrincipal(adminClient.Ctx(), &auth.GetGroupsForPrincipalRequest{
		Principal: alice,
	})
	require.NoError(t, err)
	require.ElementsEqual(t, groups, groupsActual.Groups)
	for _, group := range groups {
		users, err := adminClient.GetUsers(adminClient.Ctx(), &auth.GetUsersRequest{
			Group: group,
		})
		require.NoError(t, err)
		require.OneOfEquals(t, alice, users.Usernames)
	}

	groups = append(groups, security)
	_, err = adminClient.SetGroupsForUser(adminClient.Ctx(), &auth.SetGroupsForUserRequest{
		Username: alice,
		Groups:   groups,
	})
	require.NoError(t, err)
	groupsActual, err = adminClient.GetGroupsForPrincipal(adminClient.Ctx(), &auth.GetGroupsForPrincipalRequest{
		Principal: alice,
	})
	require.NoError(t, err)
	require.ElementsEqual(t, groups, groupsActual.Groups)
	for _, group := range groups {
		users, err := adminClient.GetUsers(adminClient.Ctx(), &auth.GetUsersRequest{
			Group: group,
		})
		require.NoError(t, err)
		require.OneOfEquals(t, alice, users.Usernames)
	}

	groups = groups[:1]
	_, err = adminClient.SetGroupsForUser(adminClient.Ctx(), &auth.SetGroupsForUserRequest{
		Username: alice,
		Groups:   groups,
	})
	require.NoError(t, err)
	groupsActual, err = adminClient.GetGroupsForPrincipal(adminClient.Ctx(), &auth.GetGroupsForPrincipalRequest{
		Principal: alice,
	})
	require.NoError(t, err)
	require.ElementsEqual(t, groups, groupsActual.Groups)
	for _, group := range groups {
		users, err := adminClient.GetUsers(adminClient.Ctx(), &auth.GetUsersRequest{
			Group: group,
		})
		require.NoError(t, err)
		require.OneOfEquals(t, alice, users.Usernames)
	}

	groups = []string{}
	_, err = adminClient.SetGroupsForUser(adminClient.Ctx(), &auth.SetGroupsForUserRequest{
		Username: alice,
		Groups:   groups,
	})
	require.NoError(t, err)
	groupsActual, err = adminClient.GetGroupsForPrincipal(adminClient.Ctx(), &auth.GetGroupsForPrincipalRequest{
		Principal: alice,
	})
	require.NoError(t, err)
	require.ElementsEqual(t, groups, groupsActual.Groups)
	for _, group := range groups {
		users, err := adminClient.GetUsers(adminClient.Ctx(), &auth.GetUsersRequest{
			Group: group,
		})
		require.NoError(t, err)
		require.OneOfEquals(t, alice, users.Usernames)
	}
}

func TestGetOwnGroups(t *testing.T) {
	if testing.Short() {
		t.Skip("Skipping integration tests in short mode")
	}
	tu.DeleteAll(t)
	defer tu.DeleteAll(t)

	alice := robot(tu.UniqueString("alice"))
	organization := tu.UniqueString("organization")
	engineering := tu.UniqueString("engineering")
	security := tu.UniqueString("security")

	adminClient := tu.GetAuthenticatedPachClient(t, auth.RootUser)

	_, err := adminClient.SetGroupsForUser(adminClient.Ctx(), &auth.SetGroupsForUserRequest{
		Username: alice,
		Groups:   []string{organization, engineering, security},
	})
	require.NoError(t, err)

	aliceClient := tu.GetAuthenticatedPachClient(t, alice)
	groups, err := aliceClient.GetGroups(aliceClient.Ctx(), &auth.GetGroupsRequest{})
	require.NoError(t, err)
	require.ElementsEqual(t, []string{organization, engineering, security}, groups.Groups)

	groups, err = adminClient.GetGroups(adminClient.Ctx(), &auth.GetGroupsRequest{})
	require.NoError(t, err)
	require.Equal(t, 0, len(groups.Groups))
}

// TestGetJobsBugFix tests the fix for https://github.com/pachyderm/pachyderm/v2/issues/2879
// where calling pps.ListJob when not logged in would delete all old jobs
func TestGetJobsBugFix(t *testing.T) {
	if testing.Short() {
		t.Skip("Skipping integration tests in short mode")
	}
	tu.DeleteAll(t)
	defer tu.DeleteAll(t)
	alice := robot(tu.UniqueString("alice"))
	aliceClient, anonClient := tu.GetAuthenticatedPachClient(t, alice), tu.GetUnauthenticatedPachClient(t)

	// alice creates a repo
	repo := tu.UniqueString(t.Name())
	commit := client.NewCommit(repo, "master", "")
	require.NoError(t, aliceClient.CreateRepo(repo))
	require.Equal(t, buildBindings(alice, auth.RepoOwnerRole), getRepoRoleBinding(t, aliceClient, repo))
	err := aliceClient.PutFile(commit, "/file", strings.NewReader("lorem ipsum"))
	require.NoError(t, err)

	// alice creates a pipeline
	pipeline := tu.UniqueString("alice-pipeline")
	require.NoError(t, aliceClient.CreatePipeline(
		pipeline,
		"", // default image: DefaultUserImage
		[]string{"bash"},
		[]string{"cp /pfs/*/* /pfs/out/"},
		&pps.ParallelismSpec{Constant: 1},
		client.NewPFSInput(repo, "/*"),
		"", // default output branch: master
		false,
	))

	// Wait for pipeline to finish
	_, err = aliceClient.FlushJobAll(
		[]*pfs.Commit{commit},
		[]*pfs.Repo{client.NewRepo(pipeline)},
	)
	require.NoError(t, err)

	// alice calls 'list job'
	jobs, err := aliceClient.ListJob("", nil, nil, -1 /*history*/, true)
	require.NoError(t, err)
	require.Equal(t, 1, len(jobs))

	// anonClient calls 'list job'
	_, err = anonClient.ListJob("", nil, nil, -1 /*history*/, true)
	require.YesError(t, err)
	require.Matches(t, "no authentication token", err.Error())

	// alice calls 'list job' again, and the existing job must still be present
	jobs2, err := aliceClient.ListJob("", nil, nil, -1 /*history*/, true)
	require.NoError(t, err)
	require.Equal(t, 1, len(jobs2))
	require.Equal(t, jobs[0].Job.ID, jobs2[0].Job.ID)
}

func TestS3GatewayAuthRequests(t *testing.T) {
	if testing.Short() {
		t.Skip("Skipping integration tests in short mode")
	}

	// generate auth credentials
	adminClient := tu.GetAuthenticatedPachClient(t, auth.RootUser)
	alice := tu.UniqueString("alice")
	authResp, err := adminClient.GetRobotToken(adminClient.Ctx(), &auth.GetRobotTokenRequest{
		Robot: alice,
	})
	require.NoError(t, err)
	authToken := authResp.Token

	ip := os.Getenv("VM_IP")
	if ip == "" {
		ip = "127.0.0.1"
	}
	address := net.JoinHostPort(ip, "30600")

	// anon login via V2 - should fail
	minioClientV2, err := minio.NewV2(address, "", "", false)
	require.NoError(t, err)
	_, err = minioClientV2.ListBuckets()
	require.YesError(t, err)

	// anon login via V4 - should fail
	minioClientV4, err := minio.NewV4(address, "", "", false)
	require.NoError(t, err)
	_, err = minioClientV4.ListBuckets()
	require.YesError(t, err)

	// proper login via V2 - should succeed
	minioClientV2, err = minio.NewV2(address, authToken, authToken, false)
	require.NoError(t, err)
	_, err = minioClientV2.ListBuckets()
	require.NoError(t, err)

	// proper login via V4 - should succeed
	minioClientV2, err = minio.NewV4(address, authToken, authToken, false)
	require.NoError(t, err)
	_, err = minioClientV2.ListBuckets()
	require.NoError(t, err)
}

// TestDeleteFailedPipeline creates a pipeline with an invalid image and then
// tries to delete it (which shouldn't be blocked by the auth system)
func TestDeleteFailedPipeline(t *testing.T) {
	if testing.Short() {
		t.Skip("Skipping integration tests in short mode")
	}
	tu.DeleteAll(t)
	defer tu.DeleteAll(t)
	alice := robot(tu.UniqueString("alice"))
	aliceClient := tu.GetAuthenticatedPachClient(t, alice)

	// Create input repo w/ initial commit
	repo := tu.UniqueString(t.Name())
	commit := client.NewCommit(repo, "master", "")
	require.NoError(t, aliceClient.CreateRepo(repo))
	err := aliceClient.PutFile(commit, "/file", strings.NewReader("1"))
	require.NoError(t, err)

	// Create pipeline
	pipeline := tu.UniqueString("pipeline")
	require.NoError(t, aliceClient.CreatePipeline(
		pipeline,
		"does-not-exist", // nonexistant image
		[]string{"true"}, nil,
		&pps.ParallelismSpec{Constant: 1},
		client.NewPFSInput(repo, "/*"),
		"", // default output branch: master
		false,
	))
	require.NoError(t, aliceClient.DeletePipeline(pipeline, true))

	// make sure FlushJob eventually returns (i.e. pipeline failure doesn't
	// block FlushJob indefinitely)
	require.NoErrorWithinT(t, 30*time.Second, func() error {
		_, err := aliceClient.FlushJobAll(
			[]*pfs.Commit{commit},
			[]*pfs.Repo{client.NewRepo(pipeline)})
		return err
	})
}

// TestDeletePipelineMissingRepos creates a pipeline, force-deletes its input
// and output repos, and then confirms that DeletePipeline still works (i.e.
// the missing repos/ACLs don't cause an auth error).
func TestDeletePipelineMissingRepos(t *testing.T) {
	if testing.Short() {
		t.Skip("Skipping integration tests in short mode")
	}
	tu.DeleteAll(t)
	defer tu.DeleteAll(t)
	alice := robot(tu.UniqueString("alice"))
	aliceClient := tu.GetAuthenticatedPachClient(t, alice)

	// Create input repo w/ initial commit
	repo := tu.UniqueString(t.Name())
	commit := client.NewCommit(repo, "master", "")
	require.NoError(t, aliceClient.CreateRepo(repo))
	err := aliceClient.PutFile(commit, "/file", strings.NewReader("1"))
	require.NoError(t, err)

	// Create pipeline
	pipeline := tu.UniqueString("pipeline")
	require.NoError(t, aliceClient.CreatePipeline(
		pipeline,
		"does-not-exist", // nonexistant image
		[]string{"true"}, nil,
		&pps.ParallelismSpec{Constant: 1},
		client.NewPFSInput(repo, "/*"),
		"", // default output branch: master
		false,
	))

	// force-delete input and output repos
	require.NoError(t, aliceClient.DeleteRepo(repo, true))
	require.NoError(t, aliceClient.DeleteRepo(pipeline, true))

	// Attempt to delete the pipeline--must succeed
	require.NoError(t, aliceClient.DeletePipeline(pipeline, true))
	require.NoErrorWithinTRetry(t, 30*time.Second, func() error {
		pis, err := aliceClient.ListPipeline()
		if err != nil {
			return err
		}
		for _, pi := range pis {
			if pi.Pipeline.Name == pipeline {
				return errors.Errorf("Expected %q to be deleted, but still present", pipeline)
			}
		}
		return nil
	})
}

// TestDeactivateFSAdmin tests that users with the FS admin role can't call Deactivate
func TestDeactivateFSAdmin(t *testing.T) {
	if testing.Short() {
		t.Skip("Skipping integration tests in short mode")
	}
	alice := robot(tu.UniqueString("alice"))
	aliceClient, adminClient := tu.GetAuthenticatedPachClient(t, alice), tu.GetAuthenticatedPachClient(t, auth.RootUser)

	// admin makes alice an fs admin
	require.NoError(t, adminClient.ModifyClusterRoleBinding(alice, []string{auth.RepoOwnerRole}))

	// wait until alice shows up in admin list
	resp, err := aliceClient.GetClusterRoleBinding()
	require.NoError(t, err)
	require.Equal(t, buildClusterBindings(alice, auth.RepoOwnerRole), resp)

	// alice tries to deactivate, but doesn't have permission as an FS admin
	_, err = aliceClient.Deactivate(aliceClient.Ctx(), &auth.DeactivateRequest{})
	require.YesError(t, err)
	require.Matches(t, "not authorized", err.Error())
}

// TestExtractAuthToken tests that admins can extract hashed robot auth tokens
func TestExtractAuthToken(t *testing.T) {
	if testing.Short() {
		t.Skip("Skipping integration tests in short mode")
	}
	tu.DeleteAll(t)
	defer tu.DeleteAll(t)

	alice := robot(tu.UniqueString("alice"))
	aliceClient, adminClient := tu.GetAuthenticatedPachClient(t, alice), tu.GetAuthenticatedPachClient(t, auth.RootUser)

	// alice can't extract auth tokens because she's not an admin
	_, err := aliceClient.ExtractAuthTokens(aliceClient.Ctx(), &auth.ExtractAuthTokensRequest{})
	require.YesError(t, err)
	require.Matches(t, "not authorized", err.Error())

	// Create a token with a TTL and confirm it is extracted with an expiration
	tokenResp, err := adminClient.GetRobotToken(adminClient.Ctx(), &auth.GetRobotTokenRequest{Robot: "other", TTL: 1000})
	require.NoError(t, err)

	// Create a token without a TTL and confirm it is extracted
	tokenRespTwo, err := adminClient.GetRobotToken(adminClient.Ctx(), &auth.GetRobotTokenRequest{Robot: "otherTwo"})
	require.NoError(t, err)

	// admins can extract auth tokens
	resp, err := adminClient.ExtractAuthTokens(adminClient.Ctx(), &auth.ExtractAuthTokensRequest{})
	require.NoError(t, err)

	// only robot tokens are extracted, so only the admin token (not the alice one) should be included
	containsToken := func(plaintext, subject string, expires bool) error {
		hash := auth.HashToken(plaintext)
		for _, token := range resp.Tokens {
			if token.HashedToken == hash {
				require.Equal(t, subject, token.Subject)
				if expires {
					require.True(t, token.Expiration.After(time.Now()))
				} else {
					require.Nil(t, token.Expiration)
				}
				return nil
			}
		}
		return fmt.Errorf("didn't find a token with hash %q", hash)
	}

	require.NoError(t, containsToken(tokenResp.Token, "robot:other", true))
	require.NoError(t, containsToken(tokenRespTwo.Token, "robot:otherTwo", false))
}

// TestRestoreAuthToken tests that admins can restore hashed auth tokens that have been extracted
func TestRestoreAuthToken(t *testing.T) {
	if testing.Short() {
		t.Skip("Skipping integration tests in short mode")
	}
	tu.DeleteAll(t)
	defer tu.DeleteAll(t)

	// Create a request to restore a token with known plaintext
	req := &auth.RestoreAuthTokenRequest{
		Token: &auth.TokenInfo{
			HashedToken: fmt.Sprintf("%x", sha256.Sum256([]byte("an-auth-token"))),
			Subject:     "robot:restored",
		},
	}

	alice := robot(tu.UniqueString("alice"))
	aliceClient, adminClient := tu.GetAuthenticatedPachClient(t, alice), tu.GetAuthenticatedPachClient(t, auth.RootUser)

	// alice can't restore auth tokens because she's not an admin
	_, err := aliceClient.RestoreAuthToken(aliceClient.Ctx(), req)
	require.YesError(t, err)
	require.Matches(t, "not authorized", err.Error())

	// admins can restore auth tokens
	_, err = adminClient.RestoreAuthToken(adminClient.Ctx(), req)
	require.NoError(t, err)

	req.Token.Subject = "robot:overwritten"
	_, err = adminClient.RestoreAuthToken(adminClient.Ctx(), req)
	require.YesError(t, err)
	require.Equal(t, "rpc error: code = Unknown desc = error restoring auth token: cannot overwrite existing token with same hash", err.Error())

	// now we can authenticate with the restored token
	aliceClient.SetAuthToken("an-auth-token")
	whoAmIResp, err := aliceClient.WhoAmI(aliceClient.Ctx(), &auth.WhoAmIRequest{})
	require.NoError(t, err)
	require.Equal(t, "robot:restored", whoAmIResp.Username)
	require.Nil(t, whoAmIResp.Expiration)

	// restore a token with an expiration date in the past
	req.Token.HashedToken = fmt.Sprintf("%x", sha256.Sum256([]byte("expired-token")))
	pastExpiration := time.Now().Add(-1 * time.Minute)
	req.Token.Expiration = &pastExpiration

	_, err = adminClient.RestoreAuthToken(adminClient.Ctx(), req)
	require.YesError(t, err)
	require.True(t, auth.IsErrExpiredToken(err))

	// restore a token with an expiration date in the future
	req.Token.HashedToken = fmt.Sprintf("%x", sha256.Sum256([]byte("expiring-token")))
	futureExpiration := time.Now().Add(10 * time.Minute)
	req.Token.Expiration = &futureExpiration

	_, err = adminClient.RestoreAuthToken(adminClient.Ctx(), req)
	require.NoError(t, err)

	aliceClient.SetAuthToken("expiring-token")
	whoAmIResp, err = aliceClient.WhoAmI(aliceClient.Ctx(), &auth.WhoAmIRequest{})
	require.NoError(t, err)

	// Relying on time.Now is gross but the token should have a TTL in the
	// next 10 minutes
	require.True(t, whoAmIResp.Expiration.After(time.Now()))
	require.True(t, whoAmIResp.Expiration.Before(time.Now().Add(time.Duration(600)*time.Second)))
}

// TODO: This test mirrors TestDebug in src/server/pachyderm_test.go.
// Need to restructure testing such that we have the implementation of this
// test in one place while still being able to test auth enabled and disabled clusters.
func TestDebug(t *testing.T) {
	if testing.Short() {
		t.Skip("Skipping integration tests in short mode")
	}
	tu.DeleteAll(t)
	defer tu.DeleteAll(t)

	// Get all the authenticated clients at the beginning of the test.
	// GetAuthenticatedPachClient will always re-activate auth, which
	// causes PPS to rotate all the pipeline tokens. This makes the RCs
	// change and recreates all the pods, which used to race with collecting logs.
	adminClient := tu.GetAuthenticatedPachClient(t, auth.RootUser)
	alice := robot(tu.UniqueString("alice"))
	aliceClient := tu.GetAuthenticatedPachClient(t, alice)

	dataRepo := tu.UniqueString("TestDebug_data")
	require.NoError(t, aliceClient.CreateRepo(dataRepo))

	expectedFiles := make(map[string]*globlib.Glob)
	// Record glob patterns for expected pachd files.
	for _, file := range []string{"version", "logs", "logs-previous**", "goroutine", "heap"} {
		pattern := path.Join("pachd", "*", "pachd", file)
		g, err := globlib.Compile(pattern, '/')
		require.NoError(t, err)
		expectedFiles[pattern] = g
	}
	pattern := path.Join("input-repos", dataRepo, "commits")
	g, err := globlib.Compile(pattern, '/')
	require.NoError(t, err)
	expectedFiles[pattern] = g
	for i := 0; i < 3; i++ {
		pipeline := tu.UniqueString("TestDebug")
		require.NoError(t, aliceClient.CreatePipeline(
			pipeline,
			"",
			[]string{"bash"},
			[]string{
				fmt.Sprintf("cp /pfs/%s/* /pfs/out/", dataRepo),
			},
			&pps.ParallelismSpec{
				Constant: 1,
			},
			client.NewPFSInput(dataRepo, "/*"),
			"",
			false,
		))
		// Record glob patterns for expected pipeline files.
		for _, container := range []string{"user", "storage"} {
			for _, file := range []string{"logs", "logs-previous**", "goroutine", "heap"} {
				pattern := path.Join("pipelines", pipeline, "pods", "*", container, file)
				g, err := globlib.Compile(pattern, '/')
				require.NoError(t, err)
				expectedFiles[pattern] = g
			}
		}
		for _, file := range []string{"spec", "commits", "jobs"} {
			pattern := path.Join("pipelines", pipeline, file)
			g, err := globlib.Compile(pattern, '/')
			require.NoError(t, err)
			expectedFiles[pattern] = g
		}
	}

	commit1, err := aliceClient.StartCommit(dataRepo, "master")
	require.NoError(t, err)
	err = aliceClient.PutFile(commit1, "file", strings.NewReader("foo"))
	require.NoError(t, err)
	require.NoError(t, aliceClient.FinishCommit(dataRepo, commit1.Branch.Name, commit1.ID))

	commitInfos, err := aliceClient.FlushJobAll([]*pfs.Commit{commit1}, nil)
	require.NoError(t, err)
	require.Equal(t, 6, len(commitInfos))

	// Only admins can collect a debug dump.
	buf := &bytes.Buffer{}
	require.YesError(t, aliceClient.Dump(nil, 0, buf))
	require.NoError(t, adminClient.Dump(nil, 0, buf))
	gr, err := gzip.NewReader(buf)
	require.NoError(t, err)
	defer func() {
		require.NoError(t, gr.Close())
	}()
	// Check that all of the expected files were returned.
	tr := tar.NewReader(gr)
	for {
		hdr, err := tr.Next()
		if err != nil {
			if err == io.EOF {
				break
			}
			require.NoError(t, err)
		}
		for pattern, g := range expectedFiles {
			if g.Match(hdr.Name) {
				delete(expectedFiles, pattern)
				break
			}
		}
	}
	require.Equal(t, 0, len(expectedFiles))
}

func TestDeleteExpiredAuthTokens(t *testing.T) {
	if testing.Short() {
		t.Skip("Skipping integration tests in short mode")
	}
	tu.DeleteAll(t)
	defer tu.DeleteAll(t)

	// generate auth credentials
	adminClient := tu.GetAuthenticatedPachClient(t, auth.RootUser)

	// create a token that will instantly expire, a token that will expire later, and a token that will never expire
	noExpirationResp, noExpErr := adminClient.GetRobotToken(adminClient.Ctx(), &auth.GetRobotTokenRequest{Robot: "robot:alice"})
	require.NoError(t, noExpErr)

	fastExpirationResp, fastExpErr := adminClient.GetRobotToken(adminClient.Ctx(), &auth.GetRobotTokenRequest{Robot: "robot:alice", TTL: 1})
	require.NoError(t, fastExpErr)

	slowExpirationResp, slowExpErr := adminClient.GetRobotToken(adminClient.Ctx(), &auth.GetRobotTokenRequest{Robot: "robot:alice", TTL: 1000})
	require.NoError(t, slowExpErr)

	contains := func(tokens []*auth.TokenInfo, hashedToken string) bool {
		for _, v := range tokens {
			if v.HashedToken == hashedToken {
				return true
			}
		}
		return false
	}

	// query all tokens to show that the instantly expired one is expired
	extractTokensResp, firstExtractErr := adminClient.ExtractAuthTokens(adminClient.Ctx(), &auth.ExtractAuthTokensRequest{})
	require.NoError(t, firstExtractErr)

	preDeleteTokens := extractTokensResp.Tokens
	require.Equal(t, 3, len(preDeleteTokens), "all three tokens should be returned")
	require.True(t, contains(preDeleteTokens, auth.HashToken(noExpirationResp.Token)), "robot token without expiration should be extracted")
	require.True(t, contains(preDeleteTokens, auth.HashToken(fastExpirationResp.Token)), "robot token without expiration should be extracted")
	require.True(t, contains(preDeleteTokens, auth.HashToken(slowExpirationResp.Token)), "robot token without expiration should be extracted")

	// wait for the one token to expire
	time.Sleep(time.Duration(2) * time.Second)

	// record admin token
	adminToken := adminClient.AuthToken()

	// before deleting, check that WhoAmI call still fails for existing & expired token
	adminClient.SetAuthToken(fastExpirationResp.Token)
	_, whoAmIErr := adminClient.WhoAmI(adminClient.Ctx(), &auth.WhoAmIRequest{})
	require.True(t, auth.IsErrExpiredToken(whoAmIErr))

	// run DeleteExpiredAuthTokens RPC and verify that only the instantly expired token is inaccessible
	adminClient.SetAuthToken(adminToken)
	_, deleteErr := adminClient.DeleteExpiredAuthTokens(adminClient.Ctx(), &auth.DeleteExpiredAuthTokensRequest{})
	require.NoError(t, deleteErr)

	extractTokensAfterDeleteResp, sndExtractErr := adminClient.ExtractAuthTokens(adminClient.Ctx(), &auth.ExtractAuthTokensRequest{})
	require.NoError(t, sndExtractErr)

	postDeleteTokens := extractTokensAfterDeleteResp.Tokens

	require.Equal(t, 2, len(postDeleteTokens), "only the two unexpired tokens should be returned.")
	require.True(t, contains(postDeleteTokens, auth.HashToken(noExpirationResp.Token)), "robot token without expiration should be extracted")
	require.True(t, contains(postDeleteTokens, auth.HashToken(slowExpirationResp.Token)), "robot token without expiration should be extracted")
}

func TestExpiredClusterLocksOutUsers(t *testing.T) {
	if testing.Short() {
		t.Skip("Skipping integration tests in short mode")
	}
	tu.DeleteAll(t)
	defer tu.DeleteAll(t)

	adminClient := tu.GetAuthenticatedPachClient(t, auth.RootUser)

	alice := tu.UniqueString("robot:alice")
	aliceClient := tu.GetAuthenticatedPachClient(t, alice)

	repo := tu.UniqueString("TestRotateAuthToken")
	require.NoError(t, aliceClient.CreateRepo(repo))

	// Admin can list repos
	repoInfo, err := adminClient.ListRepo()
	require.NoError(t, err)
	require.Equal(t, 1, len(repoInfo))

	// Alice can list repos
	repoInfo, err = aliceClient.ListRepo()
	require.NoError(t, err)
	require.Equal(t, 1, len(repoInfo))

	// set Enterprise Token value to have expired
	ts := &types.Timestamp{Seconds: time.Now().Unix() - 100}
	resp, err := adminClient.License.Activate(adminClient.Ctx(),
		&license.ActivateRequest{
			ActivationCode: tu.GetTestEnterpriseCode(t),
			Expires:        ts,
		})
	require.NoError(t, err)
	require.True(t, resp.GetInfo().Expires.Seconds == ts.Seconds)

	// Heartbeat forces Enterprise Service to refresh it's view of the LicenseRecord
	_, err = adminClient.Enterprise.Heartbeat(adminClient.Ctx(), &enterprise.HeartbeatRequest{})
	require.NoError(t, err)

	// verify Alice can no longer operate on the system
	_, err = aliceClient.ListRepo()
	require.YesError(t, err)
	require.True(t, strings.Contains(err.Error(), "Pachyderm Enterprise is not active"))

	// verify that admin can still complete an operation (ex. ListRepo)
	repoInfo, err = adminClient.ListRepo()
	require.NoError(t, err)
	require.Equal(t, 1, len(repoInfo))

	// admin grants alice cluster admin role
	_, err = adminClient.AuthAPIClient.ModifyRoleBinding(adminClient.Ctx(),
		&auth.ModifyRoleBindingRequest{
			Principal: alice,
			Roles:     []string{auth.ClusterAdminRole},
			Resource:  &auth.Resource{Type: auth.ResourceType_CLUSTER},
		})
	require.NoError(t, err)

	// verify that the Alice can now operate on cluster again
	repoInfo, err = aliceClient.ListRepo()
	require.NoError(t, err)
	require.Equal(t, 1, len(repoInfo))
}<|MERGE_RESOLUTION|>--- conflicted
+++ resolved
@@ -1059,11 +1059,7 @@
 
 	require.NoError(t, aliceClient.StopJob(jobID))
 	require.NoErrorWithinTRetry(t, 30*time.Second, func() error {
-<<<<<<< HEAD
-		pji, err := aliceClient.InspectPipelineJob(pipeline, pipelineJobID)
-=======
-		ji, err := aliceClient.InspectJob(jobID, false)
->>>>>>> b62ede97
+		ji, err := aliceClient.InspectJob(pipeline, jobID)
 		if err != nil {
 			return errors.Wrapf(err, "could not inspect job %q", jobID)
 		}
@@ -1920,19 +1916,11 @@
 //	require.Equal(t, 1, len(jobs))
 //	jobID := jobs[0].Job.ID
 //
-<<<<<<< HEAD
-//	iter := aliceClient.GetLogs(pipeline, pipelineJobID, nil, "", false, false, 0)
+//	iter := aliceClient.GetLogs(pipeline, jobID, nil, "", false, false, 0)
 //	require.True(t, iter.Next())
 //	require.NoError(t, iter.Err())
 //
-//	iter = aliceClient.GetLogs(pipeline, pipelineJobID, nil, "", true, false, 0)
-=======
-//	iter := aliceClient.GetLogs("", jobID, nil, "", false, false, 0)
-//	require.True(t, iter.Next())
-//	require.NoError(t, iter.Err())
-//
-//	iter = aliceClient.GetLogs("", jobID, nil, "", true, false, 0)
->>>>>>> b62ede97
+//	iter = aliceClient.GetLogs(pipeline, jobID, nil, "", true, false, 0)
 //	iter.Next()
 //	require.NoError(t, iter.Err())
 //}
