--- conflicted
+++ resolved
@@ -30,34 +30,6 @@
 	tu "github.com/pachyderm/pachyderm/v2/src/internal/testutil"
 )
 
-<<<<<<< HEAD
-func getRepoRoleBinding(t *testing.T, c *client.APIClient, repo string) *auth.RoleBinding {
-	t.Helper()
-	resp, err := c.GetRepoRoleBinding(repo)
-	require.NoError(t, err)
-	return resp
-}
-
-// CommitCnt uses 'c' to get the number of commits made to the repo 'repo'
-func CommitCnt(t *testing.T, c *client.APIClient, repo string) int {
-	t.Helper()
-	commitList, err := c.ListCommitByRepo(client.NewProjectRepo("", repo))
-	require.NoError(t, err)
-	return len(commitList)
-}
-
-// PipelineNames returns the names of all pipelines that 'c' gets from
-// ListPipeline
-func PipelineNames(t *testing.T, c *client.APIClient) []string {
-	t.Helper()
-	ps, err := c.ListPipeline(false)
-	require.NoError(t, err)
-	result := make([]string, len(ps))
-	for i, p := range ps {
-		result[i] = p.Pipeline.Name
-	}
-	return result
-=======
 func envWithAuth(t *testing.T) *realenv.RealEnv {
 	env := realenv.NewRealEnv(t, dockertestenv.NewTestDBConfig(t))
 	peerPort := strconv.Itoa(int(env.ServiceEnv.Config().PeerPort))
@@ -79,7 +51,6 @@
 	_, err = client.PpsAPIClient.ActivateAuth(client.Ctx(), &pps.ActivateAuthRequest{})
 	require.NoError(t, err, "should be able to activate auth")
 	return env
->>>>>>> 57aa3c2e
 }
 
 // TestGetSetBasic creates two users, alice and bob, and gives bob gradually
@@ -95,13 +66,8 @@
 	dataRepo := tu.UniqueString(t.Name())
 	require.NoError(t, aliceClient.CreateProjectRepo("", dataRepo))
 	require.Equal(t,
-<<<<<<< HEAD
-		buildBindings(alice, auth.RepoOwnerRole), getRepoRoleBinding(t, aliceClient, dataRepo))
+		tu.BuildBindings(alice, auth.RepoOwnerRole), tu.GetRepoRoleBinding(t, aliceClient, dataRepo))
 	dataCommit := client.NewProjectCommit("", dataRepo, "master", "")
-=======
-		tu.BuildBindings(alice, auth.RepoOwnerRole), tu.GetRepoRoleBinding(t, aliceClient, dataRepo))
-	dataCommit := client.NewCommit(dataRepo, "master", "")
->>>>>>> 57aa3c2e
 
 	// Add data to repo (alice can write). Make sure alice can read also.
 	err := aliceClient.PutFile(dataCommit, "/file", strings.NewReader("1"), client.WithAppendPutFile())
@@ -120,13 +86,8 @@
 	err = bobClient.PutFile(dataCommit, "/file", strings.NewReader("lorem ipsum"), client.WithAppendPutFile())
 	require.YesError(t, err)
 	require.Matches(t, "not authorized", err.Error())
-<<<<<<< HEAD
-	require.Equal(t, 1, CommitCnt(t, aliceClient, dataRepo)) // check that no commits were created
+	require.Equal(t, 1, tu.CommitCnt(t, aliceClient, dataRepo)) // check that no commits were created
 	_, err = bobClient.StartProjectCommit("", dataRepo, "master")
-=======
-	require.Equal(t, 1, tu.CommitCnt(t, aliceClient, dataRepo)) // check that no commits were created
-	_, err = bobClient.StartCommit(dataRepo, "master")
->>>>>>> 57aa3c2e
 	require.YesError(t, err)
 	require.Matches(t, "not authorized", err.Error())
 	require.Equal(t, 1, tu.CommitCnt(t, aliceClient, dataRepo)) // check that no commits were created
@@ -149,13 +110,8 @@
 	err = bobClient.PutFile(dataCommit, "/file", strings.NewReader("2"), client.WithAppendPutFile())
 	require.YesError(t, err)
 	require.Matches(t, "not authorized", err.Error())
-<<<<<<< HEAD
-	require.Equal(t, 1, CommitCnt(t, aliceClient, dataRepo)) // check that no commits were created
+	require.Equal(t, 1, tu.CommitCnt(t, aliceClient, dataRepo)) // check that no commits were created
 	_, err = bobClient.StartProjectCommit("", dataRepo, "master")
-=======
-	require.Equal(t, 1, tu.CommitCnt(t, aliceClient, dataRepo)) // check that no commits were created
-	_, err = bobClient.StartCommit(dataRepo, "master")
->>>>>>> 57aa3c2e
 	require.YesError(t, err)
 	require.Matches(t, "not authorized", err.Error())
 	require.Equal(t, 1, tu.CommitCnt(t, aliceClient, dataRepo)) // check that no commits were created
@@ -177,19 +133,11 @@
 	// bob can write
 	err = bobClient.PutFile(dataCommit, "/file", strings.NewReader("2"), client.WithAppendPutFile())
 	require.NoError(t, err)
-<<<<<<< HEAD
-	require.Equal(t, 2, CommitCnt(t, aliceClient, dataRepo)) // check that a new commit was created
+	require.Equal(t, 2, tu.CommitCnt(t, aliceClient, dataRepo)) // check that a new commit was created
 	commit, err := bobClient.StartProjectCommit("", dataRepo, "master")
 	require.NoError(t, err)
 	require.NoError(t, bobClient.FinishProjectCommit("", dataRepo, commit.Branch.Name, commit.ID))
-	require.Equal(t, 3, CommitCnt(t, aliceClient, dataRepo)) // check that a new commit was created
-=======
-	require.Equal(t, 2, tu.CommitCnt(t, aliceClient, dataRepo)) // check that a new commit was created
-	commit, err := bobClient.StartCommit(dataRepo, "master")
-	require.NoError(t, err)
-	require.NoError(t, bobClient.FinishCommit(dataRepo, commit.Branch.Name, commit.ID))
 	require.Equal(t, 3, tu.CommitCnt(t, aliceClient, dataRepo)) // check that a new commit was created
->>>>>>> 57aa3c2e
 	// bob can't update the ACL
 	err = bobClient.ModifyRepoRoleBinding(dataRepo, tu.Robot("carol"), []string{auth.RepoReaderRole})
 	require.YesError(t, err)
@@ -208,19 +156,11 @@
 	// bob can write
 	err = bobClient.PutFile(dataCommit, "/file", strings.NewReader("3"), client.WithAppendPutFile())
 	require.NoError(t, err)
-<<<<<<< HEAD
-	require.Equal(t, 4, CommitCnt(t, aliceClient, dataRepo)) // check that a new commit was created
+	require.Equal(t, 4, tu.CommitCnt(t, aliceClient, dataRepo)) // check that a new commit was created
 	commit, err = bobClient.StartProjectCommit("", dataRepo, "master")
 	require.NoError(t, err)
 	require.NoError(t, bobClient.FinishProjectCommit("", dataRepo, commit.Branch.Name, commit.ID))
-	require.Equal(t, 5, CommitCnt(t, aliceClient, dataRepo)) // check that a new commit was created
-=======
-	require.Equal(t, 4, tu.CommitCnt(t, aliceClient, dataRepo)) // check that a new commit was created
-	commit, err = bobClient.StartCommit(dataRepo, "master")
-	require.NoError(t, err)
-	require.NoError(t, bobClient.FinishCommit(dataRepo, commit.Branch.Name, commit.ID))
 	require.Equal(t, 5, tu.CommitCnt(t, aliceClient, dataRepo)) // check that a new commit was created
->>>>>>> 57aa3c2e
 	// bob can update the ACL
 	require.NoError(t, bobClient.ModifyRepoRoleBinding(dataRepo, tu.Robot("carol"), []string{auth.RepoReaderRole}))
 	// check that ACL was updated)
@@ -241,14 +181,8 @@
 	// create repo, and check that alice is the owner of the new repo
 	dataRepo := tu.UniqueString(t.Name())
 	require.NoError(t, aliceClient.CreateProjectRepo("", dataRepo))
-	require.Equal(t,
-<<<<<<< HEAD
-		buildBindings(alice, auth.RepoOwnerRole), getRepoRoleBinding(t, aliceClient, dataRepo))
+	require.Equal(t, tu.BuildBindings(alice, auth.RepoOwnerRole), tu.GetRepoRoleBinding(t, aliceClient, dataRepo))
 	dataCommit := client.NewProjectCommit("", dataRepo, "master", "")
-=======
-		tu.BuildBindings(alice, auth.RepoOwnerRole), tu.GetRepoRoleBinding(t, aliceClient, dataRepo))
-	dataCommit := client.NewCommit(dataRepo, "master", "")
->>>>>>> 57aa3c2e
 
 	// Add data to repo (alice can write). Make sure alice can read also.
 	commit, err := aliceClient.StartProjectCommit("", dataRepo, "master")
@@ -270,19 +204,11 @@
 	// bob can write
 	err = bobClient.PutFile(dataCommit, "/file", strings.NewReader("2"), client.WithAppendPutFile())
 	require.NoError(t, err)
-<<<<<<< HEAD
-	require.Equal(t, 2, CommitCnt(t, aliceClient, dataRepo)) // check that a new commit was created
+	require.Equal(t, 2, tu.CommitCnt(t, aliceClient, dataRepo)) // check that a new commit was created
 	commit, err = bobClient.StartProjectCommit("", dataRepo, "master")
 	require.NoError(t, err)
 	require.NoError(t, bobClient.FinishProjectCommit("", dataRepo, commit.Branch.Name, commit.ID))
-	require.Equal(t, 3, CommitCnt(t, aliceClient, dataRepo)) // check that a new commit was created
-=======
-	require.Equal(t, 2, tu.CommitCnt(t, aliceClient, dataRepo)) // check that a new commit was created
-	commit, err = bobClient.StartCommit(dataRepo, "master")
-	require.NoError(t, err)
-	require.NoError(t, bobClient.FinishCommit(dataRepo, commit.Branch.Name, commit.ID))
 	require.Equal(t, 3, tu.CommitCnt(t, aliceClient, dataRepo)) // check that a new commit was created
->>>>>>> 57aa3c2e
 	// bob can update the ACL
 	require.NoError(t, bobClient.ModifyRepoRoleBinding(dataRepo, tu.Robot("carol"), []string{auth.RepoReaderRole}))
 	// check that ACL was updated)
@@ -305,19 +231,11 @@
 	// bob can write
 	err = bobClient.PutFile(dataCommit, "/file", strings.NewReader("3"), client.WithAppendPutFile())
 	require.NoError(t, err)
-<<<<<<< HEAD
-	require.Equal(t, 4, CommitCnt(t, aliceClient, dataRepo)) // check that a new commit was created
+	require.Equal(t, 4, tu.CommitCnt(t, aliceClient, dataRepo)) // check that a new commit was created
 	commit, err = bobClient.StartProjectCommit("", dataRepo, "master")
 	require.NoError(t, err)
 	require.NoError(t, bobClient.FinishProjectCommit("", dataRepo, commit.Branch.Name, commit.ID))
-	require.Equal(t, 5, CommitCnt(t, aliceClient, dataRepo)) // check that a new commit was created
-=======
-	require.Equal(t, 4, tu.CommitCnt(t, aliceClient, dataRepo)) // check that a new commit was created
-	commit, err = bobClient.StartCommit(dataRepo, "master")
-	require.NoError(t, err)
-	require.NoError(t, bobClient.FinishCommit(dataRepo, commit.Branch.Name, commit.ID))
 	require.Equal(t, 5, tu.CommitCnt(t, aliceClient, dataRepo)) // check that a new commit was created
->>>>>>> 57aa3c2e
 	// bob can't update the ACL
 	err = bobClient.ModifyRepoRoleBinding(dataRepo, tu.Robot("carol"), []string{auth.RepoReaderRole})
 	require.YesError(t, err)
@@ -336,13 +254,8 @@
 	// bob can't write
 	err = bobClient.PutFile(dataCommit, "/file", strings.NewReader("4"), client.WithAppendPutFile())
 	require.YesError(t, err)
-<<<<<<< HEAD
-	require.Equal(t, 5, CommitCnt(t, aliceClient, dataRepo)) // check that a new commit was created
+	require.Equal(t, 5, tu.CommitCnt(t, aliceClient, dataRepo)) // check that a new commit was created
 	_, err = bobClient.StartProjectCommit("", dataRepo, "master")
-=======
-	require.Equal(t, 5, tu.CommitCnt(t, aliceClient, dataRepo)) // check that a new commit was created
-	_, err = bobClient.StartCommit(dataRepo, "master")
->>>>>>> 57aa3c2e
 	require.YesError(t, err)
 	require.Matches(t, "not authorized", err.Error())
 	require.Equal(t, 5, tu.CommitCnt(t, aliceClient, dataRepo)) // check that no commits were created
@@ -364,13 +277,8 @@
 	// bob can't write
 	err = bobClient.PutFile(dataCommit, "/file", strings.NewReader("4"), client.WithAppendPutFile())
 	require.YesError(t, err)
-<<<<<<< HEAD
-	require.Equal(t, 5, CommitCnt(t, aliceClient, dataRepo)) // check that a new commit was created
+	require.Equal(t, 5, tu.CommitCnt(t, aliceClient, dataRepo)) // check that a new commit was created
 	_, err = bobClient.StartProjectCommit("", dataRepo, "master")
-=======
-	require.Equal(t, 5, tu.CommitCnt(t, aliceClient, dataRepo)) // check that a new commit was created
-	_, err = bobClient.StartCommit(dataRepo, "master")
->>>>>>> 57aa3c2e
 	require.YesError(t, err)
 	require.Matches(t, "not authorized", err.Error())
 	require.Equal(t, 5, tu.CommitCnt(t, aliceClient, dataRepo)) // check that no commits were created
@@ -396,13 +304,8 @@
 	dataRepo := tu.UniqueString(t.Name())
 	require.NoError(t, aliceClient.CreateProjectRepo("", dataRepo))
 	require.Equal(t,
-<<<<<<< HEAD
-		buildBindings(alice, auth.RepoOwnerRole), getRepoRoleBinding(t, aliceClient, dataRepo))
+		tu.BuildBindings(alice, auth.RepoOwnerRole), tu.GetRepoRoleBinding(t, aliceClient, dataRepo))
 	dataCommit := client.NewProjectCommit("", dataRepo, "master", "")
-=======
-		tu.BuildBindings(alice, auth.RepoOwnerRole), tu.GetRepoRoleBinding(t, aliceClient, dataRepo))
-	dataCommit := client.NewCommit(dataRepo, "master", "")
->>>>>>> 57aa3c2e
 
 	// Add data to repo (alice can write). Make sure alice can read also.
 	err := aliceClient.PutFile(dataCommit, "/file", strings.NewReader("1"))
@@ -459,13 +362,8 @@
 	})
 	require.NoError(t, err)
 	require.Equal(t,
-<<<<<<< HEAD
-		buildBindings(alice, auth.RepoOwnerRole), getRepoRoleBinding(t, aliceClient, dataRepo))
+		tu.BuildBindings(alice, auth.RepoOwnerRole), tu.GetRepoRoleBinding(t, aliceClient, dataRepo))
 	dataCommit := client.NewProjectCommit("", dataRepo, "master", "")
-=======
-		tu.BuildBindings(alice, auth.RepoOwnerRole), tu.GetRepoRoleBinding(t, aliceClient, dataRepo))
-	dataCommit := client.NewCommit(dataRepo, "master", "")
->>>>>>> 57aa3c2e
 	// Add data to repo (alice can write). Make sure alice can read also.
 	err = aliceClient.PutFile(dataCommit, "/file", strings.NewReader("1"))
 	require.NoError(t, err)
@@ -502,13 +400,8 @@
 	dataRepo := tu.UniqueString(t.Name())
 	require.NoError(t, aliceClient.CreateProjectRepo("", dataRepo))
 	require.Equal(t,
-<<<<<<< HEAD
-		buildBindings(alice, auth.RepoOwnerRole), getRepoRoleBinding(t, aliceClient, dataRepo))
+		tu.BuildBindings(alice, auth.RepoOwnerRole), tu.GetRepoRoleBinding(t, aliceClient, dataRepo))
 	dataCommit := client.NewProjectCommit("", dataRepo, "master", "")
-=======
-		tu.BuildBindings(alice, auth.RepoOwnerRole), tu.GetRepoRoleBinding(t, aliceClient, dataRepo))
-	dataCommit := client.NewCommit(dataRepo, "master", "")
->>>>>>> 57aa3c2e
 
 	// alice can create a pipeline (she owns the input repo)
 	pipeline := tu.UniqueString("alice-pipeline")
@@ -843,154 +736,21 @@
 			client.NewPFSInput(dataRepo2, "/*"),
 		),
 	}))
-<<<<<<< HEAD
-	require.OneOfEquals(t, bobUnionPipeline, PipelineNames(t, aliceClient))
-
-}
-
-// TestPipelineRevoke tests revoking the privileges of a pipeline's creator as
-// well as revoking the pipeline itself.
-//
-// When pipelines inherited privileges from their creator, revoking the owner's
-// access to the pipeline's inputs would cause pipelines to stop running, but
-// now it does not. In general, this should actually be more secure--it used to
-// be that any pipeline Bob created could access any repo that Bob could, even
-// if the repo was unrelated to the pipeline (making pipelines a powerful
-// vector for privilege escalation). Now pipelines are their own principals,
-// and they can only read from their inputs and write to their outputs.
-//
-// Ideally both would be required: if either the pipeline's access to its inputs
-// or bob's access to the pipeline's inputs are revoked, the pipeline should
-// stop, but for now it's required to revoke the pipeline's access directly
-func TestPipelineRevoke(t *testing.T) {
-	t.Skip("TestPipelineRevoke is broken")
-	if testing.Short() {
-		t.Skip("Skipping integration tests in short mode")
-	}
-	t.Parallel()
-	c, _ := minikubetestenv.AcquireCluster(t)
-	tu.ActivateAuthClient(t, c)
-	alice, bob := robot(tu.UniqueString("alice")), robot(tu.UniqueString("bob"))
+	require.OneOfEquals(t, bobUnionPipeline, tu.PipelineNames(t, aliceClient))
+
+}
+
+func TestStopAndDeletePipeline(t *testing.T) {
+	t.Parallel()
+	env := envWithAuth(t)
+	c := env.PachClient
+	alice, bob := tu.Robot(tu.UniqueString("alice")), tu.Robot(tu.UniqueString("bob"))
 	aliceClient, bobClient := tu.AuthenticateClient(t, c, alice), tu.AuthenticateClient(t, c, bob)
 
-	// alice creates a repo, and adds bob as a reader
+	// alice creates a repo
 	repo := tu.UniqueString(t.Name())
 	require.NoError(t, aliceClient.CreateProjectRepo("", repo))
-	require.NoError(t, aliceClient.ModifyRepoRoleBinding(repo, bob, []string{auth.RepoReaderRole}))
-	require.Equal(t,
-		buildBindings(alice, auth.RepoOwnerRole, bob, auth.RepoReaderRole), getRepoRoleBinding(t, aliceClient, repo))
-	commit := client.NewProjectCommit("", repo, "master", "")
-
-	// bob creates a pipeline
-	pipeline := tu.UniqueString("bob-pipeline")
-	require.NoError(t, bobClient.CreatePipeline(
-		pipeline,
-		"", // default image: DefaultUserImage
-		[]string{"bash"},
-		[]string{"cp /pfs/*/* /pfs/out/"},
-		&pps.ParallelismSpec{Constant: 1},
-		client.NewPFSInput(repo, "/*"),
-		"", // default output branch: master
-		false,
-	))
-	require.Equal(t,
-		buildBindings(bob, auth.RepoOwnerRole, pl(pipeline), auth.RepoWriterRole), getRepoRoleBinding(t, bobClient, pipeline))
-	// bob adds alice as a reader of the pipeline's output repo, so alice can
-	// flush input commits (which requires her to inspect commits in the output)
-	// and update the pipeline
-	require.NoError(t, bobClient.ModifyRepoRoleBinding(pipeline, alice, []string{auth.RepoWriterRole}))
-	require.Equal(t,
-		buildBindings(bob, auth.RepoOwnerRole, alice, auth.RepoWriterRole, pl(pipeline), auth.RepoWriterRole),
-		getRepoRoleBinding(t, bobClient, pipeline))
-
-	// alice commits to the input repo, and the pipeline runs successfully
-	require.NoError(t, aliceClient.PutFile(commit, "/file", strings.NewReader("test")))
-	require.NoErrorWithinT(t, 45*time.Second, func() error {
-		_, err := bobClient.WaitProjectCommit("", pipeline, "master", commit.ID)
-		return err
-	})
-
-	// alice removes bob as a reader of her repo, and then commits to the input
-	// repo, but bob's pipeline still runs (it has its own principal--it doesn't
-	// inherit bob's privileges)
-	require.NoError(t, aliceClient.ModifyRepoRoleBinding(repo, bob, []string{}))
-	require.Equal(t,
-		buildBindings(alice, auth.RepoOwnerRole, pl(pipeline), auth.RepoReaderRole), getRepoRoleBinding(t, aliceClient, repo))
-	require.NoError(t, aliceClient.PutFile(commit, "/file", strings.NewReader("test")))
-	require.NoErrorWithinT(t, 45*time.Second, func() error {
-		_, err := aliceClient.WaitProjectCommit("", pipeline, "master", commit.ID)
-		return err
-	})
-
-	// alice revokes the pipeline's access to 'repo' directly, and the pipeline
-	// stops running
-	require.NoError(t, aliceClient.ModifyRepoRoleBinding(repo, pl(pipeline), []string{}))
-	require.NoError(t, aliceClient.PutFile(commit, "/file", strings.NewReader("test")))
-	doneCh := make(chan struct{})
-	go func() {
-		defer close(doneCh)
-		_, err := aliceClient.WaitProjectCommit("", pipeline, "master", commit.ID)
-		require.NoError(t, err)
-	}()
-	select {
-	case <-doneCh:
-		t.Fatal("pipeline should not be able to finish with no access")
-	case <-time.After(45 * time.Second):
-	}
-
-	// alice updates bob's pipline, but the pipeline still doesn't run
-	require.NoError(t, aliceClient.CreatePipeline(
-		pipeline,
-		"", // default image: DefaultUserImage
-		[]string{"bash"},
-		[]string{"cp /pfs/*/* /pfs/out/"},
-		&pps.ParallelismSpec{Constant: 1},
-		client.NewPFSInput(repo, "/*"),
-		"", // default output branch: master
-		true,
-	))
-	require.NoError(t, aliceClient.PutFile(commit, "/file", strings.NewReader("test")))
-	doneCh = make(chan struct{})
-	go func() {
-		defer close(doneCh)
-		_, err := aliceClient.WaitProjectCommit("", pipeline, "master", commit.ID)
-		require.NoError(t, err)
-	}()
-	select {
-	case <-doneCh:
-		t.Fatal("pipeline should not be able to finish with no access")
-	case <-time.After(45 * time.Second):
-	}
-
-	// alice restores the pipeline's access to its input repo, and now the
-	// pipeline runs successfully
-	require.NoError(t, aliceClient.ModifyRepoRoleBinding(repo, pl(pipeline), []string{auth.RepoReaderRole}))
-	require.NoErrorWithinT(t, 45*time.Second, func() error {
-		_, err := aliceClient.WaitProjectCommit("", pipeline, "master", commit.ID)
-		return err
-	})
-=======
-	require.OneOfEquals(t, bobUnionPipeline, tu.PipelineNames(t, aliceClient))
-
->>>>>>> 57aa3c2e
-}
-
-func TestStopAndDeletePipeline(t *testing.T) {
-	t.Parallel()
-	env := envWithAuth(t)
-	c := env.PachClient
-	alice, bob := tu.Robot(tu.UniqueString("alice")), tu.Robot(tu.UniqueString("bob"))
-	aliceClient, bobClient := tu.AuthenticateClient(t, c, alice), tu.AuthenticateClient(t, c, bob)
-
-	// alice creates a repo
-	repo := tu.UniqueString(t.Name())
-<<<<<<< HEAD
-	require.NoError(t, aliceClient.CreateProjectRepo("", repo))
-	require.Equal(t, buildBindings(alice, auth.RepoOwnerRole), getRepoRoleBinding(t, aliceClient, repo))
-=======
-	require.NoError(t, aliceClient.CreateRepo(repo))
 	require.Equal(t, tu.BuildBindings(alice, auth.RepoOwnerRole), tu.GetRepoRoleBinding(t, aliceClient, repo))
->>>>>>> 57aa3c2e
 
 	// alice creates a pipeline
 	pipeline := tu.UniqueString("alice-pipeline")
@@ -1024,23 +784,13 @@
 	require.Nil(t, tu.GetRepoRoleBinding(t, aliceClient, pipeline).Entries)
 
 	// alice deletes the input repo (make sure the input repo's ACL is gone)
-<<<<<<< HEAD
 	require.NoError(t, aliceClient.DeleteProjectRepo("", repo, false))
-	require.Nil(t, getRepoRoleBinding(t, aliceClient, repo).Entries)
+	require.Nil(t, tu.GetRepoRoleBinding(t, aliceClient, repo).Entries)
 
 	// alice creates another repo
 	repo = tu.UniqueString(t.Name())
 	require.NoError(t, aliceClient.CreateProjectRepo("", repo))
-	require.Equal(t, buildBindings(alice, auth.RepoOwnerRole), getRepoRoleBinding(t, aliceClient, repo))
-=======
-	require.NoError(t, aliceClient.DeleteRepo(repo, false))
-	require.Nil(t, tu.GetRepoRoleBinding(t, aliceClient, repo).Entries)
-
-	// alice creates another repo
-	repo = tu.UniqueString(t.Name())
-	require.NoError(t, aliceClient.CreateRepo(repo))
 	require.Equal(t, tu.BuildBindings(alice, auth.RepoOwnerRole), tu.GetRepoRoleBinding(t, aliceClient, repo))
->>>>>>> 57aa3c2e
 
 	// alice creates another pipeline
 	pipeline = tu.UniqueString("alice-pipeline")
@@ -1128,15 +878,9 @@
 
 	// alice creates a repo
 	repo := tu.UniqueString(t.Name())
-<<<<<<< HEAD
 	commit := client.NewProjectCommit("", repo, "master", "")
 	require.NoError(t, aliceClient.CreateProjectRepo("", repo))
-	require.Equal(t, buildBindings(alice, auth.RepoOwnerRole), getRepoRoleBinding(t, aliceClient, repo))
-=======
-	commit := client.NewCommit(repo, "master", "")
-	require.NoError(t, aliceClient.CreateRepo(repo))
 	require.Equal(t, tu.BuildBindings(alice, auth.RepoOwnerRole), tu.GetRepoRoleBinding(t, aliceClient, repo))
->>>>>>> 57aa3c2e
 	err := aliceClient.PutFile(commit, "/file", strings.NewReader("test"))
 	require.NoError(t, err)
 
@@ -1222,13 +966,8 @@
 
 	// bob creates a repo
 	repoOwner := tu.UniqueString(t.Name())
-<<<<<<< HEAD
 	require.NoError(t, bobClient.CreateProjectRepo("", repoOwner))
-	require.Equal(t, buildBindings(bob, auth.RepoOwnerRole), getRepoRoleBinding(t, bobClient, repoOwner))
-=======
-	require.NoError(t, bobClient.CreateRepo(repoOwner))
 	require.Equal(t, tu.BuildBindings(bob, auth.RepoOwnerRole), tu.GetRepoRoleBinding(t, bobClient, repoOwner))
->>>>>>> 57aa3c2e
 
 	// Bob calls ListRepo, and the response must indicate the correct access scope
 	// for each repo (because other tests have run, we may see repos besides the
@@ -1299,53 +1038,6 @@
 	}
 }
 
-<<<<<<< HEAD
-// TestGetPermissions tests that GetPermissions and GetPermissionsForPrincipal work for repos and the cluster itself
-func TestGetPermissions(t *testing.T) {
-	if testing.Short() {
-		t.Skip("Skipping integration tests in short mode")
-	}
-	t.Parallel()
-	c, _ := minikubetestenv.AcquireCluster(t)
-	tu.ActivateAuthClient(t, c)
-	alice, bob := robot(tu.UniqueString("alice")), robot(tu.UniqueString("bob"))
-	aliceClient, rootClient := tu.AuthenticateClient(t, c, alice), tu.AuthenticateClient(t, c, auth.RootUser)
-
-	// alice creates a repo and makes Bob a writer
-	repo := tu.UniqueString(t.Name())
-	require.NoError(t, aliceClient.CreateProjectRepo("", repo))
-	require.NoError(t, aliceClient.ModifyRepoRoleBinding(repo, bob, []string{auth.RepoWriterRole}))
-
-	// alice can get her own permissions on the cluster (none) and on the repo (repoOwner)
-	permissions, err := aliceClient.GetPermissions(aliceClient.Ctx(), &auth.GetPermissionsRequest{Resource: &auth.Resource{Type: auth.ResourceType_CLUSTER}})
-	require.NoError(t, err)
-	require.Nil(t, permissions.Roles)
-
-	permissions, err = aliceClient.GetPermissions(aliceClient.Ctx(), &auth.GetPermissionsRequest{Resource: &auth.Resource{Type: auth.ResourceType_REPO, Name: repo}})
-	require.NoError(t, err)
-	require.Equal(t, []string{"repoOwner"}, permissions.Roles)
-
-	// the root user can get bob's permissions
-	permissions, err = rootClient.GetPermissionsForPrincipal(rootClient.Ctx(), &auth.GetPermissionsForPrincipalRequest{Resource: &auth.Resource{Type: auth.ResourceType_CLUSTER}, Principal: bob})
-	require.NoError(t, err)
-	require.Nil(t, permissions.Roles)
-
-	permissions, err = rootClient.GetPermissionsForPrincipal(rootClient.Ctx(), &auth.GetPermissionsForPrincipalRequest{Resource: &auth.Resource{Type: auth.ResourceType_REPO, Name: repo}, Principal: bob})
-	require.NoError(t, err)
-	require.Equal(t, []string{"repoWriter"}, permissions.Roles)
-
-	// alice cannot get bob's permissions
-	_, err = aliceClient.GetPermissionsForPrincipal(aliceClient.Ctx(), &auth.GetPermissionsForPrincipalRequest{Resource: &auth.Resource{Type: auth.ResourceType_CLUSTER}, Principal: bob})
-	require.YesError(t, err)
-	require.Matches(t, "is not authorized to perform this operation - needs permissions", err.Error())
-
-	_, err = aliceClient.GetPermissionsForPrincipal(aliceClient.Ctx(), &auth.GetPermissionsForPrincipalRequest{Resource: &auth.Resource{Type: auth.ResourceType_REPO, Name: repo}, Principal: bob})
-	require.YesError(t, err)
-	require.Matches(t, "is not authorized to perform this operation - needs permissions", err.Error())
-}
-
-=======
->>>>>>> 57aa3c2e
 func TestUnprivilegedUserCannotMakeSelfOwner(t *testing.T) {
 	t.Parallel()
 	env := envWithAuth(t)
@@ -1576,46 +1268,6 @@
 	require.True(t, resp.Authorized)
 }
 
-<<<<<<< HEAD
-// TestDeleteAll tests that you must be a cluster admin to call DeleteAll
-func TestDeleteAll(t *testing.T) {
-	if testing.Short() {
-		t.Skip("Skipping integration tests in short mode")
-	}
-	t.Parallel()
-	c, _ := minikubetestenv.AcquireCluster(t)
-	tu.ActivateAuthClient(t, c)
-	alice := robot(tu.UniqueString("alice"))
-	aliceClient, adminClient := tu.AuthenticateClient(t, c, alice), tu.AuthenticateClient(t, c, auth.RootUser)
-
-	// admin creates a repo
-	repo := tu.UniqueString(t.Name())
-	require.NoError(t, adminClient.CreateProjectRepo("", repo))
-
-	// alice calls DeleteAll, but it fails
-	err := aliceClient.DeleteAll()
-	require.YesError(t, err)
-	require.Matches(t, "not authorized", err.Error())
-
-	// admin makes alice an fs admin
-	require.NoError(t, adminClient.ModifyClusterRoleBinding(alice, []string{auth.RepoOwnerRole}))
-
-	// wait until alice shows up in admin list
-	resp, err := aliceClient.GetClusterRoleBinding()
-	require.NoError(t, err)
-	require.Equal(t, buildClusterBindings(alice, auth.RepoOwnerRole), resp)
-
-	// alice calls DeleteAll but it fails because she's only an fs admin
-	err = aliceClient.DeleteAll()
-	require.YesError(t, err)
-	require.Matches(t, "not authorized", err.Error())
-
-	// admin calls DeleteAll and succeeds
-	require.NoError(t, adminClient.DeleteAll())
-}
-
-=======
->>>>>>> 57aa3c2e
 // TestDeleteAllRepos tests that when you delete all repos,
 // only the repos you are authorized to delete are deleted
 func TestDeleteAllRepos(t *testing.T) {
@@ -1644,100 +1296,6 @@
 	require.Equal(t, adminRepo, listResp[0].Repo.Name)
 }
 
-<<<<<<< HEAD
-// TestListDatum tests that you must have READER access to all of job's
-// input repos to call ListDatum on that job
-func TestListDatum(t *testing.T) {
-	if testing.Short() {
-		t.Skip("Skipping integration tests in short mode")
-	}
-	t.Parallel()
-	c, _ := minikubetestenv.AcquireCluster(t)
-	tu.ActivateAuthClient(t, c)
-	alice, bob := robot(tu.UniqueString("alice")), robot(tu.UniqueString("bob"))
-	aliceClient, bobClient := tu.AuthenticateClient(t, c, alice), tu.AuthenticateClient(t, c, bob)
-
-	// alice creates a repo
-	repoA := tu.UniqueString(t.Name())
-	require.NoError(t, aliceClient.CreateProjectRepo("", repoA))
-	repoB := tu.UniqueString(t.Name())
-	require.NoError(t, aliceClient.CreateProjectRepo("", repoB))
-
-	// alice creates a pipeline
-	pipeline := tu.UniqueString("alice-pipeline")
-	require.NoError(t, aliceClient.CreatePipeline(
-		pipeline,
-		"", // default image: DefaultUserImage
-		[]string{"bash"},
-		[]string{"ls /pfs/*/*; cp /pfs/*/* /pfs/out/"},
-		&pps.ParallelismSpec{Constant: 1},
-		client.NewCrossInput(
-			client.NewPFSInput(repoA, "/*"),
-			client.NewPFSInput(repoB, "/*"),
-		),
-		"", // default output branch: master
-		false,
-	))
-
-	// alice commits to the input repos, and the pipeline runs successfully
-	for i, repo := range []string{repoA, repoB} {
-		var err error
-		file := fmt.Sprintf("/file%d", i+1)
-		err = aliceClient.PutFile(client.NewProjectCommit("", repo, "master", ""), file, strings.NewReader("test"))
-		require.NoError(t, err)
-	}
-	require.NoErrorWithinT(t, 90*time.Second, func() error {
-		_, err := aliceClient.WaitProjectCommit("", pipeline, "master", "")
-		return err
-	})
-	jobs, err := aliceClient.ListJob(pipeline, nil /*inputs*/, -1 /*history*/, true /* full */)
-	require.NoError(t, err)
-	require.Equal(t, 3, len(jobs))
-	jobID := jobs[0].Job.ID
-
-	// bob cannot call ListDatum
-	_, err = bobClient.ListDatumAll(pipeline, jobID)
-	require.YesError(t, err)
-	require.True(t, auth.IsErrNotAuthorized(err), err.Error())
-
-	// alice adds bob to repoA, but bob still can't call GetLogs
-	require.NoError(t, aliceClient.ModifyRepoRoleBinding(repoA, bob, []string{auth.RepoReaderRole}))
-	_, err = bobClient.ListDatumAll(pipeline, jobID)
-	require.YesError(t, err)
-	require.True(t, auth.IsErrNotAuthorized(err), err.Error())
-
-	// alice removes bob from repoA and adds bob to repoB, but bob still can't
-	// call ListDatum
-	require.NoError(t, aliceClient.ModifyRepoRoleBinding(repoA, bob, []string{}))
-	require.NoError(t, aliceClient.ModifyRepoRoleBinding(repoB, bob, []string{auth.RepoReaderRole}))
-	_, err = bobClient.ListDatumAll(pipeline, jobID)
-	require.YesError(t, err)
-	require.True(t, auth.IsErrNotAuthorized(err), err.Error())
-
-	// alice adds bob to repoA, and now bob can call ListDatum
-	require.NoError(t, aliceClient.ModifyRepoRoleBinding(repoA, bob, []string{auth.RepoReaderRole}))
-	_, err = bobClient.ListDatumAll(pipeline, jobID)
-	require.YesError(t, err)
-	require.True(t, auth.IsErrNotAuthorized(err), err.Error())
-
-	// Finally, alice adds bob to the output repo, and now bob can call ListDatum
-	require.NoError(t, aliceClient.ModifyRepoRoleBinding(pipeline, bob, []string{auth.RepoReaderRole}))
-	dis, err := bobClient.ListDatumAll(pipeline, jobID)
-	require.NoError(t, err)
-	files := make(map[string]struct{})
-	for _, di := range dis {
-		for _, f := range di.Data {
-			files[path.Base(f.File.Path)] = struct{}{}
-		}
-	}
-	require.Equal(t, map[string]struct{}{
-		"file1": struct{}{},
-		"file2": struct{}{},
-	}, files)
-}
-
-=======
->>>>>>> 57aa3c2e
 // TestListJob tests that you must have READER access to a pipeline's output
 // repo to call ListJob on that pipeline, but a blank ListJob always succeeds
 // (but doesn't return a given job if you don't have access to the job's output
@@ -1868,157 +1426,6 @@
 	})
 }
 
-<<<<<<< HEAD
-// TODO: Make logs work with V2.
-// TestGetLogs tests that you must have READER access to all of a job's input
-// repos and READER access to its output repo to call GetLogs()
-//func TestGetLogs(t *testing.T) {
-//	if testing.Short() {
-//		t.Skip("Skipping integration tests in short mode")
-//	}
-//	tu.DeleteAll(t)
-//	defer tu.DeleteAll(t)
-//	alice, bob := robot(tu.UniqueString("alice")), robot(tu.UniqueString("bob"))
-//	aliceClient, bobClient := tu.GetAuthenticatedPachClient(t, alice), tu.GetAuthenticatedPachClient(t, bob)
-//
-//	// alice creates a repo
-//	repo := tu.UniqueString(t.Name())
-//	require.NoError(t, aliceClient.CreateProjectRepo("",repo))
-//
-//	// alice creates a pipeline
-//	pipeline := tu.UniqueString("pipeline")
-//	require.NoError(t, aliceClient.CreatePipeline(
-//		pipeline,
-//		"", // default image: DefaultUserImage
-//		[]string{"bash"},
-//		[]string{"cp /pfs/*/* /pfs/out/"},
-//		&pps.ParallelismSpec{Constant: 1},
-//		client.NewPFSInput(repo, "/*"),
-//		"", // default output branch: master
-//		false,
-//	))
-//
-//	// alice commits to the input repos, and the pipeline runs successfully
-//	err := aliceClient.PutFile(repo, "master", "/file1", strings.NewReader("test"))
-//	require.NoError(t, err)
-//	commitIter, err := aliceClient.WaitProjectCommit("",pipeline, "master", "")
-//	require.NoError(t, err)
-//	require.NoErrorWithinT(t, 60*time.Second, func() error {
-//		_, err := commitIter.Next()
-//		return err
-//	})
-//
-//	// bob cannot call GetLogs
-//	iter := bobClient.GetLogs(pipeline, "", nil, "", false, false, 0)
-//	require.False(t, iter.Next())
-//	require.YesError(t, iter.Err())
-//	require.True(t, auth.IsErrNotAuthorized(iter.Err()), iter.Err().Error())
-//
-//	// bob also can't call GetLogs for the master process
-//	iter = bobClient.GetLogs(pipeline, "", nil, "", true, false, 0)
-//	require.False(t, iter.Next())
-//	require.YesError(t, iter.Err())
-//	require.True(t, auth.IsErrNotAuthorized(iter.Err()), iter.Err().Error())
-//
-//	// alice adds bob to the input repo, but bob still can't call GetLogs
-//	aliceClient.SetScope(aliceClient.Ctx(), &auth.SetScopeRequest{
-//		Username: bob,
-//		Scope:    auth.Scope_READER,
-//		Repo:     repo,
-//	})
-//	iter = bobClient.GetLogs(pipeline, "", nil, "", false, false, 0)
-//	require.False(t, iter.Next())
-//	require.YesError(t, iter.Err())
-//	require.True(t, auth.IsErrNotAuthorized(iter.Err()), iter.Err().Error())
-//
-//	// alice removes bob from the input repo and adds bob to the output repo, but
-//	// bob still can't call GetLogs
-//	aliceClient.SetScope(aliceClient.Ctx(), &auth.SetScopeRequest{
-//		Username: bob,
-//		Scope:    auth.Scope_NONE,
-//		Repo:     repo,
-//	})
-//	aliceClient.SetScope(aliceClient.Ctx(), &auth.SetScopeRequest{
-//		Username: bob,
-//		Scope:    auth.Scope_READER,
-//		Repo:     pipeline,
-//	})
-//	iter = bobClient.GetLogs(pipeline, "", nil, "", false, false, 0)
-//	require.False(t, iter.Next())
-//	require.YesError(t, iter.Err())
-//	require.True(t, auth.IsErrNotAuthorized(iter.Err()), iter.Err().Error())
-//
-//	// alice adds bob to the output repo, and now bob can call GetLogs
-//	aliceClient.SetScope(aliceClient.Ctx(), &auth.SetScopeRequest{
-//		Username: bob,
-//		Scope:    auth.Scope_READER,
-//		Repo:     repo,
-//	})
-//	iter = bobClient.GetLogs(pipeline, "", nil, "", false, false, 0)
-//	iter.Next()
-//	require.NoError(t, iter.Err())
-//
-//	// bob can also call GetLogs for the master process
-//	iter = bobClient.GetLogs(pipeline, "", nil, "", true, false, 0)
-//	iter.Next()
-//	require.NoError(t, iter.Err())
-//}
-//
-//// TestGetLogsFromStats tests that GetLogs still works even when stats are
-//// enabled
-//func TestGetLogsFromStats(t *testing.T) {
-//	if testing.Short() {
-//		t.Skip("Skipping integration tests in short mode")
-//	}
-//	tu.DeleteAll(t)
-//	defer tu.DeleteAll(t)
-//	alice := robot(tu.UniqueString("alice"))
-//	aliceClient := tu.GetAuthenticatedPachClient(t, alice)
-//
-//	// alice creates a repo
-//	repo := tu.UniqueString(t.Name())
-//	require.NoError(t, aliceClient.CreateProjectRepo("",repo))
-//
-//	// alice creates a pipeline (we must enable stats for InspectDatum, which
-//	// means calling the grpc client function directly)
-//	pipeline := tu.UniqueString("alice")
-//	_, err := aliceClient.PpsAPIClient.CreatePipeline(aliceClient.Ctx(),
-//		&pps.CreatePipelineRequest{
-//			Pipeline: &pps.Pipeline{Name: pipeline},
-//			Transform: &pps.Transform{
-//				Cmd:   []string{"bash"},
-//				Stdin: []string{"cp /pfs/*/* /pfs/out/"},
-//			},
-//			ParallelismSpec: &pps.ParallelismSpec{Constant: 1},
-//			Input:           client.NewPFSInput(repo, "/*"),
-//		})
-//	require.NoError(t, err)
-//
-//	// alice commits to the input repo, and the pipeline runs successfully
-//	err = aliceClient.PutFile(repo, "master", "/file1", strings.NewReader("test"))
-//	require.NoError(t, err)
-//	commitItr, err := aliceClient.WaitProjectCommit("",pipeline, "master", "")
-//	require.NoError(t, err)
-//	require.NoErrorWithinT(t, 3*time.Minute, func() error {
-//		_, err := commitItr.Next()
-//		return err
-//	})
-//	jobs, err := aliceClient.ListJob(pipeline, nil /*inputs*/, -1 /*history*/, true)
-//	require.NoError(t, err)
-//	require.Equal(t, 1, len(jobs))
-//	jobID := jobs[0].Job.ID
-//
-//	iter := aliceClient.GetLogs(pipeline, jobID, nil, "", false, false, 0)
-//	require.True(t, iter.Next())
-//	require.NoError(t, iter.Err())
-//
-//	iter = aliceClient.GetLogs(pipeline, jobID, nil, "", true, false, 0)
-//	iter.Next()
-//	require.NoError(t, iter.Err())
-//}
-
-=======
->>>>>>> 57aa3c2e
 func TestPipelineNewInput(t *testing.T) {
 	t.Parallel()
 	env := envWithAuth(t)
@@ -2030,13 +1437,8 @@
 	var repo []string
 	for i := 0; i < 3; i++ {
 		repo = append(repo, tu.UniqueString(fmt.Sprint("TestPipelineNewInput-", i, "-")))
-<<<<<<< HEAD
 		require.NoError(t, aliceClient.CreateProjectRepo("", repo[i]))
-		require.Equal(t, buildBindings(alice, auth.RepoOwnerRole), getRepoRoleBinding(t, aliceClient, repo[i]))
-=======
-		require.NoError(t, aliceClient.CreateRepo(repo[i]))
 		require.Equal(t, tu.BuildBindings(alice, auth.RepoOwnerRole), tu.GetRepoRoleBinding(t, aliceClient, repo[i]))
->>>>>>> 57aa3c2e
 
 		// Commit to repo
 		err := aliceClient.PutFile(
@@ -2357,15 +1759,9 @@
 
 	// alice creates a repo
 	repo := tu.UniqueString(t.Name())
-<<<<<<< HEAD
 	commit := client.NewProjectCommit("", repo, "master", "")
 	require.NoError(t, aliceClient.CreateProjectRepo("", repo))
-	require.Equal(t, buildBindings(alice, auth.RepoOwnerRole), getRepoRoleBinding(t, aliceClient, repo))
-=======
-	commit := client.NewCommit(repo, "master", "")
-	require.NoError(t, aliceClient.CreateRepo(repo))
 	require.Equal(t, tu.BuildBindings(alice, auth.RepoOwnerRole), tu.GetRepoRoleBinding(t, aliceClient, repo))
->>>>>>> 57aa3c2e
 	err := aliceClient.PutFile(commit, "/file", strings.NewReader("lorem ipsum"))
 	require.NoError(t, err)
 
@@ -2488,237 +1884,6 @@
 	}
 }
 
-<<<<<<< HEAD
-// TestDeactivateFSAdmin tests that users with the FS admin role can't call Deactivate
-func TestDeactivateFSAdmin(t *testing.T) {
-	if testing.Short() {
-		t.Skip("Skipping integration tests in short mode")
-	}
-	t.Parallel()
-	c, _ := minikubetestenv.AcquireCluster(t)
-	tu.ActivateAuthClient(t, c)
-	alice := robot(tu.UniqueString("alice"))
-	aliceClient, adminClient := tu.AuthenticateClient(t, c, alice), tu.AuthenticateClient(t, c, auth.RootUser)
-
-	// admin makes alice an fs admin
-	require.NoError(t, adminClient.ModifyClusterRoleBinding(alice, []string{auth.RepoOwnerRole}))
-
-	// wait until alice shows up in admin list
-	resp, err := aliceClient.GetClusterRoleBinding()
-	require.NoError(t, err)
-	require.Equal(t, buildClusterBindings(alice, auth.RepoOwnerRole), resp)
-
-	// alice tries to deactivate, but doesn't have permission as an FS admin
-	_, err = aliceClient.Deactivate(aliceClient.Ctx(), &auth.DeactivateRequest{})
-	require.YesError(t, err)
-	require.Matches(t, "not authorized", err.Error())
-}
-
-// TestExtractAuthToken tests that admins can extract hashed robot auth tokens
-func TestExtractAuthToken(t *testing.T) {
-	if testing.Short() {
-		t.Skip("Skipping integration tests in short mode")
-	}
-	t.Parallel()
-	c, _ := minikubetestenv.AcquireCluster(t)
-	tu.ActivateAuthClient(t, c)
-	alice := robot(tu.UniqueString("alice"))
-	aliceClient, adminClient := tu.AuthenticateClient(t, c, alice), tu.AuthenticateClient(t, c, auth.RootUser)
-
-	// alice can't extract auth tokens because she's not an admin
-	_, err := aliceClient.ExtractAuthTokens(aliceClient.Ctx(), &auth.ExtractAuthTokensRequest{})
-	require.YesError(t, err)
-	require.Matches(t, "not authorized", err.Error())
-
-	// Create a token with a TTL and confirm it is extracted with an expiration
-	tokenResp, err := adminClient.GetRobotToken(adminClient.Ctx(), &auth.GetRobotTokenRequest{Robot: "other", TTL: 1000})
-	require.NoError(t, err)
-
-	// Create a token without a TTL and confirm it is extracted
-	tokenRespTwo, err := adminClient.GetRobotToken(adminClient.Ctx(), &auth.GetRobotTokenRequest{Robot: "otherTwo"})
-	require.NoError(t, err)
-
-	// admins can extract auth tokens
-	resp, err := adminClient.ExtractAuthTokens(adminClient.Ctx(), &auth.ExtractAuthTokensRequest{})
-	require.NoError(t, err)
-
-	// only robot tokens are extracted, so only the admin token (not the alice one) should be included
-	containsToken := func(plaintext, subject string, expires bool) error {
-		hash := auth.HashToken(plaintext)
-		for _, token := range resp.Tokens {
-			if token.HashedToken == hash {
-				require.Equal(t, subject, token.Subject)
-				if expires {
-					require.True(t, token.Expiration.After(time.Now()))
-				} else {
-					require.Nil(t, token.Expiration)
-				}
-				return nil
-			}
-		}
-		return errors.Errorf("didn't find a token with hash %q", hash)
-	}
-
-	require.NoError(t, containsToken(tokenResp.Token, "robot:other", true))
-	require.NoError(t, containsToken(tokenRespTwo.Token, "robot:otherTwo", false))
-}
-
-// TestRestoreAuthToken tests that admins can restore hashed auth tokens that have been extracted
-func TestRestoreAuthToken(t *testing.T) {
-	if testing.Short() {
-		t.Skip("Skipping integration tests in short mode")
-	}
-	t.Parallel()
-	c, _ := minikubetestenv.AcquireCluster(t)
-	tu.ActivateAuthClient(t, c)
-	// Create a request to restore a token with known plaintext
-	req := &auth.RestoreAuthTokenRequest{
-		Token: &auth.TokenInfo{
-			HashedToken: fmt.Sprintf("%x", sha256.Sum256([]byte("an-auth-token"))),
-			Subject:     "robot:restored",
-		},
-	}
-
-	alice := robot(tu.UniqueString("alice"))
-	aliceClient, adminClient := tu.AuthenticateClient(t, c, alice), tu.AuthenticateClient(t, c, auth.RootUser)
-
-	// alice can't restore auth tokens because she's not an admin
-	_, err := aliceClient.RestoreAuthToken(aliceClient.Ctx(), req)
-	require.YesError(t, err)
-	require.Matches(t, "not authorized", err.Error())
-
-	// admins can restore auth tokens
-	_, err = adminClient.RestoreAuthToken(adminClient.Ctx(), req)
-	require.NoError(t, err)
-
-	req.Token.Subject = "robot:overwritten"
-	_, err = adminClient.RestoreAuthToken(adminClient.Ctx(), req)
-	require.YesError(t, err)
-	require.Equal(t, "rpc error: code = Unknown desc = error restoring auth token: cannot overwrite existing token with same hash", err.Error())
-
-	// now we can authenticate with the restored token
-	aliceClient.SetAuthToken("an-auth-token")
-	whoAmIResp, err := aliceClient.WhoAmI(aliceClient.Ctx(), &auth.WhoAmIRequest{})
-	require.NoError(t, err)
-	require.Equal(t, "robot:restored", whoAmIResp.Username)
-	require.Nil(t, whoAmIResp.Expiration)
-
-	// restore a token with an expiration date in the past
-	req.Token.HashedToken = fmt.Sprintf("%x", sha256.Sum256([]byte("expired-token")))
-	pastExpiration := time.Now().Add(-1 * time.Minute)
-	req.Token.Expiration = &pastExpiration
-
-	_, err = adminClient.RestoreAuthToken(adminClient.Ctx(), req)
-	require.YesError(t, err)
-	require.True(t, auth.IsErrExpiredToken(err))
-
-	// restore a token with an expiration date in the future
-	req.Token.HashedToken = fmt.Sprintf("%x", sha256.Sum256([]byte("expiring-token")))
-	futureExpiration := time.Now().Add(10 * time.Minute)
-	req.Token.Expiration = &futureExpiration
-
-	_, err = adminClient.RestoreAuthToken(adminClient.Ctx(), req)
-	require.NoError(t, err)
-
-	aliceClient.SetAuthToken("expiring-token")
-	whoAmIResp, err = aliceClient.WhoAmI(aliceClient.Ctx(), &auth.WhoAmIRequest{})
-	require.NoError(t, err)
-
-	// Relying on time.Now is gross but the token should have a TTL in the
-	// next 10 minutes
-	require.True(t, whoAmIResp.Expiration.After(time.Now()))
-	require.True(t, whoAmIResp.Expiration.Before(time.Now().Add(time.Duration(600)*time.Second)))
-}
-
-// TODO: This test mirrors TestDebug in src/server/pachyderm_test.go.
-// Need to restructure testing such that we have the implementation of this
-// test in one place while still being able to test auth enabled and disabled clusters.
-func TestDebug(t *testing.T) {
-	if testing.Short() {
-		t.Skip("Skipping integration tests in short mode")
-	}
-	t.Parallel()
-	c, _ := minikubetestenv.AcquireCluster(t)
-	tu.ActivateAuthClient(t, c)
-	// Get all the authenticated clients at the beginning of the test.
-	// GetAuthenticatedPachClient will always re-activate auth, which
-	// causes PPS to rotate all the pipeline tokens. This makes the RCs
-	// change and recreates all the pods, which used to race with collecting logs.
-	alice := robot(tu.UniqueString("alice"))
-	aliceClient, adminClient := tu.AuthenticateClient(t, c, alice), tu.AuthenticateClient(t, c, auth.RootUser)
-
-	dataRepo := tu.UniqueString("TestDebug_data")
-	require.NoError(t, aliceClient.CreateProjectRepo("", dataRepo))
-
-	expectedFiles, pipelines := tu.DebugFiles(t, dataRepo)
-
-	for _, p := range pipelines {
-		require.NoError(t, aliceClient.CreatePipeline(
-			p,
-			"",
-			[]string{"bash"},
-			[]string{
-				fmt.Sprintf("cp /pfs/%s/* /pfs/out/", dataRepo),
-				"sleep 45",
-			},
-			&pps.ParallelismSpec{
-				Constant: 1,
-			},
-			client.NewPFSInput(dataRepo, "/*"),
-			"",
-			false,
-		))
-	}
-
-	commit1, err := aliceClient.StartProjectCommit("", dataRepo, "master")
-	require.NoError(t, err)
-	err = aliceClient.PutFile(commit1, "file", strings.NewReader("foo"))
-	require.NoError(t, err)
-	require.NoError(t, aliceClient.FinishProjectCommit("", dataRepo, commit1.Branch.Name, commit1.ID))
-
-	jobInfos, err := aliceClient.WaitJobSetAll(commit1.ID, false)
-	require.NoError(t, err)
-	require.Equal(t, 3, len(jobInfos))
-
-	require.YesError(t, aliceClient.Dump(nil, 0, &bytes.Buffer{}))
-
-	require.NoErrorWithinT(t, time.Minute, func() error {
-		// Only admins can collect a debug dump.
-		buf := &bytes.Buffer{}
-		require.NoError(t, adminClient.Dump(nil, 0, buf))
-		gr, err := gzip.NewReader(buf)
-		if err != nil {
-			return err //nolint:wrapcheck
-		}
-		defer func() {
-			require.NoError(t, gr.Close())
-		}()
-		// Check that all of the expected files were returned.
-		tr := tar.NewReader(gr)
-		for {
-			hdr, err := tr.Next()
-			if err != nil {
-				if err == io.EOF {
-					break
-				}
-				return err //nolint:wrapcheck
-			}
-			for pattern, g := range expectedFiles {
-				if g.Match(hdr.Name) {
-					delete(expectedFiles, pattern)
-					break
-				}
-			}
-		}
-		if len(expectedFiles) > 0 {
-			return errors.Errorf("Debug dump hasn't produced the exepcted files: %v", expectedFiles)
-		}
-		return nil
-	})
-}
-
-=======
->>>>>>> 57aa3c2e
 func TestDeleteExpiredAuthTokens(t *testing.T) {
 	t.Parallel()
 	env := envWithAuth(t)
@@ -2842,69 +2007,6 @@
 	require.Equal(t, 1, len(repoInfo))
 }
 
-<<<<<<< HEAD
-// asserts that retrieval of Pachd logs requires additional permissions granted to the PachdLogReader role
-func TestGetPachdLogsRequiresPerm(t *testing.T) {
-	if testing.Short() {
-		t.Skip("Skipping integration tests in short mode")
-	}
-	t.Parallel()
-	c, _ := minikubetestenv.AcquireCluster(t)
-	tu.ActivateAuthClient(t, c)
-	adminClient := tu.AuthenticateClient(t, c, auth.RootUser)
-
-	alice := tu.UniqueString("robot:alice")
-	aliceClient := tu.AuthenticateClient(t, c, alice)
-
-	aliceRepo := tu.UniqueString("alice_repo")
-	err := aliceClient.CreateProjectRepo("", aliceRepo)
-	require.NoError(t, err)
-
-	// create pipeline
-	alicePipeline := tu.UniqueString("pipeline_for_logs")
-	err = aliceClient.CreatePipeline(
-		alicePipeline,
-		"", // default image: DefaultUserImage
-		[]string{"bash"},
-		[]string{"cp /pfs/*/* /pfs/out/"},
-		&pps.ParallelismSpec{Constant: 1},
-		client.NewPFSInput(aliceRepo, "/*"),
-		"", // default output branch: master
-		false,
-	)
-	require.NoError(t, err)
-
-	// wait for the pipeline pod to come up
-	time.Sleep(time.Second * 10)
-
-	// must be authorized to access pachd logs
-	pachdLogsIter := aliceClient.GetLogs("", "", nil, "", false, false, 0)
-	pachdLogsIter.Next()
-	require.YesError(t, pachdLogsIter.Err())
-	require.True(t, strings.Contains(pachdLogsIter.Err().Error(), "is not authorized to perform this operation"))
-
-	// alice can view the pipeline logs
-	require.NoErrorWithinTRetry(t, time.Minute, func() error {
-		pipelineLogsIter := aliceClient.GetLogs(alicePipeline, "", nil, "", false, false, 0)
-		pipelineLogsIter.Next()
-		return pipelineLogsIter.Err()
-	}, "alice can view the pipeline logs")
-
-	// PachdLogReaderRole grants authorized retrieval of pachd logs
-	_, err = adminClient.AuthAPIClient.ModifyRoleBinding(adminClient.Ctx(),
-		&auth.ModifyRoleBindingRequest{
-			Principal: alice,
-			Roles:     []string{auth.PachdLogReaderRole},
-			Resource:  &auth.Resource{Type: auth.ResourceType_CLUSTER},
-		})
-	require.NoError(t, err)
-	pachdLogsIter = aliceClient.GetLogs("", "", nil, "", false, false, 0)
-	pachdLogsIter.Next()
-	require.NoError(t, pachdLogsIter.Err())
-}
-
-=======
->>>>>>> 57aa3c2e
 // TestRolesForPermission tests all users can look up the roles that correspond to
 // a given permission.
 func TestRolesForPermission(t *testing.T) {
