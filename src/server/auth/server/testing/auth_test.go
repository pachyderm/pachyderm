//go:build unit_test

package server_test

import (
	"bytes"
	"context"
	"crypto/sha256"
	"fmt"
	"sort"
	"strconv"
	"strings"
	"testing"
	"time"

	"github.com/gogo/protobuf/types"

	"github.com/pachyderm/pachyderm/v2/src/auth"
	"github.com/pachyderm/pachyderm/v2/src/client"
	"github.com/pachyderm/pachyderm/v2/src/enterprise"
	"github.com/pachyderm/pachyderm/v2/src/internal/backoff"
	"github.com/pachyderm/pachyderm/v2/src/internal/clientsdk"
	"github.com/pachyderm/pachyderm/v2/src/internal/cmdutil"
	"github.com/pachyderm/pachyderm/v2/src/internal/config"
	"github.com/pachyderm/pachyderm/v2/src/internal/dockertestenv"
	"github.com/pachyderm/pachyderm/v2/src/internal/errors"
	"github.com/pachyderm/pachyderm/v2/src/internal/require"
	"github.com/pachyderm/pachyderm/v2/src/internal/testpachd/realenv"
	tu "github.com/pachyderm/pachyderm/v2/src/internal/testutil"
	"github.com/pachyderm/pachyderm/v2/src/license"
	"github.com/pachyderm/pachyderm/v2/src/pfs"
	"github.com/pachyderm/pachyderm/v2/src/pps"
)

func envWithAuth(t *testing.T) *realenv.RealEnv {
	t.Helper()
	env := realenv.NewRealEnv(t, dockertestenv.NewTestDBConfig(t))
	peerPort := strconv.Itoa(int(env.ServiceEnv.Config().PeerPort))
	tu.ActivateLicense(t, env.PachClient, peerPort)
	_, err := env.PachClient.Enterprise.Activate(env.PachClient.Ctx(),
		&enterprise.ActivateRequest{
			LicenseServer: "grpc://localhost:" + peerPort,
			Id:            "localhost",
			Secret:        "localhost",
		})
	require.NoError(t, err, "activate client should work")
	_, err = env.AuthServer.Activate(env.PachClient.Ctx(), &auth.ActivateRequest{RootToken: tu.RootToken})
	require.NoError(t, err, "activate server should work")
	env.PachClient.SetAuthToken(tu.RootToken)
	require.NoError(t, config.WritePachTokenToConfig(tu.RootToken, false))
	client := env.PachClient.WithCtx(context.Background())
	_, err = client.PfsAPIClient.ActivateAuth(client.Ctx(), &pfs.ActivateAuthRequest{})
	require.NoError(t, err, "should be able to activate auth")
	_, err = client.PpsAPIClient.ActivateAuth(client.Ctx(), &pps.ActivateAuthRequest{})
	require.NoError(t, err, "should be able to activate auth")
	return env
}

// TestGetSetBasic creates two users, alice and bob, and gives bob gradually
// escalating privileges, checking what bob can and can't do after each change
func TestGetSetBasic(t *testing.T) {
	t.Parallel()
	env := envWithAuth(t)
	c := env.PachClient
	alice, bob := tu.Robot(tu.UniqueString("alice")), tu.Robot(tu.UniqueString("bob"))
	aliceClient, bobClient := tu.AuthenticateClient(t, c, alice), tu.AuthenticateClient(t, c, bob)

	// create repo, and check that alice is the owner of the new repo
	repoName := tu.UniqueString(t.Name())
	repo := client.NewProjectRepo(pfs.DefaultProjectName, repoName)
	require.NoError(t, aliceClient.CreateProjectRepo(pfs.DefaultProjectName, repoName))
	require.Equal(t,
		tu.BuildBindings(alice, auth.RepoOwnerRole), tu.GetRepoRoleBinding(t, aliceClient, pfs.DefaultProjectName, repoName))
	dataCommit := client.NewProjectCommit(pfs.DefaultProjectName, repoName, "master", "")

	// Add data to repo (alice can write). Make sure alice can read also.
	err := aliceClient.PutFile(dataCommit, "/file", strings.NewReader("1"), client.WithAppendPutFile())
	require.NoError(t, err)
	buf := &bytes.Buffer{}
	require.NoError(t, aliceClient.GetFile(dataCommit, "/file", buf))
	require.Equal(t, "1", buf.String())

	//////////
	/// Initially, bob has no privileges
	// bob can't read
	err = bobClient.GetFile(dataCommit, "/file", buf)
	require.YesError(t, err)
	require.Matches(t, "not authorized", err.Error())
	// bob can't write (check both the standalone form of PutFile and StartCommit)
	err = bobClient.PutFile(dataCommit, "/file", strings.NewReader("lorem ipsum"), client.WithAppendPutFile())
	require.YesError(t, err)
	require.Matches(t, "not authorized", err.Error())
	require.Equal(t, 1, tu.CommitCnt(t, aliceClient, repo)) // check that no commits were created
	_, err = bobClient.StartProjectCommit(pfs.DefaultProjectName, repoName, "master")
	require.YesError(t, err)
	require.Matches(t, "not authorized", err.Error())
	require.Equal(t, 1, tu.CommitCnt(t, aliceClient, repo)) // check that no commits were created
	// bob can't update the ACL
	err = bobClient.ModifyProjectRepoRoleBinding(pfs.DefaultProjectName, repoName, tu.Robot("carol"), []string{auth.RepoReaderRole})
	require.YesError(t, err)
	require.Matches(t, "not authorized", err.Error())
	// check that ACL wasn't updated)
	require.Equal(t,
		tu.BuildBindings(alice, auth.RepoOwnerRole), tu.GetRepoRoleBinding(t, aliceClient, pfs.DefaultProjectName, repoName))

	//////////
	/// alice adds bob to the ACL as a reader (alice can modify ACL)
	require.NoError(t, aliceClient.ModifyProjectRepoRoleBinding(pfs.DefaultProjectName, repoName, bob, []string{auth.RepoReaderRole}))
	// bob can read
	buf.Reset()
	require.NoError(t, bobClient.GetFile(dataCommit, "/file", buf))
	require.Equal(t, "1", buf.String())
	// bob can't write
	err = bobClient.PutFile(dataCommit, "/file", strings.NewReader("2"), client.WithAppendPutFile())
	require.YesError(t, err)
	require.Matches(t, "not authorized", err.Error())
	require.Equal(t, 1, tu.CommitCnt(t, aliceClient, repo)) // check that no commits were created
	_, err = bobClient.StartProjectCommit(pfs.DefaultProjectName, repoName, "master")
	require.YesError(t, err)
	require.Matches(t, "not authorized", err.Error())
	require.Equal(t, 1, tu.CommitCnt(t, aliceClient, repo)) // check that no commits were created
	// bob can't update the ACL
	err = bobClient.ModifyProjectRepoRoleBinding(pfs.DefaultProjectName, repoName, tu.Robot("carol"), []string{auth.RepoReaderRole})
	require.YesError(t, err)
	require.Matches(t, "not authorized", err.Error())
	// check that ACL wasn't updated)
	require.Equal(t,
		tu.BuildBindings(alice, auth.RepoOwnerRole, bob, auth.RepoReaderRole), tu.GetRepoRoleBinding(t, aliceClient, pfs.DefaultProjectName, repoName))

	//////////
	/// alice adds bob to the ACL as a writer
	require.NoError(t, aliceClient.ModifyProjectRepoRoleBinding(pfs.DefaultProjectName, repoName, bob, []string{auth.RepoWriterRole}))
	// bob can read
	buf.Reset()
	require.NoError(t, bobClient.GetFile(dataCommit, "/file", buf))
	require.Equal(t, "1", buf.String())
	// bob can write
	err = bobClient.PutFile(dataCommit, "/file", strings.NewReader("2"), client.WithAppendPutFile())
	require.NoError(t, err)
	require.Equal(t, 2, tu.CommitCnt(t, aliceClient, repo)) // check that a new commit was created
	commit, err := bobClient.StartProjectCommit(pfs.DefaultProjectName, repoName, "master")
	require.NoError(t, err)
	require.NoError(t, bobClient.FinishProjectCommit(pfs.DefaultProjectName, repoName, commit.Branch.Name, commit.ID))
	require.Equal(t, 3, tu.CommitCnt(t, aliceClient, repo)) // check that a new commit was created
	// bob can't update the ACL
	err = bobClient.ModifyProjectRepoRoleBinding(pfs.DefaultProjectName, repoName, tu.Robot("carol"), []string{auth.RepoReaderRole})
	require.YesError(t, err)
	require.Matches(t, "not authorized", err.Error())
	// check that ACL wasn't updated)
	require.Equal(t,
		tu.BuildBindings(alice, auth.RepoOwnerRole, bob, auth.RepoWriterRole), tu.GetRepoRoleBinding(t, aliceClient, pfs.DefaultProjectName, repoName))

	//////////
	/// alice adds bob to the ACL as an owner
	require.NoError(t, aliceClient.ModifyProjectRepoRoleBinding(pfs.DefaultProjectName, repoName, bob, []string{auth.RepoOwnerRole}))
	// bob can read
	buf.Reset()
	require.NoError(t, bobClient.GetFile(dataCommit, "/file", buf))
	require.Equal(t, "12", buf.String())
	// bob can write
	err = bobClient.PutFile(dataCommit, "/file", strings.NewReader("3"), client.WithAppendPutFile())
	require.NoError(t, err)
	require.Equal(t, 4, tu.CommitCnt(t, aliceClient, repo)) // check that a new commit was created
	commit, err = bobClient.StartProjectCommit(pfs.DefaultProjectName, repoName, "master")
	require.NoError(t, err)
	require.NoError(t, bobClient.FinishProjectCommit(pfs.DefaultProjectName, repoName, commit.Branch.Name, commit.ID))
	require.Equal(t, 5, tu.CommitCnt(t, aliceClient, repo)) // check that a new commit was created
	// bob can update the ACL
	require.NoError(t, bobClient.ModifyProjectRepoRoleBinding(pfs.DefaultProjectName, repoName, tu.Robot("carol"), []string{auth.RepoReaderRole}))
	// check that ACL was updated)
	require.Equal(t,
		tu.BuildBindings(alice, auth.RepoOwnerRole, bob, auth.RepoOwnerRole, tu.Robot("carol"), auth.RepoReaderRole),
		tu.GetRepoRoleBinding(t, aliceClient, pfs.DefaultProjectName, repoName))
}

// TestGetSetReverse creates two users, alice and bob, and gives bob gradually
// shrinking privileges, checking what bob can and can't do after each change
func TestGetSetReverse(t *testing.T) {
	t.Parallel()
	env := envWithAuth(t)
	c := env.PachClient
	alice, bob := tu.Robot(tu.UniqueString("alice")), tu.Robot(tu.UniqueString("bob"))
	aliceClient, bobClient := tu.AuthenticateClient(t, c, alice), tu.AuthenticateClient(t, c, bob)

	// create repo, and check that alice is the owner of the new repo
	repoName := tu.UniqueString(t.Name())
	repo := client.NewProjectRepo(pfs.DefaultProjectName, repoName)
	require.NoError(t, aliceClient.CreateProjectRepo(pfs.DefaultProjectName, repoName))
	require.Equal(t, tu.BuildBindings(alice, auth.RepoOwnerRole), tu.GetRepoRoleBinding(t, aliceClient, pfs.DefaultProjectName, repoName))
	dataCommit := client.NewProjectCommit(pfs.DefaultProjectName, repoName, "master", "")

	// Add data to repo (alice can write). Make sure alice can read also.
	commit, err := aliceClient.StartProjectCommit(pfs.DefaultProjectName, repoName, "master")
	require.NoError(t, err)
	err = aliceClient.PutFile(commit, "/file", strings.NewReader("1"), client.WithAppendPutFile())
	require.NoError(t, err)
	require.NoError(t, aliceClient.FinishProjectCommit(pfs.DefaultProjectName, repoName, commit.Branch.Name, commit.ID)) // # commits = 1
	buf := &bytes.Buffer{}
	require.NoError(t, aliceClient.GetFile(dataCommit, "/file", buf))
	require.Equal(t, "1", buf.String())

	//////////
	/// alice adds bob to the ACL as an owner
	require.NoError(t, aliceClient.ModifyProjectRepoRoleBinding(pfs.DefaultProjectName, repoName, bob, []string{auth.RepoOwnerRole}))
	// bob can read
	buf.Reset()
	require.NoError(t, bobClient.GetFile(dataCommit, "/file", buf))
	require.Equal(t, "1", buf.String())
	// bob can write
	err = bobClient.PutFile(dataCommit, "/file", strings.NewReader("2"), client.WithAppendPutFile())
	require.NoError(t, err)
	require.Equal(t, 2, tu.CommitCnt(t, aliceClient, repo)) // check that a new commit was created
	commit, err = bobClient.StartProjectCommit(pfs.DefaultProjectName, repoName, "master")
	require.NoError(t, err)
	require.NoError(t, bobClient.FinishProjectCommit(pfs.DefaultProjectName, repoName, commit.Branch.Name, commit.ID))
	require.Equal(t, 3, tu.CommitCnt(t, aliceClient, repo)) // check that a new commit was created
	// bob can update the ACL
	require.NoError(t, bobClient.ModifyProjectRepoRoleBinding(pfs.DefaultProjectName, repoName, tu.Robot("carol"), []string{auth.RepoReaderRole}))
	// check that ACL was updated)
	require.Equal(t,
		tu.BuildBindings(alice, auth.RepoOwnerRole, bob, auth.RepoOwnerRole, tu.Robot("carol"), auth.RepoReaderRole),
		tu.GetRepoRoleBinding(t, aliceClient, pfs.DefaultProjectName, repoName))

	// clear carol
	require.NoError(t, aliceClient.ModifyProjectRepoRoleBinding(pfs.DefaultProjectName, repoName, tu.Robot("carol"), []string{}))
	require.Equal(t,
		tu.BuildBindings(alice, auth.RepoOwnerRole, bob, auth.RepoOwnerRole), tu.GetRepoRoleBinding(t, aliceClient, pfs.DefaultProjectName, repoName))

	//////////
	/// alice adds bob to the ACL as a writer
	require.NoError(t, aliceClient.ModifyProjectRepoRoleBinding(pfs.DefaultProjectName, repoName, bob, []string{auth.RepoWriterRole}))
	// bob can read
	buf.Reset()
	require.NoError(t, bobClient.GetFile(dataCommit, "/file", buf))
	require.Equal(t, "12", buf.String())
	// bob can write
	err = bobClient.PutFile(dataCommit, "/file", strings.NewReader("3"), client.WithAppendPutFile())
	require.NoError(t, err)
	require.Equal(t, 4, tu.CommitCnt(t, aliceClient, repo)) // check that a new commit was created
	commit, err = bobClient.StartProjectCommit(pfs.DefaultProjectName, repoName, "master")
	require.NoError(t, err)
	require.NoError(t, bobClient.FinishProjectCommit(pfs.DefaultProjectName, repoName, commit.Branch.Name, commit.ID))
	require.Equal(t, 5, tu.CommitCnt(t, aliceClient, repo)) // check that a new commit was created
	// bob can't update the ACL
	err = bobClient.ModifyProjectRepoRoleBinding(pfs.DefaultProjectName, repoName, tu.Robot("carol"), []string{auth.RepoReaderRole})
	require.YesError(t, err)
	require.Matches(t, "not authorized", err.Error())
	// check that ACL wasn't updated)
	require.Equal(t,
		tu.BuildBindings(alice, auth.RepoOwnerRole, bob, auth.RepoWriterRole), tu.GetRepoRoleBinding(t, aliceClient, pfs.DefaultProjectName, repoName))

	//////////
	/// alice adds bob to the ACL as a reader (alice can modify ACL)
	require.NoError(t, aliceClient.ModifyProjectRepoRoleBinding(pfs.DefaultProjectName, repoName, bob, []string{auth.RepoReaderRole}))
	// bob can read
	buf.Reset()
	require.NoError(t, bobClient.GetFile(dataCommit, "/file", buf))
	require.Equal(t, "123", buf.String())
	// bob can't write
	err = bobClient.PutFile(dataCommit, "/file", strings.NewReader("4"), client.WithAppendPutFile())
	require.YesError(t, err)
	require.Equal(t, 5, tu.CommitCnt(t, aliceClient, repo)) // check that a new commit was created
	_, err = bobClient.StartProjectCommit(pfs.DefaultProjectName, repoName, "master")
	require.YesError(t, err)
	require.Matches(t, "not authorized", err.Error())
	require.Equal(t, 5, tu.CommitCnt(t, aliceClient, repo)) // check that no commits were created
	// bob can't update the ACL
	err = bobClient.ModifyProjectRepoRoleBinding(pfs.DefaultProjectName, repoName, tu.Robot("carol"), []string{auth.RepoReaderRole})
	require.YesError(t, err)
	require.Matches(t, "not authorized", err.Error())
	// check that ACL wasn't updated)
	require.Equal(t,
		tu.BuildBindings(alice, auth.RepoOwnerRole, bob, auth.RepoReaderRole), tu.GetRepoRoleBinding(t, aliceClient, pfs.DefaultProjectName, repoName))

	//////////
	/// alice revokes all of bob's privileges
	require.NoError(t, aliceClient.ModifyProjectRepoRoleBinding(pfs.DefaultProjectName, repoName, bob, []string{}))
	// bob can't read
	err = bobClient.GetFile(dataCommit, "/file", buf)
	require.YesError(t, err)
	require.Matches(t, "not authorized", err.Error())
	// bob can't write
	err = bobClient.PutFile(dataCommit, "/file", strings.NewReader("4"), client.WithAppendPutFile())
	require.YesError(t, err)
	require.Equal(t, 5, tu.CommitCnt(t, aliceClient, repo)) // check that a new commit was created
	_, err = bobClient.StartProjectCommit(pfs.DefaultProjectName, repoName, "master")
	require.YesError(t, err)
	require.Matches(t, "not authorized", err.Error())
	require.Equal(t, 5, tu.CommitCnt(t, aliceClient, repo)) // check that no commits were created
	// bob can't update the ACL
	err = bobClient.ModifyProjectRepoRoleBinding(pfs.DefaultProjectName, repoName, tu.Robot("carol"), []string{auth.RepoReaderRole})
	require.YesError(t, err)
	require.Matches(t, "not authorized", err.Error())
	// check that ACL wasn't updated)
	require.Equal(t,
		tu.BuildBindings(alice, auth.RepoOwnerRole), tu.GetRepoRoleBinding(t, aliceClient, pfs.DefaultProjectName, repoName))
}

// TestCreateAndUpdateRepo tests that if CreateRepo(foo, update=true) is
// called, and foo exists, then the ACL for foo won't be modified.
func TestCreateAndUpdateRepo(t *testing.T) {
	t.Parallel()
	env := envWithAuth(t)
	c := env.PachClient
	alice, bob := tu.Robot(tu.UniqueString("alice")), tu.Robot(tu.UniqueString("bob"))
	aliceClient, bobClient := tu.AuthenticateClient(t, c, alice), tu.AuthenticateClient(t, c, bob)

	// create repo, and check that alice is the owner of the new repo
	dataRepo := tu.UniqueString(t.Name())
	require.NoError(t, aliceClient.CreateProjectRepo(pfs.DefaultProjectName, dataRepo))
	require.Equal(t, tu.BuildBindings(alice, auth.RepoOwnerRole), tu.GetRepoRoleBinding(t, aliceClient, pfs.DefaultProjectName, dataRepo))
	dataCommit := client.NewProjectCommit(pfs.DefaultProjectName, dataRepo, "master", "")

	// Add data to repo (alice can write). Make sure alice can read also.
	err := aliceClient.PutFile(dataCommit, "/file", strings.NewReader("1"))
	require.NoError(t, err)
	buf := &bytes.Buffer{}
	require.NoError(t, aliceClient.GetFile(dataCommit, "/file", buf))
	require.Equal(t, "1", buf.String())

	/// alice adds bob to the ACL as a reader (alice can modify ACL)
	require.NoError(t, aliceClient.ModifyProjectRepoRoleBinding(pfs.DefaultProjectName, dataRepo, bob, []string{auth.RepoReaderRole}))
	require.Equal(t,
		tu.BuildBindings(alice, auth.RepoOwnerRole, bob, auth.RepoReaderRole), tu.GetRepoRoleBinding(t, aliceClient, pfs.DefaultProjectName, dataRepo))
	// bob can read
	buf.Reset()
	require.NoError(t, bobClient.GetFile(dataCommit, "/file", buf))
	require.Equal(t, "1", buf.String())

	/// alice updates the repo
	description := "This request updates the description to force a write"
	_, err = aliceClient.PfsAPIClient.CreateRepo(aliceClient.Ctx(), &pfs.CreateRepoRequest{
		Repo:        client.NewProjectRepo(pfs.DefaultProjectName, dataRepo),
		Description: description,
		Update:      true,
	})
	require.NoError(t, err)
	repoInfo, err := aliceClient.InspectProjectRepo(pfs.DefaultProjectName, dataRepo)
	require.NoError(t, err)
	require.Equal(t, description, repoInfo.Description)
	// buildBindings haven't changed
	require.Equal(t,
		tu.BuildBindings(alice, auth.RepoOwnerRole, bob, auth.RepoReaderRole), tu.GetRepoRoleBinding(t, aliceClient, pfs.DefaultProjectName, dataRepo))
	// bob can still read
	buf.Reset()
	require.NoError(t, bobClient.GetFile(dataCommit, "/file", buf))
	require.Equal(t, "1", buf.String())
}

// TestCreateRepoWithUpdateFlag tests that if CreateRepo(foo, update=true) is
// called, and foo doesn't exist, then the ACL for foo will still be created and
// initialized to the correct value
func TestCreateRepoWithUpdateFlag(t *testing.T) {
	t.Parallel()
	env := envWithAuth(t)
	c := env.PachClient
	alice := tu.Robot(tu.UniqueString("alice"))
	aliceClient := tu.AuthenticateClient(t, c, alice)

	// create repo, and check that alice is the owner of the new repo
	dataRepo := tu.UniqueString(t.Name())
	/// alice creates the repo with Update set
	_, err := aliceClient.PfsAPIClient.CreateRepo(aliceClient.Ctx(), &pfs.CreateRepoRequest{
		Repo:   client.NewProjectRepo(pfs.DefaultProjectName, dataRepo),
		Update: true,
	})
	require.NoError(t, err)
	require.Equal(t,
		tu.BuildBindings(alice, auth.RepoOwnerRole), tu.GetRepoRoleBinding(t, aliceClient, pfs.DefaultProjectName, dataRepo))
	dataCommit := client.NewProjectCommit(pfs.DefaultProjectName, dataRepo, "master", "")
	// Add data to repo (alice can write). Make sure alice can read also.
	err = aliceClient.PutFile(dataCommit, "/file", strings.NewReader("1"))
	require.NoError(t, err)
	buf := &bytes.Buffer{}
	require.NoError(t, aliceClient.GetFile(dataCommit, "/file", buf))
	require.Equal(t, "1", buf.String())
}

func TestCreateAndUpdatePipeline(t *testing.T) {
	t.Parallel()
	env := envWithAuth(t)
	c := env.PachClient
	type createArgs struct {
		client     *client.APIClient
		name, repo string
		update     bool
	}
	createPipeline := func(args createArgs) error {
		return args.client.CreateProjectPipeline(pfs.DefaultProjectName,
			args.name,
			"", // default image: DefaultUserImage
			[]string{"bash"},
			[]string{"cp /pfs/*/* /pfs/out/"},
			&pps.ParallelismSpec{Constant: 1},
			client.NewProjectPFSInput(pfs.DefaultProjectName, args.repo, "/*"),
			"", // default output branch: master
			args.update,
		)
	}
	alice, bob := tu.Robot(tu.UniqueString("alice")), tu.Robot(tu.UniqueString("bob"))
	aliceClient, bobClient := tu.AuthenticateClient(t, c, alice), tu.AuthenticateClient(t, c, bob)

	// create repo, and check that alice is the owner of the new repo
	dataRepo := tu.UniqueString(t.Name())
	require.NoError(t, aliceClient.CreateProjectRepo(pfs.DefaultProjectName, dataRepo))
	require.Equal(t,
		tu.BuildBindings(alice, auth.RepoOwnerRole), tu.GetRepoRoleBinding(t, aliceClient, pfs.DefaultProjectName, dataRepo))
	dataCommit := client.NewProjectCommit(pfs.DefaultProjectName, dataRepo, "master", "")

	// alice can create a pipeline (she owns the input repo)
	pipeline := tu.UniqueString("alice-pipeline")
	require.NoError(t, createPipeline(createArgs{
		client: aliceClient,
		name:   pipeline,
		repo:   dataRepo,
	}))
	require.OneOfEquals(t, pipeline, tu.PipelineNames(t, aliceClient, pfs.DefaultProjectName))
	// check that alice owns the output repo too)
	require.Equal(t,
		tu.BuildBindings(alice, auth.RepoOwnerRole, tu.Pl(pfs.DefaultProjectName, pipeline), auth.RepoWriterRole), tu.GetRepoRoleBinding(t, aliceClient, pfs.DefaultProjectName, pipeline))

	// Make sure alice's pipeline runs successfully
	err := aliceClient.PutFile(dataCommit, tu.UniqueString("/file"),
		strings.NewReader("test data"))
	require.NoError(t, err)
	require.NoErrorWithinT(t, 60*time.Second, func() error {
		_, err := aliceClient.WaitProjectCommit(pfs.DefaultProjectName, pipeline, "master", "")
		return err
	})

	// bob can't create a pipeline
	badPipeline := tu.UniqueString("bob-bad")
	err = createPipeline(createArgs{
		client: bobClient,
		name:   badPipeline,
		repo:   dataRepo,
	})
	require.YesError(t, err)
	require.Matches(t, "not authorized", err.Error())
	require.NoneEquals(t, badPipeline, tu.PipelineNames(t, aliceClient, pfs.DefaultProjectName))

	// alice adds bob as a reader of the input repo
	require.NoError(t, aliceClient.ModifyProjectRepoRoleBinding(pfs.DefaultProjectName, dataRepo, bob, []string{auth.RepoReaderRole}))

	// now bob can create a pipeline
	goodPipeline := tu.UniqueString("bob-good")
	require.NoError(t, createPipeline(createArgs{
		client: bobClient,
		name:   goodPipeline,
		repo:   dataRepo,
	}))
	require.OneOfEquals(t, goodPipeline, tu.PipelineNames(t, aliceClient, pfs.DefaultProjectName))
	// check that bob owns the output repo too)
	require.Equal(t,
		tu.BuildBindings(bob, auth.RepoOwnerRole, tu.Pl(pfs.DefaultProjectName, goodPipeline), auth.RepoWriterRole), tu.GetRepoRoleBinding(t, bobClient, pfs.DefaultProjectName, goodPipeline))

	// Make sure bob's pipeline runs successfully
	err = aliceClient.PutFile(dataCommit, tu.UniqueString("/file"),
		strings.NewReader("test data"))
	require.NoError(t, err)
	require.NoErrorWithinT(t, 4*time.Minute, func() error {
		_, err := bobClient.WaitProjectCommit(pfs.DefaultProjectName, goodPipeline, "master", "")
		return err
	})

	// bob can't update alice's pipeline
	infoBefore, err := aliceClient.InspectProjectPipeline(pfs.DefaultProjectName, pipeline, true)
	require.NoError(t, err)
	err = createPipeline(createArgs{
		client: bobClient,
		name:   pipeline,
		repo:   dataRepo,
		update: true,
	})
	require.YesError(t, err)
	require.Matches(t, "not authorized", err.Error())
	infoAfter, err := aliceClient.InspectProjectPipeline(pfs.DefaultProjectName, pipeline, true)
	require.NoError(t, err)
	require.Equal(t, infoBefore.Version, infoAfter.Version)

	// alice adds bob as a writer of the output repo, and removes him as a reader
	// of the input repo
	require.NoError(t, aliceClient.ModifyProjectRepoRoleBinding(pfs.DefaultProjectName, pipeline, bob, []string{auth.RepoWriterRole}))
	require.Equal(t,
		tu.BuildBindings(alice, auth.RepoOwnerRole, bob, auth.RepoWriterRole, tu.Pl(pfs.DefaultProjectName, pipeline), auth.RepoWriterRole),
		tu.GetRepoRoleBinding(t, aliceClient, pfs.DefaultProjectName, pipeline))

	require.NoError(t, aliceClient.ModifyProjectRepoRoleBinding(pfs.DefaultProjectName, dataRepo, bob, []string{}))
	require.Equal(t,
		tu.BuildBindings(alice, auth.RepoOwnerRole, tu.Pl(pfs.DefaultProjectName, pipeline), auth.RepoReaderRole, tu.Pl(pfs.DefaultProjectName, goodPipeline), auth.RepoReaderRole),
		tu.GetRepoRoleBinding(t, aliceClient, pfs.DefaultProjectName, dataRepo))

	// bob still can't update alice's pipeline
	infoBefore, err = aliceClient.InspectProjectPipeline(pfs.DefaultProjectName, pipeline, true)
	require.NoError(t, err)
	err = createPipeline(createArgs{
		client: bobClient,
		name:   pipeline,
		repo:   dataRepo,
		update: true,
	})
	require.YesError(t, err)
	require.Matches(t, "not authorized", err.Error())
	infoAfter, err = aliceClient.InspectProjectPipeline(pfs.DefaultProjectName, pipeline, true)
	require.NoError(t, err)
	require.Equal(t, infoBefore.Version, infoAfter.Version)

	// alice re-adds bob as a reader of the input repo
	require.NoError(t, aliceClient.ModifyProjectRepoRoleBinding(pfs.DefaultProjectName, dataRepo, bob, []string{auth.RepoReaderRole}))
	require.Equal(t,
		tu.BuildBindings(alice, auth.RepoOwnerRole, bob, auth.RepoReaderRole, tu.Pl(pfs.DefaultProjectName, pipeline), auth.RepoReaderRole, tu.Pl(pfs.DefaultProjectName, goodPipeline), auth.RepoReaderRole),
		tu.GetRepoRoleBinding(t, aliceClient, pfs.DefaultProjectName, dataRepo))

	// now bob can update alice's pipeline
	infoBefore, err = aliceClient.InspectProjectPipeline(pfs.DefaultProjectName, pipeline, true)
	require.NoError(t, err)
	err = createPipeline(createArgs{
		client: bobClient,
		name:   pipeline,
		repo:   dataRepo,
		update: true,
	})
	require.NoError(t, err)
	infoAfter, err = aliceClient.InspectProjectPipeline(pfs.DefaultProjectName, pipeline, true)
	require.NoError(t, err)
	require.NotEqual(t, infoBefore.Version, infoAfter.Version)

	// Make sure that we don't get an auth token returned by the inspect
	require.Equal(t, "", infoAfter.AuthToken)
	infoAfter, err = aliceClient.InspectProjectPipeline(pfs.DefaultProjectName, pipeline, false)
	require.NoError(t, err)
	require.Equal(t, "", infoAfter.AuthToken)

	// ListPipeline without details should list all repos
	pipelineInfos, err := aliceClient.ListPipeline(false)
	require.NoError(t, err)
	require.Equal(t, 2, len(pipelineInfos))
	for _, pipelineInfo := range pipelineInfos {
		require.Equal(t, "", pipelineInfo.AuthToken)
	}

	// Users can access a spec commit even if they can't list the repo itself,
	// so the details should be populated for every repo
	pipelineInfos, err = aliceClient.ListPipeline(true)
	require.NoError(t, err)
	require.Equal(t, 2, len(pipelineInfos))
	for _, pipelineInfo := range pipelineInfos {
		require.Equal(t, "", pipelineInfo.AuthToken)
		require.NotNil(t, pipelineInfo.Details)
	}

	pipelineInfos, err = bobClient.ListPipeline(true)
	require.NoError(t, err)
	require.Equal(t, 2, len(pipelineInfos))
	for _, pipelineInfo := range pipelineInfos {
		require.Equal(t, "", pipelineInfo.AuthToken)
		require.NotNil(t, pipelineInfo.Details)
	}

	// Make sure the updated pipeline runs successfully
	err = aliceClient.PutFile(dataCommit, tu.UniqueString("/file"),
		strings.NewReader("test data"))
	require.NoError(t, err)
	require.NoErrorWithinT(t, 60*time.Second, func() error {
		_, err := bobClient.WaitProjectCommit(pfs.DefaultProjectName, pipeline, "master", "")
		return err
	})
}

func TestPipelineMultipleInputs(t *testing.T) {
	t.Parallel()
	env := envWithAuth(t)
	c := env.PachClient
	type createArgs struct {
		client *client.APIClient
		name   string
		input  *pps.Input
		update bool
	}
	createPipeline := func(args createArgs) error {
		return args.client.CreateProjectPipeline(pfs.DefaultProjectName,
			args.name,
			"", // default image: DefaultUserImage
			[]string{"bash"},
			[]string{"echo \"work\" >/pfs/out/x"},
			&pps.ParallelismSpec{Constant: 1},
			args.input,
			"", // default output branch: master
			args.update,
		)
	}
	alice, bob := tu.Robot(tu.UniqueString("alice")), tu.Robot(tu.UniqueString("bob"))
	aliceClient, bobClient := tu.AuthenticateClient(t, c, alice), tu.AuthenticateClient(t, c, bob)

	// create two repos, and check that alice is the owner of the new repos
	dataRepo1 := tu.UniqueString(t.Name())
	dataRepo2 := tu.UniqueString(t.Name())
	require.NoError(t, aliceClient.CreateProjectRepo(pfs.DefaultProjectName, dataRepo1))
	require.NoError(t, aliceClient.CreateProjectRepo(pfs.DefaultProjectName, dataRepo2))
	require.Equal(t,
		tu.BuildBindings(alice, auth.RepoOwnerRole), tu.GetRepoRoleBinding(t, aliceClient, pfs.DefaultProjectName, dataRepo1))
	require.Equal(t,
		tu.BuildBindings(alice, auth.RepoOwnerRole), tu.GetRepoRoleBinding(t, aliceClient, pfs.DefaultProjectName, dataRepo2))

	// alice can create a cross-pipeline with both inputs
	aliceCrossPipeline := tu.UniqueString("alice-cross")
	require.NoError(t, createPipeline(createArgs{
		client: aliceClient,
		name:   aliceCrossPipeline,
		input: client.NewCrossInput(
			client.NewProjectPFSInput(pfs.DefaultProjectName, dataRepo1, "/*"),
			client.NewProjectPFSInput(pfs.DefaultProjectName, dataRepo2, "/*"),
		),
	}))
	require.OneOfEquals(t, aliceCrossPipeline, tu.PipelineNames(t, aliceClient, pfs.DefaultProjectName))
	// check that alice owns the output repo too)
	require.Equal(t,
		tu.BuildBindings(alice, auth.RepoOwnerRole, tu.Pl(pfs.DefaultProjectName, aliceCrossPipeline), auth.RepoWriterRole), tu.GetRepoRoleBinding(t, aliceClient, pfs.DefaultProjectName, aliceCrossPipeline))

	// alice can create a union-pipeline with both inputs
	aliceUnionPipeline := tu.UniqueString("alice-union")
	require.NoError(t, createPipeline(createArgs{
		client: aliceClient,
		name:   aliceUnionPipeline,
		input: client.NewUnionInput(
			client.NewProjectPFSInput(pfs.DefaultProjectName, dataRepo1, "/*"),
			client.NewProjectPFSInput(pfs.DefaultProjectName, dataRepo2, "/*"),
		),
	}))
	require.OneOfEquals(t, aliceUnionPipeline, tu.PipelineNames(t, aliceClient, pfs.DefaultProjectName))
	// check that alice owns the output repo too)
	require.Equal(t,
		tu.BuildBindings(alice, auth.RepoOwnerRole, tu.Pl(pfs.DefaultProjectName, aliceUnionPipeline), auth.RepoWriterRole), tu.GetRepoRoleBinding(t, aliceClient, pfs.DefaultProjectName, aliceUnionPipeline))

	// alice adds bob as a reader of one of the input repos, but not the other
	require.NoError(t, aliceClient.ModifyProjectRepoRoleBinding(pfs.DefaultProjectName, dataRepo1, bob, []string{auth.RepoReaderRole}))

	// bob cannot create a cross-pipeline with both inputs
	bobCrossPipeline := tu.UniqueString("bob-cross")
	err := createPipeline(createArgs{
		client: bobClient,
		name:   bobCrossPipeline,
		input: client.NewCrossInput(
			client.NewProjectPFSInput(pfs.DefaultProjectName, dataRepo1, "/*"),
			client.NewProjectPFSInput(pfs.DefaultProjectName, dataRepo2, "/*"),
		),
	})
	require.YesError(t, err)
	require.Matches(t, "not authorized", err.Error())
	require.NoneEquals(t, bobCrossPipeline, tu.PipelineNames(t, aliceClient, pfs.DefaultProjectName))

	// bob cannot create a union-pipeline with both inputs
	bobUnionPipeline := tu.UniqueString("bob-union")
	err = createPipeline(createArgs{
		client: bobClient,
		name:   bobUnionPipeline,
		input: client.NewUnionInput(
			client.NewProjectPFSInput(pfs.DefaultProjectName, dataRepo1, "/*"),
			client.NewProjectPFSInput(pfs.DefaultProjectName, dataRepo2, "/*"),
		),
	})
	require.YesError(t, err)
	require.Matches(t, "not authorized", err.Error())
	require.NoneEquals(t, bobUnionPipeline, tu.PipelineNames(t, aliceClient, pfs.DefaultProjectName))

	// alice adds bob as a writer of her pipeline's output
	require.NoError(t, aliceClient.ModifyProjectRepoRoleBinding(pfs.DefaultProjectName, aliceCrossPipeline, bob, []string{auth.RepoWriterRole}))

	// bob can update alice's pipeline if he removes one of the inputs
	infoBefore, err := aliceClient.InspectProjectPipeline(pfs.DefaultProjectName, aliceCrossPipeline, true)
	require.NoError(t, err)
	require.NoError(t, createPipeline(createArgs{
		client: bobClient,
		name:   aliceCrossPipeline,
		input: client.NewCrossInput(
			// This cross input deliberately only has one element, to make sure it's
			// not simply rejected for having a cross input
			client.NewProjectPFSInput(pfs.DefaultProjectName, dataRepo1, "/*"),
		),
		update: true,
	}))
	infoAfter, err := aliceClient.InspectProjectPipeline(pfs.DefaultProjectName, aliceCrossPipeline, true)
	require.NoError(t, err)
	require.NotEqual(t, infoBefore.Version, infoAfter.Version)

	// bob cannot update alice's to put the second input back
	infoBefore, err = aliceClient.InspectProjectPipeline(pfs.DefaultProjectName, aliceCrossPipeline, true)
	require.NoError(t, err)
	err = createPipeline(createArgs{
		client: bobClient,
		name:   aliceCrossPipeline,
		input: client.NewCrossInput(
			client.NewProjectPFSInput(pfs.DefaultProjectName, dataRepo1, "/*"),
			client.NewProjectPFSInput(pfs.DefaultProjectName, dataRepo2, "/*"),
		),
		update: true,
	})
	require.YesError(t, err)
	require.Matches(t, "not authorized", err.Error())
	infoAfter, err = aliceClient.InspectProjectPipeline(pfs.DefaultProjectName, aliceCrossPipeline, true)
	require.NoError(t, err)
	require.Equal(t, infoBefore.Version, infoAfter.Version)

	// alice adds bob as a reader of the second input
	require.NoError(t, aliceClient.ModifyProjectRepoRoleBinding(pfs.DefaultProjectName, dataRepo2, bob, []string{auth.RepoReaderRole}))

	// bob can now update alice's to put the second input back
	infoBefore, err = aliceClient.InspectProjectPipeline(pfs.DefaultProjectName, aliceCrossPipeline, true)
	require.NoError(t, err)
	require.NoError(t, createPipeline(createArgs{
		client: bobClient,
		name:   aliceCrossPipeline,
		input: client.NewCrossInput(
			client.NewProjectPFSInput(pfs.DefaultProjectName, dataRepo1, "/*"),
			client.NewProjectPFSInput(pfs.DefaultProjectName, dataRepo2, "/*"),
		),
		update: true,
	}))
	infoAfter, err = aliceClient.InspectProjectPipeline(pfs.DefaultProjectName, aliceCrossPipeline, true)
	require.NoError(t, err)
	require.NotEqual(t, infoBefore.Version, infoAfter.Version)

	// bob can create a cross-pipeline with both inputs
	require.NoError(t, createPipeline(createArgs{
		client: bobClient,
		name:   bobCrossPipeline,
		input: client.NewCrossInput(
			client.NewProjectPFSInput(pfs.DefaultProjectName, dataRepo1, "/*"),
			client.NewProjectPFSInput(pfs.DefaultProjectName, dataRepo2, "/*"),
		),
	}))
	require.OneOfEquals(t, bobCrossPipeline, tu.PipelineNames(t, aliceClient, pfs.DefaultProjectName))

	// bob can create a union-pipeline with both inputs
	require.NoError(t, createPipeline(createArgs{
		client: bobClient,
		name:   bobUnionPipeline,
		input: client.NewUnionInput(
			client.NewProjectPFSInput(pfs.DefaultProjectName, dataRepo1, "/*"),
			client.NewProjectPFSInput(pfs.DefaultProjectName, dataRepo2, "/*"),
		),
	}))
	require.OneOfEquals(t, bobUnionPipeline, tu.PipelineNames(t, aliceClient, pfs.DefaultProjectName))

}

func TestStopAndDeletePipeline(t *testing.T) {
	t.Parallel()
	env := envWithAuth(t)
	c := env.PachClient
	alice, bob := tu.Robot(tu.UniqueString("alice")), tu.Robot(tu.UniqueString("bob"))
	aliceClient, bobClient := tu.AuthenticateClient(t, c, alice), tu.AuthenticateClient(t, c, bob)

	// alice creates a repo
	repo := tu.UniqueString(t.Name())
	require.NoError(t, aliceClient.CreateProjectRepo(pfs.DefaultProjectName, repo))
	require.Equal(t, tu.BuildBindings(alice, auth.RepoOwnerRole), tu.GetRepoRoleBinding(t, aliceClient, pfs.DefaultProjectName, repo))

	// alice creates a pipeline
	pipeline := tu.UniqueString("alice-pipeline")
	require.NoError(t, aliceClient.CreateProjectPipeline(pfs.DefaultProjectName,
		pipeline,
		"", // default image: DefaultUserImage
		[]string{"bash"},
		[]string{"cp /pfs/*/* /pfs/out/"},
		&pps.ParallelismSpec{Constant: 1},
		client.NewProjectPFSInput(pfs.DefaultProjectName, repo, "/*"),
		"", // default output branch: master
		false,
	))
	// Make sure the input and output repos have non-empty ACLs
	require.Equal(t,
		tu.BuildBindings(alice, auth.RepoOwnerRole, tu.Pl(pfs.DefaultProjectName, pipeline), auth.RepoReaderRole), tu.GetRepoRoleBinding(t, aliceClient, pfs.DefaultProjectName, repo))
	require.Equal(t,
		tu.BuildBindings(alice, auth.RepoOwnerRole, tu.Pl(pfs.DefaultProjectName, pipeline), auth.RepoWriterRole), tu.GetRepoRoleBinding(t, aliceClient, pfs.DefaultProjectName, pipeline))

	// alice stops the pipeline (owner of the input and output repos can stop)
	require.NoError(t, aliceClient.StopProjectPipeline(pfs.DefaultProjectName, pipeline))

	// Make sure the remaining input and output repos *still* have non-empty ACLs
	require.Equal(t,
		tu.BuildBindings(alice, auth.RepoOwnerRole, tu.Pl(pfs.DefaultProjectName, pipeline), auth.RepoReaderRole), tu.GetRepoRoleBinding(t, aliceClient, pfs.DefaultProjectName, repo))
	require.Equal(t,
		tu.BuildBindings(alice, auth.RepoOwnerRole, tu.Pl(pfs.DefaultProjectName, pipeline), auth.RepoWriterRole), tu.GetRepoRoleBinding(t, aliceClient, pfs.DefaultProjectName, pipeline))

	// alice deletes the pipeline (owner of the input and output repos can delete)
	require.NoError(t, aliceClient.DeleteProjectPipeline(pfs.DefaultProjectName, pipeline, false))
	require.Nil(t, tu.GetRepoRoleBinding(t, aliceClient, pfs.DefaultProjectName, pipeline).Entries)

	// alice deletes the input repo (make sure the input repo's ACL is gone)
	require.NoError(t, aliceClient.DeleteProjectRepo(pfs.DefaultProjectName, repo, false))
	require.Nil(t, tu.GetRepoRoleBinding(t, aliceClient, pfs.DefaultProjectName, repo).Entries)

	// alice creates another repo
	repo = tu.UniqueString(t.Name())
	require.NoError(t, aliceClient.CreateProjectRepo(pfs.DefaultProjectName, repo))
	require.Equal(t, tu.BuildBindings(alice, auth.RepoOwnerRole), tu.GetRepoRoleBinding(t, aliceClient, pfs.DefaultProjectName, repo))

	// alice creates another pipeline
	pipeline = tu.UniqueString("alice-pipeline")
	require.NoError(t, aliceClient.CreateProjectPipeline(pfs.DefaultProjectName,
		pipeline,
		"", // default image: DefaultUserImage
		[]string{"bash"},
		[]string{"cp /pfs/*/* /pfs/out/"},
		&pps.ParallelismSpec{Constant: 1},
		client.NewProjectPFSInput(pfs.DefaultProjectName, repo, "/*"),
		"", // default output branch: master
		false,
	))

	// bob can't stop or delete alice's pipeline
	err := bobClient.StopProjectPipeline(pfs.DefaultProjectName, pipeline)
	require.YesError(t, err)
	require.Matches(t, "not authorized", err.Error())
	err = bobClient.DeleteProjectPipeline(pfs.DefaultProjectName, pipeline, false)
	require.YesError(t, err)
	require.Matches(t, "not authorized", err.Error())

	// alice adds bob as a reader of the input repo
	require.NoError(t, aliceClient.ModifyProjectRepoRoleBinding(pfs.DefaultProjectName, repo, bob, []string{auth.RepoReaderRole}))
	require.Equal(t,
		tu.BuildBindings(alice, auth.RepoOwnerRole, bob, auth.RepoReaderRole, tu.Pl(pfs.DefaultProjectName, pipeline), auth.RepoReaderRole),
		tu.GetRepoRoleBinding(t, aliceClient, pfs.DefaultProjectName, repo))

	// bob still can't stop or delete alice's pipeline
	err = bobClient.StopProjectPipeline(pfs.DefaultProjectName, pipeline)
	require.YesError(t, err)
	require.Matches(t, "not authorized", err.Error())
	err = bobClient.DeleteProjectPipeline(pfs.DefaultProjectName, pipeline, false)
	require.YesError(t, err)
	require.Matches(t, "not authorized", err.Error())

	// alice removes bob as a reader of the input repo and adds bob as a writer of
	// the output repo
	require.NoError(t, aliceClient.ModifyProjectRepoRoleBinding(pfs.DefaultProjectName, repo, bob, []string{}))

	require.Equal(t,
		tu.BuildBindings(alice, auth.RepoOwnerRole, tu.Pl(pfs.DefaultProjectName, pipeline), auth.RepoReaderRole), tu.GetRepoRoleBinding(t, aliceClient, pfs.DefaultProjectName, repo))
	require.NoError(t, aliceClient.ModifyProjectRepoRoleBinding(pfs.DefaultProjectName, pipeline, bob, []string{auth.RepoWriterRole}))
	require.Equal(t,
		tu.BuildBindings(alice, auth.RepoOwnerRole, bob, auth.RepoWriterRole, tu.Pl(pfs.DefaultProjectName, pipeline), auth.RepoWriterRole),
		tu.GetRepoRoleBinding(t, aliceClient, pfs.DefaultProjectName, pipeline))

	// bob can now start and stop the pipeline, but can't delete it
	require.NoError(t, bobClient.StopProjectPipeline(pfs.DefaultProjectName, pipeline))
	require.NoError(t, bobClient.StartProjectPipeline(pfs.DefaultProjectName, pipeline))
	err = bobClient.DeleteProjectPipeline(pfs.DefaultProjectName, pipeline, false)
	require.YesError(t, err)
	require.Matches(t, "not authorized", err.Error())
	// alice re-adds bob as a reader of the input repo
	require.NoError(t, aliceClient.ModifyProjectRepoRoleBinding(pfs.DefaultProjectName, repo, bob, []string{auth.RepoReaderRole}))
	require.Equal(t,
		tu.BuildBindings(alice, auth.RepoOwnerRole, bob, auth.RepoReaderRole, tu.Pl(pfs.DefaultProjectName, pipeline), auth.RepoReaderRole),
		tu.GetRepoRoleBinding(t, aliceClient, pfs.DefaultProjectName, repo))

	// no change to bob's capabilities
	require.NoError(t, bobClient.StopProjectPipeline(pfs.DefaultProjectName, pipeline))
	require.NoError(t, bobClient.StartProjectPipeline(pfs.DefaultProjectName, pipeline))
	err = bobClient.DeleteProjectPipeline(pfs.DefaultProjectName, pipeline, false)
	require.YesError(t, err)
	require.Matches(t, "not authorized", err.Error())

	// alice adds bob as an owner of the output repo
	require.NoError(t, aliceClient.ModifyProjectRepoRoleBinding(pfs.DefaultProjectName, pipeline, bob, []string{auth.RepoOwnerRole}))
	require.Equal(t,
		tu.BuildBindings(alice, auth.RepoOwnerRole, bob, auth.RepoOwnerRole, tu.Pl(pfs.DefaultProjectName, pipeline), auth.RepoWriterRole),
		tu.GetRepoRoleBinding(t, aliceClient, pfs.DefaultProjectName, pipeline))

	// finally bob can delete alice's pipeline
	err = bobClient.DeleteProjectPipeline(pfs.DefaultProjectName, pipeline, false)
	require.NoError(t, err)
}

// TestStopJob just confirms that the StopJob API works when auth is on
func TestStopJob(t *testing.T) {
	t.Parallel()
	env := envWithAuth(t)
	c := env.PachClient
	alice := tu.Robot(tu.UniqueString("alice"))
	aliceClient := tu.AuthenticateClient(t, c, alice)

	// alice creates a repo
	repo := tu.UniqueString(t.Name())
	commit := client.NewProjectCommit(pfs.DefaultProjectName, repo, "master", "")
	require.NoError(t, aliceClient.CreateProjectRepo(pfs.DefaultProjectName, repo))
	require.Equal(t, tu.BuildBindings(alice, auth.RepoOwnerRole), tu.GetRepoRoleBinding(t, aliceClient, pfs.DefaultProjectName, repo))
	err := aliceClient.PutFile(commit, "/file", strings.NewReader("test"))
	require.NoError(t, err)

	// alice creates a pipeline
	pipeline := tu.UniqueString("alice-pipeline")
	require.NoError(t, aliceClient.CreateProjectPipeline(pfs.DefaultProjectName,
		pipeline,
		"", // default image: DefaultUserImage
		[]string{"bash"},
		[]string{"sleep 600"},
		&pps.ParallelismSpec{Constant: 1},
		client.NewProjectPFSInput(pfs.DefaultProjectName, repo, "/*"),
		"", // default output branch: master
		false,
	))
	// Make sure the input and output repos have non-empty ACLs
	require.Equal(t,
		tu.BuildBindings(alice, auth.RepoOwnerRole, tu.Pl(pfs.DefaultProjectName, pipeline), auth.RepoReaderRole), tu.GetRepoRoleBinding(t, aliceClient, pfs.DefaultProjectName, repo))
	require.Equal(t,
		tu.BuildBindings(alice, auth.RepoOwnerRole, tu.Pl(pfs.DefaultProjectName, pipeline), auth.RepoWriterRole), tu.GetRepoRoleBinding(t, aliceClient, pfs.DefaultProjectName, pipeline))

	// Stop the first job in 'pipeline'
	var jobID string
	require.NoErrorWithinTRetry(t, 30*time.Second, func() error {
		jobs, err := aliceClient.ListProjectJob(pfs.DefaultProjectName, pipeline, nil /*inputs*/, -1 /*history*/, true /* full */)
		if err != nil {
			return err
		}
		if len(jobs) != 1 {
			return errors.Errorf("expected one job but got %d", len(jobs))
		}
		jobID = jobs[0].Job.ID
		return nil
	})

	require.NoError(t, aliceClient.StopProjectJob(pfs.DefaultProjectName, pipeline, jobID))
	require.NoErrorWithinTRetry(t, 30*time.Second, func() error {
		ji, err := aliceClient.InspectProjectJob(pfs.DefaultProjectName, pipeline, jobID, false)
		if err != nil {
			return errors.Wrapf(err, "could not inspect job %q", jobID)
		}
		if ji.State != pps.JobState_JOB_KILLED {
			return errors.Errorf("expected job %q to be in JOB_KILLED but was in %s", jobID, ji.State.String())
		}
		return nil
	})
}

// Test ListRepo checks that the auth information returned by ListRepo and
// InspectRepo is correct.
// TODO(msteffen): This should maybe go in pachyderm_test, since ListRepo isn't
// an auth API call
func TestListAndInspectRepo(t *testing.T) {
	t.Parallel()
	env := envWithAuth(t)
	c := env.PachClient
	alice, bob := tu.Robot(tu.UniqueString("alice")), tu.Robot(tu.UniqueString("bob"))
	aliceClient, bobClient := tu.AuthenticateClient(t, c, alice), tu.AuthenticateClient(t, c, bob)

	// alice creates a repo and makes Bob a writer
	repoWriter := tu.UniqueString("repoWriter")
	require.NoError(t, aliceClient.CreateProjectRepo(pfs.DefaultProjectName, repoWriter))
	require.NoError(t, aliceClient.ModifyProjectRepoRoleBinding(pfs.DefaultProjectName, repoWriter, bob, []string{auth.RepoWriterRole}))
	require.Equal(t,
		tu.BuildBindings(alice, auth.RepoOwnerRole, bob, auth.RepoWriterRole), tu.GetRepoRoleBinding(t, aliceClient, pfs.DefaultProjectName, repoWriter))

	// alice creates a repo and makes Bob a reader
	repoReader := tu.UniqueString("repoReader")
	require.NoError(t, aliceClient.CreateProjectRepo(pfs.DefaultProjectName, repoReader))
	require.NoError(t, aliceClient.ModifyProjectRepoRoleBinding(pfs.DefaultProjectName, repoReader, bob, []string{auth.RepoReaderRole}))
	require.Equal(t,
		tu.BuildBindings(alice, auth.RepoOwnerRole, bob, auth.RepoReaderRole), tu.GetRepoRoleBinding(t, aliceClient, pfs.DefaultProjectName, repoReader))

	// alice creates a repo and gives Bob no access privileges
	repoNone := tu.UniqueString("repoNone")
	require.NoError(t, aliceClient.CreateProjectRepo(pfs.DefaultProjectName, repoNone))
	require.Equal(t,
		tu.BuildBindings(alice, auth.RepoOwnerRole), tu.GetRepoRoleBinding(t, aliceClient, pfs.DefaultProjectName, repoNone))

	// put a file in the repo Bob can't access - we need to be able to get the size of the commits
	err := aliceClient.PutFile(client.NewProjectCommit(pfs.DefaultProjectName, repoNone, "master", ""), "/test", strings.NewReader("test"))
	require.NoError(t, err)

	// bob creates a repo
	repoOwner := tu.UniqueString("repoOwner")
	require.NoError(t, bobClient.CreateProjectRepo(pfs.DefaultProjectName, repoOwner))
	require.Equal(t, tu.BuildBindings(bob, auth.RepoOwnerRole), tu.GetRepoRoleBinding(t, bobClient, pfs.DefaultProjectName, repoOwner))

	// Bob calls ListRepo, and the response must indicate the correct access scope
	// for each repo (because other tests have run, we may see repos besides the
	// above. Bob's access to those should be NONE
	lrClient, err := bobClient.PfsAPIClient.ListRepo(bobClient.Ctx(), &pfs.ListRepoRequest{})
	require.NoError(t, err)
	repoInfos, err := clientsdk.ListRepoInfo(lrClient)
	require.NoError(t, err)
	expectedPermissions := map[string][]auth.Permission{
		repoOwner: {
			auth.Permission_PIPELINE_LIST_JOB,
			auth.Permission_PROJECT_CREATE_REPO,
			auth.Permission_PROJECT_CREATE,
			auth.Permission_PROJECT_LIST_REPO,
			auth.Permission_REPO_ADD_PIPELINE_READER,
			auth.Permission_REPO_ADD_PIPELINE_WRITER,
			auth.Permission_REPO_CREATE_BRANCH,
			auth.Permission_REPO_DELETE_BRANCH,
			auth.Permission_REPO_DELETE_COMMIT,
			auth.Permission_REPO_DELETE,
			auth.Permission_REPO_INSPECT_COMMIT,
			auth.Permission_REPO_INSPECT_FILE,
			auth.Permission_REPO_LIST_BRANCH,
			auth.Permission_REPO_LIST_COMMIT,
			auth.Permission_REPO_LIST_FILE,
			auth.Permission_REPO_MODIFY_BINDINGS,
			auth.Permission_REPO_READ,
			auth.Permission_REPO_REMOVE_PIPELINE_READER,
			auth.Permission_REPO_WRITE,
		},
		repoWriter: {
			auth.Permission_PIPELINE_LIST_JOB,
			auth.Permission_PROJECT_CREATE_REPO,
			auth.Permission_PROJECT_CREATE,
			auth.Permission_PROJECT_LIST_REPO,
			auth.Permission_REPO_ADD_PIPELINE_READER,
			auth.Permission_REPO_ADD_PIPELINE_WRITER,
			auth.Permission_REPO_CREATE_BRANCH,
			auth.Permission_REPO_DELETE_BRANCH,
			auth.Permission_REPO_DELETE_COMMIT,
			auth.Permission_REPO_INSPECT_COMMIT,
			auth.Permission_REPO_INSPECT_FILE,
			auth.Permission_REPO_LIST_BRANCH,
			auth.Permission_REPO_LIST_COMMIT,
			auth.Permission_REPO_LIST_FILE,
			auth.Permission_REPO_READ,
			auth.Permission_REPO_REMOVE_PIPELINE_READER,
			auth.Permission_REPO_WRITE,
		},
		repoReader: {
			auth.Permission_PIPELINE_LIST_JOB,
			auth.Permission_PROJECT_CREATE_REPO,
			auth.Permission_PROJECT_CREATE,
			auth.Permission_PROJECT_LIST_REPO,
			auth.Permission_REPO_ADD_PIPELINE_READER,
			auth.Permission_REPO_INSPECT_COMMIT,
			auth.Permission_REPO_INSPECT_FILE,
			auth.Permission_REPO_LIST_BRANCH,
			auth.Permission_REPO_LIST_COMMIT,
			auth.Permission_REPO_LIST_FILE,
			auth.Permission_REPO_READ,
			auth.Permission_REPO_REMOVE_PIPELINE_READER,
		},
		repoNone: {
			auth.Permission_PROJECT_CREATE_REPO,
			auth.Permission_PROJECT_CREATE,
			auth.Permission_PROJECT_LIST_REPO,
		},
	}
	for _, info := range repoInfos {
		require.ElementsEqual(t, expectedPermissions[info.Repo.Name], info.AuthInfo.Permissions)
	}

	for _, name := range []string{repoOwner, repoWriter, repoReader, repoNone} {
		inspectResp, err := bobClient.PfsAPIClient.InspectRepo(bobClient.Ctx(),
			&pfs.InspectRepoRequest{
				Repo: client.NewProjectRepo(pfs.DefaultProjectName, name),
			})
		require.NoError(t, err)
		require.ElementsEqual(t, expectedPermissions[name], inspectResp.AuthInfo.Permissions)
	}
}

func TestUnprivilegedUserCannotMakeSelfOwner(t *testing.T) {
	t.Parallel()
	env := envWithAuth(t)
	c := env.PachClient
	alice, bob := tu.Robot(tu.UniqueString("alice")), tu.Robot(tu.UniqueString("bob"))
	aliceClient, bobClient := tu.AuthenticateClient(t, c, alice), tu.AuthenticateClient(t, c, bob)

	// alice creates a repo
	repo := tu.UniqueString(t.Name())
	require.NoError(t, aliceClient.CreateProjectRepo(pfs.DefaultProjectName, repo))
	require.Equal(t,
		tu.BuildBindings(alice, auth.RepoOwnerRole), tu.GetRepoRoleBinding(t, aliceClient, pfs.DefaultProjectName, repo))

	// bob calls SetScope(bob, OWNER) on alice's repo. This should fail
	err := bobClient.ModifyProjectRepoRoleBinding(pfs.DefaultProjectName, repo, bob, []string{auth.RepoOwnerRole})
	require.YesError(t, err)
	// make sure ACL wasn't updated
	require.Equal(t, tu.BuildBindings(alice, auth.RepoOwnerRole), tu.GetRepoRoleBinding(t, aliceClient, pfs.DefaultProjectName, repo))
}

// TestListRepoNotLoggedInError makes sure that if a user isn't logged in, and
// they call ListRepo(), they get an error.
func TestListRepoNotLoggedInError(t *testing.T) {
	t.Parallel()
	env := envWithAuth(t)
	client := env.PachClient
	alice := tu.Robot(tu.UniqueString("alice"))
	aliceClient, anonClient := tu.AuthenticateClient(t, client, alice), tu.UnauthenticatedPachClient(t, client)

	// alice creates a repo
	repo := tu.UniqueString(t.Name())
	require.NoError(t, aliceClient.CreateProjectRepo(pfs.DefaultProjectName, repo))
	require.Equal(t,
		tu.BuildBindings(alice, auth.RepoOwnerRole), tu.GetRepoRoleBinding(t, aliceClient, pfs.DefaultProjectName, repo))

	// Anon (non-logged-in user) calls ListRepo, and must receive an error
	c, err := anonClient.PfsAPIClient.ListRepo(anonClient.Ctx(),
		&pfs.ListRepoRequest{})
	require.NoError(t, err)
	_, err = clientsdk.ListRepoInfo(c)
	require.YesError(t, err)
	require.Matches(t, "no authentication token", err.Error())
}

// TestListRepoNoAuthInfoIfDeactivated tests that if auth isn't activated, then
// ListRepo returns RepoInfos where AuthInfo isn't set (i.e. is nil)
func TestListRepoNoAuthInfoIfDeactivated(t *testing.T) {
	env := envWithAuth(t)
	c := env.PachClient
	// Dont't run this test in parallel, since it deactivates the auth system
	// globally, so any tests running concurrently will fail
	alice, bob := tu.Robot(tu.UniqueString("alice")), tu.Robot(tu.UniqueString("bob"))
	aliceClient, bobClient := tu.AuthenticateClient(t, c, alice), tu.AuthenticateClient(t, c, bob)
	adminClient := tu.AuthenticateClient(t, c, auth.RootUser)

	// alice creates a repo
	repo := tu.UniqueString(t.Name())
	require.NoError(t, aliceClient.CreateProjectRepo(pfs.DefaultProjectName, repo))

	// PROJECT_CREATE comes from cluster level all users having projectCreator role
	// PROJECT_LIST_REPO and PROJECT_CREATE_REPO comes from all users having projectWriter role for default project
	infos, err := bobClient.ListRepo()
	require.NoError(t, err)
	for _, info := range infos {
		require.ElementsEqual(t, []auth.Permission{auth.Permission_PROJECT_CREATE, auth.Permission_PROJECT_LIST_REPO, auth.Permission_PROJECT_CREATE_REPO}, info.AuthInfo.Permissions)
	}

	// Deactivate auth
	_, err = adminClient.Deactivate(adminClient.Ctx(), &auth.DeactivateRequest{})
	require.NoError(t, err)

	// Wait for auth to be deactivated
	require.NoError(t, backoff.Retry(func() error {
		_, err := aliceClient.WhoAmI(aliceClient.Ctx(), &auth.WhoAmIRequest{})
		if err != nil && auth.IsErrNotActivated(err) {
			return nil // WhoAmI should fail when auth is deactivated
		}
		return errors.New("auth is not yet deactivated")
	}, backoff.NewTestingBackOff()))

	// bob calls ListRepo, now AuthInfo isn't set anywhere
	infos, err = bobClient.ListRepo()
	require.NoError(t, err)
	for _, info := range infos {
		require.Nil(t, info.AuthInfo)
	}
}

// TestCreateRepoAlreadyExistsError tests that creating a repo that already
// exists gives you an error to that effect, even when auth is already
// activated (rather than "access denied")
func TestCreateRepoAlreadyExistsError(t *testing.T) {
	t.Parallel()
	env := envWithAuth(t)
	c := env.PachClient
	alice, bob := tu.Robot(tu.UniqueString("alice")), tu.Robot(tu.UniqueString("bob"))
	aliceClient, bobClient := tu.AuthenticateClient(t, c, alice), tu.AuthenticateClient(t, c, bob)

	// alice creates a repo
	repo := tu.UniqueString(t.Name())
	require.NoError(t, aliceClient.CreateProjectRepo(pfs.DefaultProjectName, repo))

	// bob creates the same repo, and should get an error to the effect that the
	// repo already exists (rather than "access denied")
	err := bobClient.CreateProjectRepo(pfs.DefaultProjectName, repo)
	require.YesError(t, err)
	require.Matches(t, "already exists", err.Error())
}

// TestCreateRepoNotLoggedInError makes sure that if a user isn't logged in, and
// they call CreateRepo(), they get an error.
func TestCreateRepoNotLoggedInError(t *testing.T) {
	t.Parallel()
	env := envWithAuth(t)
	c := env.PachClient
	anonClient := tu.UnauthenticatedPachClient(t, c)

	// anonClient tries and fails to create a repo
	repo := tu.UniqueString(t.Name())
	err := anonClient.CreateProjectRepo(pfs.DefaultProjectName, repo)
	require.YesError(t, err)
	require.Matches(t, "no authentication token", err.Error())
}

// Creating a pipeline when the output repo already exists gives is not allowed
func TestCreatePipelineRepoAlreadyExists(t *testing.T) {
	t.Parallel()
	env := envWithAuth(t)
	c := env.PachClient
	alice, bob := tu.Robot(tu.UniqueString("alice")), tu.Robot(tu.UniqueString("bob"))
	aliceClient, bobClient := tu.AuthenticateClient(t, c, alice), tu.AuthenticateClient(t, c, bob)

	// alice creates a repo
	inputRepo := tu.UniqueString(t.Name())
	require.NoError(t, aliceClient.CreateProjectRepo(pfs.DefaultProjectName, inputRepo))
	require.NoError(t, aliceClient.ModifyProjectRepoRoleBinding(pfs.DefaultProjectName, inputRepo, bob, []string{auth.RepoReaderRole}))
	pipeline := tu.UniqueString("pipeline")
	require.NoError(t, aliceClient.CreateProjectRepo(pfs.DefaultProjectName, pipeline))

	// bob creates a pipeline, and should get an "access denied" error
	err := bobClient.CreateProjectPipeline(pfs.DefaultProjectName,
		pipeline,
		"", // default image: DefaultUserImage
		[]string{"bash"},
		[]string{"cp /pfs/*/* /pfs/out/"},
		&pps.ParallelismSpec{Constant: 1},
		client.NewProjectPFSInput(pfs.DefaultProjectName, inputRepo, "/*"),
		"",    // default output branch: master
		false, // Don't update -- we want an error
	)
	require.YesError(t, err)
	require.Matches(t, "already exists", err.Error())

	// alice gives bob writer scope on pipeline output repo, but nothing changes
	require.NoError(t, aliceClient.ModifyProjectRepoRoleBinding(pfs.DefaultProjectName, pipeline, bob, []string{auth.RepoWriterRole}))
	err = bobClient.CreateProjectPipeline(pfs.DefaultProjectName,
		pipeline,
		"", // default image: DefaultUserImage
		[]string{"bash"},
		[]string{"cp /pfs/*/* /pfs/out/"},
		&pps.ParallelismSpec{Constant: 1},
		client.NewProjectPFSInput(pfs.DefaultProjectName, inputRepo, "/*"),
		"",    // default output branch: master
		false, // Don't update -- we want an error
	)
	require.YesError(t, err)
	require.Matches(t, "already exists", err.Error())
}

// TestAuthorizedEveryone tests that Authorized(user, repo, NONE) tests that the
// `allClusterUsers` binding  for an ACL sets the minimum authorized scope
func TestAuthorizedEveryone(t *testing.T) {
	t.Parallel()
	env := envWithAuth(t)
	c := env.PachClient
	alice, bob := tu.Robot(tu.UniqueString("alice")), tu.Robot(tu.UniqueString("bob"))
	aliceClient, bobClient := tu.AuthenticateClient(t, c, alice), tu.AuthenticateClient(t, c, bob)

	// alice creates a repo
	repo := tu.UniqueString(t.Name())
	require.NoError(t, aliceClient.CreateProjectRepo(pfs.DefaultProjectName, repo))

	// alice is authorized as `OWNER`
	resp, err := aliceClient.Authorize(aliceClient.Ctx(), &auth.AuthorizeRequest{
		Resource: &auth.Resource{Type: auth.ResourceType_REPO, Name: pfs.DefaultProjectName + "/" + repo},
		Permissions: []auth.Permission{
			auth.Permission_REPO_MODIFY_BINDINGS,
			auth.Permission_REPO_WRITE,
			auth.Permission_REPO_READ,
		},
	})
	require.NoError(t, err)
	require.True(t, resp.Authorized)

	// bob is not authorized
	resp, err = bobClient.Authorize(bobClient.Ctx(), &auth.AuthorizeRequest{
		Resource: &auth.Resource{Type: auth.ResourceType_REPO, Name: pfs.DefaultProjectName + "/" + repo},
		Permissions: []auth.Permission{
			auth.Permission_REPO_READ,
		},
	})
	require.NoError(t, err)
	require.False(t, resp.Authorized)

	// alice grants everybody WRITER access
	require.NoError(t, aliceClient.ModifyProjectRepoRoleBinding(pfs.DefaultProjectName, repo, auth.AllClusterUsersSubject, []string{auth.RepoWriterRole}))

	// alice is still authorized as `OWNER`
	resp, err = aliceClient.Authorize(aliceClient.Ctx(), &auth.AuthorizeRequest{
		Resource: &auth.Resource{Type: auth.ResourceType_REPO, Name: pfs.DefaultProjectName + "/" + repo},
		Permissions: []auth.Permission{
			auth.Permission_REPO_MODIFY_BINDINGS,
			auth.Permission_REPO_WRITE,
			auth.Permission_REPO_READ,
		},
	})
	require.NoError(t, err)
	require.True(t, resp.Authorized)

	// bob is now authorized as WRITER
	resp, err = bobClient.Authorize(bobClient.Ctx(), &auth.AuthorizeRequest{
		Resource: &auth.Resource{Type: auth.ResourceType_REPO, Name: pfs.DefaultProjectName + "/" + repo},
		Permissions: []auth.Permission{
			auth.Permission_REPO_WRITE,
			auth.Permission_REPO_READ,
		},
	})
	require.NoError(t, err)
	require.True(t, resp.Authorized)
}

// TestDeleteAllRepos tests that when you delete all repos,
// only the repos you are authorized to delete are deleted
func TestDeleteAllRepos(t *testing.T) {
	t.Parallel()
	env := envWithAuth(t)
	c := env.PachClient
	alice := tu.Robot(tu.UniqueString("alice"))
	aliceClient, adminClient := tu.AuthenticateClient(t, c, alice), tu.AuthenticateClient(t, c, auth.RootUser)

	// admin creates a repo
	adminRepo := tu.UniqueString(t.Name())
	require.NoError(t, adminClient.CreateProjectRepo(pfs.DefaultProjectName, adminRepo))

	// alice creates a repo
	aliceRepo := tu.UniqueString(t.Name())
	require.NoError(t, aliceClient.CreateProjectRepo(pfs.DefaultProjectName, aliceRepo))

	// alice tries to delete all repos, but is not allowed to delete admin's repo
	_, err := aliceClient.PfsAPIClient.DeleteAll(aliceClient.Ctx(), &types.Empty{})
	require.ErrorContains(t, err, "not authorized")

	// admin can delete all repos
	_, err = adminClient.PfsAPIClient.DeleteAll(adminClient.Ctx(), &types.Empty{})
	require.NoError(t, err)

	listResp, err := aliceClient.ListRepo()
	require.NoError(t, err)
	require.Equal(t, 0, len(listResp))
}

// TestListJob tests that you must have READER access to a pipeline's output
// repo to call ListJob on that pipeline, but a blank ListJob always succeeds
// (but doesn't return a given job if you don't have access to the job's output
// repo)
func TestListJob(t *testing.T) {
	t.Parallel()
	env := envWithAuth(t)
	c := env.PachClient
	alice, bob := tu.Robot(tu.UniqueString("alice")), tu.Robot(tu.UniqueString("bob"))
	aliceClient, bobClient := tu.AuthenticateClient(t, c, alice), tu.AuthenticateClient(t, c, bob)

	// alice creates a repo
	repo := tu.UniqueString(t.Name())
	require.NoError(t, aliceClient.CreateProjectRepo(pfs.DefaultProjectName, repo))

	// alice creates a pipeline
	pipeline := tu.UniqueString("alice-pipeline")
	require.NoError(t, aliceClient.CreateProjectPipeline(pfs.DefaultProjectName,
		pipeline,
		"", // default image: DefaultUserImage
		[]string{"bash"},
		[]string{"ls /pfs/*/*; cp /pfs/*/* /pfs/out/"},
		&pps.ParallelismSpec{Constant: 1},
		client.NewProjectPFSInput(pfs.DefaultProjectName, repo, "/*"),
		"", // default output branch: master
		false,
	))

	// alice commits to the input repos, and the pipeline runs successfully
	var err error
	err = aliceClient.PutFile(client.NewProjectCommit(pfs.DefaultProjectName, repo, "master", ""), "/file", strings.NewReader("test"))
	require.NoError(t, err)
	require.NoErrorWithinT(t, 4*time.Minute, func() error {
		_, err := aliceClient.WaitProjectCommit(pfs.DefaultProjectName, pipeline, "master", "")
		return err
	})
	jobs, err := aliceClient.ListProjectJob(pfs.DefaultProjectName, pipeline, nil /*inputs*/, -1 /*history*/, true)
	require.NoError(t, err)
	require.Equal(t, 2, len(jobs))
	jobID := jobs[0].Job.ID

	// bob cannot call ListJob on 'pipeline'
	_, err = bobClient.ListProjectJob(pfs.DefaultProjectName, pipeline, nil, -1 /*history*/, true)
	require.YesError(t, err)
	require.True(t, auth.IsErrNotAuthorized(err), err.Error())
	// bob can call blank ListJob, but gets no results
	jobs, err = bobClient.ListProjectJob(pfs.DefaultProjectName, "", nil, -1 /*history*/, true)
	require.NoError(t, err)
	require.Equal(t, 0, len(jobs))

	// alice adds bob to repo, but bob still can't call ListJob on 'pipeline' or
	// get any output
	require.NoError(t, aliceClient.ModifyProjectRepoRoleBinding(pfs.DefaultProjectName, repo, bob, []string{auth.RepoReaderRole}))
	_, err = bobClient.ListProjectJob(pfs.DefaultProjectName, pipeline, nil, -1 /*history*/, true)
	require.YesError(t, err)
	require.True(t, auth.IsErrNotAuthorized(err), err.Error())
	jobs, err = bobClient.ListProjectJob(pfs.DefaultProjectName, "", nil, -1 /*history*/, true)
	require.NoError(t, err)
	require.Equal(t, 0, len(jobs))

	// alice removes bob from repo and adds bob to 'pipeline', and now bob can
	// call listJob on 'pipeline', and gets results back from blank listJob
	require.NoError(t, aliceClient.ModifyProjectRepoRoleBinding(pfs.DefaultProjectName, repo, bob, []string{}))
	err = aliceClient.ModifyProjectRepoRoleBinding(pfs.DefaultProjectName, pipeline, bob, []string{auth.RepoReaderRole})
	require.NoError(t, err)
	jobs, err = bobClient.ListProjectJob(pfs.DefaultProjectName, pipeline, nil, -1 /*history*/, true)
	require.NoError(t, err)
	require.Equal(t, 2, len(jobs))
	require.Equal(t, jobID, jobs[0].Job.ID)
	jobs, err = bobClient.ListProjectJob(pfs.DefaultProjectName, "", nil, -1 /*history*/, true)
	require.NoError(t, err)
	require.Equal(t, 2, len(jobs))
	require.Equal(t, jobID, jobs[0].Job.ID)
}

// TestInspectDatum tests InspectDatum runs even when auth is activated
func TestInspectDatum(t *testing.T) {
	t.Parallel()
	env := envWithAuth(t)
	c := env.PachClient
	alice := tu.Robot(tu.UniqueString("alice"))
	aliceClient := tu.AuthenticateClient(t, c, alice)

	// alice creates a repo
	repo := tu.UniqueString(t.Name())
	require.NoError(t, aliceClient.CreateProjectRepo(pfs.DefaultProjectName, repo))

	// alice creates a pipeline (we must enable stats for InspectDatum, which
	// means calling the grpc client function directly)
	pipeline := tu.UniqueString("alice-pipeline")
	_, err := aliceClient.PpsAPIClient.CreatePipeline(aliceClient.Ctx(),
		&pps.CreatePipelineRequest{
			Pipeline: &pps.Pipeline{Name: pipeline},
			Transform: &pps.Transform{
				Cmd:   []string{"bash"},
				Stdin: []string{"cp /pfs/*/* /pfs/out/"},
			},
			ParallelismSpec: &pps.ParallelismSpec{Constant: 1},
			Input:           client.NewProjectPFSInput(pfs.DefaultProjectName, repo, "/*"),
		})
	require.NoError(t, err)

	// alice commits to the input repo, and the pipeline runs successfully
	err = aliceClient.PutFile(client.NewProjectCommit(pfs.DefaultProjectName, repo, "master", ""), "/file", strings.NewReader("test"))
	require.NoError(t, err)
	require.NoErrorWithinT(t, 2*time.Minute, func() error {
		_, err := aliceClient.WaitProjectCommit(pfs.DefaultProjectName, pipeline, "master", "")
		return err
	})
	jobs, err := aliceClient.ListProjectJob(pfs.DefaultProjectName, pipeline, nil /*inputs*/, -1 /*history*/, true)
	require.NoError(t, err)
	require.Equal(t, 2, len(jobs))
	jobID := jobs[0].Job.ID

	// ListDatum seems like it may return inconsistent results, so sleep until
	// the /stats branch is written
	// TODO(msteffen): verify if this is true, and if so, why
	time.Sleep(5 * time.Second)
	dis, err := aliceClient.ListProjectDatumAll(pfs.DefaultProjectName, pipeline, jobID)
	require.NoError(t, err)
	require.NoErrorWithinT(t, 60*time.Second, func() error {
		for _, di := range dis {
			if _, err := aliceClient.InspectProjectDatum(pfs.DefaultProjectName, pipeline, jobID, di.Datum.ID); err != nil {
				continue
			}
		}
		return nil
	})
}

func TestPipelineNewInput(t *testing.T) {
	t.Parallel()
	env := envWithAuth(t)
	c := env.PachClient
	alice := tu.Robot(tu.UniqueString("alice"))
	aliceClient := tu.AuthenticateClient(t, c, alice)

	// alice creates three repos and commits to them
	var repo []string
	for i := 0; i < 3; i++ {
		repo = append(repo, tu.UniqueString(fmt.Sprint("TestPipelineNewInput-", i, "-")))
		require.NoError(t, aliceClient.CreateProjectRepo(pfs.DefaultProjectName, repo[i]))
		require.Equal(t, tu.BuildBindings(alice, auth.RepoOwnerRole), tu.GetRepoRoleBinding(t, aliceClient, pfs.DefaultProjectName, repo[i]))

		// Commit to repo
		err := aliceClient.PutFile(
			client.NewProjectCommit(pfs.DefaultProjectName, repo[i], "master", ""), "/"+repo[i], strings.NewReader(repo[i]))
		require.NoError(t, err)
	}

	// alice creates a pipeline
	pipeline := tu.UniqueString("alice-pipeline")
	require.NoError(t, aliceClient.CreateProjectPipeline(pfs.DefaultProjectName,
		pipeline,
		"", // default image: DefaultUserImage
		[]string{"bash"},
		[]string{"cp /pfs/*/* /pfs/out/"},
		&pps.ParallelismSpec{Constant: 1},
		client.NewUnionInput(
			client.NewProjectPFSInput(pfs.DefaultProjectName, repo[0], "/*"),
			client.NewProjectPFSInput(pfs.DefaultProjectName, repo[1], "/*"),
		),
		"", // default output branch: master
		false,
	))
	// Make sure the input and output repos have appropriate ACLs
	require.Equal(t,
		tu.BuildBindings(alice, auth.RepoOwnerRole, tu.Pl(pfs.DefaultProjectName, pipeline), auth.RepoReaderRole), tu.GetRepoRoleBinding(t, aliceClient, pfs.DefaultProjectName, repo[0]))
	require.Equal(t,
		tu.BuildBindings(alice, auth.RepoOwnerRole, tu.Pl(pfs.DefaultProjectName, pipeline), auth.RepoReaderRole), tu.GetRepoRoleBinding(t, aliceClient, pfs.DefaultProjectName, repo[1]))
	require.Equal(t,
		tu.BuildBindings(alice, auth.RepoOwnerRole, tu.Pl(pfs.DefaultProjectName, pipeline), auth.RepoWriterRole), tu.GetRepoRoleBinding(t, aliceClient, pfs.DefaultProjectName, pipeline))
	// repo[2] is not on pipeline -- doesn't include 'pipeline'
	require.Equal(t,
		tu.BuildBindings(alice, auth.RepoOwnerRole), tu.GetRepoRoleBinding(t, aliceClient, pfs.DefaultProjectName, repo[2]))

	// make sure the pipeline runs
	require.NoErrorWithinT(t, 4*time.Minute, func() error {
		_, err := aliceClient.WaitProjectCommit(pfs.DefaultProjectName, pipeline, "master", "")
		return err
	})

	// alice updates the pipeline to replace repo[0] with repo[2]
	require.NoError(t, aliceClient.CreateProjectPipeline(pfs.DefaultProjectName,
		pipeline,
		"", // default image: DefaultUserImage
		[]string{"bash"},
		[]string{"cp /pfs/*/* /pfs/out/"},
		&pps.ParallelismSpec{Constant: 1},
		client.NewUnionInput(
			client.NewProjectPFSInput(pfs.DefaultProjectName, repo[1], "/*"),
			client.NewProjectPFSInput(pfs.DefaultProjectName, repo[2], "/*"),
		),
		"", // default output branch: master
		true,
	))
	// Make sure the input and output repos have appropriate ACLs
	require.Equal(t,
		tu.BuildBindings(alice, auth.RepoOwnerRole, tu.Pl(pfs.DefaultProjectName, pipeline), auth.RepoReaderRole), tu.GetRepoRoleBinding(t, aliceClient, pfs.DefaultProjectName, repo[1]))
	require.Equal(t,
		tu.BuildBindings(alice, auth.RepoOwnerRole, tu.Pl(pfs.DefaultProjectName, pipeline), auth.RepoReaderRole), tu.GetRepoRoleBinding(t, aliceClient, pfs.DefaultProjectName, repo[2]))
	require.Equal(t,
		tu.BuildBindings(alice, auth.RepoOwnerRole, tu.Pl(pfs.DefaultProjectName, pipeline), auth.RepoWriterRole), tu.GetRepoRoleBinding(t, aliceClient, pfs.DefaultProjectName, pipeline))
	// repo[0] is not on pipeline -- doesn't include 'pipeline'
	require.Equal(t,
		tu.BuildBindings(alice, auth.RepoOwnerRole), tu.GetRepoRoleBinding(t, aliceClient, pfs.DefaultProjectName, repo[0]))

	// make sure the pipeline still runs
	require.NoErrorWithinT(t, 2*time.Minute, func() error {
		_, err := aliceClient.WaitProjectCommit(pfs.DefaultProjectName, pipeline, "master", "")
		return err
	})
}

func TestModifyMembers(t *testing.T) {
	t.Parallel()
	env := envWithAuth(t)
	c := env.PachClient
	alice := tu.Robot(tu.UniqueString("alice"))
	bob := tu.Robot(tu.UniqueString("bob"))
	organization := tu.UniqueString("organization")
	engineering := tu.UniqueString("engineering")
	security := tu.UniqueString("security")

	adminClient := tu.AuthenticateClient(t, c, auth.RootUser)

	// This is a sequence dependent list of tests
	tests := []struct {
		Requests []*auth.ModifyMembersRequest
		Expected map[string][]string
	}{
		{
			[]*auth.ModifyMembersRequest{
				{
					Add:   []string{alice},
					Group: organization,
				},
				{
					Add:   []string{alice},
					Group: organization,
				},
			},
			map[string][]string{
				alice: {organization},
			},
		},
		{
			[]*auth.ModifyMembersRequest{
				{
					Add:   []string{bob},
					Group: organization,
				},
				{
					Add:   []string{alice, bob},
					Group: engineering,
				},
				{
					Add:   []string{bob},
					Group: security,
				},
			},
			map[string][]string{
				alice: {organization, engineering},
				bob:   {organization, engineering, security},
			},
		},
		{
			[]*auth.ModifyMembersRequest{
				{
					Add:    []string{alice},
					Remove: []string{bob},
					Group:  security,
				},
				{
					Remove: []string{bob},
					Group:  engineering,
				},
			},
			map[string][]string{
				alice: {organization, engineering, security},
				bob:   {organization},
			},
		},
		{
			[]*auth.ModifyMembersRequest{
				{
					Remove: []string{alice, bob},
					Group:  organization,
				},
				{
					Remove: []string{alice, bob},
					Group:  security,
				},
				{
					Add:    []string{alice},
					Remove: []string{alice},
					Group:  organization,
				},
				{
					Add:    []string{},
					Remove: []string{},
					Group:  organization,
				},
			},
			map[string][]string{
				alice: {engineering},
				bob:   {},
			},
		},
	}

	for i, test := range tests {
		t.Run(fmt.Sprintf("%d", i), func(t *testing.T) {
			for _, req := range test.Requests {
				_, err := adminClient.ModifyMembers(adminClient.Ctx(), req)
				require.NoError(t, err)
			}

			for username, groups := range test.Expected {
				groupsActual, err := adminClient.GetGroupsForPrincipal(adminClient.Ctx(), &auth.GetGroupsForPrincipalRequest{
					Principal: username,
				})
				require.NoError(t, err)
				require.ElementsEqual(t, groups, groupsActual.Groups)

				for _, group := range groups {
					users, err := adminClient.GetUsers(adminClient.Ctx(), &auth.GetUsersRequest{
						Group: group,
					})
					require.NoError(t, err)
					require.OneOfEquals(t, username, users.Usernames)
				}
			}
		})
	}
}

func TestSetGroupsForUser(t *testing.T) {
	t.Parallel()
	env := envWithAuth(t)
	c := env.PachClient
	alice := tu.Robot(tu.UniqueString("alice"))
	organization := tu.UniqueString("organization")
	engineering := tu.UniqueString("engineering")
	security := tu.UniqueString("security")

	adminClient := tu.AuthenticateClient(t, c, auth.RootUser)

	groups := []string{organization, engineering}
	_, err := adminClient.SetGroupsForUser(adminClient.Ctx(), &auth.SetGroupsForUserRequest{
		Username: alice,
		Groups:   groups,
	})
	require.NoError(t, err)
	groupsActual, err := adminClient.GetGroupsForPrincipal(adminClient.Ctx(), &auth.GetGroupsForPrincipalRequest{
		Principal: alice,
	})
	require.NoError(t, err)
	require.ElementsEqual(t, groups, groupsActual.Groups)
	for _, group := range groups {
		users, err := adminClient.GetUsers(adminClient.Ctx(), &auth.GetUsersRequest{
			Group: group,
		})
		require.NoError(t, err)
		require.OneOfEquals(t, alice, users.Usernames)
	}

	groups = append(groups, security)
	_, err = adminClient.SetGroupsForUser(adminClient.Ctx(), &auth.SetGroupsForUserRequest{
		Username: alice,
		Groups:   groups,
	})
	require.NoError(t, err)
	groupsActual, err = adminClient.GetGroupsForPrincipal(adminClient.Ctx(), &auth.GetGroupsForPrincipalRequest{
		Principal: alice,
	})
	require.NoError(t, err)
	require.ElementsEqual(t, groups, groupsActual.Groups)
	for _, group := range groups {
		users, err := adminClient.GetUsers(adminClient.Ctx(), &auth.GetUsersRequest{
			Group: group,
		})
		require.NoError(t, err)
		require.OneOfEquals(t, alice, users.Usernames)
	}

	groups = groups[:1]
	_, err = adminClient.SetGroupsForUser(adminClient.Ctx(), &auth.SetGroupsForUserRequest{
		Username: alice,
		Groups:   groups,
	})
	require.NoError(t, err)
	groupsActual, err = adminClient.GetGroupsForPrincipal(adminClient.Ctx(), &auth.GetGroupsForPrincipalRequest{
		Principal: alice,
	})
	require.NoError(t, err)
	require.ElementsEqual(t, groups, groupsActual.Groups)
	for _, group := range groups {
		users, err := adminClient.GetUsers(adminClient.Ctx(), &auth.GetUsersRequest{
			Group: group,
		})
		require.NoError(t, err)
		require.OneOfEquals(t, alice, users.Usernames)
	}

	groups = []string{}
	_, err = adminClient.SetGroupsForUser(adminClient.Ctx(), &auth.SetGroupsForUserRequest{
		Username: alice,
		Groups:   groups,
	})
	require.NoError(t, err)
	groupsActual, err = adminClient.GetGroupsForPrincipal(adminClient.Ctx(), &auth.GetGroupsForPrincipalRequest{
		Principal: alice,
	})
	require.NoError(t, err)
	require.ElementsEqual(t, groups, groupsActual.Groups)
	for _, group := range groups {
		users, err := adminClient.GetUsers(adminClient.Ctx(), &auth.GetUsersRequest{
			Group: group,
		})
		require.NoError(t, err)
		require.OneOfEquals(t, alice, users.Usernames)
	}
}

func TestGetOwnGroups(t *testing.T) {
	t.Parallel()
	env := envWithAuth(t)
	c := env.PachClient
	alice := tu.Robot(tu.UniqueString("alice"))
	organization := tu.UniqueString("organization")
	engineering := tu.UniqueString("engineering")
	security := tu.UniqueString("security")

	adminClient := tu.AuthenticateClient(t, c, auth.RootUser)

	_, err := adminClient.SetGroupsForUser(adminClient.Ctx(), &auth.SetGroupsForUserRequest{
		Username: alice,
		Groups:   []string{organization, engineering, security},
	})
	require.NoError(t, err)

	aliceClient := tu.AuthenticateClient(t, c, alice)
	groups, err := aliceClient.GetGroups(aliceClient.Ctx(), &auth.GetGroupsRequest{})
	require.NoError(t, err)
	require.ElementsEqual(t, []string{organization, engineering, security}, groups.Groups)

	groups, err = adminClient.GetGroups(adminClient.Ctx(), &auth.GetGroupsRequest{})
	require.NoError(t, err)
	require.Equal(t, 0, len(groups.Groups))
}

// TestGetJobsBugFix tests the fix for https://github.com/pachyderm/pachyderm/v2/issues/2879
// where calling pps.ListJob when not logged in would delete all old jobs
func TestGetJobsBugFix(t *testing.T) {
	t.Parallel()
	env := envWithAuth(t)
	c := env.PachClient
	alice := tu.Robot(tu.UniqueString("alice"))
	aliceClient, anonClient := tu.AuthenticateClient(t, c, alice), tu.UnauthenticatedPachClient(t, c)

	// alice creates a repo
	repo := tu.UniqueString(t.Name())
	commit := client.NewProjectCommit(pfs.DefaultProjectName, repo, "master", "")
	require.NoError(t, aliceClient.CreateProjectRepo(pfs.DefaultProjectName, repo))
	require.Equal(t, tu.BuildBindings(alice, auth.RepoOwnerRole), tu.GetRepoRoleBinding(t, aliceClient, pfs.DefaultProjectName, repo))
	err := aliceClient.PutFile(commit, "/file", strings.NewReader("lorem ipsum"))
	require.NoError(t, err)

	// alice creates a pipeline
	pipeline := tu.UniqueString("alice-pipeline")
	require.NoError(t, aliceClient.CreateProjectPipeline(pfs.DefaultProjectName,
		pipeline,
		"", // default image: DefaultUserImage
		[]string{"bash"},
		[]string{"cp /pfs/*/* /pfs/out/"},
		&pps.ParallelismSpec{Constant: 1},
		client.NewProjectPFSInput(pfs.DefaultProjectName, repo, "/*"),
		"", // default output branch: master
		false,
	))

	// Wait for pipeline to finish
	_, err = aliceClient.WaitProjectCommit(pfs.DefaultProjectName, pipeline, "master", commit.ID)
	require.NoError(t, err)

	// alice calls 'list job'
	jobs, err := aliceClient.ListProjectJob(pfs.DefaultProjectName, "", nil, -1 /*history*/, true)
	require.NoError(t, err)
	require.Equal(t, 1, len(jobs))

	// anonClient calls 'list job'
	_, err = anonClient.ListProjectJob(pfs.DefaultProjectName, "", nil, -1 /*history*/, true)
	require.YesError(t, err)
	require.Matches(t, "no authentication token", err.Error())

	// alice calls 'list job' again, and the existing job must still be present
	jobs2, err := aliceClient.ListProjectJob(pfs.DefaultProjectName, "", nil, -1 /*history*/, true)
	require.NoError(t, err)
	require.Equal(t, 1, len(jobs2))
	require.Equal(t, jobs[0].Job.ID, jobs2[0].Job.ID)
}

// TestDeleteFailedPipeline creates a pipeline with an invalid image and then
// tries to delete it (which shouldn't be blocked by the auth system)
func TestDeleteFailedPipeline(t *testing.T) {
	t.Parallel()
	env := envWithAuth(t)
	c := env.PachClient
	alice := tu.Robot(tu.UniqueString("alice"))
	aliceClient := tu.AuthenticateClient(t, c, alice)

	// Create input repo w/ initial commit
	repo := tu.UniqueString(t.Name())
	commit := client.NewProjectCommit(pfs.DefaultProjectName, repo, "master", "")
	require.NoError(t, aliceClient.CreateProjectRepo(pfs.DefaultProjectName, repo))
	err := aliceClient.PutFile(commit, "/file", strings.NewReader("1"))
	require.NoError(t, err)

	// Create pipeline
	pipeline := tu.UniqueString("pipeline")
	require.NoError(t, aliceClient.CreateProjectPipeline(pfs.DefaultProjectName,
		pipeline,
		"does-not-exist", // nonexistant image
		[]string{"true"}, nil,
		&pps.ParallelismSpec{Constant: 1},
		client.NewProjectPFSInput(pfs.DefaultProjectName, repo, "/*"),
		"", // default output branch: master
		false,
	))
	require.NoError(t, aliceClient.DeleteProjectPipeline(pfs.DefaultProjectName, pipeline, true))

	// Get the latest commit from the input repo (which should be an alias from
	// when the pipeline was created)
	commitInfo, err := aliceClient.InspectProjectCommit(pfs.DefaultProjectName, repo, "master", "")
	require.NoError(t, err)

	// make sure the pipeline failure doesn't cause waits to block indefinitely
	require.NoErrorWithinT(t, 30*time.Second, func() error {
		_, err := aliceClient.WaitCommitSetAll(commitInfo.Commit.ID)
		return err
	})
}

// TestDeletePipelineMissingRepos creates a pipeline, force-deletes its input
// and output repos, and then confirms that DeletePipeline still works
// (i.e. the missing repos/ACLs don't cause an auth error).
func TestDeletePipelineMissingRepos(t *testing.T) {
	t.Parallel()
	env := envWithAuth(t)
	c := env.PachClient
	alice := tu.Robot(tu.UniqueString("alice"))
	aliceClient := tu.AuthenticateClient(t, c, alice)

	// Create input repo w/ initial commit
	repo := tu.UniqueString(t.Name())
	commit := client.NewProjectCommit(pfs.DefaultProjectName, repo, "master", "")
	require.NoError(t, aliceClient.CreateProjectRepo(pfs.DefaultProjectName, repo))
	err := aliceClient.PutFile(commit, "/file", strings.NewReader("1"))
	require.NoError(t, err)

	// Create pipeline
	pipeline := tu.UniqueString("pipeline")
	require.NoError(t, aliceClient.CreateProjectPipeline(pfs.DefaultProjectName,
		pipeline,
		"does-not-exist", // nonexistant image
		[]string{"true"}, nil,
		&pps.ParallelismSpec{Constant: 1},
		client.NewProjectPFSInput(pfs.DefaultProjectName, repo, "/*"),
		"", // default output branch: master
		false,
	))

	// force-delete input and output repos
	require.NoError(t, aliceClient.DeleteProjectRepo(pfs.DefaultProjectName, repo, true))
	require.NoError(t, aliceClient.DeleteProjectRepo(pfs.DefaultProjectName, pipeline, true))

	// Attempt to delete the pipeline--must succeed
	require.NoError(t, aliceClient.DeleteProjectPipeline(pfs.DefaultProjectName, pipeline, true))
	pis, err := aliceClient.ListPipeline(false)
	require.NoError(t, err)
	for _, pi := range pis {
		if pi.Pipeline.Name == pipeline {
			t.Fatalf("Expected %q to be deleted, but still present", pipeline)
		}
	}
}

func TestDeleteExpiredAuthTokens(t *testing.T) {
	t.Parallel()
	env := envWithAuth(t)
	c := env.PachClient
	// generate auth credentials
	adminClient := tu.AuthenticateClient(t, c, auth.RootUser)

	// create a token that will instantly expire, a token that will expire later, and a token that will never expire
	noExpirationResp, noExpErr := adminClient.GetRobotToken(adminClient.Ctx(), &auth.GetRobotTokenRequest{Robot: "robot:alice"})
	require.NoError(t, noExpErr)

	fastExpirationResp, fastExpErr := adminClient.GetRobotToken(adminClient.Ctx(), &auth.GetRobotTokenRequest{Robot: "robot:alice", TTL: 1})
	require.NoError(t, fastExpErr)

	slowExpirationResp, slowExpErr := adminClient.GetRobotToken(adminClient.Ctx(), &auth.GetRobotTokenRequest{Robot: "robot:alice", TTL: 1000})
	require.NoError(t, slowExpErr)

	contains := func(tokens []*auth.TokenInfo, hashedToken string) bool {
		for _, v := range tokens {
			if v.HashedToken == hashedToken {
				return true
			}
		}
		return false
	}

	// query all tokens to show that the instantly expired one is expired
	extractTokensResp, firstExtractErr := adminClient.ExtractAuthTokens(adminClient.Ctx(), &auth.ExtractAuthTokensRequest{})
	require.NoError(t, firstExtractErr)

	preDeleteTokens := extractTokensResp.Tokens
	require.Equal(t, 3, len(preDeleteTokens), "all three tokens should be returned")
	require.True(t, contains(preDeleteTokens, auth.HashToken(noExpirationResp.Token)), "robot token without expiration should be extracted")
	require.True(t, contains(preDeleteTokens, auth.HashToken(fastExpirationResp.Token)), "robot token without expiration should be extracted")
	require.True(t, contains(preDeleteTokens, auth.HashToken(slowExpirationResp.Token)), "robot token without expiration should be extracted")

	// wait for the one token to expire
	time.Sleep(time.Duration(2) * time.Second)

	// record admin token
	adminToken := adminClient.AuthToken()

	// before deleting, check that WhoAmI call still fails for existing & expired token
	adminClient.SetAuthToken(fastExpirationResp.Token)
	_, whoAmIErr := adminClient.WhoAmI(adminClient.Ctx(), &auth.WhoAmIRequest{})
	require.True(t, auth.IsErrExpiredToken(whoAmIErr))

	// run DeleteExpiredAuthTokens RPC and verify that only the instantly expired token is inaccessible
	adminClient.SetAuthToken(adminToken)
	_, deleteErr := adminClient.DeleteExpiredAuthTokens(adminClient.Ctx(), &auth.DeleteExpiredAuthTokensRequest{})
	require.NoError(t, deleteErr)

	extractTokensAfterDeleteResp, sndExtractErr := adminClient.ExtractAuthTokens(adminClient.Ctx(), &auth.ExtractAuthTokensRequest{})
	require.NoError(t, sndExtractErr)

	postDeleteTokens := extractTokensAfterDeleteResp.Tokens

	require.Equal(t, 2, len(postDeleteTokens), "only the two unexpired tokens should be returned.")
	require.True(t, contains(postDeleteTokens, auth.HashToken(noExpirationResp.Token)), "robot token without expiration should be extracted")
	require.True(t, contains(postDeleteTokens, auth.HashToken(slowExpirationResp.Token)), "robot token without expiration should be extracted")
}

func TestExpiredClusterLocksOutUsers(t *testing.T) {
	t.Parallel()
	env := envWithAuth(t)
	c := env.PachClient
	adminClient := tu.AuthenticateClient(t, c, auth.RootUser)

	alice := tu.UniqueString("robot:alice")
	aliceClient := tu.AuthenticateClient(t, c, alice)

	repo := tu.UniqueString("TestRotateAuthToken")
	require.NoError(t, aliceClient.CreateProjectRepo(pfs.DefaultProjectName, repo))

	// Admin can list repos
	repoInfo, err := adminClient.ListRepo()
	require.NoError(t, err)
	require.Equal(t, 1, len(repoInfo))

	// Alice can list repos
	repoInfo, err = aliceClient.ListRepo()
	require.NoError(t, err)
	require.Equal(t, 1, len(repoInfo))

	// set Enterprise Token value to have expired
	ts := &types.Timestamp{Seconds: time.Now().Unix() - 100}
	resp, err := adminClient.License.Activate(adminClient.Ctx(),
		&license.ActivateRequest{
			ActivationCode: tu.GetTestEnterpriseCode(t),
			Expires:        ts,
		})
	require.NoError(t, err)
	require.True(t, resp.GetInfo().Expires.Seconds == ts.Seconds)

	// Heartbeat forces Enterprise Service to refresh it's view of the LicenseRecord
	_, err = adminClient.Enterprise.Heartbeat(adminClient.Ctx(), &enterprise.HeartbeatRequest{})
	require.NoError(t, err)

	// verify Alice can no longer operate on the system
	_, err = aliceClient.ListRepo()
	require.YesError(t, err)
	require.True(t, strings.Contains(err.Error(), "Pachyderm Enterprise is not active"))

	// verify that admin can still complete an operation (ex. ListRepo)
	repoInfo, err = adminClient.ListRepo()
	require.NoError(t, err)
	require.Equal(t, 1, len(repoInfo))

	// admin grants alice cluster admin role
	_, err = adminClient.AuthAPIClient.ModifyRoleBinding(adminClient.Ctx(),
		&auth.ModifyRoleBindingRequest{
			Principal: alice,
			Roles:     []string{auth.ClusterAdminRole},
			Resource:  &auth.Resource{Type: auth.ResourceType_CLUSTER},
		})
	require.NoError(t, err)

	// verify that the Alice can now operate on cluster again
	repoInfo, err = aliceClient.ListRepo()
	require.NoError(t, err)
	require.Equal(t, 1, len(repoInfo))
}

// TestRolesForPermission tests all users can look up the roles that correspond to
// a given permission.
func TestRolesForPermission(t *testing.T) {
	t.Parallel()
	env := envWithAuth(t)
	c := env.PachClient
	alice := tu.UniqueString("robot:alice")
	aliceClient := tu.AuthenticateClient(t, c, alice)
	resp, err := aliceClient.GetRolesForPermission(aliceClient.Ctx(), &auth.GetRolesForPermissionRequest{Permission: auth.Permission_REPO_READ})
	require.NoError(t, err)

	names := make([]string, len(resp.Roles))
	for i, r := range resp.Roles {
		names[i] = r.Name
	}
	sort.Strings(names)
	require.Equal(t, []string{"clusterAdmin", "projectOwner", "repoOwner", "repoReader", "repoWriter"}, names)
}

// TODO: This test mirrors TestLoad in src/server/pfs/server/testing/load_test.go.
// Need to restructure testing such that we have the implementation of this
// test in one place while still being able to test auth enabled and disabled clusters.
func TestLoad(t *testing.T) {
	t.Parallel()
	env := envWithAuth(t)
	c := env.PachClient
	alice := tu.UniqueString("robot:alice")
	aliceClient := tu.AuthenticateClient(t, c, alice)
	resp, err := aliceClient.PfsAPIClient.RunLoadTestDefault(aliceClient.Ctx(), &types.Empty{})
	require.NoError(t, err)
	buf := &bytes.Buffer{}
	require.NoError(t, cmdutil.Encoder("", buf).EncodeProto(resp))
	require.Equal(t, "", resp.Error, buf.String())
}

// TestGetPermissions tests that GetPermissions and GetPermissionsForPrincipal work for repos and the cluster itself
func TestGetPermissions(t *testing.T) {
	t.Parallel()
	env := realenv.NewRealEnv(t, dockertestenv.NewTestDBConfig(t))
	peerPort := strconv.Itoa(int(env.ServiceEnv.Config().PeerPort))
	c := env.PachClient
	tu.ActivateAuthClient(t, c, peerPort)
	alice, bob := tu.Robot(tu.UniqueString("alice")), tu.Robot(tu.UniqueString("bob"))
	aliceClient, rootClient := tu.AuthenticateClient(t, c, alice), tu.AuthenticateClient(t, c, auth.RootUser)

	// alice creates a repo and makes Bob a writer
	repo := tu.UniqueString(t.Name())
	require.NoError(t, aliceClient.CreateProjectRepo(pfs.DefaultProjectName, repo))
	require.NoError(t, aliceClient.ModifyProjectRepoRoleBinding(pfs.DefaultProjectName, repo, bob, []string{auth.RepoWriterRole}))

	// alice can get her own permissions on the cluster (none) and on the repo (repoOwner)
	permissions, err := aliceClient.GetPermissions(aliceClient.Ctx(), &auth.GetPermissionsRequest{Resource: &auth.Resource{Type: auth.ResourceType_CLUSTER}})
	require.NoError(t, err)
	require.ElementsEqual(t, []string{auth.ProjectCreator}, permissions.Roles)

	permissions, err = aliceClient.GetPermissions(aliceClient.Ctx(), &auth.GetPermissionsRequest{Resource: &auth.Resource{Type: auth.ResourceType_REPO, Name: pfs.DefaultProjectName + "/" + repo}})
	require.NoError(t, err)
	require.Equal(t, []string{auth.RepoOwnerRole}, permissions.Roles)

	// the root user can get bob's permissions
	permissions, err = rootClient.GetPermissionsForPrincipal(rootClient.Ctx(), &auth.GetPermissionsForPrincipalRequest{Resource: &auth.Resource{Type: auth.ResourceType_CLUSTER}, Principal: bob})
	require.NoError(t, err)
	require.ElementsEqual(t, []string{auth.ProjectCreator}, permissions.Roles)

	permissions, err = rootClient.GetPermissionsForPrincipal(rootClient.Ctx(), &auth.GetPermissionsForPrincipalRequest{Resource: &auth.Resource{Type: auth.ResourceType_REPO, Name: pfs.DefaultProjectName + "/" + repo}, Principal: bob})
	require.NoError(t, err)
	require.Equal(t, []string{auth.RepoWriterRole}, permissions.Roles)

	// alice cannot get bob's permissions
	_, err = aliceClient.GetPermissionsForPrincipal(aliceClient.Ctx(), &auth.GetPermissionsForPrincipalRequest{Resource: &auth.Resource{Type: auth.ResourceType_CLUSTER}, Principal: bob})
	require.YesError(t, err)
	require.Matches(t, "is not authorized to perform this operation - needs permissions", err.Error())

	_, err = aliceClient.GetPermissionsForPrincipal(aliceClient.Ctx(), &auth.GetPermissionsForPrincipalRequest{Resource: &auth.Resource{Type: auth.ResourceType_REPO, Name: pfs.DefaultProjectName + "/" + repo}, Principal: bob})
	require.YesError(t, err)
	require.Matches(t, "is not authorized to perform this operation - needs permissions", err.Error())
}

// TestDeactivateFSAdmin tests that users with the FS admin role can't call Deactivate
func TestDeactivateFSAdmin(t *testing.T) {
	t.Parallel()
	env := realenv.NewRealEnv(t, dockertestenv.NewTestDBConfig(t))
	peerPort := strconv.Itoa(int(env.ServiceEnv.Config().PeerPort))
	c := env.PachClient
	tu.ActivateAuthClient(t, c, peerPort)
	alice := tu.Robot(tu.UniqueString("alice"))
	aliceClient, adminClient := tu.AuthenticateClient(t, c, alice), tu.AuthenticateClient(t, c, auth.RootUser)

	// admin makes alice an fs admin
	require.NoError(t, adminClient.ModifyClusterRoleBinding(alice, []string{auth.RepoOwnerRole}))

	// wait until alice shows up in admin list
	resp, err := aliceClient.GetClusterRoleBinding()
	require.NoError(t, err)
	require.Equal(t, tu.BuildClusterBindings(alice, auth.RepoOwnerRole), resp)

	// alice tries to deactivate, but doesn't have permission as an FS admin
	_, err = aliceClient.Deactivate(aliceClient.Ctx(), &auth.DeactivateRequest{})
	require.YesError(t, err)
	require.Matches(t, "not authorized", err.Error())
}

// TestExtractAuthToken tests that admins can extract hashed robot auth tokens
func TestExtractAuthToken(t *testing.T) {
	t.Parallel()
	env := realenv.NewRealEnv(t, dockertestenv.NewTestDBConfig(t))
	peerPort := strconv.Itoa(int(env.ServiceEnv.Config().PeerPort))
	c := env.PachClient
	tu.ActivateAuthClient(t, c, peerPort)
	alice := tu.Robot(tu.UniqueString("alice"))
	aliceClient, adminClient := tu.AuthenticateClient(t, c, alice), tu.AuthenticateClient(t, c, auth.RootUser)

	// alice can't extract auth tokens because she's not an admin
	_, err := aliceClient.ExtractAuthTokens(aliceClient.Ctx(), &auth.ExtractAuthTokensRequest{})
	require.YesError(t, err)
	require.Matches(t, "not authorized", err.Error())

	// Create a token with a TTL and confirm it is extracted with an expiration
	tokenResp, err := adminClient.GetRobotToken(adminClient.Ctx(), &auth.GetRobotTokenRequest{Robot: "other", TTL: 1000})
	require.NoError(t, err)

	// Create a token without a TTL and confirm it is extracted
	tokenRespTwo, err := adminClient.GetRobotToken(adminClient.Ctx(), &auth.GetRobotTokenRequest{Robot: "otherTwo"})
	require.NoError(t, err)

	// admins can extract auth tokens
	resp, err := adminClient.ExtractAuthTokens(adminClient.Ctx(), &auth.ExtractAuthTokensRequest{})
	require.NoError(t, err)

	// only robot tokens are extracted, so only the admin token (not the alice one) should be included
	containsToken := func(plaintext, subject string, expires bool) error {
		hash := auth.HashToken(plaintext)
		for _, token := range resp.Tokens {
			if token.HashedToken == hash {
				require.Equal(t, subject, token.Subject)
				if expires {
					require.True(t, token.Expiration.After(time.Now()))
				} else {
					require.Nil(t, token.Expiration)
				}
				return nil
			}
		}
		return errors.Errorf("didn't find a token with hash %q", hash)
	}

	require.NoError(t, containsToken(tokenResp.Token, "robot:other", true))
	require.NoError(t, containsToken(tokenRespTwo.Token, "robot:otherTwo", false))
}

// TestRestoreAuthToken tests that admins can restore hashed auth tokens that have been extracted
func TestRestoreAuthToken(t *testing.T) {
	t.Parallel()
	env := realenv.NewRealEnv(t, dockertestenv.NewTestDBConfig(t))
	peerPort := strconv.Itoa(int(env.ServiceEnv.Config().PeerPort))
	c := env.PachClient
	tu.ActivateAuthClient(t, c, peerPort)
	// Create a request to restore a token with known plaintext
	req := &auth.RestoreAuthTokenRequest{
		Token: &auth.TokenInfo{
			HashedToken: fmt.Sprintf("%x", sha256.Sum256([]byte("an-auth-token"))),
			Subject:     "robot:restored",
		},
	}

	alice := tu.Robot(tu.UniqueString("alice"))
	aliceClient, adminClient := tu.AuthenticateClient(t, c, alice), tu.AuthenticateClient(t, c, auth.RootUser)

	// alice can't restore auth tokens because she's not an admin
	_, err := aliceClient.RestoreAuthToken(aliceClient.Ctx(), req)
	require.YesError(t, err)
	require.Matches(t, "not authorized", err.Error())

	// admins can restore auth tokens
	_, err = adminClient.RestoreAuthToken(adminClient.Ctx(), req)
	require.NoError(t, err)

	req.Token.Subject = "robot:overwritten"
	_, err = adminClient.RestoreAuthToken(adminClient.Ctx(), req)
	require.YesError(t, err)
	require.Equal(t, "rpc error: code = Unknown desc = error restoring auth token: cannot overwrite existing token with same hash", err.Error())

	// now we can authenticate with the restored token
	aliceClient.SetAuthToken("an-auth-token")
	whoAmIResp, err := aliceClient.WhoAmI(aliceClient.Ctx(), &auth.WhoAmIRequest{})
	require.NoError(t, err)
	require.Equal(t, "robot:restored", whoAmIResp.Username)
	require.Nil(t, whoAmIResp.Expiration)

	// restore a token with an expiration date in the past
	req.Token.HashedToken = fmt.Sprintf("%x", sha256.Sum256([]byte("expired-token")))
	pastExpiration := time.Now().Add(-1 * time.Minute)
	req.Token.Expiration = &pastExpiration

	_, err = adminClient.RestoreAuthToken(adminClient.Ctx(), req)
	require.YesError(t, err)
	require.True(t, auth.IsErrExpiredToken(err))

	// restore a token with an expiration date in the future
	req.Token.HashedToken = fmt.Sprintf("%x", sha256.Sum256([]byte("expiring-token")))
	futureExpiration := time.Now().Add(10 * time.Minute)
	req.Token.Expiration = &futureExpiration

	_, err = adminClient.RestoreAuthToken(adminClient.Ctx(), req)
	require.NoError(t, err)

	aliceClient.SetAuthToken("expiring-token")
	whoAmIResp, err = aliceClient.WhoAmI(aliceClient.Ctx(), &auth.WhoAmIRequest{})
	require.NoError(t, err)

	// Relying on time.Now is gross but the token should have a TTL in the
	// next 10 minutes
	require.True(t, whoAmIResp.Expiration.After(time.Now()))
	require.True(t, whoAmIResp.Expiration.Before(time.Now().Add(time.Duration(600)*time.Second)))
}

// TestPipelineFailingWithOpenCommit creates a pipeline, then revokes its access
// to its output repo while it's running, causing it to fail. Then it makes sure
// that FlushJob still works and that the pipeline's output commit was
// successfully finished (though as an empty commit)
//
// Note: This test actually doesn't use the admin client or admin privileges
// anywhere. However, it restarts pachd, so it shouldn't be run in parallel with
// any other test
func TestPipelineFailingWithOpenCommit(t *testing.T) {
	t.Parallel()
	env := realenv.NewRealEnv(t, dockertestenv.NewTestDBConfig(t))
	peerPort := strconv.Itoa(int(env.ServiceEnv.Config().PeerPort))
	c := env.PachClient
	tu.ActivateAuthClient(t, c, peerPort)
	alice := tu.Robot(tu.UniqueString("alice"))
	aliceClient, rootClient := tu.AuthenticateClient(t, c, alice), tu.AuthenticateClient(t, c, auth.RootUser)

	// Create input repo w/ initial commit
	repo := tu.UniqueString(t.Name())
	commit := client.NewProjectCommit(pfs.DefaultProjectName, repo, "master", "")
	require.NoError(t, aliceClient.CreateProjectRepo(pfs.DefaultProjectName, repo))
	err := aliceClient.PutFile(commit, "/file.1", strings.NewReader("1"))
	require.NoError(t, err)

	// Create pipeline
	pipeline := tu.UniqueString("pipeline")
	require.NoError(t, aliceClient.CreateProjectPipeline(pfs.DefaultProjectName,
		pipeline,
		"", // default image: DefaultUserImage
		[]string{"bash"},
		[]string{
			"sleep 10",
			"cp /pfs/*/* /pfs/out/",
		},
		&pps.ParallelismSpec{Constant: 1},
		client.NewProjectPFSInput(pfs.DefaultProjectName, repo, "/*"),
		"", // default output branch: master
		false,
	))

	// Revoke pipeline's access to output repo while 'sleep 10' is running (so
	// that it fails)
	require.NoError(t, rootClient.ModifyProjectRepoRoleBinding(pfs.DefaultProjectName, repo, tu.Pl(pfs.DefaultProjectName, pipeline), []string{}))

	// make sure the pipeline either fails or restarts RC & finishes
	require.NoErrorWithinT(t, 30*time.Second, func() error {
		_, err := aliceClient.WaitProjectCommit(pfs.DefaultProjectName, pipeline, "master", commit.ID)
		return err
	})

	// make sure the pipeline is failed
	pi, err := rootClient.InspectProjectPipeline(pfs.DefaultProjectName, pipeline, false)
	require.NoError(t, err)
	require.Equal(t, pps.PipelineState_PIPELINE_FAILURE, pi.State)
}

// TestGetRobotTokenErrorNonAdminUser tests that non-admin users can't call
// GetRobotToken
func TestGetRobotTokenErrorNonAdminUser(t *testing.T) {
	t.Parallel()
	env := realenv.NewRealEnv(t, dockertestenv.NewTestDBConfig(t))
	peerPort := strconv.Itoa(int(env.ServiceEnv.Config().PeerPort))
	c := env.PachClient
	tu.ActivateAuthClient(t, c, peerPort)
	alice := tu.Robot(tu.UniqueString("alice"))
	aliceClient := tu.AuthenticateClient(t, c, alice)
	resp, err := aliceClient.GetRobotToken(aliceClient.Ctx(), &auth.GetRobotTokenRequest{
		Robot: tu.UniqueString("t-1000"),
	})
	require.Nil(t, resp)
	require.YesError(t, err)
	require.Matches(t, "needs permissions \\[CLUSTER_AUTH_GET_ROBOT_TOKEN\\] on CLUSTER", err.Error())
}

// TestDeleteAll tests that you must be a cluster admin to call DeleteAll
func TestDeleteAll(t *testing.T) {
	t.Parallel()
	env := realenv.NewRealEnvWithIdentity(t, dockertestenv.NewTestDBConfig(t))
	peerPort := strconv.Itoa(int(env.ServiceEnv.Config().PeerPort))
	c := env.PachClient
	tu.ActivateAuthClient(t, c, peerPort)
	alice := tu.Robot(tu.UniqueString("alice"))
	aliceClient, adminClient := tu.AuthenticateClient(t, c, alice), tu.AuthenticateClient(t, c, auth.RootUser)

	// admin creates a repo
	repo := tu.UniqueString(t.Name())
	require.NoError(t, adminClient.CreateProjectRepo(pfs.DefaultProjectName, repo))

	// alice calls DeleteAll, but it fails
	err := aliceClient.DeleteAll()
	require.YesError(t, err)
	require.Matches(t, "not authorized", err.Error())

	// admin makes alice an fs admin
	require.NoError(t, adminClient.ModifyClusterRoleBinding(alice, []string{auth.RepoOwnerRole}))

	// wait until alice shows up in admin list
	resp, err := aliceClient.GetClusterRoleBinding()
	require.NoError(t, err)
	require.Equal(t, tu.BuildClusterBindings(alice, auth.RepoOwnerRole), resp)

	// alice calls DeleteAll but it fails because she's only an fs admin
	err = aliceClient.DeleteAll()
	require.YesError(t, err)
	require.Matches(t, "not authorized", err.Error())

	// admin calls DeleteAll and succeeds
	require.NoError(t, adminClient.DeleteAll())
}

func TestCreateProject(t *testing.T) {
	t.Parallel()
	client := envWithAuth(t).PachClient
	alice := tu.Robot(tu.UniqueString("alice"))
	aliceClient := tu.AuthenticateClient(t, client, alice)

	// create a project and check the caller is the owner
	projectName := tu.UniqueString("project" + t.Name())
	require.NoError(t, aliceClient.CreateProject(projectName))
	require.Equal(t, tu.BuildBindings(alice, auth.ProjectOwner), tu.GetProjectRoleBinding(t, aliceClient, projectName))

	// revoke cluster level role binding that grants all users ProjectCreate role
	// and see if create project fails
	rootClient := tu.AuthenticateClient(t, client, auth.RootUser)
	require.NoError(t, rootClient.ModifyClusterRoleBinding(auth.AllClusterUsersSubject, []string{}))
	require.ErrorContains(t, aliceClient.CreateProject(projectName), "not authorized to perform this operation - needs permissions [PROJECT_CREATE] on CLUSTER")
}

func TestModifyRoleBindingAccess(t *testing.T) {
	t.Parallel()

	// setup
	c := envWithAuth(t).PachClient
	clusterAdmin := tu.AuthenticateClient(t, c, auth.RootUser)
	alice, bob := tu.Robot(tu.UniqueString("alice")), tu.Robot(tu.UniqueString("bob"))
	aliceClient, bobClient := tu.AuthenticateClient(t, c, alice), tu.AuthenticateClient(t, c, bob)
	project1, project2 := tu.UniqueString("project1"), tu.UniqueString("project2")
	repo1, repo2 := tu.UniqueString("repo1"), tu.UniqueString("repo2")
	// alice owns project1 and project1/repo1
	// bob owns project2 and project1/repo2
	require.NoError(t, aliceClient.CreateProject(project1))
	require.NoError(t, aliceClient.CreateProjectRepo(project1, repo1))
	require.NoError(t, bobClient.CreateProjectRepo(project1, repo2))
	require.NoError(t, bobClient.CreateProject(project2))
	// auth resources
	clusterResource := auth.Resource{Type: auth.ResourceType_CLUSTER}
	aliceProject := auth.Resource{Type: auth.ResourceType_PROJECT, Name: project1}
	bobProject := auth.Resource{Type: auth.ResourceType_PROJECT, Name: project2}
	aliceRepoInAliceProject := auth.Resource{Type: auth.ResourceType_REPO, Name: fmt.Sprintf("%s/%s", project1, repo1)}
	bobRepoInAliceProject := auth.Resource{Type: auth.ResourceType_REPO, Name: fmt.Sprintf("%s/%s", project1, repo2)}

	tests := map[string]struct {
		client         *client.APIClient
		resource       auth.Resource
		expectedErrMsg string
	}{
		"ClusterAdminCanModifyCluster":               {clusterAdmin, clusterResource, ""},
		"ClusterAdminCanModifyProject":               {clusterAdmin, aliceProject, ""},
		"ClusterAdminCanModifyRepo":                  {clusterAdmin, aliceRepoInAliceProject, ""},
		"ProjectOwnerCanModifyProject":               {aliceClient, aliceProject, ""},
		"ProjectOwnerCanModifyAnyRepoWithinProject":  {aliceClient, bobRepoInAliceProject, ""},
		"RepoOwnerCanModifyRepo":                     {bobClient, bobRepoInAliceProject, ""},
		"ProjectOwnerCannotModifyProjectTheyDontOwn": {aliceClient, bobProject, "needs permissions [PROJECT_MODIFY_BINDINGS]"},
		"ProjectOwnerCannotModifyCluster":            {aliceClient, clusterResource, "needs permissions [CLUSTER_MODIFY_BINDINGS]"},
		"RepoOwnerCannotModifyCluster":               {aliceClient, clusterResource, "needs permissions [CLUSTER_MODIFY_BINDINGS]"},
		"RepoOwnerCannotModifyRepoTheyDontOwn":       {bobClient, aliceRepoInAliceProject, "needs permissions [REPO_MODIFY_BINDINGS]"},
	}
	for name, tc := range tests {
		t.Run(name, func(t *testing.T) {
			_, err := tc.client.ModifyRoleBinding(tc.client.Ctx(), &auth.ModifyRoleBindingRequest{
				Principal: tu.Robot("marvin"),
				Roles:     []string{},
				Resource:  &tc.resource,
			})
			if tc.expectedErrMsg == "" {
				require.NoError(t, err)
			} else {
				require.ErrorContains(t, err, tc.expectedErrMsg)
			}
		})
	}
}

<<<<<<< HEAD
// TestDeleteProject tests whether only owners of a project can delete the project.
func TestDeleteProject(t *testing.T) {
	t.Parallel()

	env := envWithAuth(t)
	c := env.PachClient
	project := tu.UniqueString("project")
	require.NoError(t, c.CreateProject(project))
	alice := tu.AuthenticateClient(t, c, tu.Robot(tu.UniqueString("alice")))

	require.ErrorContains(t, alice.DeleteProject(project, false), "not authorized")
	require.NoError(t, c.DeleteProject(project, false))
=======
func TestPreAuthProjects(t *testing.T) {
	t.Parallel()

	env := realenv.NewRealEnv(t, dockertestenv.NewTestDBConfig(t))
	c := env.PachClient
	project := tu.UniqueString("project")
	require.NoError(t, c.CreateProject(project))

	// activate auth
	peerPort := strconv.Itoa(int(env.ServiceEnv.Config().PeerPort))
	tu.ActivateLicense(t, c, peerPort)
	_, err := env.PachClient.Enterprise.Activate(env.PachClient.Ctx(),
		&enterprise.ActivateRequest{
			LicenseServer: "grpc://localhost:" + peerPort,
			Id:            "localhost",
			Secret:        "localhost",
		})
	require.NoError(t, err)
	_, err = c.Activate(c.Ctx(), &auth.ActivateRequest{RootToken: tu.RootToken})
	require.NoError(t, err)
	c.SetAuthToken(tu.RootToken)
	_, err = c.PfsAPIClient.ActivateAuth(c.Ctx(), &pfs.ActivateAuthRequest{})
	require.NoError(t, err)

	// We are just using ModifyRoleBinding to trigger some code that checks for the project's role binding.
	_, err = c.ModifyRoleBinding(c.Ctx(), &auth.ModifyRoleBindingRequest{
		Principal: tu.Robot("marvin"),
		Roles:     []string{},
		Resource:  &auth.Resource{Type: auth.ResourceType_PROJECT, Name: project},
	})
	require.NoError(t, err)
>>>>>>> 1f868688
}<|MERGE_RESOLUTION|>--- conflicted
+++ resolved
@@ -2426,20 +2426,6 @@
 	}
 }
 
-<<<<<<< HEAD
-// TestDeleteProject tests whether only owners of a project can delete the project.
-func TestDeleteProject(t *testing.T) {
-	t.Parallel()
-
-	env := envWithAuth(t)
-	c := env.PachClient
-	project := tu.UniqueString("project")
-	require.NoError(t, c.CreateProject(project))
-	alice := tu.AuthenticateClient(t, c, tu.Robot(tu.UniqueString("alice")))
-
-	require.ErrorContains(t, alice.DeleteProject(project, false), "not authorized")
-	require.NoError(t, c.DeleteProject(project, false))
-=======
 func TestPreAuthProjects(t *testing.T) {
 	t.Parallel()
 
@@ -2471,5 +2457,18 @@
 		Resource:  &auth.Resource{Type: auth.ResourceType_PROJECT, Name: project},
 	})
 	require.NoError(t, err)
->>>>>>> 1f868688
+}
+
+// TestDeleteProject tests whether only owners of a project can delete the project.
+func TestDeleteProject(t *testing.T) {
+	t.Parallel()
+
+	env := envWithAuth(t)
+	c := env.PachClient
+	project := tu.UniqueString("project")
+	require.NoError(t, c.CreateProject(project))
+	alice := tu.AuthenticateClient(t, c, tu.Robot(tu.UniqueString("alice")))
+
+	require.ErrorContains(t, alice.DeleteProject(project, false), "not authorized")
+	require.NoError(t, c.DeleteProject(project, false))
 }