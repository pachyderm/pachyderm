//go:build unit_test

package server_test

import (
	"bytes"
	"context"
	"crypto/sha256"
	"fmt"
	"sort"
	"strconv"
	"strings"
	"testing"
	"time"

	"github.com/gogo/protobuf/types"

	"github.com/pachyderm/pachyderm/v2/src/auth"
	"github.com/pachyderm/pachyderm/v2/src/client"
	"github.com/pachyderm/pachyderm/v2/src/enterprise"
	"github.com/pachyderm/pachyderm/v2/src/internal/backoff"
	"github.com/pachyderm/pachyderm/v2/src/internal/clientsdk"
	"github.com/pachyderm/pachyderm/v2/src/internal/cmdutil"
	"github.com/pachyderm/pachyderm/v2/src/internal/config"
	"github.com/pachyderm/pachyderm/v2/src/internal/dockertestenv"
	"github.com/pachyderm/pachyderm/v2/src/internal/errors"
	"github.com/pachyderm/pachyderm/v2/src/internal/require"
	"github.com/pachyderm/pachyderm/v2/src/internal/testpachd/realenv"
	tu "github.com/pachyderm/pachyderm/v2/src/internal/testutil"
	"github.com/pachyderm/pachyderm/v2/src/license"
	"github.com/pachyderm/pachyderm/v2/src/pfs"
	"github.com/pachyderm/pachyderm/v2/src/pps"
)

func envWithAuth(t *testing.T) *realenv.RealEnv {
	t.Helper()
	env := realenv.NewRealEnv(t, dockertestenv.NewTestDBConfig(t))
	peerPort := strconv.Itoa(int(env.ServiceEnv.Config().PeerPort))
	tu.ActivateLicense(t, env.PachClient, peerPort)
	_, err := env.PachClient.Enterprise.Activate(env.PachClient.Ctx(),
		&enterprise.ActivateRequest{
			LicenseServer: "grpc://localhost:" + peerPort,
			Id:            "localhost",
			Secret:        "localhost",
		})
	require.NoError(t, err, "activate client should work")
	_, err = env.AuthServer.Activate(env.PachClient.Ctx(), &auth.ActivateRequest{RootToken: tu.RootToken})
	require.NoError(t, err, "activate server should work")
	env.PachClient.SetAuthToken(tu.RootToken)
	require.NoError(t, config.WritePachTokenToConfig(tu.RootToken, false))
	client := env.PachClient.WithCtx(context.Background())
	_, err = client.PfsAPIClient.ActivateAuth(client.Ctx(), &pfs.ActivateAuthRequest{})
	require.NoError(t, err, "should be able to activate auth")
	_, err = client.PpsAPIClient.ActivateAuth(client.Ctx(), &pps.ActivateAuthRequest{})
	require.NoError(t, err, "should be able to activate auth")
	return env
}

// TestGetSetBasic creates two users, alice and bob, and gives bob gradually
// escalating privileges, checking what bob can and can't do after each change
func TestGetSetBasic(t *testing.T) {
	t.Parallel()
	env := envWithAuth(t)
	c := env.PachClient
	alice, bob := tu.Robot(tu.UniqueString("alice")), tu.Robot(tu.UniqueString("bob"))
	aliceClient, bobClient := tu.AuthenticateClient(t, c, alice), tu.AuthenticateClient(t, c, bob)

	// create repo, and check that alice is the owner of the new repo
	repoName := tu.UniqueString(t.Name())
	repo := client.NewProjectRepo(pfs.DefaultProjectName, repoName)
	require.NoError(t, aliceClient.CreateProjectRepo(pfs.DefaultProjectName, repoName))
	require.Equal(t,
		tu.BuildBindings(alice, auth.RepoOwnerRole), tu.GetRepoRoleBinding(t, aliceClient, pfs.DefaultProjectName, repoName))
	dataCommit := client.NewProjectCommit(pfs.DefaultProjectName, repoName, "master", "")

	// Add data to repo (alice can write). Make sure alice can read also.
	err := aliceClient.PutFile(dataCommit, "/file", strings.NewReader("1"), client.WithAppendPutFile())
	require.NoError(t, err)
	buf := &bytes.Buffer{}
	require.NoError(t, aliceClient.GetFile(dataCommit, "/file", buf))
	require.Equal(t, "1", buf.String())

	//////////
	/// Initially, bob has no privileges
	// bob can't read
	err = bobClient.GetFile(dataCommit, "/file", buf)
	require.YesError(t, err)
	require.Matches(t, "not authorized", err.Error())
	// bob can't write (check both the standalone form of PutFile and StartCommit)
	err = bobClient.PutFile(dataCommit, "/file", strings.NewReader("lorem ipsum"), client.WithAppendPutFile())
	require.YesError(t, err)
	require.Matches(t, "not authorized", err.Error())
	require.Equal(t, 1, tu.CommitCnt(t, aliceClient, repo)) // check that no commits were created
	_, err = bobClient.StartProjectCommit(pfs.DefaultProjectName, repoName, "master")
	require.YesError(t, err)
	require.Matches(t, "not authorized", err.Error())
	require.Equal(t, 1, tu.CommitCnt(t, aliceClient, repo)) // check that no commits were created
	// bob can't update the ACL
	err = bobClient.ModifyProjectRepoRoleBinding(pfs.DefaultProjectName, repoName, tu.Robot("carol"), []string{auth.RepoReaderRole})
	require.YesError(t, err)
	require.Matches(t, "not authorized", err.Error())
	// check that ACL wasn't updated)
	require.Equal(t,
		tu.BuildBindings(alice, auth.RepoOwnerRole), tu.GetRepoRoleBinding(t, aliceClient, pfs.DefaultProjectName, repoName))

	//////////
	/// alice adds bob to the ACL as a reader (alice can modify ACL)
	require.NoError(t, aliceClient.ModifyProjectRepoRoleBinding(pfs.DefaultProjectName, repoName, bob, []string{auth.RepoReaderRole}))
	// bob can read
	buf.Reset()
	require.NoError(t, bobClient.GetFile(dataCommit, "/file", buf))
	require.Equal(t, "1", buf.String())
	// bob can't write
	err = bobClient.PutFile(dataCommit, "/file", strings.NewReader("2"), client.WithAppendPutFile())
	require.YesError(t, err)
	require.Matches(t, "not authorized", err.Error())
	require.Equal(t, 1, tu.CommitCnt(t, aliceClient, repo)) // check that no commits were created
	_, err = bobClient.StartProjectCommit(pfs.DefaultProjectName, repoName, "master")
	require.YesError(t, err)
	require.Matches(t, "not authorized", err.Error())
	require.Equal(t, 1, tu.CommitCnt(t, aliceClient, repo)) // check that no commits were created
	// bob can't update the ACL
	err = bobClient.ModifyProjectRepoRoleBinding(pfs.DefaultProjectName, repoName, tu.Robot("carol"), []string{auth.RepoReaderRole})
	require.YesError(t, err)
	require.Matches(t, "not authorized", err.Error())
	// check that ACL wasn't updated)
	require.Equal(t,
		tu.BuildBindings(alice, auth.RepoOwnerRole, bob, auth.RepoReaderRole), tu.GetRepoRoleBinding(t, aliceClient, pfs.DefaultProjectName, repoName))

	//////////
	/// alice adds bob to the ACL as a writer
	require.NoError(t, aliceClient.ModifyProjectRepoRoleBinding(pfs.DefaultProjectName, repoName, bob, []string{auth.RepoWriterRole}))
	// bob can read
	buf.Reset()
	require.NoError(t, bobClient.GetFile(dataCommit, "/file", buf))
	require.Equal(t, "1", buf.String())
	// bob can write
	err = bobClient.PutFile(dataCommit, "/file", strings.NewReader("2"), client.WithAppendPutFile())
	require.NoError(t, err)
	require.Equal(t, 2, tu.CommitCnt(t, aliceClient, repo)) // check that a new commit was created
	commit, err := bobClient.StartProjectCommit(pfs.DefaultProjectName, repoName, "master")
	require.NoError(t, err)
	require.NoError(t, bobClient.FinishProjectCommit(pfs.DefaultProjectName, repoName, commit.Branch.Name, commit.ID))
	require.Equal(t, 3, tu.CommitCnt(t, aliceClient, repo)) // check that a new commit was created
	// bob can't update the ACL
	err = bobClient.ModifyProjectRepoRoleBinding(pfs.DefaultProjectName, repoName, tu.Robot("carol"), []string{auth.RepoReaderRole})
	require.YesError(t, err)
	require.Matches(t, "not authorized", err.Error())
	// check that ACL wasn't updated)
	require.Equal(t,
		tu.BuildBindings(alice, auth.RepoOwnerRole, bob, auth.RepoWriterRole), tu.GetRepoRoleBinding(t, aliceClient, pfs.DefaultProjectName, repoName))

	//////////
	/// alice adds bob to the ACL as an owner
	require.NoError(t, aliceClient.ModifyProjectRepoRoleBinding(pfs.DefaultProjectName, repoName, bob, []string{auth.RepoOwnerRole}))
	// bob can read
	buf.Reset()
	require.NoError(t, bobClient.GetFile(dataCommit, "/file", buf))
	require.Equal(t, "12", buf.String())
	// bob can write
	err = bobClient.PutFile(dataCommit, "/file", strings.NewReader("3"), client.WithAppendPutFile())
	require.NoError(t, err)
	require.Equal(t, 4, tu.CommitCnt(t, aliceClient, repo)) // check that a new commit was created
	commit, err = bobClient.StartProjectCommit(pfs.DefaultProjectName, repoName, "master")
	require.NoError(t, err)
	require.NoError(t, bobClient.FinishProjectCommit(pfs.DefaultProjectName, repoName, commit.Branch.Name, commit.ID))
	require.Equal(t, 5, tu.CommitCnt(t, aliceClient, repo)) // check that a new commit was created
	// bob can update the ACL
	require.NoError(t, bobClient.ModifyProjectRepoRoleBinding(pfs.DefaultProjectName, repoName, tu.Robot("carol"), []string{auth.RepoReaderRole}))
	// check that ACL was updated)
	require.Equal(t,
		tu.BuildBindings(alice, auth.RepoOwnerRole, bob, auth.RepoOwnerRole, tu.Robot("carol"), auth.RepoReaderRole),
		tu.GetRepoRoleBinding(t, aliceClient, pfs.DefaultProjectName, repoName))
}

// TestGetSetReverse creates two users, alice and bob, and gives bob gradually
// shrinking privileges, checking what bob can and can't do after each change
func TestGetSetReverse(t *testing.T) {
	t.Parallel()
	env := envWithAuth(t)
	c := env.PachClient
	alice, bob := tu.Robot(tu.UniqueString("alice")), tu.Robot(tu.UniqueString("bob"))
	aliceClient, bobClient := tu.AuthenticateClient(t, c, alice), tu.AuthenticateClient(t, c, bob)

	// create repo, and check that alice is the owner of the new repo
	repoName := tu.UniqueString(t.Name())
	repo := client.NewProjectRepo(pfs.DefaultProjectName, repoName)
	require.NoError(t, aliceClient.CreateProjectRepo(pfs.DefaultProjectName, repoName))
	require.Equal(t, tu.BuildBindings(alice, auth.RepoOwnerRole), tu.GetRepoRoleBinding(t, aliceClient, pfs.DefaultProjectName, repoName))
	dataCommit := client.NewProjectCommit(pfs.DefaultProjectName, repoName, "master", "")

	// Add data to repo (alice can write). Make sure alice can read also.
	commit, err := aliceClient.StartProjectCommit(pfs.DefaultProjectName, repoName, "master")
	require.NoError(t, err)
	err = aliceClient.PutFile(commit, "/file", strings.NewReader("1"), client.WithAppendPutFile())
	require.NoError(t, err)
	require.NoError(t, aliceClient.FinishProjectCommit(pfs.DefaultProjectName, repoName, commit.Branch.Name, commit.ID)) // # commits = 1
	buf := &bytes.Buffer{}
	require.NoError(t, aliceClient.GetFile(dataCommit, "/file", buf))
	require.Equal(t, "1", buf.String())

	//////////
	/// alice adds bob to the ACL as an owner
	require.NoError(t, aliceClient.ModifyProjectRepoRoleBinding(pfs.DefaultProjectName, repoName, bob, []string{auth.RepoOwnerRole}))
	// bob can read
	buf.Reset()
	require.NoError(t, bobClient.GetFile(dataCommit, "/file", buf))
	require.Equal(t, "1", buf.String())
	// bob can write
	err = bobClient.PutFile(dataCommit, "/file", strings.NewReader("2"), client.WithAppendPutFile())
	require.NoError(t, err)
	require.Equal(t, 2, tu.CommitCnt(t, aliceClient, repo)) // check that a new commit was created
	commit, err = bobClient.StartProjectCommit(pfs.DefaultProjectName, repoName, "master")
	require.NoError(t, err)
	require.NoError(t, bobClient.FinishProjectCommit(pfs.DefaultProjectName, repoName, commit.Branch.Name, commit.ID))
	require.Equal(t, 3, tu.CommitCnt(t, aliceClient, repo)) // check that a new commit was created
	// bob can update the ACL
	require.NoError(t, bobClient.ModifyProjectRepoRoleBinding(pfs.DefaultProjectName, repoName, tu.Robot("carol"), []string{auth.RepoReaderRole}))
	// check that ACL was updated)
	require.Equal(t,
		tu.BuildBindings(alice, auth.RepoOwnerRole, bob, auth.RepoOwnerRole, tu.Robot("carol"), auth.RepoReaderRole),
		tu.GetRepoRoleBinding(t, aliceClient, pfs.DefaultProjectName, repoName))

	// clear carol
	require.NoError(t, aliceClient.ModifyProjectRepoRoleBinding(pfs.DefaultProjectName, repoName, tu.Robot("carol"), []string{}))
	require.Equal(t,
		tu.BuildBindings(alice, auth.RepoOwnerRole, bob, auth.RepoOwnerRole), tu.GetRepoRoleBinding(t, aliceClient, pfs.DefaultProjectName, repoName))

	//////////
	/// alice adds bob to the ACL as a writer
	require.NoError(t, aliceClient.ModifyProjectRepoRoleBinding(pfs.DefaultProjectName, repoName, bob, []string{auth.RepoWriterRole}))
	// bob can read
	buf.Reset()
	require.NoError(t, bobClient.GetFile(dataCommit, "/file", buf))
	require.Equal(t, "12", buf.String())
	// bob can write
	err = bobClient.PutFile(dataCommit, "/file", strings.NewReader("3"), client.WithAppendPutFile())
	require.NoError(t, err)
	require.Equal(t, 4, tu.CommitCnt(t, aliceClient, repo)) // check that a new commit was created
	commit, err = bobClient.StartProjectCommit(pfs.DefaultProjectName, repoName, "master")
	require.NoError(t, err)
	require.NoError(t, bobClient.FinishProjectCommit(pfs.DefaultProjectName, repoName, commit.Branch.Name, commit.ID))
	require.Equal(t, 5, tu.CommitCnt(t, aliceClient, repo)) // check that a new commit was created
	// bob can't update the ACL
	err = bobClient.ModifyProjectRepoRoleBinding(pfs.DefaultProjectName, repoName, tu.Robot("carol"), []string{auth.RepoReaderRole})
	require.YesError(t, err)
	require.Matches(t, "not authorized", err.Error())
	// check that ACL wasn't updated)
	require.Equal(t,
		tu.BuildBindings(alice, auth.RepoOwnerRole, bob, auth.RepoWriterRole), tu.GetRepoRoleBinding(t, aliceClient, pfs.DefaultProjectName, repoName))

	//////////
	/// alice adds bob to the ACL as a reader (alice can modify ACL)
	require.NoError(t, aliceClient.ModifyProjectRepoRoleBinding(pfs.DefaultProjectName, repoName, bob, []string{auth.RepoReaderRole}))
	// bob can read
	buf.Reset()
	require.NoError(t, bobClient.GetFile(dataCommit, "/file", buf))
	require.Equal(t, "123", buf.String())
	// bob can't write
	err = bobClient.PutFile(dataCommit, "/file", strings.NewReader("4"), client.WithAppendPutFile())
	require.YesError(t, err)
	require.Equal(t, 5, tu.CommitCnt(t, aliceClient, repo)) // check that a new commit was created
	_, err = bobClient.StartProjectCommit(pfs.DefaultProjectName, repoName, "master")
	require.YesError(t, err)
	require.Matches(t, "not authorized", err.Error())
	require.Equal(t, 5, tu.CommitCnt(t, aliceClient, repo)) // check that no commits were created
	// bob can't update the ACL
	err = bobClient.ModifyProjectRepoRoleBinding(pfs.DefaultProjectName, repoName, tu.Robot("carol"), []string{auth.RepoReaderRole})
	require.YesError(t, err)
	require.Matches(t, "not authorized", err.Error())
	// check that ACL wasn't updated)
	require.Equal(t,
		tu.BuildBindings(alice, auth.RepoOwnerRole, bob, auth.RepoReaderRole), tu.GetRepoRoleBinding(t, aliceClient, pfs.DefaultProjectName, repoName))

	//////////
	/// alice revokes all of bob's privileges
	require.NoError(t, aliceClient.ModifyProjectRepoRoleBinding(pfs.DefaultProjectName, repoName, bob, []string{}))
	// bob can't read
	err = bobClient.GetFile(dataCommit, "/file", buf)
	require.YesError(t, err)
	require.Matches(t, "not authorized", err.Error())
	// bob can't write
	err = bobClient.PutFile(dataCommit, "/file", strings.NewReader("4"), client.WithAppendPutFile())
	require.YesError(t, err)
	require.Equal(t, 5, tu.CommitCnt(t, aliceClient, repo)) // check that a new commit was created
	_, err = bobClient.StartProjectCommit(pfs.DefaultProjectName, repoName, "master")
	require.YesError(t, err)
	require.Matches(t, "not authorized", err.Error())
	require.Equal(t, 5, tu.CommitCnt(t, aliceClient, repo)) // check that no commits were created
	// bob can't update the ACL
	err = bobClient.ModifyProjectRepoRoleBinding(pfs.DefaultProjectName, repoName, tu.Robot("carol"), []string{auth.RepoReaderRole})
	require.YesError(t, err)
	require.Matches(t, "not authorized", err.Error())
	// check that ACL wasn't updated)
	require.Equal(t,
		tu.BuildBindings(alice, auth.RepoOwnerRole), tu.GetRepoRoleBinding(t, aliceClient, pfs.DefaultProjectName, repoName))
}

// TestCreateAndUpdateRepo tests that if CreateRepo(foo, update=true) is
// called, and foo exists, then the ACL for foo won't be modified.
func TestCreateAndUpdateRepo(t *testing.T) {
	t.Parallel()
	env := envWithAuth(t)
	c := env.PachClient
	alice, bob := tu.Robot(tu.UniqueString("alice")), tu.Robot(tu.UniqueString("bob"))
	aliceClient, bobClient := tu.AuthenticateClient(t, c, alice), tu.AuthenticateClient(t, c, bob)

	// create repo, and check that alice is the owner of the new repo
	dataRepo := tu.UniqueString(t.Name())
	require.NoError(t, aliceClient.CreateProjectRepo(pfs.DefaultProjectName, dataRepo))
	require.Equal(t, tu.BuildBindings(alice, auth.RepoOwnerRole), tu.GetRepoRoleBinding(t, aliceClient, pfs.DefaultProjectName, dataRepo))
	dataCommit := client.NewProjectCommit(pfs.DefaultProjectName, dataRepo, "master", "")

	// Add data to repo (alice can write). Make sure alice can read also.
	err := aliceClient.PutFile(dataCommit, "/file", strings.NewReader("1"))
	require.NoError(t, err)
	buf := &bytes.Buffer{}
	require.NoError(t, aliceClient.GetFile(dataCommit, "/file", buf))
	require.Equal(t, "1", buf.String())

	/// alice adds bob to the ACL as a reader (alice can modify ACL)
	require.NoError(t, aliceClient.ModifyProjectRepoRoleBinding(pfs.DefaultProjectName, dataRepo, bob, []string{auth.RepoReaderRole}))
	require.Equal(t,
		tu.BuildBindings(alice, auth.RepoOwnerRole, bob, auth.RepoReaderRole), tu.GetRepoRoleBinding(t, aliceClient, pfs.DefaultProjectName, dataRepo))
	// bob can read
	buf.Reset()
	require.NoError(t, bobClient.GetFile(dataCommit, "/file", buf))
	require.Equal(t, "1", buf.String())

	/// alice updates the repo
	description := "This request updates the description to force a write"
	_, err = aliceClient.PfsAPIClient.CreateRepo(aliceClient.Ctx(), &pfs.CreateRepoRequest{
		Repo:        client.NewProjectRepo(pfs.DefaultProjectName, dataRepo),
		Description: description,
		Update:      true,
	})
	require.NoError(t, err)
	repoInfo, err := aliceClient.InspectProjectRepo(pfs.DefaultProjectName, dataRepo)
	require.NoError(t, err)
	require.Equal(t, description, repoInfo.Description)
	// buildBindings haven't changed
	require.Equal(t,
		tu.BuildBindings(alice, auth.RepoOwnerRole, bob, auth.RepoReaderRole), tu.GetRepoRoleBinding(t, aliceClient, pfs.DefaultProjectName, dataRepo))
	// bob can still read
	buf.Reset()
	require.NoError(t, bobClient.GetFile(dataCommit, "/file", buf))
	require.Equal(t, "1", buf.String())
}

// TestCreateRepoWithUpdateFlag tests that if CreateRepo(foo, update=true) is
// called, and foo doesn't exist, then the ACL for foo will still be created and
// initialized to the correct value
func TestCreateRepoWithUpdateFlag(t *testing.T) {
	t.Parallel()
	env := envWithAuth(t)
	c := env.PachClient
	alice := tu.Robot(tu.UniqueString("alice"))
	aliceClient := tu.AuthenticateClient(t, c, alice)

	// create repo, and check that alice is the owner of the new repo
	dataRepo := tu.UniqueString(t.Name())
	/// alice creates the repo with Update set
	_, err := aliceClient.PfsAPIClient.CreateRepo(aliceClient.Ctx(), &pfs.CreateRepoRequest{
		Repo:   client.NewProjectRepo(pfs.DefaultProjectName, dataRepo),
		Update: true,
	})
	require.NoError(t, err)
	require.Equal(t,
		tu.BuildBindings(alice, auth.RepoOwnerRole), tu.GetRepoRoleBinding(t, aliceClient, pfs.DefaultProjectName, dataRepo))
	dataCommit := client.NewProjectCommit(pfs.DefaultProjectName, dataRepo, "master", "")
	// Add data to repo (alice can write). Make sure alice can read also.
	err = aliceClient.PutFile(dataCommit, "/file", strings.NewReader("1"))
	require.NoError(t, err)
	buf := &bytes.Buffer{}
	require.NoError(t, aliceClient.GetFile(dataCommit, "/file", buf))
	require.Equal(t, "1", buf.String())
}

func TestCreateAndUpdatePipeline(t *testing.T) {
	t.Parallel()
	env := envWithAuth(t)
	c := env.PachClient
	type createArgs struct {
		client     *client.APIClient
		name, repo string
		update     bool
	}
	createPipeline := func(args createArgs) error {
		return args.client.CreateProjectPipeline(pfs.DefaultProjectName,
			args.name,
			"", // default image: DefaultUserImage
			[]string{"bash"},
			[]string{"cp /pfs/*/* /pfs/out/"},
			&pps.ParallelismSpec{Constant: 1},
			client.NewProjectPFSInput(pfs.DefaultProjectName, args.repo, "/*"),
			"", // default output branch: master
			args.update,
		)
	}
	alice, bob := tu.Robot(tu.UniqueString("alice")), tu.Robot(tu.UniqueString("bob"))
	aliceClient, bobClient := tu.AuthenticateClient(t, c, alice), tu.AuthenticateClient(t, c, bob)

	// create repo, and check that alice is the owner of the new repo
	dataRepo := tu.UniqueString(t.Name())
	require.NoError(t, aliceClient.CreateProjectRepo(pfs.DefaultProjectName, dataRepo))
	require.Equal(t,
		tu.BuildBindings(alice, auth.RepoOwnerRole), tu.GetRepoRoleBinding(t, aliceClient, pfs.DefaultProjectName, dataRepo))
	dataCommit := client.NewProjectCommit(pfs.DefaultProjectName, dataRepo, "master", "")

	// alice can create a pipeline (she owns the input repo)
	pipeline := tu.UniqueString("alice-pipeline")
	require.NoError(t, createPipeline(createArgs{
		client: aliceClient,
		name:   pipeline,
		repo:   dataRepo,
	}))
	require.OneOfEquals(t, pipeline, tu.PipelineNames(t, aliceClient, pfs.DefaultProjectName))
	// check that alice owns the output repo too)
	require.Equal(t,
		tu.BuildBindings(alice, auth.RepoOwnerRole, tu.Pl(pfs.DefaultProjectName, pipeline), auth.RepoWriterRole), tu.GetRepoRoleBinding(t, aliceClient, pfs.DefaultProjectName, pipeline))

	// Make sure alice's pipeline runs successfully
	err := aliceClient.PutFile(dataCommit, tu.UniqueString("/file"),
		strings.NewReader("test data"))
	require.NoError(t, err)
	require.NoErrorWithinT(t, 60*time.Second, func() error {
		_, err := aliceClient.WaitProjectCommit(pfs.DefaultProjectName, pipeline, "master", "")
		return err
	})

	// bob can't create a pipeline
	badPipeline := tu.UniqueString("bob-bad")
	err = createPipeline(createArgs{
		client: bobClient,
		name:   badPipeline,
		repo:   dataRepo,
	})
	require.YesError(t, err)
	require.Matches(t, "not authorized", err.Error())
	require.NoneEquals(t, badPipeline, tu.PipelineNames(t, aliceClient, pfs.DefaultProjectName))

	// alice adds bob as a reader of the input repo
	require.NoError(t, aliceClient.ModifyProjectRepoRoleBinding(pfs.DefaultProjectName, dataRepo, bob, []string{auth.RepoReaderRole}))

	// now bob can create a pipeline
	goodPipeline := tu.UniqueString("bob-good")
	require.NoError(t, createPipeline(createArgs{
		client: bobClient,
		name:   goodPipeline,
		repo:   dataRepo,
	}))
	require.OneOfEquals(t, goodPipeline, tu.PipelineNames(t, aliceClient, pfs.DefaultProjectName))
	// check that bob owns the output repo too)
	require.Equal(t,
		tu.BuildBindings(bob, auth.RepoOwnerRole, tu.Pl(pfs.DefaultProjectName, goodPipeline), auth.RepoWriterRole), tu.GetRepoRoleBinding(t, bobClient, pfs.DefaultProjectName, goodPipeline))

	// Make sure bob's pipeline runs successfully
	err = aliceClient.PutFile(dataCommit, tu.UniqueString("/file"),
		strings.NewReader("test data"))
	require.NoError(t, err)
	require.NoErrorWithinT(t, 4*time.Minute, func() error {
		_, err := bobClient.WaitProjectCommit(pfs.DefaultProjectName, goodPipeline, "master", "")
		return err
	})

	// bob can't update alice's pipeline
	infoBefore, err := aliceClient.InspectProjectPipeline(pfs.DefaultProjectName, pipeline, true)
	require.NoError(t, err)
	err = createPipeline(createArgs{
		client: bobClient,
		name:   pipeline,
		repo:   dataRepo,
		update: true,
	})
	require.YesError(t, err)
	require.Matches(t, "not authorized", err.Error())
	infoAfter, err := aliceClient.InspectProjectPipeline(pfs.DefaultProjectName, pipeline, true)
	require.NoError(t, err)
	require.Equal(t, infoBefore.Version, infoAfter.Version)

	// alice adds bob as a writer of the output repo, and removes him as a reader
	// of the input repo
	require.NoError(t, aliceClient.ModifyProjectRepoRoleBinding(pfs.DefaultProjectName, pipeline, bob, []string{auth.RepoWriterRole}))
	require.Equal(t,
		tu.BuildBindings(alice, auth.RepoOwnerRole, bob, auth.RepoWriterRole, tu.Pl(pfs.DefaultProjectName, pipeline), auth.RepoWriterRole),
		tu.GetRepoRoleBinding(t, aliceClient, pfs.DefaultProjectName, pipeline))

	require.NoError(t, aliceClient.ModifyProjectRepoRoleBinding(pfs.DefaultProjectName, dataRepo, bob, []string{}))
	require.Equal(t,
		tu.BuildBindings(alice, auth.RepoOwnerRole, tu.Pl(pfs.DefaultProjectName, pipeline), auth.RepoReaderRole, tu.Pl(pfs.DefaultProjectName, goodPipeline), auth.RepoReaderRole),
		tu.GetRepoRoleBinding(t, aliceClient, pfs.DefaultProjectName, dataRepo))

	// bob still can't update alice's pipeline
	infoBefore, err = aliceClient.InspectProjectPipeline(pfs.DefaultProjectName, pipeline, true)
	require.NoError(t, err)
	err = createPipeline(createArgs{
		client: bobClient,
		name:   pipeline,
		repo:   dataRepo,
		update: true,
	})
	require.YesError(t, err)
	require.Matches(t, "not authorized", err.Error())
	infoAfter, err = aliceClient.InspectProjectPipeline(pfs.DefaultProjectName, pipeline, true)
	require.NoError(t, err)
	require.Equal(t, infoBefore.Version, infoAfter.Version)

	// alice re-adds bob as a reader of the input repo
	require.NoError(t, aliceClient.ModifyProjectRepoRoleBinding(pfs.DefaultProjectName, dataRepo, bob, []string{auth.RepoReaderRole}))
	require.Equal(t,
		tu.BuildBindings(alice, auth.RepoOwnerRole, bob, auth.RepoReaderRole, tu.Pl(pfs.DefaultProjectName, pipeline), auth.RepoReaderRole, tu.Pl(pfs.DefaultProjectName, goodPipeline), auth.RepoReaderRole),
		tu.GetRepoRoleBinding(t, aliceClient, pfs.DefaultProjectName, dataRepo))

	// now bob can update alice's pipeline
	infoBefore, err = aliceClient.InspectProjectPipeline(pfs.DefaultProjectName, pipeline, true)
	require.NoError(t, err)
	err = createPipeline(createArgs{
		client: bobClient,
		name:   pipeline,
		repo:   dataRepo,
		update: true,
	})
	require.NoError(t, err)
	infoAfter, err = aliceClient.InspectProjectPipeline(pfs.DefaultProjectName, pipeline, true)
	require.NoError(t, err)
	require.NotEqual(t, infoBefore.Version, infoAfter.Version)

	// Make sure that we don't get an auth token returned by the inspect
	require.Equal(t, "", infoAfter.AuthToken)
	infoAfter, err = aliceClient.InspectProjectPipeline(pfs.DefaultProjectName, pipeline, false)
	require.NoError(t, err)
	require.Equal(t, "", infoAfter.AuthToken)

	// ListPipeline without details should list all repos
	pipelineInfos, err := aliceClient.ListPipeline(false)
	require.NoError(t, err)
	require.Equal(t, 2, len(pipelineInfos))
	for _, pipelineInfo := range pipelineInfos {
		require.Equal(t, "", pipelineInfo.AuthToken)
	}

	// Users can access a spec commit even if they can't list the repo itself,
	// so the details should be populated for every repo
	pipelineInfos, err = aliceClient.ListPipeline(true)
	require.NoError(t, err)
	require.Equal(t, 2, len(pipelineInfos))
	for _, pipelineInfo := range pipelineInfos {
		require.Equal(t, "", pipelineInfo.AuthToken)
		require.NotNil(t, pipelineInfo.Details)
	}

	pipelineInfos, err = bobClient.ListPipeline(true)
	require.NoError(t, err)
	require.Equal(t, 2, len(pipelineInfos))
	for _, pipelineInfo := range pipelineInfos {
		require.Equal(t, "", pipelineInfo.AuthToken)
		require.NotNil(t, pipelineInfo.Details)
	}

	// Make sure the updated pipeline runs successfully
	err = aliceClient.PutFile(dataCommit, tu.UniqueString("/file"),
		strings.NewReader("test data"))
	require.NoError(t, err)
	require.NoErrorWithinT(t, 60*time.Second, func() error {
		_, err := bobClient.WaitProjectCommit(pfs.DefaultProjectName, pipeline, "master", "")
		return err
	})
}

func TestPipelineMultipleInputs(t *testing.T) {
	t.Parallel()
	env := envWithAuth(t)
	c := env.PachClient
	type createArgs struct {
		client *client.APIClient
		name   string
		input  *pps.Input
		update bool
	}
	createPipeline := func(args createArgs) error {
		return args.client.CreateProjectPipeline(pfs.DefaultProjectName,
			args.name,
			"", // default image: DefaultUserImage
			[]string{"bash"},
			[]string{"echo \"work\" >/pfs/out/x"},
			&pps.ParallelismSpec{Constant: 1},
			args.input,
			"", // default output branch: master
			args.update,
		)
	}
	alice, bob := tu.Robot(tu.UniqueString("alice")), tu.Robot(tu.UniqueString("bob"))
	aliceClient, bobClient := tu.AuthenticateClient(t, c, alice), tu.AuthenticateClient(t, c, bob)

	// create two repos, and check that alice is the owner of the new repos
	dataRepo1 := tu.UniqueString(t.Name())
	dataRepo2 := tu.UniqueString(t.Name())
	require.NoError(t, aliceClient.CreateProjectRepo(pfs.DefaultProjectName, dataRepo1))
	require.NoError(t, aliceClient.CreateProjectRepo(pfs.DefaultProjectName, dataRepo2))
	require.Equal(t,
		tu.BuildBindings(alice, auth.RepoOwnerRole), tu.GetRepoRoleBinding(t, aliceClient, pfs.DefaultProjectName, dataRepo1))
	require.Equal(t,
		tu.BuildBindings(alice, auth.RepoOwnerRole), tu.GetRepoRoleBinding(t, aliceClient, pfs.DefaultProjectName, dataRepo2))

	// alice can create a cross-pipeline with both inputs
	aliceCrossPipeline := tu.UniqueString("alice-cross")
	require.NoError(t, createPipeline(createArgs{
		client: aliceClient,
		name:   aliceCrossPipeline,
		input: client.NewCrossInput(
			client.NewProjectPFSInput(pfs.DefaultProjectName, dataRepo1, "/*"),
			client.NewProjectPFSInput(pfs.DefaultProjectName, dataRepo2, "/*"),
		),
	}))
	require.OneOfEquals(t, aliceCrossPipeline, tu.PipelineNames(t, aliceClient, pfs.DefaultProjectName))
	// check that alice owns the output repo too)
	require.Equal(t,
		tu.BuildBindings(alice, auth.RepoOwnerRole, tu.Pl(pfs.DefaultProjectName, aliceCrossPipeline), auth.RepoWriterRole), tu.GetRepoRoleBinding(t, aliceClient, pfs.DefaultProjectName, aliceCrossPipeline))

	// alice can create a union-pipeline with both inputs
	aliceUnionPipeline := tu.UniqueString("alice-union")
	require.NoError(t, createPipeline(createArgs{
		client: aliceClient,
		name:   aliceUnionPipeline,
		input: client.NewUnionInput(
			client.NewProjectPFSInput(pfs.DefaultProjectName, dataRepo1, "/*"),
			client.NewProjectPFSInput(pfs.DefaultProjectName, dataRepo2, "/*"),
		),
	}))
	require.OneOfEquals(t, aliceUnionPipeline, tu.PipelineNames(t, aliceClient, pfs.DefaultProjectName))
	// check that alice owns the output repo too)
	require.Equal(t,
		tu.BuildBindings(alice, auth.RepoOwnerRole, tu.Pl(pfs.DefaultProjectName, aliceUnionPipeline), auth.RepoWriterRole), tu.GetRepoRoleBinding(t, aliceClient, pfs.DefaultProjectName, aliceUnionPipeline))

	// alice adds bob as a reader of one of the input repos, but not the other
	require.NoError(t, aliceClient.ModifyProjectRepoRoleBinding(pfs.DefaultProjectName, dataRepo1, bob, []string{auth.RepoReaderRole}))

	// bob cannot create a cross-pipeline with both inputs
	bobCrossPipeline := tu.UniqueString("bob-cross")
	err := createPipeline(createArgs{
		client: bobClient,
		name:   bobCrossPipeline,
		input: client.NewCrossInput(
			client.NewProjectPFSInput(pfs.DefaultProjectName, dataRepo1, "/*"),
			client.NewProjectPFSInput(pfs.DefaultProjectName, dataRepo2, "/*"),
		),
	})
	require.YesError(t, err)
	require.Matches(t, "not authorized", err.Error())
	require.NoneEquals(t, bobCrossPipeline, tu.PipelineNames(t, aliceClient, pfs.DefaultProjectName))

	// bob cannot create a union-pipeline with both inputs
	bobUnionPipeline := tu.UniqueString("bob-union")
	err = createPipeline(createArgs{
		client: bobClient,
		name:   bobUnionPipeline,
		input: client.NewUnionInput(
			client.NewProjectPFSInput(pfs.DefaultProjectName, dataRepo1, "/*"),
			client.NewProjectPFSInput(pfs.DefaultProjectName, dataRepo2, "/*"),
		),
	})
	require.YesError(t, err)
	require.Matches(t, "not authorized", err.Error())
	require.NoneEquals(t, bobUnionPipeline, tu.PipelineNames(t, aliceClient, pfs.DefaultProjectName))

	// alice adds bob as a writer of her pipeline's output
	require.NoError(t, aliceClient.ModifyProjectRepoRoleBinding(pfs.DefaultProjectName, aliceCrossPipeline, bob, []string{auth.RepoWriterRole}))

	// bob can update alice's pipeline if he removes one of the inputs
	infoBefore, err := aliceClient.InspectProjectPipeline(pfs.DefaultProjectName, aliceCrossPipeline, true)
	require.NoError(t, err)
	require.NoError(t, createPipeline(createArgs{
		client: bobClient,
		name:   aliceCrossPipeline,
		input: client.NewCrossInput(
			// This cross input deliberately only has one element, to make sure it's
			// not simply rejected for having a cross input
			client.NewProjectPFSInput(pfs.DefaultProjectName, dataRepo1, "/*"),
		),
		update: true,
	}))
	infoAfter, err := aliceClient.InspectProjectPipeline(pfs.DefaultProjectName, aliceCrossPipeline, true)
	require.NoError(t, err)
	require.NotEqual(t, infoBefore.Version, infoAfter.Version)

	// bob cannot update alice's to put the second input back
	infoBefore, err = aliceClient.InspectProjectPipeline(pfs.DefaultProjectName, aliceCrossPipeline, true)
	require.NoError(t, err)
	err = createPipeline(createArgs{
		client: bobClient,
		name:   aliceCrossPipeline,
		input: client.NewCrossInput(
			client.NewProjectPFSInput(pfs.DefaultProjectName, dataRepo1, "/*"),
			client.NewProjectPFSInput(pfs.DefaultProjectName, dataRepo2, "/*"),
		),
		update: true,
	})
	require.YesError(t, err)
	require.Matches(t, "not authorized", err.Error())
	infoAfter, err = aliceClient.InspectProjectPipeline(pfs.DefaultProjectName, aliceCrossPipeline, true)
	require.NoError(t, err)
	require.Equal(t, infoBefore.Version, infoAfter.Version)

	// alice adds bob as a reader of the second input
	require.NoError(t, aliceClient.ModifyProjectRepoRoleBinding(pfs.DefaultProjectName, dataRepo2, bob, []string{auth.RepoReaderRole}))

	// bob can now update alice's to put the second input back
	infoBefore, err = aliceClient.InspectProjectPipeline(pfs.DefaultProjectName, aliceCrossPipeline, true)
	require.NoError(t, err)
	require.NoError(t, createPipeline(createArgs{
		client: bobClient,
		name:   aliceCrossPipeline,
		input: client.NewCrossInput(
			client.NewProjectPFSInput(pfs.DefaultProjectName, dataRepo1, "/*"),
			client.NewProjectPFSInput(pfs.DefaultProjectName, dataRepo2, "/*"),
		),
		update: true,
	}))
	infoAfter, err = aliceClient.InspectProjectPipeline(pfs.DefaultProjectName, aliceCrossPipeline, true)
	require.NoError(t, err)
	require.NotEqual(t, infoBefore.Version, infoAfter.Version)

	// bob can create a cross-pipeline with both inputs
	require.NoError(t, createPipeline(createArgs{
		client: bobClient,
		name:   bobCrossPipeline,
		input: client.NewCrossInput(
			client.NewProjectPFSInput(pfs.DefaultProjectName, dataRepo1, "/*"),
			client.NewProjectPFSInput(pfs.DefaultProjectName, dataRepo2, "/*"),
		),
	}))
	require.OneOfEquals(t, bobCrossPipeline, tu.PipelineNames(t, aliceClient, pfs.DefaultProjectName))

	// bob can create a union-pipeline with both inputs
	require.NoError(t, createPipeline(createArgs{
		client: bobClient,
		name:   bobUnionPipeline,
		input: client.NewUnionInput(
			client.NewProjectPFSInput(pfs.DefaultProjectName, dataRepo1, "/*"),
			client.NewProjectPFSInput(pfs.DefaultProjectName, dataRepo2, "/*"),
		),
	}))
	require.OneOfEquals(t, bobUnionPipeline, tu.PipelineNames(t, aliceClient, pfs.DefaultProjectName))

}

func TestStopAndDeletePipeline(t *testing.T) {
	t.Parallel()
	env := envWithAuth(t)
	c := env.PachClient
	alice, bob := tu.Robot(tu.UniqueString("alice")), tu.Robot(tu.UniqueString("bob"))
	aliceClient, bobClient := tu.AuthenticateClient(t, c, alice), tu.AuthenticateClient(t, c, bob)

	// alice creates a repo
	repo := tu.UniqueString(t.Name())
	require.NoError(t, aliceClient.CreateProjectRepo(pfs.DefaultProjectName, repo))
	require.Equal(t, tu.BuildBindings(alice, auth.RepoOwnerRole), tu.GetRepoRoleBinding(t, aliceClient, pfs.DefaultProjectName, repo))

	// alice creates a pipeline
	pipeline := tu.UniqueString("alice-pipeline")
	require.NoError(t, aliceClient.CreateProjectPipeline(pfs.DefaultProjectName,
		pipeline,
		"", // default image: DefaultUserImage
		[]string{"bash"},
		[]string{"cp /pfs/*/* /pfs/out/"},
		&pps.ParallelismSpec{Constant: 1},
		client.NewProjectPFSInput(pfs.DefaultProjectName, repo, "/*"),
		"", // default output branch: master
		false,
	))
	// Make sure the input and output repos have non-empty ACLs
	require.Equal(t,
		tu.BuildBindings(alice, auth.RepoOwnerRole, tu.Pl(pfs.DefaultProjectName, pipeline), auth.RepoReaderRole), tu.GetRepoRoleBinding(t, aliceClient, pfs.DefaultProjectName, repo))
	require.Equal(t,
		tu.BuildBindings(alice, auth.RepoOwnerRole, tu.Pl(pfs.DefaultProjectName, pipeline), auth.RepoWriterRole), tu.GetRepoRoleBinding(t, aliceClient, pfs.DefaultProjectName, pipeline))

	// alice stops the pipeline (owner of the input and output repos can stop)
	require.NoError(t, aliceClient.StopProjectPipeline(pfs.DefaultProjectName, pipeline))

	// Make sure the remaining input and output repos *still* have non-empty ACLs
	require.Equal(t,
		tu.BuildBindings(alice, auth.RepoOwnerRole, tu.Pl(pfs.DefaultProjectName, pipeline), auth.RepoReaderRole), tu.GetRepoRoleBinding(t, aliceClient, pfs.DefaultProjectName, repo))
	require.Equal(t,
		tu.BuildBindings(alice, auth.RepoOwnerRole, tu.Pl(pfs.DefaultProjectName, pipeline), auth.RepoWriterRole), tu.GetRepoRoleBinding(t, aliceClient, pfs.DefaultProjectName, pipeline))

	// alice deletes the pipeline (owner of the input and output repos can delete)
	require.NoError(t, aliceClient.DeleteProjectPipeline(pfs.DefaultProjectName, pipeline, false))
	require.Nil(t, tu.GetRepoRoleBinding(t, aliceClient, pfs.DefaultProjectName, pipeline).Entries)

	// alice deletes the input repo (make sure the input repo's ACL is gone)
	require.NoError(t, aliceClient.DeleteProjectRepo(pfs.DefaultProjectName, repo, false))
	require.Nil(t, tu.GetRepoRoleBinding(t, aliceClient, pfs.DefaultProjectName, repo).Entries)

	// alice creates another repo
	repo = tu.UniqueString(t.Name())
	require.NoError(t, aliceClient.CreateProjectRepo(pfs.DefaultProjectName, repo))
	require.Equal(t, tu.BuildBindings(alice, auth.RepoOwnerRole), tu.GetRepoRoleBinding(t, aliceClient, pfs.DefaultProjectName, repo))

	// alice creates another pipeline
	pipeline = tu.UniqueString("alice-pipeline")
	require.NoError(t, aliceClient.CreateProjectPipeline(pfs.DefaultProjectName,
		pipeline,
		"", // default image: DefaultUserImage
		[]string{"bash"},
		[]string{"cp /pfs/*/* /pfs/out/"},
		&pps.ParallelismSpec{Constant: 1},
		client.NewProjectPFSInput(pfs.DefaultProjectName, repo, "/*"),
		"", // default output branch: master
		false,
	))

	// bob can't stop or delete alice's pipeline
	err := bobClient.StopProjectPipeline(pfs.DefaultProjectName, pipeline)
	require.YesError(t, err)
	require.Matches(t, "not authorized", err.Error())
	err = bobClient.DeleteProjectPipeline(pfs.DefaultProjectName, pipeline, false)
	require.YesError(t, err)
	require.Matches(t, "not authorized", err.Error())

	// alice adds bob as a reader of the input repo
	require.NoError(t, aliceClient.ModifyProjectRepoRoleBinding(pfs.DefaultProjectName, repo, bob, []string{auth.RepoReaderRole}))
	require.Equal(t,
		tu.BuildBindings(alice, auth.RepoOwnerRole, bob, auth.RepoReaderRole, tu.Pl(pfs.DefaultProjectName, pipeline), auth.RepoReaderRole),
		tu.GetRepoRoleBinding(t, aliceClient, pfs.DefaultProjectName, repo))

	// bob still can't stop or delete alice's pipeline
	err = bobClient.StopProjectPipeline(pfs.DefaultProjectName, pipeline)
	require.YesError(t, err)
	require.Matches(t, "not authorized", err.Error())
	err = bobClient.DeleteProjectPipeline(pfs.DefaultProjectName, pipeline, false)
	require.YesError(t, err)
	require.Matches(t, "not authorized", err.Error())

	// alice removes bob as a reader of the input repo and adds bob as a writer of
	// the output repo
	require.NoError(t, aliceClient.ModifyProjectRepoRoleBinding(pfs.DefaultProjectName, repo, bob, []string{}))

	require.Equal(t,
		tu.BuildBindings(alice, auth.RepoOwnerRole, tu.Pl(pfs.DefaultProjectName, pipeline), auth.RepoReaderRole), tu.GetRepoRoleBinding(t, aliceClient, pfs.DefaultProjectName, repo))
	require.NoError(t, aliceClient.ModifyProjectRepoRoleBinding(pfs.DefaultProjectName, pipeline, bob, []string{auth.RepoWriterRole}))
	require.Equal(t,
		tu.BuildBindings(alice, auth.RepoOwnerRole, bob, auth.RepoWriterRole, tu.Pl(pfs.DefaultProjectName, pipeline), auth.RepoWriterRole),
		tu.GetRepoRoleBinding(t, aliceClient, pfs.DefaultProjectName, pipeline))

	// bob can now start and stop the pipeline, but can't delete it
	require.NoError(t, bobClient.StopProjectPipeline(pfs.DefaultProjectName, pipeline))
	require.NoError(t, bobClient.StartProjectPipeline(pfs.DefaultProjectName, pipeline))
	err = bobClient.DeleteProjectPipeline(pfs.DefaultProjectName, pipeline, false)
	require.YesError(t, err)
	require.Matches(t, "not authorized", err.Error())
	// alice re-adds bob as a reader of the input repo
	require.NoError(t, aliceClient.ModifyProjectRepoRoleBinding(pfs.DefaultProjectName, repo, bob, []string{auth.RepoReaderRole}))
	require.Equal(t,
		tu.BuildBindings(alice, auth.RepoOwnerRole, bob, auth.RepoReaderRole, tu.Pl(pfs.DefaultProjectName, pipeline), auth.RepoReaderRole),
		tu.GetRepoRoleBinding(t, aliceClient, pfs.DefaultProjectName, repo))

	// no change to bob's capabilities
	require.NoError(t, bobClient.StopProjectPipeline(pfs.DefaultProjectName, pipeline))
	require.NoError(t, bobClient.StartProjectPipeline(pfs.DefaultProjectName, pipeline))
	err = bobClient.DeleteProjectPipeline(pfs.DefaultProjectName, pipeline, false)
	require.YesError(t, err)
	require.Matches(t, "not authorized", err.Error())

	// alice adds bob as an owner of the output repo
	require.NoError(t, aliceClient.ModifyProjectRepoRoleBinding(pfs.DefaultProjectName, pipeline, bob, []string{auth.RepoOwnerRole}))
	require.Equal(t,
		tu.BuildBindings(alice, auth.RepoOwnerRole, bob, auth.RepoOwnerRole, tu.Pl(pfs.DefaultProjectName, pipeline), auth.RepoWriterRole),
		tu.GetRepoRoleBinding(t, aliceClient, pfs.DefaultProjectName, pipeline))

	// finally bob can delete alice's pipeline
	err = bobClient.DeleteProjectPipeline(pfs.DefaultProjectName, pipeline, false)
	require.NoError(t, err)
}

// TestStopJob just confirms that the StopJob API works when auth is on
func TestStopJob(t *testing.T) {
	t.Parallel()
	env := envWithAuth(t)
	c := env.PachClient
	alice := tu.Robot(tu.UniqueString("alice"))
	aliceClient := tu.AuthenticateClient(t, c, alice)

	// alice creates a repo
	repo := tu.UniqueString(t.Name())
	commit := client.NewProjectCommit(pfs.DefaultProjectName, repo, "master", "")
	require.NoError(t, aliceClient.CreateProjectRepo(pfs.DefaultProjectName, repo))
	require.Equal(t, tu.BuildBindings(alice, auth.RepoOwnerRole), tu.GetRepoRoleBinding(t, aliceClient, pfs.DefaultProjectName, repo))
	err := aliceClient.PutFile(commit, "/file", strings.NewReader("test"))
	require.NoError(t, err)

	// alice creates a pipeline
	pipeline := tu.UniqueString("alice-pipeline")
	require.NoError(t, aliceClient.CreateProjectPipeline(pfs.DefaultProjectName,
		pipeline,
		"", // default image: DefaultUserImage
		[]string{"bash"},
		[]string{"sleep 600"},
		&pps.ParallelismSpec{Constant: 1},
		client.NewProjectPFSInput(pfs.DefaultProjectName, repo, "/*"),
		"", // default output branch: master
		false,
	))
	// Make sure the input and output repos have non-empty ACLs
	require.Equal(t,
		tu.BuildBindings(alice, auth.RepoOwnerRole, tu.Pl(pfs.DefaultProjectName, pipeline), auth.RepoReaderRole), tu.GetRepoRoleBinding(t, aliceClient, pfs.DefaultProjectName, repo))
	require.Equal(t,
		tu.BuildBindings(alice, auth.RepoOwnerRole, tu.Pl(pfs.DefaultProjectName, pipeline), auth.RepoWriterRole), tu.GetRepoRoleBinding(t, aliceClient, pfs.DefaultProjectName, pipeline))

	// Stop the first job in 'pipeline'
	var jobID string
	require.NoErrorWithinTRetry(t, 30*time.Second, func() error {
		jobs, err := aliceClient.ListProjectJob(pfs.DefaultProjectName, pipeline, nil /*inputs*/, -1 /*history*/, true /* full */)
		if err != nil {
			return err
		}
		if len(jobs) != 1 {
			return errors.Errorf("expected one job but got %d", len(jobs))
		}
		jobID = jobs[0].Job.ID
		return nil
	})

	require.NoError(t, aliceClient.StopProjectJob(pfs.DefaultProjectName, pipeline, jobID))
	require.NoErrorWithinTRetry(t, 30*time.Second, func() error {
		ji, err := aliceClient.InspectProjectJob(pfs.DefaultProjectName, pipeline, jobID, false)
		if err != nil {
			return errors.Wrapf(err, "could not inspect job %q", jobID)
		}
		if ji.State != pps.JobState_JOB_KILLED {
			return errors.Errorf("expected job %q to be in JOB_KILLED but was in %s", jobID, ji.State.String())
		}
		return nil
	})
}

// Test ListRepo checks that the auth information returned by ListRepo and
// InspectRepo is correct.
// TODO(msteffen): This should maybe go in pachyderm_test, since ListRepo isn't
// an auth API call
func TestListAndInspectRepo(t *testing.T) {
	t.Parallel()
	env := envWithAuth(t)
	c := env.PachClient
	alice, bob := tu.Robot(tu.UniqueString("alice")), tu.Robot(tu.UniqueString("bob"))
	aliceClient, bobClient := tu.AuthenticateClient(t, c, alice), tu.AuthenticateClient(t, c, bob)

	// alice creates a repo and makes Bob a writer
	repoWriter := tu.UniqueString("repoWriter")
	require.NoError(t, aliceClient.CreateProjectRepo(pfs.DefaultProjectName, repoWriter))
	require.NoError(t, aliceClient.ModifyProjectRepoRoleBinding(pfs.DefaultProjectName, repoWriter, bob, []string{auth.RepoWriterRole}))
	require.Equal(t,
		tu.BuildBindings(alice, auth.RepoOwnerRole, bob, auth.RepoWriterRole), tu.GetRepoRoleBinding(t, aliceClient, pfs.DefaultProjectName, repoWriter))

	// alice creates a repo and makes Bob a reader
	repoReader := tu.UniqueString("repoReader")
	require.NoError(t, aliceClient.CreateProjectRepo(pfs.DefaultProjectName, repoReader))
	require.NoError(t, aliceClient.ModifyProjectRepoRoleBinding(pfs.DefaultProjectName, repoReader, bob, []string{auth.RepoReaderRole}))
	require.Equal(t,
		tu.BuildBindings(alice, auth.RepoOwnerRole, bob, auth.RepoReaderRole), tu.GetRepoRoleBinding(t, aliceClient, pfs.DefaultProjectName, repoReader))

	// alice creates a repo and gives Bob no access privileges
	repoNone := tu.UniqueString("repoNone")
	require.NoError(t, aliceClient.CreateProjectRepo(pfs.DefaultProjectName, repoNone))
	require.Equal(t,
		tu.BuildBindings(alice, auth.RepoOwnerRole), tu.GetRepoRoleBinding(t, aliceClient, pfs.DefaultProjectName, repoNone))

	// put a file in the repo Bob can't access - we need to be able to get the size of the commits
	err := aliceClient.PutFile(client.NewProjectCommit(pfs.DefaultProjectName, repoNone, "master", ""), "/test", strings.NewReader("test"))
	require.NoError(t, err)

	// bob creates a repo
	repoOwner := tu.UniqueString("repoOwner")
	require.NoError(t, bobClient.CreateProjectRepo(pfs.DefaultProjectName, repoOwner))
	require.Equal(t, tu.BuildBindings(bob, auth.RepoOwnerRole), tu.GetRepoRoleBinding(t, bobClient, pfs.DefaultProjectName, repoOwner))

	// Bob calls ListRepo, and the response must indicate the correct access scope
	// for each repo (because other tests have run, we may see repos besides the
	// above. Bob's access to those should be NONE
	lrClient, err := bobClient.PfsAPIClient.ListRepo(bobClient.Ctx(), &pfs.ListRepoRequest{})
	require.NoError(t, err)
	repoInfos, err := clientsdk.ListRepoInfo(lrClient)
	require.NoError(t, err)
	expectedPermissions := map[string][]auth.Permission{
		repoOwner: {
			auth.Permission_PIPELINE_LIST_JOB,
			auth.Permission_PROJECT_CREATE_REPO,
			auth.Permission_PROJECT_CREATE,
			auth.Permission_PROJECT_LIST_REPO,
			auth.Permission_REPO_ADD_PIPELINE_READER,
			auth.Permission_REPO_ADD_PIPELINE_WRITER,
			auth.Permission_REPO_CREATE_BRANCH,
			auth.Permission_REPO_DELETE_BRANCH,
			auth.Permission_REPO_DELETE_COMMIT,
			auth.Permission_REPO_DELETE,
			auth.Permission_REPO_INSPECT_COMMIT,
			auth.Permission_REPO_INSPECT_FILE,
			auth.Permission_REPO_LIST_BRANCH,
			auth.Permission_REPO_LIST_COMMIT,
			auth.Permission_REPO_LIST_FILE,
			auth.Permission_REPO_MODIFY_BINDINGS,
			auth.Permission_REPO_READ,
			auth.Permission_REPO_REMOVE_PIPELINE_READER,
			auth.Permission_REPO_WRITE,
		},
		repoWriter: {
			auth.Permission_PIPELINE_LIST_JOB,
			auth.Permission_PROJECT_CREATE_REPO,
			auth.Permission_PROJECT_CREATE,
			auth.Permission_PROJECT_LIST_REPO,
			auth.Permission_REPO_ADD_PIPELINE_READER,
			auth.Permission_REPO_ADD_PIPELINE_WRITER,
			auth.Permission_REPO_CREATE_BRANCH,
			auth.Permission_REPO_DELETE_BRANCH,
			auth.Permission_REPO_DELETE_COMMIT,
			auth.Permission_REPO_INSPECT_COMMIT,
			auth.Permission_REPO_INSPECT_FILE,
			auth.Permission_REPO_LIST_BRANCH,
			auth.Permission_REPO_LIST_COMMIT,
			auth.Permission_REPO_LIST_FILE,
			auth.Permission_REPO_READ,
			auth.Permission_REPO_REMOVE_PIPELINE_READER,
			auth.Permission_REPO_WRITE,
		},
		repoReader: {
			auth.Permission_PIPELINE_LIST_JOB,
			auth.Permission_PROJECT_CREATE_REPO,
			auth.Permission_PROJECT_CREATE,
			auth.Permission_PROJECT_LIST_REPO,
			auth.Permission_REPO_ADD_PIPELINE_READER,
			auth.Permission_REPO_INSPECT_COMMIT,
			auth.Permission_REPO_INSPECT_FILE,
			auth.Permission_REPO_LIST_BRANCH,
			auth.Permission_REPO_LIST_COMMIT,
			auth.Permission_REPO_LIST_FILE,
			auth.Permission_REPO_READ,
			auth.Permission_REPO_REMOVE_PIPELINE_READER,
		},
		repoNone: {
			auth.Permission_PROJECT_CREATE_REPO,
			auth.Permission_PROJECT_CREATE,
			auth.Permission_PROJECT_LIST_REPO,
		},
	}
	for _, info := range repoInfos {
		require.ElementsEqual(t, expectedPermissions[info.Repo.Name], info.AuthInfo.Permissions)
	}

	for _, name := range []string{repoOwner, repoWriter, repoReader, repoNone} {
		inspectResp, err := bobClient.PfsAPIClient.InspectRepo(bobClient.Ctx(),
			&pfs.InspectRepoRequest{
				Repo: client.NewProjectRepo(pfs.DefaultProjectName, name),
			})
		require.NoError(t, err)
		require.ElementsEqual(t, expectedPermissions[name], inspectResp.AuthInfo.Permissions)
	}
}

func TestUnprivilegedUserCannotMakeSelfOwner(t *testing.T) {
	t.Parallel()
	env := envWithAuth(t)
	c := env.PachClient
	alice, bob := tu.Robot(tu.UniqueString("alice")), tu.Robot(tu.UniqueString("bob"))
	aliceClient, bobClient := tu.AuthenticateClient(t, c, alice), tu.AuthenticateClient(t, c, bob)

	// alice creates a repo
	repo := tu.UniqueString(t.Name())
	require.NoError(t, aliceClient.CreateProjectRepo(pfs.DefaultProjectName, repo))
	require.Equal(t,
		tu.BuildBindings(alice, auth.RepoOwnerRole), tu.GetRepoRoleBinding(t, aliceClient, pfs.DefaultProjectName, repo))

	// bob calls SetScope(bob, OWNER) on alice's repo. This should fail
	err := bobClient.ModifyProjectRepoRoleBinding(pfs.DefaultProjectName, repo, bob, []string{auth.RepoOwnerRole})
	require.YesError(t, err)
	// make sure ACL wasn't updated
	require.Equal(t, tu.BuildBindings(alice, auth.RepoOwnerRole), tu.GetRepoRoleBinding(t, aliceClient, pfs.DefaultProjectName, repo))
}

// TestListRepoNotLoggedInError makes sure that if a user isn't logged in, and
// they call ListRepo(), they get an error.
func TestListRepoNotLoggedInError(t *testing.T) {
	t.Parallel()
	env := envWithAuth(t)
	client := env.PachClient
	alice := tu.Robot(tu.UniqueString("alice"))
	aliceClient, anonClient := tu.AuthenticateClient(t, client, alice), tu.UnauthenticatedPachClient(t, client)

	// alice creates a repo
	repo := tu.UniqueString(t.Name())
	require.NoError(t, aliceClient.CreateProjectRepo(pfs.DefaultProjectName, repo))
	require.Equal(t,
		tu.BuildBindings(alice, auth.RepoOwnerRole), tu.GetRepoRoleBinding(t, aliceClient, pfs.DefaultProjectName, repo))

	// Anon (non-logged-in user) calls ListRepo, and must receive an error
	c, err := anonClient.PfsAPIClient.ListRepo(anonClient.Ctx(),
		&pfs.ListRepoRequest{})
	require.NoError(t, err)
	_, err = clientsdk.ListRepoInfo(c)
	require.YesError(t, err)
	require.Matches(t, "no authentication token", err.Error())
}

// TestListRepoNoAuthInfoIfDeactivated tests that if auth isn't activated, then
// ListRepo returns RepoInfos where AuthInfo isn't set (i.e. is nil)
func TestListRepoNoAuthInfoIfDeactivated(t *testing.T) {
	env := envWithAuth(t)
	c := env.PachClient
	// Dont't run this test in parallel, since it deactivates the auth system
	// globally, so any tests running concurrently will fail
	alice, bob := tu.Robot(tu.UniqueString("alice")), tu.Robot(tu.UniqueString("bob"))
	aliceClient, bobClient := tu.AuthenticateClient(t, c, alice), tu.AuthenticateClient(t, c, bob)
	adminClient := tu.AuthenticateClient(t, c, auth.RootUser)

	// alice creates a repo
	repo := tu.UniqueString(t.Name())
	require.NoError(t, aliceClient.CreateProjectRepo(pfs.DefaultProjectName, repo))

	// PROJECT_CREATE comes from cluster level all users having projectCreator role
	// PROJECT_LIST_REPO and PROJECT_CREATE_REPO comes from all users having projectWriter role for default project
	infos, err := bobClient.ListRepo()
	require.NoError(t, err)
	for _, info := range infos {
		require.ElementsEqual(t, []auth.Permission{auth.Permission_PROJECT_CREATE, auth.Permission_PROJECT_LIST_REPO, auth.Permission_PROJECT_CREATE_REPO}, info.AuthInfo.Permissions)
	}

	// Deactivate auth
	_, err = adminClient.Deactivate(adminClient.Ctx(), &auth.DeactivateRequest{})
	require.NoError(t, err)

	// Wait for auth to be deactivated
	require.NoError(t, backoff.Retry(func() error {
		_, err := aliceClient.WhoAmI(aliceClient.Ctx(), &auth.WhoAmIRequest{})
		if err != nil && auth.IsErrNotActivated(err) {
			return nil // WhoAmI should fail when auth is deactivated
		}
		return errors.New("auth is not yet deactivated")
	}, backoff.NewTestingBackOff()))

	// bob calls ListRepo, now AuthInfo isn't set anywhere
	infos, err = bobClient.ListRepo()
	require.NoError(t, err)
	for _, info := range infos {
		require.Nil(t, info.AuthInfo)
	}
}

// TestCreateRepoAlreadyExistsError tests that creating a repo that already
// exists gives you an error to that effect, even when auth is already
// activated (rather than "access denied")
func TestCreateRepoAlreadyExistsError(t *testing.T) {
	t.Parallel()
	env := envWithAuth(t)
	c := env.PachClient
	alice, bob := tu.Robot(tu.UniqueString("alice")), tu.Robot(tu.UniqueString("bob"))
	aliceClient, bobClient := tu.AuthenticateClient(t, c, alice), tu.AuthenticateClient(t, c, bob)

	// alice creates a repo
	repo := tu.UniqueString(t.Name())
	require.NoError(t, aliceClient.CreateProjectRepo(pfs.DefaultProjectName, repo))

	// bob creates the same repo, and should get an error to the effect that the
	// repo already exists (rather than "access denied")
	err := bobClient.CreateProjectRepo(pfs.DefaultProjectName, repo)
	require.YesError(t, err)
	require.Matches(t, "already exists", err.Error())
}

// TestCreateRepoNotLoggedInError makes sure that if a user isn't logged in, and
// they call CreateRepo(), they get an error.
func TestCreateRepoNotLoggedInError(t *testing.T) {
	t.Parallel()
	env := envWithAuth(t)
	c := env.PachClient
	anonClient := tu.UnauthenticatedPachClient(t, c)

	// anonClient tries and fails to create a repo
	repo := tu.UniqueString(t.Name())
	err := anonClient.CreateProjectRepo(pfs.DefaultProjectName, repo)
	require.YesError(t, err)
	require.Matches(t, "no authentication token", err.Error())
}

// Creating a pipeline when the output repo already exists gives is not allowed
func TestCreatePipelineRepoAlreadyExists(t *testing.T) {
	t.Parallel()
	env := envWithAuth(t)
	c := env.PachClient
	alice, bob := tu.Robot(tu.UniqueString("alice")), tu.Robot(tu.UniqueString("bob"))
	aliceClient, bobClient := tu.AuthenticateClient(t, c, alice), tu.AuthenticateClient(t, c, bob)

	// alice creates a repo
	inputRepo := tu.UniqueString(t.Name())
	require.NoError(t, aliceClient.CreateProjectRepo(pfs.DefaultProjectName, inputRepo))
	require.NoError(t, aliceClient.ModifyProjectRepoRoleBinding(pfs.DefaultProjectName, inputRepo, bob, []string{auth.RepoReaderRole}))
	pipeline := tu.UniqueString("pipeline")
	require.NoError(t, aliceClient.CreateProjectRepo(pfs.DefaultProjectName, pipeline))

	// bob creates a pipeline, and should get an "access denied" error
	err := bobClient.CreateProjectPipeline(pfs.DefaultProjectName,
		pipeline,
		"", // default image: DefaultUserImage
		[]string{"bash"},
		[]string{"cp /pfs/*/* /pfs/out/"},
		&pps.ParallelismSpec{Constant: 1},
		client.NewProjectPFSInput(pfs.DefaultProjectName, inputRepo, "/*"),
		"",    // default output branch: master
		false, // Don't update -- we want an error
	)
	require.YesError(t, err)
	require.Matches(t, "already exists", err.Error())

	// alice gives bob writer scope on pipeline output repo, but nothing changes
	require.NoError(t, aliceClient.ModifyProjectRepoRoleBinding(pfs.DefaultProjectName, pipeline, bob, []string{auth.RepoWriterRole}))
	err = bobClient.CreateProjectPipeline(pfs.DefaultProjectName,
		pipeline,
		"", // default image: DefaultUserImage
		[]string{"bash"},
		[]string{"cp /pfs/*/* /pfs/out/"},
		&pps.ParallelismSpec{Constant: 1},
		client.NewProjectPFSInput(pfs.DefaultProjectName, inputRepo, "/*"),
		"",    // default output branch: master
		false, // Don't update -- we want an error
	)
	require.YesError(t, err)
	require.Matches(t, "already exists", err.Error())
}

// TestAuthorizedEveryone tests that Authorized(user, repo, NONE) tests that the
// `allClusterUsers` binding  for an ACL sets the minimum authorized scope
func TestAuthorizedEveryone(t *testing.T) {
	t.Parallel()
	env := envWithAuth(t)
	c := env.PachClient
	alice, bob := tu.Robot(tu.UniqueString("alice")), tu.Robot(tu.UniqueString("bob"))
	aliceClient, bobClient := tu.AuthenticateClient(t, c, alice), tu.AuthenticateClient(t, c, bob)

	// alice creates a repo
	repo := tu.UniqueString(t.Name())
	require.NoError(t, aliceClient.CreateProjectRepo(pfs.DefaultProjectName, repo))

	// alice is authorized as `OWNER`
	resp, err := aliceClient.Authorize(aliceClient.Ctx(), &auth.AuthorizeRequest{
		Resource: &auth.Resource{Type: auth.ResourceType_REPO, Name: pfs.DefaultProjectName + "/" + repo},
		Permissions: []auth.Permission{
			auth.Permission_REPO_MODIFY_BINDINGS,
			auth.Permission_REPO_WRITE,
			auth.Permission_REPO_READ,
		},
	})
	require.NoError(t, err)
	require.True(t, resp.Authorized)

	// bob is not authorized
	resp, err = bobClient.Authorize(bobClient.Ctx(), &auth.AuthorizeRequest{
		Resource: &auth.Resource{Type: auth.ResourceType_REPO, Name: pfs.DefaultProjectName + "/" + repo},
		Permissions: []auth.Permission{
			auth.Permission_REPO_READ,
		},
	})
	require.NoError(t, err)
	require.False(t, resp.Authorized)

	// alice grants everybody WRITER access
	require.NoError(t, aliceClient.ModifyProjectRepoRoleBinding(pfs.DefaultProjectName, repo, auth.AllClusterUsersSubject, []string{auth.RepoWriterRole}))

	// alice is still authorized as `OWNER`
	resp, err = aliceClient.Authorize(aliceClient.Ctx(), &auth.AuthorizeRequest{
		Resource: &auth.Resource{Type: auth.ResourceType_REPO, Name: pfs.DefaultProjectName + "/" + repo},
		Permissions: []auth.Permission{
			auth.Permission_REPO_MODIFY_BINDINGS,
			auth.Permission_REPO_WRITE,
			auth.Permission_REPO_READ,
		},
	})
	require.NoError(t, err)
	require.True(t, resp.Authorized)

	// bob is now authorized as WRITER
	resp, err = bobClient.Authorize(bobClient.Ctx(), &auth.AuthorizeRequest{
		Resource: &auth.Resource{Type: auth.ResourceType_REPO, Name: pfs.DefaultProjectName + "/" + repo},
		Permissions: []auth.Permission{
			auth.Permission_REPO_WRITE,
			auth.Permission_REPO_READ,
		},
	})
	require.NoError(t, err)
	require.True(t, resp.Authorized)
}

// TestDeleteAllRepos tests that when you delete all repos,
// only the repos you are authorized to delete are deleted
func TestDeleteAllRepos(t *testing.T) {
	t.Parallel()
	env := envWithAuth(t)
	c := env.PachClient
	alice := tu.Robot(tu.UniqueString("alice"))
	aliceClient, adminClient := tu.AuthenticateClient(t, c, alice), tu.AuthenticateClient(t, c, auth.RootUser)

	// admin creates a repo
	adminRepo := tu.UniqueString(t.Name())
	require.NoError(t, adminClient.CreateProjectRepo(pfs.DefaultProjectName, adminRepo))

	// alice creates a repo
	aliceRepo := tu.UniqueString(t.Name())
	require.NoError(t, aliceClient.CreateProjectRepo(pfs.DefaultProjectName, aliceRepo))

	// alice tries to delete all repos, but is not allowed to delete admin's repo
	_, err := aliceClient.PfsAPIClient.DeleteAll(aliceClient.Ctx(), &types.Empty{})
	require.ErrorContains(t, err, "not authorized")

	// admin can delete all repos
	_, err = adminClient.PfsAPIClient.DeleteAll(adminClient.Ctx(), &types.Empty{})
	require.NoError(t, err)

	listResp, err := aliceClient.ListRepo()
	require.NoError(t, err)
	require.Equal(t, 0, len(listResp))
}

// TestListJob tests that you must have READER access to a pipeline's output
// repo to call ListJob on that pipeline, but a blank ListJob always succeeds
// (but doesn't return a given job if you don't have access to the job's output
// repo)
func TestListJob(t *testing.T) {
	t.Parallel()
	env := envWithAuth(t)
	c := env.PachClient
	alice, bob := tu.Robot(tu.UniqueString("alice")), tu.Robot(tu.UniqueString("bob"))
	aliceClient, bobClient := tu.AuthenticateClient(t, c, alice), tu.AuthenticateClient(t, c, bob)

	// alice creates a repo
	repo := tu.UniqueString(t.Name())
	require.NoError(t, aliceClient.CreateProjectRepo(pfs.DefaultProjectName, repo))

	// alice creates a pipeline
	pipeline := tu.UniqueString("alice-pipeline")
	require.NoError(t, aliceClient.CreateProjectPipeline(pfs.DefaultProjectName,
		pipeline,
		"", // default image: DefaultUserImage
		[]string{"bash"},
		[]string{"ls /pfs/*/*; cp /pfs/*/* /pfs/out/"},
		&pps.ParallelismSpec{Constant: 1},
		client.NewProjectPFSInput(pfs.DefaultProjectName, repo, "/*"),
		"", // default output branch: master
		false,
	))

	// alice commits to the input repos, and the pipeline runs successfully
	var err error
	err = aliceClient.PutFile(client.NewProjectCommit(pfs.DefaultProjectName, repo, "master", ""), "/file", strings.NewReader("test"))
	require.NoError(t, err)
	require.NoErrorWithinT(t, 4*time.Minute, func() error {
		_, err := aliceClient.WaitProjectCommit(pfs.DefaultProjectName, pipeline, "master", "")
		return err
	})
	jobs, err := aliceClient.ListProjectJob(pfs.DefaultProjectName, pipeline, nil /*inputs*/, -1 /*history*/, true)
	require.NoError(t, err)
	require.Equal(t, 2, len(jobs))
	jobID := jobs[0].Job.ID

	// bob cannot call ListJob on 'pipeline'
	_, err = bobClient.ListProjectJob(pfs.DefaultProjectName, pipeline, nil, -1 /*history*/, true)
	require.YesError(t, err)
	require.True(t, auth.IsErrNotAuthorized(err), err.Error())
	// bob can call blank ListJob, but gets no results
	jobs, err = bobClient.ListProjectJob(pfs.DefaultProjectName, "", nil, -1 /*history*/, true)
	require.NoError(t, err)
	require.Equal(t, 0, len(jobs))

	// alice adds bob to repo, but bob still can't call ListJob on 'pipeline' or
	// get any output
	require.NoError(t, aliceClient.ModifyProjectRepoRoleBinding(pfs.DefaultProjectName, repo, bob, []string{auth.RepoReaderRole}))
	_, err = bobClient.ListProjectJob(pfs.DefaultProjectName, pipeline, nil, -1 /*history*/, true)
	require.YesError(t, err)
	require.True(t, auth.IsErrNotAuthorized(err), err.Error())
	jobs, err = bobClient.ListProjectJob(pfs.DefaultProjectName, "", nil, -1 /*history*/, true)
	require.NoError(t, err)
	require.Equal(t, 0, len(jobs))

	// alice removes bob from repo and adds bob to 'pipeline', and now bob can
	// call listJob on 'pipeline', and gets results back from blank listJob
	require.NoError(t, aliceClient.ModifyProjectRepoRoleBinding(pfs.DefaultProjectName, repo, bob, []string{}))
	err = aliceClient.ModifyProjectRepoRoleBinding(pfs.DefaultProjectName, pipeline, bob, []string{auth.RepoReaderRole})
	require.NoError(t, err)
	jobs, err = bobClient.ListProjectJob(pfs.DefaultProjectName, pipeline, nil, -1 /*history*/, true)
	require.NoError(t, err)
	require.Equal(t, 2, len(jobs))
	require.Equal(t, jobID, jobs[0].Job.ID)
	jobs, err = bobClient.ListProjectJob(pfs.DefaultProjectName, "", nil, -1 /*history*/, true)
	require.NoError(t, err)
	require.Equal(t, 2, len(jobs))
	require.Equal(t, jobID, jobs[0].Job.ID)
}

// TestInspectDatum tests InspectDatum runs even when auth is activated
func TestInspectDatum(t *testing.T) {
	t.Parallel()
	env := envWithAuth(t)
	c := env.PachClient
	alice := tu.Robot(tu.UniqueString("alice"))
	aliceClient := tu.AuthenticateClient(t, c, alice)

	// alice creates a repo
	repo := tu.UniqueString(t.Name())
	require.NoError(t, aliceClient.CreateProjectRepo(pfs.DefaultProjectName, repo))

	// alice creates a pipeline (we must enable stats for InspectDatum, which
	// means calling the grpc client function directly)
	pipeline := tu.UniqueString("alice-pipeline")
	_, err := aliceClient.PpsAPIClient.CreatePipeline(aliceClient.Ctx(),
		&pps.CreatePipelineRequest{
			Pipeline: &pps.Pipeline{Name: pipeline},
			Transform: &pps.Transform{
				Cmd:   []string{"bash"},
				Stdin: []string{"cp /pfs/*/* /pfs/out/"},
			},
			ParallelismSpec: &pps.ParallelismSpec{Constant: 1},
			Input:           client.NewProjectPFSInput(pfs.DefaultProjectName, repo, "/*"),
		})
	require.NoError(t, err)

	// alice commits to the input repo, and the pipeline runs successfully
	err = aliceClient.PutFile(client.NewProjectCommit(pfs.DefaultProjectName, repo, "master", ""), "/file", strings.NewReader("test"))
	require.NoError(t, err)
	require.NoErrorWithinT(t, 2*time.Minute, func() error {
		_, err := aliceClient.WaitProjectCommit(pfs.DefaultProjectName, pipeline, "master", "")
		return err
	})
	jobs, err := aliceClient.ListProjectJob(pfs.DefaultProjectName, pipeline, nil /*inputs*/, -1 /*history*/, true)
	require.NoError(t, err)
	require.Equal(t, 2, len(jobs))
	jobID := jobs[0].Job.ID

	// ListDatum seems like it may return inconsistent results, so sleep until
	// the /stats branch is written
	// TODO(msteffen): verify if this is true, and if so, why
	time.Sleep(5 * time.Second)
	dis, err := aliceClient.ListProjectDatumAll(pfs.DefaultProjectName, pipeline, jobID)
	require.NoError(t, err)
	require.NoErrorWithinT(t, 60*time.Second, func() error {
		for _, di := range dis {
			if _, err := aliceClient.InspectProjectDatum(pfs.DefaultProjectName, pipeline, jobID, di.Datum.ID); err != nil {
				continue
			}
		}
		return nil
	})
}

func TestPipelineNewInput(t *testing.T) {
	t.Parallel()
	env := envWithAuth(t)
	c := env.PachClient
	alice := tu.Robot(tu.UniqueString("alice"))
	aliceClient := tu.AuthenticateClient(t, c, alice)

	// alice creates three repos and commits to them
	var repo []string
	for i := 0; i < 3; i++ {
		repo = append(repo, tu.UniqueString(fmt.Sprint("TestPipelineNewInput-", i, "-")))
		require.NoError(t, aliceClient.CreateProjectRepo(pfs.DefaultProjectName, repo[i]))
		require.Equal(t, tu.BuildBindings(alice, auth.RepoOwnerRole), tu.GetRepoRoleBinding(t, aliceClient, pfs.DefaultProjectName, repo[i]))

		// Commit to repo
		err := aliceClient.PutFile(
			client.NewProjectCommit(pfs.DefaultProjectName, repo[i], "master", ""), "/"+repo[i], strings.NewReader(repo[i]))
		require.NoError(t, err)
	}

	// alice creates a pipeline
	pipeline := tu.UniqueString("alice-pipeline")
	require.NoError(t, aliceClient.CreateProjectPipeline(pfs.DefaultProjectName,
		pipeline,
		"", // default image: DefaultUserImage
		[]string{"bash"},
		[]string{"cp /pfs/*/* /pfs/out/"},
		&pps.ParallelismSpec{Constant: 1},
		client.NewUnionInput(
			client.NewProjectPFSInput(pfs.DefaultProjectName, repo[0], "/*"),
			client.NewProjectPFSInput(pfs.DefaultProjectName, repo[1], "/*"),
		),
		"", // default output branch: master
		false,
	))
	// Make sure the input and output repos have appropriate ACLs
	require.Equal(t,
		tu.BuildBindings(alice, auth.RepoOwnerRole, tu.Pl(pfs.DefaultProjectName, pipeline), auth.RepoReaderRole), tu.GetRepoRoleBinding(t, aliceClient, pfs.DefaultProjectName, repo[0]))
	require.Equal(t,
		tu.BuildBindings(alice, auth.RepoOwnerRole, tu.Pl(pfs.DefaultProjectName, pipeline), auth.RepoReaderRole), tu.GetRepoRoleBinding(t, aliceClient, pfs.DefaultProjectName, repo[1]))
	require.Equal(t,
		tu.BuildBindings(alice, auth.RepoOwnerRole, tu.Pl(pfs.DefaultProjectName, pipeline), auth.RepoWriterRole), tu.GetRepoRoleBinding(t, aliceClient, pfs.DefaultProjectName, pipeline))
	// repo[2] is not on pipeline -- doesn't include 'pipeline'
	require.Equal(t,
		tu.BuildBindings(alice, auth.RepoOwnerRole), tu.GetRepoRoleBinding(t, aliceClient, pfs.DefaultProjectName, repo[2]))

	// make sure the pipeline runs
	require.NoErrorWithinT(t, 4*time.Minute, func() error {
		_, err := aliceClient.WaitProjectCommit(pfs.DefaultProjectName, pipeline, "master", "")
		return err
	})

	// alice updates the pipeline to replace repo[0] with repo[2]
	require.NoError(t, aliceClient.CreateProjectPipeline(pfs.DefaultProjectName,
		pipeline,
		"", // default image: DefaultUserImage
		[]string{"bash"},
		[]string{"cp /pfs/*/* /pfs/out/"},
		&pps.ParallelismSpec{Constant: 1},
		client.NewUnionInput(
			client.NewProjectPFSInput(pfs.DefaultProjectName, repo[1], "/*"),
			client.NewProjectPFSInput(pfs.DefaultProjectName, repo[2], "/*"),
		),
		"", // default output branch: master
		true,
	))
	// Make sure the input and output repos have appropriate ACLs
	require.Equal(t,
		tu.BuildBindings(alice, auth.RepoOwnerRole, tu.Pl(pfs.DefaultProjectName, pipeline), auth.RepoReaderRole), tu.GetRepoRoleBinding(t, aliceClient, pfs.DefaultProjectName, repo[1]))
	require.Equal(t,
		tu.BuildBindings(alice, auth.RepoOwnerRole, tu.Pl(pfs.DefaultProjectName, pipeline), auth.RepoReaderRole), tu.GetRepoRoleBinding(t, aliceClient, pfs.DefaultProjectName, repo[2]))
	require.Equal(t,
		tu.BuildBindings(alice, auth.RepoOwnerRole, tu.Pl(pfs.DefaultProjectName, pipeline), auth.RepoWriterRole), tu.GetRepoRoleBinding(t, aliceClient, pfs.DefaultProjectName, pipeline))
	// repo[0] is not on pipeline -- doesn't include 'pipeline'
	require.Equal(t,
		tu.BuildBindings(alice, auth.RepoOwnerRole), tu.GetRepoRoleBinding(t, aliceClient, pfs.DefaultProjectName, repo[0]))

	// make sure the pipeline still runs
	require.NoErrorWithinT(t, 2*time.Minute, func() error {
		_, err := aliceClient.WaitProjectCommit(pfs.DefaultProjectName, pipeline, "master", "")
		return err
	})
}

func TestModifyMembers(t *testing.T) {
	t.Parallel()
	env := envWithAuth(t)
	c := env.PachClient
	alice := tu.Robot(tu.UniqueString("alice"))
	bob := tu.Robot(tu.UniqueString("bob"))
	organization := tu.UniqueString("organization")
	engineering := tu.UniqueString("engineering")
	security := tu.UniqueString("security")

	adminClient := tu.AuthenticateClient(t, c, auth.RootUser)

	// This is a sequence dependent list of tests
	tests := []struct {
		Requests []*auth.ModifyMembersRequest
		Expected map[string][]string
	}{
		{
			[]*auth.ModifyMembersRequest{
				{
					Add:   []string{alice},
					Group: organization,
				},
				{
					Add:   []string{alice},
					Group: organization,
				},
			},
			map[string][]string{
				alice: {organization},
			},
		},
		{
			[]*auth.ModifyMembersRequest{
				{
					Add:   []string{bob},
					Group: organization,
				},
				{
					Add:   []string{alice, bob},
					Group: engineering,
				},
				{
					Add:   []string{bob},
					Group: security,
				},
			},
			map[string][]string{
				alice: {organization, engineering},
				bob:   {organization, engineering, security},
			},
		},
		{
			[]*auth.ModifyMembersRequest{
				{
					Add:    []string{alice},
					Remove: []string{bob},
					Group:  security,
				},
				{
					Remove: []string{bob},
					Group:  engineering,
				},
			},
			map[string][]string{
				alice: {organization, engineering, security},
				bob:   {organization},
			},
		},
		{
			[]*auth.ModifyMembersRequest{
				{
					Remove: []string{alice, bob},
					Group:  organization,
				},
				{
					Remove: []string{alice, bob},
					Group:  security,
				},
				{
					Add:    []string{alice},
					Remove: []string{alice},
					Group:  organization,
				},
				{
					Add:    []string{},
					Remove: []string{},
					Group:  organization,
				},
			},
			map[string][]string{
				alice: {engineering},
				bob:   {},
			},
		},
	}

	for i, test := range tests {
		t.Run(fmt.Sprintf("%d", i), func(t *testing.T) {
			for _, req := range test.Requests {
				_, err := adminClient.ModifyMembers(adminClient.Ctx(), req)
				require.NoError(t, err)
			}

			for username, groups := range test.Expected {
				groupsActual, err := adminClient.GetGroupsForPrincipal(adminClient.Ctx(), &auth.GetGroupsForPrincipalRequest{
					Principal: username,
				})
				require.NoError(t, err)
				require.ElementsEqual(t, groups, groupsActual.Groups)

				for _, group := range groups {
					users, err := adminClient.GetUsers(adminClient.Ctx(), &auth.GetUsersRequest{
						Group: group,
					})
					require.NoError(t, err)
					require.OneOfEquals(t, username, users.Usernames)
				}
			}
		})
	}
}

func TestSetGroupsForUser(t *testing.T) {
	t.Parallel()
	env := envWithAuth(t)
	c := env.PachClient
	alice := tu.Robot(tu.UniqueString("alice"))
	organization := tu.UniqueString("organization")
	engineering := tu.UniqueString("engineering")
	security := tu.UniqueString("security")

	adminClient := tu.AuthenticateClient(t, c, auth.RootUser)

	groups := []string{organization, engineering}
	_, err := adminClient.SetGroupsForUser(adminClient.Ctx(), &auth.SetGroupsForUserRequest{
		Username: alice,
		Groups:   groups,
	})
	require.NoError(t, err)
	groupsActual, err := adminClient.GetGroupsForPrincipal(adminClient.Ctx(), &auth.GetGroupsForPrincipalRequest{
		Principal: alice,
	})
	require.NoError(t, err)
	require.ElementsEqual(t, groups, groupsActual.Groups)
	for _, group := range groups {
		users, err := adminClient.GetUsers(adminClient.Ctx(), &auth.GetUsersRequest{
			Group: group,
		})
		require.NoError(t, err)
		require.OneOfEquals(t, alice, users.Usernames)
	}

	groups = append(groups, security)
	_, err = adminClient.SetGroupsForUser(adminClient.Ctx(), &auth.SetGroupsForUserRequest{
		Username: alice,
		Groups:   groups,
	})
	require.NoError(t, err)
	groupsActual, err = adminClient.GetGroupsForPrincipal(adminClient.Ctx(), &auth.GetGroupsForPrincipalRequest{
		Principal: alice,
	})
	require.NoError(t, err)
	require.ElementsEqual(t, groups, groupsActual.Groups)
	for _, group := range groups {
		users, err := adminClient.GetUsers(adminClient.Ctx(), &auth.GetUsersRequest{
			Group: group,
		})
		require.NoError(t, err)
		require.OneOfEquals(t, alice, users.Usernames)
	}

	groups = groups[:1]
	_, err = adminClient.SetGroupsForUser(adminClient.Ctx(), &auth.SetGroupsForUserRequest{
		Username: alice,
		Groups:   groups,
	})
	require.NoError(t, err)
	groupsActual, err = adminClient.GetGroupsForPrincipal(adminClient.Ctx(), &auth.GetGroupsForPrincipalRequest{
		Principal: alice,
	})
	require.NoError(t, err)
	require.ElementsEqual(t, groups, groupsActual.Groups)
	for _, group := range groups {
		users, err := adminClient.GetUsers(adminClient.Ctx(), &auth.GetUsersRequest{
			Group: group,
		})
		require.NoError(t, err)
		require.OneOfEquals(t, alice, users.Usernames)
	}

	groups = []string{}
	_, err = adminClient.SetGroupsForUser(adminClient.Ctx(), &auth.SetGroupsForUserRequest{
		Username: alice,
		Groups:   groups,
	})
	require.NoError(t, err)
	groupsActual, err = adminClient.GetGroupsForPrincipal(adminClient.Ctx(), &auth.GetGroupsForPrincipalRequest{
		Principal: alice,
	})
	require.NoError(t, err)
	require.ElementsEqual(t, groups, groupsActual.Groups)
	for _, group := range groups {
		users, err := adminClient.GetUsers(adminClient.Ctx(), &auth.GetUsersRequest{
			Group: group,
		})
		require.NoError(t, err)
		require.OneOfEquals(t, alice, users.Usernames)
	}
}

func TestGetOwnGroups(t *testing.T) {
	t.Parallel()
	env := envWithAuth(t)
	c := env.PachClient
	alice := tu.Robot(tu.UniqueString("alice"))
	organization := tu.UniqueString("organization")
	engineering := tu.UniqueString("engineering")
	security := tu.UniqueString("security")

	adminClient := tu.AuthenticateClient(t, c, auth.RootUser)

	_, err := adminClient.SetGroupsForUser(adminClient.Ctx(), &auth.SetGroupsForUserRequest{
		Username: alice,
		Groups:   []string{organization, engineering, security},
	})
	require.NoError(t, err)

	aliceClient := tu.AuthenticateClient(t, c, alice)
	groups, err := aliceClient.GetGroups(aliceClient.Ctx(), &auth.GetGroupsRequest{})
	require.NoError(t, err)
	require.ElementsEqual(t, []string{organization, engineering, security}, groups.Groups)

	groups, err = adminClient.GetGroups(adminClient.Ctx(), &auth.GetGroupsRequest{})
	require.NoError(t, err)
	require.Equal(t, 0, len(groups.Groups))
}

// TestGetJobsBugFix tests the fix for https://github.com/pachyderm/pachyderm/v2/issues/2879
// where calling pps.ListJob when not logged in would delete all old jobs
func TestGetJobsBugFix(t *testing.T) {
	t.Parallel()
	env := envWithAuth(t)
	c := env.PachClient
	alice := tu.Robot(tu.UniqueString("alice"))
	aliceClient, anonClient := tu.AuthenticateClient(t, c, alice), tu.UnauthenticatedPachClient(t, c)

	// alice creates a repo
	repo := tu.UniqueString(t.Name())
	commit := client.NewProjectCommit(pfs.DefaultProjectName, repo, "master", "")
	require.NoError(t, aliceClient.CreateProjectRepo(pfs.DefaultProjectName, repo))
	require.Equal(t, tu.BuildBindings(alice, auth.RepoOwnerRole), tu.GetRepoRoleBinding(t, aliceClient, pfs.DefaultProjectName, repo))
	err := aliceClient.PutFile(commit, "/file", strings.NewReader("lorem ipsum"))
	require.NoError(t, err)

	// alice creates a pipeline
	pipeline := tu.UniqueString("alice-pipeline")
	require.NoError(t, aliceClient.CreateProjectPipeline(pfs.DefaultProjectName,
		pipeline,
		"", // default image: DefaultUserImage
		[]string{"bash"},
		[]string{"cp /pfs/*/* /pfs/out/"},
		&pps.ParallelismSpec{Constant: 1},
		client.NewProjectPFSInput(pfs.DefaultProjectName, repo, "/*"),
		"", // default output branch: master
		false,
	))

	// Wait for pipeline to finish
	_, err = aliceClient.WaitProjectCommit(pfs.DefaultProjectName, pipeline, "master", commit.ID)
	require.NoError(t, err)

	// alice calls 'list job'
	jobs, err := aliceClient.ListProjectJob(pfs.DefaultProjectName, "", nil, -1 /*history*/, true)
	require.NoError(t, err)
	require.Equal(t, 1, len(jobs))

	// anonClient calls 'list job'
	_, err = anonClient.ListProjectJob(pfs.DefaultProjectName, "", nil, -1 /*history*/, true)
	require.YesError(t, err)
	require.Matches(t, "no authentication token", err.Error())

	// alice calls 'list job' again, and the existing job must still be present
	jobs2, err := aliceClient.ListProjectJob(pfs.DefaultProjectName, "", nil, -1 /*history*/, true)
	require.NoError(t, err)
	require.Equal(t, 1, len(jobs2))
	require.Equal(t, jobs[0].Job.ID, jobs2[0].Job.ID)
}

// TestDeleteFailedPipeline creates a pipeline with an invalid image and then
// tries to delete it (which shouldn't be blocked by the auth system)
func TestDeleteFailedPipeline(t *testing.T) {
	t.Parallel()
	env := envWithAuth(t)
	c := env.PachClient
	alice := tu.Robot(tu.UniqueString("alice"))
	aliceClient := tu.AuthenticateClient(t, c, alice)

	// Create input repo w/ initial commit
	repo := tu.UniqueString(t.Name())
	commit := client.NewProjectCommit(pfs.DefaultProjectName, repo, "master", "")
	require.NoError(t, aliceClient.CreateProjectRepo(pfs.DefaultProjectName, repo))
	err := aliceClient.PutFile(commit, "/file", strings.NewReader("1"))
	require.NoError(t, err)

	// Create pipeline
	pipeline := tu.UniqueString("pipeline")
	require.NoError(t, aliceClient.CreateProjectPipeline(pfs.DefaultProjectName,
		pipeline,
		"does-not-exist", // nonexistant image
		[]string{"true"}, nil,
		&pps.ParallelismSpec{Constant: 1},
		client.NewProjectPFSInput(pfs.DefaultProjectName, repo, "/*"),
		"", // default output branch: master
		false,
	))
	require.NoError(t, aliceClient.DeleteProjectPipeline(pfs.DefaultProjectName, pipeline, true))

	// Get the latest commit from the input repo (which should be an alias from
	// when the pipeline was created)
	commitInfo, err := aliceClient.InspectProjectCommit(pfs.DefaultProjectName, repo, "master", "")
	require.NoError(t, err)

	// make sure the pipeline failure doesn't cause waits to block indefinitely
	require.NoErrorWithinT(t, 30*time.Second, func() error {
		_, err := aliceClient.WaitCommitSetAll(commitInfo.Commit.ID)
		return err
	})
}

// TestDeletePipelineMissingRepos creates a pipeline, force-deletes its input
// and output repos, and then confirms that DeletePipeline still works
// (i.e. the missing repos/ACLs don't cause an auth error).
func TestDeletePipelineMissingRepos(t *testing.T) {
	t.Parallel()
	env := envWithAuth(t)
	c := env.PachClient
	alice := tu.Robot(tu.UniqueString("alice"))
	aliceClient := tu.AuthenticateClient(t, c, alice)

	// Create input repo w/ initial commit
	repo := tu.UniqueString(t.Name())
	commit := client.NewProjectCommit(pfs.DefaultProjectName, repo, "master", "")
	require.NoError(t, aliceClient.CreateProjectRepo(pfs.DefaultProjectName, repo))
	err := aliceClient.PutFile(commit, "/file", strings.NewReader("1"))
	require.NoError(t, err)

	// Create pipeline
	pipeline := tu.UniqueString("pipeline")
	require.NoError(t, aliceClient.CreateProjectPipeline(pfs.DefaultProjectName,
		pipeline,
		"does-not-exist", // nonexistant image
		[]string{"true"}, nil,
		&pps.ParallelismSpec{Constant: 1},
		client.NewProjectPFSInput(pfs.DefaultProjectName, repo, "/*"),
		"", // default output branch: master
		false,
	))

	// force-delete input and output repos
	require.NoError(t, aliceClient.DeleteProjectRepo(pfs.DefaultProjectName, repo, true))
	require.NoError(t, aliceClient.DeleteProjectRepo(pfs.DefaultProjectName, pipeline, true))

	// Attempt to delete the pipeline--must succeed
	require.NoError(t, aliceClient.DeleteProjectPipeline(pfs.DefaultProjectName, pipeline, true))
	pis, err := aliceClient.ListPipeline(false)
	require.NoError(t, err)
	for _, pi := range pis {
		if pi.Pipeline.Name == pipeline {
			t.Fatalf("Expected %q to be deleted, but still present", pipeline)
		}
	}
}

func TestDeleteExpiredAuthTokens(t *testing.T) {
	t.Parallel()
	env := envWithAuth(t)
	c := env.PachClient
	// generate auth credentials
	adminClient := tu.AuthenticateClient(t, c, auth.RootUser)

	// create a token that will instantly expire, a token that will expire later, and a token that will never expire
	noExpirationResp, noExpErr := adminClient.GetRobotToken(adminClient.Ctx(), &auth.GetRobotTokenRequest{Robot: "robot:alice"})
	require.NoError(t, noExpErr)

	fastExpirationResp, fastExpErr := adminClient.GetRobotToken(adminClient.Ctx(), &auth.GetRobotTokenRequest{Robot: "robot:alice", TTL: 1})
	require.NoError(t, fastExpErr)

	slowExpirationResp, slowExpErr := adminClient.GetRobotToken(adminClient.Ctx(), &auth.GetRobotTokenRequest{Robot: "robot:alice", TTL: 1000})
	require.NoError(t, slowExpErr)

	contains := func(tokens []*auth.TokenInfo, hashedToken string) bool {
		for _, v := range tokens {
			if v.HashedToken == hashedToken {
				return true
			}
		}
		return false
	}

	// query all tokens to show that the instantly expired one is expired
	extractTokensResp, firstExtractErr := adminClient.ExtractAuthTokens(adminClient.Ctx(), &auth.ExtractAuthTokensRequest{})
	require.NoError(t, firstExtractErr)

	preDeleteTokens := extractTokensResp.Tokens
	require.Equal(t, 3, len(preDeleteTokens), "all three tokens should be returned")
	require.True(t, contains(preDeleteTokens, auth.HashToken(noExpirationResp.Token)), "robot token without expiration should be extracted")
	require.True(t, contains(preDeleteTokens, auth.HashToken(fastExpirationResp.Token)), "robot token without expiration should be extracted")
	require.True(t, contains(preDeleteTokens, auth.HashToken(slowExpirationResp.Token)), "robot token without expiration should be extracted")

	// wait for the one token to expire
	time.Sleep(time.Duration(2) * time.Second)

	// record admin token
	adminToken := adminClient.AuthToken()

	// before deleting, check that WhoAmI call still fails for existing & expired token
	adminClient.SetAuthToken(fastExpirationResp.Token)
	_, whoAmIErr := adminClient.WhoAmI(adminClient.Ctx(), &auth.WhoAmIRequest{})
	require.True(t, auth.IsErrExpiredToken(whoAmIErr))

	// run DeleteExpiredAuthTokens RPC and verify that only the instantly expired token is inaccessible
	adminClient.SetAuthToken(adminToken)
	_, deleteErr := adminClient.DeleteExpiredAuthTokens(adminClient.Ctx(), &auth.DeleteExpiredAuthTokensRequest{})
	require.NoError(t, deleteErr)

	extractTokensAfterDeleteResp, sndExtractErr := adminClient.ExtractAuthTokens(adminClient.Ctx(), &auth.ExtractAuthTokensRequest{})
	require.NoError(t, sndExtractErr)

	postDeleteTokens := extractTokensAfterDeleteResp.Tokens

	require.Equal(t, 2, len(postDeleteTokens), "only the two unexpired tokens should be returned.")
	require.True(t, contains(postDeleteTokens, auth.HashToken(noExpirationResp.Token)), "robot token without expiration should be extracted")
	require.True(t, contains(postDeleteTokens, auth.HashToken(slowExpirationResp.Token)), "robot token without expiration should be extracted")
}

func TestExpiredClusterLocksOutUsers(t *testing.T) {
	t.Parallel()
	env := envWithAuth(t)
	c := env.PachClient
	adminClient := tu.AuthenticateClient(t, c, auth.RootUser)

	alice := tu.UniqueString("robot:alice")
	aliceClient := tu.AuthenticateClient(t, c, alice)

	repo := tu.UniqueString("TestRotateAuthToken")
	require.NoError(t, aliceClient.CreateProjectRepo(pfs.DefaultProjectName, repo))

	// Admin can list repos
	repoInfo, err := adminClient.ListRepo()
	require.NoError(t, err)
	require.Equal(t, 1, len(repoInfo))

	// Alice can list repos
	repoInfo, err = aliceClient.ListRepo()
	require.NoError(t, err)
	require.Equal(t, 1, len(repoInfo))

	// set Enterprise Token value to have expired
	ts := &types.Timestamp{Seconds: time.Now().Unix() - 100}
	resp, err := adminClient.License.Activate(adminClient.Ctx(),
		&license.ActivateRequest{
			ActivationCode: tu.GetTestEnterpriseCode(t),
			Expires:        ts,
		})
	require.NoError(t, err)
	require.True(t, resp.GetInfo().Expires.Seconds == ts.Seconds)

	// Heartbeat forces Enterprise Service to refresh it's view of the LicenseRecord
	_, err = adminClient.Enterprise.Heartbeat(adminClient.Ctx(), &enterprise.HeartbeatRequest{})
	require.NoError(t, err)

	// verify Alice can no longer operate on the system
	_, err = aliceClient.ListRepo()
	require.YesError(t, err)
	require.True(t, strings.Contains(err.Error(), "Pachyderm Enterprise is not active"))

	// verify that admin can still complete an operation (ex. ListRepo)
	repoInfo, err = adminClient.ListRepo()
	require.NoError(t, err)
	require.Equal(t, 1, len(repoInfo))

	// admin grants alice cluster admin role
	_, err = adminClient.AuthAPIClient.ModifyRoleBinding(adminClient.Ctx(),
		&auth.ModifyRoleBindingRequest{
			Principal: alice,
			Roles:     []string{auth.ClusterAdminRole},
			Resource:  &auth.Resource{Type: auth.ResourceType_CLUSTER},
		})
	require.NoError(t, err)

	// verify that the Alice can now operate on cluster again
	repoInfo, err = aliceClient.ListRepo()
	require.NoError(t, err)
	require.Equal(t, 1, len(repoInfo))
}

// TestRolesForPermission tests all users can look up the roles that correspond to
// a given permission.
func TestRolesForPermission(t *testing.T) {
	t.Parallel()
	env := envWithAuth(t)
	c := env.PachClient
	alice := tu.UniqueString("robot:alice")
	aliceClient := tu.AuthenticateClient(t, c, alice)
	resp, err := aliceClient.GetRolesForPermission(aliceClient.Ctx(), &auth.GetRolesForPermissionRequest{Permission: auth.Permission_REPO_READ})
	require.NoError(t, err)

	names := make([]string, len(resp.Roles))
	for i, r := range resp.Roles {
		names[i] = r.Name
	}
	sort.Strings(names)
	require.Equal(t, []string{"clusterAdmin", "projectOwner", "repoOwner", "repoReader", "repoWriter"}, names)
}

// TODO: This test mirrors TestLoad in src/server/pfs/server/testing/load_test.go.
// Need to restructure testing such that we have the implementation of this
// test in one place while still being able to test auth enabled and disabled clusters.
func TestLoad(t *testing.T) {
	t.Parallel()
	env := envWithAuth(t)
	c := env.PachClient
	alice := tu.UniqueString("robot:alice")
	aliceClient := tu.AuthenticateClient(t, c, alice)
	resp, err := aliceClient.PfsAPIClient.RunLoadTestDefault(aliceClient.Ctx(), &types.Empty{})
	require.NoError(t, err)
	buf := &bytes.Buffer{}
	require.NoError(t, cmdutil.Encoder("", buf).EncodeProto(resp))
	require.Equal(t, "", resp.Error, buf.String())
}

// TestGetPermissions tests that GetPermissions and GetPermissionsForPrincipal work for repos and the cluster itself
func TestGetPermissions(t *testing.T) {
	t.Parallel()
	env := realenv.NewRealEnv(t, dockertestenv.NewTestDBConfig(t))
	peerPort := strconv.Itoa(int(env.ServiceEnv.Config().PeerPort))
	c := env.PachClient
	tu.ActivateAuthClient(t, c, peerPort)
	alice, bob := tu.Robot(tu.UniqueString("alice")), tu.Robot(tu.UniqueString("bob"))
	aliceClient, rootClient := tu.AuthenticateClient(t, c, alice), tu.AuthenticateClient(t, c, auth.RootUser)

	// alice creates a repo and makes Bob a writer
	repo := tu.UniqueString(t.Name())
	require.NoError(t, aliceClient.CreateProjectRepo(pfs.DefaultProjectName, repo))
	require.NoError(t, aliceClient.ModifyProjectRepoRoleBinding(pfs.DefaultProjectName, repo, bob, []string{auth.RepoWriterRole}))

	// alice can get her own permissions on the cluster (none) and on the repo (repoOwner)
	permissions, err := aliceClient.GetPermissions(aliceClient.Ctx(), &auth.GetPermissionsRequest{Resource: &auth.Resource{Type: auth.ResourceType_CLUSTER}})
	require.NoError(t, err)
	require.ElementsEqual(t, []string{auth.ProjectCreator}, permissions.Roles)

	permissions, err = aliceClient.GetPermissions(aliceClient.Ctx(), &auth.GetPermissionsRequest{Resource: &auth.Resource{Type: auth.ResourceType_REPO, Name: pfs.DefaultProjectName + "/" + repo}})
	require.NoError(t, err)
	require.Equal(t, []string{auth.RepoOwnerRole}, permissions.Roles)

	// the root user can get bob's permissions
	permissions, err = rootClient.GetPermissionsForPrincipal(rootClient.Ctx(), &auth.GetPermissionsForPrincipalRequest{Resource: &auth.Resource{Type: auth.ResourceType_CLUSTER}, Principal: bob})
	require.NoError(t, err)
	require.ElementsEqual(t, []string{auth.ProjectCreator}, permissions.Roles)

	permissions, err = rootClient.GetPermissionsForPrincipal(rootClient.Ctx(), &auth.GetPermissionsForPrincipalRequest{Resource: &auth.Resource{Type: auth.ResourceType_REPO, Name: pfs.DefaultProjectName + "/" + repo}, Principal: bob})
	require.NoError(t, err)
	require.Equal(t, []string{auth.RepoWriterRole}, permissions.Roles)

	// alice cannot get bob's permissions
	_, err = aliceClient.GetPermissionsForPrincipal(aliceClient.Ctx(), &auth.GetPermissionsForPrincipalRequest{Resource: &auth.Resource{Type: auth.ResourceType_CLUSTER}, Principal: bob})
	require.YesError(t, err)
	require.Matches(t, "is not authorized to perform this operation - needs permissions", err.Error())

	_, err = aliceClient.GetPermissionsForPrincipal(aliceClient.Ctx(), &auth.GetPermissionsForPrincipalRequest{Resource: &auth.Resource{Type: auth.ResourceType_REPO, Name: pfs.DefaultProjectName + "/" + repo}, Principal: bob})
	require.YesError(t, err)
	require.Matches(t, "is not authorized to perform this operation - needs permissions", err.Error())
}

// TestDeactivateFSAdmin tests that users with the FS admin role can't call Deactivate
func TestDeactivateFSAdmin(t *testing.T) {
	t.Parallel()
	env := realenv.NewRealEnv(t, dockertestenv.NewTestDBConfig(t))
	peerPort := strconv.Itoa(int(env.ServiceEnv.Config().PeerPort))
	c := env.PachClient
	tu.ActivateAuthClient(t, c, peerPort)
	alice := tu.Robot(tu.UniqueString("alice"))
	aliceClient, adminClient := tu.AuthenticateClient(t, c, alice), tu.AuthenticateClient(t, c, auth.RootUser)

	// admin makes alice an fs admin
	require.NoError(t, adminClient.ModifyClusterRoleBinding(alice, []string{auth.RepoOwnerRole}))

	// wait until alice shows up in admin list
	resp, err := aliceClient.GetClusterRoleBinding()
	require.NoError(t, err)
	require.Equal(t, tu.BuildClusterBindings(alice, auth.RepoOwnerRole), resp)

	// alice tries to deactivate, but doesn't have permission as an FS admin
	_, err = aliceClient.Deactivate(aliceClient.Ctx(), &auth.DeactivateRequest{})
	require.YesError(t, err)
	require.Matches(t, "not authorized", err.Error())
}

// TestExtractAuthToken tests that admins can extract hashed robot auth tokens
func TestExtractAuthToken(t *testing.T) {
	t.Parallel()
	env := realenv.NewRealEnv(t, dockertestenv.NewTestDBConfig(t))
	peerPort := strconv.Itoa(int(env.ServiceEnv.Config().PeerPort))
	c := env.PachClient
	tu.ActivateAuthClient(t, c, peerPort)
	alice := tu.Robot(tu.UniqueString("alice"))
	aliceClient, adminClient := tu.AuthenticateClient(t, c, alice), tu.AuthenticateClient(t, c, auth.RootUser)

	// alice can't extract auth tokens because she's not an admin
	_, err := aliceClient.ExtractAuthTokens(aliceClient.Ctx(), &auth.ExtractAuthTokensRequest{})
	require.YesError(t, err)
	require.Matches(t, "not authorized", err.Error())

	// Create a token with a TTL and confirm it is extracted with an expiration
	tokenResp, err := adminClient.GetRobotToken(adminClient.Ctx(), &auth.GetRobotTokenRequest{Robot: "other", TTL: 1000})
	require.NoError(t, err)

	// Create a token without a TTL and confirm it is extracted
	tokenRespTwo, err := adminClient.GetRobotToken(adminClient.Ctx(), &auth.GetRobotTokenRequest{Robot: "otherTwo"})
	require.NoError(t, err)

	// admins can extract auth tokens
	resp, err := adminClient.ExtractAuthTokens(adminClient.Ctx(), &auth.ExtractAuthTokensRequest{})
	require.NoError(t, err)

	// only robot tokens are extracted, so only the admin token (not the alice one) should be included
	containsToken := func(plaintext, subject string, expires bool) error {
		hash := auth.HashToken(plaintext)
		for _, token := range resp.Tokens {
			if token.HashedToken == hash {
				require.Equal(t, subject, token.Subject)
				if expires {
					require.True(t, token.Expiration.After(time.Now()))
				} else {
					require.Nil(t, token.Expiration)
				}
				return nil
			}
		}
		return errors.Errorf("didn't find a token with hash %q", hash)
	}

	require.NoError(t, containsToken(tokenResp.Token, "robot:other", true))
	require.NoError(t, containsToken(tokenRespTwo.Token, "robot:otherTwo", false))
}

// TestRestoreAuthToken tests that admins can restore hashed auth tokens that have been extracted
func TestRestoreAuthToken(t *testing.T) {
	t.Parallel()
	env := realenv.NewRealEnv(t, dockertestenv.NewTestDBConfig(t))
	peerPort := strconv.Itoa(int(env.ServiceEnv.Config().PeerPort))
	c := env.PachClient
	tu.ActivateAuthClient(t, c, peerPort)
	// Create a request to restore a token with known plaintext
	req := &auth.RestoreAuthTokenRequest{
		Token: &auth.TokenInfo{
			HashedToken: fmt.Sprintf("%x", sha256.Sum256([]byte("an-auth-token"))),
			Subject:     "robot:restored",
		},
	}

	alice := tu.Robot(tu.UniqueString("alice"))
	aliceClient, adminClient := tu.AuthenticateClient(t, c, alice), tu.AuthenticateClient(t, c, auth.RootUser)

	// alice can't restore auth tokens because she's not an admin
	_, err := aliceClient.RestoreAuthToken(aliceClient.Ctx(), req)
	require.YesError(t, err)
	require.Matches(t, "not authorized", err.Error())

	// admins can restore auth tokens
	_, err = adminClient.RestoreAuthToken(adminClient.Ctx(), req)
	require.NoError(t, err)

	req.Token.Subject = "robot:overwritten"
	_, err = adminClient.RestoreAuthToken(adminClient.Ctx(), req)
	require.YesError(t, err)
	require.Equal(t, "rpc error: code = Unknown desc = error restoring auth token: cannot overwrite existing token with same hash", err.Error())

	// now we can authenticate with the restored token
	aliceClient.SetAuthToken("an-auth-token")
	whoAmIResp, err := aliceClient.WhoAmI(aliceClient.Ctx(), &auth.WhoAmIRequest{})
	require.NoError(t, err)
	require.Equal(t, "robot:restored", whoAmIResp.Username)
	require.Nil(t, whoAmIResp.Expiration)

	// restore a token with an expiration date in the past
	req.Token.HashedToken = fmt.Sprintf("%x", sha256.Sum256([]byte("expired-token")))
	pastExpiration := time.Now().Add(-1 * time.Minute)
	req.Token.Expiration = &pastExpiration

	_, err = adminClient.RestoreAuthToken(adminClient.Ctx(), req)
	require.YesError(t, err)
	require.True(t, auth.IsErrExpiredToken(err))

	// restore a token with an expiration date in the future
	req.Token.HashedToken = fmt.Sprintf("%x", sha256.Sum256([]byte("expiring-token")))
	futureExpiration := time.Now().Add(10 * time.Minute)
	req.Token.Expiration = &futureExpiration

	_, err = adminClient.RestoreAuthToken(adminClient.Ctx(), req)
	require.NoError(t, err)

	aliceClient.SetAuthToken("expiring-token")
	whoAmIResp, err = aliceClient.WhoAmI(aliceClient.Ctx(), &auth.WhoAmIRequest{})
	require.NoError(t, err)

	// Relying on time.Now is gross but the token should have a TTL in the
	// next 10 minutes
	require.True(t, whoAmIResp.Expiration.After(time.Now()))
	require.True(t, whoAmIResp.Expiration.Before(time.Now().Add(time.Duration(600)*time.Second)))
}

// TestPipelineFailingWithOpenCommit creates a pipeline, then revokes its access
// to its output repo while it's running, causing it to fail. Then it makes sure
// that FlushJob still works and that the pipeline's output commit was
// successfully finished (though as an empty commit)
//
// Note: This test actually doesn't use the admin client or admin privileges
// anywhere. However, it restarts pachd, so it shouldn't be run in parallel with
// any other test
func TestPipelineFailingWithOpenCommit(t *testing.T) {
	t.Parallel()
	env := realenv.NewRealEnv(t, dockertestenv.NewTestDBConfig(t))
	peerPort := strconv.Itoa(int(env.ServiceEnv.Config().PeerPort))
	c := env.PachClient
	tu.ActivateAuthClient(t, c, peerPort)
	alice := tu.Robot(tu.UniqueString("alice"))
	aliceClient, rootClient := tu.AuthenticateClient(t, c, alice), tu.AuthenticateClient(t, c, auth.RootUser)

	// Create input repo w/ initial commit
	repo := tu.UniqueString(t.Name())
	commit := client.NewProjectCommit(pfs.DefaultProjectName, repo, "master", "")
	require.NoError(t, aliceClient.CreateProjectRepo(pfs.DefaultProjectName, repo))
	err := aliceClient.PutFile(commit, "/file.1", strings.NewReader("1"))
	require.NoError(t, err)

	// Create pipeline
	pipeline := tu.UniqueString("pipeline")
	require.NoError(t, aliceClient.CreateProjectPipeline(pfs.DefaultProjectName,
		pipeline,
		"", // default image: DefaultUserImage
		[]string{"bash"},
		[]string{
			"sleep 10",
			"cp /pfs/*/* /pfs/out/",
		},
		&pps.ParallelismSpec{Constant: 1},
		client.NewProjectPFSInput(pfs.DefaultProjectName, repo, "/*"),
		"", // default output branch: master
		false,
	))

	// Revoke pipeline's access to output repo while 'sleep 10' is running (so
	// that it fails)
	require.NoError(t, rootClient.ModifyProjectRepoRoleBinding(pfs.DefaultProjectName, repo, tu.Pl(pfs.DefaultProjectName, pipeline), []string{}))

	// make sure the pipeline either fails or restarts RC & finishes
	require.NoErrorWithinT(t, 30*time.Second, func() error {
		_, err := aliceClient.WaitProjectCommit(pfs.DefaultProjectName, pipeline, "master", commit.ID)
		return err
	})

	// make sure the pipeline is failed
	pi, err := rootClient.InspectProjectPipeline(pfs.DefaultProjectName, pipeline, false)
	require.NoError(t, err)
	require.Equal(t, pps.PipelineState_PIPELINE_FAILURE, pi.State)
}

// TestGetRobotTokenErrorNonAdminUser tests that non-admin users can't call
// GetRobotToken
func TestGetRobotTokenErrorNonAdminUser(t *testing.T) {
	t.Parallel()
	env := realenv.NewRealEnv(t, dockertestenv.NewTestDBConfig(t))
	peerPort := strconv.Itoa(int(env.ServiceEnv.Config().PeerPort))
	c := env.PachClient
	tu.ActivateAuthClient(t, c, peerPort)
	alice := tu.Robot(tu.UniqueString("alice"))
	aliceClient := tu.AuthenticateClient(t, c, alice)
	resp, err := aliceClient.GetRobotToken(aliceClient.Ctx(), &auth.GetRobotTokenRequest{
		Robot: tu.UniqueString("t-1000"),
	})
	require.Nil(t, resp)
	require.YesError(t, err)
	require.Matches(t, "needs permissions \\[CLUSTER_AUTH_GET_ROBOT_TOKEN\\] on CLUSTER", err.Error())
}

// TestDeleteAll tests that you must be a cluster admin to call DeleteAll
func TestDeleteAll(t *testing.T) {
	t.Parallel()
	env := realenv.NewRealEnvWithIdentity(t, dockertestenv.NewTestDBConfig(t))
	peerPort := strconv.Itoa(int(env.ServiceEnv.Config().PeerPort))
	c := env.PachClient
	tu.ActivateAuthClient(t, c, peerPort)
	alice := tu.Robot(tu.UniqueString("alice"))
	aliceClient, adminClient := tu.AuthenticateClient(t, c, alice), tu.AuthenticateClient(t, c, auth.RootUser)

	// admin creates a repo
	repo := tu.UniqueString(t.Name())
	require.NoError(t, adminClient.CreateProjectRepo(pfs.DefaultProjectName, repo))

	// alice calls DeleteAll, but it fails
	err := aliceClient.DeleteAll()
	require.YesError(t, err)
	require.Matches(t, "not authorized", err.Error())

	// admin makes alice an fs admin
	require.NoError(t, adminClient.ModifyClusterRoleBinding(alice, []string{auth.RepoOwnerRole}))

	// wait until alice shows up in admin list
	resp, err := aliceClient.GetClusterRoleBinding()
	require.NoError(t, err)
	require.Equal(t, tu.BuildClusterBindings(alice, auth.RepoOwnerRole), resp)

	// alice calls DeleteAll but it fails because she's only an fs admin
	err = aliceClient.DeleteAll()
	require.YesError(t, err)
	require.Matches(t, "not authorized", err.Error())

	// admin calls DeleteAll and succeeds
	require.NoError(t, adminClient.DeleteAll())
}

func TestCreateProject(t *testing.T) {
	t.Parallel()
	client := envWithAuth(t).PachClient
	alice := tu.Robot(tu.UniqueString("alice"))
	aliceClient := tu.AuthenticateClient(t, client, alice)

	// create a project and check the caller is the owner
	projectName := tu.UniqueString("project" + t.Name())
	require.NoError(t, aliceClient.CreateProject(projectName))
	require.Equal(t, tu.BuildBindings(alice, auth.ProjectOwner), tu.GetProjectRoleBinding(t, aliceClient, projectName))

	// revoke cluster level role binding that grants all users ProjectCreate role
	// and see if create project fails
	rootClient := tu.AuthenticateClient(t, client, auth.RootUser)
	require.NoError(t, rootClient.ModifyClusterRoleBinding(auth.AllClusterUsersSubject, []string{}))
	require.ErrorContains(t, aliceClient.CreateProject(projectName), "not authorized to perform this operation - needs permissions [PROJECT_CREATE] on CLUSTER")
}

func TestModifyRoleBindingAccess(t *testing.T) {
	t.Parallel()

	// setup
	c := envWithAuth(t).PachClient
	clusterAdmin := tu.AuthenticateClient(t, c, auth.RootUser)
	alice, bob := tu.Robot(tu.UniqueString("alice")), tu.Robot(tu.UniqueString("bob"))
	aliceClient, bobClient := tu.AuthenticateClient(t, c, alice), tu.AuthenticateClient(t, c, bob)
	project1, project2 := tu.UniqueString("project1"), tu.UniqueString("project2")
	repo1, repo2 := tu.UniqueString("repo1"), tu.UniqueString("repo2")
	// alice owns project1 and project1/repo1
	// bob owns project2 and project1/repo2
	require.NoError(t, aliceClient.CreateProject(project1))
	require.NoError(t, aliceClient.CreateProjectRepo(project1, repo1))
	require.NoError(t, bobClient.CreateProjectRepo(project1, repo2))
	require.NoError(t, bobClient.CreateProject(project2))
	// auth resources
	clusterResource := auth.Resource{Type: auth.ResourceType_CLUSTER}
	aliceProject := auth.Resource{Type: auth.ResourceType_PROJECT, Name: project1}
	bobProject := auth.Resource{Type: auth.ResourceType_PROJECT, Name: project2}
	aliceRepoInAliceProject := auth.Resource{Type: auth.ResourceType_REPO, Name: fmt.Sprintf("%s/%s", project1, repo1)}
	bobRepoInAliceProject := auth.Resource{Type: auth.ResourceType_REPO, Name: fmt.Sprintf("%s/%s", project1, repo2)}

	tests := map[string]struct {
		client         *client.APIClient
		resource       auth.Resource
		expectedErrMsg string
	}{
		"ClusterAdminCanModifyCluster":               {clusterAdmin, clusterResource, ""},
		"ClusterAdminCanModifyProject":               {clusterAdmin, aliceProject, ""},
		"ClusterAdminCanModifyRepo":                  {clusterAdmin, aliceRepoInAliceProject, ""},
		"ProjectOwnerCanModifyProject":               {aliceClient, aliceProject, ""},
		"ProjectOwnerCanModifyAnyRepoWithinProject":  {aliceClient, bobRepoInAliceProject, ""},
		"RepoOwnerCanModifyRepo":                     {bobClient, bobRepoInAliceProject, ""},
		"ProjectOwnerCannotModifyProjectTheyDontOwn": {aliceClient, bobProject, "needs permissions [PROJECT_MODIFY_BINDINGS]"},
		"ProjectOwnerCannotModifyCluster":            {aliceClient, clusterResource, "needs permissions [CLUSTER_MODIFY_BINDINGS]"},
		"RepoOwnerCannotModifyCluster":               {aliceClient, clusterResource, "needs permissions [CLUSTER_MODIFY_BINDINGS]"},
		"RepoOwnerCannotModifyRepoTheyDontOwn":       {bobClient, aliceRepoInAliceProject, "needs permissions [REPO_MODIFY_BINDINGS]"},
	}
	for name, tc := range tests {
		t.Run(name, func(t *testing.T) {
			_, err := tc.client.ModifyRoleBinding(tc.client.Ctx(), &auth.ModifyRoleBindingRequest{
				Principal: tu.Robot("marvin"),
				Roles:     []string{},
				Resource:  &tc.resource,
			})
			if tc.expectedErrMsg == "" {
				require.NoError(t, err)
			} else {
				require.ErrorContains(t, err, tc.expectedErrMsg)
			}
		})
	}
}

func TestPreAuthProjects(t *testing.T) {
	t.Parallel()

	env := realenv.NewRealEnv(t, dockertestenv.NewTestDBConfig(t))
	c := env.PachClient
	project := tu.UniqueString("project")
	require.NoError(t, c.CreateProject(project))

	// activate auth
	peerPort := strconv.Itoa(int(env.ServiceEnv.Config().PeerPort))
	tu.ActivateLicense(t, c, peerPort)
	_, err := env.PachClient.Enterprise.Activate(env.PachClient.Ctx(),
		&enterprise.ActivateRequest{
			LicenseServer: "grpc://localhost:" + peerPort,
			Id:            "localhost",
			Secret:        "localhost",
		})
	require.NoError(t, err)
	_, err = c.Activate(c.Ctx(), &auth.ActivateRequest{RootToken: tu.RootToken})
	require.NoError(t, err)
	c.SetAuthToken(tu.RootToken)
	_, err = c.PfsAPIClient.ActivateAuth(c.Ctx(), &pfs.ActivateAuthRequest{})
	require.NoError(t, err)

	// We are just using ModifyRoleBinding to trigger some code that checks for the project's role binding.
	_, err = c.ModifyRoleBinding(c.Ctx(), &auth.ModifyRoleBindingRequest{
		Principal: tu.Robot("marvin"),
		Roles:     []string{},
		Resource:  &auth.Resource{Type: auth.ResourceType_PROJECT, Name: project},
	})
	require.NoError(t, err)
}

<<<<<<< HEAD
// TestDeleteProject tests whether only owners of a project can delete the project.
func TestDeleteProject(t *testing.T) {
	t.Parallel()

	env := envWithAuth(t)
	c := env.PachClient
	project := tu.UniqueString("project")
	require.NoError(t, c.CreateProject(project))
	alice := tu.AuthenticateClient(t, c, tu.Robot(tu.UniqueString("alice")))

	require.ErrorContains(t, alice.DeleteProject(project, false), "not authorized")
	require.NoError(t, c.DeleteProject(project, false))
=======
func TestListRepoWithProjectAccessControl(t *testing.T) {
	t.Parallel()
	c := envWithAuth(t).PachClient
	// create users
	admin := tu.AuthenticateClient(t, c, auth.RootUser)
	aliceName, alice := tu.RandomRobot(t, c, "alice")
	bobName, bob := tu.RandomRobot(t, c, "bob")
	// create projects and repos
	project1, project2 := tu.UniqueString("project1"), tu.UniqueString("project2")
	repo1, repo2 := "repo1", "repo2"
	require.NoError(t, admin.CreateProjectRepo(pfs.DefaultProjectName, repo1))
	require.NoError(t, admin.CreateProjectRepo(pfs.DefaultProjectName, repo2))
	require.NoError(t, admin.CreateProject(project1))
	require.NoError(t, admin.CreateProject(project2))
	require.NoError(t, admin.CreateProjectRepo(project1, repo1))
	require.NoError(t, admin.CreateProjectRepo(project1, repo2))
	require.NoError(t, admin.CreateProjectRepo(project2, repo1))
	require.NoError(t, admin.CreateProjectRepo(project2, repo2))
	// auth repo resource names need to be project-aware
	defaultRepo1, defaultRepo2 := pfs.DefaultProjectName+"/"+repo1, pfs.DefaultProjectName+"/"+repo2
	project1Repo1, project1Repo2 := project1+"/"+repo1, project1+"/"+repo2
	project2Repo1, project2Repo2 := project2+"/"+repo1, project2+"/"+repo2
	// make bob ProjectViewer for project1
	_, err := admin.ModifyRoleBinding(admin.Ctx(), &auth.ModifyRoleBindingRequest{
		Principal: bobName,
		Roles:     []string{auth.ProjectViewer},
		Resource:  &auth.Resource{Type: auth.ResourceType_PROJECT, Name: project1},
	})
	require.NoError(t, err)
	// make alice RepoReader for two repos from separate projects
	_, err = admin.ModifyRoleBinding(admin.Ctx(), &auth.ModifyRoleBindingRequest{
		Principal: aliceName,
		Roles:     []string{auth.RepoReaderRole},
		Resource:  &auth.Resource{Type: auth.ResourceType_REPO, Name: project1Repo1},
	})
	require.NoError(t, err)
	_, err = admin.ModifyRoleBinding(admin.Ctx(), &auth.ModifyRoleBindingRequest{
		Principal: aliceName,
		Roles:     []string{auth.RepoReaderRole},
		Resource:  &auth.Resource{Type: auth.ResourceType_REPO, Name: project2Repo2},
	})
	require.NoError(t, err)

	defaultRepos := []string{defaultRepo1, defaultRepo2}
	project1Repos := []string{project1Repo1, project1Repo2}
	project2Repos := []string{project2Repo1, project2Repo2}
	allRepos := append(defaultRepos, append(project1Repos, project2Repos...)...)

	tests := map[string]struct {
		user     *client.APIClient
		projects []string
		expected []string
	}{
		"AllProjects":                   {admin, nil, allRepos},
		"DefaultProject":                {admin, []string{pfs.DefaultProjectName}, defaultRepos},
		"Project1":                      {admin, []string{project1}, project1Repos},
		"ProjectViewer":                 {bob, nil, append(defaultRepos, project1Repos...)},
		"ProjectViewerFilterOnProject1": {bob, []string{project1}, project1Repos},
		"ProjectViewerFilterOnProject2": {bob, []string{project2}, []string{}},
		"RepoReaderCanSeeTheirRepos":    {alice, nil, append(defaultRepos, project1Repo1, project2Repo2)},
		"RepoReaderFilterOnProject1":    {alice, []string{project1}, []string{project1Repo1}},
		"RepoReaderFilterOnProject2":    {alice, []string{project2}, []string{project2Repo2}},
	}
	for name, tc := range tests {
		t.Run(name, func(t *testing.T) {
			ctx, cancel := context.WithCancel(tc.user.Ctx())
			defer cancel()
			resp, err := tc.user.PfsAPIClient.ListRepo(ctx, &pfs.ListRepoRequest{Type: pfs.UserRepoType, Projects: tc.projects})
			require.NoError(t, err)
			var repos []string
			require.NoError(t, clientsdk.ForEachRepoInfo(resp, func(ri *pfs.RepoInfo) error {
				repos = append(repos, ri.Repo.AuthResource().Name)
				return nil
			}))
			require.ElementsEqual(t, tc.expected, repos)
		})
	}
>>>>>>> 33bad240
}<|MERGE_RESOLUTION|>--- conflicted
+++ resolved
@@ -2459,20 +2459,6 @@
 	require.NoError(t, err)
 }
 
-<<<<<<< HEAD
-// TestDeleteProject tests whether only owners of a project can delete the project.
-func TestDeleteProject(t *testing.T) {
-	t.Parallel()
-
-	env := envWithAuth(t)
-	c := env.PachClient
-	project := tu.UniqueString("project")
-	require.NoError(t, c.CreateProject(project))
-	alice := tu.AuthenticateClient(t, c, tu.Robot(tu.UniqueString("alice")))
-
-	require.ErrorContains(t, alice.DeleteProject(project, false), "not authorized")
-	require.NoError(t, c.DeleteProject(project, false))
-=======
 func TestListRepoWithProjectAccessControl(t *testing.T) {
 	t.Parallel()
 	c := envWithAuth(t).PachClient
@@ -2550,5 +2536,18 @@
 			require.ElementsEqual(t, tc.expected, repos)
 		})
 	}
->>>>>>> 33bad240
+}
+
+// TestDeleteProject tests whether only owners of a project can delete the project.
+func TestDeleteProject(t *testing.T) {
+	t.Parallel()
+
+	env := envWithAuth(t)
+	c := env.PachClient
+	project := tu.UniqueString("project")
+	require.NoError(t, c.CreateProject(project))
+	alice := tu.AuthenticateClient(t, c, tu.Robot(tu.UniqueString("alice")))
+
+	require.ErrorContains(t, alice.DeleteProject(project, false), "not authorized")
+	require.NoError(t, c.DeleteProject(project, false))
 }