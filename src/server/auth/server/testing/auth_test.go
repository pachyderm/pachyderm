//go:build unit_test

package server_test

import (
	"bytes"
	"context"
	"crypto/sha256"
	"fmt"
	"sort"
	"strconv"
	"strings"
	"testing"
	"time"

	"github.com/gogo/protobuf/types"

	"github.com/pachyderm/pachyderm/v2/src/auth"
	"github.com/pachyderm/pachyderm/v2/src/client"
	"github.com/pachyderm/pachyderm/v2/src/enterprise"
	"github.com/pachyderm/pachyderm/v2/src/internal/backoff"
	"github.com/pachyderm/pachyderm/v2/src/internal/cmdutil"
	"github.com/pachyderm/pachyderm/v2/src/internal/config"
	"github.com/pachyderm/pachyderm/v2/src/internal/dockertestenv"
	"github.com/pachyderm/pachyderm/v2/src/internal/errors"
	"github.com/pachyderm/pachyderm/v2/src/internal/grpcutil"
	"github.com/pachyderm/pachyderm/v2/src/internal/pctx"
	"github.com/pachyderm/pachyderm/v2/src/internal/require"
	"github.com/pachyderm/pachyderm/v2/src/internal/testpachd/realenv"
	tu "github.com/pachyderm/pachyderm/v2/src/internal/testutil"
	"github.com/pachyderm/pachyderm/v2/src/license"
	"github.com/pachyderm/pachyderm/v2/src/pfs"
	"github.com/pachyderm/pachyderm/v2/src/pps"
)

func envWithAuth(t *testing.T) *realenv.RealEnv {
	t.Helper()
	ctx := pctx.TestContext(t)
	env := realenv.NewRealEnv(ctx, t, dockertestenv.NewTestDBConfig(t))
	peerPort := strconv.Itoa(int(env.ServiceEnv.Config().PeerPort))
	tu.ActivateLicense(t, env.PachClient, peerPort)
	_, err := env.PachClient.Enterprise.Activate(env.PachClient.Ctx(),
		&enterprise.ActivateRequest{
			LicenseServer: "grpc://localhost:" + peerPort,
			Id:            "localhost",
			Secret:        "localhost",
		})
	require.NoError(t, err, "activate client should work")
	_, err = env.AuthServer.Activate(env.PachClient.Ctx(), &auth.ActivateRequest{RootToken: tu.RootToken})
	require.NoError(t, err, "activate server should work")
	env.PachClient.SetAuthToken(tu.RootToken)
	require.NoError(t, config.WritePachTokenToConfig(tu.RootToken, false))
	client := env.PachClient.WithCtx(context.Background())
	_, err = client.PfsAPIClient.ActivateAuth(client.Ctx(), &pfs.ActivateAuthRequest{})
	require.NoError(t, err, "should be able to activate auth")
	_, err = client.PpsAPIClient.ActivateAuth(client.Ctx(), &pps.ActivateAuthRequest{})
	require.NoError(t, err, "should be able to activate auth")
	return env
}

// TestGetSetBasic creates two users, alice and bob, and gives bob gradually
// escalating privileges, checking what bob can and can't do after each change
func TestGetSetBasic(t *testing.T) {
	t.Parallel()
	env := envWithAuth(t)
	c := env.PachClient
	alice, bob := tu.Robot(tu.UniqueString("alice")), tu.Robot(tu.UniqueString("bob"))
	aliceClient, bobClient := tu.AuthenticateClient(t, c, alice), tu.AuthenticateClient(t, c, bob)

	// create repo, and check that alice is the owner of the new repo
	repoName := tu.UniqueString(t.Name())
	repo := client.NewProjectRepo(pfs.DefaultProjectName, repoName)
	require.NoError(t, aliceClient.CreateProjectRepo(pfs.DefaultProjectName, repoName))
	require.Equal(t,
		tu.BuildBindings(alice, auth.RepoOwnerRole), tu.GetRepoRoleBinding(t, aliceClient, pfs.DefaultProjectName, repoName))
	dataCommit := client.NewProjectCommit(pfs.DefaultProjectName, repoName, "master", "")

	// Add data to repo (alice can write). Make sure alice can read also.
	err := aliceClient.PutFile(dataCommit, "/file", strings.NewReader("1"), client.WithAppendPutFile())
	require.NoError(t, err)
	buf := &bytes.Buffer{}
	require.NoError(t, aliceClient.GetFile(dataCommit, "/file", buf))
	require.Equal(t, "1", buf.String())

	//////////
	/// Initially, bob has no privileges
	// bob can't read
	err = bobClient.GetFile(dataCommit, "/file", buf)
	require.YesError(t, err)
	require.Matches(t, "not authorized", err.Error())
	// bob can't write (check both the standalone form of PutFile and StartCommit)
	err = bobClient.PutFile(dataCommit, "/file", strings.NewReader("lorem ipsum"), client.WithAppendPutFile())
	require.YesError(t, err)
	require.Matches(t, "not authorized", err.Error())
	require.Equal(t, 1, tu.CommitCnt(t, aliceClient, repo)) // check that no commits were created
	_, err = bobClient.StartProjectCommit(pfs.DefaultProjectName, repoName, "master")
	require.YesError(t, err)
	require.Matches(t, "not authorized", err.Error())
	require.Equal(t, 1, tu.CommitCnt(t, aliceClient, repo)) // check that no commits were created
	// bob can't update the ACL
	err = bobClient.ModifyProjectRepoRoleBinding(pfs.DefaultProjectName, repoName, tu.Robot("carol"), []string{auth.RepoReaderRole})
	require.YesError(t, err)
	require.Matches(t, "not authorized", err.Error())
	// check that ACL wasn't updated)
	require.Equal(t,
		tu.BuildBindings(alice, auth.RepoOwnerRole), tu.GetRepoRoleBinding(t, aliceClient, pfs.DefaultProjectName, repoName))

	//////////
	/// alice adds bob to the ACL as a reader (alice can modify ACL)
	require.NoError(t, aliceClient.ModifyProjectRepoRoleBinding(pfs.DefaultProjectName, repoName, bob, []string{auth.RepoReaderRole}))
	// bob can read
	buf.Reset()
	require.NoError(t, bobClient.GetFile(dataCommit, "/file", buf))
	require.Equal(t, "1", buf.String())
	// bob can't write
	err = bobClient.PutFile(dataCommit, "/file", strings.NewReader("2"), client.WithAppendPutFile())
	require.YesError(t, err)
	require.Matches(t, "not authorized", err.Error())
	require.Equal(t, 1, tu.CommitCnt(t, aliceClient, repo)) // check that no commits were created
	_, err = bobClient.StartProjectCommit(pfs.DefaultProjectName, repoName, "master")
	require.YesError(t, err)
	require.Matches(t, "not authorized", err.Error())
	require.Equal(t, 1, tu.CommitCnt(t, aliceClient, repo)) // check that no commits were created
	// bob can't update the ACL
	err = bobClient.ModifyProjectRepoRoleBinding(pfs.DefaultProjectName, repoName, tu.Robot("carol"), []string{auth.RepoReaderRole})
	require.YesError(t, err)
	require.Matches(t, "not authorized", err.Error())
	// check that ACL wasn't updated)
	require.Equal(t,
		tu.BuildBindings(alice, auth.RepoOwnerRole, bob, auth.RepoReaderRole), tu.GetRepoRoleBinding(t, aliceClient, pfs.DefaultProjectName, repoName))

	//////////
	/// alice adds bob to the ACL as a writer
	require.NoError(t, aliceClient.ModifyProjectRepoRoleBinding(pfs.DefaultProjectName, repoName, bob, []string{auth.RepoWriterRole}))
	// bob can read
	buf.Reset()
	require.NoError(t, bobClient.GetFile(dataCommit, "/file", buf))
	require.Equal(t, "1", buf.String())
	// bob can write
	err = bobClient.PutFile(dataCommit, "/file", strings.NewReader("2"), client.WithAppendPutFile())
	require.NoError(t, err)
	require.Equal(t, 2, tu.CommitCnt(t, aliceClient, repo)) // check that a new commit was created
	commit, err := bobClient.StartProjectCommit(pfs.DefaultProjectName, repoName, "master")
	require.NoError(t, err)
	require.NoError(t, bobClient.FinishProjectCommit(pfs.DefaultProjectName, repoName, commit.Branch.Name, commit.ID))
	require.Equal(t, 3, tu.CommitCnt(t, aliceClient, repo)) // check that a new commit was created
	// bob can't update the ACL
	err = bobClient.ModifyProjectRepoRoleBinding(pfs.DefaultProjectName, repoName, tu.Robot("carol"), []string{auth.RepoReaderRole})
	require.YesError(t, err)
	require.Matches(t, "not authorized", err.Error())
	// check that ACL wasn't updated)
	require.Equal(t,
		tu.BuildBindings(alice, auth.RepoOwnerRole, bob, auth.RepoWriterRole), tu.GetRepoRoleBinding(t, aliceClient, pfs.DefaultProjectName, repoName))

	//////////
	/// alice adds bob to the ACL as an owner
	require.NoError(t, aliceClient.ModifyProjectRepoRoleBinding(pfs.DefaultProjectName, repoName, bob, []string{auth.RepoOwnerRole}))
	// bob can read
	buf.Reset()
	require.NoError(t, bobClient.GetFile(dataCommit, "/file", buf))
	require.Equal(t, "12", buf.String())
	// bob can write
	err = bobClient.PutFile(dataCommit, "/file", strings.NewReader("3"), client.WithAppendPutFile())
	require.NoError(t, err)
	require.Equal(t, 4, tu.CommitCnt(t, aliceClient, repo)) // check that a new commit was created
	commit, err = bobClient.StartProjectCommit(pfs.DefaultProjectName, repoName, "master")
	require.NoError(t, err)
	require.NoError(t, bobClient.FinishProjectCommit(pfs.DefaultProjectName, repoName, commit.Branch.Name, commit.ID))
	require.Equal(t, 5, tu.CommitCnt(t, aliceClient, repo)) // check that a new commit was created
	// bob can update the ACL
	require.NoError(t, bobClient.ModifyProjectRepoRoleBinding(pfs.DefaultProjectName, repoName, tu.Robot("carol"), []string{auth.RepoReaderRole}))
	// check that ACL was updated)
	require.Equal(t,
		tu.BuildBindings(alice, auth.RepoOwnerRole, bob, auth.RepoOwnerRole, tu.Robot("carol"), auth.RepoReaderRole),
		tu.GetRepoRoleBinding(t, aliceClient, pfs.DefaultProjectName, repoName))
}

// TestGetSetReverse creates two users, alice and bob, and gives bob gradually
// shrinking privileges, checking what bob can and can't do after each change
func TestGetSetReverse(t *testing.T) {
	t.Parallel()
	env := envWithAuth(t)
	c := env.PachClient
	alice, bob := tu.Robot(tu.UniqueString("alice")), tu.Robot(tu.UniqueString("bob"))
	aliceClient, bobClient := tu.AuthenticateClient(t, c, alice), tu.AuthenticateClient(t, c, bob)

	// create repo, and check that alice is the owner of the new repo
	repoName := tu.UniqueString(t.Name())
	repo := client.NewProjectRepo(pfs.DefaultProjectName, repoName)
	require.NoError(t, aliceClient.CreateProjectRepo(pfs.DefaultProjectName, repoName))
	require.Equal(t, tu.BuildBindings(alice, auth.RepoOwnerRole), tu.GetRepoRoleBinding(t, aliceClient, pfs.DefaultProjectName, repoName))
	dataCommit := client.NewProjectCommit(pfs.DefaultProjectName, repoName, "master", "")

	// Add data to repo (alice can write). Make sure alice can read also.
	commit, err := aliceClient.StartProjectCommit(pfs.DefaultProjectName, repoName, "master")
	require.NoError(t, err)
	err = aliceClient.PutFile(commit, "/file", strings.NewReader("1"), client.WithAppendPutFile())
	require.NoError(t, err)
	require.NoError(t, aliceClient.FinishProjectCommit(pfs.DefaultProjectName, repoName, commit.Branch.Name, commit.ID)) // # commits = 1
	buf := &bytes.Buffer{}
	require.NoError(t, aliceClient.GetFile(dataCommit, "/file", buf))
	require.Equal(t, "1", buf.String())

	//////////
	/// alice adds bob to the ACL as an owner
	require.NoError(t, aliceClient.ModifyProjectRepoRoleBinding(pfs.DefaultProjectName, repoName, bob, []string{auth.RepoOwnerRole}))
	// bob can read
	buf.Reset()
	require.NoError(t, bobClient.GetFile(dataCommit, "/file", buf))
	require.Equal(t, "1", buf.String())
	// bob can write
	err = bobClient.PutFile(dataCommit, "/file", strings.NewReader("2"), client.WithAppendPutFile())
	require.NoError(t, err)
	require.Equal(t, 2, tu.CommitCnt(t, aliceClient, repo)) // check that a new commit was created
	commit, err = bobClient.StartProjectCommit(pfs.DefaultProjectName, repoName, "master")
	require.NoError(t, err)
	require.NoError(t, bobClient.FinishProjectCommit(pfs.DefaultProjectName, repoName, commit.Branch.Name, commit.ID))
	require.Equal(t, 3, tu.CommitCnt(t, aliceClient, repo)) // check that a new commit was created
	// bob can update the ACL
	require.NoError(t, bobClient.ModifyProjectRepoRoleBinding(pfs.DefaultProjectName, repoName, tu.Robot("carol"), []string{auth.RepoReaderRole}))
	// check that ACL was updated)
	require.Equal(t,
		tu.BuildBindings(alice, auth.RepoOwnerRole, bob, auth.RepoOwnerRole, tu.Robot("carol"), auth.RepoReaderRole),
		tu.GetRepoRoleBinding(t, aliceClient, pfs.DefaultProjectName, repoName))

	// clear carol
	require.NoError(t, aliceClient.ModifyProjectRepoRoleBinding(pfs.DefaultProjectName, repoName, tu.Robot("carol"), []string{}))
	require.Equal(t,
		tu.BuildBindings(alice, auth.RepoOwnerRole, bob, auth.RepoOwnerRole), tu.GetRepoRoleBinding(t, aliceClient, pfs.DefaultProjectName, repoName))

	//////////
	/// alice adds bob to the ACL as a writer
	require.NoError(t, aliceClient.ModifyProjectRepoRoleBinding(pfs.DefaultProjectName, repoName, bob, []string{auth.RepoWriterRole}))
	// bob can read
	buf.Reset()
	require.NoError(t, bobClient.GetFile(dataCommit, "/file", buf))
	require.Equal(t, "12", buf.String())
	// bob can write
	err = bobClient.PutFile(dataCommit, "/file", strings.NewReader("3"), client.WithAppendPutFile())
	require.NoError(t, err)
	require.Equal(t, 4, tu.CommitCnt(t, aliceClient, repo)) // check that a new commit was created
	commit, err = bobClient.StartProjectCommit(pfs.DefaultProjectName, repoName, "master")
	require.NoError(t, err)
	require.NoError(t, bobClient.FinishProjectCommit(pfs.DefaultProjectName, repoName, commit.Branch.Name, commit.ID))
	require.Equal(t, 5, tu.CommitCnt(t, aliceClient, repo)) // check that a new commit was created
	// bob can't update the ACL
	err = bobClient.ModifyProjectRepoRoleBinding(pfs.DefaultProjectName, repoName, tu.Robot("carol"), []string{auth.RepoReaderRole})
	require.YesError(t, err)
	require.Matches(t, "not authorized", err.Error())
	// check that ACL wasn't updated)
	require.Equal(t,
		tu.BuildBindings(alice, auth.RepoOwnerRole, bob, auth.RepoWriterRole), tu.GetRepoRoleBinding(t, aliceClient, pfs.DefaultProjectName, repoName))

	//////////
	/// alice adds bob to the ACL as a reader (alice can modify ACL)
	require.NoError(t, aliceClient.ModifyProjectRepoRoleBinding(pfs.DefaultProjectName, repoName, bob, []string{auth.RepoReaderRole}))
	// bob can read
	buf.Reset()
	require.NoError(t, bobClient.GetFile(dataCommit, "/file", buf))
	require.Equal(t, "123", buf.String())
	// bob can't write
	err = bobClient.PutFile(dataCommit, "/file", strings.NewReader("4"), client.WithAppendPutFile())
	require.YesError(t, err)
	require.Equal(t, 5, tu.CommitCnt(t, aliceClient, repo)) // check that a new commit was created
	_, err = bobClient.StartProjectCommit(pfs.DefaultProjectName, repoName, "master")
	require.YesError(t, err)
	require.Matches(t, "not authorized", err.Error())
	require.Equal(t, 5, tu.CommitCnt(t, aliceClient, repo)) // check that no commits were created
	// bob can't update the ACL
	err = bobClient.ModifyProjectRepoRoleBinding(pfs.DefaultProjectName, repoName, tu.Robot("carol"), []string{auth.RepoReaderRole})
	require.YesError(t, err)
	require.Matches(t, "not authorized", err.Error())
	// check that ACL wasn't updated)
	require.Equal(t,
		tu.BuildBindings(alice, auth.RepoOwnerRole, bob, auth.RepoReaderRole), tu.GetRepoRoleBinding(t, aliceClient, pfs.DefaultProjectName, repoName))

	//////////
	/// alice revokes all of bob's privileges
	require.NoError(t, aliceClient.ModifyProjectRepoRoleBinding(pfs.DefaultProjectName, repoName, bob, []string{}))
	// bob can't read
	err = bobClient.GetFile(dataCommit, "/file", buf)
	require.YesError(t, err)
	require.Matches(t, "not authorized", err.Error())
	// bob can't write
	err = bobClient.PutFile(dataCommit, "/file", strings.NewReader("4"), client.WithAppendPutFile())
	require.YesError(t, err)
	require.Equal(t, 5, tu.CommitCnt(t, aliceClient, repo)) // check that a new commit was created
	_, err = bobClient.StartProjectCommit(pfs.DefaultProjectName, repoName, "master")
	require.YesError(t, err)
	require.Matches(t, "not authorized", err.Error())
	require.Equal(t, 5, tu.CommitCnt(t, aliceClient, repo)) // check that no commits were created
	// bob can't update the ACL
	err = bobClient.ModifyProjectRepoRoleBinding(pfs.DefaultProjectName, repoName, tu.Robot("carol"), []string{auth.RepoReaderRole})
	require.YesError(t, err)
	require.Matches(t, "not authorized", err.Error())
	// check that ACL wasn't updated)
	require.Equal(t,
		tu.BuildBindings(alice, auth.RepoOwnerRole), tu.GetRepoRoleBinding(t, aliceClient, pfs.DefaultProjectName, repoName))
}

// TestCreateAndUpdateRepo tests that if CreateRepo(foo, update=true) is
// called, and foo exists, then the ACL for foo won't be modified.
func TestCreateAndUpdateRepo(t *testing.T) {
	t.Parallel()
	env := envWithAuth(t)
	c := env.PachClient
	alice, bob := tu.Robot(tu.UniqueString("alice")), tu.Robot(tu.UniqueString("bob"))
	aliceClient, bobClient := tu.AuthenticateClient(t, c, alice), tu.AuthenticateClient(t, c, bob)

	// create repo, and check that alice is the owner of the new repo
	dataRepo := tu.UniqueString(t.Name())
	require.NoError(t, aliceClient.CreateProjectRepo(pfs.DefaultProjectName, dataRepo))
	require.Equal(t, tu.BuildBindings(alice, auth.RepoOwnerRole), tu.GetRepoRoleBinding(t, aliceClient, pfs.DefaultProjectName, dataRepo))
	dataCommit := client.NewProjectCommit(pfs.DefaultProjectName, dataRepo, "master", "")

	// Add data to repo (alice can write). Make sure alice can read also.
	err := aliceClient.PutFile(dataCommit, "/file", strings.NewReader("1"))
	require.NoError(t, err)
	buf := &bytes.Buffer{}
	require.NoError(t, aliceClient.GetFile(dataCommit, "/file", buf))
	require.Equal(t, "1", buf.String())

	/// alice adds bob to the ACL as a reader (alice can modify ACL)
	require.NoError(t, aliceClient.ModifyProjectRepoRoleBinding(pfs.DefaultProjectName, dataRepo, bob, []string{auth.RepoReaderRole}))
	require.Equal(t,
		tu.BuildBindings(alice, auth.RepoOwnerRole, bob, auth.RepoReaderRole), tu.GetRepoRoleBinding(t, aliceClient, pfs.DefaultProjectName, dataRepo))
	// bob can read
	buf.Reset()
	require.NoError(t, bobClient.GetFile(dataCommit, "/file", buf))
	require.Equal(t, "1", buf.String())

	/// alice updates the repo
	description := "This request updates the description to force a write"
	_, err = aliceClient.PfsAPIClient.CreateRepo(aliceClient.Ctx(), &pfs.CreateRepoRequest{
		Repo:        client.NewProjectRepo(pfs.DefaultProjectName, dataRepo),
		Description: description,
		Update:      true,
	})
	require.NoError(t, err)
	repoInfo, err := aliceClient.InspectProjectRepo(pfs.DefaultProjectName, dataRepo)
	require.NoError(t, err)
	require.Equal(t, description, repoInfo.Description)
	// buildBindings haven't changed
	require.Equal(t,
		tu.BuildBindings(alice, auth.RepoOwnerRole, bob, auth.RepoReaderRole), tu.GetRepoRoleBinding(t, aliceClient, pfs.DefaultProjectName, dataRepo))
	// bob can still read
	buf.Reset()
	require.NoError(t, bobClient.GetFile(dataCommit, "/file", buf))
	require.Equal(t, "1", buf.String())
}

// TestCreateRepoWithUpdateFlag tests that if CreateRepo(foo, update=true) is
// called, and foo doesn't exist, then the ACL for foo will still be created and
// initialized to the correct value
func TestCreateRepoWithUpdateFlag(t *testing.T) {
	t.Parallel()
	env := envWithAuth(t)
	c := env.PachClient
	alice := tu.Robot(tu.UniqueString("alice"))
	aliceClient := tu.AuthenticateClient(t, c, alice)

	// create repo, and check that alice is the owner of the new repo
	dataRepo := tu.UniqueString(t.Name())
	/// alice creates the repo with Update set
	_, err := aliceClient.PfsAPIClient.CreateRepo(aliceClient.Ctx(), &pfs.CreateRepoRequest{
		Repo:   client.NewProjectRepo(pfs.DefaultProjectName, dataRepo),
		Update: true,
	})
	require.NoError(t, err)
	require.Equal(t,
		tu.BuildBindings(alice, auth.RepoOwnerRole), tu.GetRepoRoleBinding(t, aliceClient, pfs.DefaultProjectName, dataRepo))
	dataCommit := client.NewProjectCommit(pfs.DefaultProjectName, dataRepo, "master", "")
	// Add data to repo (alice can write). Make sure alice can read also.
	err = aliceClient.PutFile(dataCommit, "/file", strings.NewReader("1"))
	require.NoError(t, err)
	buf := &bytes.Buffer{}
	require.NoError(t, aliceClient.GetFile(dataCommit, "/file", buf))
	require.Equal(t, "1", buf.String())
}

func TestCreateAndUpdatePipeline(t *testing.T) {
	t.Parallel()
	env := envWithAuth(t)
	c := env.PachClient
	type createArgs struct {
		client     *client.APIClient
		name, repo string
		update     bool
	}
	createPipeline := func(args createArgs) error {
		return args.client.CreateProjectPipeline(pfs.DefaultProjectName,
			args.name,
			"", // default image: DefaultUserImage
			[]string{"bash"},
			[]string{"cp /pfs/*/* /pfs/out/"},
			&pps.ParallelismSpec{Constant: 1},
			client.NewProjectPFSInput(pfs.DefaultProjectName, args.repo, "/*"),
			"", // default output branch: master
			args.update,
		)
	}
	alice, bob := tu.Robot(tu.UniqueString("alice")), tu.Robot(tu.UniqueString("bob"))
	aliceClient, bobClient := tu.AuthenticateClient(t, c, alice), tu.AuthenticateClient(t, c, bob)

	// create repo, and check that alice is the owner of the new repo
	dataRepo := tu.UniqueString(t.Name())
	require.NoError(t, aliceClient.CreateProjectRepo(pfs.DefaultProjectName, dataRepo))
	require.Equal(t,
		tu.BuildBindings(alice, auth.RepoOwnerRole), tu.GetRepoRoleBinding(t, aliceClient, pfs.DefaultProjectName, dataRepo))
	dataCommit := client.NewProjectCommit(pfs.DefaultProjectName, dataRepo, "master", "")

	// alice can create a pipeline (she owns the input repo)
	pipeline := tu.UniqueString("alice-pipeline")
	require.NoError(t, createPipeline(createArgs{
		client: aliceClient,
		name:   pipeline,
		repo:   dataRepo,
	}))
	require.OneOfEquals(t, pipeline, tu.PipelineNames(t, aliceClient, pfs.DefaultProjectName))
	// check that alice owns the output repo too)
	require.Equal(t,
		tu.BuildBindings(alice, auth.RepoOwnerRole, tu.Pl(pfs.DefaultProjectName, pipeline), auth.RepoWriterRole), tu.GetRepoRoleBinding(t, aliceClient, pfs.DefaultProjectName, pipeline))

	// Make sure alice's pipeline runs successfully
	err := aliceClient.PutFile(dataCommit, tu.UniqueString("/file"),
		strings.NewReader("test data"))
	require.NoError(t, err)
	require.NoErrorWithinT(t, 60*time.Second, func() error {
		_, err := aliceClient.WaitProjectCommit(pfs.DefaultProjectName, pipeline, "master", "")
		return err
	})

	// bob can't create a pipeline
	badPipeline := tu.UniqueString("bob-bad")
	err = createPipeline(createArgs{
		client: bobClient,
		name:   badPipeline,
		repo:   dataRepo,
	})
	require.YesError(t, err)
	require.Matches(t, "not authorized", err.Error())
	require.NoneEquals(t, badPipeline, tu.PipelineNames(t, aliceClient, pfs.DefaultProjectName))

	// alice adds bob as a reader of the input repo
	require.NoError(t, aliceClient.ModifyProjectRepoRoleBinding(pfs.DefaultProjectName, dataRepo, bob, []string{auth.RepoReaderRole}))

	// now bob can create a pipeline
	goodPipeline := tu.UniqueString("bob-good")
	require.NoError(t, createPipeline(createArgs{
		client: bobClient,
		name:   goodPipeline,
		repo:   dataRepo,
	}))
	require.OneOfEquals(t, goodPipeline, tu.PipelineNames(t, aliceClient, pfs.DefaultProjectName))
	// check that bob owns the output repo too)
	require.Equal(t,
		tu.BuildBindings(bob, auth.RepoOwnerRole, tu.Pl(pfs.DefaultProjectName, goodPipeline), auth.RepoWriterRole), tu.GetRepoRoleBinding(t, bobClient, pfs.DefaultProjectName, goodPipeline))

	// Make sure bob's pipeline runs successfully
	err = aliceClient.PutFile(dataCommit, tu.UniqueString("/file"),
		strings.NewReader("test data"))
	require.NoError(t, err)
	require.NoErrorWithinT(t, 4*time.Minute, func() error {
		_, err := bobClient.WaitProjectCommit(pfs.DefaultProjectName, goodPipeline, "master", "")
		return err
	})

	// bob can't update alice's pipeline
	infoBefore, err := aliceClient.InspectProjectPipeline(pfs.DefaultProjectName, pipeline, true)
	require.NoError(t, err)
	err = createPipeline(createArgs{
		client: bobClient,
		name:   pipeline,
		repo:   dataRepo,
		update: true,
	})
	require.YesError(t, err)
	require.Matches(t, "not authorized", err.Error())
	infoAfter, err := aliceClient.InspectProjectPipeline(pfs.DefaultProjectName, pipeline, true)
	require.NoError(t, err)
	require.Equal(t, infoBefore.Version, infoAfter.Version)

	// alice adds bob as a writer of the output repo, and removes him as a reader
	// of the input repo
	require.NoError(t, aliceClient.ModifyProjectRepoRoleBinding(pfs.DefaultProjectName, pipeline, bob, []string{auth.RepoWriterRole}))
	require.Equal(t,
		tu.BuildBindings(alice, auth.RepoOwnerRole, bob, auth.RepoWriterRole, tu.Pl(pfs.DefaultProjectName, pipeline), auth.RepoWriterRole),
		tu.GetRepoRoleBinding(t, aliceClient, pfs.DefaultProjectName, pipeline))

	require.NoError(t, aliceClient.ModifyProjectRepoRoleBinding(pfs.DefaultProjectName, dataRepo, bob, []string{}))
	require.Equal(t,
		tu.BuildBindings(alice, auth.RepoOwnerRole, tu.Pl(pfs.DefaultProjectName, pipeline), auth.RepoReaderRole, tu.Pl(pfs.DefaultProjectName, goodPipeline), auth.RepoReaderRole),
		tu.GetRepoRoleBinding(t, aliceClient, pfs.DefaultProjectName, dataRepo))

	// bob still can't update alice's pipeline
	infoBefore, err = aliceClient.InspectProjectPipeline(pfs.DefaultProjectName, pipeline, true)
	require.NoError(t, err)
	err = createPipeline(createArgs{
		client: bobClient,
		name:   pipeline,
		repo:   dataRepo,
		update: true,
	})
	require.YesError(t, err)
	require.Matches(t, "not authorized", err.Error())
	infoAfter, err = aliceClient.InspectProjectPipeline(pfs.DefaultProjectName, pipeline, true)
	require.NoError(t, err)
	require.Equal(t, infoBefore.Version, infoAfter.Version)

	// alice re-adds bob as a reader of the input repo
	require.NoError(t, aliceClient.ModifyProjectRepoRoleBinding(pfs.DefaultProjectName, dataRepo, bob, []string{auth.RepoReaderRole}))
	require.Equal(t,
		tu.BuildBindings(alice, auth.RepoOwnerRole, bob, auth.RepoReaderRole, tu.Pl(pfs.DefaultProjectName, pipeline), auth.RepoReaderRole, tu.Pl(pfs.DefaultProjectName, goodPipeline), auth.RepoReaderRole),
		tu.GetRepoRoleBinding(t, aliceClient, pfs.DefaultProjectName, dataRepo))

	// now bob can update alice's pipeline
	infoBefore, err = aliceClient.InspectProjectPipeline(pfs.DefaultProjectName, pipeline, true)
	require.NoError(t, err)
	err = createPipeline(createArgs{
		client: bobClient,
		name:   pipeline,
		repo:   dataRepo,
		update: true,
	})
	require.NoError(t, err)
	infoAfter, err = aliceClient.InspectProjectPipeline(pfs.DefaultProjectName, pipeline, true)
	require.NoError(t, err)
	require.NotEqual(t, infoBefore.Version, infoAfter.Version)

	// Make sure that we don't get an auth token returned by the inspect
	require.Equal(t, "", infoAfter.AuthToken)
	infoAfter, err = aliceClient.InspectProjectPipeline(pfs.DefaultProjectName, pipeline, false)
	require.NoError(t, err)
	require.Equal(t, "", infoAfter.AuthToken)

	// ListPipeline without details should list all repos
	pipelineInfos, err := aliceClient.ListPipeline(false)
	require.NoError(t, err)
	require.Equal(t, 2, len(pipelineInfos))
	for _, pipelineInfo := range pipelineInfos {
		require.Equal(t, "", pipelineInfo.AuthToken)
	}

	// Users can access a spec commit even if they can't list the repo itself,
	// so the details should be populated for every repo
	pipelineInfos, err = aliceClient.ListPipeline(true)
	require.NoError(t, err)
	require.Equal(t, 2, len(pipelineInfos))
	for _, pipelineInfo := range pipelineInfos {
		require.Equal(t, "", pipelineInfo.AuthToken)
		require.NotNil(t, pipelineInfo.Details)
	}

	pipelineInfos, err = bobClient.ListPipeline(true)
	require.NoError(t, err)
	require.Equal(t, 2, len(pipelineInfos))
	for _, pipelineInfo := range pipelineInfos {
		require.Equal(t, "", pipelineInfo.AuthToken)
		require.NotNil(t, pipelineInfo.Details)
	}

	// Make sure the updated pipeline runs successfully
	err = aliceClient.PutFile(dataCommit, tu.UniqueString("/file"),
		strings.NewReader("test data"))
	require.NoError(t, err)
	require.NoErrorWithinT(t, 60*time.Second, func() error {
		_, err := bobClient.WaitProjectCommit(pfs.DefaultProjectName, pipeline, "master", "")
		return err
	})
}

func TestPipelineMultipleInputs(t *testing.T) {
	t.Parallel()
	env := envWithAuth(t)
	c := env.PachClient
	type createArgs struct {
		client *client.APIClient
		name   string
		input  *pps.Input
		update bool
	}
	createPipeline := func(args createArgs) error {
		return args.client.CreateProjectPipeline(pfs.DefaultProjectName,
			args.name,
			"", // default image: DefaultUserImage
			[]string{"bash"},
			[]string{"echo \"work\" >/pfs/out/x"},
			&pps.ParallelismSpec{Constant: 1},
			args.input,
			"", // default output branch: master
			args.update,
		)
	}
	alice, bob := tu.Robot(tu.UniqueString("alice")), tu.Robot(tu.UniqueString("bob"))
	aliceClient, bobClient := tu.AuthenticateClient(t, c, alice), tu.AuthenticateClient(t, c, bob)

	// create two repos, and check that alice is the owner of the new repos
	dataRepo1 := tu.UniqueString(t.Name())
	dataRepo2 := tu.UniqueString(t.Name())
	require.NoError(t, aliceClient.CreateProjectRepo(pfs.DefaultProjectName, dataRepo1))
	require.NoError(t, aliceClient.CreateProjectRepo(pfs.DefaultProjectName, dataRepo2))
	require.Equal(t,
		tu.BuildBindings(alice, auth.RepoOwnerRole), tu.GetRepoRoleBinding(t, aliceClient, pfs.DefaultProjectName, dataRepo1))
	require.Equal(t,
		tu.BuildBindings(alice, auth.RepoOwnerRole), tu.GetRepoRoleBinding(t, aliceClient, pfs.DefaultProjectName, dataRepo2))

	// alice can create a cross-pipeline with both inputs
	aliceCrossPipeline := tu.UniqueString("alice-cross")
	require.NoError(t, createPipeline(createArgs{
		client: aliceClient,
		name:   aliceCrossPipeline,
		input: client.NewCrossInput(
			client.NewProjectPFSInput(pfs.DefaultProjectName, dataRepo1, "/*"),
			client.NewProjectPFSInput(pfs.DefaultProjectName, dataRepo2, "/*"),
		),
	}))
	require.OneOfEquals(t, aliceCrossPipeline, tu.PipelineNames(t, aliceClient, pfs.DefaultProjectName))
	// check that alice owns the output repo too)
	require.Equal(t,
		tu.BuildBindings(alice, auth.RepoOwnerRole, tu.Pl(pfs.DefaultProjectName, aliceCrossPipeline), auth.RepoWriterRole), tu.GetRepoRoleBinding(t, aliceClient, pfs.DefaultProjectName, aliceCrossPipeline))

	// alice can create a union-pipeline with both inputs
	aliceUnionPipeline := tu.UniqueString("alice-union")
	require.NoError(t, createPipeline(createArgs{
		client: aliceClient,
		name:   aliceUnionPipeline,
		input: client.NewUnionInput(
			client.NewProjectPFSInput(pfs.DefaultProjectName, dataRepo1, "/*"),
			client.NewProjectPFSInput(pfs.DefaultProjectName, dataRepo2, "/*"),
		),
	}))
	require.OneOfEquals(t, aliceUnionPipeline, tu.PipelineNames(t, aliceClient, pfs.DefaultProjectName))
	// check that alice owns the output repo too)
	require.Equal(t,
		tu.BuildBindings(alice, auth.RepoOwnerRole, tu.Pl(pfs.DefaultProjectName, aliceUnionPipeline), auth.RepoWriterRole), tu.GetRepoRoleBinding(t, aliceClient, pfs.DefaultProjectName, aliceUnionPipeline))

	// alice adds bob as a reader of one of the input repos, but not the other
	require.NoError(t, aliceClient.ModifyProjectRepoRoleBinding(pfs.DefaultProjectName, dataRepo1, bob, []string{auth.RepoReaderRole}))

	// bob cannot create a cross-pipeline with both inputs
	bobCrossPipeline := tu.UniqueString("bob-cross")
	err := createPipeline(createArgs{
		client: bobClient,
		name:   bobCrossPipeline,
		input: client.NewCrossInput(
			client.NewProjectPFSInput(pfs.DefaultProjectName, dataRepo1, "/*"),
			client.NewProjectPFSInput(pfs.DefaultProjectName, dataRepo2, "/*"),
		),
	})
	require.YesError(t, err)
	require.Matches(t, "not authorized", err.Error())
	require.NoneEquals(t, bobCrossPipeline, tu.PipelineNames(t, aliceClient, pfs.DefaultProjectName))

	// bob cannot create a union-pipeline with both inputs
	bobUnionPipeline := tu.UniqueString("bob-union")
	err = createPipeline(createArgs{
		client: bobClient,
		name:   bobUnionPipeline,
		input: client.NewUnionInput(
			client.NewProjectPFSInput(pfs.DefaultProjectName, dataRepo1, "/*"),
			client.NewProjectPFSInput(pfs.DefaultProjectName, dataRepo2, "/*"),
		),
	})
	require.YesError(t, err)
	require.Matches(t, "not authorized", err.Error())
	require.NoneEquals(t, bobUnionPipeline, tu.PipelineNames(t, aliceClient, pfs.DefaultProjectName))

	// alice adds bob as a writer of her pipeline's output
	require.NoError(t, aliceClient.ModifyProjectRepoRoleBinding(pfs.DefaultProjectName, aliceCrossPipeline, bob, []string{auth.RepoWriterRole}))

	// bob can update alice's pipeline if he removes one of the inputs
	infoBefore, err := aliceClient.InspectProjectPipeline(pfs.DefaultProjectName, aliceCrossPipeline, true)
	require.NoError(t, err)
	require.NoError(t, createPipeline(createArgs{
		client: bobClient,
		name:   aliceCrossPipeline,
		input: client.NewCrossInput(
			// This cross input deliberately only has one element, to make sure it's
			// not simply rejected for having a cross input
			client.NewProjectPFSInput(pfs.DefaultProjectName, dataRepo1, "/*"),
		),
		update: true,
	}))
	infoAfter, err := aliceClient.InspectProjectPipeline(pfs.DefaultProjectName, aliceCrossPipeline, true)
	require.NoError(t, err)
	require.NotEqual(t, infoBefore.Version, infoAfter.Version)

	// bob cannot update alice's to put the second input back
	infoBefore, err = aliceClient.InspectProjectPipeline(pfs.DefaultProjectName, aliceCrossPipeline, true)
	require.NoError(t, err)
	err = createPipeline(createArgs{
		client: bobClient,
		name:   aliceCrossPipeline,
		input: client.NewCrossInput(
			client.NewProjectPFSInput(pfs.DefaultProjectName, dataRepo1, "/*"),
			client.NewProjectPFSInput(pfs.DefaultProjectName, dataRepo2, "/*"),
		),
		update: true,
	})
	require.YesError(t, err)
	require.Matches(t, "not authorized", err.Error())
	infoAfter, err = aliceClient.InspectProjectPipeline(pfs.DefaultProjectName, aliceCrossPipeline, true)
	require.NoError(t, err)
	require.Equal(t, infoBefore.Version, infoAfter.Version)

	// alice adds bob as a reader of the second input
	require.NoError(t, aliceClient.ModifyProjectRepoRoleBinding(pfs.DefaultProjectName, dataRepo2, bob, []string{auth.RepoReaderRole}))

	// bob can now update alice's to put the second input back
	infoBefore, err = aliceClient.InspectProjectPipeline(pfs.DefaultProjectName, aliceCrossPipeline, true)
	require.NoError(t, err)
	require.NoError(t, createPipeline(createArgs{
		client: bobClient,
		name:   aliceCrossPipeline,
		input: client.NewCrossInput(
			client.NewProjectPFSInput(pfs.DefaultProjectName, dataRepo1, "/*"),
			client.NewProjectPFSInput(pfs.DefaultProjectName, dataRepo2, "/*"),
		),
		update: true,
	}))
	infoAfter, err = aliceClient.InspectProjectPipeline(pfs.DefaultProjectName, aliceCrossPipeline, true)
	require.NoError(t, err)
	require.NotEqual(t, infoBefore.Version, infoAfter.Version)

	// bob can create a cross-pipeline with both inputs
	require.NoError(t, createPipeline(createArgs{
		client: bobClient,
		name:   bobCrossPipeline,
		input: client.NewCrossInput(
			client.NewProjectPFSInput(pfs.DefaultProjectName, dataRepo1, "/*"),
			client.NewProjectPFSInput(pfs.DefaultProjectName, dataRepo2, "/*"),
		),
	}))
	require.OneOfEquals(t, bobCrossPipeline, tu.PipelineNames(t, aliceClient, pfs.DefaultProjectName))

	// bob can create a union-pipeline with both inputs
	require.NoError(t, createPipeline(createArgs{
		client: bobClient,
		name:   bobUnionPipeline,
		input: client.NewUnionInput(
			client.NewProjectPFSInput(pfs.DefaultProjectName, dataRepo1, "/*"),
			client.NewProjectPFSInput(pfs.DefaultProjectName, dataRepo2, "/*"),
		),
	}))
	require.OneOfEquals(t, bobUnionPipeline, tu.PipelineNames(t, aliceClient, pfs.DefaultProjectName))

}

func TestStopAndDeletePipeline(t *testing.T) {
	t.Parallel()
	env := envWithAuth(t)
	c := env.PachClient
	alice, bob := tu.Robot(tu.UniqueString("alice")), tu.Robot(tu.UniqueString("bob"))
	aliceClient, bobClient := tu.AuthenticateClient(t, c, alice), tu.AuthenticateClient(t, c, bob)

	// alice creates a repo
	repo := tu.UniqueString(t.Name())
	require.NoError(t, aliceClient.CreateProjectRepo(pfs.DefaultProjectName, repo))
	require.Equal(t, tu.BuildBindings(alice, auth.RepoOwnerRole), tu.GetRepoRoleBinding(t, aliceClient, pfs.DefaultProjectName, repo))

	// alice creates a pipeline
	pipeline := tu.UniqueString("alice-pipeline")
	require.NoError(t, aliceClient.CreateProjectPipeline(pfs.DefaultProjectName,
		pipeline,
		"", // default image: DefaultUserImage
		[]string{"bash"},
		[]string{"cp /pfs/*/* /pfs/out/"},
		&pps.ParallelismSpec{Constant: 1},
		client.NewProjectPFSInput(pfs.DefaultProjectName, repo, "/*"),
		"", // default output branch: master
		false,
	))
	// Make sure the input and output repos have non-empty ACLs
	require.Equal(t,
		tu.BuildBindings(alice, auth.RepoOwnerRole, tu.Pl(pfs.DefaultProjectName, pipeline), auth.RepoReaderRole), tu.GetRepoRoleBinding(t, aliceClient, pfs.DefaultProjectName, repo))
	require.Equal(t,
		tu.BuildBindings(alice, auth.RepoOwnerRole, tu.Pl(pfs.DefaultProjectName, pipeline), auth.RepoWriterRole), tu.GetRepoRoleBinding(t, aliceClient, pfs.DefaultProjectName, pipeline))

	// alice stops the pipeline (owner of the input and output repos can stop)
	require.NoError(t, aliceClient.StopProjectPipeline(pfs.DefaultProjectName, pipeline))

	// Make sure the remaining input and output repos *still* have non-empty ACLs
	require.Equal(t,
		tu.BuildBindings(alice, auth.RepoOwnerRole, tu.Pl(pfs.DefaultProjectName, pipeline), auth.RepoReaderRole), tu.GetRepoRoleBinding(t, aliceClient, pfs.DefaultProjectName, repo))
	require.Equal(t,
		tu.BuildBindings(alice, auth.RepoOwnerRole, tu.Pl(pfs.DefaultProjectName, pipeline), auth.RepoWriterRole), tu.GetRepoRoleBinding(t, aliceClient, pfs.DefaultProjectName, pipeline))

	// alice deletes the pipeline (owner of the input and output repos can delete)
	require.NoError(t, aliceClient.DeleteProjectPipeline(pfs.DefaultProjectName, pipeline, false))
	require.Nil(t, tu.GetRepoRoleBinding(t, aliceClient, pfs.DefaultProjectName, pipeline).Entries)

	// alice deletes the input repo (make sure the input repo's ACL is gone)
	require.NoError(t, aliceClient.DeleteProjectRepo(pfs.DefaultProjectName, repo, false))
	require.Nil(t, tu.GetRepoRoleBinding(t, aliceClient, pfs.DefaultProjectName, repo).Entries)

	// alice creates another repo
	repo = tu.UniqueString(t.Name())
	require.NoError(t, aliceClient.CreateProjectRepo(pfs.DefaultProjectName, repo))
	require.Equal(t, tu.BuildBindings(alice, auth.RepoOwnerRole), tu.GetRepoRoleBinding(t, aliceClient, pfs.DefaultProjectName, repo))

	// alice creates another pipeline
	pipeline = tu.UniqueString("alice-pipeline")
	require.NoError(t, aliceClient.CreateProjectPipeline(pfs.DefaultProjectName,
		pipeline,
		"", // default image: DefaultUserImage
		[]string{"bash"},
		[]string{"cp /pfs/*/* /pfs/out/"},
		&pps.ParallelismSpec{Constant: 1},
		client.NewProjectPFSInput(pfs.DefaultProjectName, repo, "/*"),
		"", // default output branch: master
		false,
	))

	// bob can't stop or delete alice's pipeline
	err := bobClient.StopProjectPipeline(pfs.DefaultProjectName, pipeline)
	require.YesError(t, err)
	require.Matches(t, "not authorized", err.Error())
	err = bobClient.DeleteProjectPipeline(pfs.DefaultProjectName, pipeline, false)
	require.YesError(t, err)
	require.Matches(t, "not authorized", err.Error())

	// alice adds bob as a reader of the input repo
	require.NoError(t, aliceClient.ModifyProjectRepoRoleBinding(pfs.DefaultProjectName, repo, bob, []string{auth.RepoReaderRole}))
	require.Equal(t,
		tu.BuildBindings(alice, auth.RepoOwnerRole, bob, auth.RepoReaderRole, tu.Pl(pfs.DefaultProjectName, pipeline), auth.RepoReaderRole),
		tu.GetRepoRoleBinding(t, aliceClient, pfs.DefaultProjectName, repo))

	// bob still can't stop or delete alice's pipeline
	err = bobClient.StopProjectPipeline(pfs.DefaultProjectName, pipeline)
	require.YesError(t, err)
	require.Matches(t, "not authorized", err.Error())
	err = bobClient.DeleteProjectPipeline(pfs.DefaultProjectName, pipeline, false)
	require.YesError(t, err)
	require.Matches(t, "not authorized", err.Error())

	// alice removes bob as a reader of the input repo and adds bob as a writer of
	// the output repo
	require.NoError(t, aliceClient.ModifyProjectRepoRoleBinding(pfs.DefaultProjectName, repo, bob, []string{}))

	require.Equal(t,
		tu.BuildBindings(alice, auth.RepoOwnerRole, tu.Pl(pfs.DefaultProjectName, pipeline), auth.RepoReaderRole), tu.GetRepoRoleBinding(t, aliceClient, pfs.DefaultProjectName, repo))
	require.NoError(t, aliceClient.ModifyProjectRepoRoleBinding(pfs.DefaultProjectName, pipeline, bob, []string{auth.RepoWriterRole}))
	require.Equal(t,
		tu.BuildBindings(alice, auth.RepoOwnerRole, bob, auth.RepoWriterRole, tu.Pl(pfs.DefaultProjectName, pipeline), auth.RepoWriterRole),
		tu.GetRepoRoleBinding(t, aliceClient, pfs.DefaultProjectName, pipeline))

	// bob can now start and stop the pipeline, but can't delete it
	require.NoError(t, bobClient.StopProjectPipeline(pfs.DefaultProjectName, pipeline))
	require.NoError(t, bobClient.StartProjectPipeline(pfs.DefaultProjectName, pipeline))
	err = bobClient.DeleteProjectPipeline(pfs.DefaultProjectName, pipeline, false)
	require.YesError(t, err)
	require.Matches(t, "not authorized", err.Error())
	// alice re-adds bob as a reader of the input repo
	require.NoError(t, aliceClient.ModifyProjectRepoRoleBinding(pfs.DefaultProjectName, repo, bob, []string{auth.RepoReaderRole}))
	require.Equal(t,
		tu.BuildBindings(alice, auth.RepoOwnerRole, bob, auth.RepoReaderRole, tu.Pl(pfs.DefaultProjectName, pipeline), auth.RepoReaderRole),
		tu.GetRepoRoleBinding(t, aliceClient, pfs.DefaultProjectName, repo))

	// no change to bob's capabilities
	require.NoError(t, bobClient.StopProjectPipeline(pfs.DefaultProjectName, pipeline))
	require.NoError(t, bobClient.StartProjectPipeline(pfs.DefaultProjectName, pipeline))
	err = bobClient.DeleteProjectPipeline(pfs.DefaultProjectName, pipeline, false)
	require.YesError(t, err)
	require.Matches(t, "not authorized", err.Error())

	// alice adds bob as an owner of the output repo
	require.NoError(t, aliceClient.ModifyProjectRepoRoleBinding(pfs.DefaultProjectName, pipeline, bob, []string{auth.RepoOwnerRole}))
	require.Equal(t,
		tu.BuildBindings(alice, auth.RepoOwnerRole, bob, auth.RepoOwnerRole, tu.Pl(pfs.DefaultProjectName, pipeline), auth.RepoWriterRole),
		tu.GetRepoRoleBinding(t, aliceClient, pfs.DefaultProjectName, pipeline))

	// finally bob can delete alice's pipeline
	err = bobClient.DeleteProjectPipeline(pfs.DefaultProjectName, pipeline, false)
	require.NoError(t, err)
}

// TestStopJob just confirms that the StopJob API works when auth is on
func TestStopJob(t *testing.T) {
	t.Parallel()
	env := envWithAuth(t)
	c := env.PachClient
	alice := tu.Robot(tu.UniqueString("alice"))
	aliceClient := tu.AuthenticateClient(t, c, alice)

	// alice creates a repo
	repo := tu.UniqueString(t.Name())
	commit := client.NewProjectCommit(pfs.DefaultProjectName, repo, "master", "")
	require.NoError(t, aliceClient.CreateProjectRepo(pfs.DefaultProjectName, repo))
	require.Equal(t, tu.BuildBindings(alice, auth.RepoOwnerRole), tu.GetRepoRoleBinding(t, aliceClient, pfs.DefaultProjectName, repo))
	err := aliceClient.PutFile(commit, "/file", strings.NewReader("test"))
	require.NoError(t, err)

	// alice creates a pipeline
	pipeline := tu.UniqueString("alice-pipeline")
	require.NoError(t, aliceClient.CreateProjectPipeline(pfs.DefaultProjectName,
		pipeline,
		"", // default image: DefaultUserImage
		[]string{"bash"},
		[]string{"sleep 600"},
		&pps.ParallelismSpec{Constant: 1},
		client.NewProjectPFSInput(pfs.DefaultProjectName, repo, "/*"),
		"", // default output branch: master
		false,
	))
	// Make sure the input and output repos have non-empty ACLs
	require.Equal(t,
		tu.BuildBindings(alice, auth.RepoOwnerRole, tu.Pl(pfs.DefaultProjectName, pipeline), auth.RepoReaderRole), tu.GetRepoRoleBinding(t, aliceClient, pfs.DefaultProjectName, repo))
	require.Equal(t,
		tu.BuildBindings(alice, auth.RepoOwnerRole, tu.Pl(pfs.DefaultProjectName, pipeline), auth.RepoWriterRole), tu.GetRepoRoleBinding(t, aliceClient, pfs.DefaultProjectName, pipeline))

	// Stop the first job in 'pipeline'
	var jobID string
	require.NoErrorWithinTRetry(t, 30*time.Second, func() error {
		jobs, err := aliceClient.ListProjectJob(pfs.DefaultProjectName, pipeline, nil /*inputs*/, -1 /*history*/, true /* full */)
		if err != nil {
			return err
		}
		if len(jobs) != 1 {
			return errors.Errorf("expected one job but got %d", len(jobs))
		}
		jobID = jobs[0].Job.ID
		return nil
	})

	require.NoError(t, aliceClient.StopProjectJob(pfs.DefaultProjectName, pipeline, jobID))
	require.NoErrorWithinTRetry(t, 30*time.Second, func() error {
		ji, err := aliceClient.InspectProjectJob(pfs.DefaultProjectName, pipeline, jobID, false)
		if err != nil {
			return errors.Wrapf(err, "could not inspect job %q", jobID)
		}
		if ji.State != pps.JobState_JOB_KILLED {
			return errors.Errorf("expected job %q to be in JOB_KILLED but was in %s", jobID, ji.State.String())
		}
		return nil
	})
}

// Test ListRepo checks that the auth information returned by ListRepo and
// InspectRepo is correct.
// TODO(msteffen): This should maybe go in pachyderm_test, since ListRepo isn't
// an auth API call
func TestListAndInspectRepo(t *testing.T) {
	t.Parallel()
	env := envWithAuth(t)
	c := env.PachClient
	alice, bob := tu.Robot(tu.UniqueString("alice")), tu.Robot(tu.UniqueString("bob"))
	aliceClient, bobClient := tu.AuthenticateClient(t, c, alice), tu.AuthenticateClient(t, c, bob)

	// alice creates a repo and makes Bob a writer
	repoWriter := tu.UniqueString("repoWriter")
	require.NoError(t, aliceClient.CreateProjectRepo(pfs.DefaultProjectName, repoWriter))
	require.NoError(t, aliceClient.ModifyProjectRepoRoleBinding(pfs.DefaultProjectName, repoWriter, bob, []string{auth.RepoWriterRole}))
	require.Equal(t,
		tu.BuildBindings(alice, auth.RepoOwnerRole, bob, auth.RepoWriterRole), tu.GetRepoRoleBinding(t, aliceClient, pfs.DefaultProjectName, repoWriter))

	// alice creates a repo and makes Bob a reader
	repoReader := tu.UniqueString("repoReader")
	require.NoError(t, aliceClient.CreateProjectRepo(pfs.DefaultProjectName, repoReader))
	require.NoError(t, aliceClient.ModifyProjectRepoRoleBinding(pfs.DefaultProjectName, repoReader, bob, []string{auth.RepoReaderRole}))
	require.Equal(t,
		tu.BuildBindings(alice, auth.RepoOwnerRole, bob, auth.RepoReaderRole), tu.GetRepoRoleBinding(t, aliceClient, pfs.DefaultProjectName, repoReader))

	// alice creates a repo and gives Bob no access privileges
	repoNone := tu.UniqueString("repoNone")
	require.NoError(t, aliceClient.CreateProjectRepo(pfs.DefaultProjectName, repoNone))
	require.Equal(t,
		tu.BuildBindings(alice, auth.RepoOwnerRole), tu.GetRepoRoleBinding(t, aliceClient, pfs.DefaultProjectName, repoNone))

	// put a file in the repo Bob can't access - we need to be able to get the size of the commits
	err := aliceClient.PutFile(client.NewProjectCommit(pfs.DefaultProjectName, repoNone, "master", ""), "/test", strings.NewReader("test"))
	require.NoError(t, err)

	// bob creates a repo, and becomes its owner
	repoOwner := tu.UniqueString("repoOwner")
	require.NoError(t, bobClient.CreateProjectRepo(pfs.DefaultProjectName, repoOwner))
	require.Equal(t, tu.BuildBindings(bob, auth.RepoOwnerRole), tu.GetRepoRoleBinding(t, bobClient, pfs.DefaultProjectName, repoOwner))

	// Bob calls ListRepo, and the response must indicate the correct access scope
	// for each repo (because other tests have run, we may see repos besides the
	// above. Bob's access to those should be NONE
	lrClient, err := bobClient.PfsAPIClient.ListRepo(bobClient.Ctx(), &pfs.ListRepoRequest{})
	require.NoError(t, err)
	repoInfos, err := grpcutil.Collect[*pfs.RepoInfo](lrClient, 1000)
	require.NoError(t, err)
	expectedPermissions := map[string][]auth.Permission{
		repoOwner: {
			auth.Permission_PIPELINE_LIST_JOB,
			auth.Permission_REPO_ADD_PIPELINE_READER,
			auth.Permission_REPO_ADD_PIPELINE_WRITER,
			auth.Permission_REPO_CREATE_BRANCH,
			auth.Permission_REPO_DELETE_BRANCH,
			auth.Permission_REPO_DELETE_COMMIT,
			auth.Permission_REPO_DELETE,
			auth.Permission_REPO_INSPECT_COMMIT,
			auth.Permission_REPO_INSPECT_FILE,
			auth.Permission_REPO_LIST_BRANCH,
			auth.Permission_REPO_LIST_COMMIT,
			auth.Permission_REPO_LIST_FILE,
			auth.Permission_REPO_MODIFY_BINDINGS,
			auth.Permission_REPO_READ,
			auth.Permission_REPO_REMOVE_PIPELINE_READER,
			auth.Permission_REPO_WRITE,
			auth.Permission_PROJECT_LIST_REPO,
			auth.Permission_PROJECT_CREATE_REPO,
		},
		repoWriter: {
			auth.Permission_PIPELINE_LIST_JOB,
			auth.Permission_REPO_ADD_PIPELINE_READER,
			auth.Permission_REPO_ADD_PIPELINE_WRITER,
			auth.Permission_REPO_CREATE_BRANCH,
			auth.Permission_REPO_DELETE_BRANCH,
			auth.Permission_REPO_DELETE_COMMIT,
			auth.Permission_REPO_INSPECT_COMMIT,
			auth.Permission_REPO_INSPECT_FILE,
			auth.Permission_REPO_LIST_BRANCH,
			auth.Permission_REPO_LIST_COMMIT,
			auth.Permission_REPO_LIST_FILE,
			auth.Permission_REPO_READ,
			auth.Permission_REPO_REMOVE_PIPELINE_READER,
			auth.Permission_REPO_WRITE,
			auth.Permission_PROJECT_LIST_REPO,
			auth.Permission_PROJECT_CREATE_REPO,
		},
		repoReader: {
			auth.Permission_PIPELINE_LIST_JOB,
			auth.Permission_REPO_ADD_PIPELINE_READER,
			auth.Permission_REPO_INSPECT_COMMIT,
			auth.Permission_REPO_INSPECT_FILE,
			auth.Permission_REPO_LIST_BRANCH,
			auth.Permission_REPO_LIST_COMMIT,
			auth.Permission_REPO_LIST_FILE,
			auth.Permission_REPO_READ,
			auth.Permission_REPO_REMOVE_PIPELINE_READER,
			auth.Permission_PROJECT_LIST_REPO,
			auth.Permission_PROJECT_CREATE_REPO,
		},
		repoNone: {
			auth.Permission_PROJECT_LIST_REPO,
			auth.Permission_PROJECT_CREATE_REPO,
		},
	}
	for _, info := range repoInfos {
		require.ElementsEqual(t, expectedPermissions[info.Repo.Name], info.AuthInfo.Permissions)
	}

	for _, name := range []string{repoOwner, repoWriter, repoReader, repoNone} {
		inspectResp, err := bobClient.PfsAPIClient.InspectRepo(bobClient.Ctx(),
			&pfs.InspectRepoRequest{
				Repo: client.NewProjectRepo(pfs.DefaultProjectName, name),
			})
		require.NoError(t, err)
		require.ElementsEqual(t, expectedPermissions[name], inspectResp.AuthInfo.Permissions)
	}
}

func TestUnprivilegedUserCannotMakeSelfOwner(t *testing.T) {
	t.Parallel()
	env := envWithAuth(t)
	c := env.PachClient
	alice, bob := tu.Robot(tu.UniqueString("alice")), tu.Robot(tu.UniqueString("bob"))
	aliceClient, bobClient := tu.AuthenticateClient(t, c, alice), tu.AuthenticateClient(t, c, bob)

	// alice creates a repo
	repo := tu.UniqueString(t.Name())
	require.NoError(t, aliceClient.CreateProjectRepo(pfs.DefaultProjectName, repo))
	require.Equal(t,
		tu.BuildBindings(alice, auth.RepoOwnerRole), tu.GetRepoRoleBinding(t, aliceClient, pfs.DefaultProjectName, repo))

	// bob calls SetScope(bob, OWNER) on alice's repo. This should fail
	err := bobClient.ModifyProjectRepoRoleBinding(pfs.DefaultProjectName, repo, bob, []string{auth.RepoOwnerRole})
	require.YesError(t, err)
	// make sure ACL wasn't updated
	require.Equal(t, tu.BuildBindings(alice, auth.RepoOwnerRole), tu.GetRepoRoleBinding(t, aliceClient, pfs.DefaultProjectName, repo))
}

// TestListRepoNotLoggedInError makes sure that if a user isn't logged in, and
// they call ListRepo(), they get an error.
func TestListRepoNotLoggedInError(t *testing.T) {
	t.Parallel()
	env := envWithAuth(t)
	client := env.PachClient
	alice := tu.Robot(tu.UniqueString("alice"))
	aliceClient, anonClient := tu.AuthenticateClient(t, client, alice), tu.UnauthenticatedPachClient(t, client)

	// alice creates a repo
	repo := tu.UniqueString(t.Name())
	require.NoError(t, aliceClient.CreateProjectRepo(pfs.DefaultProjectName, repo))
	require.Equal(t,
		tu.BuildBindings(alice, auth.RepoOwnerRole), tu.GetRepoRoleBinding(t, aliceClient, pfs.DefaultProjectName, repo))

	// Anon (non-logged-in user) calls ListRepo, and must receive an error
	c, err := anonClient.PfsAPIClient.ListRepo(anonClient.Ctx(),
		&pfs.ListRepoRequest{})
	require.NoError(t, err)
	_, err = grpcutil.Collect[*pfs.RepoInfo](c, 1000)
	require.YesError(t, err)
	require.Matches(t, "no authentication token", err.Error())
}

// TestListRepoNoAuthInfoIfDeactivated tests that if auth isn't activated, then
// ListRepo returns RepoInfos where AuthInfo isn't set (i.e. is nil)
func TestListRepoNoAuthInfoIfDeactivated(t *testing.T) {
	env := envWithAuth(t)
	c := env.PachClient
	// Dont't run this test in parallel, since it deactivates the auth system
	// globally, so any tests running concurrently will fail
	alice, bob := tu.Robot(tu.UniqueString("alice")), tu.Robot(tu.UniqueString("bob"))
	aliceClient, bobClient := tu.AuthenticateClient(t, c, alice), tu.AuthenticateClient(t, c, bob)
	adminClient := tu.AuthenticateClient(t, c, auth.RootUser)

	// alice creates a repo
	repo := tu.UniqueString(t.Name())
	require.NoError(t, aliceClient.CreateProjectRepo(pfs.DefaultProjectName, repo))

	infos, err := bobClient.ListRepo()
	require.NoError(t, err)
	for _, info := range infos {
<<<<<<< HEAD
		require.ElementsEqual(t, []auth.Permission{auth.Permission_PROJECT_LIST_REPO, auth.Permission_PROJECT_CREATE_REPO}, info.AuthInfo.Permissions)
=======
		require.ElementsEqual(t, []string{}, info.AuthInfo.Roles)
>>>>>>> 340197a3
	}

	// Deactivate auth
	_, err = adminClient.Deactivate(adminClient.Ctx(), &auth.DeactivateRequest{})
	require.NoError(t, err)

	// Wait for auth to be deactivated
	require.NoError(t, backoff.Retry(func() error {
		_, err := aliceClient.WhoAmI(aliceClient.Ctx(), &auth.WhoAmIRequest{})
		if err != nil && auth.IsErrNotActivated(err) {
			return nil // WhoAmI should fail when auth is deactivated
		}
		return errors.New("auth is not yet deactivated")
	}, backoff.NewTestingBackOff()))

	// bob calls ListRepo, now AuthInfo isn't set anywhere
	infos, err = bobClient.ListRepo()
	require.NoError(t, err)
	for _, info := range infos {
		require.Nil(t, info.AuthInfo)
	}
}

// TestCreateRepoAlreadyExistsError tests that creating a repo that already
// exists gives you an error to that effect, even when auth is already
// activated (rather than "access denied")
func TestCreateRepoAlreadyExistsError(t *testing.T) {
	t.Parallel()
	env := envWithAuth(t)
	c := env.PachClient
	alice, bob := tu.Robot(tu.UniqueString("alice")), tu.Robot(tu.UniqueString("bob"))
	aliceClient, bobClient := tu.AuthenticateClient(t, c, alice), tu.AuthenticateClient(t, c, bob)

	// alice creates a repo
	repo := tu.UniqueString(t.Name())
	require.NoError(t, aliceClient.CreateProjectRepo(pfs.DefaultProjectName, repo))

	// bob creates the same repo, and should get an error to the effect that the
	// repo already exists (rather than "access denied")
	err := bobClient.CreateProjectRepo(pfs.DefaultProjectName, repo)
	require.YesError(t, err)
	require.Matches(t, "already exists", err.Error())
}

// TestCreateRepoNotLoggedInError makes sure that if a user isn't logged in, and
// they call CreateRepo(), they get an error.
func TestCreateRepoNotLoggedInError(t *testing.T) {
	t.Parallel()
	env := envWithAuth(t)
	c := env.PachClient
	anonClient := tu.UnauthenticatedPachClient(t, c)

	// anonClient tries and fails to create a repo
	repo := tu.UniqueString(t.Name())
	err := anonClient.CreateProjectRepo(pfs.DefaultProjectName, repo)
	require.YesError(t, err)
	require.Matches(t, "no authentication token", err.Error())
}

// TestProjectWriter tests the access control related to the ProjectWriter role.
func TestProjectWriter(t *testing.T) {
	t.Parallel()
	env := envWithAuth(t)
	c := env.PachClient

	admin := tu.AuthenticateClient(t, c, auth.RootUser)
	aliceName, alice := tu.RandomRobot(t, c, "alice")

	project, repo := tu.UniqueString("project"), tu.UniqueString("repo")

	// Without ProjectWriter's PROJECT_CREATE_REPO permission, Alice cannot create a repo in project
	require.NoError(t, admin.CreateProject(project))
	require.ErrorContains(t, alice.CreateProjectRepo(project, repo), "not authorized")

	// Admin grants Alice the ProjectWriter role, which allows Alice to create a repo in the project.
	_, err := admin.ModifyRoleBinding(admin.Ctx(), &auth.ModifyRoleBindingRequest{
		Principal: aliceName,
		Roles:     []string{auth.ProjectWriterRole},
		Resource:  &auth.Resource{Type: auth.ResourceType_PROJECT, Name: project},
	})
	require.NoError(t, err)
	require.NoError(t, alice.CreateProjectRepo(project, repo))

	// Pipeline creation depends on Repo creation. Bob cannot create repos in the project, but Alice can.
	_, bob := tu.RandomRobot(t, c, "bob")
	require.ErrorContains(t, bob.CreateProjectPipeline(project, "pipeline", "", []string{"cp", "/pfs/in/*", "/pfs/out"}, nil, nil, &pps.Input{Pfs: &pps.PFSInput{Project: project, Repo: repo, Glob: "/*", Name: "in"}}, "", false), "not authorized")
	require.NoError(t, alice.CreateProjectPipeline(project, "pipeline", "", []string{"cp", "/pfs/in/*", "/pfs/out"}, nil, nil, &pps.Input{Pfs: &pps.PFSInput{Project: project, Repo: repo, Glob: "/*", Name: "in"}}, "", false))
}

// Creating a pipeline when the output repo already exists gives is not allowed
func TestCreatePipelineRepoAlreadyExists(t *testing.T) {
	t.Parallel()
	env := envWithAuth(t)
	c := env.PachClient
	alice, bob := tu.Robot(tu.UniqueString("alice")), tu.Robot(tu.UniqueString("bob"))
	aliceClient, bobClient := tu.AuthenticateClient(t, c, alice), tu.AuthenticateClient(t, c, bob)

	// alice creates a repo
	inputRepo := tu.UniqueString(t.Name())
	require.NoError(t, aliceClient.CreateProjectRepo(pfs.DefaultProjectName, inputRepo))
	require.NoError(t, aliceClient.ModifyProjectRepoRoleBinding(pfs.DefaultProjectName, inputRepo, bob, []string{auth.RepoReaderRole}))
	pipeline := tu.UniqueString("pipeline")
	require.NoError(t, aliceClient.CreateProjectRepo(pfs.DefaultProjectName, pipeline))

	// bob creates a pipeline, and should get an "access denied" error
	err := bobClient.CreateProjectPipeline(pfs.DefaultProjectName,
		pipeline,
		"", // default image: DefaultUserImage
		[]string{"bash"},
		[]string{"cp /pfs/*/* /pfs/out/"},
		&pps.ParallelismSpec{Constant: 1},
		client.NewProjectPFSInput(pfs.DefaultProjectName, inputRepo, "/*"),
		"",    // default output branch: master
		false, // Don't update -- we want an error
	)
	require.YesError(t, err)
	require.Matches(t, "already exists", err.Error())

	// alice gives bob writer scope on pipeline output repo, but nothing changes
	require.NoError(t, aliceClient.ModifyProjectRepoRoleBinding(pfs.DefaultProjectName, pipeline, bob, []string{auth.RepoWriterRole}))
	err = bobClient.CreateProjectPipeline(pfs.DefaultProjectName,
		pipeline,
		"", // default image: DefaultUserImage
		[]string{"bash"},
		[]string{"cp /pfs/*/* /pfs/out/"},
		&pps.ParallelismSpec{Constant: 1},
		client.NewProjectPFSInput(pfs.DefaultProjectName, inputRepo, "/*"),
		"",    // default output branch: master
		false, // Don't update -- we want an error
	)
	require.YesError(t, err)
	require.Matches(t, "already exists", err.Error())
}

// TestAuthorizedEveryone tests that Authorized(user, repo, NONE) tests that the
// `allClusterUsers` binding  for an ACL sets the minimum authorized scope
func TestAuthorizedEveryone(t *testing.T) {
	t.Parallel()
	env := envWithAuth(t)
	c := env.PachClient
	alice, bob := tu.Robot(tu.UniqueString("alice")), tu.Robot(tu.UniqueString("bob"))
	aliceClient, bobClient := tu.AuthenticateClient(t, c, alice), tu.AuthenticateClient(t, c, bob)

	// alice creates a repo
	repo := tu.UniqueString(t.Name())
	require.NoError(t, aliceClient.CreateProjectRepo(pfs.DefaultProjectName, repo))

	// alice is authorized as `OWNER`
	resp, err := aliceClient.Authorize(aliceClient.Ctx(), &auth.AuthorizeRequest{
		Resource: &auth.Resource{Type: auth.ResourceType_REPO, Name: pfs.DefaultProjectName + "/" + repo},
		Permissions: []auth.Permission{
			auth.Permission_REPO_MODIFY_BINDINGS,
			auth.Permission_REPO_WRITE,
			auth.Permission_REPO_READ,
		},
	})
	require.NoError(t, err)
	require.True(t, resp.Authorized)

	// bob is not authorized
	resp, err = bobClient.Authorize(bobClient.Ctx(), &auth.AuthorizeRequest{
		Resource: &auth.Resource{Type: auth.ResourceType_REPO, Name: pfs.DefaultProjectName + "/" + repo},
		Permissions: []auth.Permission{
			auth.Permission_REPO_READ,
		},
	})
	require.NoError(t, err)
	require.False(t, resp.Authorized)

	// alice grants everybody WRITER access
	require.NoError(t, aliceClient.ModifyProjectRepoRoleBinding(pfs.DefaultProjectName, repo, auth.AllClusterUsersSubject, []string{auth.RepoWriterRole}))

	// alice is still authorized as `OWNER`
	resp, err = aliceClient.Authorize(aliceClient.Ctx(), &auth.AuthorizeRequest{
		Resource: &auth.Resource{Type: auth.ResourceType_REPO, Name: pfs.DefaultProjectName + "/" + repo},
		Permissions: []auth.Permission{
			auth.Permission_REPO_MODIFY_BINDINGS,
			auth.Permission_REPO_WRITE,
			auth.Permission_REPO_READ,
		},
	})
	require.NoError(t, err)
	require.True(t, resp.Authorized)

	// bob is now authorized as WRITER
	resp, err = bobClient.Authorize(bobClient.Ctx(), &auth.AuthorizeRequest{
		Resource: &auth.Resource{Type: auth.ResourceType_REPO, Name: pfs.DefaultProjectName + "/" + repo},
		Permissions: []auth.Permission{
			auth.Permission_REPO_WRITE,
			auth.Permission_REPO_READ,
		},
	})
	require.NoError(t, err)
	require.True(t, resp.Authorized)
}

// TestDeleteAllRepos tests that when you delete all repos,
// only the repos you are authorized to delete are deleted
func TestDeleteAllRepos(t *testing.T) {
	t.Parallel()
	env := envWithAuth(t)
	c := env.PachClient
	alice := tu.Robot(tu.UniqueString("alice"))
	aliceClient, adminClient := tu.AuthenticateClient(t, c, alice), tu.AuthenticateClient(t, c, auth.RootUser)

	// admin creates a repo
	adminRepo := tu.UniqueString(t.Name())
	require.NoError(t, adminClient.CreateProjectRepo(pfs.DefaultProjectName, adminRepo))

	// alice creates a repo
	aliceRepo := tu.UniqueString(t.Name())
	require.NoError(t, aliceClient.CreateProjectRepo(pfs.DefaultProjectName, aliceRepo))

	// alice tries to delete all repos, but is not allowed to delete admin's repo
	_, err := aliceClient.PfsAPIClient.DeleteAll(aliceClient.Ctx(), &types.Empty{})
	require.ErrorContains(t, err, "not authorized")

	// admin can delete all repos
	_, err = adminClient.PfsAPIClient.DeleteAll(adminClient.Ctx(), &types.Empty{})
	require.NoError(t, err)

	listResp, err := aliceClient.ListRepo()
	require.NoError(t, err)
	require.Equal(t, 0, len(listResp))
}

// TestListJob tests that you must have READER access to a pipeline's output
// repo to call ListJob on that pipeline, but a blank ListJob always succeeds
// (but doesn't return a given job if you don't have access to the job's output
// repo)
func TestListJob(t *testing.T) {
	t.Parallel()
	env := envWithAuth(t)
	c := env.PachClient
	alice, bob := tu.Robot(tu.UniqueString("alice")), tu.Robot(tu.UniqueString("bob"))
	aliceClient, bobClient := tu.AuthenticateClient(t, c, alice), tu.AuthenticateClient(t, c, bob)

	// alice creates a repo
	repo := tu.UniqueString(t.Name())
	require.NoError(t, aliceClient.CreateProjectRepo(pfs.DefaultProjectName, repo))

	// alice creates a pipeline
	pipeline := tu.UniqueString("alice-pipeline")
	require.NoError(t, aliceClient.CreateProjectPipeline(pfs.DefaultProjectName,
		pipeline,
		"", // default image: DefaultUserImage
		[]string{"bash"},
		[]string{"ls /pfs/*/*; cp /pfs/*/* /pfs/out/"},
		&pps.ParallelismSpec{Constant: 1},
		client.NewProjectPFSInput(pfs.DefaultProjectName, repo, "/*"),
		"", // default output branch: master
		false,
	))

	// alice commits to the input repos, and the pipeline runs successfully
	var err error
	err = aliceClient.PutFile(client.NewProjectCommit(pfs.DefaultProjectName, repo, "master", ""), "/file", strings.NewReader("test"))
	require.NoError(t, err)
	require.NoErrorWithinT(t, 4*time.Minute, func() error {
		_, err := aliceClient.WaitProjectCommit(pfs.DefaultProjectName, pipeline, "master", "")
		return err
	})
	jobs, err := aliceClient.ListProjectJob(pfs.DefaultProjectName, pipeline, nil /*inputs*/, -1 /*history*/, true)
	require.NoError(t, err)
	require.Equal(t, 2, len(jobs))
	jobID := jobs[0].Job.ID

	// bob cannot call ListJob on 'pipeline'
	_, err = bobClient.ListProjectJob(pfs.DefaultProjectName, pipeline, nil, -1 /*history*/, true)
	require.YesError(t, err)
	require.True(t, auth.IsErrNotAuthorized(err), err.Error())
	// bob can call blank ListJob, but gets no results
	jobs, err = bobClient.ListProjectJob(pfs.DefaultProjectName, "", nil, -1 /*history*/, true)
	require.NoError(t, err)
	require.Equal(t, 0, len(jobs))

	// alice adds bob to repo, but bob still can't call ListJob on 'pipeline' or
	// get any output
	require.NoError(t, aliceClient.ModifyProjectRepoRoleBinding(pfs.DefaultProjectName, repo, bob, []string{auth.RepoReaderRole}))
	_, err = bobClient.ListProjectJob(pfs.DefaultProjectName, pipeline, nil, -1 /*history*/, true)
	require.YesError(t, err)
	require.True(t, auth.IsErrNotAuthorized(err), err.Error())
	jobs, err = bobClient.ListProjectJob(pfs.DefaultProjectName, "", nil, -1 /*history*/, true)
	require.NoError(t, err)
	require.Equal(t, 0, len(jobs))

	// alice removes bob from repo and adds bob to 'pipeline', and now bob can
	// call listJob on 'pipeline', and gets results back from blank listJob
	require.NoError(t, aliceClient.ModifyProjectRepoRoleBinding(pfs.DefaultProjectName, repo, bob, []string{}))
	err = aliceClient.ModifyProjectRepoRoleBinding(pfs.DefaultProjectName, pipeline, bob, []string{auth.RepoReaderRole})
	require.NoError(t, err)
	jobs, err = bobClient.ListProjectJob(pfs.DefaultProjectName, pipeline, nil, -1 /*history*/, true)
	require.NoError(t, err)
	require.Equal(t, 2, len(jobs))
	require.Equal(t, jobID, jobs[0].Job.ID)
	jobs, err = bobClient.ListProjectJob(pfs.DefaultProjectName, "", nil, -1 /*history*/, true)
	require.NoError(t, err)
	require.Equal(t, 2, len(jobs))
	require.Equal(t, jobID, jobs[0].Job.ID)
}

// TestInspectDatum tests InspectDatum runs even when auth is activated
func TestInspectDatum(t *testing.T) {
	t.Parallel()
	env := envWithAuth(t)
	c := env.PachClient
	alice := tu.Robot(tu.UniqueString("alice"))
	aliceClient := tu.AuthenticateClient(t, c, alice)

	// alice creates a repo
	repo := tu.UniqueString(t.Name())
	require.NoError(t, aliceClient.CreateProjectRepo(pfs.DefaultProjectName, repo))

	// alice creates a pipeline (we must enable stats for InspectDatum, which
	// means calling the grpc client function directly)
	pipeline := tu.UniqueString("alice-pipeline")
	_, err := aliceClient.PpsAPIClient.CreatePipeline(aliceClient.Ctx(),
		&pps.CreatePipelineRequest{
			Pipeline: &pps.Pipeline{Name: pipeline},
			Transform: &pps.Transform{
				Cmd:   []string{"bash"},
				Stdin: []string{"cp /pfs/*/* /pfs/out/"},
			},
			ParallelismSpec: &pps.ParallelismSpec{Constant: 1},
			Input:           client.NewProjectPFSInput(pfs.DefaultProjectName, repo, "/*"),
		})
	require.NoError(t, err)

	// alice commits to the input repo, and the pipeline runs successfully
	err = aliceClient.PutFile(client.NewProjectCommit(pfs.DefaultProjectName, repo, "master", ""), "/file", strings.NewReader("test"))
	require.NoError(t, err)
	require.NoErrorWithinT(t, 2*time.Minute, func() error {
		_, err := aliceClient.WaitProjectCommit(pfs.DefaultProjectName, pipeline, "master", "")
		return err
	})
	jobs, err := aliceClient.ListProjectJob(pfs.DefaultProjectName, pipeline, nil /*inputs*/, -1 /*history*/, true)
	require.NoError(t, err)
	require.Equal(t, 2, len(jobs))
	jobID := jobs[0].Job.ID

	// ListDatum seems like it may return inconsistent results, so sleep until
	// the /stats branch is written
	// TODO(msteffen): verify if this is true, and if so, why
	time.Sleep(5 * time.Second)
	dis, err := aliceClient.ListProjectDatumAll(pfs.DefaultProjectName, pipeline, jobID)
	require.NoError(t, err)
	require.NoErrorWithinT(t, 60*time.Second, func() error {
		for _, di := range dis {
			if _, err := aliceClient.InspectProjectDatum(pfs.DefaultProjectName, pipeline, jobID, di.Datum.ID); err != nil {
				continue
			}
		}
		return nil
	})
}

func TestPipelineNewInput(t *testing.T) {
	t.Parallel()
	env := envWithAuth(t)
	c := env.PachClient
	alice := tu.Robot(tu.UniqueString("alice"))
	aliceClient := tu.AuthenticateClient(t, c, alice)

	// alice creates three repos and commits to them
	var repo []string
	for i := 0; i < 3; i++ {
		repo = append(repo, tu.UniqueString(fmt.Sprint("TestPipelineNewInput-", i, "-")))
		require.NoError(t, aliceClient.CreateProjectRepo(pfs.DefaultProjectName, repo[i]))
		require.Equal(t, tu.BuildBindings(alice, auth.RepoOwnerRole), tu.GetRepoRoleBinding(t, aliceClient, pfs.DefaultProjectName, repo[i]))

		// Commit to repo
		err := aliceClient.PutFile(
			client.NewProjectCommit(pfs.DefaultProjectName, repo[i], "master", ""), "/"+repo[i], strings.NewReader(repo[i]))
		require.NoError(t, err)
	}

	// alice creates a pipeline
	pipeline := tu.UniqueString("alice-pipeline")
	require.NoError(t, aliceClient.CreateProjectPipeline(pfs.DefaultProjectName,
		pipeline,
		"", // default image: DefaultUserImage
		[]string{"bash"},
		[]string{"cp /pfs/*/* /pfs/out/"},
		&pps.ParallelismSpec{Constant: 1},
		client.NewUnionInput(
			client.NewProjectPFSInput(pfs.DefaultProjectName, repo[0], "/*"),
			client.NewProjectPFSInput(pfs.DefaultProjectName, repo[1], "/*"),
		),
		"", // default output branch: master
		false,
	))
	// Make sure the input and output repos have appropriate ACLs
	require.Equal(t,
		tu.BuildBindings(alice, auth.RepoOwnerRole, tu.Pl(pfs.DefaultProjectName, pipeline), auth.RepoReaderRole), tu.GetRepoRoleBinding(t, aliceClient, pfs.DefaultProjectName, repo[0]))
	require.Equal(t,
		tu.BuildBindings(alice, auth.RepoOwnerRole, tu.Pl(pfs.DefaultProjectName, pipeline), auth.RepoReaderRole), tu.GetRepoRoleBinding(t, aliceClient, pfs.DefaultProjectName, repo[1]))
	require.Equal(t,
		tu.BuildBindings(alice, auth.RepoOwnerRole, tu.Pl(pfs.DefaultProjectName, pipeline), auth.RepoWriterRole), tu.GetRepoRoleBinding(t, aliceClient, pfs.DefaultProjectName, pipeline))
	// repo[2] is not on pipeline -- doesn't include 'pipeline'
	require.Equal(t,
		tu.BuildBindings(alice, auth.RepoOwnerRole), tu.GetRepoRoleBinding(t, aliceClient, pfs.DefaultProjectName, repo[2]))

	// make sure the pipeline runs
	require.NoErrorWithinT(t, 4*time.Minute, func() error {
		_, err := aliceClient.WaitProjectCommit(pfs.DefaultProjectName, pipeline, "master", "")
		return err
	})

	// alice updates the pipeline to replace repo[0] with repo[2]
	require.NoError(t, aliceClient.CreateProjectPipeline(pfs.DefaultProjectName,
		pipeline,
		"", // default image: DefaultUserImage
		[]string{"bash"},
		[]string{"cp /pfs/*/* /pfs/out/"},
		&pps.ParallelismSpec{Constant: 1},
		client.NewUnionInput(
			client.NewProjectPFSInput(pfs.DefaultProjectName, repo[1], "/*"),
			client.NewProjectPFSInput(pfs.DefaultProjectName, repo[2], "/*"),
		),
		"", // default output branch: master
		true,
	))
	// Make sure the input and output repos have appropriate ACLs
	require.Equal(t,
		tu.BuildBindings(alice, auth.RepoOwnerRole, tu.Pl(pfs.DefaultProjectName, pipeline), auth.RepoReaderRole), tu.GetRepoRoleBinding(t, aliceClient, pfs.DefaultProjectName, repo[1]))
	require.Equal(t,
		tu.BuildBindings(alice, auth.RepoOwnerRole, tu.Pl(pfs.DefaultProjectName, pipeline), auth.RepoReaderRole), tu.GetRepoRoleBinding(t, aliceClient, pfs.DefaultProjectName, repo[2]))
	require.Equal(t,
		tu.BuildBindings(alice, auth.RepoOwnerRole, tu.Pl(pfs.DefaultProjectName, pipeline), auth.RepoWriterRole), tu.GetRepoRoleBinding(t, aliceClient, pfs.DefaultProjectName, pipeline))
	// repo[0] is not on pipeline -- doesn't include 'pipeline'
	require.Equal(t,
		tu.BuildBindings(alice, auth.RepoOwnerRole), tu.GetRepoRoleBinding(t, aliceClient, pfs.DefaultProjectName, repo[0]))

	// make sure the pipeline still runs
	require.NoErrorWithinT(t, 2*time.Minute, func() error {
		_, err := aliceClient.WaitProjectCommit(pfs.DefaultProjectName, pipeline, "master", "")
		return err
	})
}

func TestModifyMembers(t *testing.T) {
	t.Parallel()
	env := envWithAuth(t)
	c := env.PachClient
	alice := tu.Robot(tu.UniqueString("alice"))
	bob := tu.Robot(tu.UniqueString("bob"))
	organization := tu.UniqueString("organization")
	engineering := tu.UniqueString("engineering")
	security := tu.UniqueString("security")

	adminClient := tu.AuthenticateClient(t, c, auth.RootUser)

	// This is a sequence dependent list of tests
	tests := []struct {
		Requests []*auth.ModifyMembersRequest
		Expected map[string][]string
	}{
		{
			[]*auth.ModifyMembersRequest{
				{
					Add:   []string{alice},
					Group: organization,
				},
				{
					Add:   []string{alice},
					Group: organization,
				},
			},
			map[string][]string{
				alice: {organization},
			},
		},
		{
			[]*auth.ModifyMembersRequest{
				{
					Add:   []string{bob},
					Group: organization,
				},
				{
					Add:   []string{alice, bob},
					Group: engineering,
				},
				{
					Add:   []string{bob},
					Group: security,
				},
			},
			map[string][]string{
				alice: {organization, engineering},
				bob:   {organization, engineering, security},
			},
		},
		{
			[]*auth.ModifyMembersRequest{
				{
					Add:    []string{alice},
					Remove: []string{bob},
					Group:  security,
				},
				{
					Remove: []string{bob},
					Group:  engineering,
				},
			},
			map[string][]string{
				alice: {organization, engineering, security},
				bob:   {organization},
			},
		},
		{
			[]*auth.ModifyMembersRequest{
				{
					Remove: []string{alice, bob},
					Group:  organization,
				},
				{
					Remove: []string{alice, bob},
					Group:  security,
				},
				{
					Add:    []string{alice},
					Remove: []string{alice},
					Group:  organization,
				},
				{
					Add:    []string{},
					Remove: []string{},
					Group:  organization,
				},
			},
			map[string][]string{
				alice: {engineering},
				bob:   {},
			},
		},
	}

	for i, test := range tests {
		t.Run(fmt.Sprintf("%d", i), func(t *testing.T) {
			for _, req := range test.Requests {
				_, err := adminClient.ModifyMembers(adminClient.Ctx(), req)
				require.NoError(t, err)
			}

			for username, groups := range test.Expected {
				groupsActual, err := adminClient.GetGroupsForPrincipal(adminClient.Ctx(), &auth.GetGroupsForPrincipalRequest{
					Principal: username,
				})
				require.NoError(t, err)
				require.ElementsEqual(t, groups, groupsActual.Groups)

				for _, group := range groups {
					users, err := adminClient.GetUsers(adminClient.Ctx(), &auth.GetUsersRequest{
						Group: group,
					})
					require.NoError(t, err)
					require.OneOfEquals(t, username, users.Usernames)
				}
			}
		})
	}
}

func TestSetGroupsForUser(t *testing.T) {
	t.Parallel()
	env := envWithAuth(t)
	c := env.PachClient
	alice := tu.Robot(tu.UniqueString("alice"))
	organization := tu.UniqueString("organization")
	engineering := tu.UniqueString("engineering")
	security := tu.UniqueString("security")

	adminClient := tu.AuthenticateClient(t, c, auth.RootUser)

	groups := []string{organization, engineering}
	_, err := adminClient.SetGroupsForUser(adminClient.Ctx(), &auth.SetGroupsForUserRequest{
		Username: alice,
		Groups:   groups,
	})
	require.NoError(t, err)
	groupsActual, err := adminClient.GetGroupsForPrincipal(adminClient.Ctx(), &auth.GetGroupsForPrincipalRequest{
		Principal: alice,
	})
	require.NoError(t, err)
	require.ElementsEqual(t, groups, groupsActual.Groups)
	for _, group := range groups {
		users, err := adminClient.GetUsers(adminClient.Ctx(), &auth.GetUsersRequest{
			Group: group,
		})
		require.NoError(t, err)
		require.OneOfEquals(t, alice, users.Usernames)
	}

	groups = append(groups, security)
	_, err = adminClient.SetGroupsForUser(adminClient.Ctx(), &auth.SetGroupsForUserRequest{
		Username: alice,
		Groups:   groups,
	})
	require.NoError(t, err)
	groupsActual, err = adminClient.GetGroupsForPrincipal(adminClient.Ctx(), &auth.GetGroupsForPrincipalRequest{
		Principal: alice,
	})
	require.NoError(t, err)
	require.ElementsEqual(t, groups, groupsActual.Groups)
	for _, group := range groups {
		users, err := adminClient.GetUsers(adminClient.Ctx(), &auth.GetUsersRequest{
			Group: group,
		})
		require.NoError(t, err)
		require.OneOfEquals(t, alice, users.Usernames)
	}

	groups = groups[:1]
	_, err = adminClient.SetGroupsForUser(adminClient.Ctx(), &auth.SetGroupsForUserRequest{
		Username: alice,
		Groups:   groups,
	})
	require.NoError(t, err)
	groupsActual, err = adminClient.GetGroupsForPrincipal(adminClient.Ctx(), &auth.GetGroupsForPrincipalRequest{
		Principal: alice,
	})
	require.NoError(t, err)
	require.ElementsEqual(t, groups, groupsActual.Groups)
	for _, group := range groups {
		users, err := adminClient.GetUsers(adminClient.Ctx(), &auth.GetUsersRequest{
			Group: group,
		})
		require.NoError(t, err)
		require.OneOfEquals(t, alice, users.Usernames)
	}

	groups = []string{}
	_, err = adminClient.SetGroupsForUser(adminClient.Ctx(), &auth.SetGroupsForUserRequest{
		Username: alice,
		Groups:   groups,
	})
	require.NoError(t, err)
	groupsActual, err = adminClient.GetGroupsForPrincipal(adminClient.Ctx(), &auth.GetGroupsForPrincipalRequest{
		Principal: alice,
	})
	require.NoError(t, err)
	require.ElementsEqual(t, groups, groupsActual.Groups)
	for _, group := range groups {
		users, err := adminClient.GetUsers(adminClient.Ctx(), &auth.GetUsersRequest{
			Group: group,
		})
		require.NoError(t, err)
		require.OneOfEquals(t, alice, users.Usernames)
	}
}

func TestGetOwnGroups(t *testing.T) {
	t.Parallel()
	env := envWithAuth(t)
	c := env.PachClient
	alice := tu.Robot(tu.UniqueString("alice"))
	organization := tu.UniqueString("organization")
	engineering := tu.UniqueString("engineering")
	security := tu.UniqueString("security")

	adminClient := tu.AuthenticateClient(t, c, auth.RootUser)

	_, err := adminClient.SetGroupsForUser(adminClient.Ctx(), &auth.SetGroupsForUserRequest{
		Username: alice,
		Groups:   []string{organization, engineering, security},
	})
	require.NoError(t, err)

	aliceClient := tu.AuthenticateClient(t, c, alice)
	groups, err := aliceClient.GetGroups(aliceClient.Ctx(), &auth.GetGroupsRequest{})
	require.NoError(t, err)
	require.ElementsEqual(t, []string{organization, engineering, security}, groups.Groups)

	groups, err = adminClient.GetGroups(adminClient.Ctx(), &auth.GetGroupsRequest{})
	require.NoError(t, err)
	require.Equal(t, 0, len(groups.Groups))
}

// TestGetJobsBugFix tests the fix for https://github.com/pachyderm/pachyderm/v2/issues/2879
// where calling pps.ListJob when not logged in would delete all old jobs
func TestGetJobsBugFix(t *testing.T) {
	t.Parallel()
	env := envWithAuth(t)
	c := env.PachClient
	alice := tu.Robot(tu.UniqueString("alice"))
	aliceClient, anonClient := tu.AuthenticateClient(t, c, alice), tu.UnauthenticatedPachClient(t, c)

	// alice creates a repo
	repo := tu.UniqueString(t.Name())
	commit := client.NewProjectCommit(pfs.DefaultProjectName, repo, "master", "")
	require.NoError(t, aliceClient.CreateProjectRepo(pfs.DefaultProjectName, repo))
	require.Equal(t, tu.BuildBindings(alice, auth.RepoOwnerRole), tu.GetRepoRoleBinding(t, aliceClient, pfs.DefaultProjectName, repo))
	err := aliceClient.PutFile(commit, "/file", strings.NewReader("lorem ipsum"))
	require.NoError(t, err)

	// alice creates a pipeline
	pipeline := tu.UniqueString("alice-pipeline")
	require.NoError(t, aliceClient.CreateProjectPipeline(pfs.DefaultProjectName,
		pipeline,
		"", // default image: DefaultUserImage
		[]string{"bash"},
		[]string{"cp /pfs/*/* /pfs/out/"},
		&pps.ParallelismSpec{Constant: 1},
		client.NewProjectPFSInput(pfs.DefaultProjectName, repo, "/*"),
		"", // default output branch: master
		false,
	))

	// Wait for pipeline to finish
	_, err = aliceClient.WaitProjectCommit(pfs.DefaultProjectName, pipeline, "master", commit.ID)
	require.NoError(t, err)

	// alice calls 'list job'
	jobs, err := aliceClient.ListProjectJob(pfs.DefaultProjectName, "", nil, -1 /*history*/, true)
	require.NoError(t, err)
	require.Equal(t, 1, len(jobs))

	// anonClient calls 'list job'
	_, err = anonClient.ListProjectJob(pfs.DefaultProjectName, "", nil, -1 /*history*/, true)
	require.YesError(t, err)
	require.Matches(t, "no authentication token", err.Error())

	// alice calls 'list job' again, and the existing job must still be present
	jobs2, err := aliceClient.ListProjectJob(pfs.DefaultProjectName, "", nil, -1 /*history*/, true)
	require.NoError(t, err)
	require.Equal(t, 1, len(jobs2))
	require.Equal(t, jobs[0].Job.ID, jobs2[0].Job.ID)
}

// TestDeleteFailedPipeline creates a pipeline with an invalid image and then
// tries to delete it (which shouldn't be blocked by the auth system)
func TestDeleteFailedPipeline(t *testing.T) {
	t.Parallel()
	env := envWithAuth(t)
	c := env.PachClient
	alice := tu.Robot(tu.UniqueString("alice"))
	aliceClient := tu.AuthenticateClient(t, c, alice)

	// Create input repo w/ initial commit
	repo := tu.UniqueString(t.Name())
	commit := client.NewProjectCommit(pfs.DefaultProjectName, repo, "master", "")
	require.NoError(t, aliceClient.CreateProjectRepo(pfs.DefaultProjectName, repo))
	err := aliceClient.PutFile(commit, "/file", strings.NewReader("1"))
	require.NoError(t, err)

	// Create pipeline
	pipeline := tu.UniqueString("pipeline")
	require.NoError(t, aliceClient.CreateProjectPipeline(pfs.DefaultProjectName,
		pipeline,
		"does-not-exist", // nonexistant image
		[]string{"true"}, nil,
		&pps.ParallelismSpec{Constant: 1},
		client.NewProjectPFSInput(pfs.DefaultProjectName, repo, "/*"),
		"", // default output branch: master
		false,
	))
	require.NoError(t, aliceClient.DeleteProjectPipeline(pfs.DefaultProjectName, pipeline, true))

	// Get the latest commit from the input repo (which should be an alias from
	// when the pipeline was created)
	commitInfo, err := aliceClient.InspectProjectCommit(pfs.DefaultProjectName, repo, "master", "")
	require.NoError(t, err)

	// make sure the pipeline failure doesn't cause waits to block indefinitely
	require.NoErrorWithinT(t, 30*time.Second, func() error {
		_, err := aliceClient.WaitCommitSetAll(commitInfo.Commit.ID)
		return err
	})
}

// TestDeletePipelineMissingRepos creates a pipeline, force-deletes its input
// and output repos, and then confirms that DeletePipeline still works
// (i.e. the missing repos/ACLs don't cause an auth error).
func TestDeletePipelineMissingRepos(t *testing.T) {
	t.Parallel()
	env := envWithAuth(t)
	c := env.PachClient
	alice := tu.Robot(tu.UniqueString("alice"))
	aliceClient := tu.AuthenticateClient(t, c, alice)

	// Create input repo w/ initial commit
	repo := tu.UniqueString(t.Name())
	commit := client.NewProjectCommit(pfs.DefaultProjectName, repo, "master", "")
	require.NoError(t, aliceClient.CreateProjectRepo(pfs.DefaultProjectName, repo))
	err := aliceClient.PutFile(commit, "/file", strings.NewReader("1"))
	require.NoError(t, err)

	// Create pipeline
	pipeline := tu.UniqueString("pipeline")
	require.NoError(t, aliceClient.CreateProjectPipeline(pfs.DefaultProjectName,
		pipeline,
		"does-not-exist", // nonexistant image
		[]string{"true"}, nil,
		&pps.ParallelismSpec{Constant: 1},
		client.NewProjectPFSInput(pfs.DefaultProjectName, repo, "/*"),
		"", // default output branch: master
		false,
	))

	// force-delete input and output repos
	require.NoError(t, aliceClient.DeleteProjectRepo(pfs.DefaultProjectName, repo, true))
	require.NoError(t, aliceClient.DeleteProjectRepo(pfs.DefaultProjectName, pipeline, true))

	// Attempt to delete the pipeline--must succeed
	require.NoError(t, aliceClient.DeleteProjectPipeline(pfs.DefaultProjectName, pipeline, true))
	pis, err := aliceClient.ListPipeline(false)
	require.NoError(t, err)
	for _, pi := range pis {
		if pi.Pipeline.Name == pipeline {
			t.Fatalf("Expected %q to be deleted, but still present", pipeline)
		}
	}
}

func TestDeleteExpiredAuthTokens(t *testing.T) {
	t.Parallel()
	env := envWithAuth(t)
	c := env.PachClient
	// generate auth credentials
	adminClient := tu.AuthenticateClient(t, c, auth.RootUser)

	// create a token that will instantly expire, a token that will expire later, and a token that will never expire
	noExpirationResp, noExpErr := adminClient.GetRobotToken(adminClient.Ctx(), &auth.GetRobotTokenRequest{Robot: "robot:alice"})
	require.NoError(t, noExpErr)

	fastExpirationResp, fastExpErr := adminClient.GetRobotToken(adminClient.Ctx(), &auth.GetRobotTokenRequest{Robot: "robot:alice", TTL: 1})
	require.NoError(t, fastExpErr)

	slowExpirationResp, slowExpErr := adminClient.GetRobotToken(adminClient.Ctx(), &auth.GetRobotTokenRequest{Robot: "robot:alice", TTL: 1000})
	require.NoError(t, slowExpErr)

	contains := func(tokens []*auth.TokenInfo, hashedToken string) bool {
		for _, v := range tokens {
			if v.HashedToken == hashedToken {
				return true
			}
		}
		return false
	}

	// query all tokens to show that the instantly expired one is expired
	extractTokensResp, firstExtractErr := adminClient.ExtractAuthTokens(adminClient.Ctx(), &auth.ExtractAuthTokensRequest{})
	require.NoError(t, firstExtractErr)

	preDeleteTokens := extractTokensResp.Tokens
	require.Equal(t, 3, len(preDeleteTokens), "all three tokens should be returned")
	require.True(t, contains(preDeleteTokens, auth.HashToken(noExpirationResp.Token)), "robot token without expiration should be extracted")
	require.True(t, contains(preDeleteTokens, auth.HashToken(fastExpirationResp.Token)), "robot token without expiration should be extracted")
	require.True(t, contains(preDeleteTokens, auth.HashToken(slowExpirationResp.Token)), "robot token without expiration should be extracted")

	// wait for the one token to expire
	time.Sleep(time.Duration(2) * time.Second)

	// record admin token
	adminToken := adminClient.AuthToken()

	// before deleting, check that WhoAmI call still fails for existing & expired token
	adminClient.SetAuthToken(fastExpirationResp.Token)
	_, whoAmIErr := adminClient.WhoAmI(adminClient.Ctx(), &auth.WhoAmIRequest{})
	require.True(t, auth.IsErrExpiredToken(whoAmIErr))

	// run DeleteExpiredAuthTokens RPC and verify that only the instantly expired token is inaccessible
	adminClient.SetAuthToken(adminToken)
	_, deleteErr := adminClient.DeleteExpiredAuthTokens(adminClient.Ctx(), &auth.DeleteExpiredAuthTokensRequest{})
	require.NoError(t, deleteErr)

	extractTokensAfterDeleteResp, sndExtractErr := adminClient.ExtractAuthTokens(adminClient.Ctx(), &auth.ExtractAuthTokensRequest{})
	require.NoError(t, sndExtractErr)

	postDeleteTokens := extractTokensAfterDeleteResp.Tokens

	require.Equal(t, 2, len(postDeleteTokens), "only the two unexpired tokens should be returned.")
	require.True(t, contains(postDeleteTokens, auth.HashToken(noExpirationResp.Token)), "robot token without expiration should be extracted")
	require.True(t, contains(postDeleteTokens, auth.HashToken(slowExpirationResp.Token)), "robot token without expiration should be extracted")
}

func TestExpiredClusterLocksOutUsers(t *testing.T) {
	t.Parallel()
	env := envWithAuth(t)
	c := env.PachClient
	adminClient := tu.AuthenticateClient(t, c, auth.RootUser)

	alice := tu.UniqueString("robot:alice")
	aliceClient := tu.AuthenticateClient(t, c, alice)

	repo := tu.UniqueString("TestRotateAuthToken")
	require.NoError(t, aliceClient.CreateProjectRepo(pfs.DefaultProjectName, repo))

	// Admin can list repos
	repoInfo, err := adminClient.ListRepo()
	require.NoError(t, err)
	require.Equal(t, 1, len(repoInfo))

	// Alice can list repos
	repoInfo, err = aliceClient.ListRepo()
	require.NoError(t, err)
	require.Equal(t, 1, len(repoInfo))

	// set Enterprise Token value to have expired
	ts := &types.Timestamp{Seconds: time.Now().Unix() - 100}
	resp, err := adminClient.License.Activate(adminClient.Ctx(),
		&license.ActivateRequest{
			ActivationCode: tu.GetTestEnterpriseCode(t),
			Expires:        ts,
		})
	require.NoError(t, err)
	require.True(t, resp.GetInfo().Expires.Seconds == ts.Seconds)

	// Heartbeat forces Enterprise Service to refresh it's view of the LicenseRecord
	_, err = adminClient.Enterprise.Heartbeat(adminClient.Ctx(), &enterprise.HeartbeatRequest{})
	require.NoError(t, err)

	// verify Alice can no longer operate on the system
	_, err = aliceClient.ListRepo()
	require.YesError(t, err)
	require.True(t, strings.Contains(err.Error(), "Pachyderm Enterprise is not active"))

	// verify that admin can still complete an operation (ex. ListRepo)
	repoInfo, err = adminClient.ListRepo()
	require.NoError(t, err)
	require.Equal(t, 1, len(repoInfo))

	// admin grants alice cluster admin role
	_, err = adminClient.AuthAPIClient.ModifyRoleBinding(adminClient.Ctx(),
		&auth.ModifyRoleBindingRequest{
			Principal: alice,
			Roles:     []string{auth.ClusterAdminRole},
			Resource:  &auth.Resource{Type: auth.ResourceType_CLUSTER},
		})
	require.NoError(t, err)

	// verify that the Alice can now operate on cluster again
	repoInfo, err = aliceClient.ListRepo()
	require.NoError(t, err)
	require.Equal(t, 1, len(repoInfo))
}

// TestRolesForPermission tests all users can look up the roles that correspond to
// a given permission.
func TestRolesForPermission(t *testing.T) {
	t.Parallel()
	env := envWithAuth(t)
	c := env.PachClient
	alice := tu.UniqueString("robot:alice")
	aliceClient := tu.AuthenticateClient(t, c, alice)
	resp, err := aliceClient.GetRolesForPermission(aliceClient.Ctx(), &auth.GetRolesForPermissionRequest{Permission: auth.Permission_REPO_READ})
	require.NoError(t, err)

	names := make([]string, len(resp.Roles))
	for i, r := range resp.Roles {
		names[i] = r.Name
	}
	sort.Strings(names)
	require.Equal(t, []string{"clusterAdmin", "projectOwner", "repoOwner", "repoReader", "repoWriter"}, names)
}

// TODO: This test mirrors TestLoad in src/server/pfs/server/testing/load_test.go.
// Need to restructure testing such that we have the implementation of this
// test in one place while still being able to test auth enabled and disabled clusters.
func TestLoad(t *testing.T) {
	t.Parallel()
	env := envWithAuth(t)
	c := env.PachClient
	alice := tu.UniqueString("robot:alice")
	aliceClient := tu.AuthenticateClient(t, c, alice)
	resp, err := aliceClient.PfsAPIClient.RunLoadTestDefault(aliceClient.Ctx(), &types.Empty{})
	require.NoError(t, err)
	buf := &bytes.Buffer{}
	require.NoError(t, cmdutil.Encoder("", buf).EncodeProto(resp))
	require.Equal(t, "", resp.Error, buf.String())
}

// TestGetPermissions tests that GetPermissions and GetPermissionsForPrincipal work for repos and the cluster itself
func TestGetPermissions(t *testing.T) {
	t.Parallel()
	ctx := pctx.TestContext(t)
	env := realenv.NewRealEnv(ctx, t, dockertestenv.NewTestDBConfig(t))
	peerPort := strconv.Itoa(int(env.ServiceEnv.Config().PeerPort))
	c := env.PachClient
	tu.ActivateAuthClient(t, c, peerPort)
	alice, bob := tu.Robot(tu.UniqueString("alice")), tu.Robot(tu.UniqueString("bob"))
	aliceClient, rootClient := tu.AuthenticateClient(t, c, alice), tu.AuthenticateClient(t, c, auth.RootUser)

	// alice creates a repo and makes Bob a writer
	repo := tu.UniqueString(t.Name())
	require.NoError(t, aliceClient.CreateProjectRepo(pfs.DefaultProjectName, repo))
	require.NoError(t, aliceClient.ModifyProjectRepoRoleBinding(pfs.DefaultProjectName, repo, bob, []string{auth.RepoWriterRole}))

	// alice can get her own permissions on the cluster (none) and on the repo (repoOwner)
	permissions, err := aliceClient.GetPermissions(aliceClient.Ctx(), &auth.GetPermissionsRequest{Resource: &auth.Resource{Type: auth.ResourceType_CLUSTER}})
	require.NoError(t, err)
	require.ElementsEqual(t, []string{auth.ProjectCreatorRole}, permissions.Roles)

	permissions, err = aliceClient.GetPermissions(aliceClient.Ctx(), &auth.GetPermissionsRequest{Resource: &auth.Resource{Type: auth.ResourceType_REPO, Name: pfs.DefaultProjectName + "/" + repo}})
	require.NoError(t, err)
	require.Equal(t, []string{auth.ProjectWriterRole, auth.RepoOwnerRole}, permissions.Roles)

	// the root user can get bob's permissions
	permissions, err = rootClient.GetPermissionsForPrincipal(rootClient.Ctx(), &auth.GetPermissionsForPrincipalRequest{Resource: &auth.Resource{Type: auth.ResourceType_CLUSTER}, Principal: bob})
	require.NoError(t, err)
	require.ElementsEqual(t, []string{auth.ProjectCreatorRole}, permissions.Roles)

	permissions, err = rootClient.GetPermissionsForPrincipal(rootClient.Ctx(), &auth.GetPermissionsForPrincipalRequest{Resource: &auth.Resource{Type: auth.ResourceType_REPO, Name: pfs.DefaultProjectName + "/" + repo}, Principal: bob})
	require.NoError(t, err)
	require.Equal(t, []string{auth.ProjectWriterRole, auth.RepoWriterRole}, permissions.Roles)

	// alice cannot get bob's permissions
	_, err = aliceClient.GetPermissionsForPrincipal(aliceClient.Ctx(), &auth.GetPermissionsForPrincipalRequest{Resource: &auth.Resource{Type: auth.ResourceType_CLUSTER}, Principal: bob})
	require.YesError(t, err)
	require.Matches(t, "is not authorized to perform this operation - needs permissions", err.Error())

	_, err = aliceClient.GetPermissionsForPrincipal(aliceClient.Ctx(), &auth.GetPermissionsForPrincipalRequest{Resource: &auth.Resource{Type: auth.ResourceType_REPO, Name: pfs.DefaultProjectName + "/" + repo}, Principal: bob})
	require.YesError(t, err)
	require.Matches(t, "is not authorized to perform this operation - needs permissions", err.Error())
}

// TestDeactivateFSAdmin tests that users with the FS admin role can't call Deactivate
func TestDeactivateFSAdmin(t *testing.T) {
	t.Parallel()
	ctx := pctx.TestContext(t)
	env := realenv.NewRealEnv(ctx, t, dockertestenv.NewTestDBConfig(t))
	peerPort := strconv.Itoa(int(env.ServiceEnv.Config().PeerPort))
	c := env.PachClient
	tu.ActivateAuthClient(t, c, peerPort)
	alice := tu.Robot(tu.UniqueString("alice"))
	aliceClient, adminClient := tu.AuthenticateClient(t, c, alice), tu.AuthenticateClient(t, c, auth.RootUser)

	// admin makes alice an fs admin
	require.NoError(t, adminClient.ModifyClusterRoleBinding(alice, []string{auth.RepoOwnerRole}))

	// wait until alice shows up in admin list
	resp, err := aliceClient.GetClusterRoleBinding()
	require.NoError(t, err)
	require.Equal(t, tu.BuildClusterBindings(alice, auth.RepoOwnerRole), resp)

	// alice tries to deactivate, but doesn't have permission as an FS admin
	_, err = aliceClient.Deactivate(aliceClient.Ctx(), &auth.DeactivateRequest{})
	require.YesError(t, err)
	require.Matches(t, "not authorized", err.Error())
}

// TestExtractAuthToken tests that admins can extract hashed robot auth tokens
func TestExtractAuthToken(t *testing.T) {
	t.Parallel()
	ctx := pctx.TestContext(t)
	env := realenv.NewRealEnv(ctx, t, dockertestenv.NewTestDBConfig(t))
	peerPort := strconv.Itoa(int(env.ServiceEnv.Config().PeerPort))
	c := env.PachClient
	tu.ActivateAuthClient(t, c, peerPort)
	alice := tu.Robot(tu.UniqueString("alice"))
	aliceClient, adminClient := tu.AuthenticateClient(t, c, alice), tu.AuthenticateClient(t, c, auth.RootUser)

	// alice can't extract auth tokens because she's not an admin
	_, err := aliceClient.ExtractAuthTokens(aliceClient.Ctx(), &auth.ExtractAuthTokensRequest{})
	require.YesError(t, err)
	require.Matches(t, "not authorized", err.Error())

	// Create a token with a TTL and confirm it is extracted with an expiration
	tokenResp, err := adminClient.GetRobotToken(adminClient.Ctx(), &auth.GetRobotTokenRequest{Robot: "other", TTL: 1000})
	require.NoError(t, err)

	// Create a token without a TTL and confirm it is extracted
	tokenRespTwo, err := adminClient.GetRobotToken(adminClient.Ctx(), &auth.GetRobotTokenRequest{Robot: "otherTwo"})
	require.NoError(t, err)

	// admins can extract auth tokens
	resp, err := adminClient.ExtractAuthTokens(adminClient.Ctx(), &auth.ExtractAuthTokensRequest{})
	require.NoError(t, err)

	// only robot tokens are extracted, so only the admin token (not the alice one) should be included
	containsToken := func(plaintext, subject string, expires bool) error {
		hash := auth.HashToken(plaintext)
		for _, token := range resp.Tokens {
			if token.HashedToken == hash {
				require.Equal(t, subject, token.Subject)
				if expires {
					require.True(t, token.Expiration.After(time.Now()))
				} else {
					require.Nil(t, token.Expiration)
				}
				return nil
			}
		}
		return errors.Errorf("didn't find a token with hash %q", hash)
	}

	require.NoError(t, containsToken(tokenResp.Token, "robot:other", true))
	require.NoError(t, containsToken(tokenRespTwo.Token, "robot:otherTwo", false))
}

// TestRestoreAuthToken tests that admins can restore hashed auth tokens that have been extracted
func TestRestoreAuthToken(t *testing.T) {
	t.Parallel()
	ctx := pctx.TestContext(t)
	env := realenv.NewRealEnv(ctx, t, dockertestenv.NewTestDBConfig(t))
	peerPort := strconv.Itoa(int(env.ServiceEnv.Config().PeerPort))
	c := env.PachClient
	tu.ActivateAuthClient(t, c, peerPort)
	// Create a request to restore a token with known plaintext
	req := &auth.RestoreAuthTokenRequest{
		Token: &auth.TokenInfo{
			HashedToken: fmt.Sprintf("%x", sha256.Sum256([]byte("an-auth-token"))),
			Subject:     "robot:restored",
		},
	}

	alice := tu.Robot(tu.UniqueString("alice"))
	aliceClient, adminClient := tu.AuthenticateClient(t, c, alice), tu.AuthenticateClient(t, c, auth.RootUser)

	// alice can't restore auth tokens because she's not an admin
	_, err := aliceClient.RestoreAuthToken(aliceClient.Ctx(), req)
	require.YesError(t, err)
	require.Matches(t, "not authorized", err.Error())

	// admins can restore auth tokens
	_, err = adminClient.RestoreAuthToken(adminClient.Ctx(), req)
	require.NoError(t, err)

	req.Token.Subject = "robot:overwritten"
	_, err = adminClient.RestoreAuthToken(adminClient.Ctx(), req)
	require.YesError(t, err)
	require.Equal(t, "rpc error: code = Unknown desc = error restoring auth token: cannot overwrite existing token with same hash", err.Error())

	// now we can authenticate with the restored token
	aliceClient.SetAuthToken("an-auth-token")
	whoAmIResp, err := aliceClient.WhoAmI(aliceClient.Ctx(), &auth.WhoAmIRequest{})
	require.NoError(t, err)
	require.Equal(t, "robot:restored", whoAmIResp.Username)
	require.Nil(t, whoAmIResp.Expiration)

	// restore a token with an expiration date in the past
	req.Token.HashedToken = fmt.Sprintf("%x", sha256.Sum256([]byte("expired-token")))
	pastExpiration := time.Now().Add(-1 * time.Minute)
	req.Token.Expiration = &pastExpiration

	_, err = adminClient.RestoreAuthToken(adminClient.Ctx(), req)
	require.YesError(t, err)
	require.True(t, auth.IsErrExpiredToken(err))

	// restore a token with an expiration date in the future
	req.Token.HashedToken = fmt.Sprintf("%x", sha256.Sum256([]byte("expiring-token")))
	futureExpiration := time.Now().Add(10 * time.Minute)
	req.Token.Expiration = &futureExpiration

	_, err = adminClient.RestoreAuthToken(adminClient.Ctx(), req)
	require.NoError(t, err)

	aliceClient.SetAuthToken("expiring-token")
	whoAmIResp, err = aliceClient.WhoAmI(aliceClient.Ctx(), &auth.WhoAmIRequest{})
	require.NoError(t, err)

	// Relying on time.Now is gross but the token should have a TTL in the
	// next 10 minutes
	require.True(t, whoAmIResp.Expiration.After(time.Now()))
	require.True(t, whoAmIResp.Expiration.Before(time.Now().Add(time.Duration(600)*time.Second)))
}

// TestPipelineFailingWithOpenCommit creates a pipeline, then revokes its access
// to its output repo while it's running, causing it to fail. Then it makes sure
// that FlushJob still works and that the pipeline's output commit was
// successfully finished (though as an empty commit)
//
// Note: This test actually doesn't use the admin client or admin privileges
// anywhere. However, it restarts pachd, so it shouldn't be run in parallel with
// any other test
func TestPipelineFailingWithOpenCommit(t *testing.T) {
	t.Parallel()
	ctx := pctx.TestContext(t)
	env := realenv.NewRealEnv(ctx, t, dockertestenv.NewTestDBConfig(t))
	peerPort := strconv.Itoa(int(env.ServiceEnv.Config().PeerPort))
	c := env.PachClient
	tu.ActivateAuthClient(t, c, peerPort)
	alice := tu.Robot(tu.UniqueString("alice"))
	aliceClient, rootClient := tu.AuthenticateClient(t, c, alice), tu.AuthenticateClient(t, c, auth.RootUser)

	// Create input repo w/ initial commit
	repo := tu.UniqueString(t.Name())
	commit := client.NewProjectCommit(pfs.DefaultProjectName, repo, "master", "")
	require.NoError(t, aliceClient.CreateProjectRepo(pfs.DefaultProjectName, repo))
	err := aliceClient.PutFile(commit, "/file.1", strings.NewReader("1"))
	require.NoError(t, err)

	// Create pipeline
	pipeline := tu.UniqueString("pipeline")
	require.NoError(t, aliceClient.CreateProjectPipeline(pfs.DefaultProjectName,
		pipeline,
		"", // default image: DefaultUserImage
		[]string{"bash"},
		[]string{
			"sleep 10",
			"cp /pfs/*/* /pfs/out/",
		},
		&pps.ParallelismSpec{Constant: 1},
		client.NewProjectPFSInput(pfs.DefaultProjectName, repo, "/*"),
		"", // default output branch: master
		false,
	))

	// Revoke pipeline's access to output repo while 'sleep 10' is running (so
	// that it fails)
	require.NoError(t, rootClient.ModifyProjectRepoRoleBinding(pfs.DefaultProjectName, repo, tu.Pl(pfs.DefaultProjectName, pipeline), []string{}))

	// make sure the pipeline either fails or restarts RC & finishes
	require.NoErrorWithinT(t, 30*time.Second, func() error {
		_, err := aliceClient.WaitProjectCommit(pfs.DefaultProjectName, pipeline, "master", commit.ID)
		return err
	})

	// make sure the pipeline is failed
	pi, err := rootClient.InspectProjectPipeline(pfs.DefaultProjectName, pipeline, false)
	require.NoError(t, err)
	require.Equal(t, pps.PipelineState_PIPELINE_FAILURE, pi.State)
}

// TestGetRobotTokenErrorNonAdminUser tests that non-admin users can't call
// GetRobotToken
func TestGetRobotTokenErrorNonAdminUser(t *testing.T) {
	t.Parallel()
	ctx := pctx.TestContext(t)
	env := realenv.NewRealEnv(ctx, t, dockertestenv.NewTestDBConfig(t))
	peerPort := strconv.Itoa(int(env.ServiceEnv.Config().PeerPort))
	c := env.PachClient
	tu.ActivateAuthClient(t, c, peerPort)
	alice := tu.Robot(tu.UniqueString("alice"))
	aliceClient := tu.AuthenticateClient(t, c, alice)
	resp, err := aliceClient.GetRobotToken(aliceClient.Ctx(), &auth.GetRobotTokenRequest{
		Robot: tu.UniqueString("t-1000"),
	})
	require.Nil(t, resp)
	require.YesError(t, err)
	require.Matches(t, "needs permissions \\[CLUSTER_AUTH_GET_ROBOT_TOKEN\\] on CLUSTER", err.Error())
}

// TestDeleteAll tests that you must be a cluster admin to call DeleteAll
func TestDeleteAll(t *testing.T) {
	t.Parallel()
	ctx := pctx.TestContext(t)
	env := realenv.NewRealEnvWithIdentity(ctx, t, dockertestenv.NewTestDBConfig(t))
	peerPort := strconv.Itoa(int(env.ServiceEnv.Config().PeerPort))
	c := env.PachClient
	tu.ActivateAuthClient(t, c, peerPort)
	alice := tu.Robot(tu.UniqueString("alice"))
	aliceClient, adminClient := tu.AuthenticateClient(t, c, alice), tu.AuthenticateClient(t, c, auth.RootUser)

	// admin creates a repo
	repo := tu.UniqueString(t.Name())
	require.NoError(t, adminClient.CreateProjectRepo(pfs.DefaultProjectName, repo))

	// alice calls DeleteAll, but it fails
	err := aliceClient.DeleteAll()
	require.YesError(t, err)
	require.Matches(t, "not authorized", err.Error())

	// admin makes alice an fs admin
	require.NoError(t, adminClient.ModifyClusterRoleBinding(alice, []string{auth.RepoOwnerRole}))

	// wait until alice shows up in admin list
	resp, err := aliceClient.GetClusterRoleBinding()
	require.NoError(t, err)
	require.Equal(t, tu.BuildClusterBindings(alice, auth.RepoOwnerRole), resp)

	// alice calls DeleteAll but it fails because she's only an fs admin
	err = aliceClient.DeleteAll()
	require.YesError(t, err)
	require.Matches(t, "not authorized", err.Error())

	// admin calls DeleteAll and succeeds
	require.NoError(t, adminClient.DeleteAll())
}

func TestCreateProject(t *testing.T) {
	t.Parallel()
	client := envWithAuth(t).PachClient
	alice := tu.Robot(tu.UniqueString("alice"))
	aliceClient := tu.AuthenticateClient(t, client, alice)

	// create a project and check the caller is the owner
	projectName := tu.UniqueString("project" + t.Name())
	require.NoError(t, aliceClient.CreateProject(projectName))
	require.Equal(t, tu.BuildBindings(alice, auth.ProjectOwnerRole), tu.GetProjectRoleBinding(t, aliceClient, projectName))

	// revoke cluster level role binding that grants all users ProjectCreate role
	// and see if create project fails
	rootClient := tu.AuthenticateClient(t, client, auth.RootUser)
	require.NoError(t, rootClient.ModifyClusterRoleBinding(auth.AllClusterUsersSubject, []string{}))
	require.ErrorContains(t, aliceClient.CreateProject(projectName), "not authorized to perform this operation - needs permissions [PROJECT_CREATE] on CLUSTER")
}

func TestModifyRoleBindingAccess(t *testing.T) {
	t.Parallel()

	// setup
	c := envWithAuth(t).PachClient
	clusterAdmin := tu.AuthenticateClient(t, c, auth.RootUser)
	_, aliceClient := tu.RandomRobot(t, c, "alice")
	bob, bobClient := tu.RandomRobot(t, c, "bob")
	project1, project2 := tu.UniqueString("project1"), tu.UniqueString("project2")
	repo1, repo2 := tu.UniqueString("repo1"), tu.UniqueString("repo2")
	// alice owns project1 and project1/repo1
	// bob owns project2 and project1/repo2
	require.NoError(t, aliceClient.CreateProject(project1))
	require.NoError(t, aliceClient.CreateProjectRepo(project1, repo1))
	require.NoError(t, aliceClient.ModifyProjectRoleBinding(project1, bob, []string{auth.ProjectWriterRole}))
	require.NoError(t, bobClient.CreateProjectRepo(project1, repo2))
	require.NoError(t, bobClient.CreateProject(project2))
	// auth resources
	clusterResource := auth.Resource{Type: auth.ResourceType_CLUSTER}
	aliceProject := auth.Resource{Type: auth.ResourceType_PROJECT, Name: project1}
	bobProject := auth.Resource{Type: auth.ResourceType_PROJECT, Name: project2}
	aliceRepoInAliceProject := auth.Resource{Type: auth.ResourceType_REPO, Name: fmt.Sprintf("%s/%s", project1, repo1)}
	bobRepoInAliceProject := auth.Resource{Type: auth.ResourceType_REPO, Name: fmt.Sprintf("%s/%s", project1, repo2)}

	tests := map[string]struct {
		client         *client.APIClient
		resource       auth.Resource
		expectedErrMsg string
	}{
		"ClusterAdminCanModifyCluster":               {clusterAdmin, clusterResource, ""},
		"ClusterAdminCanModifyProject":               {clusterAdmin, aliceProject, ""},
		"ClusterAdminCanModifyRepo":                  {clusterAdmin, aliceRepoInAliceProject, ""},
		"ProjectOwnerCanModifyProject":               {aliceClient, aliceProject, ""},
		"ProjectOwnerCanModifyAnyRepoWithinProject":  {aliceClient, bobRepoInAliceProject, ""},
		"RepoOwnerCanModifyRepo":                     {bobClient, bobRepoInAliceProject, ""},
		"ProjectOwnerCannotModifyProjectTheyDontOwn": {aliceClient, bobProject, "needs permissions [PROJECT_MODIFY_BINDINGS]"},
		"ProjectOwnerCannotModifyCluster":            {aliceClient, clusterResource, "needs permissions [CLUSTER_MODIFY_BINDINGS]"},
		"RepoOwnerCannotModifyCluster":               {aliceClient, clusterResource, "needs permissions [CLUSTER_MODIFY_BINDINGS]"},
		"RepoOwnerCannotModifyRepoTheyDontOwn":       {bobClient, aliceRepoInAliceProject, "needs permissions [REPO_MODIFY_BINDINGS]"},
	}
	for name, tc := range tests {
		t.Run(name, func(t *testing.T) {
			_, err := tc.client.ModifyRoleBinding(tc.client.Ctx(), &auth.ModifyRoleBindingRequest{
				Principal: tu.Robot("marvin"),
				Roles:     []string{},
				Resource:  &tc.resource,
			})
			if tc.expectedErrMsg == "" {
				require.NoError(t, err)
			} else {
				require.ErrorContains(t, err, tc.expectedErrMsg)
			}
		})
	}
}

func TestPreAuthProjects(t *testing.T) {
	t.Parallel()
	ctx := pctx.TestContext(t)
	env := realenv.NewRealEnv(ctx, t, dockertestenv.NewTestDBConfig(t))
	c := env.PachClient
	project := tu.UniqueString("project")
	require.NoError(t, c.CreateProject(project))

	// activate auth auth
	peerPort := strconv.Itoa(int(env.ServiceEnv.Config().PeerPort))
	tu.ActivateLicense(t, c, peerPort)
	_, err := env.PachClient.Enterprise.Activate(env.PachClient.Ctx(),
		&enterprise.ActivateRequest{
			LicenseServer: "grpc://localhost:" + peerPort,
			Id:            "localhost",
			Secret:        "localhost",
		})
	require.NoError(t, err)
	_, err = c.Activate(c.Ctx(), &auth.ActivateRequest{RootToken: tu.RootToken})
	require.NoError(t, err)
	c.SetAuthToken(tu.RootToken)

	// default project's role binding should be created automatically via auth activation
	_, err = c.ModifyRoleBinding(c.Ctx(), &auth.ModifyRoleBindingRequest{
		Principal: tu.Robot("marvin"),
		Roles:     []string{},
		Resource:  &auth.Resource{Type: auth.ResourceType_PROJECT, Name: pfs.DefaultProjectName},
	})
	require.NoError(t, err)

	// however non-defualt projects get their role bindings through pfs auth activation
	_, err = c.ModifyRoleBinding(c.Ctx(), &auth.ModifyRoleBindingRequest{
		Principal: tu.Robot("marvin"),
		Roles:     []string{},
		Resource:  &auth.Resource{Type: auth.ResourceType_PROJECT, Name: project},
	})
	require.YesError(t, err)

	// activate pfs auth
	_, err = c.PfsAPIClient.ActivateAuth(c.Ctx(), &pfs.ActivateAuthRequest{})
	require.NoError(t, err)

	// We are just using ModifyRoleBinding to trigger some code that checks for the project's role binding.
	_, err = c.ModifyRoleBinding(c.Ctx(), &auth.ModifyRoleBindingRequest{
		Principal: tu.Robot("marvin"),
		Roles:     []string{},
		Resource:  &auth.Resource{Type: auth.ResourceType_PROJECT, Name: project},
	})
	require.NoError(t, err)
}

// TestDeleteProject tests whether only owners of a project can delete the project.
func TestDeleteProject(t *testing.T) {
	t.Parallel()

	env := envWithAuth(t)
	c := env.PachClient
	project := tu.UniqueString("project")
	require.NoError(t, c.CreateProject(project))
	alice := tu.AuthenticateClient(t, c, tu.Robot(tu.UniqueString("alice")))

	require.ErrorContains(t, alice.DeleteProject(project, false), "not authorized")
	require.NoError(t, c.DeleteProject(project, false))
}

// TestDeleteRepos tests that when a user requests to delete all repos in a
// project, only those repos he may delete are deleted.
func TestDeleteRepos(t *testing.T) {
	t.Parallel()
	env := envWithAuth(t)
	c := env.PachClient
	alice, bob := tu.Robot(tu.UniqueString("alice")), tu.Robot(tu.UniqueString("bob"))
	aliceClient, bobClient := tu.AuthenticateClient(t, c, alice), tu.AuthenticateClient(t, c, bob)

	projectName := tu.UniqueString("project")
	require.NoError(t, aliceClient.CreateProject(projectName))

	// create repoA, and check that alice is its owner
	require.NoError(t, aliceClient.CreateProjectRepo(projectName, "repoA"))
	require.Equal(t, tu.BuildBindings(alice, auth.RepoOwnerRole), tu.GetRepoRoleBinding(t, aliceClient, projectName, "repoA"))
	// repoB will not be given to bob and should not be deleted
	require.NoError(t, aliceClient.CreateProjectRepo(projectName, "repoB"))

	//////////
	/// alice adds bob to the ACL of repo1 as an owner
	/// alice grants bob projectWriter so that bob can create repos later
	require.NoError(t, aliceClient.ModifyProjectRepoRoleBinding(projectName, "repoA", bob, []string{auth.RepoOwnerRole}))
	require.NoError(t, aliceClient.ModifyProjectRoleBinding(projectName, bob, []string{auth.ProjectWriterRole}))

	// repoC belongs to bob and should be deleted
	require.NoError(t, bobClient.CreateProjectRepo(projectName, "repoC"))
	resp, err := bobClient.PfsAPIClient.DeleteRepos(bobClient.Ctx(), &pfs.DeleteReposRequest{Projects: []*pfs.Project{{Name: projectName}}})
	require.NoError(t, err)
	var deleted = make(map[string]bool)
	for _, repo := range resp.Repos {
		require.Equal(t, repo.Project.GetName(), projectName)
		deleted[repo.Name] = true
	}
	require.False(t, deleted["repoB"])
	for _, name := range []string{"repoA", "repoC"} {
		require.True(t, deleted[name])
	}

	// actually list repos and ensure that repoB is still present
	repoInfos, err := aliceClient.ListRepo()
	require.NoError(t, err)
	seen := make(map[string]bool)
	for _, repoInfo := range repoInfos {
		if repoInfo.Repo.Project.GetName() == projectName {
			seen[repoInfo.Repo.Name] = true
		}
	}
	require.True(t, seen["repoB"])
}

func TestListRepoWithProjectAccessControl(t *testing.T) {
	t.Parallel()
	c := envWithAuth(t).PachClient
	// create users
	admin := tu.AuthenticateClient(t, c, auth.RootUser)
	aliceName, alice := tu.RandomRobot(t, c, "alice")
	bobName, bob := tu.RandomRobot(t, c, "bob")
	// create projects and repos
	project1, project2 := tu.UniqueString("project1-"), tu.UniqueString("project2-")
	repo1, repo2 := "repo1", "repo2"
	require.NoError(t, admin.CreateProjectRepo(pfs.DefaultProjectName, repo1))
	require.NoError(t, admin.CreateProjectRepo(pfs.DefaultProjectName, repo2))
	require.NoError(t, admin.CreateProject(project1))
	require.NoError(t, admin.CreateProject(project2))
	require.NoError(t, admin.CreateProjectRepo(project1, repo1))
	require.NoError(t, admin.CreateProjectRepo(project1, repo2))
	require.NoError(t, admin.CreateProjectRepo(project2, repo1))
	require.NoError(t, admin.CreateProjectRepo(project2, repo2))
	// auth repo resource names need to be project-aware
	defaultRepo1, defaultRepo2 := pfs.DefaultProjectName+"/"+repo1, pfs.DefaultProjectName+"/"+repo2
	project1Repo1, project1Repo2 := project1+"/"+repo1, project1+"/"+repo2
	project2Repo1, project2Repo2 := project2+"/"+repo1, project2+"/"+repo2
	// make bob ProjectViewer for project1
	_, err := admin.ModifyRoleBinding(admin.Ctx(), &auth.ModifyRoleBindingRequest{
		Principal: bobName,
		Roles:     []string{auth.ProjectViewerRole},
		Resource:  &auth.Resource{Type: auth.ResourceType_PROJECT, Name: project1},
	})
	require.NoError(t, err)
	// make alice RepoReader for two repos from separate projects
	_, err = admin.ModifyRoleBinding(admin.Ctx(), &auth.ModifyRoleBindingRequest{
		Principal: aliceName,
		Roles:     []string{auth.RepoReaderRole},
		Resource:  &auth.Resource{Type: auth.ResourceType_REPO, Name: project1Repo1},
	})
	require.NoError(t, err)
	_, err = admin.ModifyRoleBinding(admin.Ctx(), &auth.ModifyRoleBindingRequest{
		Principal: aliceName,
		Roles:     []string{auth.RepoReaderRole},
		Resource:  &auth.Resource{Type: auth.ResourceType_REPO, Name: project2Repo2},
	})
	require.NoError(t, err)

	defaultRepos := []string{defaultRepo1, defaultRepo2}
	project1Repos := []string{project1Repo1, project1Repo2}
	project2Repos := []string{project2Repo1, project2Repo2}
	allRepos := append(defaultRepos, append(project1Repos, project2Repos...)...)

	tests := map[string]struct {
		user          *client.APIClient
		filterBy      []*pfs.Project
		expectedRepos []string
	}{
		"admin no filter":                            {admin, nil, allRepos},
		"admin filters by default project":           {admin, []*pfs.Project{{Name: pfs.DefaultProjectName}}, defaultRepos},
		"admin filters by non-default project":       {admin, []*pfs.Project{{Name: project1}}, project1Repos},
		"non-admin no filter":                        {bob, nil, append(defaultRepos, project1Repos...)},
		"projectViewer filters on their own project": {bob, []*pfs.Project{{Name: project1}}, project1Repos},
		"projectViewer filters on different project": {bob, []*pfs.Project{{Name: project2}}, []string{}},
		"repoReader can see their own repos":         {alice, nil, append(defaultRepos, project1Repo1, project2Repo2)},
		"repoReader filters on project1":             {alice, []*pfs.Project{{Name: project1}}, []string{project1Repo1}},
		"repoReader filers on project2":              {alice, []*pfs.Project{{Name: project2}}, []string{project2Repo2}},
	}
	for name, tc := range tests {
		t.Run(name, func(t *testing.T) {
			ctx, cancel := context.WithCancel(tc.user.Ctx())
			defer cancel()
			lrClient, err := tc.user.PfsAPIClient.ListRepo(ctx, &pfs.ListRepoRequest{Type: pfs.UserRepoType, Projects: tc.filterBy})
			require.NoError(t, err)
			repoInfos, err := grpcutil.Collect[*pfs.RepoInfo](lrClient, 1000)
			require.NoError(t, err)
			var repos []string
			for _, repoInfo := range repoInfos {
				repos = append(repos, repoInfo.Repo.AuthResource().Name)
			}
			require.ElementsEqual(t, tc.expectedRepos, repos)
		})
	}
}

func TestListPipelinesWithProjectAccessControl(t *testing.T) {
	createPipeline := func(client *client.APIClient, project string, name string, inputRepo *pps.PFSInput) {
		inputRepo.Name = "in"
		require.NoError(t, client.CreateProjectPipeline(project, name, "", []string{"cp", "/pfs/in/*", "/pfs/out"}, nil, nil, &pps.Input{Pfs: inputRepo}, "", false))

	}
	t.Parallel()
	c := envWithAuth(t).PachClient
	// create uers
	admin := tu.AuthenticateClient(t, c, auth.RootUser)
	aliceName, alice := tu.RandomRobot(t, c, "alice")
	bobName, bob := tu.RandomRobot(t, c, "bob")
	// create projects and pipelines
	project1, project2 := tu.UniqueString("project1-"), tu.UniqueString("project2-")
	require.NoError(t, admin.CreateProject(project1))
	require.NoError(t, admin.CreateProject(project2))
	// create input repo in default project
	inputRepo := tu.UniqueString("input")
	require.NoError(t, admin.CreateProjectRepo(pfs.DefaultProjectName, inputRepo))
	// create 3 pipelines, one in each project
	defaultPipeline, pipeline1, pipeline2 := tu.UniqueString("pipeline-default"), tu.UniqueString("pipeline1-"), tu.UniqueString("pipeline2-")
	createPipeline(admin, pfs.DefaultProjectName, defaultPipeline, &pps.PFSInput{Project: pfs.DefaultProjectName, Repo: inputRepo, Glob: "/*"})
	createPipeline(admin, project1, pipeline1, &pps.PFSInput{Project: pfs.DefaultProjectName, Repo: inputRepo, Glob: "/*"})
	createPipeline(admin, project2, pipeline2, &pps.PFSInput{Project: pfs.DefaultProjectName, Repo: inputRepo, Glob: "/*"})
	// give the appropriate access to Alice
	_, err := admin.ModifyRoleBinding(admin.Ctx(), &auth.ModifyRoleBindingRequest{
		Principal: aliceName,
		Roles:     []string{auth.ProjectViewerRole},
		Resource:  &auth.Resource{Type: auth.ResourceType_PROJECT, Name: project1},
	})
	require.NoError(t, err)
	_, err = admin.ModifyRoleBinding(admin.Ctx(), &auth.ModifyRoleBindingRequest{
		Principal: bobName,
		Roles:     []string{auth.RepoReaderRole},
		Resource:  &auth.Resource{Type: auth.ResourceType_REPO, Name: project2 + "/" + pipeline2},
	})
	require.NoError(t, err)

	tests := map[string]struct {
		c        *client.APIClient
		projects []*pfs.Project
		expected []string
	}{
		"admin list all":           {c: admin, projects: nil, expected: []string{defaultPipeline, pipeline1, pipeline2}},
		"alice list all":           {c: alice, projects: nil, expected: []string{defaultPipeline, pipeline1}},
		"alice filter by default":  {c: alice, projects: []*pfs.Project{{Name: pfs.DefaultProjectName}}, expected: []string{defaultPipeline}},
		"alice filter by project1": {c: alice, projects: []*pfs.Project{{Name: project1}}, expected: []string{pipeline1}},
		"alice filter by project2": {c: alice, projects: []*pfs.Project{{Name: project2}}, expected: nil},
		"bob list all":             {c: bob, projects: nil, expected: []string{defaultPipeline, pipeline2}},
	}
	for name, tc := range tests {
		t.Run(name, func(t *testing.T) {
			ctx, cancel := context.WithCancel(tc.c.Ctx())
			defer cancel()
			lpClient, err := tc.c.PpsAPIClient.ListPipeline(ctx, &pps.ListPipelineRequest{Projects: tc.projects})
			require.NoError(t, err)
			pipelineInfos, err := grpcutil.Collect[*pps.PipelineInfo](lpClient, 10)
			require.NoError(t, err)
			var pipelines []string
			for _, pipelineInfo := range pipelineInfos {
				pipelines = append(pipelines, pipelineInfo.Pipeline.Name)
			}
			require.ElementsEqual(t, tc.expected, pipelines)
		})
	}
}<|MERGE_RESOLUTION|>--- conflicted
+++ resolved
@@ -1115,11 +1115,7 @@
 	infos, err := bobClient.ListRepo()
 	require.NoError(t, err)
 	for _, info := range infos {
-<<<<<<< HEAD
-		require.ElementsEqual(t, []auth.Permission{auth.Permission_PROJECT_LIST_REPO, auth.Permission_PROJECT_CREATE_REPO}, info.AuthInfo.Permissions)
-=======
 		require.ElementsEqual(t, []string{}, info.AuthInfo.Roles)
->>>>>>> 340197a3
 	}
 
 	// Deactivate auth
