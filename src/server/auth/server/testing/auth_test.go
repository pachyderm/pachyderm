package server_test

import (
	"bytes"
	"context"
	"fmt"
	"sort"
	"strconv"
	"strings"
	"testing"
	"time"

	"github.com/gogo/protobuf/types"

	"github.com/pachyderm/pachyderm/v2/src/license"
	"github.com/pachyderm/pachyderm/v2/src/pfs"
	"github.com/pachyderm/pachyderm/v2/src/pps"

	"github.com/pachyderm/pachyderm/v2/src/auth"
	"github.com/pachyderm/pachyderm/v2/src/client"
	"github.com/pachyderm/pachyderm/v2/src/enterprise"
	"github.com/pachyderm/pachyderm/v2/src/internal/backoff"
	"github.com/pachyderm/pachyderm/v2/src/internal/clientsdk"
	"github.com/pachyderm/pachyderm/v2/src/internal/cmdutil"
	"github.com/pachyderm/pachyderm/v2/src/internal/config"
	"github.com/pachyderm/pachyderm/v2/src/internal/dockertestenv"
	"github.com/pachyderm/pachyderm/v2/src/internal/errors"
	"github.com/pachyderm/pachyderm/v2/src/internal/require"
	"github.com/pachyderm/pachyderm/v2/src/internal/testpachd/realenv"
	tu "github.com/pachyderm/pachyderm/v2/src/internal/testutil"
)

func envWithAuth(t *testing.T) *realenv.RealEnv {
	env := realenv.NewRealEnv(t, dockertestenv.NewTestDBConfig(t))
	peerPort := strconv.Itoa(int(env.ServiceEnv.Config().PeerPort))
	tu.ActivateLicense(t, env.PachClient, peerPort)
	_, err := env.PachClient.Enterprise.Activate(env.PachClient.Ctx(),
		&enterprise.ActivateRequest{
			LicenseServer: "grpc://localhost:" + peerPort,
			Id:            "localhost",
			Secret:        "localhost",
		})
	require.NoError(t, err, "activate client should work")
	_, err = env.AuthServer.Activate(env.PachClient.Ctx(), &auth.ActivateRequest{RootToken: tu.RootToken})
	require.NoError(t, err, "activate server should work")
	env.PachClient.SetAuthToken(tu.RootToken)
	require.NoError(t, config.WritePachTokenToConfig(tu.RootToken, false))
	client := env.PachClient.WithCtx(context.Background())
	_, err = client.PfsAPIClient.ActivateAuth(client.Ctx(), &pfs.ActivateAuthRequest{})
	require.NoError(t, err, "should be able to activate auth")
	_, err = client.PpsAPIClient.ActivateAuth(client.Ctx(), &pps.ActivateAuthRequest{})
	require.NoError(t, err, "should be able to activate auth")
	return env
}

// TestGetSetBasic creates two users, alice and bob, and gives bob gradually
// escalating privileges, checking what bob can and can't do after each change
func TestGetSetBasic(t *testing.T) {
	t.Parallel()
	env := envWithAuth(t)
	c := env.PachClient
	alice, bob := tu.Robot(tu.UniqueString("alice")), tu.Robot(tu.UniqueString("bob"))
	aliceClient, bobClient := tu.AuthenticateClient(t, c, alice), tu.AuthenticateClient(t, c, bob)

	// create repo, and check that alice is the owner of the new repo
<<<<<<< HEAD
	repoName := tu.UniqueString(t.Name())
	repo := client.NewProjectRepo(pfs.DefaultProjectName, repoName)
	require.NoError(t, aliceClient.CreateProjectRepo(pfs.DefaultProjectName, repoName))
	require.Equal(t,
		tu.BuildBindings(alice, auth.RepoOwnerRole), tu.GetRepoRoleBinding(t, aliceClient, repoName))
	dataCommit := client.NewProjectCommit(pfs.DefaultProjectName, repoName, "master", "")
=======
	dataRepo := tu.UniqueString(t.Name())
	require.NoError(t, aliceClient.CreateProjectRepo(pfs.DefaultProjectName, dataRepo))
	require.Equal(t,
		tu.BuildBindings(alice, auth.RepoOwnerRole), tu.GetRepoRoleBinding(t, aliceClient, dataRepo))
	dataCommit := client.NewProjectCommit(pfs.DefaultProjectName, dataRepo, "master", "")
>>>>>>> 158ef492

	// Add data to repo (alice can write). Make sure alice can read also.
	err := aliceClient.PutFile(dataCommit, "/file", strings.NewReader("1"), client.WithAppendPutFile())
	require.NoError(t, err)
	buf := &bytes.Buffer{}
	require.NoError(t, aliceClient.GetFile(dataCommit, "/file", buf))
	require.Equal(t, "1", buf.String())

	//////////
	/// Initially, bob has no privileges
	// bob can't read
	err = bobClient.GetFile(dataCommit, "/file", buf)
	require.YesError(t, err)
	require.Matches(t, "not authorized", err.Error())
	// bob can't write (check both the standalone form of PutFile and StartCommit)
	err = bobClient.PutFile(dataCommit, "/file", strings.NewReader("lorem ipsum"), client.WithAppendPutFile())
	require.YesError(t, err)
	require.Matches(t, "not authorized", err.Error())
<<<<<<< HEAD
	require.Equal(t, 1, tu.CommitCnt(t, aliceClient, repo)) // check that no commits were created
	_, err = bobClient.StartProjectCommit(pfs.DefaultProjectName, repoName, "master")
=======
	require.Equal(t, 1, tu.CommitCnt(t, aliceClient, pfs.DefaultProjectName, dataRepo)) // check that no commits were created
	_, err = bobClient.StartProjectCommit(pfs.DefaultProjectName, dataRepo, "master")
>>>>>>> 158ef492
	require.YesError(t, err)
	require.Matches(t, "not authorized", err.Error())
	require.Equal(t, 1, tu.CommitCnt(t, aliceClient, repo)) // check that no commits were created
	// bob can't update the ACL
	err = bobClient.ModifyRepoRoleBinding(repoName, tu.Robot("carol"), []string{auth.RepoReaderRole})
	require.YesError(t, err)
	require.Matches(t, "not authorized", err.Error())
	// check that ACL wasn't updated)
	require.Equal(t,
		tu.BuildBindings(alice, auth.RepoOwnerRole), tu.GetRepoRoleBinding(t, aliceClient, repoName))

	//////////
	/// alice adds bob to the ACL as a reader (alice can modify ACL)
	require.NoError(t, aliceClient.ModifyRepoRoleBinding(repoName, bob, []string{auth.RepoReaderRole}))
	// bob can read
	buf.Reset()
	require.NoError(t, bobClient.GetFile(dataCommit, "/file", buf))
	require.Equal(t, "1", buf.String())
	// bob can't write
	err = bobClient.PutFile(dataCommit, "/file", strings.NewReader("2"), client.WithAppendPutFile())
	require.YesError(t, err)
	require.Matches(t, "not authorized", err.Error())
<<<<<<< HEAD
	require.Equal(t, 1, tu.CommitCnt(t, aliceClient, repo)) // check that no commits were created
	_, err = bobClient.StartProjectCommit(pfs.DefaultProjectName, repoName, "master")
=======
	require.Equal(t, 1, tu.CommitCnt(t, aliceClient, pfs.DefaultProjectName, dataRepo)) // check that no commits were created
	_, err = bobClient.StartProjectCommit(pfs.DefaultProjectName, dataRepo, "master")
>>>>>>> 158ef492
	require.YesError(t, err)
	require.Matches(t, "not authorized", err.Error())
	require.Equal(t, 1, tu.CommitCnt(t, aliceClient, repo)) // check that no commits were created
	// bob can't update the ACL
	err = bobClient.ModifyRepoRoleBinding(repoName, tu.Robot("carol"), []string{auth.RepoReaderRole})
	require.YesError(t, err)
	require.Matches(t, "not authorized", err.Error())
	// check that ACL wasn't updated)
	require.Equal(t,
		tu.BuildBindings(alice, auth.RepoOwnerRole, bob, auth.RepoReaderRole), tu.GetRepoRoleBinding(t, aliceClient, repoName))

	//////////
	/// alice adds bob to the ACL as a writer
	require.NoError(t, aliceClient.ModifyRepoRoleBinding(repoName, bob, []string{auth.RepoWriterRole}))
	// bob can read
	buf.Reset()
	require.NoError(t, bobClient.GetFile(dataCommit, "/file", buf))
	require.Equal(t, "1", buf.String())
	// bob can write
	err = bobClient.PutFile(dataCommit, "/file", strings.NewReader("2"), client.WithAppendPutFile())
	require.NoError(t, err)
<<<<<<< HEAD
	require.Equal(t, 2, tu.CommitCnt(t, aliceClient, repo)) // check that a new commit was created
	commit, err := bobClient.StartProjectCommit(pfs.DefaultProjectName, repoName, "master")
	require.NoError(t, err)
	require.NoError(t, bobClient.FinishProjectCommit(pfs.DefaultProjectName, repoName, commit.Branch.Name, commit.ID))
	require.Equal(t, 3, tu.CommitCnt(t, aliceClient, repo)) // check that a new commit was created
=======
	require.Equal(t, 2, tu.CommitCnt(t, aliceClient, pfs.DefaultProjectName, dataRepo)) // check that a new commit was created
	commit, err := bobClient.StartProjectCommit(pfs.DefaultProjectName, dataRepo, "master")
	require.NoError(t, err)
	require.NoError(t, bobClient.FinishProjectCommit(pfs.DefaultProjectName, dataRepo, commit.Branch.Name, commit.ID))
	require.Equal(t, 3, tu.CommitCnt(t, aliceClient, pfs.DefaultProjectName, dataRepo)) // check that a new commit was created
>>>>>>> 158ef492
	// bob can't update the ACL
	err = bobClient.ModifyRepoRoleBinding(repoName, tu.Robot("carol"), []string{auth.RepoReaderRole})
	require.YesError(t, err)
	require.Matches(t, "not authorized", err.Error())
	// check that ACL wasn't updated)
	require.Equal(t,
		tu.BuildBindings(alice, auth.RepoOwnerRole, bob, auth.RepoWriterRole), tu.GetRepoRoleBinding(t, aliceClient, repoName))

	//////////
	/// alice adds bob to the ACL as an owner
	require.NoError(t, aliceClient.ModifyRepoRoleBinding(repoName, bob, []string{auth.RepoOwnerRole}))
	// bob can read
	buf.Reset()
	require.NoError(t, bobClient.GetFile(dataCommit, "/file", buf))
	require.Equal(t, "12", buf.String())
	// bob can write
	err = bobClient.PutFile(dataCommit, "/file", strings.NewReader("3"), client.WithAppendPutFile())
	require.NoError(t, err)
<<<<<<< HEAD
	require.Equal(t, 4, tu.CommitCnt(t, aliceClient, repo)) // check that a new commit was created
	commit, err = bobClient.StartProjectCommit(pfs.DefaultProjectName, repoName, "master")
	require.NoError(t, err)
	require.NoError(t, bobClient.FinishProjectCommit(pfs.DefaultProjectName, repoName, commit.Branch.Name, commit.ID))
	require.Equal(t, 5, tu.CommitCnt(t, aliceClient, repo)) // check that a new commit was created
=======
	require.Equal(t, 4, tu.CommitCnt(t, aliceClient, pfs.DefaultProjectName, dataRepo)) // check that a new commit was created
	commit, err = bobClient.StartProjectCommit(pfs.DefaultProjectName, dataRepo, "master")
	require.NoError(t, err)
	require.NoError(t, bobClient.FinishProjectCommit(pfs.DefaultProjectName, dataRepo, commit.Branch.Name, commit.ID))
	require.Equal(t, 5, tu.CommitCnt(t, aliceClient, pfs.DefaultProjectName, dataRepo)) // check that a new commit was created
>>>>>>> 158ef492
	// bob can update the ACL
	require.NoError(t, bobClient.ModifyRepoRoleBinding(repoName, tu.Robot("carol"), []string{auth.RepoReaderRole}))
	// check that ACL was updated)
	require.Equal(t,
		tu.BuildBindings(alice, auth.RepoOwnerRole, bob, auth.RepoOwnerRole, tu.Robot("carol"), auth.RepoReaderRole),
		tu.GetRepoRoleBinding(t, aliceClient, repoName))
}

// TestGetSetReverse creates two users, alice and bob, and gives bob gradually
// shrinking privileges, checking what bob can and can't do after each change
func TestGetSetReverse(t *testing.T) {
	t.Parallel()
	env := envWithAuth(t)
	c := env.PachClient
	alice, bob := tu.Robot(tu.UniqueString("alice")), tu.Robot(tu.UniqueString("bob"))
	aliceClient, bobClient := tu.AuthenticateClient(t, c, alice), tu.AuthenticateClient(t, c, bob)

	// create repo, and check that alice is the owner of the new repo
<<<<<<< HEAD
	repoName := tu.UniqueString(t.Name())
	repo := client.NewProjectRepo(pfs.DefaultProjectName, repoName)
	require.NoError(t, aliceClient.CreateProjectRepo(pfs.DefaultProjectName, repoName))
	require.Equal(t, tu.BuildBindings(alice, auth.RepoOwnerRole), tu.GetRepoRoleBinding(t, aliceClient, repoName))
	dataCommit := client.NewProjectCommit(pfs.DefaultProjectName, repoName, "master", "")

	// Add data to repo (alice can write). Make sure alice can read also.
	commit, err := aliceClient.StartProjectCommit(pfs.DefaultProjectName, repoName, "master")
	require.NoError(t, err)
	err = aliceClient.PutFile(commit, "/file", strings.NewReader("1"), client.WithAppendPutFile())
	require.NoError(t, err)
	require.NoError(t, aliceClient.FinishProjectCommit(pfs.DefaultProjectName, repoName, commit.Branch.Name, commit.ID)) // # commits = 1
=======
	dataRepo := tu.UniqueString(t.Name())
	require.NoError(t, aliceClient.CreateProjectRepo(pfs.DefaultProjectName, dataRepo))
	require.Equal(t, tu.BuildBindings(alice, auth.RepoOwnerRole), tu.GetRepoRoleBinding(t, aliceClient, dataRepo))
	dataCommit := client.NewProjectCommit(pfs.DefaultProjectName, dataRepo, "master", "")

	// Add data to repo (alice can write). Make sure alice can read also.
	commit, err := aliceClient.StartProjectCommit(pfs.DefaultProjectName, dataRepo, "master")
	require.NoError(t, err)
	err = aliceClient.PutFile(commit, "/file", strings.NewReader("1"), client.WithAppendPutFile())
	require.NoError(t, err)
	require.NoError(t, aliceClient.FinishProjectCommit(pfs.DefaultProjectName, dataRepo, commit.Branch.Name, commit.ID)) // # commits = 1
>>>>>>> 158ef492
	buf := &bytes.Buffer{}
	require.NoError(t, aliceClient.GetFile(dataCommit, "/file", buf))
	require.Equal(t, "1", buf.String())

	//////////
	/// alice adds bob to the ACL as an owner
	require.NoError(t, aliceClient.ModifyRepoRoleBinding(repoName, bob, []string{auth.RepoOwnerRole}))
	// bob can read
	buf.Reset()
	require.NoError(t, bobClient.GetFile(dataCommit, "/file", buf))
	require.Equal(t, "1", buf.String())
	// bob can write
	err = bobClient.PutFile(dataCommit, "/file", strings.NewReader("2"), client.WithAppendPutFile())
	require.NoError(t, err)
<<<<<<< HEAD
	require.Equal(t, 2, tu.CommitCnt(t, aliceClient, repo)) // check that a new commit was created
	commit, err = bobClient.StartProjectCommit(pfs.DefaultProjectName, repoName, "master")
	require.NoError(t, err)
	require.NoError(t, bobClient.FinishProjectCommit(pfs.DefaultProjectName, repoName, commit.Branch.Name, commit.ID))
	require.Equal(t, 3, tu.CommitCnt(t, aliceClient, repo)) // check that a new commit was created
=======
	require.Equal(t, 2, tu.CommitCnt(t, aliceClient, pfs.DefaultProjectName, dataRepo)) // check that a new commit was created
	commit, err = bobClient.StartProjectCommit(pfs.DefaultProjectName, dataRepo, "master")
	require.NoError(t, err)
	require.NoError(t, bobClient.FinishProjectCommit(pfs.DefaultProjectName, dataRepo, commit.Branch.Name, commit.ID))
	require.Equal(t, 3, tu.CommitCnt(t, aliceClient, pfs.DefaultProjectName, dataRepo)) // check that a new commit was created
>>>>>>> 158ef492
	// bob can update the ACL
	require.NoError(t, bobClient.ModifyRepoRoleBinding(repoName, tu.Robot("carol"), []string{auth.RepoReaderRole}))
	// check that ACL was updated)
	require.Equal(t,
		tu.BuildBindings(alice, auth.RepoOwnerRole, bob, auth.RepoOwnerRole, tu.Robot("carol"), auth.RepoReaderRole),
		tu.GetRepoRoleBinding(t, aliceClient, repoName))

	// clear carol
	require.NoError(t, aliceClient.ModifyRepoRoleBinding(repoName, tu.Robot("carol"), []string{}))
	require.Equal(t,
		tu.BuildBindings(alice, auth.RepoOwnerRole, bob, auth.RepoOwnerRole), tu.GetRepoRoleBinding(t, aliceClient, repoName))

	//////////
	/// alice adds bob to the ACL as a writer
	require.NoError(t, aliceClient.ModifyRepoRoleBinding(repoName, bob, []string{auth.RepoWriterRole}))
	// bob can read
	buf.Reset()
	require.NoError(t, bobClient.GetFile(dataCommit, "/file", buf))
	require.Equal(t, "12", buf.String())
	// bob can write
	err = bobClient.PutFile(dataCommit, "/file", strings.NewReader("3"), client.WithAppendPutFile())
	require.NoError(t, err)
<<<<<<< HEAD
	require.Equal(t, 4, tu.CommitCnt(t, aliceClient, repo)) // check that a new commit was created
	commit, err = bobClient.StartProjectCommit(pfs.DefaultProjectName, repoName, "master")
	require.NoError(t, err)
	require.NoError(t, bobClient.FinishProjectCommit(pfs.DefaultProjectName, repoName, commit.Branch.Name, commit.ID))
	require.Equal(t, 5, tu.CommitCnt(t, aliceClient, repo)) // check that a new commit was created
=======
	require.Equal(t, 4, tu.CommitCnt(t, aliceClient, pfs.DefaultProjectName, dataRepo)) // check that a new commit was created
	commit, err = bobClient.StartProjectCommit(pfs.DefaultProjectName, dataRepo, "master")
	require.NoError(t, err)
	require.NoError(t, bobClient.FinishProjectCommit(pfs.DefaultProjectName, dataRepo, commit.Branch.Name, commit.ID))
	require.Equal(t, 5, tu.CommitCnt(t, aliceClient, pfs.DefaultProjectName, dataRepo)) // check that a new commit was created
>>>>>>> 158ef492
	// bob can't update the ACL
	err = bobClient.ModifyRepoRoleBinding(repoName, tu.Robot("carol"), []string{auth.RepoReaderRole})
	require.YesError(t, err)
	require.Matches(t, "not authorized", err.Error())
	// check that ACL wasn't updated)
	require.Equal(t,
		tu.BuildBindings(alice, auth.RepoOwnerRole, bob, auth.RepoWriterRole), tu.GetRepoRoleBinding(t, aliceClient, repoName))

	//////////
	/// alice adds bob to the ACL as a reader (alice can modify ACL)
	require.NoError(t, aliceClient.ModifyRepoRoleBinding(repoName, bob, []string{auth.RepoReaderRole}))
	// bob can read
	buf.Reset()
	require.NoError(t, bobClient.GetFile(dataCommit, "/file", buf))
	require.Equal(t, "123", buf.String())
	// bob can't write
	err = bobClient.PutFile(dataCommit, "/file", strings.NewReader("4"), client.WithAppendPutFile())
	require.YesError(t, err)
<<<<<<< HEAD
	require.Equal(t, 5, tu.CommitCnt(t, aliceClient, repo)) // check that a new commit was created
	_, err = bobClient.StartProjectCommit(pfs.DefaultProjectName, repoName, "master")
=======
	require.Equal(t, 5, tu.CommitCnt(t, aliceClient, pfs.DefaultProjectName, dataRepo)) // check that a new commit was created
	_, err = bobClient.StartProjectCommit(pfs.DefaultProjectName, dataRepo, "master")
>>>>>>> 158ef492
	require.YesError(t, err)
	require.Matches(t, "not authorized", err.Error())
	require.Equal(t, 5, tu.CommitCnt(t, aliceClient, repo)) // check that no commits were created
	// bob can't update the ACL
	err = bobClient.ModifyRepoRoleBinding(repoName, tu.Robot("carol"), []string{auth.RepoReaderRole})
	require.YesError(t, err)
	require.Matches(t, "not authorized", err.Error())
	// check that ACL wasn't updated)
	require.Equal(t,
		tu.BuildBindings(alice, auth.RepoOwnerRole, bob, auth.RepoReaderRole), tu.GetRepoRoleBinding(t, aliceClient, repoName))

	//////////
	/// alice revokes all of bob's privileges
	require.NoError(t, aliceClient.ModifyRepoRoleBinding(repoName, bob, []string{}))
	// bob can't read
	err = bobClient.GetFile(dataCommit, "/file", buf)
	require.YesError(t, err)
	require.Matches(t, "not authorized", err.Error())
	// bob can't write
	err = bobClient.PutFile(dataCommit, "/file", strings.NewReader("4"), client.WithAppendPutFile())
	require.YesError(t, err)
<<<<<<< HEAD
	require.Equal(t, 5, tu.CommitCnt(t, aliceClient, repo)) // check that a new commit was created
	_, err = bobClient.StartProjectCommit(pfs.DefaultProjectName, repoName, "master")
=======
	require.Equal(t, 5, tu.CommitCnt(t, aliceClient, pfs.DefaultProjectName, dataRepo)) // check that a new commit was created
	_, err = bobClient.StartProjectCommit(pfs.DefaultProjectName, dataRepo, "master")
>>>>>>> 158ef492
	require.YesError(t, err)
	require.Matches(t, "not authorized", err.Error())
	require.Equal(t, 5, tu.CommitCnt(t, aliceClient, repo)) // check that no commits were created
	// bob can't update the ACL
	err = bobClient.ModifyRepoRoleBinding(repoName, tu.Robot("carol"), []string{auth.RepoReaderRole})
	require.YesError(t, err)
	require.Matches(t, "not authorized", err.Error())
	// check that ACL wasn't updated)
	require.Equal(t,
		tu.BuildBindings(alice, auth.RepoOwnerRole), tu.GetRepoRoleBinding(t, aliceClient, repoName))
}

// TestCreateAndUpdateRepo tests that if CreateRepo(foo, update=true) is
// called, and foo exists, then the ACL for foo won't be modified.
func TestCreateAndUpdateRepo(t *testing.T) {
	t.Parallel()
	env := envWithAuth(t)
	c := env.PachClient
	alice, bob := tu.Robot(tu.UniqueString("alice")), tu.Robot(tu.UniqueString("bob"))
	aliceClient, bobClient := tu.AuthenticateClient(t, c, alice), tu.AuthenticateClient(t, c, bob)

	// create repo, and check that alice is the owner of the new repo
	dataRepo := tu.UniqueString(t.Name())
	require.NoError(t, aliceClient.CreateProjectRepo(pfs.DefaultProjectName, dataRepo))
	require.Equal(t, tu.BuildBindings(alice, auth.RepoOwnerRole), tu.GetRepoRoleBinding(t, aliceClient, dataRepo))
	dataCommit := client.NewProjectCommit(pfs.DefaultProjectName, dataRepo, "master", "")

	// Add data to repo (alice can write). Make sure alice can read also.
	err := aliceClient.PutFile(dataCommit, "/file", strings.NewReader("1"))
	require.NoError(t, err)
	buf := &bytes.Buffer{}
	require.NoError(t, aliceClient.GetFile(dataCommit, "/file", buf))
	require.Equal(t, "1", buf.String())

	/// alice adds bob to the ACL as a reader (alice can modify ACL)
	require.NoError(t, aliceClient.ModifyRepoRoleBinding(dataRepo, bob, []string{auth.RepoReaderRole}))
	require.Equal(t,
		tu.BuildBindings(alice, auth.RepoOwnerRole, bob, auth.RepoReaderRole), tu.GetRepoRoleBinding(t, aliceClient, dataRepo))
	// bob can read
	buf.Reset()
	require.NoError(t, bobClient.GetFile(dataCommit, "/file", buf))
	require.Equal(t, "1", buf.String())

	/// alice updates the repo
	description := "This request updates the description to force a write"
	_, err = aliceClient.PfsAPIClient.CreateRepo(aliceClient.Ctx(), &pfs.CreateRepoRequest{
		Repo:        client.NewProjectRepo(pfs.DefaultProjectName, dataRepo),
		Description: description,
		Update:      true,
	})
	require.NoError(t, err)
	repoInfo, err := aliceClient.InspectProjectRepo(pfs.DefaultProjectName, dataRepo)
	require.NoError(t, err)
	require.Equal(t, description, repoInfo.Description)
	// buildBindings haven't changed
	require.Equal(t,
		tu.BuildBindings(alice, auth.RepoOwnerRole, bob, auth.RepoReaderRole), tu.GetRepoRoleBinding(t, aliceClient, dataRepo))
	// bob can still read
	buf.Reset()
	require.NoError(t, bobClient.GetFile(dataCommit, "/file", buf))
	require.Equal(t, "1", buf.String())
}

// TestCreateRepoWithUpdateFlag tests that if CreateRepo(foo, update=true) is
// called, and foo doesn't exist, then the ACL for foo will still be created and
// initialized to the correct value
func TestCreateRepoWithUpdateFlag(t *testing.T) {
	t.Parallel()
	env := envWithAuth(t)
	c := env.PachClient
	alice := tu.Robot(tu.UniqueString("alice"))
	aliceClient := tu.AuthenticateClient(t, c, alice)

	// create repo, and check that alice is the owner of the new repo
	dataRepo := tu.UniqueString(t.Name())
	/// alice creates the repo with Update set
	_, err := aliceClient.PfsAPIClient.CreateRepo(aliceClient.Ctx(), &pfs.CreateRepoRequest{
		Repo:   client.NewProjectRepo(pfs.DefaultProjectName, dataRepo),
		Update: true,
	})
	require.NoError(t, err)
	require.Equal(t,
		tu.BuildBindings(alice, auth.RepoOwnerRole), tu.GetRepoRoleBinding(t, aliceClient, dataRepo))
	dataCommit := client.NewProjectCommit(pfs.DefaultProjectName, dataRepo, "master", "")
	// Add data to repo (alice can write). Make sure alice can read also.
	err = aliceClient.PutFile(dataCommit, "/file", strings.NewReader("1"))
	require.NoError(t, err)
	buf := &bytes.Buffer{}
	require.NoError(t, aliceClient.GetFile(dataCommit, "/file", buf))
	require.Equal(t, "1", buf.String())
}

func TestCreateAndUpdatePipeline(t *testing.T) {
	t.Parallel()
	env := envWithAuth(t)
	c := env.PachClient
	type createArgs struct {
		client     *client.APIClient
		name, repo string
		update     bool
	}
	createPipeline := func(args createArgs) error {
		return args.client.CreateProjectPipeline(pfs.DefaultProjectName,
			args.name,
			"", // default image: DefaultUserImage
			[]string{"bash"},
			[]string{"cp /pfs/*/* /pfs/out/"},
			&pps.ParallelismSpec{Constant: 1},
			client.NewProjectPFSInput(pfs.DefaultProjectName, args.repo, "/*"),
			"", // default output branch: master
			args.update,
		)
	}
	alice, bob := tu.Robot(tu.UniqueString("alice")), tu.Robot(tu.UniqueString("bob"))
	aliceClient, bobClient := tu.AuthenticateClient(t, c, alice), tu.AuthenticateClient(t, c, bob)

	// create repo, and check that alice is the owner of the new repo
	dataRepo := tu.UniqueString(t.Name())
	require.NoError(t, aliceClient.CreateProjectRepo(pfs.DefaultProjectName, dataRepo))
	require.Equal(t,
		tu.BuildBindings(alice, auth.RepoOwnerRole), tu.GetRepoRoleBinding(t, aliceClient, dataRepo))
	dataCommit := client.NewProjectCommit(pfs.DefaultProjectName, dataRepo, "master", "")

	// alice can create a pipeline (she owns the input repo)
	pipeline := tu.UniqueString("alice-pipeline")
	require.NoError(t, createPipeline(createArgs{
		client: aliceClient,
		name:   pipeline,
		repo:   dataRepo,
	}))
	require.OneOfEquals(t, pipeline, tu.PipelineNames(t, aliceClient))
	// check that alice owns the output repo too)
	require.Equal(t,
		tu.BuildBindings(alice, auth.RepoOwnerRole, tu.Pl(pipeline), auth.RepoWriterRole), tu.GetRepoRoleBinding(t, aliceClient, pipeline))

	// Make sure alice's pipeline runs successfully
	err := aliceClient.PutFile(dataCommit, tu.UniqueString("/file"),
		strings.NewReader("test data"))
	require.NoError(t, err)
	require.NoErrorWithinT(t, 60*time.Second, func() error {
		_, err := aliceClient.WaitProjectCommit(pfs.DefaultProjectName, pipeline, "master", "")
		return err
	})

	// bob can't create a pipeline
	badPipeline := tu.UniqueString("bob-bad")
	err = createPipeline(createArgs{
		client: bobClient,
		name:   badPipeline,
		repo:   dataRepo,
	})
	require.YesError(t, err)
	require.Matches(t, "not authorized", err.Error())
	require.NoneEquals(t, badPipeline, tu.PipelineNames(t, aliceClient))

	// alice adds bob as a reader of the input repo
	require.NoError(t, aliceClient.ModifyRepoRoleBinding(dataRepo, bob, []string{auth.RepoReaderRole}))

	// now bob can create a pipeline
	goodPipeline := tu.UniqueString("bob-good")
	require.NoError(t, createPipeline(createArgs{
		client: bobClient,
		name:   goodPipeline,
		repo:   dataRepo,
	}))
	require.OneOfEquals(t, goodPipeline, tu.PipelineNames(t, aliceClient))
	// check that bob owns the output repo too)
	require.Equal(t,
		tu.BuildBindings(bob, auth.RepoOwnerRole, tu.Pl(goodPipeline), auth.RepoWriterRole), tu.GetRepoRoleBinding(t, bobClient, goodPipeline))

	// Make sure bob's pipeline runs successfully
	err = aliceClient.PutFile(dataCommit, tu.UniqueString("/file"),
		strings.NewReader("test data"))
	require.NoError(t, err)
	require.NoErrorWithinT(t, 4*time.Minute, func() error {
		_, err := bobClient.WaitProjectCommit(pfs.DefaultProjectName, goodPipeline, "master", "")
		return err
	})

	// bob can't update alice's pipeline
	infoBefore, err := aliceClient.InspectProjectPipeline(pfs.DefaultProjectName, pipeline, true)
	require.NoError(t, err)
	err = createPipeline(createArgs{
		client: bobClient,
		name:   pipeline,
		repo:   dataRepo,
		update: true,
	})
	require.YesError(t, err)
	require.Matches(t, "not authorized", err.Error())
	infoAfter, err := aliceClient.InspectProjectPipeline(pfs.DefaultProjectName, pipeline, true)
	require.NoError(t, err)
	require.Equal(t, infoBefore.Version, infoAfter.Version)

	// alice adds bob as a writer of the output repo, and removes him as a reader
	// of the input repo
	require.NoError(t, aliceClient.ModifyRepoRoleBinding(pipeline, bob, []string{auth.RepoWriterRole}))
	require.Equal(t,
		tu.BuildBindings(alice, auth.RepoOwnerRole, bob, auth.RepoWriterRole, tu.Pl(pipeline), auth.RepoWriterRole),
		tu.GetRepoRoleBinding(t, aliceClient, pipeline))

	require.NoError(t, aliceClient.ModifyRepoRoleBinding(dataRepo, bob, []string{}))
	require.Equal(t,
		tu.BuildBindings(alice, auth.RepoOwnerRole, tu.Pl(pipeline), auth.RepoReaderRole, tu.Pl(goodPipeline), auth.RepoReaderRole),
		tu.GetRepoRoleBinding(t, aliceClient, dataRepo))

	// bob still can't update alice's pipeline
	infoBefore, err = aliceClient.InspectProjectPipeline(pfs.DefaultProjectName, pipeline, true)
	require.NoError(t, err)
	err = createPipeline(createArgs{
		client: bobClient,
		name:   pipeline,
		repo:   dataRepo,
		update: true,
	})
	require.YesError(t, err)
	require.Matches(t, "not authorized", err.Error())
	infoAfter, err = aliceClient.InspectProjectPipeline(pfs.DefaultProjectName, pipeline, true)
	require.NoError(t, err)
	require.Equal(t, infoBefore.Version, infoAfter.Version)

	// alice re-adds bob as a reader of the input repo
	require.NoError(t, aliceClient.ModifyRepoRoleBinding(dataRepo, bob, []string{auth.RepoReaderRole}))
	require.Equal(t,
		tu.BuildBindings(alice, auth.RepoOwnerRole, bob, auth.RepoReaderRole, tu.Pl(pipeline), auth.RepoReaderRole, tu.Pl(goodPipeline), auth.RepoReaderRole),
		tu.GetRepoRoleBinding(t, aliceClient, dataRepo))

	// now bob can update alice's pipeline
	infoBefore, err = aliceClient.InspectProjectPipeline(pfs.DefaultProjectName, pipeline, true)
	require.NoError(t, err)
	err = createPipeline(createArgs{
		client: bobClient,
		name:   pipeline,
		repo:   dataRepo,
		update: true,
	})
	require.NoError(t, err)
	infoAfter, err = aliceClient.InspectProjectPipeline(pfs.DefaultProjectName, pipeline, true)
	require.NoError(t, err)
	require.NotEqual(t, infoBefore.Version, infoAfter.Version)

	// Make sure that we don't get an auth token returned by the inspect
	require.Equal(t, "", infoAfter.AuthToken)
	infoAfter, err = aliceClient.InspectProjectPipeline(pfs.DefaultProjectName, pipeline, false)
	require.NoError(t, err)
	require.Equal(t, "", infoAfter.AuthToken)

	// ListPipeline without details should list all repos
	pipelineInfos, err := aliceClient.ListPipeline(false)
	require.NoError(t, err)
	require.Equal(t, 2, len(pipelineInfos))
	for _, pipelineInfo := range pipelineInfos {
		require.Equal(t, "", pipelineInfo.AuthToken)
	}

	// Users can access a spec commit even if they can't list the repo itself,
	// so the details should be populated for every repo
	pipelineInfos, err = aliceClient.ListPipeline(true)
	require.NoError(t, err)
	require.Equal(t, 2, len(pipelineInfos))
	for _, pipelineInfo := range pipelineInfos {
		require.Equal(t, "", pipelineInfo.AuthToken)
		require.NotNil(t, pipelineInfo.Details)
	}

	pipelineInfos, err = bobClient.ListPipeline(true)
	require.NoError(t, err)
	require.Equal(t, 2, len(pipelineInfos))
	for _, pipelineInfo := range pipelineInfos {
		require.Equal(t, "", pipelineInfo.AuthToken)
		require.NotNil(t, pipelineInfo.Details)
	}

	// Make sure the updated pipeline runs successfully
	err = aliceClient.PutFile(dataCommit, tu.UniqueString("/file"),
		strings.NewReader("test data"))
	require.NoError(t, err)
	require.NoErrorWithinT(t, 60*time.Second, func() error {
		_, err := bobClient.WaitProjectCommit(pfs.DefaultProjectName, pipeline, "master", "")
		return err
	})
}

func TestPipelineMultipleInputs(t *testing.T) {
	t.Parallel()
	env := envWithAuth(t)
	c := env.PachClient
	type createArgs struct {
		client *client.APIClient
		name   string
		input  *pps.Input
		update bool
	}
	createPipeline := func(args createArgs) error {
		return args.client.CreateProjectPipeline(pfs.DefaultProjectName,
			args.name,
			"", // default image: DefaultUserImage
			[]string{"bash"},
			[]string{"echo \"work\" >/pfs/out/x"},
			&pps.ParallelismSpec{Constant: 1},
			args.input,
			"", // default output branch: master
			args.update,
		)
	}
	alice, bob := tu.Robot(tu.UniqueString("alice")), tu.Robot(tu.UniqueString("bob"))
	aliceClient, bobClient := tu.AuthenticateClient(t, c, alice), tu.AuthenticateClient(t, c, bob)

	// create two repos, and check that alice is the owner of the new repos
	dataRepo1 := tu.UniqueString(t.Name())
	dataRepo2 := tu.UniqueString(t.Name())
	require.NoError(t, aliceClient.CreateProjectRepo(pfs.DefaultProjectName, dataRepo1))
	require.NoError(t, aliceClient.CreateProjectRepo(pfs.DefaultProjectName, dataRepo2))
	require.Equal(t,
		tu.BuildBindings(alice, auth.RepoOwnerRole), tu.GetRepoRoleBinding(t, aliceClient, dataRepo1))
	require.Equal(t,
		tu.BuildBindings(alice, auth.RepoOwnerRole), tu.GetRepoRoleBinding(t, aliceClient, dataRepo2))

	// alice can create a cross-pipeline with both inputs
	aliceCrossPipeline := tu.UniqueString("alice-cross")
	require.NoError(t, createPipeline(createArgs{
		client: aliceClient,
		name:   aliceCrossPipeline,
		input: client.NewCrossInput(
			client.NewProjectPFSInput(pfs.DefaultProjectName, dataRepo1, "/*"),
			client.NewProjectPFSInput(pfs.DefaultProjectName, dataRepo2, "/*"),
		),
	}))
	require.OneOfEquals(t, aliceCrossPipeline, tu.PipelineNames(t, aliceClient))
	// check that alice owns the output repo too)
	require.Equal(t,
		tu.BuildBindings(alice, auth.RepoOwnerRole, tu.Pl(aliceCrossPipeline), auth.RepoWriterRole), tu.GetRepoRoleBinding(t, aliceClient, aliceCrossPipeline))

	// alice can create a union-pipeline with both inputs
	aliceUnionPipeline := tu.UniqueString("alice-union")
	require.NoError(t, createPipeline(createArgs{
		client: aliceClient,
		name:   aliceUnionPipeline,
		input: client.NewUnionInput(
			client.NewProjectPFSInput(pfs.DefaultProjectName, dataRepo1, "/*"),
			client.NewProjectPFSInput(pfs.DefaultProjectName, dataRepo2, "/*"),
		),
	}))
	require.OneOfEquals(t, aliceUnionPipeline, tu.PipelineNames(t, aliceClient))
	// check that alice owns the output repo too)
	require.Equal(t,
		tu.BuildBindings(alice, auth.RepoOwnerRole, tu.Pl(aliceUnionPipeline), auth.RepoWriterRole), tu.GetRepoRoleBinding(t, aliceClient, aliceUnionPipeline))

	// alice adds bob as a reader of one of the input repos, but not the other
	require.NoError(t, aliceClient.ModifyRepoRoleBinding(dataRepo1, bob, []string{auth.RepoReaderRole}))

	// bob cannot create a cross-pipeline with both inputs
	bobCrossPipeline := tu.UniqueString("bob-cross")
	err := createPipeline(createArgs{
		client: bobClient,
		name:   bobCrossPipeline,
		input: client.NewCrossInput(
			client.NewProjectPFSInput(pfs.DefaultProjectName, dataRepo1, "/*"),
			client.NewProjectPFSInput(pfs.DefaultProjectName, dataRepo2, "/*"),
		),
	})
	require.YesError(t, err)
	require.Matches(t, "not authorized", err.Error())
	require.NoneEquals(t, bobCrossPipeline, tu.PipelineNames(t, aliceClient))

	// bob cannot create a union-pipeline with both inputs
	bobUnionPipeline := tu.UniqueString("bob-union")
	err = createPipeline(createArgs{
		client: bobClient,
		name:   bobUnionPipeline,
		input: client.NewUnionInput(
			client.NewProjectPFSInput(pfs.DefaultProjectName, dataRepo1, "/*"),
			client.NewProjectPFSInput(pfs.DefaultProjectName, dataRepo2, "/*"),
		),
	})
	require.YesError(t, err)
	require.Matches(t, "not authorized", err.Error())
	require.NoneEquals(t, bobUnionPipeline, tu.PipelineNames(t, aliceClient))

	// alice adds bob as a writer of her pipeline's output
	require.NoError(t, aliceClient.ModifyRepoRoleBinding(aliceCrossPipeline, bob, []string{auth.RepoWriterRole}))

	// bob can update alice's pipeline if he removes one of the inputs
	infoBefore, err := aliceClient.InspectProjectPipeline(pfs.DefaultProjectName, aliceCrossPipeline, true)
	require.NoError(t, err)
	require.NoError(t, createPipeline(createArgs{
		client: bobClient,
		name:   aliceCrossPipeline,
		input: client.NewCrossInput(
			// This cross input deliberately only has one element, to make sure it's
			// not simply rejected for having a cross input
			client.NewProjectPFSInput(pfs.DefaultProjectName, dataRepo1, "/*"),
		),
		update: true,
	}))
	infoAfter, err := aliceClient.InspectProjectPipeline(pfs.DefaultProjectName, aliceCrossPipeline, true)
	require.NoError(t, err)
	require.NotEqual(t, infoBefore.Version, infoAfter.Version)

	// bob cannot update alice's to put the second input back
	infoBefore, err = aliceClient.InspectProjectPipeline(pfs.DefaultProjectName, aliceCrossPipeline, true)
	require.NoError(t, err)
	err = createPipeline(createArgs{
		client: bobClient,
		name:   aliceCrossPipeline,
		input: client.NewCrossInput(
			client.NewProjectPFSInput(pfs.DefaultProjectName, dataRepo1, "/*"),
			client.NewProjectPFSInput(pfs.DefaultProjectName, dataRepo2, "/*"),
		),
		update: true,
	})
	require.YesError(t, err)
	require.Matches(t, "not authorized", err.Error())
	infoAfter, err = aliceClient.InspectProjectPipeline(pfs.DefaultProjectName, aliceCrossPipeline, true)
	require.NoError(t, err)
	require.Equal(t, infoBefore.Version, infoAfter.Version)

	// alice adds bob as a reader of the second input
	require.NoError(t, aliceClient.ModifyRepoRoleBinding(dataRepo2, bob, []string{auth.RepoReaderRole}))

	// bob can now update alice's to put the second input back
	infoBefore, err = aliceClient.InspectProjectPipeline(pfs.DefaultProjectName, aliceCrossPipeline, true)
	require.NoError(t, err)
	require.NoError(t, createPipeline(createArgs{
		client: bobClient,
		name:   aliceCrossPipeline,
		input: client.NewCrossInput(
			client.NewProjectPFSInput(pfs.DefaultProjectName, dataRepo1, "/*"),
			client.NewProjectPFSInput(pfs.DefaultProjectName, dataRepo2, "/*"),
		),
		update: true,
	}))
	infoAfter, err = aliceClient.InspectProjectPipeline(pfs.DefaultProjectName, aliceCrossPipeline, true)
	require.NoError(t, err)
	require.NotEqual(t, infoBefore.Version, infoAfter.Version)

	// bob can create a cross-pipeline with both inputs
	require.NoError(t, createPipeline(createArgs{
		client: bobClient,
		name:   bobCrossPipeline,
		input: client.NewCrossInput(
			client.NewProjectPFSInput(pfs.DefaultProjectName, dataRepo1, "/*"),
			client.NewProjectPFSInput(pfs.DefaultProjectName, dataRepo2, "/*"),
		),
	}))
	require.OneOfEquals(t, bobCrossPipeline, tu.PipelineNames(t, aliceClient))

	// bob can create a union-pipeline with both inputs
	require.NoError(t, createPipeline(createArgs{
		client: bobClient,
		name:   bobUnionPipeline,
		input: client.NewUnionInput(
			client.NewProjectPFSInput(pfs.DefaultProjectName, dataRepo1, "/*"),
			client.NewProjectPFSInput(pfs.DefaultProjectName, dataRepo2, "/*"),
		),
	}))
	require.OneOfEquals(t, bobUnionPipeline, tu.PipelineNames(t, aliceClient))

}

func TestStopAndDeletePipeline(t *testing.T) {
	t.Parallel()
	env := envWithAuth(t)
	c := env.PachClient
	alice, bob := tu.Robot(tu.UniqueString("alice")), tu.Robot(tu.UniqueString("bob"))
	aliceClient, bobClient := tu.AuthenticateClient(t, c, alice), tu.AuthenticateClient(t, c, bob)

	// alice creates a repo
	repo := tu.UniqueString(t.Name())
	require.NoError(t, aliceClient.CreateProjectRepo(pfs.DefaultProjectName, repo))
	require.Equal(t, tu.BuildBindings(alice, auth.RepoOwnerRole), tu.GetRepoRoleBinding(t, aliceClient, repo))

	// alice creates a pipeline
	pipeline := tu.UniqueString("alice-pipeline")
	require.NoError(t, aliceClient.CreateProjectPipeline(pfs.DefaultProjectName,
		pipeline,
		"", // default image: DefaultUserImage
		[]string{"bash"},
		[]string{"cp /pfs/*/* /pfs/out/"},
		&pps.ParallelismSpec{Constant: 1},
		client.NewProjectPFSInput(pfs.DefaultProjectName, repo, "/*"),
		"", // default output branch: master
		false,
	))
	// Make sure the input and output repos have non-empty ACLs
	require.Equal(t,
		tu.BuildBindings(alice, auth.RepoOwnerRole, tu.Pl(pipeline), auth.RepoReaderRole), tu.GetRepoRoleBinding(t, aliceClient, repo))
	require.Equal(t,
		tu.BuildBindings(alice, auth.RepoOwnerRole, tu.Pl(pipeline), auth.RepoWriterRole), tu.GetRepoRoleBinding(t, aliceClient, pipeline))

	// alice stops the pipeline (owner of the input and output repos can stop)
	require.NoError(t, aliceClient.StopProjectPipeline(pfs.DefaultProjectName, pipeline))

	// Make sure the remaining input and output repos *still* have non-empty ACLs
	require.Equal(t,
		tu.BuildBindings(alice, auth.RepoOwnerRole, tu.Pl(pipeline), auth.RepoReaderRole), tu.GetRepoRoleBinding(t, aliceClient, repo))
	require.Equal(t,
		tu.BuildBindings(alice, auth.RepoOwnerRole, tu.Pl(pipeline), auth.RepoWriterRole), tu.GetRepoRoleBinding(t, aliceClient, pipeline))

	// alice deletes the pipeline (owner of the input and output repos can delete)
	require.NoError(t, aliceClient.DeleteProjectPipeline(pfs.DefaultProjectName, pipeline, false))
	require.Nil(t, tu.GetRepoRoleBinding(t, aliceClient, pipeline).Entries)

	// alice deletes the input repo (make sure the input repo's ACL is gone)
	require.NoError(t, aliceClient.DeleteProjectRepo(pfs.DefaultProjectName, repo, false))
	require.Nil(t, tu.GetRepoRoleBinding(t, aliceClient, repo).Entries)

	// alice creates another repo
	repo = tu.UniqueString(t.Name())
	require.NoError(t, aliceClient.CreateProjectRepo(pfs.DefaultProjectName, repo))
	require.Equal(t, tu.BuildBindings(alice, auth.RepoOwnerRole), tu.GetRepoRoleBinding(t, aliceClient, repo))

	// alice creates another pipeline
	pipeline = tu.UniqueString("alice-pipeline")
	require.NoError(t, aliceClient.CreateProjectPipeline(pfs.DefaultProjectName,
		pipeline,
		"", // default image: DefaultUserImage
		[]string{"bash"},
		[]string{"cp /pfs/*/* /pfs/out/"},
		&pps.ParallelismSpec{Constant: 1},
		client.NewProjectPFSInput(pfs.DefaultProjectName, repo, "/*"),
		"", // default output branch: master
		false,
	))

	// bob can't stop or delete alice's pipeline
	err := bobClient.StopProjectPipeline(pfs.DefaultProjectName, pipeline)
	require.YesError(t, err)
	require.Matches(t, "not authorized", err.Error())
	err = bobClient.DeleteProjectPipeline(pfs.DefaultProjectName, pipeline, false)
	require.YesError(t, err)
	require.Matches(t, "not authorized", err.Error())

	// alice adds bob as a reader of the input repo
	require.NoError(t, aliceClient.ModifyRepoRoleBinding(repo, bob, []string{auth.RepoReaderRole}))
	require.Equal(t,
		tu.BuildBindings(alice, auth.RepoOwnerRole, bob, auth.RepoReaderRole, tu.Pl(pipeline), auth.RepoReaderRole),
		tu.GetRepoRoleBinding(t, aliceClient, repo))

	// bob still can't stop or delete alice's pipeline
	err = bobClient.StopProjectPipeline(pfs.DefaultProjectName, pipeline)
	require.YesError(t, err)
	require.Matches(t, "not authorized", err.Error())
	err = bobClient.DeleteProjectPipeline(pfs.DefaultProjectName, pipeline, false)
	require.YesError(t, err)
	require.Matches(t, "not authorized", err.Error())

	// alice removes bob as a reader of the input repo and adds bob as a writer of
	// the output repo
	require.NoError(t, aliceClient.ModifyRepoRoleBinding(repo, bob, []string{}))

	require.Equal(t,
		tu.BuildBindings(alice, auth.RepoOwnerRole, tu.Pl(pipeline), auth.RepoReaderRole), tu.GetRepoRoleBinding(t, aliceClient, repo))
	require.NoError(t, aliceClient.ModifyRepoRoleBinding(pipeline, bob, []string{auth.RepoWriterRole}))
	require.Equal(t,
		tu.BuildBindings(alice, auth.RepoOwnerRole, bob, auth.RepoWriterRole, tu.Pl(pipeline), auth.RepoWriterRole),
		tu.GetRepoRoleBinding(t, aliceClient, pipeline))

	// bob can now start and stop the pipeline, but can't delete it
	require.NoError(t, bobClient.StopProjectPipeline(pfs.DefaultProjectName, pipeline))
	require.NoError(t, bobClient.StartProjectPipeline(pfs.DefaultProjectName, pipeline))
	err = bobClient.DeleteProjectPipeline(pfs.DefaultProjectName, pipeline, false)
	require.YesError(t, err)
	require.Matches(t, "not authorized", err.Error())
	// alice re-adds bob as a reader of the input repo
	require.NoError(t, aliceClient.ModifyRepoRoleBinding(repo, bob, []string{auth.RepoReaderRole}))
	require.Equal(t,
		tu.BuildBindings(alice, auth.RepoOwnerRole, bob, auth.RepoReaderRole, tu.Pl(pipeline), auth.RepoReaderRole),
		tu.GetRepoRoleBinding(t, aliceClient, repo))

	// no change to bob's capabilities
	require.NoError(t, bobClient.StopProjectPipeline(pfs.DefaultProjectName, pipeline))
	require.NoError(t, bobClient.StartProjectPipeline(pfs.DefaultProjectName, pipeline))
	err = bobClient.DeleteProjectPipeline(pfs.DefaultProjectName, pipeline, false)
	require.YesError(t, err)
	require.Matches(t, "not authorized", err.Error())

	// alice adds bob as an owner of the output repo
	require.NoError(t, aliceClient.ModifyRepoRoleBinding(pipeline, bob, []string{auth.RepoOwnerRole}))
	require.Equal(t,
		tu.BuildBindings(alice, auth.RepoOwnerRole, bob, auth.RepoOwnerRole, tu.Pl(pipeline), auth.RepoWriterRole),
		tu.GetRepoRoleBinding(t, aliceClient, pipeline))

	// finally bob can delete alice's pipeline
	err = bobClient.DeleteProjectPipeline(pfs.DefaultProjectName, pipeline, false)
	require.NoError(t, err)
}

// TestStopJob just confirms that the StopJob API works when auth is on
func TestStopJob(t *testing.T) {
	t.Parallel()
	env := envWithAuth(t)
	c := env.PachClient
	alice := tu.Robot(tu.UniqueString("alice"))
	aliceClient := tu.AuthenticateClient(t, c, alice)

	// alice creates a repo
	repo := tu.UniqueString(t.Name())
	commit := client.NewProjectCommit(pfs.DefaultProjectName, repo, "master", "")
	require.NoError(t, aliceClient.CreateProjectRepo(pfs.DefaultProjectName, repo))
	require.Equal(t, tu.BuildBindings(alice, auth.RepoOwnerRole), tu.GetRepoRoleBinding(t, aliceClient, repo))
	err := aliceClient.PutFile(commit, "/file", strings.NewReader("test"))
	require.NoError(t, err)

	// alice creates a pipeline
	pipeline := tu.UniqueString("alice-pipeline")
	require.NoError(t, aliceClient.CreateProjectPipeline(pfs.DefaultProjectName,
		pipeline,
		"", // default image: DefaultUserImage
		[]string{"bash"},
		[]string{"sleep 600"},
		&pps.ParallelismSpec{Constant: 1},
		client.NewProjectPFSInput(pfs.DefaultProjectName, repo, "/*"),
		"", // default output branch: master
		false,
	))
	// Make sure the input and output repos have non-empty ACLs
	require.Equal(t,
		tu.BuildBindings(alice, auth.RepoOwnerRole, tu.Pl(pipeline), auth.RepoReaderRole), tu.GetRepoRoleBinding(t, aliceClient, repo))
	require.Equal(t,
		tu.BuildBindings(alice, auth.RepoOwnerRole, tu.Pl(pipeline), auth.RepoWriterRole), tu.GetRepoRoleBinding(t, aliceClient, pipeline))

	// Stop the first job in 'pipeline'
	var jobID string
	require.NoErrorWithinTRetry(t, 30*time.Second, func() error {
		jobs, err := aliceClient.ListProjectJob(pfs.DefaultProjectName, pipeline, nil /*inputs*/, -1 /*history*/, true /* full */)
		if err != nil {
			return err
		}
		if len(jobs) != 1 {
			return errors.Errorf("expected one job but got %d", len(jobs))
		}
		jobID = jobs[0].Job.ID
		return nil
	})

	require.NoError(t, aliceClient.StopProjectJob(pfs.DefaultProjectName, pipeline, jobID))
	require.NoErrorWithinTRetry(t, 30*time.Second, func() error {
		ji, err := aliceClient.InspectProjectJob(pfs.DefaultProjectName, pipeline, jobID, false)
		if err != nil {
			return errors.Wrapf(err, "could not inspect job %q", jobID)
		}
		if ji.State != pps.JobState_JOB_KILLED {
			return errors.Errorf("expected job %q to be in JOB_KILLED but was in %s", jobID, ji.State.String())
		}
		return nil
	})
}

// Test ListRepo checks that the auth information returned by ListRepo and
// InspectRepo is correct.
// TODO(msteffen): This should maybe go in pachyderm_test, since ListRepo isn't
// an auth API call
func TestListAndInspectRepo(t *testing.T) {
	t.Parallel()
	env := envWithAuth(t)
	c := env.PachClient
	alice, bob := tu.Robot(tu.UniqueString("alice")), tu.Robot(tu.UniqueString("bob"))
	aliceClient, bobClient := tu.AuthenticateClient(t, c, alice), tu.AuthenticateClient(t, c, bob)

	// alice creates a repo and makes Bob a writer
	repoWriter := tu.UniqueString(t.Name())
	require.NoError(t, aliceClient.CreateProjectRepo(pfs.DefaultProjectName, repoWriter))
	require.NoError(t, aliceClient.ModifyRepoRoleBinding(repoWriter, bob, []string{auth.RepoWriterRole}))
	require.Equal(t,
		tu.BuildBindings(alice, auth.RepoOwnerRole, bob, auth.RepoWriterRole), tu.GetRepoRoleBinding(t, aliceClient, repoWriter))

	// alice creates a repo and makes Bob a reader
	repoReader := tu.UniqueString(t.Name())
	require.NoError(t, aliceClient.CreateProjectRepo(pfs.DefaultProjectName, repoReader))
	require.NoError(t, aliceClient.ModifyRepoRoleBinding(repoReader, bob, []string{auth.RepoReaderRole}))
	require.Equal(t,
		tu.BuildBindings(alice, auth.RepoOwnerRole, bob, auth.RepoReaderRole), tu.GetRepoRoleBinding(t, aliceClient, repoReader))

	// alice creates a repo and gives Bob no access privileges
	repoNone := tu.UniqueString(t.Name())
	require.NoError(t, aliceClient.CreateProjectRepo(pfs.DefaultProjectName, repoNone))
	require.Equal(t,
		tu.BuildBindings(alice, auth.RepoOwnerRole), tu.GetRepoRoleBinding(t, aliceClient, repoNone))

	// put a file in the repo Bob can't access - we need to be able to get the size of the commits
	err := aliceClient.PutFile(client.NewProjectCommit(pfs.DefaultProjectName, repoNone, "master", ""), "/test", strings.NewReader("test"))
	require.NoError(t, err)

	// bob creates a repo
	repoOwner := tu.UniqueString(t.Name())
	require.NoError(t, bobClient.CreateProjectRepo(pfs.DefaultProjectName, repoOwner))
	require.Equal(t, tu.BuildBindings(bob, auth.RepoOwnerRole), tu.GetRepoRoleBinding(t, bobClient, repoOwner))

	// Bob calls ListRepo, and the response must indicate the correct access scope
	// for each repo (because other tests have run, we may see repos besides the
	// above. Bob's access to those should be NONE
	lrClient, err := bobClient.PfsAPIClient.ListRepo(bobClient.Ctx(),
		&pfs.ListRepoRequest{})
	require.NoError(t, err)
	repoInfos, err := clientsdk.ListRepoInfo(lrClient)
	require.NoError(t, err)
	expectedPermissions := map[string][]auth.Permission{
		repoOwner: []auth.Permission{
			auth.Permission_REPO_READ,
			auth.Permission_REPO_WRITE,
			auth.Permission_REPO_MODIFY_BINDINGS,
			auth.Permission_REPO_DELETE,
			auth.Permission_REPO_INSPECT_COMMIT,
			auth.Permission_REPO_LIST_COMMIT,
			auth.Permission_REPO_DELETE_COMMIT,
			auth.Permission_REPO_CREATE_BRANCH,
			auth.Permission_REPO_LIST_BRANCH,
			auth.Permission_REPO_DELETE_BRANCH,
			auth.Permission_REPO_LIST_FILE,
			auth.Permission_REPO_ADD_PIPELINE_READER,
			auth.Permission_REPO_REMOVE_PIPELINE_READER,
			auth.Permission_REPO_ADD_PIPELINE_WRITER,
			auth.Permission_REPO_INSPECT_FILE,
			auth.Permission_PIPELINE_LIST_JOB,
		},
		repoWriter: []auth.Permission{
			auth.Permission_REPO_READ,
			auth.Permission_REPO_WRITE,
			auth.Permission_REPO_INSPECT_COMMIT,
			auth.Permission_REPO_LIST_COMMIT,
			auth.Permission_REPO_DELETE_COMMIT,
			auth.Permission_REPO_CREATE_BRANCH,
			auth.Permission_REPO_LIST_BRANCH,
			auth.Permission_REPO_DELETE_BRANCH,
			auth.Permission_REPO_LIST_FILE,
			auth.Permission_REPO_ADD_PIPELINE_READER,
			auth.Permission_REPO_REMOVE_PIPELINE_READER,
			auth.Permission_REPO_ADD_PIPELINE_WRITER,
			auth.Permission_REPO_INSPECT_FILE,
			auth.Permission_PIPELINE_LIST_JOB,
		},
		repoReader: []auth.Permission{
			auth.Permission_REPO_READ,
			auth.Permission_REPO_INSPECT_COMMIT,
			auth.Permission_REPO_LIST_COMMIT,
			auth.Permission_REPO_LIST_BRANCH,
			auth.Permission_REPO_LIST_FILE,
			auth.Permission_REPO_ADD_PIPELINE_READER,
			auth.Permission_REPO_REMOVE_PIPELINE_READER,
			auth.Permission_REPO_INSPECT_FILE,
			auth.Permission_PIPELINE_LIST_JOB,
		},
	}
	for _, info := range repoInfos {
		require.ElementsEqual(t, expectedPermissions[info.Repo.Name], info.AuthInfo.Permissions)
	}

	for _, name := range []string{repoOwner, repoWriter, repoReader, repoNone} {
		inspectResp, err := bobClient.PfsAPIClient.InspectRepo(bobClient.Ctx(),
			&pfs.InspectRepoRequest{
				Repo: client.NewProjectRepo(pfs.DefaultProjectName, name),
			})
		require.NoError(t, err)
		require.ElementsEqual(t, expectedPermissions[name], inspectResp.AuthInfo.Permissions)
	}
}

func TestUnprivilegedUserCannotMakeSelfOwner(t *testing.T) {
	t.Parallel()
	env := envWithAuth(t)
	c := env.PachClient
	alice, bob := tu.Robot(tu.UniqueString("alice")), tu.Robot(tu.UniqueString("bob"))
	aliceClient, bobClient := tu.AuthenticateClient(t, c, alice), tu.AuthenticateClient(t, c, bob)

	// alice creates a repo
	repo := tu.UniqueString(t.Name())
	require.NoError(t, aliceClient.CreateProjectRepo(pfs.DefaultProjectName, repo))
	require.Equal(t,
		tu.BuildBindings(alice, auth.RepoOwnerRole), tu.GetRepoRoleBinding(t, aliceClient, repo))

	// bob calls SetScope(bob, OWNER) on alice's repo. This should fail
	err := bobClient.ModifyRepoRoleBinding(repo, bob, []string{auth.RepoOwnerRole})
	require.YesError(t, err)
	// make sure ACL wasn't updated
	require.Equal(t, tu.BuildBindings(alice, auth.RepoOwnerRole), tu.GetRepoRoleBinding(t, aliceClient, repo))
}

// TestListRepoNotLoggedInError makes sure that if a user isn't logged in, and
// they call ListRepo(), they get an error.
func TestListRepoNotLoggedInError(t *testing.T) {
	t.Parallel()
	env := envWithAuth(t)
	client := env.PachClient
	alice := tu.Robot(tu.UniqueString("alice"))
	aliceClient, anonClient := tu.AuthenticateClient(t, client, alice), tu.UnauthenticatedPachClient(t, client)

	// alice creates a repo
	repo := tu.UniqueString(t.Name())
	require.NoError(t, aliceClient.CreateProjectRepo(pfs.DefaultProjectName, repo))
	require.Equal(t,
		tu.BuildBindings(alice, auth.RepoOwnerRole), tu.GetRepoRoleBinding(t, aliceClient, repo))

	// Anon (non-logged-in user) calls ListRepo, and must receive an error
	c, err := anonClient.PfsAPIClient.ListRepo(anonClient.Ctx(),
		&pfs.ListRepoRequest{})
	require.NoError(t, err)
	_, err = clientsdk.ListRepoInfo(c)
	require.YesError(t, err)
	require.Matches(t, "no authentication token", err.Error())
}

// TestListRepoNoAuthInfoIfDeactivated tests that if auth isn't activated, then
// ListRepo returns RepoInfos where AuthInfo isn't set (i.e. is nil)
func TestListRepoNoAuthInfoIfDeactivated(t *testing.T) {
	env := envWithAuth(t)
	c := env.PachClient
	// Dont't run this test in parallel, since it deactivates the auth system
	// globally, so any tests running concurrently will fail
	alice, bob := tu.Robot(tu.UniqueString("alice")), tu.Robot(tu.UniqueString("bob"))
	aliceClient, bobClient := tu.AuthenticateClient(t, c, alice), tu.AuthenticateClient(t, c, bob)
	adminClient := tu.AuthenticateClient(t, c, auth.RootUser)

	// alice creates a repo
	repo := tu.UniqueString(t.Name())
	require.NoError(t, aliceClient.CreateProjectRepo(pfs.DefaultProjectName, repo))

	// bob calls ListRepo, but has NONE access to all repos
	infos, err := bobClient.ListRepo()
	require.NoError(t, err)
	for _, info := range infos {
		require.Nil(t, info.AuthInfo.Permissions)
	}

	// Deactivate auth
	_, err = adminClient.Deactivate(adminClient.Ctx(), &auth.DeactivateRequest{})
	require.NoError(t, err)

	// Wait for auth to be deactivated
	require.NoError(t, backoff.Retry(func() error {
		_, err := aliceClient.WhoAmI(aliceClient.Ctx(), &auth.WhoAmIRequest{})
		if err != nil && auth.IsErrNotActivated(err) {
			return nil // WhoAmI should fail when auth is deactivated
		}
		return errors.New("auth is not yet deactivated")
	}, backoff.NewTestingBackOff()))

	// bob calls ListRepo, now AuthInfo isn't set anywhere
	infos, err = bobClient.ListRepo()
	require.NoError(t, err)
	for _, info := range infos {
		require.Nil(t, info.AuthInfo)
	}
}

// TestCreateRepoAlreadyExistsError tests that creating a repo that already
// exists gives you an error to that effect, even when auth is already
// activated (rather than "access denied")
func TestCreateRepoAlreadyExistsError(t *testing.T) {
	t.Parallel()
	env := envWithAuth(t)
	c := env.PachClient
	alice, bob := tu.Robot(tu.UniqueString("alice")), tu.Robot(tu.UniqueString("bob"))
	aliceClient, bobClient := tu.AuthenticateClient(t, c, alice), tu.AuthenticateClient(t, c, bob)

	// alice creates a repo
	repo := tu.UniqueString(t.Name())
	require.NoError(t, aliceClient.CreateProjectRepo(pfs.DefaultProjectName, repo))

	// bob creates the same repo, and should get an error to the effect that the
	// repo already exists (rather than "access denied")
	err := bobClient.CreateProjectRepo(pfs.DefaultProjectName, repo)
	require.YesError(t, err)
	require.Matches(t, "already exists", err.Error())
}

// TestCreateRepoNotLoggedInError makes sure that if a user isn't logged in, and
// they call CreateRepo(), they get an error.
func TestCreateRepoNotLoggedInError(t *testing.T) {
	t.Parallel()
	env := envWithAuth(t)
	c := env.PachClient
	anonClient := tu.UnauthenticatedPachClient(t, c)

	// anonClient tries and fails to create a repo
	repo := tu.UniqueString(t.Name())
	err := anonClient.CreateProjectRepo(pfs.DefaultProjectName, repo)
	require.YesError(t, err)
	require.Matches(t, "no authentication token", err.Error())
}

// Creating a pipeline when the output repo already exists gives is not allowed
func TestCreatePipelineRepoAlreadyExists(t *testing.T) {
	t.Parallel()
	env := envWithAuth(t)
	c := env.PachClient
	alice, bob := tu.Robot(tu.UniqueString("alice")), tu.Robot(tu.UniqueString("bob"))
	aliceClient, bobClient := tu.AuthenticateClient(t, c, alice), tu.AuthenticateClient(t, c, bob)

	// alice creates a repo
	inputRepo := tu.UniqueString(t.Name())
	require.NoError(t, aliceClient.CreateProjectRepo(pfs.DefaultProjectName, inputRepo))
	require.NoError(t, aliceClient.ModifyRepoRoleBinding(inputRepo, bob, []string{auth.RepoReaderRole}))
	pipeline := tu.UniqueString("pipeline")
	require.NoError(t, aliceClient.CreateProjectRepo(pfs.DefaultProjectName, pipeline))

	// bob creates a pipeline, and should get an "access denied" error
	err := bobClient.CreateProjectPipeline(pfs.DefaultProjectName,
		pipeline,
		"", // default image: DefaultUserImage
		[]string{"bash"},
		[]string{"cp /pfs/*/* /pfs/out/"},
		&pps.ParallelismSpec{Constant: 1},
		client.NewProjectPFSInput(pfs.DefaultProjectName, inputRepo, "/*"),
		"",    // default output branch: master
		false, // Don't update -- we want an error
	)
	require.YesError(t, err)
	require.Matches(t, "already exists", err.Error())

	// alice gives bob writer scope on pipeline output repo, but nothing changes
	require.NoError(t, aliceClient.ModifyRepoRoleBinding(pipeline, bob, []string{auth.RepoWriterRole}))
	err = bobClient.CreateProjectPipeline(pfs.DefaultProjectName,
		pipeline,
		"", // default image: DefaultUserImage
		[]string{"bash"},
		[]string{"cp /pfs/*/* /pfs/out/"},
		&pps.ParallelismSpec{Constant: 1},
		client.NewProjectPFSInput(pfs.DefaultProjectName, inputRepo, "/*"),
		"",    // default output branch: master
		false, // Don't update -- we want an error
	)
	require.YesError(t, err)
	require.Matches(t, "already exists", err.Error())
}

// TestAuthorizedEveryone tests that Authorized(user, repo, NONE) tests that the
// `allClusterUsers` binding  for an ACL sets the minimum authorized scope
func TestAuthorizedEveryone(t *testing.T) {
	t.Parallel()
	env := envWithAuth(t)
	c := env.PachClient
	alice, bob := tu.Robot(tu.UniqueString("alice")), tu.Robot(tu.UniqueString("bob"))
	aliceClient, bobClient := tu.AuthenticateClient(t, c, alice), tu.AuthenticateClient(t, c, bob)

	// alice creates a repo
	repo := tu.UniqueString(t.Name())
	require.NoError(t, aliceClient.CreateProjectRepo(pfs.DefaultProjectName, repo))

	// alice is authorized as `OWNER`
	resp, err := aliceClient.Authorize(aliceClient.Ctx(), &auth.AuthorizeRequest{
		Resource: &auth.Resource{Type: auth.ResourceType_REPO, Name: repo},
		Permissions: []auth.Permission{
			auth.Permission_REPO_MODIFY_BINDINGS,
			auth.Permission_REPO_WRITE,
			auth.Permission_REPO_READ,
		},
	})
	require.NoError(t, err)
	require.True(t, resp.Authorized)

	// bob is not authorized
	resp, err = bobClient.Authorize(bobClient.Ctx(), &auth.AuthorizeRequest{
		Resource: &auth.Resource{Type: auth.ResourceType_REPO, Name: repo},
		Permissions: []auth.Permission{
			auth.Permission_REPO_READ,
		},
	})
	require.NoError(t, err)
	require.False(t, resp.Authorized)

	// alice grants everybody WRITER access
	require.NoError(t, aliceClient.ModifyRepoRoleBinding(repo, "allClusterUsers", []string{auth.RepoWriterRole}))

	// alice is still authorized as `OWNER`
	resp, err = aliceClient.Authorize(aliceClient.Ctx(), &auth.AuthorizeRequest{
		Resource: &auth.Resource{Type: auth.ResourceType_REPO, Name: repo},
		Permissions: []auth.Permission{
			auth.Permission_REPO_MODIFY_BINDINGS,
			auth.Permission_REPO_WRITE,
			auth.Permission_REPO_READ,
		},
	})
	require.NoError(t, err)
	require.True(t, resp.Authorized)

	// bob is now authorized as WRITER
	resp, err = bobClient.Authorize(bobClient.Ctx(), &auth.AuthorizeRequest{
		Resource: &auth.Resource{Type: auth.ResourceType_REPO, Name: repo},
		Permissions: []auth.Permission{
			auth.Permission_REPO_WRITE,
			auth.Permission_REPO_READ,
		},
	})
	require.NoError(t, err)
	require.True(t, resp.Authorized)
}

// TestDeleteAllRepos tests that when you delete all repos,
// only the repos you are authorized to delete are deleted
func TestDeleteAllRepos(t *testing.T) {
	t.Parallel()
	env := envWithAuth(t)
	c := env.PachClient
	alice := tu.Robot(tu.UniqueString("alice"))
	aliceClient, adminClient := tu.AuthenticateClient(t, c, alice), tu.AuthenticateClient(t, c, auth.RootUser)

	// admin creates a repo
	adminRepo := tu.UniqueString(t.Name())
	require.NoError(t, adminClient.CreateProjectRepo(pfs.DefaultProjectName, adminRepo))

	// alice creates a repo
	aliceRepo := tu.UniqueString(t.Name())
	require.NoError(t, aliceClient.CreateProjectRepo(pfs.DefaultProjectName, aliceRepo))

	// alice calls DeleteAll. It passes, but only deletes the repos she was authorized to delete
	_, err := aliceClient.PfsAPIClient.DeleteAll(aliceClient.Ctx(), &types.Empty{})
	require.NoError(t, err)

	listResp, err := aliceClient.ListRepo()
	require.NoError(t, err)

	require.Equal(t, 1, len(listResp))
	require.Equal(t, adminRepo, listResp[0].Repo.Name)
}

// TestListJob tests that you must have READER access to a pipeline's output
// repo to call ListJob on that pipeline, but a blank ListJob always succeeds
// (but doesn't return a given job if you don't have access to the job's output
// repo)
func TestListJob(t *testing.T) {
	t.Parallel()
	env := envWithAuth(t)
	c := env.PachClient
	alice, bob := tu.Robot(tu.UniqueString("alice")), tu.Robot(tu.UniqueString("bob"))
	aliceClient, bobClient := tu.AuthenticateClient(t, c, alice), tu.AuthenticateClient(t, c, bob)

	// alice creates a repo
	repo := tu.UniqueString(t.Name())
	require.NoError(t, aliceClient.CreateProjectRepo(pfs.DefaultProjectName, repo))

	// alice creates a pipeline
	pipeline := tu.UniqueString("alice-pipeline")
	require.NoError(t, aliceClient.CreateProjectPipeline(pfs.DefaultProjectName,
		pipeline,
		"", // default image: DefaultUserImage
		[]string{"bash"},
		[]string{"ls /pfs/*/*; cp /pfs/*/* /pfs/out/"},
		&pps.ParallelismSpec{Constant: 1},
		client.NewProjectPFSInput(pfs.DefaultProjectName, repo, "/*"),
		"", // default output branch: master
		false,
	))

	// alice commits to the input repos, and the pipeline runs successfully
	var err error
	err = aliceClient.PutFile(client.NewProjectCommit(pfs.DefaultProjectName, repo, "master", ""), "/file", strings.NewReader("test"))
	require.NoError(t, err)
	require.NoErrorWithinT(t, 4*time.Minute, func() error {
		_, err := aliceClient.WaitProjectCommit(pfs.DefaultProjectName, pipeline, "master", "")
		return err
	})
	jobs, err := aliceClient.ListProjectJob(pfs.DefaultProjectName, pipeline, nil /*inputs*/, -1 /*history*/, true)
	require.NoError(t, err)
	require.Equal(t, 2, len(jobs))
	jobID := jobs[0].Job.ID

	// bob cannot call ListJob on 'pipeline'
	_, err = bobClient.ListProjectJob(pfs.DefaultProjectName, pipeline, nil, -1 /*history*/, true)
	require.YesError(t, err)
	require.True(t, auth.IsErrNotAuthorized(err), err.Error())
	// bob can call blank ListJob, but gets no results
	jobs, err = bobClient.ListProjectJob(pfs.DefaultProjectName, "", nil, -1 /*history*/, true)
	require.NoError(t, err)
	require.Equal(t, 0, len(jobs))

	// alice adds bob to repo, but bob still can't call ListJob on 'pipeline' or
	// get any output
	require.NoError(t, aliceClient.ModifyRepoRoleBinding(repo, bob, []string{auth.RepoReaderRole}))
	_, err = bobClient.ListProjectJob(pfs.DefaultProjectName, pipeline, nil, -1 /*history*/, true)
	require.YesError(t, err)
	require.True(t, auth.IsErrNotAuthorized(err), err.Error())
	jobs, err = bobClient.ListProjectJob(pfs.DefaultProjectName, "", nil, -1 /*history*/, true)
	require.NoError(t, err)
	require.Equal(t, 0, len(jobs))

	// alice removes bob from repo and adds bob to 'pipeline', and now bob can
	// call listJob on 'pipeline', and gets results back from blank listJob
	require.NoError(t, aliceClient.ModifyRepoRoleBinding(repo, bob, []string{}))
	err = aliceClient.ModifyRepoRoleBinding(pipeline, bob, []string{auth.RepoReaderRole})
	require.NoError(t, err)
	jobs, err = bobClient.ListProjectJob(pfs.DefaultProjectName, pipeline, nil, -1 /*history*/, true)
	require.NoError(t, err)
	require.Equal(t, 2, len(jobs))
	require.Equal(t, jobID, jobs[0].Job.ID)
	jobs, err = bobClient.ListProjectJob(pfs.DefaultProjectName, "", nil, -1 /*history*/, true)
	require.NoError(t, err)
	require.Equal(t, 2, len(jobs))
	require.Equal(t, jobID, jobs[0].Job.ID)
}

// TestInspectDatum tests InspectDatum runs even when auth is activated
func TestInspectDatum(t *testing.T) {
	t.Parallel()
	env := envWithAuth(t)
	c := env.PachClient
	alice := tu.Robot(tu.UniqueString("alice"))
	aliceClient := tu.AuthenticateClient(t, c, alice)

	// alice creates a repo
	repo := tu.UniqueString(t.Name())
	require.NoError(t, aliceClient.CreateProjectRepo(pfs.DefaultProjectName, repo))

	// alice creates a pipeline (we must enable stats for InspectDatum, which
	// means calling the grpc client function directly)
	pipeline := tu.UniqueString("alice-pipeline")
	_, err := aliceClient.PpsAPIClient.CreatePipeline(aliceClient.Ctx(),
		&pps.CreatePipelineRequest{
			Pipeline: &pps.Pipeline{Name: pipeline},
			Transform: &pps.Transform{
				Cmd:   []string{"bash"},
				Stdin: []string{"cp /pfs/*/* /pfs/out/"},
			},
			ParallelismSpec: &pps.ParallelismSpec{Constant: 1},
			Input:           client.NewProjectPFSInput(pfs.DefaultProjectName, repo, "/*"),
		})
	require.NoError(t, err)

	// alice commits to the input repo, and the pipeline runs successfully
	err = aliceClient.PutFile(client.NewProjectCommit(pfs.DefaultProjectName, repo, "master", ""), "/file", strings.NewReader("test"))
	require.NoError(t, err)
	require.NoErrorWithinT(t, 2*time.Minute, func() error {
		_, err := aliceClient.WaitProjectCommit(pfs.DefaultProjectName, pipeline, "master", "")
		return err
	})
	jobs, err := aliceClient.ListProjectJob(pfs.DefaultProjectName, pipeline, nil /*inputs*/, -1 /*history*/, true)
	require.NoError(t, err)
	require.Equal(t, 2, len(jobs))
	jobID := jobs[0].Job.ID

	// ListDatum seems like it may return inconsistent results, so sleep until
	// the /stats branch is written
	// TODO(msteffen): verify if this is true, and if so, why
	time.Sleep(5 * time.Second)
	dis, err := aliceClient.ListProjectDatumAll(pfs.DefaultProjectName, pipeline, jobID)
	require.NoError(t, err)
	require.NoErrorWithinT(t, 60*time.Second, func() error {
		for _, di := range dis {
			if _, err := aliceClient.InspectProjectDatum(pfs.DefaultProjectName, pipeline, jobID, di.Datum.ID); err != nil {
				continue
			}
		}
		return nil
	})
}

func TestPipelineNewInput(t *testing.T) {
	t.Parallel()
	env := envWithAuth(t)
	c := env.PachClient
	alice := tu.Robot(tu.UniqueString("alice"))
	aliceClient := tu.AuthenticateClient(t, c, alice)

	// alice creates three repos and commits to them
	var repo []string
	for i := 0; i < 3; i++ {
		repo = append(repo, tu.UniqueString(fmt.Sprint("TestPipelineNewInput-", i, "-")))
		require.NoError(t, aliceClient.CreateProjectRepo(pfs.DefaultProjectName, repo[i]))
		require.Equal(t, tu.BuildBindings(alice, auth.RepoOwnerRole), tu.GetRepoRoleBinding(t, aliceClient, repo[i]))

		// Commit to repo
		err := aliceClient.PutFile(
			client.NewProjectCommit(pfs.DefaultProjectName, repo[i], "master", ""), "/"+repo[i], strings.NewReader(repo[i]))
		require.NoError(t, err)
	}

	// alice creates a pipeline
	pipeline := tu.UniqueString("alice-pipeline")
	require.NoError(t, aliceClient.CreateProjectPipeline(pfs.DefaultProjectName,
		pipeline,
		"", // default image: DefaultUserImage
		[]string{"bash"},
		[]string{"cp /pfs/*/* /pfs/out/"},
		&pps.ParallelismSpec{Constant: 1},
		client.NewUnionInput(
			client.NewProjectPFSInput(pfs.DefaultProjectName, repo[0], "/*"),
			client.NewProjectPFSInput(pfs.DefaultProjectName, repo[1], "/*"),
		),
		"", // default output branch: master
		false,
	))
	// Make sure the input and output repos have appropriate ACLs
	require.Equal(t,
		tu.BuildBindings(alice, auth.RepoOwnerRole, tu.Pl(pipeline), auth.RepoReaderRole), tu.GetRepoRoleBinding(t, aliceClient, repo[0]))
	require.Equal(t,
		tu.BuildBindings(alice, auth.RepoOwnerRole, tu.Pl(pipeline), auth.RepoReaderRole), tu.GetRepoRoleBinding(t, aliceClient, repo[1]))
	require.Equal(t,
		tu.BuildBindings(alice, auth.RepoOwnerRole, tu.Pl(pipeline), auth.RepoWriterRole), tu.GetRepoRoleBinding(t, aliceClient, pipeline))
	// repo[2] is not on pipeline -- doesn't include 'pipeline'
	require.Equal(t,
		tu.BuildBindings(alice, auth.RepoOwnerRole), tu.GetRepoRoleBinding(t, aliceClient, repo[2]))

	// make sure the pipeline runs
	require.NoErrorWithinT(t, 4*time.Minute, func() error {
		_, err := aliceClient.WaitProjectCommit(pfs.DefaultProjectName, pipeline, "master", "")
		return err
	})

	// alice updates the pipeline to replace repo[0] with repo[2]
	require.NoError(t, aliceClient.CreateProjectPipeline(pfs.DefaultProjectName,
		pipeline,
		"", // default image: DefaultUserImage
		[]string{"bash"},
		[]string{"cp /pfs/*/* /pfs/out/"},
		&pps.ParallelismSpec{Constant: 1},
		client.NewUnionInput(
			client.NewProjectPFSInput(pfs.DefaultProjectName, repo[1], "/*"),
			client.NewProjectPFSInput(pfs.DefaultProjectName, repo[2], "/*"),
		),
		"", // default output branch: master
		true,
	))
	// Make sure the input and output repos have appropriate ACLs
	require.Equal(t,
		tu.BuildBindings(alice, auth.RepoOwnerRole, tu.Pl(pipeline), auth.RepoReaderRole), tu.GetRepoRoleBinding(t, aliceClient, repo[1]))
	require.Equal(t,
		tu.BuildBindings(alice, auth.RepoOwnerRole, tu.Pl(pipeline), auth.RepoReaderRole), tu.GetRepoRoleBinding(t, aliceClient, repo[2]))
	require.Equal(t,
		tu.BuildBindings(alice, auth.RepoOwnerRole, tu.Pl(pipeline), auth.RepoWriterRole), tu.GetRepoRoleBinding(t, aliceClient, pipeline))
	// repo[0] is not on pipeline -- doesn't include 'pipeline'
	require.Equal(t,
		tu.BuildBindings(alice, auth.RepoOwnerRole), tu.GetRepoRoleBinding(t, aliceClient, repo[0]))

	// make sure the pipeline still runs
	require.NoErrorWithinT(t, 2*time.Minute, func() error {
		_, err := aliceClient.WaitProjectCommit(pfs.DefaultProjectName, pipeline, "master", "")
		return err
	})
}

func TestModifyMembers(t *testing.T) {
	t.Parallel()
	env := envWithAuth(t)
	c := env.PachClient
	alice := tu.Robot(tu.UniqueString("alice"))
	bob := tu.Robot(tu.UniqueString("bob"))
	organization := tu.UniqueString("organization")
	engineering := tu.UniqueString("engineering")
	security := tu.UniqueString("security")

	adminClient := tu.AuthenticateClient(t, c, auth.RootUser)

	// This is a sequence dependent list of tests
	tests := []struct {
		Requests []*auth.ModifyMembersRequest
		Expected map[string][]string
	}{
		{
			[]*auth.ModifyMembersRequest{
				&auth.ModifyMembersRequest{
					Add:   []string{alice},
					Group: organization,
				},
				&auth.ModifyMembersRequest{
					Add:   []string{alice},
					Group: organization,
				},
			},
			map[string][]string{
				alice: []string{organization},
			},
		},
		{
			[]*auth.ModifyMembersRequest{
				&auth.ModifyMembersRequest{
					Add:   []string{bob},
					Group: organization,
				},
				&auth.ModifyMembersRequest{
					Add:   []string{alice, bob},
					Group: engineering,
				},
				&auth.ModifyMembersRequest{
					Add:   []string{bob},
					Group: security,
				},
			},
			map[string][]string{
				alice: []string{organization, engineering},
				bob:   []string{organization, engineering, security},
			},
		},
		{
			[]*auth.ModifyMembersRequest{
				&auth.ModifyMembersRequest{
					Add:    []string{alice},
					Remove: []string{bob},
					Group:  security,
				},
				&auth.ModifyMembersRequest{
					Remove: []string{bob},
					Group:  engineering,
				},
			},
			map[string][]string{
				alice: []string{organization, engineering, security},
				bob:   []string{organization},
			},
		},
		{
			[]*auth.ModifyMembersRequest{
				&auth.ModifyMembersRequest{
					Remove: []string{alice, bob},
					Group:  organization,
				},
				&auth.ModifyMembersRequest{
					Remove: []string{alice, bob},
					Group:  security,
				},
				&auth.ModifyMembersRequest{
					Add:    []string{alice},
					Remove: []string{alice},
					Group:  organization,
				},
				&auth.ModifyMembersRequest{
					Add:    []string{},
					Remove: []string{},
					Group:  organization,
				},
			},
			map[string][]string{
				alice: []string{engineering},
				bob:   []string{},
			},
		},
	}

	for i, test := range tests {
		t.Run(fmt.Sprintf("%d", i), func(t *testing.T) {
			for _, req := range test.Requests {
				_, err := adminClient.ModifyMembers(adminClient.Ctx(), req)
				require.NoError(t, err)
			}

			for username, groups := range test.Expected {
				groupsActual, err := adminClient.GetGroupsForPrincipal(adminClient.Ctx(), &auth.GetGroupsForPrincipalRequest{
					Principal: username,
				})
				require.NoError(t, err)
				require.ElementsEqual(t, groups, groupsActual.Groups)

				for _, group := range groups {
					users, err := adminClient.GetUsers(adminClient.Ctx(), &auth.GetUsersRequest{
						Group: group,
					})
					require.NoError(t, err)
					require.OneOfEquals(t, username, users.Usernames)
				}
			}
		})
	}
}

func TestSetGroupsForUser(t *testing.T) {
	t.Parallel()
	env := envWithAuth(t)
	c := env.PachClient
	alice := tu.Robot(tu.UniqueString("alice"))
	organization := tu.UniqueString("organization")
	engineering := tu.UniqueString("engineering")
	security := tu.UniqueString("security")

	adminClient := tu.AuthenticateClient(t, c, auth.RootUser)

	groups := []string{organization, engineering}
	_, err := adminClient.SetGroupsForUser(adminClient.Ctx(), &auth.SetGroupsForUserRequest{
		Username: alice,
		Groups:   groups,
	})
	require.NoError(t, err)
	groupsActual, err := adminClient.GetGroupsForPrincipal(adminClient.Ctx(), &auth.GetGroupsForPrincipalRequest{
		Principal: alice,
	})
	require.NoError(t, err)
	require.ElementsEqual(t, groups, groupsActual.Groups)
	for _, group := range groups {
		users, err := adminClient.GetUsers(adminClient.Ctx(), &auth.GetUsersRequest{
			Group: group,
		})
		require.NoError(t, err)
		require.OneOfEquals(t, alice, users.Usernames)
	}

	groups = append(groups, security)
	_, err = adminClient.SetGroupsForUser(adminClient.Ctx(), &auth.SetGroupsForUserRequest{
		Username: alice,
		Groups:   groups,
	})
	require.NoError(t, err)
	groupsActual, err = adminClient.GetGroupsForPrincipal(adminClient.Ctx(), &auth.GetGroupsForPrincipalRequest{
		Principal: alice,
	})
	require.NoError(t, err)
	require.ElementsEqual(t, groups, groupsActual.Groups)
	for _, group := range groups {
		users, err := adminClient.GetUsers(adminClient.Ctx(), &auth.GetUsersRequest{
			Group: group,
		})
		require.NoError(t, err)
		require.OneOfEquals(t, alice, users.Usernames)
	}

	groups = groups[:1]
	_, err = adminClient.SetGroupsForUser(adminClient.Ctx(), &auth.SetGroupsForUserRequest{
		Username: alice,
		Groups:   groups,
	})
	require.NoError(t, err)
	groupsActual, err = adminClient.GetGroupsForPrincipal(adminClient.Ctx(), &auth.GetGroupsForPrincipalRequest{
		Principal: alice,
	})
	require.NoError(t, err)
	require.ElementsEqual(t, groups, groupsActual.Groups)
	for _, group := range groups {
		users, err := adminClient.GetUsers(adminClient.Ctx(), &auth.GetUsersRequest{
			Group: group,
		})
		require.NoError(t, err)
		require.OneOfEquals(t, alice, users.Usernames)
	}

	groups = []string{}
	_, err = adminClient.SetGroupsForUser(adminClient.Ctx(), &auth.SetGroupsForUserRequest{
		Username: alice,
		Groups:   groups,
	})
	require.NoError(t, err)
	groupsActual, err = adminClient.GetGroupsForPrincipal(adminClient.Ctx(), &auth.GetGroupsForPrincipalRequest{
		Principal: alice,
	})
	require.NoError(t, err)
	require.ElementsEqual(t, groups, groupsActual.Groups)
	for _, group := range groups {
		users, err := adminClient.GetUsers(adminClient.Ctx(), &auth.GetUsersRequest{
			Group: group,
		})
		require.NoError(t, err)
		require.OneOfEquals(t, alice, users.Usernames)
	}
}

func TestGetOwnGroups(t *testing.T) {
	t.Parallel()
	env := envWithAuth(t)
	c := env.PachClient
	alice := tu.Robot(tu.UniqueString("alice"))
	organization := tu.UniqueString("organization")
	engineering := tu.UniqueString("engineering")
	security := tu.UniqueString("security")

	adminClient := tu.AuthenticateClient(t, c, auth.RootUser)

	_, err := adminClient.SetGroupsForUser(adminClient.Ctx(), &auth.SetGroupsForUserRequest{
		Username: alice,
		Groups:   []string{organization, engineering, security},
	})
	require.NoError(t, err)

	aliceClient := tu.AuthenticateClient(t, c, alice)
	groups, err := aliceClient.GetGroups(aliceClient.Ctx(), &auth.GetGroupsRequest{})
	require.NoError(t, err)
	require.ElementsEqual(t, []string{organization, engineering, security}, groups.Groups)

	groups, err = adminClient.GetGroups(adminClient.Ctx(), &auth.GetGroupsRequest{})
	require.NoError(t, err)
	require.Equal(t, 0, len(groups.Groups))
}

// TestGetJobsBugFix tests the fix for https://github.com/pachyderm/pachyderm/v2/issues/2879
// where calling pps.ListJob when not logged in would delete all old jobs
func TestGetJobsBugFix(t *testing.T) {
	t.Parallel()
	env := envWithAuth(t)
	c := env.PachClient
	alice := tu.Robot(tu.UniqueString("alice"))
	aliceClient, anonClient := tu.AuthenticateClient(t, c, alice), tu.UnauthenticatedPachClient(t, c)

	// alice creates a repo
	repo := tu.UniqueString(t.Name())
	commit := client.NewProjectCommit(pfs.DefaultProjectName, repo, "master", "")
	require.NoError(t, aliceClient.CreateProjectRepo(pfs.DefaultProjectName, repo))
	require.Equal(t, tu.BuildBindings(alice, auth.RepoOwnerRole), tu.GetRepoRoleBinding(t, aliceClient, repo))
	err := aliceClient.PutFile(commit, "/file", strings.NewReader("lorem ipsum"))
	require.NoError(t, err)

	// alice creates a pipeline
	pipeline := tu.UniqueString("alice-pipeline")
	require.NoError(t, aliceClient.CreateProjectPipeline(pfs.DefaultProjectName,
		pipeline,
		"", // default image: DefaultUserImage
		[]string{"bash"},
		[]string{"cp /pfs/*/* /pfs/out/"},
		&pps.ParallelismSpec{Constant: 1},
		client.NewProjectPFSInput(pfs.DefaultProjectName, repo, "/*"),
		"", // default output branch: master
		false,
	))

	// Wait for pipeline to finish
	_, err = aliceClient.WaitProjectCommit(pfs.DefaultProjectName, pipeline, "master", commit.ID)
	require.NoError(t, err)

	// alice calls 'list job'
	jobs, err := aliceClient.ListProjectJob(pfs.DefaultProjectName, "", nil, -1 /*history*/, true)
	require.NoError(t, err)
	require.Equal(t, 1, len(jobs))

	// anonClient calls 'list job'
	_, err = anonClient.ListProjectJob(pfs.DefaultProjectName, "", nil, -1 /*history*/, true)
	require.YesError(t, err)
	require.Matches(t, "no authentication token", err.Error())

	// alice calls 'list job' again, and the existing job must still be present
	jobs2, err := aliceClient.ListProjectJob(pfs.DefaultProjectName, "", nil, -1 /*history*/, true)
	require.NoError(t, err)
	require.Equal(t, 1, len(jobs2))
	require.Equal(t, jobs[0].Job.ID, jobs2[0].Job.ID)
}

// TestDeleteFailedPipeline creates a pipeline with an invalid image and then
// tries to delete it (which shouldn't be blocked by the auth system)
func TestDeleteFailedPipeline(t *testing.T) {
	t.Parallel()
	env := envWithAuth(t)
	c := env.PachClient
	alice := tu.Robot(tu.UniqueString("alice"))
	aliceClient := tu.AuthenticateClient(t, c, alice)

	// Create input repo w/ initial commit
	repo := tu.UniqueString(t.Name())
	commit := client.NewProjectCommit(pfs.DefaultProjectName, repo, "master", "")
	require.NoError(t, aliceClient.CreateProjectRepo(pfs.DefaultProjectName, repo))
	err := aliceClient.PutFile(commit, "/file", strings.NewReader("1"))
	require.NoError(t, err)

	// Create pipeline
	pipeline := tu.UniqueString("pipeline")
	require.NoError(t, aliceClient.CreateProjectPipeline(pfs.DefaultProjectName,
		pipeline,
		"does-not-exist", // nonexistant image
		[]string{"true"}, nil,
		&pps.ParallelismSpec{Constant: 1},
		client.NewProjectPFSInput(pfs.DefaultProjectName, repo, "/*"),
		"", // default output branch: master
		false,
	))
	require.NoError(t, aliceClient.DeleteProjectPipeline(pfs.DefaultProjectName, pipeline, true))

	// Get the latest commit from the input repo (which should be an alias from
	// when the pipeline was created)
	commitInfo, err := aliceClient.InspectProjectCommit(pfs.DefaultProjectName, repo, "master", "")
	require.NoError(t, err)

	// make sure the pipeline failure doesn't cause waits to block indefinitely
	require.NoErrorWithinT(t, 30*time.Second, func() error {
		_, err := aliceClient.WaitCommitSetAll(commitInfo.Commit.ID)
		return err
	})
}

// TestDeletePipelineMissingRepos creates a pipeline, force-deletes its input
// and output repos, and then confirms that DeletePipeline still works
// (i.e. the missing repos/ACLs don't cause an auth error).
func TestDeletePipelineMissingRepos(t *testing.T) {
	t.Parallel()
	env := envWithAuth(t)
	c := env.PachClient
	alice := tu.Robot(tu.UniqueString("alice"))
	aliceClient := tu.AuthenticateClient(t, c, alice)

	// Create input repo w/ initial commit
	repo := tu.UniqueString(t.Name())
	commit := client.NewProjectCommit(pfs.DefaultProjectName, repo, "master", "")
	require.NoError(t, aliceClient.CreateProjectRepo(pfs.DefaultProjectName, repo))
	err := aliceClient.PutFile(commit, "/file", strings.NewReader("1"))
	require.NoError(t, err)

	// Create pipeline
	pipeline := tu.UniqueString("pipeline")
	require.NoError(t, aliceClient.CreateProjectPipeline(pfs.DefaultProjectName,
		pipeline,
		"does-not-exist", // nonexistant image
		[]string{"true"}, nil,
		&pps.ParallelismSpec{Constant: 1},
		client.NewProjectPFSInput(pfs.DefaultProjectName, repo, "/*"),
		"", // default output branch: master
		false,
	))

	// force-delete input and output repos
	require.NoError(t, aliceClient.DeleteProjectRepo(pfs.DefaultProjectName, repo, true))
	require.NoError(t, aliceClient.DeleteProjectRepo(pfs.DefaultProjectName, pipeline, true))

	// Attempt to delete the pipeline--must succeed
	require.NoError(t, aliceClient.DeleteProjectPipeline(pfs.DefaultProjectName, pipeline, true))
	pis, err := aliceClient.ListPipeline(false)
	require.NoError(t, err)
	for _, pi := range pis {
		if pi.Pipeline.Name == pipeline {
			t.Fatalf("Expected %q to be deleted, but still present", pipeline)
		}
	}
}

func TestDeleteExpiredAuthTokens(t *testing.T) {
	t.Parallel()
	env := envWithAuth(t)
	c := env.PachClient
	// generate auth credentials
	adminClient := tu.AuthenticateClient(t, c, auth.RootUser)

	// create a token that will instantly expire, a token that will expire later, and a token that will never expire
	noExpirationResp, noExpErr := adminClient.GetRobotToken(adminClient.Ctx(), &auth.GetRobotTokenRequest{Robot: "robot:alice"})
	require.NoError(t, noExpErr)

	fastExpirationResp, fastExpErr := adminClient.GetRobotToken(adminClient.Ctx(), &auth.GetRobotTokenRequest{Robot: "robot:alice", TTL: 1})
	require.NoError(t, fastExpErr)

	slowExpirationResp, slowExpErr := adminClient.GetRobotToken(adminClient.Ctx(), &auth.GetRobotTokenRequest{Robot: "robot:alice", TTL: 1000})
	require.NoError(t, slowExpErr)

	contains := func(tokens []*auth.TokenInfo, hashedToken string) bool {
		for _, v := range tokens {
			if v.HashedToken == hashedToken {
				return true
			}
		}
		return false
	}

	// query all tokens to show that the instantly expired one is expired
	extractTokensResp, firstExtractErr := adminClient.ExtractAuthTokens(adminClient.Ctx(), &auth.ExtractAuthTokensRequest{})
	require.NoError(t, firstExtractErr)

	preDeleteTokens := extractTokensResp.Tokens
	require.Equal(t, 3, len(preDeleteTokens), "all three tokens should be returned")
	require.True(t, contains(preDeleteTokens, auth.HashToken(noExpirationResp.Token)), "robot token without expiration should be extracted")
	require.True(t, contains(preDeleteTokens, auth.HashToken(fastExpirationResp.Token)), "robot token without expiration should be extracted")
	require.True(t, contains(preDeleteTokens, auth.HashToken(slowExpirationResp.Token)), "robot token without expiration should be extracted")

	// wait for the one token to expire
	time.Sleep(time.Duration(2) * time.Second)

	// record admin token
	adminToken := adminClient.AuthToken()

	// before deleting, check that WhoAmI call still fails for existing & expired token
	adminClient.SetAuthToken(fastExpirationResp.Token)
	_, whoAmIErr := adminClient.WhoAmI(adminClient.Ctx(), &auth.WhoAmIRequest{})
	require.True(t, auth.IsErrExpiredToken(whoAmIErr))

	// run DeleteExpiredAuthTokens RPC and verify that only the instantly expired token is inaccessible
	adminClient.SetAuthToken(adminToken)
	_, deleteErr := adminClient.DeleteExpiredAuthTokens(adminClient.Ctx(), &auth.DeleteExpiredAuthTokensRequest{})
	require.NoError(t, deleteErr)

	extractTokensAfterDeleteResp, sndExtractErr := adminClient.ExtractAuthTokens(adminClient.Ctx(), &auth.ExtractAuthTokensRequest{})
	require.NoError(t, sndExtractErr)

	postDeleteTokens := extractTokensAfterDeleteResp.Tokens

	require.Equal(t, 2, len(postDeleteTokens), "only the two unexpired tokens should be returned.")
	require.True(t, contains(postDeleteTokens, auth.HashToken(noExpirationResp.Token)), "robot token without expiration should be extracted")
	require.True(t, contains(postDeleteTokens, auth.HashToken(slowExpirationResp.Token)), "robot token without expiration should be extracted")
}

func TestExpiredClusterLocksOutUsers(t *testing.T) {
	t.Parallel()
	env := envWithAuth(t)
	c := env.PachClient
	adminClient := tu.AuthenticateClient(t, c, auth.RootUser)

	alice := tu.UniqueString("robot:alice")
	aliceClient := tu.AuthenticateClient(t, c, alice)

	repo := tu.UniqueString("TestRotateAuthToken")
	require.NoError(t, aliceClient.CreateProjectRepo(pfs.DefaultProjectName, repo))

	// Admin can list repos
	repoInfo, err := adminClient.ListRepo()
	require.NoError(t, err)
	require.Equal(t, 1, len(repoInfo))

	// Alice can list repos
	repoInfo, err = aliceClient.ListRepo()
	require.NoError(t, err)
	require.Equal(t, 1, len(repoInfo))

	// set Enterprise Token value to have expired
	ts := &types.Timestamp{Seconds: time.Now().Unix() - 100}
	resp, err := adminClient.License.Activate(adminClient.Ctx(),
		&license.ActivateRequest{
			ActivationCode: tu.GetTestEnterpriseCode(t),
			Expires:        ts,
		})
	require.NoError(t, err)
	require.True(t, resp.GetInfo().Expires.Seconds == ts.Seconds)

	// Heartbeat forces Enterprise Service to refresh it's view of the LicenseRecord
	_, err = adminClient.Enterprise.Heartbeat(adminClient.Ctx(), &enterprise.HeartbeatRequest{})
	require.NoError(t, err)

	// verify Alice can no longer operate on the system
	_, err = aliceClient.ListRepo()
	require.YesError(t, err)
	require.True(t, strings.Contains(err.Error(), "Pachyderm Enterprise is not active"))

	// verify that admin can still complete an operation (ex. ListRepo)
	repoInfo, err = adminClient.ListRepo()
	require.NoError(t, err)
	require.Equal(t, 1, len(repoInfo))

	// admin grants alice cluster admin role
	_, err = adminClient.AuthAPIClient.ModifyRoleBinding(adminClient.Ctx(),
		&auth.ModifyRoleBindingRequest{
			Principal: alice,
			Roles:     []string{auth.ClusterAdminRole},
			Resource:  &auth.Resource{Type: auth.ResourceType_CLUSTER},
		})
	require.NoError(t, err)

	// verify that the Alice can now operate on cluster again
	repoInfo, err = aliceClient.ListRepo()
	require.NoError(t, err)
	require.Equal(t, 1, len(repoInfo))
}

// TestRolesForPermission tests all users can look up the roles that correspond to
// a given permission.
func TestRolesForPermission(t *testing.T) {
	t.Parallel()
	env := envWithAuth(t)
	c := env.PachClient
	alice := tu.UniqueString("robot:alice")
	aliceClient := tu.AuthenticateClient(t, c, alice)
	resp, err := aliceClient.GetRolesForPermission(aliceClient.Ctx(), &auth.GetRolesForPermissionRequest{Permission: auth.Permission_REPO_READ})
	require.NoError(t, err)

	names := make([]string, len(resp.Roles))
	for i, r := range resp.Roles {
		names[i] = r.Name
	}
	sort.Strings(names)
	require.Equal(t, []string{"clusterAdmin", "repoOwner", "repoReader", "repoWriter"}, names)
}

// TODO: This test mirrors TestLoad in src/server/pfs/server/testing/load_test.go.
// Need to restructure testing such that we have the implementation of this
// test in one place while still being able to test auth enabled and disabled clusters.
func TestLoad(t *testing.T) {
	t.Parallel()
	env := envWithAuth(t)
	c := env.PachClient
	alice := tu.UniqueString("robot:alice")
	aliceClient := tu.AuthenticateClient(t, c, alice)
	resp, err := aliceClient.PfsAPIClient.RunLoadTestDefault(aliceClient.Ctx(), &types.Empty{})
	require.NoError(t, err)
	buf := &bytes.Buffer{}
	require.NoError(t, cmdutil.Encoder("", buf).EncodeProto(resp))
	require.Equal(t, "", resp.Error, buf.String())
}<|MERGE_RESOLUTION|>--- conflicted
+++ resolved
@@ -63,20 +63,12 @@
 	aliceClient, bobClient := tu.AuthenticateClient(t, c, alice), tu.AuthenticateClient(t, c, bob)
 
 	// create repo, and check that alice is the owner of the new repo
-<<<<<<< HEAD
 	repoName := tu.UniqueString(t.Name())
 	repo := client.NewProjectRepo(pfs.DefaultProjectName, repoName)
 	require.NoError(t, aliceClient.CreateProjectRepo(pfs.DefaultProjectName, repoName))
 	require.Equal(t,
 		tu.BuildBindings(alice, auth.RepoOwnerRole), tu.GetRepoRoleBinding(t, aliceClient, repoName))
 	dataCommit := client.NewProjectCommit(pfs.DefaultProjectName, repoName, "master", "")
-=======
-	dataRepo := tu.UniqueString(t.Name())
-	require.NoError(t, aliceClient.CreateProjectRepo(pfs.DefaultProjectName, dataRepo))
-	require.Equal(t,
-		tu.BuildBindings(alice, auth.RepoOwnerRole), tu.GetRepoRoleBinding(t, aliceClient, dataRepo))
-	dataCommit := client.NewProjectCommit(pfs.DefaultProjectName, dataRepo, "master", "")
->>>>>>> 158ef492
 
 	// Add data to repo (alice can write). Make sure alice can read also.
 	err := aliceClient.PutFile(dataCommit, "/file", strings.NewReader("1"), client.WithAppendPutFile())
@@ -95,13 +87,8 @@
 	err = bobClient.PutFile(dataCommit, "/file", strings.NewReader("lorem ipsum"), client.WithAppendPutFile())
 	require.YesError(t, err)
 	require.Matches(t, "not authorized", err.Error())
-<<<<<<< HEAD
 	require.Equal(t, 1, tu.CommitCnt(t, aliceClient, repo)) // check that no commits were created
 	_, err = bobClient.StartProjectCommit(pfs.DefaultProjectName, repoName, "master")
-=======
-	require.Equal(t, 1, tu.CommitCnt(t, aliceClient, pfs.DefaultProjectName, dataRepo)) // check that no commits were created
-	_, err = bobClient.StartProjectCommit(pfs.DefaultProjectName, dataRepo, "master")
->>>>>>> 158ef492
 	require.YesError(t, err)
 	require.Matches(t, "not authorized", err.Error())
 	require.Equal(t, 1, tu.CommitCnt(t, aliceClient, repo)) // check that no commits were created
@@ -124,13 +111,8 @@
 	err = bobClient.PutFile(dataCommit, "/file", strings.NewReader("2"), client.WithAppendPutFile())
 	require.YesError(t, err)
 	require.Matches(t, "not authorized", err.Error())
-<<<<<<< HEAD
 	require.Equal(t, 1, tu.CommitCnt(t, aliceClient, repo)) // check that no commits were created
 	_, err = bobClient.StartProjectCommit(pfs.DefaultProjectName, repoName, "master")
-=======
-	require.Equal(t, 1, tu.CommitCnt(t, aliceClient, pfs.DefaultProjectName, dataRepo)) // check that no commits were created
-	_, err = bobClient.StartProjectCommit(pfs.DefaultProjectName, dataRepo, "master")
->>>>>>> 158ef492
 	require.YesError(t, err)
 	require.Matches(t, "not authorized", err.Error())
 	require.Equal(t, 1, tu.CommitCnt(t, aliceClient, repo)) // check that no commits were created
@@ -152,19 +134,11 @@
 	// bob can write
 	err = bobClient.PutFile(dataCommit, "/file", strings.NewReader("2"), client.WithAppendPutFile())
 	require.NoError(t, err)
-<<<<<<< HEAD
 	require.Equal(t, 2, tu.CommitCnt(t, aliceClient, repo)) // check that a new commit was created
 	commit, err := bobClient.StartProjectCommit(pfs.DefaultProjectName, repoName, "master")
 	require.NoError(t, err)
 	require.NoError(t, bobClient.FinishProjectCommit(pfs.DefaultProjectName, repoName, commit.Branch.Name, commit.ID))
 	require.Equal(t, 3, tu.CommitCnt(t, aliceClient, repo)) // check that a new commit was created
-=======
-	require.Equal(t, 2, tu.CommitCnt(t, aliceClient, pfs.DefaultProjectName, dataRepo)) // check that a new commit was created
-	commit, err := bobClient.StartProjectCommit(pfs.DefaultProjectName, dataRepo, "master")
-	require.NoError(t, err)
-	require.NoError(t, bobClient.FinishProjectCommit(pfs.DefaultProjectName, dataRepo, commit.Branch.Name, commit.ID))
-	require.Equal(t, 3, tu.CommitCnt(t, aliceClient, pfs.DefaultProjectName, dataRepo)) // check that a new commit was created
->>>>>>> 158ef492
 	// bob can't update the ACL
 	err = bobClient.ModifyRepoRoleBinding(repoName, tu.Robot("carol"), []string{auth.RepoReaderRole})
 	require.YesError(t, err)
@@ -183,19 +157,11 @@
 	// bob can write
 	err = bobClient.PutFile(dataCommit, "/file", strings.NewReader("3"), client.WithAppendPutFile())
 	require.NoError(t, err)
-<<<<<<< HEAD
 	require.Equal(t, 4, tu.CommitCnt(t, aliceClient, repo)) // check that a new commit was created
 	commit, err = bobClient.StartProjectCommit(pfs.DefaultProjectName, repoName, "master")
 	require.NoError(t, err)
 	require.NoError(t, bobClient.FinishProjectCommit(pfs.DefaultProjectName, repoName, commit.Branch.Name, commit.ID))
 	require.Equal(t, 5, tu.CommitCnt(t, aliceClient, repo)) // check that a new commit was created
-=======
-	require.Equal(t, 4, tu.CommitCnt(t, aliceClient, pfs.DefaultProjectName, dataRepo)) // check that a new commit was created
-	commit, err = bobClient.StartProjectCommit(pfs.DefaultProjectName, dataRepo, "master")
-	require.NoError(t, err)
-	require.NoError(t, bobClient.FinishProjectCommit(pfs.DefaultProjectName, dataRepo, commit.Branch.Name, commit.ID))
-	require.Equal(t, 5, tu.CommitCnt(t, aliceClient, pfs.DefaultProjectName, dataRepo)) // check that a new commit was created
->>>>>>> 158ef492
 	// bob can update the ACL
 	require.NoError(t, bobClient.ModifyRepoRoleBinding(repoName, tu.Robot("carol"), []string{auth.RepoReaderRole}))
 	// check that ACL was updated)
@@ -214,7 +180,6 @@
 	aliceClient, bobClient := tu.AuthenticateClient(t, c, alice), tu.AuthenticateClient(t, c, bob)
 
 	// create repo, and check that alice is the owner of the new repo
-<<<<<<< HEAD
 	repoName := tu.UniqueString(t.Name())
 	repo := client.NewProjectRepo(pfs.DefaultProjectName, repoName)
 	require.NoError(t, aliceClient.CreateProjectRepo(pfs.DefaultProjectName, repoName))
@@ -227,19 +192,6 @@
 	err = aliceClient.PutFile(commit, "/file", strings.NewReader("1"), client.WithAppendPutFile())
 	require.NoError(t, err)
 	require.NoError(t, aliceClient.FinishProjectCommit(pfs.DefaultProjectName, repoName, commit.Branch.Name, commit.ID)) // # commits = 1
-=======
-	dataRepo := tu.UniqueString(t.Name())
-	require.NoError(t, aliceClient.CreateProjectRepo(pfs.DefaultProjectName, dataRepo))
-	require.Equal(t, tu.BuildBindings(alice, auth.RepoOwnerRole), tu.GetRepoRoleBinding(t, aliceClient, dataRepo))
-	dataCommit := client.NewProjectCommit(pfs.DefaultProjectName, dataRepo, "master", "")
-
-	// Add data to repo (alice can write). Make sure alice can read also.
-	commit, err := aliceClient.StartProjectCommit(pfs.DefaultProjectName, dataRepo, "master")
-	require.NoError(t, err)
-	err = aliceClient.PutFile(commit, "/file", strings.NewReader("1"), client.WithAppendPutFile())
-	require.NoError(t, err)
-	require.NoError(t, aliceClient.FinishProjectCommit(pfs.DefaultProjectName, dataRepo, commit.Branch.Name, commit.ID)) // # commits = 1
->>>>>>> 158ef492
 	buf := &bytes.Buffer{}
 	require.NoError(t, aliceClient.GetFile(dataCommit, "/file", buf))
 	require.Equal(t, "1", buf.String())
@@ -254,19 +206,11 @@
 	// bob can write
 	err = bobClient.PutFile(dataCommit, "/file", strings.NewReader("2"), client.WithAppendPutFile())
 	require.NoError(t, err)
-<<<<<<< HEAD
 	require.Equal(t, 2, tu.CommitCnt(t, aliceClient, repo)) // check that a new commit was created
 	commit, err = bobClient.StartProjectCommit(pfs.DefaultProjectName, repoName, "master")
 	require.NoError(t, err)
 	require.NoError(t, bobClient.FinishProjectCommit(pfs.DefaultProjectName, repoName, commit.Branch.Name, commit.ID))
 	require.Equal(t, 3, tu.CommitCnt(t, aliceClient, repo)) // check that a new commit was created
-=======
-	require.Equal(t, 2, tu.CommitCnt(t, aliceClient, pfs.DefaultProjectName, dataRepo)) // check that a new commit was created
-	commit, err = bobClient.StartProjectCommit(pfs.DefaultProjectName, dataRepo, "master")
-	require.NoError(t, err)
-	require.NoError(t, bobClient.FinishProjectCommit(pfs.DefaultProjectName, dataRepo, commit.Branch.Name, commit.ID))
-	require.Equal(t, 3, tu.CommitCnt(t, aliceClient, pfs.DefaultProjectName, dataRepo)) // check that a new commit was created
->>>>>>> 158ef492
 	// bob can update the ACL
 	require.NoError(t, bobClient.ModifyRepoRoleBinding(repoName, tu.Robot("carol"), []string{auth.RepoReaderRole}))
 	// check that ACL was updated)
@@ -289,19 +233,11 @@
 	// bob can write
 	err = bobClient.PutFile(dataCommit, "/file", strings.NewReader("3"), client.WithAppendPutFile())
 	require.NoError(t, err)
-<<<<<<< HEAD
 	require.Equal(t, 4, tu.CommitCnt(t, aliceClient, repo)) // check that a new commit was created
 	commit, err = bobClient.StartProjectCommit(pfs.DefaultProjectName, repoName, "master")
 	require.NoError(t, err)
 	require.NoError(t, bobClient.FinishProjectCommit(pfs.DefaultProjectName, repoName, commit.Branch.Name, commit.ID))
 	require.Equal(t, 5, tu.CommitCnt(t, aliceClient, repo)) // check that a new commit was created
-=======
-	require.Equal(t, 4, tu.CommitCnt(t, aliceClient, pfs.DefaultProjectName, dataRepo)) // check that a new commit was created
-	commit, err = bobClient.StartProjectCommit(pfs.DefaultProjectName, dataRepo, "master")
-	require.NoError(t, err)
-	require.NoError(t, bobClient.FinishProjectCommit(pfs.DefaultProjectName, dataRepo, commit.Branch.Name, commit.ID))
-	require.Equal(t, 5, tu.CommitCnt(t, aliceClient, pfs.DefaultProjectName, dataRepo)) // check that a new commit was created
->>>>>>> 158ef492
 	// bob can't update the ACL
 	err = bobClient.ModifyRepoRoleBinding(repoName, tu.Robot("carol"), []string{auth.RepoReaderRole})
 	require.YesError(t, err)
@@ -320,13 +256,8 @@
 	// bob can't write
 	err = bobClient.PutFile(dataCommit, "/file", strings.NewReader("4"), client.WithAppendPutFile())
 	require.YesError(t, err)
-<<<<<<< HEAD
 	require.Equal(t, 5, tu.CommitCnt(t, aliceClient, repo)) // check that a new commit was created
 	_, err = bobClient.StartProjectCommit(pfs.DefaultProjectName, repoName, "master")
-=======
-	require.Equal(t, 5, tu.CommitCnt(t, aliceClient, pfs.DefaultProjectName, dataRepo)) // check that a new commit was created
-	_, err = bobClient.StartProjectCommit(pfs.DefaultProjectName, dataRepo, "master")
->>>>>>> 158ef492
 	require.YesError(t, err)
 	require.Matches(t, "not authorized", err.Error())
 	require.Equal(t, 5, tu.CommitCnt(t, aliceClient, repo)) // check that no commits were created
@@ -348,13 +279,8 @@
 	// bob can't write
 	err = bobClient.PutFile(dataCommit, "/file", strings.NewReader("4"), client.WithAppendPutFile())
 	require.YesError(t, err)
-<<<<<<< HEAD
 	require.Equal(t, 5, tu.CommitCnt(t, aliceClient, repo)) // check that a new commit was created
 	_, err = bobClient.StartProjectCommit(pfs.DefaultProjectName, repoName, "master")
-=======
-	require.Equal(t, 5, tu.CommitCnt(t, aliceClient, pfs.DefaultProjectName, dataRepo)) // check that a new commit was created
-	_, err = bobClient.StartProjectCommit(pfs.DefaultProjectName, dataRepo, "master")
->>>>>>> 158ef492
 	require.YesError(t, err)
 	require.Matches(t, "not authorized", err.Error())
 	require.Equal(t, 5, tu.CommitCnt(t, aliceClient, repo)) // check that no commits were created
