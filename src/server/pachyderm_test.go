--- conflicted
+++ resolved
@@ -158,8 +158,6 @@
 	var buf bytes.Buffer
 	for _, info := range commitInfos {
 		if proto.Equal(info.Commit.Branch.Repo, client.NewProjectRepo(projectName, pipeline)) {
-<<<<<<< HEAD
-=======
 			require.NoError(t, c.GetFile(info.Commit, "file", &buf))
 			require.Equal(t, "foo", buf.String())
 		}
@@ -224,7 +222,6 @@
 	var buf bytes.Buffer
 	for _, info := range commitInfos {
 		if proto.Equal(info.Commit.Branch.Repo, client.NewProjectRepo(pipelineProjectName, pipeline)) {
->>>>>>> 39401ad4
 			require.NoError(t, c.GetFile(info.Commit, "file", &buf))
 			require.Equal(t, "foo", buf.String())
 		}
