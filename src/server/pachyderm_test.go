package server

import (
	"archive/tar"
	"bytes"
	"compress/gzip"
	"context"
	"encoding/base64"
	"fmt"
	"io"
	"io/ioutil"
	"math"
	"net"
	"net/http"
	"os"
	"path"
	"reflect"
	"sort"
	"strconv"
	"strings"
	"testing"
	"time"

	"github.com/docker/go-units"
	"github.com/gogo/protobuf/proto"
	"github.com/pachyderm/pachyderm/v2/src/auth"
	"github.com/pachyderm/pachyderm/v2/src/client"
	"github.com/pachyderm/pachyderm/v2/src/internal/ancestry"
	"github.com/pachyderm/pachyderm/v2/src/internal/backoff"
	"github.com/pachyderm/pachyderm/v2/src/internal/cmdutil"
	"github.com/pachyderm/pachyderm/v2/src/internal/errors"
	"github.com/pachyderm/pachyderm/v2/src/internal/errutil"
	"github.com/pachyderm/pachyderm/v2/src/internal/minikubetestenv"
	"github.com/pachyderm/pachyderm/v2/src/internal/pachsql"
	"github.com/pachyderm/pachyderm/v2/src/internal/ppsutil"
	"github.com/pachyderm/pachyderm/v2/src/internal/pretty"
	"github.com/pachyderm/pachyderm/v2/src/internal/require"
	"github.com/pachyderm/pachyderm/v2/src/internal/storage/fileset"
	"github.com/pachyderm/pachyderm/v2/src/internal/tarutil"
	"github.com/pachyderm/pachyderm/v2/src/internal/testsnowflake"
	tu "github.com/pachyderm/pachyderm/v2/src/internal/testutil"
	"github.com/pachyderm/pachyderm/v2/src/internal/testutil/random"
	"github.com/pachyderm/pachyderm/v2/src/internal/uuid"
	"github.com/pachyderm/pachyderm/v2/src/pfs"
	"github.com/pachyderm/pachyderm/v2/src/pps"
	pfspretty "github.com/pachyderm/pachyderm/v2/src/server/pfs/pretty"
	ppspretty "github.com/pachyderm/pachyderm/v2/src/server/pps/pretty"

	"github.com/gogo/protobuf/types"
	"golang.org/x/sync/errgroup"
	v1 "k8s.io/api/core/v1"
	metav1 "k8s.io/apimachinery/pkg/apis/meta/v1"
)

func newCountBreakFunc(maxCount int) func(func() error) error {
	var count int
	return func(cb func() error) error {
		if err := cb(); err != nil {
			return err
		}
		count++
		if count == maxCount {
			return errutil.ErrBreak
		}
		return nil
	}
}

func basicPipelineReq(name, input string) *pps.CreatePipelineRequest {
	return &pps.CreatePipelineRequest{
		Pipeline: client.NewPipeline(name),
		Transform: &pps.Transform{
			Cmd: []string{"bash"},
			Stdin: []string{
				fmt.Sprintf("cp /pfs/%s/* /pfs/out/", input),
			},
		},
		ParallelismSpec: &pps.ParallelismSpec{
			Constant: 1,
		},
		Input: client.NewPFSInput(input, "/*"),
	}
}

func TestSimplePipeline(t *testing.T) {
	if testing.Short() {
		t.Skip("Skipping integration tests in short mode")
	}

	t.Parallel()
	c, _ := minikubetestenv.AcquireCluster(t)
	c = c.WithDefaultTransformUser("1000")

	dataRepo := tu.UniqueString("TestSimplePipeline_data")
	require.NoError(t, c.CreateRepo(dataRepo))

	commit1, err := c.StartCommit(dataRepo, "master")
	require.NoError(t, err)
	require.NoError(t, c.PutFile(commit1, "file", strings.NewReader("foo"), client.WithAppendPutFile()))
	require.NoError(t, c.FinishCommit(dataRepo, commit1.Branch.Name, commit1.ID))

	pipeline := tu.UniqueString("TestSimplePipeline")
	require.NoError(t, c.CreatePipeline(
		pipeline,
		tu.DefaultTransformImage,
		[]string{"bash"},
		[]string{
			fmt.Sprintf("cp /pfs/%s/* /pfs/out/", dataRepo),
		},
		&pps.ParallelismSpec{
			Constant: 1,
		},
		client.NewPFSInput(dataRepo, "/*"),
		"",
		false,
	))

	commitInfo, err := c.InspectCommit(pipeline, "master", "")
	require.NoError(t, err)
	commitInfos, err := c.WaitCommitSetAll(commitInfo.Commit.ID)
	require.NoError(t, err)
	// The commitset should have a commit in: data, spec, pipeline, meta
	// the last two are dependent upon the first two, so should come later
	// in topological ordering
	require.Equal(t, 4, len(commitInfos))
	var commitRepos []*pfs.Repo
	for _, info := range commitInfos {
		commitRepos = append(commitRepos, info.Commit.Branch.Repo)
	}
	require.EqualOneOf(t, commitRepos[:2], client.NewRepo(dataRepo))
	require.EqualOneOf(t, commitRepos[:2], client.NewSystemRepo(pipeline, pfs.SpecRepoType))
	require.EqualOneOf(t, commitRepos[2:], client.NewRepo(pipeline))
	require.EqualOneOf(t, commitRepos[2:], client.NewSystemRepo(pipeline, pfs.MetaRepoType))

	var buf bytes.Buffer
	for _, info := range commitInfos {
		if proto.Equal(info.Commit.Branch.Repo, client.NewRepo(pipeline)) {
			require.NoError(t, c.GetFile(info.Commit, "file", &buf))
			require.Equal(t, "foo", buf.String())
		}
	}
}

func TestRepoSize(t *testing.T) {
	if testing.Short() {
		t.Skip("Skipping integration tests in short mode")
	}
	t.Parallel()
	c, _ := minikubetestenv.AcquireCluster(t)

	// create a data repo
	dataRepo := tu.UniqueString("TestRepoSize_data")
	require.NoError(t, c.CreateRepo(dataRepo))

	// create a pipeline
	pipeline := tu.UniqueString("TestRepoSize")
	require.NoError(t, c.CreatePipeline(
		pipeline,
		"",
		[]string{"bash"},
		[]string{
			fmt.Sprintf("cp /pfs/%s/* /pfs/out/", dataRepo),
		},
		&pps.ParallelismSpec{
			Constant: 1,
		},
		client.NewPFSInput(dataRepo, "/*"),
		"",
		false,
	))

	// put a file without an open commit - should count towards repo size
	require.NoError(t, c.PutFile(client.NewCommit(dataRepo, "master", ""), "file2", strings.NewReader("foo"), client.WithAppendPutFile()))

	// put a file on another branch - should not count towards repo size
	require.NoError(t, c.PutFile(client.NewCommit(dataRepo, "develop", ""), "file3", strings.NewReader("foo"), client.WithAppendPutFile()))

	// put a file on an open commit - should count toward repo size
	commit1, err := c.StartCommit(dataRepo, "master")
	require.NoError(t, err)
	require.NoError(t, c.PutFile(commit1, "file1", strings.NewReader("foo"), client.WithAppendPutFile()))
	require.NoError(t, c.FinishCommit(dataRepo, commit1.Branch.Name, commit1.ID))

	// wait for everything to be processed
	commitInfos, err := c.WaitCommitSetAll(commit1.ID)
	require.NoError(t, err)
	require.Equal(t, 4, len(commitInfos))

	// check data repo size
	repoInfo, err := c.InspectRepo(dataRepo)
	require.NoError(t, err)
	require.Equal(t, int64(6), repoInfo.Details.SizeBytes)

	// check pipeline repo size
	repoInfo, err = c.InspectRepo(pipeline)
	require.NoError(t, err)
	require.Equal(t, int64(6), repoInfo.Details.SizeBytes)

	// ensure size is updated when we delete a commit
	require.NoError(t, c.DropCommitSet(commit1.ID))
	repoInfo, err = c.InspectRepo(dataRepo)
	require.NoError(t, err)
	require.Equal(t, int64(3), repoInfo.Details.SizeBytes)
	repoInfo, err = c.InspectRepo(pipeline)
	require.NoError(t, err)
	require.Equal(t, int64(3), repoInfo.Details.SizeBytes)
}

func TestPFSPipeline(t *testing.T) {
	if testing.Short() {
		t.Skip("Skipping integration tests in short mode")
	}
	t.Parallel()
	c, _ := minikubetestenv.AcquireCluster(t)

	dataRepo := tu.UniqueString("TestPFSPipeline_data")
	require.NoError(t, c.CreateRepo(dataRepo))

	pipeline := tu.UniqueString("TestPFSPipeline")
	require.NoError(t, c.CreatePipeline(
		pipeline,
		"",
		[]string{"bash"},
		[]string{
			fmt.Sprintf("cp /pfs/%s/* /pfs/out/", dataRepo),
		},
		&pps.ParallelismSpec{
			Constant: 1,
		},
		client.NewPFSInput(dataRepo, "/*"),
		"",
		false,
	))

	commit1, err := c.StartCommit(dataRepo, "master")
	require.NoError(t, err)
	require.NoError(t, c.PutFile(commit1, "file", strings.NewReader("foo"), client.WithAppendPutFile()))
	require.NoError(t, c.FinishCommit(dataRepo, commit1.Branch.Name, commit1.ID))

	commitInfos, err := c.WaitCommitSetAll(commit1.ID)
	require.NoError(t, err)
	require.Equal(t, 4, len(commitInfos))

	var buf bytes.Buffer
	outputCommit := client.NewCommit(pipeline, "master", commit1.ID)
	require.NoError(t, c.GetFile(outputCommit, "file", &buf))
	require.Equal(t, "foo", buf.String())
}

func TestPipelineWithParallelism(t *testing.T) {
	if testing.Short() {
		t.Skip("Skipping integration tests in short mode")
	}
	t.Parallel()
	c, _ := minikubetestenv.AcquireCluster(t)

	dataRepo := tu.UniqueString("TestPipelineWithParallelism_data")
	require.NoError(t, c.CreateRepo(dataRepo))

	pipeline := tu.UniqueString("pipeline")
	require.NoError(t, c.CreatePipeline(
		pipeline,
		"",
		[]string{"bash"},
		[]string{
			fmt.Sprintf("cp /pfs/%s/* /pfs/out/", dataRepo),
		},
		&pps.ParallelismSpec{
			Constant: 4,
		},
		client.NewPFSInput(dataRepo, "/*"),
		"",
		false,
	))

	numFiles := 200
	commit1, err := c.StartCommit(dataRepo, "master")
	require.NoError(t, err)
	for i := 0; i < numFiles; i++ {
		require.NoError(t, c.PutFile(commit1, fmt.Sprintf("file-%d", i), strings.NewReader(fmt.Sprintf("%d", i)), client.WithAppendPutFile()))
	}
	require.NoError(t, c.FinishCommit(dataRepo, commit1.Branch.Name, commit1.ID))

	commitInfos, err := c.WaitCommitSetAll(commit1.ID)
	require.NoError(t, err)
	require.Equal(t, 4, len(commitInfos))

	outputCommit := client.NewCommit(pipeline, "master", commit1.ID)
	for i := 0; i < numFiles; i++ {
		var buf bytes.Buffer
		require.NoError(t, c.GetFile(outputCommit, fmt.Sprintf("file-%d", i), &buf))
		require.Equal(t, fmt.Sprintf("%d", i), buf.String())
	}
}

func TestPipelineWithLargeFiles(t *testing.T) {
	if testing.Short() {
		t.Skip("Skipping integration tests in short mode")
	}
	t.Parallel()
	c, _ := minikubetestenv.AcquireCluster(t)

	dataRepo := tu.UniqueString("TestPipelineWithLargeFiles_data")
	require.NoError(t, c.CreateRepo(dataRepo))

	pipeline := tu.UniqueString("pipeline")
	require.NoError(t, c.CreatePipeline(
		pipeline,
		"",
		[]string{"bash"},
		[]string{
			fmt.Sprintf("cp /pfs/%s/* /pfs/out/", dataRepo),
		},
		nil,
		client.NewPFSInput(dataRepo, "/*"),
		"",
		false,
	))

	random.SeedRand(99)
	numFiles := 10
	var fileContents []string
	commit1, err := c.StartCommit(dataRepo, "master")
	require.NoError(t, err)
	chunkSize := int(pfs.ChunkSize / 32) // We used to use a full ChunkSize, but it was increased which caused this test to take too long.
	for i := 0; i < numFiles; i++ {
		fileContent := random.String(chunkSize + i*units.MB)
		require.NoError(t, c.PutFile(commit1, fmt.Sprintf("file-%d", i), strings.NewReader(fileContent), client.WithAppendPutFile()))
		fileContents = append(fileContents, fileContent)
	}
	require.NoError(t, c.FinishCommit(dataRepo, commit1.Branch.Name, commit1.ID))

	commitInfos, err := c.WaitCommitSetAll(commit1.ID)
	require.NoError(t, err)
	require.Equal(t, 4, len(commitInfos))

	outputCommit := client.NewCommit(pipeline, "master", commit1.ID)

	for i := 0; i < numFiles; i++ {
		var buf bytes.Buffer
		fileName := fmt.Sprintf("file-%d", i)

		fileInfo, err := c.InspectFile(outputCommit, fileName)
		require.NoError(t, err)
		require.Equal(t, chunkSize+i*units.MB, int(fileInfo.SizeBytes))

		require.NoError(t, c.GetFile(outputCommit, fileName, &buf))
		// we don't wanna use the `require` package here since it prints
		// the strings, which would clutter the output.
		if fileContents[i] != buf.String() {
			t.Fatalf("file content does not match")
		}
	}
}

func TestDatumDedup(t *testing.T) {
	if testing.Short() {
		t.Skip("Skipping integration tests in short mode")
	}
	t.Parallel()
	c, _ := minikubetestenv.AcquireCluster(t)

	dataRepo := tu.UniqueString("TestDatumDedup_data")
	require.NoError(t, c.CreateRepo(dataRepo))

	pipeline := tu.UniqueString("pipeline")
	// This pipeline sleeps for 10 secs per datum
	require.NoError(t, c.CreatePipeline(
		pipeline,
		"",
		[]string{"bash"},
		[]string{
			"sleep 10",
		},
		nil,
		client.NewPFSInput(dataRepo, "/*"),
		"",
		false,
	))

	commit1, err := c.StartCommit(dataRepo, "master")
	require.NoError(t, err)
	require.NoError(t, c.PutFile(commit1, "file", strings.NewReader("foo"), client.WithAppendPutFile()))
	require.NoError(t, c.FinishCommit(dataRepo, commit1.Branch.Name, commit1.ID))

	commitInfos, err := c.WaitCommitSetAll(commit1.ID)
	require.NoError(t, err)
	require.Equal(t, 4, len(commitInfos))

	commit2, err := c.StartCommit(dataRepo, "master")
	require.NoError(t, err)
	require.NoError(t, c.FinishCommit(dataRepo, commit2.Branch.Name, commit2.ID))

	// Since we did not change the datum, the datum should not be processed
	// again, which means that the job should complete instantly.
	ctx, cancel := context.WithTimeout(context.Background(), time.Second*5)
	defer cancel()
	_, err = c.WithCtx(ctx).WaitCommitSetAll(commit2.ID)
	require.NoError(t, err)
}

func TestPipelineInputDataModification(t *testing.T) {
	if testing.Short() {
		t.Skip("Skipping integration tests in short mode")
	}
	t.Parallel()
	c, _ := minikubetestenv.AcquireCluster(t)

	dataRepo := tu.UniqueString("TestPipelineInputDataModification_data")
	require.NoError(t, c.CreateRepo(dataRepo))

	pipeline := tu.UniqueString("pipeline")
	require.NoError(t, c.CreatePipeline(
		pipeline,
		"",
		[]string{"bash"},
		[]string{
			fmt.Sprintf("cp /pfs/%s/* /pfs/out/", dataRepo),
		},
		nil,
		client.NewPFSInput(dataRepo, "/*"),
		"",
		false,
	))

	commit1, err := c.StartCommit(dataRepo, "master")
	require.NoError(t, err)
	require.NoError(t, c.PutFile(commit1, "file", strings.NewReader("foo"), client.WithAppendPutFile()))
	require.NoError(t, c.FinishCommit(dataRepo, commit1.Branch.Name, commit1.ID))

	commitInfos, err := c.WaitCommitSetAll(commit1.ID)
	require.NoError(t, err)
	require.Equal(t, 4, len(commitInfos))

	var buf bytes.Buffer
	outputCommit := client.NewCommit(pipeline, "master", commit1.ID)
	require.NoError(t, c.GetFile(outputCommit, "file", &buf))
	require.Equal(t, "foo", buf.String())

	// replace the contents of 'file' in dataRepo (from "foo" to "bar")
	commit2, err := c.StartCommit(dataRepo, "master")
	require.NoError(t, err)
	require.NoError(t, c.DeleteFile(commit2, "file"))
	require.NoError(t, c.PutFile(commit2, "file", strings.NewReader("bar"), client.WithAppendPutFile()))
	require.NoError(t, c.FinishCommit(dataRepo, commit2.Branch.Name, commit2.ID))

	commitInfos, err = c.WaitCommitSetAll(commit2.ID)
	require.NoError(t, err)
	require.Equal(t, 4, len(commitInfos))

	buf.Reset()
	outputCommit = client.NewCommit(pipeline, "master", commit2.ID)
	require.NoError(t, c.GetFile(outputCommit, "file", &buf))
	require.Equal(t, "bar", buf.String())

	// Add a file to dataRepo
	commit3, err := c.StartCommit(dataRepo, "master")
	require.NoError(t, err)
	require.NoError(t, c.DeleteFile(commit3, "file"))
	require.NoError(t, c.PutFile(commit3, "file2", strings.NewReader("foo"), client.WithAppendPutFile()))
	require.NoError(t, c.FinishCommit(dataRepo, commit3.Branch.Name, commit3.ID))

	commitInfos, err = c.WaitCommitSetAll(commit3.ID)
	require.NoError(t, err)
	require.Equal(t, 4, len(commitInfos))

	outputCommit = client.NewCommit(pipeline, "master", commit3.ID)
	require.YesError(t, c.GetFile(outputCommit, "file", &buf))
	buf.Reset()
	require.NoError(t, c.GetFile(outputCommit, "file2", &buf))
	require.Equal(t, "foo", buf.String())

	commitInfos, err = c.ListCommit(client.NewRepo(pipeline), client.NewCommit(pipeline, "master", ""), nil, 0)
	require.NoError(t, err)
	require.Equal(t, 4, len(commitInfos))
}

func TestMultipleInputsFromTheSameBranch(t *testing.T) {
	if testing.Short() {
		t.Skip("Skipping integration tests in short mode")
	}
	t.Parallel()
	c, _ := minikubetestenv.AcquireCluster(t)

	dataRepo := tu.UniqueString("TestMultipleInputsFromTheSameBranch_data")
	require.NoError(t, c.CreateRepo(dataRepo))

	pipeline := tu.UniqueString("pipeline")
	require.NoError(t, c.CreatePipeline(
		pipeline,
		"",
		[]string{"bash"},
		[]string{
			"cat /pfs/out/file",
			"cat /pfs/dirA/dirA/file >> /pfs/out/file",
			"cat /pfs/dirB/dirB/file >> /pfs/out/file",
		},
		nil,
		client.NewCrossInput(
			client.NewPFSInputOpts("dirA", dataRepo, "", "/dirA/*", "", "", false, false, nil),
			client.NewPFSInputOpts("dirB", dataRepo, "", "/dirB/*", "", "", false, false, nil),
		),
		"",
		false,
	))

	commit1, err := c.StartCommit(dataRepo, "master")
	require.NoError(t, err)
	require.NoError(t, c.PutFile(commit1, "dirA/file", strings.NewReader("foo\n"), client.WithAppendPutFile()))
	require.NoError(t, c.PutFile(commit1, "dirB/file", strings.NewReader("foo\n"), client.WithAppendPutFile()))
	require.NoError(t, c.FinishCommit(dataRepo, commit1.Branch.Name, commit1.ID))

	commitInfos, err := c.WaitCommitSetAll(commit1.ID)
	require.NoError(t, err)
	require.Equal(t, 4, len(commitInfos))

	var buf bytes.Buffer
	outputCommit := client.NewCommit(pipeline, "master", commit1.ID)
	require.NoError(t, c.GetFile(outputCommit, "file", &buf))
	require.Equal(t, "foo\nfoo\n", buf.String())

	commit2, err := c.StartCommit(dataRepo, "master")
	require.NoError(t, err)
	require.NoError(t, c.PutFile(commit2, "dirA/file", strings.NewReader("bar\n"), client.WithAppendPutFile()))
	require.NoError(t, c.FinishCommit(dataRepo, commit2.Branch.Name, commit2.ID))

	commitInfos, err = c.WaitCommitSetAll(commit2.ID)
	require.NoError(t, err)
	require.Equal(t, 4, len(commitInfos))

	buf.Reset()
	outputCommit = client.NewCommit(pipeline, "master", commit2.ID)
	require.NoError(t, c.GetFile(outputCommit, "file", &buf))
	require.Equal(t, "foo\nbar\nfoo\n", buf.String())

	commit3, err := c.StartCommit(dataRepo, "master")
	require.NoError(t, err)
	require.NoError(t, c.PutFile(commit3, "dirB/file", strings.NewReader("buzz\n"), client.WithAppendPutFile()))
	require.NoError(t, c.FinishCommit(dataRepo, commit3.Branch.Name, commit3.ID))

	commitInfos, err = c.WaitCommitSetAll(commit3.ID)
	require.NoError(t, err)
	require.Equal(t, 4, len(commitInfos))

	buf.Reset()
	outputCommit = client.NewCommit(pipeline, "master", commit3.ID)
	require.NoError(t, c.GetFile(outputCommit, "file", &buf))
	require.Equal(t, "foo\nbar\nfoo\nbuzz\n", buf.String())

	commitInfos, err = c.ListCommit(client.NewRepo(pipeline), client.NewCommit(pipeline, "master", ""), nil, 0)
	require.NoError(t, err)
	require.Equal(t, 4, len(commitInfos))
}

func TestMultipleInputsFromTheSameRepoDifferentBranches(t *testing.T) {
	if testing.Short() {
		t.Skip("Skipping integration tests in short mode")
	}
	t.Parallel()
	c, _ := minikubetestenv.AcquireCluster(t)

	dataRepo := tu.UniqueString("TestMultipleInputsFromTheSameRepoDifferentBranches_data")
	require.NoError(t, c.CreateRepo(dataRepo))

	branchA := "branchA"
	branchB := "branchB"

	pipeline := tu.UniqueString("pipeline")
	// Creating this pipeline should error, because the two inputs are
	// from the same repo but they don't specify different names.
	require.NoError(t, c.CreatePipeline(
		pipeline,
		"",
		[]string{"bash"},
		[]string{
			"cat /pfs/branch-a/file >> /pfs/out/file",
			"cat /pfs/branch-b/file >> /pfs/out/file",
		},
		nil,
		client.NewCrossInput(
			client.NewPFSInputOpts("branch-a", dataRepo, branchA, "/*", "", "", false, false, nil),
			client.NewPFSInputOpts("branch-b", dataRepo, branchB, "/*", "", "", false, false, nil),
		),
		"",
		false,
	))

	commitA, err := c.StartCommit(dataRepo, branchA)
	require.NoError(t, err)
	c.PutFile(commitA, "/file", strings.NewReader("data A\n"), client.WithAppendPutFile())
	c.FinishCommit(dataRepo, commitA.Branch.Name, commitA.ID)

	commitB, err := c.StartCommit(dataRepo, branchB)
	require.NoError(t, err)
	c.PutFile(commitB, "/file", strings.NewReader("data B\n"), client.WithAppendPutFile())
	c.FinishCommit(dataRepo, commitB.Branch.Name, commitB.ID)

	commitInfos, err := c.WaitCommitSetAll(commitB.ID)
	require.NoError(t, err)
	require.Equal(t, 5, len(commitInfos))
	buffer := bytes.Buffer{}
	outputCommit := client.NewCommit(pipeline, "master", commitB.ID)
	require.NoError(t, c.GetFile(outputCommit, "file", &buffer))
	require.Equal(t, "data A\ndata B\n", buffer.String())
}

func TestRunPipeline(t *testing.T) {
	// TODO(2.0 optional): Run pipeline creates a dangling commit, but uses the stats branch for stats commits.
	// Since there is no relationship between the commits created by run pipeline, there should be no
	// relationship between the stats commits. So, the stats commits should also be dangling commits.
	// This might be easier to address when global IDs are implemented.
	t.Skip("Run pipeline does not work correctly with stats enabled")
	//if testing.Short() {
	//	t.Skip("Skipping integration tests in short mode")
	//}

	//c := tu.GetPachClient(t)
	//require.NoError(t, c.DeleteAll())

	//// Test on cross pipeline
	//t.Run("RunPipelineCross", func(t *testing.T) {
	//	dataRepo := tu.UniqueString("TestRunPipeline_data")
	//	require.NoError(t, c.CreateRepo(dataRepo))

	//	branchA := "branchA"
	//	branchB := "branchB"

	//	pipeline := tu.UniqueString("pipeline")
	//	require.NoError(t, c.CreatePipeline(
	//		pipeline,
	//		"",
	//		[]string{"bash"},
	//		[]string{
	//			"cat /pfs/branch-a/file >> /pfs/out/file",
	//			"cat /pfs/branch-b/file >> /pfs/out/file",
	//			"echo ran-pipeline",
	//		},
	//		nil,
	//		client.NewCrossInput(
	//			client.NewPFSInputOpts("branch-a", dataRepo, branchA, "/*", "", "", false, false, nil),
	//			client.NewPFSInputOpts("branch-b", dataRepo, branchB, "/*", "", "", false, false, nil),
	//		),
	//		"",
	//		false,
	//	))

	//	commitA, err := c.StartCommit(dataRepo, branchA)
	//	require.NoError(t, err)
	//	require.NoError(t, c.PutFile(dataRepo, commitA.Branch.Name, commitA.ID, "/file", strings.NewReader("data A\n"), client.WithAppendPutFile()))
	//	require.NoError(t, c.FinishCommit(dataRepo, commitA.Branch.Name, commitA.ID))

	//	commitB, err := c.StartCommit(dataRepo, branchB)
	//	require.NoError(t, err)
	//	require.NoError(t, c.PutFile(dataRepo, commitB.Branch.Name, commitB.ID, "/file", strings.NewReader("data B\n"), client.WithAppendPutFile()))
	//	require.NoError(t, c.FinishCommit(dataRepo, commitB.Branch.Name, commitB.ID))

	//	iter, err := c.FlushJob([]*pfs.Commit{commitA, commitB}, nil)
	//	require.NoError(t, err)
	//	require.Equal(t, 2, len(commits))
	//	buffer := bytes.Buffer{}
	//	require.NoError(t, c.GetFile(commits[0].Commit.Repo.Name, commits[0].Commit.Branch.Name, commits[0].Commit.ID, "file", &buffer))
	//	require.Equal(t, "data A\ndata B\n", buffer.String())

	//	commitM, err := c.StartCommit(dataRepo, "master")
	//	require.NoError(t, err)
	//	require.NoError(t, c.FinishCommit(dataRepo, commitM.Branch.Name, commitM.ID))

	//	// we should have two jobs
	//	ji, err := c.ListJob(pipeline, nil, nil, -1, true)
	//	require.NoError(t, err)
	//	require.Equal(t, 2, len(ji))
	//	// now run the pipeline
	//	require.NoError(t, c.RunPipeline(pipeline, nil, ""))
	//	// running the pipeline should create a new job
	//	require.NoError(t, backoff.Retry(func() error {
	//		jobInfos, err := c.ListJob(pipeline, nil, nil, -1, true)
	//		require.NoError(t, err)
	//		if len(jobInfos) != 3 {
	//			return errors.Errorf("expected 3 jobs, got %d", len(jobInfos))
	//		}
	//		return nil
	//	}, backoff.NewTestingBackOff()))

	//	// now run the pipeline with non-empty provenance
	//	require.NoError(t, backoff.Retry(func() error {
	//		return c.RunPipeline(pipeline, []*pfs.Commit{
	//			client.NewCommit(dataRepo, "branchA", commitA.ID),
	//		}, "")
	//	}, backoff.NewTestingBackOff()))

	//	// running the pipeline should create a new job
	//	require.NoError(t, backoff.Retry(func() error {
	//		jobInfos, err := c.ListJob(pipeline, nil, nil, -1, true)
	//		require.NoError(t, err)
	//		if len(jobInfos) != 4 {
	//			return errors.Errorf("expected 4 jobs, got %d", len(jobInfos))
	//		}
	//		return nil
	//	}, backoff.NewTestingBackOff()))

	//	// add some new commits with some new info
	//	commitA2, err := c.StartCommit(dataRepo, branchA)
	//	require.NoError(t, err)
	//	require.NoError(t, c.PutFile(dataRepo, commitA2.Branch.Name, commitA2.ID, "/file", strings.NewReader("data A2\n"), client.WithAppendPutFile()))
	//	require.NoError(t, c.FinishCommit(dataRepo, commitA2.Branch.Name, commitA2.ID))

	//	commitB2, err := c.StartCommit(dataRepo, branchB)
	//	require.NoError(t, err)
	//	require.NoError(t, c.PutFile(dataRepo, commitB2.Branch.Name, commitB2.ID, "/file", strings.NewReader("data B2\n"), client.WithAppendPutFile()))
	//	require.NoError(t, c.FinishCommit(dataRepo, commitB2.Branch.Name, commitB2.ID))

	//	// and make sure the output file is updated appropriately
	//	iter, err = c.FlushJob([]*pfs.Commit{commitA2, commitB2}, nil)
	//	require.NoError(t, err)
	//	require.Equal(t, 2, len(commits))
	//	buffer = bytes.Buffer{}
	//	require.NoError(t, c.GetFile(commits[0].Commit.Repo.Name, commits[0].Commit.Branch.Name, commits[0].Commit.ID, "file", &buffer))
	//	require.Equal(t, "data A\ndata A2\ndata B\ndata B2\n", buffer.String())

	//	// now run the pipeline provenant on the old commits
	//	require.NoError(t, c.RunPipeline(pipeline, []*pfs.Commit{
	//		client.NewCommit(dataRepo, "branchA", commitA.ID),
	//		client.NewCommit(dataRepo, "branchB", commitB2.ID),
	//	}, ""))

	//	// and ensure that the file now has the info from the correct versions of the commits
	//	iter, err = c.FlushJob([]*pfs.Commit{commitA, commitB2}, nil)
	//	require.NoError(t, err)
	//	require.Equal(t, 2, len(commits))
	//	buffer = bytes.Buffer{}
	//	require.NoError(t, c.GetFile(commits[0].Commit.Repo.Name, commits[0].Commit.Branch.Name, commits[0].Commit.ID, "file", &buffer))
	//	require.Equal(t, "data A\ndata B\ndata B2\n", buffer.String())

	//	// make sure no commits with this provenance combination exist
	//	iter, err = c.FlushJob([]*pfs.Commit{commitA2, commitB}, nil)
	//	require.NoError(t, err)
	//	require.Equal(t, 0, len(commits))
	//})

	//// Test on pipeline with no commits
	//t.Run("RunPipelineEmpty", func(t *testing.T) {
	//	dataRepo := tu.UniqueString("TestRunPipeline_data")
	//	require.NoError(t, c.CreateRepo(dataRepo))

	//	pipeline := tu.UniqueString("empty-pipeline")
	//	require.NoError(t, c.CreatePipeline(
	//		pipeline,
	//		"",
	//		nil,
	//		nil,
	//		nil,
	//		nil,
	//		"",
	//		false,
	//	))

	//	// we should have two jobs
	//	ji, err := c.ListJob(pipeline, nil, nil, -1, true)
	//	require.NoError(t, err)
	//	require.Equal(t, 0, len(ji))
	//	// now run the pipeline
	//	require.YesError(t, c.RunPipeline(pipeline, nil, ""))
	//})

	//// Test on unrelated branch
	//t.Run("RunPipelineUnrelated", func(t *testing.T) {
	//	dataRepo := tu.UniqueString("TestRunPipeline_data")
	//	require.NoError(t, c.CreateRepo(dataRepo))

	//	branchA := "branchA"
	//	branchB := "branchB"

	//	pipeline := tu.UniqueString("unrelated-pipeline")
	//	require.NoError(t, c.CreatePipeline(
	//		pipeline,
	//		"",
	//		[]string{"bash"},
	//		[]string{
	//			"cat /pfs/branch-a/file >> /pfs/out/file",
	//			"cat /pfs/branch-b/file >> /pfs/out/file",
	//			"echo ran-pipeline",
	//		},
	//		nil,
	//		client.NewCrossInput(
	//			client.NewPFSInputOpts("branch-a", dataRepo, branchA, "/*", "", "", false, false, nil),
	//			client.NewPFSInputOpts("branch-b", dataRepo, branchB, "/*", "", "", false, false, nil),
	//		),
	//		"",
	//		false,
	//	))
	//	commitA, err := c.StartCommit(dataRepo, branchA)
	//	require.NoError(t, err)
	//	c.PutFile(dataRepo, commitA.Branch.Name, commitA.ID, "/file", strings.NewReader("data A\n", client.WithAppendPutFile()))
	//	c.FinishCommit(dataRepo, commitA.Branch.Name, commitA.ID)

	//	commitM, err := c.StartCommit(dataRepo, "master")
	//	require.NoError(t, err)
	//	err = c.FinishCommit(dataRepo, commitM.Branch.Name, commitM.ID)
	//	require.NoError(t, err)

	//	require.NoError(t, c.CreateBranch(dataRepo, "unrelated", "", nil))
	//	commitU, err := c.StartCommit(dataRepo, "unrelated")
	//	require.NoError(t, err)
	//	err = c.FinishCommit(dataRepo, commitU.Branch.Name, commitU.ID)
	//	require.NoError(t, err)

	//	_, err = c.FlushJob([]*pfs.Commit{commitA, commitM, commitU}, nil)
	//	require.NoError(t, err)

	//	// now run the pipeline with unrelated provenance
	//	require.YesError(t, c.RunPipeline(pipeline, []*pfs.Commit{
	//		client.NewCommit(dataRepo, "unrelated", commitU.ID)}, ""))
	//})

	//// Test with downstream pipeline
	//t.Run("RunPipelineDownstream", func(t *testing.T) {
	//	dataRepo := tu.UniqueString("TestRunPipeline_data")
	//	require.NoError(t, c.CreateRepo(dataRepo))

	//	branchA := "branchA"
	//	branchB := "branchB"

	//	pipeline := tu.UniqueString("original-pipeline")
	//	require.NoError(t, c.CreatePipeline(
	//		pipeline,
	//		"",
	//		[]string{"bash"},
	//		[]string{
	//			"cat /pfs/branch-a/file >> /pfs/out/file",
	//			"cat /pfs/branch-b/file >> /pfs/out/file",
	//			"echo ran-pipeline",
	//		},
	//		nil,
	//		client.NewCrossInput(
	//			client.NewPFSInputOpts("branch-a", dataRepo, branchA, "/*", "", "", false, false, nil),
	//			client.NewPFSInputOpts("branch-b", dataRepo, branchB, "/*", "", "", false, false, nil),
	//		),
	//		"",
	//		false,
	//	))

	//	commitA, err := c.StartCommit(dataRepo, branchA)
	//	require.NoError(t, err)
	//	c.PutFile(dataRepo, commitA.Branch.Name, commitA.ID, "/file", strings.NewReader("data A\n", client.WithAppendPutFile()))
	//	c.FinishCommit(dataRepo, commitA.Branch.Name, commitA.ID)

	//	commitB, err := c.StartCommit(dataRepo, branchB)
	//	require.NoError(t, err)
	//	c.PutFile(dataRepo, commitB.Branch.Name, commitB.ID, "/file", strings.NewReader("data B\n", client.WithAppendPutFile()))
	//	c.FinishCommit(dataRepo, commitB.Branch.Name, commitB.ID)

	//	iter, err := c.FlushJob([]*pfs.Commit{commitA, commitB}, nil)
	//	require.NoError(t, err)
	//	require.Equal(t, 2, len(commits))
	//	buffer := bytes.Buffer{}
	//	require.NoError(t, c.GetFile(commits[0].Commit.Repo.Name, commits[0].Commit.Branch.Name, commits[0].Commit.ID, "file", &buffer))
	//	require.Equal(t, "data A\ndata B\n", buffer.String())

	//	// and make sure we can attatch a downstream pipeline
	//	downstreamPipeline := tu.UniqueString("downstream-pipeline")
	//	require.NoError(t, c.CreatePipeline(
	//		downstreamPipeline,
	//		"",
	//		[]string{"/bin/bash"},
	//		[]string{"cp " + fmt.Sprintf("/pfs/%s/*", pipeline) + " /pfs/out/"},
	//		nil,
	//		client.NewPFSInput(pipeline, "/*"),
	//		"",
	//		false,
	//	))

	//	commitA2, err := c.StartCommit(dataRepo, branchA)
	//	require.NoError(t, err)
	//	err = c.FinishCommit(dataRepo, commitA2.Branch.Name, commitA2.ID)
	//	require.NoError(t, err)

	//	// there should be one job on the old commit for downstreamPipeline
	//	jobInfos, err := c.FlushJobAll([]*pfs.Commit{commitA}, []string{downstreamPipeline})
	//	require.NoError(t, err)
	//	require.Equal(t, 1, len(jobInfos))

	//	// now run the pipeline
	//	require.NoError(t, backoff.Retry(func() error {
	//		return c.RunPipeline(pipeline, []*pfs.Commit{
	//			client.NewCommit(dataRepo, branchA, commitA.ID),
	//		}, "")
	//	}, backoff.NewTestingBackOff()))

	//	// the downstream pipeline shouldn't have any new jobs, since runpipeline jobs don't propagate
	//	jobInfos, err = c.FlushJobAll([]*pfs.Commit{commitA}, []string{downstreamPipeline})
	//	require.NoError(t, err)
	//	require.Equal(t, 1, len(jobInfos))

	//	// now rerun the one job that we saw
	//	require.NoError(t, backoff.Retry(func() error {
	//		return c.RunPipeline(downstreamPipeline, nil, jobInfos[0].Job.ID)
	//	}, backoff.NewTestingBackOff()))

	//	// we should now have two jobs
	//	jobInfos, err = c.FlushJobAll([]*pfs.Commit{commitA}, []string{downstreamPipeline})
	//	require.NoError(t, err)
	//	require.Equal(t, 2, len(jobInfos))
	//})

	//// Test with a downstream pipeline who's upstream has no datum, but where the downstream still needs to succeed
	//t.Run("RunPipelineEmptyUpstream", func(t *testing.T) {
	//	dataRepo := tu.UniqueString("TestRunPipeline_data")
	//	require.NoError(t, c.CreateRepo(dataRepo))

	//	branchA := "branchA"
	//	branchB := "branchB"

	//	pipeline := tu.UniqueString("pipeline-downstream")
	//	require.NoError(t, c.CreatePipeline(
	//		pipeline,
	//		"",
	//		[]string{"bash"},
	//		[]string{
	//			"cat /pfs/branch-a/file >> /pfs/out/file",
	//			"cat /pfs/branch-b/file >> /pfs/out/file",
	//			"echo ran-pipeline",
	//		},
	//		nil,
	//		client.NewCrossInput(
	//			client.NewPFSInputOpts("branch-a", dataRepo, branchA, "/*", "", "", false, false, nil),
	//			client.NewPFSInputOpts("branch-b", dataRepo, branchB, "/*", "", "", false, false, nil),
	//		),
	//		"",
	//		false,
	//	))

	//	commitA, err := c.StartCommit(dataRepo, branchA)
	//	require.NoError(t, err)
	//	c.PutFile(dataRepo, commitA.Branch.Name, commitA.ID, "/file", strings.NewReader("data A\n", client.WithAppendPutFile()))
	//	c.FinishCommit(dataRepo, commitA.Branch.Name, commitA.ID)

	//	iter, err := c.FlushJob([]*pfs.Commit{commitA}, nil)
	//	require.NoError(t, err)
	//	require.Equal(t, 2, len(commits))

	//	// no commit to branch-b so "file" should not exist
	//	buffer := bytes.Buffer{}
	//	require.YesError(t, c.GetFile(commits[0].Commit.Repo.Name, commits[0].Commit.Branch.Name, commits[0].Commit.ID, "file", &buffer))

	//	// and make sure we can attatch a downstream pipeline
	//	downstreamPipeline := tu.UniqueString("pipelinedownstream")
	//	require.NoError(t, c.CreatePipeline(
	//		downstreamPipeline,
	//		"",
	//		[]string{"/bin/bash"},
	//		[]string{
	//			"cat /pfs/branch-a/file >> /pfs/out/file",
	//			fmt.Sprintf("cat /pfs/%s/file >> /pfs/out/file", pipeline),
	//			"echo ran-pipeline",
	//		},
	//		nil,
	//		client.NewUnionInput(
	//			client.NewPFSInputOpts("branch-a", dataRepo, branchA, "/*", "", "", false, false, nil),
	//			client.NewPFSInput(pipeline, "/*"),
	//		),
	//		"",
	//		false,
	//	))

	//	commitA2, err := c.StartCommit(dataRepo, branchA)
	//	require.NoError(t, err)
	//	err = c.FinishCommit(dataRepo, commitA2.Branch.Name, commitA2.ID)
	//	require.NoError(t, err)

	//	// there should be one job on the old commit for downstreamPipeline
	//	jobInfos, err := c.FlushJobAll([]*pfs.Commit{commitA}, []string{downstreamPipeline})
	//	require.NoError(t, err)
	//	require.Equal(t, 1, len(jobInfos))

	//	// now run the pipeline
	//	require.NoError(t, backoff.Retry(func() error {
	//		return c.RunPipeline(pipeline, []*pfs.Commit{
	//			client.NewCommit(dataRepo, branchA, commitA.ID),
	//		}, "")
	//	}, backoff.NewTestingBackOff()))

	//	buffer2 := bytes.Buffer{}
	//	require.NoError(t, c.GetFile(jobInfos[0].OutputCommit.Repo.Name, jobInfos[0].OutputCommit.Branch.Name, jobInfos[0].OutputCommit.ID, "file", &buffer2))
	//	// the union of an empty output and datA should only return a file with "data A" in it.
	//	require.Equal(t, "data A\n", buffer2.String())

	//	// add another commit to see that we can successfully do the cross and union together
	//	commitB, err := c.StartCommit(dataRepo, branchB)
	//	require.NoError(t, err)
	//	c.PutFile(dataRepo, commitB.Branch.Name, commitB.ID, "/file", strings.NewReader("data B\n", client.WithAppendPutFile()))
	//	c.FinishCommit(dataRepo, commitB.Branch.Name, commitB.ID)

	//	_, err = c.FlushJob([]*pfs.Commit{commitA, commitB}, nil)
	//	require.NoError(t, err)

	//	jobInfos, err = c.FlushJobAll([]*pfs.Commit{commitB}, []string{downstreamPipeline})
	//	require.NoError(t, err)
	//	require.Equal(t, 1, len(jobInfos))

	//	buffer3 := bytes.Buffer{}
	//	require.NoError(t, c.GetFile(jobInfos[0].OutputCommit.Repo.Name, jobInfos[0].OutputCommit.Branch.Name, jobInfos[0].OutputCommit.ID, "file", &buffer3))
	//	// now that we've added data to the other branch of the cross, we should see the union of data A along with the the crossed data.
	//	require.Equal(t, "data A\ndata A\ndata B\n", buffer3.String())
	//})

	//// Test on commits from the same branch
	//t.Run("RunPipelineSameBranch", func(t *testing.T) {
	//	dataRepo := tu.UniqueString("TestRunPipeline_data")
	//	require.NoError(t, c.CreateRepo(dataRepo))

	//	branchA := "branchA"
	//	branchB := "branchB"

	//	pipeline := tu.UniqueString("sameBranch-pipeline")
	//	require.NoError(t, c.CreatePipeline(
	//		pipeline,
	//		"",
	//		[]string{"bash"},
	//		[]string{
	//			"cat /pfs/branch-a/file >> /pfs/out/file",
	//			"cat /pfs/branch-b/file >> /pfs/out/file",
	//			"echo ran-pipeline",
	//		},
	//		nil,
	//		client.NewCrossInput(
	//			client.NewPFSInputOpts("branch-a", dataRepo, branchA, "/*", "", "", false, false, nil),
	//			client.NewPFSInputOpts("branch-b", dataRepo, branchB, "/*", "", "", false, false, nil),
	//		),
	//		"",
	//		false,
	//	))
	//	commitA1, err := c.StartCommit(dataRepo, branchA)
	//	require.NoError(t, err)
	//	c.PutFile(dataRepo, commitA1.Branch.Name, commitA1.ID, "/file", strings.NewReader("data A1\n", client.WithAppendPutFile()))
	//	c.FinishCommit(dataRepo, commitA1.Branch.Name, commitA1.ID)

	//	commitA2, err := c.StartCommit(dataRepo, branchA)
	//	require.NoError(t, err)
	//	c.PutFile(dataRepo, commitA2.Branch.Name, commitA2.ID, "/file", strings.NewReader("data A2\n", client.WithAppendPutFile()))
	//	c.FinishCommit(dataRepo, commitA2.Branch.Name, commitA2.ID)

	//	_, err = c.FlushJob([]*pfs.Commit{commitA1, commitA2}, nil)
	//	require.NoError(t, err)

	//	// now run the pipeline with provenance from the same branch
	//	require.YesError(t, c.RunPipeline(pipeline, []*pfs.Commit{
	//		client.NewCommit(dataRepo, branchA, commitA1.ID),
	//		client.NewCommit(dataRepo, branchA, commitA2.ID),
	//	}, ""))
	//})
	//// Test on pipeline that should always fail
	//t.Run("RerunPipeline", func(t *testing.T) {
	//	dataRepo := tu.UniqueString("TestRerunPipeline_data")
	//	require.NoError(t, c.CreateRepo(dataRepo))

	//	// jobs on this pipeline should always fail
	//	pipeline := tu.UniqueString("rerun-pipeline")
	//	require.NoError(t, c.CreatePipeline(
	//		pipeline,
	//		"",
	//		[]string{"bash"},
	//		[]string{"false"},
	//		nil,
	//		client.NewPFSInputOpts("branch-a", dataRepo, "branchA", "/*", "", "", false, false, nil),
	//		"",
	//		false,
	//	))

	//	commitA1, err := c.StartCommit(dataRepo, "branchA")
	//	require.NoError(t, err)
	//	require.NoError(t, c.PutFile(dataRepo, commitA1.Branch.Name, commitA1.ID, "/file", strings.NewReader("data A1\n"), client.WithAppendPutFile()))
	//	require.NoError(t, c.FinishCommit(dataRepo, commitA1.Branch.Name, commitA1.ID))

	//	iter, err := c.FlushJob([]*pfs.Commit{commitA1}, nil)
	//	require.NoError(t, err)
	//	require.Equal(t, 2, len(commits))
	//	// now run the pipeline
	//	require.NoError(t, c.RunPipeline(pipeline, nil, ""))

	//	// running the pipeline should create a new job
	//	require.NoError(t, backoff.Retry(func() error {
	//		jobInfos, err := c.ListJob(pipeline, nil, nil, -1, true)
	//		require.NoError(t, err)
	//		if len(jobInfos) != 2 {
	//			return errors.Errorf("expected 2 jobs, got %d", len(jobInfos))
	//		}

	//		// but both of these jobs should fail
	//		for i, job := range jobInfos {
	//			if job.State.String() != "JOB_FAILURE" {
	//				return errors.Errorf("expected job %v to fail, but got %v", i, job.State.String())
	//			}
	//		}
	//		return nil
	//	}, backoff.NewTestingBackOff()))

	//	// Shouldn't error if you try to delete an already deleted pipeline
	//	require.NoError(t, c.DeletePipeline(pipeline, false))
	//	require.NoError(t, c.DeletePipeline(pipeline, false))
	//})
	//t.Run("RunPipelineStats", func(t *testing.T) {
	//	dataRepo := tu.UniqueString("TestRunPipeline_data")
	//	require.NoError(t, c.CreateRepo(dataRepo))

	//	branchA := "branchA"

	//	pipeline := tu.UniqueString("stats-pipeline")
	//	_, err := c.PpsAPIClient.CreatePipeline(
	//		context.Background(),
	//		&pps.CreatePipelineRequest{
	//			Pipeline: client.NewPipeline(pipeline),
	//			Transform: &pps.Transform{
	//				Cmd: []string{"bash"},
	//				Stdin: []string{
	//					"cat /pfs/branch-a/file >> /pfs/out/file",

	//					"echo ran-pipeline",
	//				},
	//			},
	//			Input:       client.NewPFSInputOpts("branch-a", dataRepo, branchA, "/*", "", "", false, false, nil),
	//		})
	//	require.NoError(t, err)

	//	commitA, err := c.StartCommit(dataRepo, branchA)
	//	require.NoError(t, err)
	//	c.PutFile(dataRepo, commitA.Branch.Name, commitA.ID, "/file", strings.NewReader("data A\n", client.WithAppendPutFile()))
	//	c.FinishCommit(dataRepo, commitA.Branch.Name, commitA.ID)

	//	// wait for the commit to finish before calling RunPipeline
	//	_, err = c.WaitCommitSetAll([]*pfs.Commit{client.NewCommit(dataRepo, commitA.ID)}, nil)
	//	require.NoError(t, err)

	//	// now run the pipeline
	//	require.NoError(t, backoff.Retry(func() error {
	//		return c.RunPipeline(pipeline, []*pfs.Commit{
	//			client.NewCommit(dataRepo, branchA, commitA.ID),
	//		}, "")
	//	}, backoff.NewTestingBackOff()))

	//	// make sure the pipeline didn't crash
	//	commitInfos, err := c.WaitCommitSetAll([]*pfs.Commit{client.NewCommit(dataRepo, commitA.ID)}, nil)
	//	require.NoError(t, err)

	//	// we'll know it crashed if this causes it to hang
	//	require.NoErrorWithinTRetry(t, 80*time.Second, func() error {
	//		return nil
	//	})
	//})
}

func TestPipelineFailure(t *testing.T) {
	if testing.Short() {
		t.Skip("Skipping integration tests in short mode")
	}
	t.Parallel()
	c, _ := minikubetestenv.AcquireCluster(t)

	dataRepo := tu.UniqueString("TestPipelineFailure_data")
	require.NoError(t, c.CreateRepo(dataRepo))

	commit, err := c.StartCommit(dataRepo, "master")
	require.NoError(t, err)
	require.NoError(t, c.PutFile(commit, "file", strings.NewReader("foo\n"), client.WithAppendPutFile()))
	require.NoError(t, c.FinishCommit(dataRepo, commit.Branch.Name, commit.ID))

	pipeline := tu.UniqueString("pipeline")
	require.NoError(t, c.CreatePipeline(
		pipeline,
		"",
		[]string{"exit 1"},
		nil,
		&pps.ParallelismSpec{
			Constant: 1,
		},
		client.NewPFSInput(dataRepo, "/*"),
		"",
		false,
	))
	var jobInfos []*pps.JobInfo
	require.NoError(t, backoff.Retry(func() error {
		jobInfos, err = c.ListJob(pipeline, nil, -1, true)
		require.NoError(t, err)
		if len(jobInfos) != 1 {
			return errors.Errorf("expected 1 jobs, got %d", len(jobInfos))
		}
		return nil
	}, backoff.NewTestingBackOff()))
	jobInfo, err := c.WaitJob(pipeline, jobInfos[0].Job.ID, false)
	require.NoError(t, err)
	require.Equal(t, pps.JobState_JOB_FAILURE, jobInfo.State)
	require.True(t, strings.Contains(jobInfo.Reason, "datum"))
}

func TestPipelineErrorHandling(t *testing.T) {
	if testing.Short() {
		t.Skip("Skipping integration tests in short mode")
	}
	t.Parallel()
	c, _ := minikubetestenv.AcquireCluster(t)

	t.Run("ErrCmd", func(t *testing.T) {

		dataRepo := tu.UniqueString("TestPipelineErrorHandling_data")
		require.NoError(t, c.CreateRepo(dataRepo))

		dataCommit := client.NewCommit(dataRepo, "master", "")
		require.NoError(t, c.PutFile(dataCommit, "file1", strings.NewReader("foo\n"), client.WithAppendPutFile()))
		require.NoError(t, c.PutFile(dataCommit, "file2", strings.NewReader("bar\n"), client.WithAppendPutFile()))
		require.NoError(t, c.PutFile(dataCommit, "file3", strings.NewReader("bar\n"), client.WithAppendPutFile()))

		// In this pipeline, we'll have a command that fails for files 2 and 3, and an error handler that fails for file 2
		pipeline := tu.UniqueString("pipeline1")
		_, err := c.PpsAPIClient.CreatePipeline(
			context.Background(),
			&pps.CreatePipelineRequest{
				Pipeline: client.NewPipeline(pipeline),
				Transform: &pps.Transform{
					Cmd:      []string{"bash"},
					Stdin:    []string{"if", fmt.Sprintf("[ -a pfs/%v/file1 ]", dataRepo), "then", "exit 0", "fi", "exit 1"},
					ErrCmd:   []string{"bash"},
					ErrStdin: []string{"if", fmt.Sprintf("[ -a pfs/%v/file3 ]", dataRepo), "then", "exit 0", "fi", "exit 1"},
				},
				Input: client.NewPFSInput(dataRepo, "/*"),
			})
		require.NoError(t, err)

		commitInfo, err := c.WaitCommit(pipeline, "master", "")
		require.NoError(t, err)
		jobInfo, err := c.InspectJob(pipeline, commitInfo.Commit.ID, false)
		require.NoError(t, err)

		// We expect the job to fail, and have 1 datum processed, recovered, and failed each
		require.Equal(t, pps.JobState_JOB_FAILURE, jobInfo.State)
		require.Equal(t, int64(1), jobInfo.DataProcessed)
		require.Equal(t, int64(1), jobInfo.DataRecovered)
		require.Equal(t, int64(1), jobInfo.DataFailed)

		// Now update this pipeline, we have the same command as before, but this time the error handling passes for all
		_, err = c.PpsAPIClient.CreatePipeline(
			context.Background(),
			&pps.CreatePipelineRequest{
				Pipeline: client.NewPipeline(pipeline),
				Transform: &pps.Transform{
					Cmd:    []string{"bash"},
					Stdin:  []string{"if", fmt.Sprintf("[ -a pfs/%v/file1 ]", dataRepo), "then", "exit 0", "fi", "exit 1"},
					ErrCmd: []string{"true"},
				},
				Input:  client.NewPFSInput(dataRepo, "/*"),
				Update: true,
			})
		require.NoError(t, err)

		commitInfo, err = c.WaitCommit(pipeline, "master", "")
		require.NoError(t, err)
		jobInfo, err = c.InspectJob(pipeline, commitInfo.Commit.ID, false)
		require.NoError(t, err)

		// so we expect the job to succeed, and to have recovered 2 datums
		require.Equal(t, pps.JobState_JOB_SUCCESS, jobInfo.State)
		require.Equal(t, int64(1), jobInfo.DataProcessed)
		require.Equal(t, int64(0), jobInfo.DataSkipped)
		require.Equal(t, int64(2), jobInfo.DataRecovered)
		require.Equal(t, int64(0), jobInfo.DataFailed)
	})
	t.Run("RecoveredDatums", func(t *testing.T) {
		dataRepo := tu.UniqueString("TestPipelineRecoveredDatums_data")
		require.NoError(t, c.CreateRepo(dataRepo))

		dataCommit := client.NewCommit(dataRepo, "master", "")
		require.NoError(t, c.PutFile(dataCommit, "foo", strings.NewReader("bar\n"), client.WithAppendPutFile()))

		// In this pipeline, we'll have a command that fails the datum, and then recovers it
		pipeline := tu.UniqueString("pipeline3")
		_, err := c.PpsAPIClient.CreatePipeline(
			context.Background(),
			&pps.CreatePipelineRequest{
				Pipeline: client.NewPipeline(pipeline),
				Transform: &pps.Transform{
					Cmd:      []string{"bash"},
					Stdin:    []string{"false"},
					ErrCmd:   []string{"bash"},
					ErrStdin: []string{"true"},
				},
				Input: client.NewPFSInput(dataRepo, "/*"),
			})
		require.NoError(t, err)

		commitInfo, err := c.WaitCommit(pipeline, "master", "")
		require.NoError(t, err)
		jobInfo, err := c.InspectJob(pipeline, commitInfo.Commit.ID, false)
		require.NoError(t, err)

		// We expect there to be one recovered datum
		require.Equal(t, pps.JobState_JOB_SUCCESS, jobInfo.State)
		require.Equal(t, int64(0), jobInfo.DataProcessed)
		require.Equal(t, int64(1), jobInfo.DataRecovered)
		require.Equal(t, int64(0), jobInfo.DataFailed)

		// Update the pipeline so that datums will now successfully be processed
		_, err = c.PpsAPIClient.CreatePipeline(
			context.Background(),
			&pps.CreatePipelineRequest{
				Pipeline: client.NewPipeline(pipeline),
				Transform: &pps.Transform{
					Cmd:   []string{"bash"},
					Stdin: []string{"true"},
				},
				Input:  client.NewPFSInput(dataRepo, "/*"),
				Update: true,
			})
		require.NoError(t, err)

		commitInfo, err = c.WaitCommit(pipeline, "master", "")
		require.NoError(t, err)
		jobInfo, err = c.InspectJob(pipeline, commitInfo.Commit.ID, false)
		require.NoError(t, err)

		// Now the recovered datum should have been processed
		require.Equal(t, pps.JobState_JOB_SUCCESS, jobInfo.State)
		require.Equal(t, int64(1), jobInfo.DataProcessed)
		require.Equal(t, int64(0), jobInfo.DataRecovered)
		require.Equal(t, int64(0), jobInfo.DataFailed)
	})
}

func TestLazyPipelinePropagation(t *testing.T) {
	if testing.Short() {
		t.Skip("Skipping integration tests in short mode")
	}
	t.Parallel()
	c, _ := minikubetestenv.AcquireCluster(t)

	dataRepo := tu.UniqueString("TestLazyPipelinePropagation_data")
	require.NoError(t, c.CreateRepo(dataRepo))

	pipelineA := tu.UniqueString("pipeline-A")
	require.NoError(t, c.CreatePipeline(
		pipelineA,
		"",
		[]string{"cp", path.Join("/pfs", dataRepo, "file"), "/pfs/out/file"},
		nil,
		&pps.ParallelismSpec{
			Constant: 1,
		},
		client.NewPFSInputOpts("", dataRepo, "", "/*", "", "", false, true, nil),
		"",
		false,
	))
	pipelineB := tu.UniqueString("pipeline-B")
	require.NoError(t, c.CreatePipeline(
		pipelineB,
		"",
		[]string{"cp", path.Join("/pfs", pipelineA, "file"), "/pfs/out/file"},
		nil,
		&pps.ParallelismSpec{
			Constant: 1,
		},
		client.NewPFSInputOpts("", pipelineA, "", "/*", "", "", false, true, nil),
		"",
		false,
	))

	commit1, err := c.StartCommit(dataRepo, "master")
	require.NoError(t, err)
	require.NoError(t, c.PutFile(commit1, "file", strings.NewReader("foo\n"), client.WithAppendPutFile()))
	require.NoError(t, c.FinishCommit(dataRepo, commit1.Branch.Name, commit1.ID))

	_, err = c.WaitCommitSetAll(commit1.ID)
	require.NoError(t, err)

	jobInfos, err := c.ListJob(pipelineA, nil, -1, true)
	require.NoError(t, err)
	require.Equal(t, 2, len(jobInfos))
	require.NotNil(t, jobInfos[0].Details.Input.Pfs)
	require.Equal(t, true, jobInfos[0].Details.Input.Pfs.Lazy)

	jobInfos, err = c.ListJob(pipelineB, nil, -1, true)
	require.NoError(t, err)
	require.Equal(t, 2, len(jobInfos))
	require.NotNil(t, jobInfos[0].Details.Input.Pfs)
	require.Equal(t, true, jobInfos[0].Details.Input.Pfs.Lazy)
}

func TestLazyPipeline(t *testing.T) {
	if testing.Short() {
		t.Skip("Skipping integration tests in short mode")
	}
	t.Parallel()
	c, _ := minikubetestenv.AcquireCluster(t)
	// create repos
	dataRepo := tu.UniqueString("TestLazyPipeline_data")
	require.NoError(t, c.CreateRepo(dataRepo))
	dataCommit := client.NewCommit(dataRepo, "master", "")

	// create pipeline
	pipelineName := tu.UniqueString("pipeline")
	_, err := c.PpsAPIClient.CreatePipeline(
		context.Background(),
		&pps.CreatePipelineRequest{
			Pipeline: client.NewPipeline(pipelineName),
			Transform: &pps.Transform{
				Cmd: []string{"cp", path.Join("/pfs", dataRepo, "file"), "/pfs/out/file"},
			},
			ParallelismSpec: &pps.ParallelismSpec{
				Constant: 1,
			},
			Input: &pps.Input{
				Pfs: &pps.PFSInput{
					Repo: dataRepo,
					Glob: "/",
					Lazy: true,
				},
			},
		})
	require.NoError(t, err)

	// Do a commit
	commit, err := c.StartCommit(dataRepo, "master")
	require.NoError(t, err)
	require.NoError(t, c.PutFile(dataCommit, "file", strings.NewReader("foo\n"), client.WithAppendPutFile()))
	// We put 2 files, 1 of which will never be touched by the pipeline code.
	// This is an important part of the correctness of this test because the
	// job-shim sets up a goro for each pipe, pipes that are never opened will
	// leak but that shouldn't prevent the job from completing.
	require.NoError(t, c.PutFile(dataCommit, "file2", strings.NewReader("foo\n"), client.WithAppendPutFile()))
	require.NoError(t, c.FinishCommit(dataRepo, "master", ""))

	commitInfos, err := c.WaitCommitSetAll(commit.ID)
	require.NoError(t, err)
	require.Equal(t, 4, len(commitInfos))

	buffer := bytes.Buffer{}
	outputCommit := client.NewCommit(pipelineName, "master", commit.ID)
	require.NoError(t, c.GetFile(outputCommit, "file", &buffer))
	require.Equal(t, "foo\n", buffer.String())
}

func TestEmptyFiles(t *testing.T) {
	if testing.Short() {
		t.Skip("Skipping integration tests in short mode")
	}
	t.Parallel()
	c, _ := minikubetestenv.AcquireCluster(t)
	// create repos
	dataRepo := tu.UniqueString("TestShufflePipeline_data")
	require.NoError(t, c.CreateRepo(dataRepo))
	dataCommit := client.NewCommit(dataRepo, "master", "")

	// create pipeline
	pipelineName := tu.UniqueString("pipeline")
	_, err := c.PpsAPIClient.CreatePipeline(
		context.Background(),
		&pps.CreatePipelineRequest{
			Pipeline: client.NewPipeline(pipelineName),
			Transform: &pps.Transform{
				Cmd: []string{"bash"},
				Stdin: []string{
					fmt.Sprintf("if [ -s /pfs/%s/dir/file1 ]; then exit 1; fi", dataRepo),
					fmt.Sprintf("ln -s /pfs/%s/dir/file1 /pfs/out/file1", dataRepo),
					fmt.Sprintf("if [ -s /pfs/%s/dir/file2 ]; then exit 1; fi", dataRepo),
					fmt.Sprintf("ln -s /pfs/%s/dir/file2 /pfs/out/file2", dataRepo),
					fmt.Sprintf("if [ -s /pfs/%s/dir/file3 ]; then exit 1; fi", dataRepo),
					fmt.Sprintf("ln -s /pfs/%s/dir/file3 /pfs/out/file3", dataRepo),
				},
			},
			ParallelismSpec: &pps.ParallelismSpec{
				Constant: 1,
			},
			Input: &pps.Input{
				Pfs: &pps.PFSInput{
					Repo:       dataRepo,
					Glob:       "/*",
					EmptyFiles: true,
				},
			},
		})
	require.NoError(t, err)

	// Do a commit
	commit, err := c.StartCommit(dataRepo, "master")
	require.NoError(t, err)
	require.NoError(t, c.PutFile(dataCommit, "/dir/file1", strings.NewReader("foo\n")))
	require.NoError(t, c.PutFile(dataCommit, "/dir/file2", strings.NewReader("foo\n")))
	require.NoError(t, c.PutFile(dataCommit, "/dir/file3", strings.NewReader("foo\n")))
	require.NoError(t, c.FinishCommit(dataRepo, "master", ""))

	commitInfos, err := c.WaitCommitSetAll(commit.ID)
	require.NoError(t, err)
	require.Equal(t, 4, len(commitInfos))

	buffer := bytes.Buffer{}
	outputCommit := client.NewCommit(pipelineName, "master", commit.ID)
	require.NoError(t, c.GetFile(outputCommit, "file1", &buffer))
	require.Equal(t, "foo\n", buffer.String())
	buffer.Reset()
	require.NoError(t, c.GetFile(outputCommit, "file2", &buffer))
	require.Equal(t, "foo\n", buffer.String())
	buffer.Reset()
	require.NoError(t, c.GetFile(outputCommit, "file3", &buffer))
	require.Equal(t, "foo\n", buffer.String())
}

// TestProvenance creates a pipeline DAG that's not a transitive reduction
// It looks like this:
// A
// | \
// v  v
// B-->C
// When we commit to A we expect to see 1 commit on C rather than 2.
func TestProvenance(t *testing.T) {
	if testing.Short() {
		t.Skip("Skipping integration tests in short mode")
	}
	t.Parallel()
	c, _ := minikubetestenv.AcquireCluster(t)
	aRepo := tu.UniqueString("A")
	require.NoError(t, c.CreateRepo(aRepo))

	bPipeline := tu.UniqueString("B")
	require.NoError(t, c.CreatePipeline(
		bPipeline,
		"",
		[]string{"cp", path.Join("/pfs", aRepo, "file"), "/pfs/out/file"},
		nil,
		&pps.ParallelismSpec{
			Constant: 1,
		},
		client.NewPFSInput(aRepo, "/*"),
		"",
		false,
	))

	cPipeline := tu.UniqueString("C")
	require.NoError(t, c.CreatePipeline(
		cPipeline,
		"",
		[]string{"sh"},
		[]string{fmt.Sprintf("diff %s %s >/pfs/out/file",
			path.Join("/pfs", aRepo, "file"), path.Join("/pfs", bPipeline, "file"))},
		&pps.ParallelismSpec{
			Constant: 1,
		},
		client.NewCrossInput(
			client.NewPFSInput(aRepo, "/*"),
			client.NewPFSInput(bPipeline, "/*"),
		),
		"",
		false,
	))

	// commit to aRepo
	commit1, err := c.StartCommit(aRepo, "master")
	require.NoError(t, err)
	require.NoError(t, c.PutFile(commit1, "file", strings.NewReader("foo\n"), client.WithAppendPutFile()))
	require.NoError(t, c.FinishCommit(aRepo, commit1.Branch.Name, commit1.ID))

	commit2, err := c.StartCommit(aRepo, "master")
	require.NoError(t, err)
	require.NoError(t, c.PutFile(commit2, "file", strings.NewReader("bar\n"), client.WithAppendPutFile()))
	require.NoError(t, c.FinishCommit(aRepo, commit2.Branch.Name, commit2.ID))

	commitInfos, err := c.WaitCommitSetAll(commit2.ID)
	require.NoError(t, err)
	require.Equal(t, 7, len(commitInfos)) // input repo plus spec/output/meta for b and c pipelines

	for _, ci := range commitInfos {
		if ci.Commit.Branch.Repo.Name == cPipeline && ci.Commit.Branch.Repo.Type == pfs.UserRepoType {
			require.Equal(t, int64(0), ci.Details.SizeBytes)
		}
	}

	// We should only see three commits in aRepo (empty head, commit1, commit2)
	commitInfos, err = c.ListCommit(client.NewRepo(aRepo), client.NewCommit(aRepo, "master", ""), nil, 0)
	require.NoError(t, err)
	require.Equal(t, 3, len(commitInfos))

	// There are three commits in the bPipeline repo (bPipeline created, commit1, commit2)
	commitInfos, err = c.ListCommit(client.NewRepo(bPipeline), client.NewCommit(bPipeline, "master", ""), nil, 0)
	require.NoError(t, err)
	require.Equal(t, 3, len(commitInfos))

	// There are three commits in the cPipeline repo (cPipeline created, commit1, commit2)
	commitInfos, err = c.ListCommit(client.NewRepo(cPipeline), client.NewCommit(cPipeline, "master", ""), nil, 0)
	require.NoError(t, err)
	require.Equal(t, 3, len(commitInfos))
}

// TestProvenance2 tests the following DAG:
//   A
//  / \
// B   C
//  \ /
//   D
func TestProvenance2(t *testing.T) {
	if testing.Short() {
		t.Skip("Skipping integration tests in short mode")
	}

	t.Parallel()
	c, _ := minikubetestenv.AcquireCluster(t)
	aRepo := tu.UniqueString("A")
	require.NoError(t, c.CreateRepo(aRepo))

	bPipeline := tu.UniqueString("B")
	require.NoError(t, c.CreatePipeline(
		bPipeline,
		"",
		[]string{"cp", path.Join("/pfs", aRepo, "bfile"), "/pfs/out/bfile"},
		nil,
		&pps.ParallelismSpec{
			Constant: 1,
		},
		client.NewPFSInput(aRepo, "/b*"),
		"",
		false,
	))

	cPipeline := tu.UniqueString("C")
	require.NoError(t, c.CreatePipeline(
		cPipeline,
		"",
		[]string{"cp", path.Join("/pfs", aRepo, "cfile"), "/pfs/out/cfile"},
		nil,
		&pps.ParallelismSpec{
			Constant: 1,
		},
		client.NewPFSInput(aRepo, "/c*"),
		"",
		false,
	))

	dPipeline := tu.UniqueString("D")
	require.NoError(t, c.CreatePipeline(
		dPipeline,
		"",
		[]string{"sh"},
		[]string{
			fmt.Sprintf("diff /pfs/%s/bfile /pfs/%s/cfile >/pfs/out/file", bPipeline, cPipeline),
		},
		&pps.ParallelismSpec{
			Constant: 1,
		},
		client.NewCrossInput(
			client.NewPFSInput(bPipeline, "/*"),
			client.NewPFSInput(cPipeline, "/*"),
		),
		"",
		false,
	))

	// commit to aRepo
	commit1, err := c.StartCommit(aRepo, "master")
	require.NoError(t, err)
	require.NoError(t, c.PutFile(commit1, "bfile", strings.NewReader("foo\n"), client.WithAppendPutFile()))
	require.NoError(t, c.PutFile(commit1, "cfile", strings.NewReader("foo\n"), client.WithAppendPutFile()))
	require.NoError(t, c.FinishCommit(aRepo, commit1.Branch.Name, commit1.ID))

	commit2, err := c.StartCommit(aRepo, "master")
	require.NoError(t, err)
	require.NoError(t, c.PutFile(commit2, "bfile", strings.NewReader("bar\n"), client.WithAppendPutFile()))
	require.NoError(t, c.PutFile(commit2, "cfile", strings.NewReader("bar\n"), client.WithAppendPutFile()))
	require.NoError(t, c.FinishCommit(aRepo, commit2.Branch.Name, commit2.ID))

	_, err = c.WaitCommit(dPipeline, "", commit2.ID)
	require.NoError(t, err)

	// We should see 3 commits in aRepo (empty head two user commits)
	commitInfos, err := c.ListCommit(client.NewRepo(aRepo), client.NewCommit(aRepo, "master", ""), nil, 0)
	require.NoError(t, err)
	require.Equal(t, 3, len(commitInfos))

	// We should see 3 commits in bPipeline (bPipeline creation and from the two user commits)
	commitInfos, err = c.ListCommit(client.NewRepo(bPipeline), client.NewCommit(bPipeline, "master", ""), nil, 0)
	require.NoError(t, err)
	require.Equal(t, 3, len(commitInfos))

	// We should see 3 commits in cPipeline (cPipeline creation and from the two user commits)
	commitInfos, err = c.ListCommit(client.NewRepo(cPipeline), client.NewCommit(cPipeline, "master", ""), nil, 0)
	require.NoError(t, err)
	require.Equal(t, 3, len(commitInfos))

	// We should see 3 commits in dPipeline (dPipeline creation and from the two user commits)
	commitInfos, err = c.ListCommit(client.NewRepo(dPipeline), client.NewCommit(dPipeline, "master", ""), nil, 0)
	require.NoError(t, err)
	require.Equal(t, 3, len(commitInfos))

	buffer := bytes.Buffer{}
	outputCommit := client.NewCommit(dPipeline, "master", commit1.ID)
	require.NoError(t, c.GetFile(outputCommit, "file", &buffer))
	require.Equal(t, "", buffer.String())

	buffer.Reset()
	outputCommit = client.NewCommit(dPipeline, "master", commit2.ID)
	require.NoError(t, c.GetFile(outputCommit, "file", &buffer))
	require.Equal(t, "", buffer.String())
}

// TestStopPipelineExtraCommit generates the following DAG:
// A -> B -> C
// and ensures that calling StopPipeline on B does not create an commit in C.
func TestStopPipelineExtraCommit(t *testing.T) {
	if testing.Short() {
		t.Skip("Skipping integration tests in short mode")
	}

	t.Parallel()
	c, _ := minikubetestenv.AcquireCluster(t)
	aRepo := tu.UniqueString("A")
	require.NoError(t, c.CreateRepo(aRepo))

	bPipeline := tu.UniqueString("B")
	require.NoError(t, c.CreatePipeline(
		bPipeline,
		"",
		[]string{"cp", path.Join("/pfs", aRepo, "file"), "/pfs/out/file"},
		nil,
		&pps.ParallelismSpec{
			Constant: 1,
		},
		client.NewPFSInput(aRepo, "/*"),
		"",
		false,
	))

	cPipeline := tu.UniqueString("C")
	require.NoError(t, c.CreatePipeline(
		cPipeline,
		"",
		[]string{"cp", path.Join("/pfs", aRepo, "file"), "/pfs/out/file"},
		nil,
		&pps.ParallelismSpec{
			Constant: 1,
		},
		client.NewPFSInput(bPipeline, "/*"),
		"",
		false,
	))

	// commit to aRepo
	commit1, err := c.StartCommit(aRepo, "master")
	require.NoError(t, err)
	require.NoError(t, c.PutFile(commit1, "file", strings.NewReader("foo\n"), client.WithAppendPutFile()))
	require.NoError(t, c.FinishCommit(aRepo, commit1.Branch.Name, commit1.ID))

	commitInfos, err := c.WaitCommitSetAll(commit1.ID)
	require.NoError(t, err)
	require.Equal(t, 7, len(commitInfos))

	// We should see 2 commits in aRepo (empty head and the user commit)
	commitInfos, err = c.ListCommit(client.NewRepo(aRepo), client.NewCommit(aRepo, "master", ""), nil, 0)
	require.NoError(t, err)
	require.Equal(t, 2, len(commitInfos))

	// We should see 2 commits in bPipeline (bPipeline creation and the user commit)
	commitInfos, err = c.ListCommit(client.NewRepo(bPipeline), client.NewCommit(bPipeline, "master", ""), nil, 0)
	require.NoError(t, err)
	require.Equal(t, 2, len(commitInfos))

	// We should see 2 commits in cPipeline (cPipeline creation and the user commit)
	commitInfos, err = c.ListCommit(client.NewRepo(cPipeline), client.NewCommit(cPipeline, "master", ""), nil, 0)
	require.NoError(t, err)
	require.Equal(t, 2, len(commitInfos))

	require.NoError(t, c.StopPipeline(bPipeline))
	commitInfos, err = c.ListCommit(client.NewRepo(cPipeline), client.NewCommit(cPipeline, "master", ""), nil, 0)
	require.NoError(t, err)
	require.Equal(t, 2, len(commitInfos))
}

func TestWaitJobSet(t *testing.T) {
	if testing.Short() {
		t.Skip("Skipping integration tests in short mode")
	}

	t.Parallel()
	c, _ := minikubetestenv.AcquireCluster(t)
	prefix := tu.UniqueString("repo")
	makeRepoName := func(i int) string {
		return fmt.Sprintf("%s-%d", prefix, i)
	}

	sourceRepo := makeRepoName(0)
	require.NoError(t, c.CreateRepo(sourceRepo))

	// Create a four-stage pipeline
	numStages := 4
	for i := 0; i < numStages; i++ {
		repo := makeRepoName(i)
		require.NoError(t, c.CreatePipeline(
			makeRepoName(i+1),
			"",
			[]string{"cp", path.Join("/pfs", repo, "file"), "/pfs/out/file"},
			nil,
			&pps.ParallelismSpec{
				Constant: 1,
			},
			client.NewPFSInput(repo, "/*"),
			"",
			false,
		))
	}

	for i := 0; i < 5; i++ {
		commit, err := c.StartCommit(sourceRepo, "master")
		require.NoError(t, err)
		require.NoError(t, c.PutFile(commit, "file", strings.NewReader("foo\n"), client.WithAppendPutFile()))
		require.NoError(t, c.FinishCommit(sourceRepo, commit.Branch.Name, commit.ID))

		commitInfos, err := c.WaitCommitSetAll(commit.ID)
		require.NoError(t, err)
		require.Equal(t, numStages*3+1, len(commitInfos))

		jobInfos, err := c.WaitJobSetAll(commit.ID, false)
		require.NoError(t, err)
		require.Equal(t, numStages, len(jobInfos))
	}
}

func TestWaitJobSetFailures(t *testing.T) {
	if testing.Short() {
		t.Skip("Skipping integration tests in short mode")
	}
	t.Parallel()
	c, _ := minikubetestenv.AcquireCluster(t)
	dataRepo := tu.UniqueString("TestWaitJobSetFailures")
	require.NoError(t, c.CreateRepo(dataRepo))
	prefix := tu.UniqueString("TestWaitJobSetFailures")
	pipelineName := func(i int) string { return prefix + fmt.Sprintf("%d", i) }

	require.NoError(t, c.CreatePipeline(
		pipelineName(0),
		"",
		[]string{"sh"},
		[]string{fmt.Sprintf("cp /pfs/%s/* /pfs/out/", dataRepo)},
		&pps.ParallelismSpec{
			Constant: 1,
		},
		client.NewPFSInput(dataRepo, "/*"),
		"",
		false,
	))
	require.NoError(t, c.CreatePipeline(
		pipelineName(1),
		"",
		[]string{"sh"},
		[]string{
			fmt.Sprintf("if [ -f /pfs/%s/file1 ]; then exit 1; fi", pipelineName(0)),
			fmt.Sprintf("cp /pfs/%s/* /pfs/out/", pipelineName(0)),
		},
		&pps.ParallelismSpec{
			Constant: 1,
		},
		client.NewPFSInput(pipelineName(0), "/*"),
		"",
		false,
	))
	require.NoError(t, c.CreatePipeline(
		pipelineName(2),
		"",
		[]string{"sh"},
		[]string{fmt.Sprintf("cp /pfs/%s/* /pfs/out/", pipelineName(1))},
		&pps.ParallelismSpec{
			Constant: 1,
		},
		client.NewPFSInput(pipelineName(1), "/*"),
		"",
		false,
	))

	for i := 0; i < 2; i++ {
		commit, err := c.StartCommit(dataRepo, "master")
		require.NoError(t, err)
		require.NoError(t, c.PutFile(commit, fmt.Sprintf("file%d", i), strings.NewReader("foo\n"), client.WithAppendPutFile()))
		require.NoError(t, c.FinishCommit(dataRepo, commit.Branch.Name, commit.ID))
		jobInfos, err := c.WaitJobSetAll(commit.ID, false)
		require.NoError(t, err)
		require.Equal(t, 3, len(jobInfos))
		if i == 0 {
			for _, ji := range jobInfos {
				require.Equal(t, pps.JobState_JOB_SUCCESS.String(), ji.State.String())
			}
		} else {
			for _, ji := range jobInfos {
				if ji.Job.Pipeline.Name != pipelineName(0) {
					require.Equal(t, pps.JobState_JOB_FAILURE.String(), ji.State.String())
				}
			}
		}
	}
}

func TestWaitCommitSetAfterCreatePipeline(t *testing.T) {
	if testing.Short() {
		t.Skip("Skipping integration tests in short mode")
	}

	t.Parallel()
	c, _ := minikubetestenv.AcquireCluster(t)
	repo := tu.UniqueString("data")
	require.NoError(t, c.CreateRepo(repo))

	var commit *pfs.Commit
	var err error
	for i := 0; i < 10; i++ {
		commit, err = c.StartCommit(repo, "dev")
		require.NoError(t, err)
		require.NoError(t, c.PutFile(commit, "file", strings.NewReader(fmt.Sprintf("foo%d\n", i)), client.WithAppendPutFile()))
		require.NoError(t, c.FinishCommit(repo, commit.Branch.Name, commit.ID))
	}
	require.NoError(t, c.CreateBranch(repo, "master", commit.Branch.Name, commit.ID, nil))

	pipeline := tu.UniqueString("pipeline")
	require.NoError(t, c.CreatePipeline(
		pipeline,
		"",
		[]string{"cp", path.Join("/pfs", repo, "file"), "/pfs/out/file"},
		nil,
		&pps.ParallelismSpec{
			Constant: 1,
		},
		client.NewPFSInput(repo, "/*"),
		"",
		false,
	))
	commitInfo, err := c.InspectCommit(repo, "master", "")
	require.NoError(t, err)
	_, err = c.WaitCommitSetAll(commitInfo.Commit.ID)
	require.NoError(t, err)
}

// TestRecreatePipeline tracks #432
func TestRecreatePipeline(t *testing.T) {
	if testing.Short() {
		t.Skip("Skipping integration tests in short mode")
	}

	t.Parallel()
	c, _ := minikubetestenv.AcquireCluster(t)
	repo := tu.UniqueString("data")
	require.NoError(t, c.CreateRepo(repo))
	commit, err := c.StartCommit(repo, "master")
	require.NoError(t, err)
	require.NoError(t, c.PutFile(commit, "file", strings.NewReader("foo"), client.WithAppendPutFile()))
	require.NoError(t, c.FinishCommit(repo, commit.Branch.Name, commit.ID))
	pipeline := tu.UniqueString("pipeline")
	createPipeline := func() {
		require.NoError(t, c.CreatePipeline(
			pipeline,
			"",
			[]string{"cp", path.Join("/pfs", repo, "file"), "/pfs/out/file"},
			nil,
			&pps.ParallelismSpec{
				Constant: 1,
			},
			client.NewPFSInput(repo, "/*"),
			"",
			false,
		))
		_, err := c.WaitCommitSetAll(commit.ID)
		require.NoError(t, err)
	}

	// Do it twice.  We expect jobs to be created on both runs.
	createPipeline()
	time.Sleep(5 * time.Second)
	require.NoError(t, c.DeletePipeline(pipeline, false))
	time.Sleep(5 * time.Second)
	createPipeline()
}

func TestDeletePipeline(t *testing.T) {
	if testing.Short() {
		t.Skip("Skipping integration tests in short mode")
	}

	t.Parallel()
	c, _ := minikubetestenv.AcquireCluster(t)

	repo := tu.UniqueString("data")
	require.NoError(t, c.CreateRepo(repo))
	commit, err := c.StartCommit(repo, "master")
	require.NoError(t, err)
	require.NoError(t, c.PutFile(commit, uuid.NewWithoutDashes(), strings.NewReader("foo"), client.WithAppendPutFile()))
	require.NoError(t, c.FinishCommit(repo, commit.Branch.Name, commit.ID))
	pipelines := []string{tu.UniqueString("TestDeletePipeline1"), tu.UniqueString("TestDeletePipeline2")}
	createPipelines := func() {
		require.NoError(t, c.CreatePipeline(
			pipelines[0],
			"",
			[]string{"sleep", "20"},
			nil,
			&pps.ParallelismSpec{
				Constant: 1,
			},
			client.NewPFSInput(repo, "/*"),
			"",
			false,
		))
		require.NoError(t, c.CreatePipeline(
			pipelines[1],
			"",
			[]string{"sleep", "20"},
			nil,
			&pps.ParallelismSpec{
				Constant: 1,
			},
			client.NewPFSInput(pipelines[0], "/*"),
			"",
			false,
		))
		time.Sleep(10 * time.Second)
		// Wait for the pipeline to start running
		require.NoErrorWithinTRetry(t, 90*time.Second, func() error {
			pipelineInfos, err := c.ListPipeline(false)
			if err != nil {
				return err
			}
			// Check number of pipelines
			names := make([]string, 0, len(pipelineInfos))
			for _, pi := range pipelineInfos {
				names = append(names, fmt.Sprintf("(%s, %s)", pi.Pipeline.Name, pi.State))
			}
			if len(pipelineInfos) != 2 {
				return errors.Errorf("Expected two pipelines, but got: %+v", names)
			}
			// make sure second pipeline is running
			pipelineInfo, err := c.InspectPipeline(pipelines[1], false)
			if err != nil {
				return err
			}
			if pipelineInfo.State != pps.PipelineState_PIPELINE_RUNNING {
				return errors.Errorf("no running pipeline (only %+v)", names)
			}
			return nil
		})
	}

	createPipelines()

	deletePipeline := func(pipeline string) {
		require.NoError(t, c.DeletePipeline(pipeline, false))
		time.Sleep(5 * time.Second)
		// Wait for the pipeline to disappear
		require.NoError(t, backoff.Retry(func() error {
			_, err := c.InspectPipeline(pipeline, false)
			if err == nil {
				return errors.Errorf("expected pipeline to be missing, but it's still present")
			}
			return nil
		}, backoff.NewTestingBackOff()))

	}
	// Can't delete a pipeline from the middle of the dag
	require.YesError(t, c.DeletePipeline(pipelines[0], false))

	deletePipeline(pipelines[1])
	deletePipeline(pipelines[0])

	// The jobs should be gone
	jobs, err := c.ListJob("", nil, -1, true)
	require.NoError(t, err)
	require.Equal(t, len(jobs), 0)

	// Listing jobs for a deleted pipeline should error
	_, err = c.ListJob(pipelines[0], nil, -1, true)
	require.YesError(t, err)

	createPipelines()

	// Can force delete pipelines from the middle of the dag.
	require.NoError(t, c.DeletePipeline(pipelines[0], true))
}

func TestPipelineState(t *testing.T) {
	if testing.Short() {
		t.Skip("Skipping integration tests in short mode")
	}

	t.Parallel()
	c, _ := minikubetestenv.AcquireCluster(t)
	repo := tu.UniqueString("data")
	require.NoError(t, c.CreateRepo(repo))
	pipeline := tu.UniqueString("pipeline")
	require.NoError(t, c.CreatePipeline(
		pipeline,
		"",
		[]string{"cp", path.Join("/pfs", repo, "file"), "/pfs/out/file"},
		nil,
		&pps.ParallelismSpec{
			Constant: 1,
		},
		client.NewPFSInput(repo, "/*"),
		"",
		false,
	))

	// Wait for pipeline to get picked up
	time.Sleep(15 * time.Second)
	require.NoError(t, backoff.Retry(func() error {
		pipelineInfo, err := c.InspectPipeline(pipeline, false)
		if err != nil {
			return err
		}
		if pipelineInfo.State != pps.PipelineState_PIPELINE_RUNNING {
			return errors.Errorf("pipeline should be in state running, not: %s", pipelineInfo.State.String())
		}
		return nil
	}, backoff.NewTestingBackOff()))

	// Stop pipeline and wait for the pipeline to pause
	require.NoError(t, c.StopPipeline(pipeline))
	time.Sleep(5 * time.Second)
	require.NoError(t, backoff.Retry(func() error {
		pipelineInfo, err := c.InspectPipeline(pipeline, false)
		if err != nil {
			return err
		}
		if !pipelineInfo.Stopped {
			return errors.Errorf("pipeline never paused, even though StopPipeline() was called, state: %s", pipelineInfo.State.String())
		}
		return nil
	}, backoff.NewTestingBackOff()))

	// Restart pipeline and wait for the pipeline to resume
	require.NoError(t, c.StartPipeline(pipeline))
	time.Sleep(15 * time.Second)
	require.NoError(t, backoff.Retry(func() error {
		pipelineInfo, err := c.InspectPipeline(pipeline, false)
		if err != nil {
			return err
		}
		if pipelineInfo.State != pps.PipelineState_PIPELINE_RUNNING {
			return errors.Errorf("pipeline never restarted, even though StartPipeline() was called, state: %s", pipelineInfo.State.String())
		}
		return nil
	}, backoff.NewTestingBackOff()))
}

// TestUpdatePipelineThatHasNoOutput tracks #1637
func TestUpdatePipelineThatHasNoOutput(t *testing.T) {
	if testing.Short() {
		t.Skip("Skipping integration tests in short mode")
	}

	t.Parallel()
	c, _ := minikubetestenv.AcquireCluster(t)
	dataRepo := tu.UniqueString("TestUpdatePipelineThatHasNoOutput")
	require.NoError(t, c.CreateRepo(dataRepo))

	commit, err := c.StartCommit(dataRepo, "master")
	require.NoError(t, err)
	require.NoError(t, c.PutFile(commit, "file", strings.NewReader("foo\n"), client.WithAppendPutFile()))
	require.NoError(t, c.FinishCommit(dataRepo, commit.Branch.Name, commit.ID))

	pipeline := tu.UniqueString("pipeline")
	require.NoError(t, c.CreatePipeline(
		pipeline,
		"",
		[]string{"sh"},
		[]string{"exit 1"},
		nil,
		client.NewPFSInput(dataRepo, "/"),
		"",
		false,
	))

	// Wait for job to spawn
	var jobInfos []*pps.JobInfo
	time.Sleep(10 * time.Second)
	require.NoError(t, backoff.Retry(func() error {
		var err error
		jobInfos, err = c.ListJob(pipeline, nil, -1, true)
		if err != nil {
			return err
		}
		if len(jobInfos) < 1 {
			return errors.Errorf("job not spawned")
		}
		return nil
	}, backoff.NewTestingBackOff()))

	jobInfo, err := c.WaitJob(pipeline, jobInfos[0].Job.ID, false)
	require.NoError(t, err)
	require.Equal(t, pps.JobState_JOB_FAILURE, jobInfo.State)

	// Now we update the pipeline
	require.NoError(t, c.CreatePipeline(
		pipeline,
		"",
		[]string{"sh"},
		[]string{"exit 1"},
		nil,
		client.NewPFSInput(dataRepo, "/"),
		"",
		true,
	))
}

func TestAcceptReturnCode(t *testing.T) {
	if testing.Short() {
		t.Skip("Skipping integration tests in short mode")
	}

	t.Parallel()
	c, _ := minikubetestenv.AcquireCluster(t)

	dataRepo := tu.UniqueString("TestAcceptReturnCode")
	require.NoError(t, c.CreateRepo(dataRepo))

	pipelineName := tu.UniqueString("pipeline")
	_, err := c.PpsAPIClient.CreatePipeline(
		context.Background(),
		&pps.CreatePipelineRequest{
			Pipeline: client.NewPipeline(pipelineName),
			Transform: &pps.Transform{
				Cmd:              []string{"sh"},
				Stdin:            []string{"exit 1"},
				AcceptReturnCode: []int64{1},
			},
			Input: client.NewPFSInput(dataRepo, "/*"),
		},
	)
	require.NoError(t, err)

	commit, err := c.StartCommit(dataRepo, "master")
	require.NoError(t, err)
	require.NoError(t, c.PutFile(commit, "file", strings.NewReader("foo\n"), client.WithAppendPutFile()))
	require.NoError(t, c.FinishCommit(dataRepo, commit.Branch.Name, commit.ID))

	commitInfos, err := c.WaitCommitSetAll(commit.ID)
	require.NoError(t, err)
	require.Equal(t, 4, len(commitInfos))

	jobInfos, err := c.ListJob(pipelineName, nil, -1, true)
	require.NoError(t, err)
	require.Equal(t, 2, len(jobInfos))
	require.Equal(t, commit.ID, jobInfos[0].Job.ID)

	jobInfo, err := c.WaitJob(pipelineName, jobInfos[0].Job.ID, false)
	require.NoError(t, err)
	require.Equal(t, pps.JobState_JOB_SUCCESS, jobInfo.State)
}

func TestPrettyPrinting(t *testing.T) {
	if testing.Short() {
		t.Skip("Skipping integration tests in short mode")
	}

	t.Parallel()
	c, _ := minikubetestenv.AcquireCluster(t)

	// create repos
	dataRepo := tu.UniqueString("TestPrettyPrinting_data")
	require.NoError(t, c.CreateRepo(dataRepo))

	// create pipeline
	pipelineName := tu.UniqueString("pipeline")
	_, err := c.PpsAPIClient.CreatePipeline(
		context.Background(),
		&pps.CreatePipelineRequest{
			Pipeline: client.NewPipeline(pipelineName),
			Transform: &pps.Transform{
				Cmd: []string{"cp", path.Join("/pfs", dataRepo, "file"), "/pfs/out/file"},
			},
			ParallelismSpec: &pps.ParallelismSpec{
				Constant: 1,
			},
			Input: client.NewPFSInput(dataRepo, "/*"),
		})
	require.NoError(t, err)

	// Do a commit to repo
	commit, err := c.StartCommit(dataRepo, "master")
	require.NoError(t, err)
	require.NoError(t, c.PutFile(commit, "file", strings.NewReader("foo\n"), client.WithAppendPutFile()))
	require.NoError(t, c.FinishCommit(dataRepo, commit.Branch.Name, commit.ID))

	commitInfos, err := c.WaitCommitSetAll(commit.ID)
	require.NoError(t, err)
	require.Equal(t, 4, len(commitInfos))

	repoInfo, err := c.InspectRepo(dataRepo)
	require.NoError(t, err)
	require.NoError(t, pfspretty.PrintDetailedRepoInfo(pfspretty.NewPrintableRepoInfo(repoInfo)))
	for _, c := range commitInfos {
		require.NoError(t, pfspretty.PrintDetailedCommitInfo(os.Stdout, pfspretty.NewPrintableCommitInfo(c)))
	}

	fileInfo, err := c.InspectFile(commit, "file")
	require.NoError(t, err)
	require.NoError(t, pfspretty.PrintDetailedFileInfo(fileInfo))
	pipelineInfo, err := c.InspectPipeline(pipelineName, true)
	require.NoError(t, err)
	require.NoError(t, ppspretty.PrintDetailedPipelineInfo(os.Stdout, ppspretty.NewPrintablePipelineInfo(pipelineInfo)))
	jobInfos, err := c.ListJob("", nil, -1, true)
	require.NoError(t, err)
	require.True(t, len(jobInfos) > 0)
	require.NoError(t, ppspretty.PrintDetailedJobInfo(os.Stdout, ppspretty.NewPrintableJobInfo(jobInfos[0])))
}

func TestAuthPrettyPrinting(t *testing.T) {
	if testing.Short() {
		t.Skip("Skipping integration tests in short mode")
	}

	t.Parallel()
	c, _ := minikubetestenv.AcquireCluster(t)
	tu.ActivateAuthClient(t, c)
	rc := tu.AuthenticateClient(t, c, auth.RootUser)

	// create repos
	dataRepo := tu.UniqueString("TestPrettyPrinting_data")
	require.NoError(t, rc.CreateRepo(dataRepo))

	// create pipeline
	pipelineName := tu.UniqueString("pipeline")
	_, err := rc.PpsAPIClient.CreatePipeline(
		rc.Ctx(),
		&pps.CreatePipelineRequest{
			Pipeline: client.NewPipeline(pipelineName),
			Transform: &pps.Transform{
				Cmd: []string{"cp", path.Join("/pfs", dataRepo, "file"), "/pfs/out/file"},
			},
			ParallelismSpec: &pps.ParallelismSpec{
				Constant: 1,
			},
			Input: client.NewPFSInput(dataRepo, "/*"),
		})
	require.NoError(t, err)

	// Do a commit to repo
	commit, err := c.StartCommit(dataRepo, "master")
	require.NoError(t, err)
	require.NoError(t, c.PutFile(commit, "file", strings.NewReader("foo\n"), client.WithAppendPutFile()))
	require.NoError(t, c.FinishCommit(dataRepo, commit.Branch.Name, commit.ID))

	commitInfos, err := c.WaitCommitSetAll(commit.ID)
	require.NoError(t, err)
	require.Equal(t, 4, len(commitInfos))

	repoInfo, err := c.InspectRepo(dataRepo)
	require.NoError(t, err)
	require.NoError(t, pfspretty.PrintDetailedRepoInfo(pfspretty.NewPrintableRepoInfo(repoInfo)))
	for _, c := range commitInfos {
		require.NoError(t, pfspretty.PrintDetailedCommitInfo(os.Stdout, pfspretty.NewPrintableCommitInfo(c)))
	}

	fileInfo, err := c.InspectFile(commit, "file")
	require.NoError(t, err)
	require.NoError(t, pfspretty.PrintDetailedFileInfo(fileInfo))
	pipelineInfo, err := c.InspectPipeline(pipelineName, true)
	require.NoError(t, err)
	require.NoError(t, ppspretty.PrintDetailedPipelineInfo(os.Stdout, ppspretty.NewPrintablePipelineInfo(pipelineInfo)))
	jobInfos, err := c.ListJob("", nil, -1, true)
	require.NoError(t, err)
	require.True(t, len(jobInfos) > 0)
	require.NoError(t, ppspretty.PrintDetailedJobInfo(os.Stdout, ppspretty.NewPrintableJobInfo(jobInfos[0])))
}

func TestDeleteAll(t *testing.T) {
	if testing.Short() {
		t.Skip("Skipping integration tests in short mode")
	}
	// this test cannot be run in parallel because it deletes everything
	t.Parallel()
	c, _ := minikubetestenv.AcquireCluster(t)
	// create repos
	dataRepo := tu.UniqueString("TestDeleteAll_data")
	require.NoError(t, c.CreateRepo(dataRepo))
	// create pipeline
	pipelineName := tu.UniqueString("pipeline")
	require.NoError(t, c.CreatePipeline(
		pipelineName,
		"",
		[]string{"cp", path.Join("/pfs", dataRepo, "file"), "/pfs/out/file"},
		nil,
		&pps.ParallelismSpec{
			Constant: 1,
		},
		client.NewPFSInput(dataRepo, "/"),
		"",
		false,
	))
	// Do commit to repo
	commit, err := c.StartCommit(dataRepo, "master")
	require.NoError(t, err)
	require.NoError(t, c.PutFile(commit, "file", strings.NewReader("foo\n"), client.WithAppendPutFile()))
	require.NoError(t, c.FinishCommit(dataRepo, commit.Branch.Name, commit.ID))
	_, err = c.WaitCommitSetAll(commit.ID)
	require.NoError(t, err)
	require.NoError(t, c.DeleteAll())
	repoInfos, err := c.ListRepo()
	require.NoError(t, err)
	require.Equal(t, 0, len(repoInfos))
	pipelineInfos, err := c.ListPipeline(false)
	require.NoError(t, err)
	require.Equal(t, 0, len(pipelineInfos))
	jobInfos, err := c.ListJob("", nil, -1, true)
	require.NoError(t, err)
	require.Equal(t, 0, len(jobInfos))
}

func TestRecursiveCp(t *testing.T) {
	if testing.Short() {
		t.Skip("Skipping integration tests in short mode")
	}

	t.Parallel()
	c, _ := minikubetestenv.AcquireCluster(t)
	// create repos
	dataRepo := tu.UniqueString("TestRecursiveCp_data")
	require.NoError(t, c.CreateRepo(dataRepo))
	// create pipeline
	pipelineName := tu.UniqueString("TestRecursiveCp")
	require.NoError(t, c.CreatePipeline(
		pipelineName,
		"",
		[]string{"sh"},
		[]string{
			fmt.Sprintf("cp -r /pfs/%s /pfs/out", dataRepo),
		},
		&pps.ParallelismSpec{
			Constant: 1,
		},
		client.NewPFSInput(dataRepo, "/*"),
		"",
		false,
	))
	// Do commit to repo
	commit, err := c.StartCommit(dataRepo, "master")
	require.NoError(t, err)
	for i := 0; i < 100; i++ {
		require.NoError(t, c.PutFile(
			commit,
			fmt.Sprintf("file%d", i),
			strings.NewReader(strings.Repeat("foo\n", 10000)),
		))
	}
	require.NoError(t, c.FinishCommit(dataRepo, commit.Branch.Name, commit.ID))
	_, err = c.WaitCommitSetAll(commit.ID)
	require.NoError(t, err)
}

func TestPipelineUniqueness(t *testing.T) {
	if testing.Short() {
		t.Skip("Skipping integration tests in short mode")
	}

	t.Parallel()
	c, _ := minikubetestenv.AcquireCluster(t)

	repo := tu.UniqueString("data")
	require.NoError(t, c.CreateRepo(repo))
	pipelineName := tu.UniqueString("pipeline")
	require.NoError(t, c.CreatePipeline(
		pipelineName,
		"",
		[]string{"bash"},
		[]string{""},
		&pps.ParallelismSpec{
			Constant: 1,
		},
		client.NewPFSInput(repo, "/"),
		"",
		false,
	))
	err := c.CreatePipeline(
		pipelineName,
		"",
		[]string{"bash"},
		[]string{""},
		&pps.ParallelismSpec{
			Constant: 1,
		},
		client.NewPFSInput(repo, "/"),
		"",
		false,
	)
	require.YesError(t, err)
	require.Matches(t, "pipeline .*? already exists", err.Error())
}

func TestUpdatePipeline(t *testing.T) {
	if testing.Short() {
		t.Skip("Skipping integration tests in short mode")
	}

	t.Parallel()
	c, ns := minikubetestenv.AcquireCluster(t)
	// create repos and create the pipeline
	dataRepo := tu.UniqueString("TestUpdatePipeline_data")
	require.NoError(t, c.CreateRepo(dataRepo))
	pipelineName := tu.UniqueString("pipeline")
	pipelineCommit := client.NewCommit(pipelineName, "master", "")
	require.NoError(t, c.CreatePipeline(
		pipelineName,
		"",
		[]string{"bash"},
		[]string{"echo foo >/pfs/out/file"},
		&pps.ParallelismSpec{
			Constant: 1,
		},
		client.NewPFSInput(dataRepo, "/*"),
		"",
		true,
	))

	commit, err := c.StartCommit(dataRepo, "master")
	require.NoError(t, err)
	require.NoError(t, c.PutFile(commit, "file", strings.NewReader("1"), client.WithAppendPutFile()))
	require.NoError(t, c.FinishCommit(dataRepo, "master", ""))

	_, err = c.WaitCommitSetAll(commit.ID)
	require.NoError(t, err)

	var buffer bytes.Buffer
	require.NoError(t, c.GetFile(pipelineCommit, "file", &buffer))
	require.Equal(t, "foo\n", buffer.String())

	// Update the pipeline
	require.NoError(t, c.CreatePipeline(
		pipelineName,
		"",
		[]string{"bash"},
		[]string{"echo bar >/pfs/out/file"},
		&pps.ParallelismSpec{
			Constant: 1,
		},
		client.NewPFSInput(dataRepo, "/*"),
		"",
		true,
	))

	// Confirm that k8s resources have been updated (fix #4071)
	require.NoErrorWithinTRetry(t, 60*time.Second, func() error {
		kc := tu.GetKubeClient(t)
		svcs, err := kc.CoreV1().Services(ns).List(context.Background(), metav1.ListOptions{})
		require.NoError(t, err)
		var newServiceSeen bool
		for _, svc := range svcs.Items {
			switch svc.ObjectMeta.Name {
			case ppsutil.PipelineRcName(pipelineName, 1):
				return errors.Errorf("stale service encountered: %q", svc.ObjectMeta.Name)
			case ppsutil.PipelineRcName(pipelineName, 2):
				newServiceSeen = true
			}
		}
		if !newServiceSeen {
			return errors.Errorf("did not find new service: %q", ppsutil.PipelineRcName(pipelineName, 2))
		}
		rcs, err := kc.CoreV1().ReplicationControllers(ns).List(context.Background(), metav1.ListOptions{})
		require.NoError(t, err)
		var newRCSeen bool
		for _, rc := range rcs.Items {
			switch rc.ObjectMeta.Name {
			case ppsutil.PipelineRcName(pipelineName, 1):
				return errors.Errorf("stale RC encountered: %q", rc.ObjectMeta.Name)
			case ppsutil.PipelineRcName(pipelineName, 2):
				newRCSeen = true
			}
		}
		require.True(t, newRCSeen)
		if !newRCSeen {
			return errors.Errorf("did not find new RC: %q", ppsutil.PipelineRcName(pipelineName, 2))
		}
		return nil
	})

	commit, err = c.StartCommit(dataRepo, "master")
	require.NoError(t, err)
	require.NoError(t, c.PutFile(commit, "file", strings.NewReader("2"), client.WithAppendPutFile()))
	require.NoError(t, c.FinishCommit(dataRepo, "master", ""))
	_, err = c.WaitCommitSetAll(commit.ID)
	require.NoError(t, err)

	buffer.Reset()
	require.NoError(t, c.GetFile(pipelineCommit, "file", &buffer))
	require.Equal(t, "bar\n", buffer.String())

	// Inspect the first job to make sure it hasn't changed
	jis, err := c.ListJob(pipelineName, nil, -1, true)
	require.NoError(t, err)
	require.Equal(t, 4, len(jis))
	require.Equal(t, "echo bar >/pfs/out/file", jis[0].Details.Transform.Stdin[0])
	require.Equal(t, "echo bar >/pfs/out/file", jis[1].Details.Transform.Stdin[0])
	require.Equal(t, "echo foo >/pfs/out/file", jis[2].Details.Transform.Stdin[0])
	require.Equal(t, "echo foo >/pfs/out/file", jis[3].Details.Transform.Stdin[0])

	// Update the pipeline again, this time with Reprocess: true set. Now we
	// should see a different output file
	_, err = c.PpsAPIClient.CreatePipeline(
		context.Background(),
		&pps.CreatePipelineRequest{
			Pipeline: client.NewPipeline(pipelineName),
			Transform: &pps.Transform{
				Cmd:   []string{"bash"},
				Stdin: []string{"echo buzz >/pfs/out/file"},
			},
			ParallelismSpec: &pps.ParallelismSpec{
				Constant: 1,
			},
			Input:     client.NewPFSInput(dataRepo, "/*"),
			Update:    true,
			Reprocess: true,
		})
	require.NoError(t, err)

	// Confirm that k8s resources have been updated (fix #4071)
	require.NoErrorWithinTRetry(t, 60*time.Second, func() error {
		kc := tu.GetKubeClient(t)
		svcs, err := kc.CoreV1().Services(ns).List(context.Background(), metav1.ListOptions{})
		require.NoError(t, err)
		var newServiceSeen bool
		for _, svc := range svcs.Items {
			switch svc.ObjectMeta.Name {
			case ppsutil.PipelineRcName(pipelineName, 1):
				return errors.Errorf("stale service encountered: %q", svc.ObjectMeta.Name)
			case ppsutil.PipelineRcName(pipelineName, 2):
				newServiceSeen = true
			}
		}
		if !newServiceSeen {
			return errors.Errorf("did not find new service: %q", ppsutil.PipelineRcName(pipelineName, 2))
		}
		rcs, err := kc.CoreV1().ReplicationControllers(ns).List(context.Background(), metav1.ListOptions{})
		require.NoError(t, err)
		var newRCSeen bool
		for _, rc := range rcs.Items {
			switch rc.ObjectMeta.Name {
			case ppsutil.PipelineRcName(pipelineName, 1):
				return errors.Errorf("stale RC encountered: %q", rc.ObjectMeta.Name)
			case ppsutil.PipelineRcName(pipelineName, 2):
				newRCSeen = true
			}
		}
		require.True(t, newRCSeen)
		if !newRCSeen {
			return errors.Errorf("did not find new RC: %q", ppsutil.PipelineRcName(pipelineName, 2))
		}
		return nil
	})

	_, err = c.WaitCommit(pipelineName, "master", "")
	require.NoError(t, err)
	buffer.Reset()
	require.NoError(t, c.GetFile(pipelineCommit, "file", &buffer))
	require.Equal(t, "buzz\n", buffer.String())
}

func TestUpdatePipelineWithInProgressCommitsAndStats(t *testing.T) {
	if testing.Short() {
		t.Skip("Skipping integration tests in short mode")
	}
	t.Parallel()
	c, _ := minikubetestenv.AcquireCluster(t)
	dataRepo := tu.UniqueString("TestUpdatePipelineWithInProgressCommitsAndStats_data")
	require.NoError(t, c.CreateRepo(dataRepo))

	pipeline := tu.UniqueString("pipeline")
	createPipeline := func() {
		_, err := c.PpsAPIClient.CreatePipeline(
			context.Background(),
			&pps.CreatePipelineRequest{
				Pipeline: client.NewPipeline(pipeline),
				Transform: &pps.Transform{
					Cmd:   []string{"bash"},
					Stdin: []string{"sleep 1"},
				},
				Input:  client.NewPFSInput(dataRepo, "/*"),
				Update: true,
			})
		require.NoError(t, err)
	}
	createPipeline()

	flushJob := func(commitNum int) {
		commit, err := c.StartCommit(dataRepo, "master")
		require.NoError(t, err)
		require.NoError(t, c.PutFile(commit, "file"+strconv.Itoa(commitNum), strings.NewReader("foo"), client.WithAppendPutFile()))
		require.NoError(t, c.FinishCommit(dataRepo, commit.Branch.Name, commit.ID))
		commitInfos, err := c.WaitCommitSetAll(commit.ID)
		require.NoError(t, err)
		require.Equal(t, 4, len(commitInfos))
	}
	// Create a new job that should succeed (both output and stats commits should be finished normally).
	flushJob(1)

	// Create multiple new commits.
	numCommits := 5
	for i := 1; i < numCommits; i++ {
		commit, err := c.StartCommit(dataRepo, "master")
		require.NoError(t, err)
		require.NoError(t, c.PutFile(commit, "file"+strconv.Itoa(i), strings.NewReader("foo"), client.WithAppendPutFile()))
		require.NoError(t, c.FinishCommit(dataRepo, commit.Branch.Name, commit.ID))
	}

	// Force the in progress commits to be finished.
	createPipeline()
	// Create a new job that should succeed (should not get blocked on an unfinished stats commit).
	flushJob(numCommits)
}

func TestUpdateFailedPipeline(t *testing.T) {
	if testing.Short() {
		t.Skip("Skipping integration tests in short mode")
	}

	t.Parallel()
	c, _ := minikubetestenv.AcquireCluster(t)
	// create repos
	dataRepo := tu.UniqueString("TestUpdateFailedPipeline_data")
	require.NoError(t, c.CreateRepo(dataRepo))
	pipelineName := tu.UniqueString("pipeline")
	require.NoError(t, c.CreatePipeline(
		pipelineName,
		"imagethatdoesntexist",
		[]string{"bash"},
		[]string{"echo foo >/pfs/out/file"},
		&pps.ParallelismSpec{
			Constant: 1,
		},
		client.NewPFSInput(dataRepo, "/*"),
		"",
		false,
	))
	commit, err := c.StartCommit(dataRepo, "master")
	require.NoError(t, err)
	require.NoError(t, c.PutFile(commit, "file", strings.NewReader("1"), client.WithAppendPutFile()))
	require.NoError(t, c.FinishCommit(dataRepo, "master", ""))

	// Wait for pod to try and pull the bad image
	require.NoErrorWithinTRetry(t, time.Second*30, func() error {
		pipelineInfo, err := c.InspectPipeline(pipelineName, false)
		require.NoError(t, err)
		if pipelineInfo.State != pps.PipelineState_PIPELINE_CRASHING {
			return errors.Errorf("expected pipeline to be in CRASHING state but got: %v\n", pipelineInfo.State)
		}
		return nil
	})

	require.NoError(t, c.CreatePipeline(
		pipelineName,
		"bash:4",
		[]string{"bash"},
		[]string{"echo bar >/pfs/out/file"},
		&pps.ParallelismSpec{
			Constant: 1,
		},
		client.NewPFSInput(dataRepo, "/*"),
		"",
		true,
	))
	require.NoErrorWithinTRetry(t, time.Second*30, func() error {
		pipelineInfo, err := c.InspectPipeline(pipelineName, false)
		require.NoError(t, err)
		if pipelineInfo.State != pps.PipelineState_PIPELINE_RUNNING {
			return errors.Errorf("expected pipeline to be in RUNNING state but got: %v\n", pipelineInfo.State)
		}
		return nil
	})

	// Sanity check run some actual data through the pipeline:
	commit, err = c.StartCommit(dataRepo, "master")
	require.NoError(t, err)
	require.NoError(t, c.PutFile(commit, "file", strings.NewReader("2"), client.WithAppendPutFile()))
	require.NoError(t, c.FinishCommit(dataRepo, "master", ""))
	_, err = c.WaitCommitSetAll(commit.ID)
	require.NoError(t, err)

	var buffer bytes.Buffer
	require.NoError(t, c.GetFile(client.NewCommit(pipelineName, "master", ""), "file", &buffer))
	require.Equal(t, "bar\n", buffer.String())
}

func TestUpdateStoppedPipeline(t *testing.T) {
	// Pipeline should be updated, but should not be restarted
	if testing.Short() {
		t.Skip("Skipping integration tests in short mode")
	}

	t.Parallel()
	c, _ := minikubetestenv.AcquireCluster(t)
	// create repo & pipeline
	dataRepo := tu.UniqueString("TestUpdateStoppedPipeline_data")
	require.NoError(t, c.CreateRepo(dataRepo))
	dataCommit := client.NewCommit(dataRepo, "master", "")
	pipelineName := tu.UniqueString("pipeline")
	require.NoError(t, c.CreatePipeline(
		pipelineName,
		"",
		[]string{"bash"},
		[]string{"cp /pfs/*/file /pfs/out/file"},
		&pps.ParallelismSpec{
			Constant: 1,
		},
		client.NewPFSInput(dataRepo, "/*"),
		"",
		false,
	))

	commits, err := c.ListCommit(client.NewRepo(pipelineName), client.NewCommit(pipelineName, "master", ""), nil, 0)
	require.NoError(t, err)
	require.Equal(t, 1, len(commits))

	// Add input data
	require.NoError(t, c.PutFile(dataCommit, "file", strings.NewReader("foo"), client.WithAppendPutFile()))

	commits, err = c.ListCommit(client.NewRepo(pipelineName), client.NewCommit(pipelineName, "master", ""), nil, 0)
	require.NoError(t, err)
	require.Equal(t, 2, len(commits))

	// Make sure the pipeline runs once (i.e. it's all the way up)
	commitInfos, err := c.WaitCommitSetAll(commits[0].Commit.ID)
	require.NoError(t, err)
	require.Equal(t, 4, len(commitInfos))

	// Stop the pipeline (and confirm that it's stopped)
	require.NoError(t, c.StopPipeline(pipelineName))
	pipelineInfo, err := c.InspectPipeline(pipelineName, false)
	require.NoError(t, err)
	require.Equal(t, true, pipelineInfo.Stopped)
	require.NoError(t, backoff.Retry(func() error {
		pipelineInfo, err = c.InspectPipeline(pipelineName, false)
		if err != nil {
			return err
		}
		if pipelineInfo.State != pps.PipelineState_PIPELINE_PAUSED {
			return errors.Errorf("expected pipeline to be in state PAUSED, but was in %s",
				pipelineInfo.State)
		}
		return nil
	}, backoff.NewTestingBackOff()))

	commits, err = c.ListCommit(client.NewRepo(pipelineName), client.NewCommit(pipelineName, "master", ""), nil, 0)
	require.NoError(t, err)
	require.Equal(t, 2, len(commits))

	// Update shouldn't restart it (wait for version to increment)
	require.NoError(t, c.CreatePipeline(
		pipelineName,
		"",
		[]string{"bash"},
		[]string{"cp /pfs/*/file /pfs/out/file"},
		&pps.ParallelismSpec{
			Constant: 1,
		},
		client.NewPFSInput(dataRepo, "/*"),
		"",
		true,
	))
	time.Sleep(10 * time.Second)
	require.NoError(t, backoff.Retry(func() error {
		pipelineInfo, err = c.InspectPipeline(pipelineName, false)
		if err != nil {
			return err
		}
		if pipelineInfo.State != pps.PipelineState_PIPELINE_PAUSED {
			return errors.Errorf("expected pipeline to be in state PAUSED, but was in %s",
				pipelineInfo.State)
		}
		if pipelineInfo.Version != 2 {
			return errors.Errorf("expected pipeline to be on v2, but was on v%d",
				pipelineInfo.Version)
		}
		return nil
	}, backoff.NewTestingBackOff()))

	commits, err = c.ListCommit(client.NewRepo(pipelineName), client.NewCommit(pipelineName, "master", ""), nil, 0)
	require.NoError(t, err)
	require.Equal(t, 2, len(commits))

	// Create a commit (to give the pipeline pending work), then start the pipeline
	require.NoError(t, c.PutFile(dataCommit, "file", strings.NewReader("bar"), client.WithAppendPutFile()))
	require.NoError(t, c.StartPipeline(pipelineName))

	// Pipeline should start and create a job should succeed -- fix
	// https://github.com/pachyderm/pachyderm/v2/issues/3934)
	commitInfo, err := c.InspectCommit(dataRepo, "master", "")
	require.NoError(t, err)
	commitInfos, err = c.WaitCommitSetAll(commitInfo.Commit.ID)
	require.NoError(t, err)
	require.Equal(t, 4, len(commitInfos))
	commits, err = c.ListCommit(client.NewRepo(pipelineName), client.NewCommit(pipelineName, "master", ""), nil, 0)
	require.NoError(t, err)
	require.Equal(t, 3, len(commits))

	var buf bytes.Buffer
	outputCommit := client.NewCommit(pipelineName, "master", commitInfo.Commit.ID)
	require.NoError(t, c.GetFile(outputCommit, "file", &buf))
	require.Equal(t, "foobar", buf.String())
}

func TestUpdatePipelineRunningJob(t *testing.T) {
	if testing.Short() {
		t.Skip("Skipping integration tests in short mode")
	}

	t.Parallel()
	c, _ := minikubetestenv.AcquireCluster(t)
	// create repos
	dataRepo := tu.UniqueString("TestUpdatePipeline_data")
	require.NoError(t, c.CreateRepo(dataRepo))
	pipelineName := tu.UniqueString("pipeline")
	require.NoError(t, c.CreatePipeline(
		pipelineName,
		"",
		[]string{"bash"},
		[]string{"sleep 1000"},
		&pps.ParallelismSpec{
			Constant: 2,
		},
		client.NewPFSInput(dataRepo, "/*"),
		"",
		false,
	))

	numFiles := 50
	commit1, err := c.StartCommit(dataRepo, "master")
	require.NoError(t, err)
	for i := 0; i < numFiles; i++ {
		require.NoError(t, c.PutFile(commit1, fmt.Sprintf("file-%d", i), strings.NewReader(""), client.WithAppendPutFile()))
	}
	require.NoError(t, c.FinishCommit(dataRepo, commit1.Branch.Name, commit1.ID))

	commit2, err := c.StartCommit(dataRepo, "master")
	require.NoError(t, err)
	for i := 0; i < numFiles; i++ {
		require.NoError(t, c.PutFile(commit2, fmt.Sprintf("file-%d", i+numFiles), strings.NewReader(""), client.WithAppendPutFile()))
	}
	require.NoError(t, c.FinishCommit(dataRepo, commit2.Branch.Name, commit2.ID))

	b := backoff.NewTestingBackOff()
	b.MaxElapsedTime = 30 * time.Second
	require.NoError(t, backoff.Retry(func() error {
		jobInfos, err := c.ListJob(pipelineName, nil, -1, true)
		if err != nil {
			return err
		}
		if len(jobInfos) != 3 {
			return errors.Errorf("wrong number of jobs")
		}

		state := jobInfos[1].State
		if state != pps.JobState_JOB_RUNNING {
			return errors.Errorf("wrong state: %v for %s", state, jobInfos[1].Job.ID)
		}

		state = jobInfos[0].State
		if state != pps.JobState_JOB_RUNNING {
			return errors.Errorf("wrong state: %v for %s", state, jobInfos[0].Job.ID)
		}
		return nil
	}, b))

	// Update the pipeline. This will not create a new pipeline as reprocess
	// isn't set to true.
	require.NoError(t, c.CreatePipeline(
		pipelineName,
		"",
		[]string{"bash"},
		[]string{"true"},
		&pps.ParallelismSpec{
			Constant: 2,
		},
		client.NewPFSInput(dataRepo, "/*"),
		"",
		true,
	))
	commitInfo, err := c.InspectCommit(dataRepo, "master", "")
	require.NoError(t, err)
	_, err = c.WaitCommitSetAll(commitInfo.Commit.ID)
	require.NoError(t, err)

	jobInfos, err := c.ListJob(pipelineName, nil, -1, true)
	require.NoError(t, err)
	require.Equal(t, 4, len(jobInfos))
	require.Equal(t, pps.JobState_JOB_SUCCESS.String(), jobInfos[0].State.String())
	require.Equal(t, pps.JobState_JOB_KILLED.String(), jobInfos[1].State.String())
	require.Equal(t, pps.JobState_JOB_KILLED.String(), jobInfos[2].State.String())
	require.Equal(t, pps.JobState_JOB_SUCCESS.String(), jobInfos[3].State.String())
}

func TestManyFilesSingleCommit(t *testing.T) {
	if testing.Short() {
		t.Skip("Skipping integration tests in short mode")
	}
	t.Parallel()
	c, _ := minikubetestenv.AcquireCluster(t)
	// create repos
	dataRepo := tu.UniqueString("TestManyFilesSingleCommit_data")
	require.NoError(t, c.CreateRepo(dataRepo))
	dataCommit := client.NewCommit(dataRepo, "master", "")

	numFiles := 20000
	_, err := c.StartCommit(dataRepo, "master")
	require.NoError(t, err)
	require.NoError(t, c.WithModifyFileClient(dataCommit, func(mfc client.ModifyFile) error {
		for i := 0; i < numFiles; i++ {
			require.NoError(t, mfc.PutFile(fmt.Sprintf("file-%d", i), strings.NewReader(""), client.WithAppendPutFile()))
		}
		return nil
	}))
	require.NoError(t, c.FinishCommit(dataRepo, "master", ""))
	fileInfos, err := c.ListFileAll(dataCommit, "")
	require.NoError(t, err)
	require.Equal(t, numFiles, len(fileInfos))
}

func TestManyFilesSingleOutputCommit(t *testing.T) {
	if testing.Short() {
		t.Skip("Skipping integration tests in short mode")
	}
	t.Parallel()
	c, _ := minikubetestenv.AcquireCluster(t)
	dataRepo := tu.UniqueString("TestManyFilesSingleOutputCommit_data")
	require.NoError(t, c.CreateRepo(dataRepo))
	file := "file"

	// Setup pipeline.
	pipelineName := tu.UniqueString("TestManyFilesSingleOutputCommit")
	_, err := c.PpsAPIClient.CreatePipeline(context.Background(),
		&pps.CreatePipelineRequest{
			Pipeline: client.NewPipeline(pipelineName),
			Transform: &pps.Transform{
				Cmd:   []string{"sh"},
				Stdin: []string{"while read line; do echo $line > /pfs/out/$line; done < " + path.Join("/pfs", dataRepo, file)},
			},
			Input: client.NewPFSInput(dataRepo, "/*"),
		},
	)
	require.NoError(t, err)

	// Setup input.
	commit, err := c.StartCommit(dataRepo, "master")
	require.NoError(t, err)
	numFiles := 20000
	var data string
	for i := 0; i < numFiles; i++ {
		data += strconv.Itoa(i) + "\n"
	}
	require.NoError(t, c.PutFile(commit, file, strings.NewReader(data), client.WithAppendPutFile()))
	require.NoError(t, c.FinishCommit(dataRepo, "master", commit.ID))

	// Check results.
	jis, err := c.WaitJobSetAll(commit.ID, false)
	require.NoError(t, err)
	require.Equal(t, 1, len(jis))
	fileInfos, err := c.ListFileAll(client.NewCommit(pipelineName, "master", ""), "")
	require.NoError(t, err)
	require.Equal(t, numFiles, len(fileInfos))
}

func TestStopPipeline(t *testing.T) {
	if testing.Short() {
		t.Skip("Skipping integration tests in short mode")
	}

	t.Parallel()
	c, _ := minikubetestenv.AcquireCluster(t)
	// create repos
	dataRepo := tu.UniqueString("TestPipeline_data")
	require.NoError(t, c.CreateRepo(dataRepo))
	// create pipeline
	pipelineName := tu.UniqueString("pipeline")
	require.NoError(t, c.CreatePipeline(
		pipelineName,
		"",
		[]string{"cp", path.Join("/pfs", dataRepo, "file"), "/pfs/out/file"},
		nil,
		&pps.ParallelismSpec{
			Constant: 1,
		},
		client.NewPFSInput(dataRepo, "/*"),
		"",
		false,
	))

	// We should just have the initial output branch head commit
	commits, err := c.ListCommit(client.NewRepo(pipelineName), client.NewCommit(pipelineName, "master", ""), nil, 0)
	require.NoError(t, err)
	require.Equal(t, len(commits), 1)

	// Stop the pipeline, so it doesn't process incoming commits
	require.NoError(t, c.StopPipeline(pipelineName))

	// Do first commit to repo
	commit1, err := c.StartCommit(dataRepo, "master")
	require.NoError(t, err)
	require.NoError(t, c.PutFile(commit1, "file", strings.NewReader("foo\n"), client.WithAppendPutFile()))
	require.NoError(t, c.FinishCommit(dataRepo, commit1.Branch.Name, commit1.ID))

	// wait for 10 seconds and check that no new commit has been outputted
	time.Sleep(10 * time.Second)
	commits, err = c.ListCommit(client.NewRepo(pipelineName), client.NewCommit(pipelineName, "master", ""), nil, 0)
	require.NoError(t, err)
	require.Equal(t, len(commits), 1)

	// Restart pipeline, and make sure a new output commit is generated
	require.NoError(t, c.StartPipeline(pipelineName))

	commits, err = c.ListCommit(client.NewRepo(pipelineName), client.NewCommit(pipelineName, "master", ""), nil, 0)
	require.NoError(t, err)
	require.Equal(t, len(commits), 2)

	commitInfo, err := c.WaitCommit(pipelineName, "master", "")
	require.NoError(t, err)

	var buffer bytes.Buffer
	require.NoError(t, c.GetFile(commitInfo.Commit, "file", &buffer))
	require.Equal(t, "foo\n", buffer.String())
}

func TestAutoscalingStandby(t *testing.T) {
	if testing.Short() {
		t.Skip("Skipping integration tests in short mode")
	}

	t.Parallel()
	c, _ := minikubetestenv.AcquireCluster(t)
	t.Run("ChainOf10", func(t *testing.T) {
		require.NoError(t, c.DeleteAll())

		dataRepo := tu.UniqueString("TestAutoscalingStandby_data")
		require.NoError(t, c.CreateRepo(dataRepo))
		dataCommit := client.NewCommit(dataRepo, "master", "")

		numPipelines := 10
		pipelines := make([]string, numPipelines)
		for i := 0; i < numPipelines; i++ {
			pipelines[i] = tu.UniqueString("TestAutoscalingStandby")
			input := dataRepo
			if i > 0 {
				input = pipelines[i-1]
			}
			_, err := c.PpsAPIClient.CreatePipeline(context.Background(),
				&pps.CreatePipelineRequest{
					Pipeline: client.NewPipeline(pipelines[i]),
					Transform: &pps.Transform{
						Cmd: []string{"cp", path.Join("/pfs", input, "file"), "/pfs/out/file"},
					},
					Input:       client.NewPFSInput(input, "/*"),
					Autoscaling: true,
				},
			)
			require.NoError(t, err)
		}

		require.NoErrorWithinT(t, time.Second*60, func() error {
			_, err := c.WaitCommit(pipelines[9], "master", "")
			return err
		})

		require.NoErrorWithinTRetry(t, time.Second*15, func() error {
			pis, err := c.ListPipeline(false)
			require.NoError(t, err)
			var standby int
			for _, pi := range pis {
				if pi.State == pps.PipelineState_PIPELINE_STANDBY {
					standby++
				}
			}
			if standby != numPipelines {
				return errors.Errorf("should have %d pipelines in standby, not %d", numPipelines, standby)
			}
			return nil
		})

		require.NoError(t, c.PutFile(dataCommit, "file", strings.NewReader("foo")))
		commitInfo, err := c.InspectCommit(dataRepo, "master", "")
		require.NoError(t, err)

		var eg errgroup.Group
		var finished bool
		eg.Go(func() error {
			_, err := c.WaitCommitSetAll(commitInfo.Commit.ID)
			require.NoError(t, err)
			finished = true
			return nil
		})
		eg.Go(func() error {
			for !finished {
				pis, err := c.ListPipeline(false)
				require.NoError(t, err)
				var active int
				for _, pi := range pis {
					if pi.State != pps.PipelineState_PIPELINE_STANDBY {
						active++
					}
				}
				// We tolerate having 2 pipelines out of standby because there's
				// latency associated with entering and exiting standby.
				require.True(t, active <= 2, "active: %d", active)
			}
			return nil
		})
		eg.Wait()
	})
	t.Run("ManyCommits", func(t *testing.T) {
		require.NoError(t, c.DeleteAll())

		dataRepo := tu.UniqueString("TestAutoscalingStandby_data")
		dataCommit := client.NewCommit(dataRepo, "master", "")
		pipeline := tu.UniqueString("TestAutoscalingStandby")
		require.NoError(t, c.CreateRepo(dataRepo))
		_, err := c.PpsAPIClient.CreatePipeline(context.Background(),
			&pps.CreatePipelineRequest{
				Pipeline: client.NewPipeline(pipeline),
				Transform: &pps.Transform{
					Cmd:   []string{"sh"},
					Stdin: []string{"echo $PPS_POD_NAME >/pfs/out/pod"},
				},
				Input:       client.NewPFSInput(dataRepo, "/"),
				Autoscaling: true,
			},
		)
		require.NoError(t, err)
		numCommits := 100
		for i := 0; i < numCommits; i++ {
			require.NoError(t, c.PutFile(dataCommit, fmt.Sprintf("file-%d", i), strings.NewReader("foo")))
		}
		commitInfo, err := c.InspectCommit(dataRepo, "master", "")
		require.NoError(t, err)
		commitInfos, err := c.WaitCommitSetAll(commitInfo.Commit.ID)
		require.NoError(t, err)
		nonAliasCommits := 0
		for _, v := range commitInfos {
			if v.Origin.Kind != pfs.OriginKind_ALIAS {
				nonAliasCommits++
			}
		}
		require.Equal(t, 3, nonAliasCommits)
		pod := ""
		commitInfos, err = c.ListCommit(client.NewRepo(pipeline), client.NewCommit(pipeline, "master", ""), nil, 0)
		require.NoError(t, err)
		for i, ci := range commitInfos {
			// the last commit accessed (the oldest commit) will not have any files in it
			// since it's created as a result of the spec commit
			if i == len(commitInfos)-1 {
				break
			}
			var buffer bytes.Buffer
			require.NoError(t, c.GetFile(ci.Commit, "pod", &buffer))
			if pod == "" {
				pod = buffer.String()
			} else {
				require.True(t, pod == buffer.String(), "multiple pods were used to process commits")
			}
		}
		pi, err := c.InspectPipeline(pipeline, false)
		require.NoError(t, err)
		require.Equal(t, pps.PipelineState_PIPELINE_STANDBY.String(), pi.State.String())
	})
}

func TestStopStandbyPipeline(t *testing.T) {
	if testing.Short() {
		t.Skip("Skipping integration tests in short mode")
	}

	t.Parallel()
	c, _ := minikubetestenv.AcquireCluster(t)

	dataRepo := tu.UniqueString(t.Name() + "_data")
	require.NoError(t, c.CreateRepo(dataRepo))
	dataCommit := client.NewCommit(dataRepo, "master", "")

	pipeline := tu.UniqueString(t.Name())
	_, err := c.PpsAPIClient.CreatePipeline(context.Background(),
		&pps.CreatePipelineRequest{
			Pipeline: client.NewPipeline(pipeline),
			Transform: &pps.Transform{
				Cmd: []string{"/bin/bash"},
				Stdin: []string{
					fmt.Sprintf("cp /pfs/%s/* /pfs/out", dataRepo),
				},
			},
			Input:       client.NewPFSInput(dataRepo, "/*"),
			Autoscaling: true,
		},
	)
	require.NoError(t, err)

	require.NoErrorWithinTRetry(t, 30*time.Second, func() error {
		pi, err := c.InspectPipeline(pipeline, false)
		require.NoError(t, err)
		if pi.State != pps.PipelineState_PIPELINE_STANDBY {
			return errors.Errorf("expected %q to be in STANDBY, but was in %s", pipeline, pi.State)
		}
		return nil
	})

	// Run the pipeline once under normal conditions. It should run and then go
	// back into standby
	require.NoError(t, c.PutFile(dataCommit, "/foo", strings.NewReader("foo"), client.WithAppendPutFile()))
	require.NoErrorWithinTRetry(t, 60*time.Second, func() error {
		// Let pipeline run
		commitInfo, err := c.InspectCommit(dataRepo, "master", "")
		require.NoError(t, err)
		_, err = c.WaitCommitSetAll(commitInfo.Commit.ID)
		require.NoError(t, err)
		// check ending state
		pi, err := c.InspectPipeline(pipeline, false)
		require.NoError(t, err)
		if pi.State != pps.PipelineState_PIPELINE_STANDBY {
			return errors.Errorf("expected %q to be in STANDBY, but was in %s", pipeline, pi.State)
		}
		return nil
	})

	// Stop the pipeline...
	require.NoError(t, c.StopPipeline(pipeline))
	require.NoErrorWithinTRetry(t, 60*time.Second, func() error {
		pi, err := c.InspectPipeline(pipeline, false)
		require.NoError(t, err)
		if pi.State != pps.PipelineState_PIPELINE_PAUSED {
			return errors.Errorf("expected %q to be in PAUSED, but was in %s", pipeline,
				pi.State)
		}
		return nil
	})
	// ...and then create several new input commits. Pipeline shouldn't run.
	for i := 0; i < 3; i++ {
		file := fmt.Sprintf("bar-%d", i)
		require.NoError(t, c.PutFile(dataCommit, "/"+file, strings.NewReader(file), client.WithAppendPutFile()))
	}
	ctx, cancel := context.WithTimeout(context.Background(), 60*time.Second)
	for ctx.Err() == nil {
		pi, err := c.InspectPipeline(pipeline, false)
		require.NoError(t, err)
		require.NotEqual(t, pps.PipelineState_PIPELINE_RUNNING, pi.State)
	}
	cancel()

	// Start pipeline--it should run and then enter standby
	require.NoError(t, c.StartPipeline(pipeline))
	require.NoErrorWithinTRetry(t, 60*time.Second, func() error {
		// Let pipeline run
		commitInfo, err := c.InspectCommit(dataRepo, "master", "")
		require.NoError(t, err)
		_, err = c.WaitCommitSetAll(commitInfo.Commit.ID)
		require.NoError(t, err)
		// check ending state
		pi, err := c.InspectPipeline(pipeline, false)
		require.NoError(t, err)
		if pi.State != pps.PipelineState_PIPELINE_STANDBY {
			return errors.Errorf("expected %q to be in STANDBY, but was in %s", pipeline, pi.State)
		}
		return nil
	})

	// Finally, check that there's only three output commits
	commitInfos, err := c.ListCommit(client.NewRepo(pipeline), client.NewCommit(pipeline, "master", ""), nil, 0)
	require.NoError(t, err)
	require.Equal(t, 3, len(commitInfos))
}

func TestPipelineEnv(t *testing.T) {
	if testing.Short() {
		t.Skip("Skipping integration tests in short mode")
	}

	t.Parallel()
	c, ns := minikubetestenv.AcquireCluster(t)

	// make a secret to reference
	k := tu.GetKubeClient(t)
	secretName := tu.UniqueString("test-secret")
	_, err := k.CoreV1().Secrets(ns).Create(
		context.Background(),
		&v1.Secret{
			ObjectMeta: metav1.ObjectMeta{
				Name: secretName,
			},
			Data: map[string][]byte{
				"foo": []byte("foo\n"),
			},
		},
		metav1.CreateOptions{},
	)
	require.NoError(t, err)

	// create repos
	dataRepo := tu.UniqueString("TestPipelineEnv_data")
	require.NoError(t, c.CreateRepo(dataRepo))

	// create pipeline
	pipelineName := tu.UniqueString("pipeline")
	input := client.NewPFSInput(dataRepo, "/*")
	_, err = c.PpsAPIClient.CreatePipeline(
		context.Background(),
		&pps.CreatePipelineRequest{
			Pipeline: client.NewPipeline(pipelineName),
			Transform: &pps.Transform{
				Cmd: []string{"sh"},
				Stdin: []string{
					"ls /var/secret",
					"cat /var/secret/foo > /pfs/out/foo",
					"echo $bar> /pfs/out/bar",
					"echo $foo> /pfs/out/foo_env",
					fmt.Sprintf("echo $%s >/pfs/out/job_id", client.JobIDEnv),
					fmt.Sprintf("echo $%s >/pfs/out/output_commit_id", client.OutputCommitIDEnv),
					fmt.Sprintf("echo $%s >/pfs/out/input", dataRepo),
					fmt.Sprintf("echo $%s_COMMIT >/pfs/out/input_commit", dataRepo),
					fmt.Sprintf("echo $%s >/pfs/out/datum_id", client.DatumIDEnv),
				},
				Env: map[string]string{"bar": "bar"},
				Secrets: []*pps.SecretMount{
					{
						Name:      secretName,
						Key:       "foo",
						MountPath: "/var/secret",
						EnvVar:    "foo",
					},
				},
			},
			ParallelismSpec: &pps.ParallelismSpec{
				Constant: 1,
			},
			Input: input,
		})
	require.NoError(t, err)

	// Do first commit to repo
	dataCommit := client.NewCommit(dataRepo, "master", "")
	require.NoError(t, c.PutFile(dataCommit, "file", strings.NewReader("foo\n"), client.WithAppendPutFile()))

	commitInfo, err := c.InspectCommit(dataRepo, "master", "")
	require.NoError(t, err)

	jis, err := c.WaitJobSetAll(commitInfo.Commit.ID, true)
	require.NoError(t, err)
	require.Equal(t, 1, len(jis))

	var buffer bytes.Buffer
	require.NoError(t, c.GetFile(jis[0].OutputCommit, "foo", &buffer))
	require.Equal(t, "foo\n", buffer.String())
	buffer.Reset()
	require.NoError(t, c.GetFile(jis[0].OutputCommit, "foo_env", &buffer))
	require.Equal(t, "foo\n", buffer.String())
	buffer.Reset()
	require.NoError(t, c.GetFile(jis[0].OutputCommit, "bar", &buffer))
	require.Equal(t, "bar\n", buffer.String())
	buffer.Reset()
	require.NoError(t, c.GetFile(jis[0].OutputCommit, "job_id", &buffer))
	require.Equal(t, fmt.Sprintf("%s\n", jis[0].Job.ID), buffer.String())
	buffer.Reset()
	require.NoError(t, c.GetFile(jis[0].OutputCommit, "output_commit_id", &buffer))
	require.Equal(t, fmt.Sprintf("%s\n", jis[0].OutputCommit.ID), buffer.String())
	buffer.Reset()
	require.NoError(t, c.GetFile(jis[0].OutputCommit, "input", &buffer))
	require.Equal(t, fmt.Sprintf("/pfs/%s/file\n", dataRepo), buffer.String())
	buffer.Reset()
	require.NoError(t, c.GetFile(jis[0].OutputCommit, "input_commit", &buffer))
	require.Equal(t, fmt.Sprintf("%s\n", jis[0].Details.Input.Pfs.Commit), buffer.String())
	datumInfos, err := c.ListDatumInputAll(input)
	require.NoError(t, err)
	buffer.Reset()
	require.NoError(t, c.GetFile(jis[0].OutputCommit, "datum_id", &buffer))
	require.Equal(t, fmt.Sprintf("%s\n", datumInfos[0].Datum.ID), buffer.String())
}

func TestPipelineWithFullObjects(t *testing.T) {
	if testing.Short() {
		t.Skip("Skipping integration tests in short mode")
	}

	t.Parallel()
	c, _ := minikubetestenv.AcquireCluster(t)
	// create repos
	dataRepo := tu.UniqueString("TestPipeline_data")
	require.NoError(t, c.CreateRepo(dataRepo))
	// create pipeline
	pipelineName := tu.UniqueString("pipeline")
	require.NoError(t, c.CreatePipeline(
		pipelineName,
		"",
		[]string{"cp", path.Join("/pfs", dataRepo, "file"), "/pfs/out/file"},
		nil,
		&pps.ParallelismSpec{
			Constant: 1,
		},
		client.NewPFSInput(dataRepo, "/*"),
		"",
		false,
	))

	// Do first commit to repo
	commit1, err := c.StartCommit(dataRepo, "master")
	require.NoError(t, err)
	require.NoError(t, c.PutFile(commit1, "file", strings.NewReader("foo\n"), client.WithAppendPutFile()))
	require.NoError(t, c.FinishCommit(dataRepo, commit1.Branch.Name, commit1.ID))
	commitInfos, err := c.WaitCommitSetAll(commit1.ID)
	require.NoError(t, err)
	require.Equal(t, 4, len(commitInfos))

	var buffer bytes.Buffer
	outputCommit := client.NewCommit(pipelineName, "master", commit1.ID)
	require.NoError(t, c.GetFile(outputCommit, "file", &buffer))
	require.Equal(t, "foo\n", buffer.String())

	// Do second commit to repo
	commit2, err := c.StartCommit(dataRepo, "master")
	require.NoError(t, err)
	require.NoError(t, c.PutFile(commit2, "file", strings.NewReader("bar\n"), client.WithAppendPutFile()))
	require.NoError(t, c.FinishCommit(dataRepo, commit2.Branch.Name, commit2.ID))
	commitInfos, err = c.WaitCommitSetAll(commit2.ID)
	require.NoError(t, err)
	require.Equal(t, 4, len(commitInfos))

	buffer = bytes.Buffer{}
	outputCommit = client.NewCommit(pipelineName, "master", commit2.ID)
	require.NoError(t, c.GetFile(outputCommit, "file", &buffer))
	require.Equal(t, "foo\nbar\n", buffer.String())
}

func TestPipelineWithExistingInputCommits(t *testing.T) {
	if testing.Short() {
		t.Skip("Skipping integration tests in short mode")
	}

	t.Parallel()
	c, _ := minikubetestenv.AcquireCluster(t)
	// create repos
	dataRepo := tu.UniqueString("TestPipeline_data")
	require.NoError(t, c.CreateRepo(dataRepo))

	// Do first commit to repo
	commit1, err := c.StartCommit(dataRepo, "master")
	require.NoError(t, err)
	require.NoError(t, c.PutFile(commit1, "file", strings.NewReader("foo\n"), client.WithAppendPutFile()))
	require.NoError(t, c.FinishCommit(dataRepo, commit1.Branch.Name, commit1.ID))

	// Do second commit to repo
	commit2, err := c.StartCommit(dataRepo, "master")
	require.NoError(t, err)
	require.NoError(t, c.PutFile(commit2, "file", strings.NewReader("bar\n"), client.WithAppendPutFile()))
	require.NoError(t, c.FinishCommit(dataRepo, commit2.Branch.Name, commit2.ID))

	// create pipeline
	pipelineName := tu.UniqueString("pipeline")
	require.NoError(t, c.CreatePipeline(
		pipelineName,
		"",
		[]string{"cp", path.Join("/pfs", dataRepo, "file"), "/pfs/out/file"},
		nil,
		&pps.ParallelismSpec{
			Constant: 1,
		},
		client.NewPFSInput(dataRepo, "/*"),
		"",
		false,
	))

	commitInfo, err := c.InspectCommit(dataRepo, "master", "")
	require.NoError(t, err)
	commitInfos, err := c.WaitCommitSetAll(commitInfo.Commit.ID)
	require.NoError(t, err)
	require.Equal(t, 4, len(commitInfos))

	buffer := bytes.Buffer{}
	outputCommit := client.NewCommit(pipelineName, "master", commitInfo.Commit.ID)
	require.NoError(t, c.GetFile(outputCommit, "file", &buffer))
	require.Equal(t, "foo\nbar\n", buffer.String())

	// Check that one output commit is created (processing the inputs' head commits)
	commitInfos, err = c.ListCommit(client.NewRepo(pipelineName), client.NewCommit(pipelineName, "master", ""), nil, 0)
	require.NoError(t, err)
	require.Equal(t, 1, len(commitInfos))
}

func TestPipelineThatSymlinks(t *testing.T) {
	t.Parallel()
	c, _ := minikubetestenv.AcquireCluster(t)

	// create repos
	dataRepo := tu.UniqueString("TestPipeline_data")
	require.NoError(t, c.CreateRepo(dataRepo))

	// Do first commit to repo
	commit, err := c.StartCommit(dataRepo, "master")
	require.NoError(t, err)
	require.NoError(t, c.PutFile(commit, "foo", strings.NewReader("foo")))
	require.NoError(t, c.PutFile(commit, "dir1/bar", strings.NewReader("bar")))
	require.NoError(t, c.PutFile(commit, "dir2/foo", strings.NewReader("foo")))
	require.NoError(t, c.FinishCommit(dataRepo, commit.Branch.Name, commit.ID))

	check := func(input *pps.Input) {
		pipelineName := tu.UniqueString("pipeline")
		require.NoError(t, c.CreatePipeline(
			pipelineName,
			"",
			[]string{"bash"},
			[]string{
				// Symlinks to input files
				fmt.Sprintf("ln -s /pfs/%s/foo /pfs/out/foo", dataRepo),
				fmt.Sprintf("ln -s /pfs/%s/dir1/bar /pfs/out/bar", dataRepo),
				"mkdir /pfs/out/dir",
				fmt.Sprintf("ln -s /pfs/%s/dir2 /pfs/out/dir/dir2", dataRepo),
				// Symlinks to external files
				"echo buzz > /tmp/buzz",
				"ln -s /tmp/buzz /pfs/out/buzz",
				"mkdir /tmp/dir3",
				"mkdir /tmp/dir3/dir4",
				"echo foobar > /tmp/dir3/dir4/foobar",
				"ln -s /tmp/dir3 /pfs/out/dir3",
			},
			&pps.ParallelismSpec{
				Constant: 1,
			},
			input,
			"",
			false,
		))

		commitInfo, err := c.InspectCommit(dataRepo, "master", "")
		require.NoError(t, err)
		commitInfos, err := c.WaitCommitSetAll(commitInfo.Commit.ID)
		require.NoError(t, err)
		require.Equal(t, 4, len(commitInfos))

		// Check that the output files are identical to the input files.
		buffer := bytes.Buffer{}
		outputCommit := client.NewCommit(pipelineName, "master", commitInfo.Commit.ID)
		require.NoError(t, c.GetFile(outputCommit, "foo", &buffer))
		require.Equal(t, "foo", buffer.String())
		buffer.Reset()
		require.NoError(t, c.GetFile(outputCommit, "bar", &buffer))
		require.Equal(t, "bar", buffer.String())
		buffer.Reset()
		require.NoError(t, c.GetFile(outputCommit, "dir/dir2/foo", &buffer))
		require.Equal(t, "foo", buffer.String())
		buffer.Reset()
		require.NoError(t, c.GetFile(outputCommit, "buzz", &buffer))
		require.Equal(t, "buzz\n", buffer.String())
		buffer.Reset()
		require.NoError(t, c.GetFile(outputCommit, "dir3/dir4/foobar", &buffer))
		require.Equal(t, "foobar\n", buffer.String())
	}

	// Check normal pipeline.
	input := client.NewPFSInput(dataRepo, "/")
	check(input)
	// Check pipeline with empty files.
	input = client.NewPFSInput(dataRepo, "/")
	input.Pfs.EmptyFiles = true
	check(input)
	// Check pipeline with lazy files.
	input = client.NewPFSInput(dataRepo, "/")
	input.Pfs.Lazy = true
	check(input)
}

// TestChainedPipelines tracks https://github.com/pachyderm/pachyderm/v2/issues/797
func TestChainedPipelines(t *testing.T) {
	if testing.Short() {
		t.Skip("Skipping integration tests in short mode")
	}

	t.Parallel()
	c, _ := minikubetestenv.AcquireCluster(t)
	aRepo := tu.UniqueString("A")
	require.NoError(t, c.CreateRepo(aRepo))

	dRepo := tu.UniqueString("D")
	require.NoError(t, c.CreateRepo(dRepo))

	aCommit, err := c.StartCommit(aRepo, "master")
	require.NoError(t, err)
	require.NoError(t, c.PutFile(aCommit, "file", strings.NewReader("foo\n"), client.WithAppendPutFile()))
	require.NoError(t, c.FinishCommit(aRepo, "master", ""))

	dCommit, err := c.StartCommit(dRepo, "master")
	require.NoError(t, err)
	require.NoError(t, c.PutFile(dCommit, "file", strings.NewReader("bar\n"), client.WithAppendPutFile()))
	require.NoError(t, c.FinishCommit(dRepo, "master", ""))

	bPipeline := tu.UniqueString("B")
	require.NoError(t, c.CreatePipeline(
		bPipeline,
		"",
		[]string{"cp", path.Join("/pfs", aRepo, "file"), "/pfs/out/file"},
		nil,
		&pps.ParallelismSpec{
			Constant: 1,
		},
		client.NewPFSInput(aRepo, "/"),
		"",
		false,
	))

	cPipeline := tu.UniqueString("C")
	require.NoError(t, c.CreatePipeline(
		cPipeline,
		"",
		[]string{"sh"},
		[]string{fmt.Sprintf("cp /pfs/%s/file /pfs/out/bFile", bPipeline),
			fmt.Sprintf("cp /pfs/%s/file /pfs/out/dFile", dRepo)},
		&pps.ParallelismSpec{
			Constant: 1,
		},
		client.NewCrossInput(
			client.NewPFSInput(bPipeline, "/"),
			client.NewPFSInput(dRepo, "/"),
		),
		"",
		false,
	))

	commitInfo, err := c.InspectCommit(cPipeline, "master", "")
	require.NoError(t, err)

	commitInfos, err := c.WaitCommitSetAll(commitInfo.Commit.ID)
	require.NoError(t, err)
	require.Equal(t, 7, len(commitInfos))

	var buf bytes.Buffer
	require.NoError(t, c.GetFile(commitInfo.Commit, "bFile", &buf))
	require.Equal(t, "foo\n", buf.String())

	buf.Reset()
	require.NoError(t, c.GetFile(commitInfo.Commit, "dFile", &buf))
	require.Equal(t, "bar\n", buf.String())
}

// DAG:
//
// A
// |
// B  E
// | /
// C
// |
// D
func TestChainedPipelinesNoDelay(t *testing.T) {
	if testing.Short() {
		t.Skip("Skipping integration tests in short mode")
	}

	t.Parallel()
	c, _ := minikubetestenv.AcquireCluster(t)
	aRepo := tu.UniqueString("A")
	require.NoError(t, c.CreateRepo(aRepo))

	eRepo := tu.UniqueString("E")
	require.NoError(t, c.CreateRepo(eRepo))

	aCommit, err := c.StartCommit(aRepo, "master")
	require.NoError(t, err)
	require.NoError(t, c.PutFile(aCommit, "file", strings.NewReader("foo\n"), client.WithAppendPutFile()))
	require.NoError(t, c.FinishCommit(aRepo, "", "master"))

	eCommit, err := c.StartCommit(eRepo, "master")
	require.NoError(t, err)
	require.NoError(t, c.PutFile(eCommit, "file", strings.NewReader("bar\n"), client.WithAppendPutFile()))
	require.NoError(t, c.FinishCommit(eRepo, "master", ""))

	bPipeline := tu.UniqueString("B")
	require.NoError(t, c.CreatePipeline(
		bPipeline,
		"",
		[]string{"cp", path.Join("/pfs", aRepo, "file"), "/pfs/out/file"},
		nil,
		&pps.ParallelismSpec{
			Constant: 1,
		},
		client.NewPFSInput(aRepo, "/"),
		"",
		false,
	))

	cPipeline := tu.UniqueString("C")
	require.NoError(t, c.CreatePipeline(
		cPipeline,
		"",
		[]string{"sh"},
		[]string{fmt.Sprintf("cp /pfs/%s/file /pfs/out/bFile", bPipeline),
			fmt.Sprintf("cp /pfs/%s/file /pfs/out/eFile", eRepo)},
		&pps.ParallelismSpec{
			Constant: 1,
		},
		client.NewCrossInput(
			client.NewPFSInput(bPipeline, "/"),
			client.NewPFSInput(eRepo, "/"),
		),
		"",
		false,
	))

	dPipeline := tu.UniqueString("D")
	require.NoError(t, c.CreatePipeline(
		dPipeline,
		"",
		[]string{"sh"},
		[]string{fmt.Sprintf("cp /pfs/%s/bFile /pfs/out/bFile", cPipeline),
			fmt.Sprintf("cp /pfs/%s/eFile /pfs/out/eFile", cPipeline)},
		&pps.ParallelismSpec{
			Constant: 1,
		},
		client.NewPFSInput(cPipeline, "/"),
		"",
		false,
	))

	commitInfo, err := c.InspectCommit(dPipeline, "master", "")
	require.NoError(t, err)
	commitInfos, err := c.WaitCommitSetAll(commitInfo.Commit.ID)
	require.NoError(t, err)
	require.Equal(t, 9, len(commitInfos))

	eCommit2, err := c.StartCommit(eRepo, "master")
	require.NoError(t, err)
	require.NoError(t, c.PutFile(eCommit2, "file", strings.NewReader("bar\n"), client.WithAppendPutFile()))
	require.NoError(t, c.FinishCommit(eRepo, "master", ""))

	commitInfos, err = c.WaitCommitSetAll(eCommit2.ID)
	require.NoError(t, err)
	require.Equal(t, 10, len(commitInfos))

	// Get number of jobs triggered in pipeline D
	jobInfos, err := c.ListJob(dPipeline, nil, -1, true)
	require.NoError(t, err)
	require.Equal(t, 2, len(jobInfos))
}

func TestJobDeletion(t *testing.T) {
	if testing.Short() {
		t.Skip("Skipping integration tests in short mode")
	}

	t.Parallel()
	c, _ := minikubetestenv.AcquireCluster(t)
	// create repos
	dataRepo := tu.UniqueString("TestPipeline_data")
	require.NoError(t, c.CreateRepo(dataRepo))
	// create pipeline
	pipelineName := tu.UniqueString("pipeline")
	require.NoError(t, c.CreatePipeline(
		pipelineName,
		"",
		[]string{"cp", path.Join("/pfs", dataRepo, "file"), "/pfs/out/file"},
		nil,
		&pps.ParallelismSpec{
			Constant: 1,
		},
		client.NewPFSInput(dataRepo, "/"),
		"",
		false,
	))

	commit, err := c.StartCommit(dataRepo, "master")
	require.NoError(t, err)
	require.NoError(t, c.PutFile(commit, "file", strings.NewReader("foo\n"), client.WithAppendPutFile()))
	require.NoError(t, c.FinishCommit(dataRepo, commit.Branch.Name, commit.ID))

	_, err = c.WaitCommitSetAll(commit.ID)
	require.NoError(t, err)

	err = c.DeleteJob(pipelineName, commit.ID)
	require.NoError(t, err)
}

func TestStopJob(t *testing.T) {
	if testing.Short() {
		t.Skip("Skipping integration tests in short mode")
	}

	t.Parallel()
	c, _ := minikubetestenv.AcquireCluster(t)
	// create repos
	dataRepo := tu.UniqueString("TestStopJob")
	require.NoError(t, c.CreateRepo(dataRepo))

	// create pipeline
	pipelineName := tu.UniqueString("pipeline-stop-job")
	require.NoError(t, c.CreatePipeline(
		pipelineName,
		"",
		[]string{"sleep", "10"},
		nil,
		&pps.ParallelismSpec{
			Constant: 1,
		},
		client.NewPFSInput(dataRepo, "/"),
		"",
		false,
	))

	// Create three input commits to trigger jobs.
	// We will stop the second job midway through, and assert that the
	// last job finishes.
	commit1, err := c.StartCommit(dataRepo, "master")
	require.NoError(t, err)
	require.NoError(t, c.PutFile(commit1, "file", strings.NewReader("foo\n"), client.WithAppendPutFile()))
	require.NoError(t, c.FinishCommit(dataRepo, commit1.Branch.Name, commit1.ID))

	commit2, err := c.StartCommit(dataRepo, "master")
	require.NoError(t, err)
	require.NoError(t, c.PutFile(commit2, "file", strings.NewReader("foo\n"), client.WithAppendPutFile()))
	require.NoError(t, c.FinishCommit(dataRepo, commit2.Branch.Name, commit2.ID))

	commit3, err := c.StartCommit(dataRepo, "master")
	require.NoError(t, err)
	require.NoError(t, c.PutFile(commit3, "file", strings.NewReader("foo\n"), client.WithAppendPutFile()))
	require.NoError(t, c.FinishCommit(dataRepo, commit3.Branch.Name, commit3.ID))

	jobInfos, err := c.ListJob(pipelineName, nil, -1, true)
	require.NoError(t, err)
	require.Equal(t, 4, len(jobInfos))
	require.Equal(t, commit3.ID, jobInfos[0].Job.ID)
	require.Equal(t, commit2.ID, jobInfos[1].Job.ID)
	require.Equal(t, commit1.ID, jobInfos[2].Job.ID)

	require.NoError(t, backoff.Retry(func() error {
		jobInfo, err := c.InspectJob(pipelineName, commit1.ID, false)
		require.NoError(t, err)
		if jobInfo.State != pps.JobState_JOB_RUNNING {
			return errors.Errorf("first job has the wrong state")
		}
		return nil
	}, backoff.NewTestingBackOff()))

	// Now stop the second job
	err = c.StopJob(pipelineName, commit2.ID)
	require.NoError(t, err)
	jobInfo, err := c.WaitJob(pipelineName, commit2.ID, false)
	require.NoError(t, err)
	require.Equal(t, pps.JobState_JOB_KILLED, jobInfo.State)

	// Check that the third job completes
	jobInfo, err = c.WaitJob(pipelineName, commit3.ID, false)
	require.NoError(t, err)
	require.Equal(t, pps.JobState_JOB_SUCCESS, jobInfo.State)
}

func TestGetLogs(t *testing.T) {
	if testing.Short() {
		t.Skip("Skipping integration tests in short mode")
	}

	t.Parallel()
	c, _ := minikubetestenv.AcquireCluster(t)
	iter := c.GetLogs("", "", nil, "", false, false, 0)
	for iter.Next() {
	}
	require.NoError(t, iter.Err())
	// create repos
	dataRepo := tu.UniqueString("data")
	require.NoError(t, c.CreateRepo(dataRepo))
	dataCommit := client.NewCommit(dataRepo, "master", "")
	// create pipeline
	pipelineName := tu.UniqueString("pipeline")
	_, err := c.PpsAPIClient.CreatePipeline(context.Background(),
		&pps.CreatePipelineRequest{
			Pipeline: client.NewPipeline(pipelineName),
			Transform: &pps.Transform{
				Cmd: []string{"sh"},
				Stdin: []string{
					fmt.Sprintf("cp /pfs/%s/file /pfs/out/file", dataRepo),
					"echo foo",
					"echo %s", // %s tests a formatting bug we had (#2729)
				},
			},
			Input: client.NewPFSInput(dataRepo, "/*"),
			ParallelismSpec: &pps.ParallelismSpec{
				Constant: 4,
			},
		})
	require.NoError(t, err)

	// Commit data to repo and flush commit
	commit, err := c.StartCommit(dataRepo, "master")
	require.NoError(t, err)
	require.NoError(t, c.PutFile(commit, "file", strings.NewReader("foo\n"), client.WithAppendPutFile()))
	require.NoError(t, c.FinishCommit(dataRepo, "master", ""))
	_, err = c.WaitJobSetAll(commit.ID, false)
	require.NoError(t, err)

	// Get logs from pipeline, using a pipeline that doesn't exist. There should
	// be an error
	iter = c.GetLogs("__DOES_NOT_EXIST__", "", nil, "", false, false, 0)
	require.False(t, iter.Next())
	require.YesError(t, iter.Err())
	require.Matches(t, "could not get", iter.Err().Error())

	// Get logs from pipeline, using a job that doesn't exist. There should
	// be an error
	iter = c.GetLogs(pipelineName, "__DOES_NOT_EXIST__", nil, "", false, false, 0)
	require.False(t, iter.Next())
	require.YesError(t, iter.Err())
	require.Matches(t, "could not get", iter.Err().Error())

	// This is put in a backoff because there's the possibility that pod was
	// evicted from k8s and is being re-initialized, in which case `GetLogs`
	// will appropriately fail. With the loki logging backend enabled the
	// eviction worry goes away, but is replaced with there being a window when
	// Loki hasn't scraped the logs yet so they don't show up.
	require.NoError(t, backoff.Retry(func() error {
		// Get logs from pipeline, using pipeline
		iter = c.GetLogs(pipelineName, "", nil, "", false, false, 0)
		var numLogs int
		for iter.Next() {
			if !iter.Message().User {
				continue
			}
			numLogs++
			require.True(t, iter.Message().Message != "")
			require.False(t, strings.Contains(iter.Message().Message, "MISSING"), iter.Message().Message)
		}
		if numLogs < 2 {
			return errors.Errorf("didn't get enough log lines")
		}
		if err := iter.Err(); err != nil {
			return err
		}

		// Get logs from pipeline, using job
		// (1) Get job ID, from pipeline that just ran
		jobInfos, err := c.ListJob(pipelineName, nil, -1, true)
		if err != nil {
			return err
		}
		require.Equal(t, 2, len(jobInfos))
		// (2) Get logs using extracted job ID
		// wait for logs to be collected
		time.Sleep(10 * time.Second)
		iter = c.GetLogs(pipelineName, jobInfos[0].Job.ID, nil, "", false, false, 0)
		numLogs = 0
		for iter.Next() {
			numLogs++
			require.True(t, iter.Message().Message != "")
		}
		// Make sure that we've seen some logs
		if err = iter.Err(); err != nil {
			return err
		}
		require.True(t, numLogs > 0)

		// Get logs for datums but don't specify pipeline or job. These should error
		iter = c.GetLogs("", "", []string{"/foo"}, "", false, false, 0)
		require.False(t, iter.Next())
		require.YesError(t, iter.Err())

		dis, err := c.ListDatumAll(jobInfos[0].Job.Pipeline.Name, jobInfos[0].Job.ID)
		if err != nil {
			return err
		}
		require.True(t, len(dis) > 0)
		iter = c.GetLogs("", "", nil, dis[0].Datum.ID, false, false, 0)
		require.False(t, iter.Next())
		require.YesError(t, iter.Err())

		// Filter logs based on input (using file that exists). Get logs using file
		// path, hex hash, and base64 hash, and make sure you get the same log lines
		fileInfo, err := c.InspectFile(dataCommit, "/file")
		if err != nil {
			return err
		}

		pathLog := c.GetLogs(pipelineName, jobInfos[0].Job.ID, []string{"/file"}, "", false, false, 0)

		base64Hash := "kstrTGrFE58QWlxEpCRBt3aT8NJPNY0rso6XK7a4+wM="
		require.Equal(t, base64Hash, base64.StdEncoding.EncodeToString(fileInfo.Hash))
		base64Log := c.GetLogs(pipelineName, jobInfos[0].Job.ID, []string{base64Hash}, "", false, false, 0)

		numLogs = 0
		for {
			havePathLog, haveBase64Log := pathLog.Next(), base64Log.Next()
			if havePathLog != haveBase64Log {
				return errors.Errorf("Unequal log lengths")
			}
			if !havePathLog {
				break
			}
			numLogs++
			if pathLog.Message().Message != base64Log.Message().Message {
				return errors.Errorf(
					"unequal logs, pathLogs: \"%s\" base64Log: \"%s\"",
					pathLog.Message().Message,
					base64Log.Message().Message)
			}
		}
		for _, logsiter := range []*client.LogsIter{pathLog, base64Log} {
			if logsiter.Err() != nil {
				return logsiter.Err()
			}
		}
		if numLogs == 0 {
			return errors.Errorf("no logs found")
		}

		// Filter logs based on input (using file that doesn't exist). There should
		// be no logs
		iter = c.GetLogs(pipelineName, jobInfos[0].Job.ID, []string{"__DOES_NOT_EXIST__"}, "", false, false, 0)
		require.False(t, iter.Next())
		if err = iter.Err(); err != nil {
			return err
		}

		ctx, cancel := context.WithTimeout(context.Background(), time.Minute)
		defer cancel()
		iter = c.WithCtx(ctx).GetLogs(pipelineName, "", nil, "", false, false, 0)
		numLogs = 0
		for iter.Next() {
			numLogs++
			if numLogs == 8 {
				// Do another commit so there's logs to receive with follow
				_, err = c.StartCommit(dataRepo, "master")
				if err != nil {
					return err
				}
				if err := c.PutFile(dataCommit, "file", strings.NewReader("bar\n"), client.WithAppendPutFile()); err != nil {
					return err
				}
				if err = c.FinishCommit(dataRepo, "master", ""); err != nil {
					return err
				}
			}
			require.True(t, iter.Message().Message != "")
			if numLogs == 16 {
				break
			}
		}
		if err := iter.Err(); err != nil {
			return err
		}

		time.Sleep(time.Second * 30)

		numLogs = 0
		iter = c.WithCtx(ctx).GetLogs(pipelineName, "", nil, "", false, false, 15*time.Second)
		for iter.Next() {
			numLogs++
		}
		if err := iter.Err(); err != nil {
			return err
		}
		if numLogs != 0 {
			return errors.Errorf("shouldn't return logs due to since time")
		}
		return nil
	}, backoff.NewTestingBackOff()))
}

func TestManyLogs(t *testing.T) {
	if testing.Short() {
		t.Skip("Skipping integration tests in short mode")
	}
	t.Parallel()
	c, _ := minikubetestenv.AcquireCluster(t)
	// create repos
	dataRepo := tu.UniqueString("data")
	require.NoError(t, c.CreateRepo(dataRepo))
	dataCommit := client.NewCommit(dataRepo, "master", "")
	require.NoError(t, c.PutFile(dataCommit, "file", strings.NewReader("foo\n"), client.WithAppendPutFile()))
	// create pipeline
	numLogs := 10000
	pipelineName := tu.UniqueString("pipeline")
	_, err := c.PpsAPIClient.CreatePipeline(context.Background(),
		&pps.CreatePipelineRequest{
			Pipeline: client.NewPipeline(pipelineName),
			Transform: &pps.Transform{
				Cmd: []string{"sh"},
				Stdin: []string{
					"i=0",
					fmt.Sprintf("while [ \"$i\" -lt %d ]", numLogs),
					"do",
					"	echo $i",
					"	i=`expr $i + 1`",
					"done",
				},
			},
			Input: client.NewPFSInput(dataRepo, "/*"),
		})
	require.NoError(t, err)

	commitInfo, err := c.InspectCommit(pipelineName, "master", "")
	require.NoError(t, err)

	jis, err := c.WaitJobSetAll(commitInfo.Commit.ID, false)
	require.NoError(t, err)
	require.Equal(t, 1, len(jis))

	require.NoErrorWithinTRetry(t, 30*time.Second, func() error {
		iter := c.GetLogs(pipelineName, jis[0].Job.ID, nil, "", false, false, 0)
		logsReceived := 0
		for iter.Next() {
			if iter.Message().User {
				logsReceived++
			}
		}
		if iter.Err() != nil {
			return iter.Err()
		}
		if numLogs != logsReceived {
			return errors.Errorf("received: %d log lines, expected: %d", logsReceived, numLogs)
		}
		return nil
	})
}

func TestLokiLogs(t *testing.T) {
	if testing.Short() {
		t.Skip("Skipping integration tests in short mode")
	}
	c := tu.GetPachClient(t)
	require.NoError(t, c.DeleteAll())
	tu.ActivateEnterprise(t, c)
	// create repos
	dataRepo := tu.UniqueString("data")
	require.NoError(t, c.CreateRepo(dataRepo))
	dataCommit := client.NewCommit(dataRepo, "master", "")
	numFiles := 10
	for i := 0; i < numFiles; i++ {
		require.NoError(t, c.PutFile(dataCommit, fmt.Sprintf("file-%d", i), strings.NewReader("foo\n"), client.WithAppendPutFile()))
	}

	// create pipeline
	pipelineName := tu.UniqueString("pipeline")
	_, err := c.PpsAPIClient.CreatePipeline(context.Background(),
		&pps.CreatePipelineRequest{
			Pipeline: client.NewPipeline(pipelineName),
			Transform: &pps.Transform{
				Cmd: []string{"echo", "foo"},
			},
			Input: client.NewPFSInput(dataRepo, "/*"),
		})
	require.NoError(t, err)

	commitInfo, err := c.InspectCommit(pipelineName, "master", "")
	require.NoError(t, err)

	jis, err := c.WaitJobSetAll(commitInfo.Commit.ID, false)
	require.NoError(t, err)
	require.Equal(t, 1, len(jis))

	// Follow the logs the make sure we get enough foos
	require.NoErrorWithinT(t, time.Minute, func() error {
		iter := c.GetLogsLoki(pipelineName, jis[0].Job.ID, nil, "", false, true, 0)
		foundFoos := 0
		for iter.Next() {
			if strings.Contains(iter.Message().Message, "foo") {
				foundFoos++
				if foundFoos == numFiles {
					break
				}
			}
		}
		if iter.Err() != nil {
			return iter.Err()
		}
		return nil
	})

	time.Sleep(5 * time.Second)

	iter := c.GetLogsLoki(pipelineName, jis[0].Job.ID, nil, "", false, false, 0)
	foundFoos := 0
	for iter.Next() {
		if strings.Contains(iter.Message().Message, "foo") {
			foundFoos++
		}
	}
	require.NoError(t, iter.Err())
	require.Equal(t, numFiles, foundFoos, "didn't receive enough log lines containing foo")
}

func TestAllDatumsAreProcessed(t *testing.T) {
	if testing.Short() {
		t.Skip("Skipping integration tests in short mode")
	}

	t.Parallel()
	c, _ := minikubetestenv.AcquireCluster(t)

	dataRepo1 := tu.UniqueString("TestAllDatumsAreProcessed_data1")
	require.NoError(t, c.CreateRepo(dataRepo1))
	dataRepo2 := tu.UniqueString("TestAllDatumsAreProcessed_data2")
	require.NoError(t, c.CreateRepo(dataRepo2))

	commit1, err := c.StartCommit(dataRepo1, "master")
	require.NoError(t, err)
	require.NoError(t, c.PutFile(commit1, "file1", strings.NewReader("foo\n"), client.WithAppendPutFile()))
	require.NoError(t, c.PutFile(commit1, "file2", strings.NewReader("foo\n"), client.WithAppendPutFile()))
	require.NoError(t, c.FinishCommit(dataRepo1, "master", ""))

	commit2, err := c.StartCommit(dataRepo2, "master")
	require.NoError(t, err)
	require.NoError(t, c.PutFile(commit2, "file1", strings.NewReader("foo\n"), client.WithAppendPutFile()))
	require.NoError(t, c.PutFile(commit2, "file2", strings.NewReader("foo\n"), client.WithAppendPutFile()))
	require.NoError(t, c.FinishCommit(dataRepo2, "master", ""))

	pipeline := tu.UniqueString("TestAllDatumsAreProcessed_pipelines")
	require.NoError(t, c.CreatePipeline(
		pipeline,
		"",
		[]string{"bash"},
		[]string{
			fmt.Sprintf("cat /pfs/%s/* /pfs/%s/* > /pfs/out/file", dataRepo1, dataRepo2),
		},
		nil,
		client.NewCrossInput(
			client.NewPFSInput(dataRepo1, "/*"),
			client.NewPFSInput(dataRepo2, "/*"),
		),
		"",
		false,
	))

	commitInfo, err := c.InspectCommit(pipeline, "master", "")
	require.NoError(t, err)
	commitInfos, err := c.WaitCommitSetAll(commitInfo.Commit.ID)
	require.NoError(t, err)
	require.Equal(t, 5, len(commitInfos))

	var buf bytes.Buffer
	rc, err := c.GetFileTAR(commitInfo.Commit, "file")
	require.NoError(t, err)
	defer rc.Close()
	require.NoError(t, tarutil.ConcatFileContent(&buf, rc))
	// should be 8 because each file gets copied twice due to cross product
	require.Equal(t, strings.Repeat("foo\n", 8), buf.String())
}

func TestDatumStatusRestart(t *testing.T) {
	if testing.Short() {
		t.Skip("Skipping integration tests in short mode")
	}

	t.Parallel()
	c, _ := minikubetestenv.AcquireCluster(t)

	dataRepo := tu.UniqueString("TestDatumDedup_data")
	require.NoError(t, c.CreateRepo(dataRepo))

	pipeline := tu.UniqueString("pipeline")
	// This pipeline sleeps for 20 secs per datum
	require.NoError(t, c.CreatePipeline(
		pipeline,
		"",
		[]string{"bash"},
		[]string{
			"sleep 20",
		},
		nil,
		client.NewPFSInput(dataRepo, "/*"),
		"",
		false,
	))

	commit1, err := c.StartCommit(dataRepo, "master")
	require.NoError(t, err)
	require.NoError(t, c.PutFile(commit1, "file", strings.NewReader("foo"), client.WithAppendPutFile()))
	require.NoError(t, c.FinishCommit(dataRepo, commit1.Branch.Name, commit1.ID))

	// get the job status
	jobs, err := c.ListJob(pipeline, nil, -1, true)
	require.NoError(t, err)
	require.Equal(t, 2, len(jobs))

	var datumStarted time.Time
	// checkStatus waits for 'pipeline' to start and makes sure that each time
	// it's called, the datum being processes was started at a new and later time
	// (than the last time checkStatus was called)
	checkStatus := func() {
		require.NoError(t, backoff.Retry(func() error {
			jobInfo, err := c.InspectJob(pipeline, commit1.ID, true)
			require.NoError(t, err)
			if len(jobInfo.Details.WorkerStatus) == 0 {
				return errors.Errorf("no worker statuses")
			}
			workerStatus := jobInfo.Details.WorkerStatus[0]
			if workerStatus.JobID == jobInfo.Job.ID {
				if workerStatus.DatumStatus == nil {
					return errors.Errorf("no datum status")
				}
				// The first time this function is called, datumStarted is zero
				// so `Before` is true for any non-zero time.
				_datumStarted, err := types.TimestampFromProto(workerStatus.DatumStatus.Started)
				require.NoError(t, err)
				require.True(t, datumStarted.Before(_datumStarted))
				datumStarted = _datumStarted
				return nil
			}
			return errors.Errorf("worker status from wrong job")
		}, backoff.RetryEvery(time.Second).For(30*time.Second)))
	}
	checkStatus()
	require.NoError(t, c.RestartDatum(pipeline, commit1.ID, []string{"/file"}))
	checkStatus()

	commitInfos, err := c.WaitCommitSetAll(commit1.ID)
	require.NoError(t, err)
	require.Equal(t, 4, len(commitInfos))
}

// TestSystemResourceRequest doesn't create any jobs or pipelines, it
// just makes sure that when pachyderm is deployed, we give pachd,
// and etcd default resource requests. This prevents them from overloading
// nodes and getting evicted, which can slow down or break a cluster.
func TestSystemResourceRequests(t *testing.T) {
	if testing.Short() {
		t.Skip("Skipping integration tests in short mode")
	}
	t.Parallel()
	_, ns := minikubetestenv.AcquireCluster(t)
	kubeClient := tu.GetKubeClient(t)

	// Expected resource requests for pachyderm system pods:
	defaultLocalMem := map[string]string{
		"pachd": "512M",
		"etcd":  "512M",
	}
	defaultLocalCPU := map[string]string{
		"pachd": "250m",
		"etcd":  "250m",
	}
	defaultCloudMem := map[string]string{
		"pachd": "3G",
		"etcd":  "2G",
	}
	defaultCloudCPU := map[string]string{
		"pachd": "1",
		"etcd":  "1",
	}
	// Get Pod info for 'app' from k8s
	var c v1.Container
	for _, app := range []string{"pachd", "etcd"} {
		err := backoff.Retry(func() error {
			podList, err := kubeClient.CoreV1().Pods(ns).List(
				context.Background(),
				metav1.ListOptions{
					LabelSelector: metav1.FormatLabelSelector(metav1.SetAsLabelSelector(
						map[string]string{"app": app, "suite": "pachyderm"},
					)),
				})
			if err != nil {
				return errors.EnsureStack(err)
			}
			if len(podList.Items) < 1 {
				return errors.Errorf("could not find pod for %s", app) // retry
			}
			c = podList.Items[0].Spec.Containers[0]
			return nil
		}, backoff.NewTestingBackOff())
		require.NoError(t, err)

		// Make sure the pod's container has resource requests
		cpu, ok := c.Resources.Requests[v1.ResourceCPU]
		require.True(t, ok, "could not get CPU request for "+app)
		require.True(t, cpu.String() == defaultLocalCPU[app] ||
			cpu.String() == defaultCloudCPU[app])
		mem, ok := c.Resources.Requests[v1.ResourceMemory]
		require.True(t, ok, "could not get memory request for "+app)
		require.True(t, mem.String() == defaultLocalMem[app] ||
			mem.String() == defaultCloudMem[app])
	}
}

// TestPipelineResourceRequest creates a pipeline with a resource request, and
// makes sure that's passed to k8s (by inspecting the pipeline's pods)
func TestPipelineResourceRequest(t *testing.T) {
	if testing.Short() {
		t.Skip("Skipping integration tests in short mode")
	}

	t.Parallel()
	c, ns := minikubetestenv.AcquireCluster(t)
	// create repos
	dataRepo := tu.UniqueString("TestPipelineResourceRequest")
	pipelineName := tu.UniqueString("TestPipelineResourceRequest_Pipeline")
	require.NoError(t, c.CreateRepo(dataRepo))
	// Resources are not yet in client.CreatePipeline() (we may add them later)
	_, err := c.PpsAPIClient.CreatePipeline(
		context.Background(),
		&pps.CreatePipelineRequest{
			Pipeline: client.NewPipeline(pipelineName),
			Transform: &pps.Transform{
				Cmd: []string{"cp", path.Join("/pfs", dataRepo, "file"), "/pfs/out/file"},
			},
			ParallelismSpec: &pps.ParallelismSpec{
				Constant: 1,
			},
			ResourceRequests: &pps.ResourceSpec{
				Memory: "100M",
				Cpu:    0.5,
				Disk:   "10M",
			},
			Input: &pps.Input{
				Pfs: &pps.PFSInput{
					Repo:   dataRepo,
					Branch: "master",
					Glob:   "/*",
				},
			},
		})
	require.NoError(t, err)

	// Get info about the pipeline pods from k8s & check for resources
	pipelineInfo, err := c.InspectPipeline(pipelineName, false)
	require.NoError(t, err)

	var container v1.Container
	rcName := ppsutil.PipelineRcName(pipelineInfo.Pipeline.Name, pipelineInfo.Version)
	kubeClient := tu.GetKubeClient(t)
	require.NoError(t, backoff.Retry(func() error {
		podList, err := kubeClient.CoreV1().Pods(ns).List(
			context.Background(),
			metav1.ListOptions{
				LabelSelector: metav1.FormatLabelSelector(metav1.SetAsLabelSelector(
					map[string]string{"app": rcName},
				)),
			})
		if err != nil {
			return errors.EnsureStack(err) // retry
		}
		if len(podList.Items) != 1 || len(podList.Items[0].Spec.Containers) == 0 {
			return errors.Errorf("could not find single container for pipeline %s", pipelineInfo.Pipeline.Name)
		}
		container = podList.Items[0].Spec.Containers[0]
		return nil // no more retries
	}, backoff.NewTestingBackOff()))
	// Make sure a CPU and Memory request are both set
	cpu, ok := container.Resources.Requests[v1.ResourceCPU]
	require.True(t, ok)
	require.Equal(t, "500m", cpu.String())
	mem, ok := container.Resources.Requests[v1.ResourceMemory]
	require.True(t, ok)
	require.Equal(t, "100M", mem.String())
	disk, ok := container.Resources.Requests[v1.ResourceEphemeralStorage]
	require.True(t, ok)
	require.Equal(t, "10M", disk.String())
}

func TestPipelineResourceLimit(t *testing.T) {
	if testing.Short() {
		t.Skip("Skipping integration tests in short mode")
	}

	t.Parallel()
	c, ns := minikubetestenv.AcquireCluster(t)
	// create repos
	dataRepo := tu.UniqueString("TestPipelineResourceLimit")
	pipelineName := tu.UniqueString("TestPipelineResourceLimit_Pipeline")
	require.NoError(t, c.CreateRepo(dataRepo))
	// Resources are not yet in client.CreatePipeline() (we may add them later)
	_, err := c.PpsAPIClient.CreatePipeline(
		context.Background(),
		&pps.CreatePipelineRequest{
			Pipeline: client.NewPipeline(pipelineName),
			Transform: &pps.Transform{
				Cmd: []string{"cp", path.Join("/pfs", dataRepo, "file"), "/pfs/out/file"},
			},
			ParallelismSpec: &pps.ParallelismSpec{
				Constant: 1,
			},
			ResourceLimits: &pps.ResourceSpec{
				Memory: "100M",
				Cpu:    0.5,
			},
			Input: &pps.Input{
				Pfs: &pps.PFSInput{
					Repo:   dataRepo,
					Branch: "master",
					Glob:   "/*",
				},
			},
		})
	require.NoError(t, err)

	// Get info about the pipeline pods from k8s & check for resources
	pipelineInfo, err := c.InspectPipeline(pipelineName, false)
	require.NoError(t, err)

	var container v1.Container
	rcName := ppsutil.PipelineRcName(pipelineInfo.Pipeline.Name, pipelineInfo.Version)
	kubeClient := tu.GetKubeClient(t)
	err = backoff.Retry(func() error {
		podList, err := kubeClient.CoreV1().Pods(ns).List(
			context.Background(),
			metav1.ListOptions{
				LabelSelector: metav1.FormatLabelSelector(metav1.SetAsLabelSelector(
					map[string]string{"app": rcName, "suite": "pachyderm"},
				)),
			})
		if err != nil {
			return errors.EnsureStack(err) // retry
		}
		if len(podList.Items) != 1 || len(podList.Items[0].Spec.Containers) == 0 {
			return errors.Errorf("could not find single container for pipeline %s", pipelineInfo.Pipeline.Name)
		}
		container = podList.Items[0].Spec.Containers[0]
		return nil // no more retries
	}, backoff.NewTestingBackOff())
	require.NoError(t, err)
	// Make sure a CPU and Memory request are both set
	cpu, ok := container.Resources.Limits[v1.ResourceCPU]
	require.True(t, ok)
	require.Equal(t, "500m", cpu.String())
	mem, ok := container.Resources.Limits[v1.ResourceMemory]
	require.True(t, ok)
	require.Equal(t, "100M", mem.String())
}

func TestPipelineResourceLimitDefaults(t *testing.T) {
	if testing.Short() {
		t.Skip("Skipping integration tests in short mode")
	}

	t.Parallel()
	c, ns := minikubetestenv.AcquireCluster(t)
	// create repos
	dataRepo := tu.UniqueString("TestPipelineResourceLimit")
	pipelineName := tu.UniqueString("TestPipelineResourceLimit_Pipeline")
	require.NoError(t, c.CreateRepo(dataRepo))
	// Resources are not yet in client.CreatePipeline() (we may add them later)
	_, err := c.PpsAPIClient.CreatePipeline(
		context.Background(),
		&pps.CreatePipelineRequest{
			Pipeline: client.NewPipeline(pipelineName),
			Transform: &pps.Transform{
				Cmd: []string{"cp", path.Join("/pfs", dataRepo, "file"), "/pfs/out/file"},
			},
			ParallelismSpec: &pps.ParallelismSpec{
				Constant: 1,
			},
			Input: &pps.Input{
				Pfs: &pps.PFSInput{
					Repo:   dataRepo,
					Branch: "master",
					Glob:   "/*",
				},
			},
		})
	require.NoError(t, err)

	// Get info about the pipeline pods from k8s & check for resources
	pipelineInfo, err := c.InspectPipeline(pipelineName, false)
	require.NoError(t, err)

	var container v1.Container
	rcName := ppsutil.PipelineRcName(pipelineInfo.Pipeline.Name, pipelineInfo.Version)
	kubeClient := tu.GetKubeClient(t)
	err = backoff.Retry(func() error {
		podList, err := kubeClient.CoreV1().Pods(ns).List(
			context.Background(),
			metav1.ListOptions{
				LabelSelector: metav1.FormatLabelSelector(metav1.SetAsLabelSelector(
					map[string]string{"app": rcName, "suite": "pachyderm"},
				)),
			})
		if err != nil {
			return errors.EnsureStack(err) // retry
		}
		if len(podList.Items) != 1 || len(podList.Items[0].Spec.Containers) == 0 {
			return errors.Errorf("could not find single container for pipeline %s", pipelineInfo.Pipeline.Name)
		}
		container = podList.Items[0].Spec.Containers[0]
		return nil // no more retries
	}, backoff.NewTestingBackOff())
	require.NoError(t, err)
	require.Nil(t, container.Resources.Limits)
}

func TestPipelinePartialResourceRequest(t *testing.T) {
	if testing.Short() {
		t.Skip("Skipping integration tests in short mode")
	}

	t.Parallel()
	c, _ := minikubetestenv.AcquireCluster(t)
	// create repos
	dataRepo := tu.UniqueString("TestPipelinePartialResourceRequest")
	pipelineName := tu.UniqueString("pipeline")
	require.NoError(t, c.CreateRepo(dataRepo))
	// Resources are not yet in client.CreatePipeline() (we may add them later)
	_, err := c.PpsAPIClient.CreatePipeline(
		context.Background(),
		&pps.CreatePipelineRequest{
			Pipeline: client.NewPipeline(fmt.Sprintf("%s-%d", pipelineName, 0)),
			Transform: &pps.Transform{
				Cmd: []string{"true"},
			},
			ResourceRequests: &pps.ResourceSpec{
				Cpu:    0.25,
				Memory: "100M",
			},
			Input: &pps.Input{
				Pfs: &pps.PFSInput{
					Repo:   dataRepo,
					Branch: "master",
					Glob:   "/*",
				},
			},
		})
	require.NoError(t, err)
	_, err = c.PpsAPIClient.CreatePipeline(
		context.Background(),
		&pps.CreatePipelineRequest{
			Pipeline: client.NewPipeline(fmt.Sprintf("%s-%d", pipelineName, 1)),
			Transform: &pps.Transform{
				Cmd: []string{"true"},
			},
			ResourceRequests: &pps.ResourceSpec{
				Memory: "100M",
			},
			Input: &pps.Input{
				Pfs: &pps.PFSInput{
					Repo:   dataRepo,
					Branch: "master",
					Glob:   "/*",
				},
			},
		})
	require.NoError(t, err)
	_, err = c.PpsAPIClient.CreatePipeline(
		context.Background(),
		&pps.CreatePipelineRequest{
			Pipeline: client.NewPipeline(fmt.Sprintf("%s-%d", pipelineName, 2)),
			Transform: &pps.Transform{
				Cmd: []string{"true"},
			},
			ResourceRequests: &pps.ResourceSpec{},
			Input: &pps.Input{
				Pfs: &pps.PFSInput{
					Repo:   dataRepo,
					Branch: "master",
					Glob:   "/*",
				},
			},
		})
	require.NoError(t, err)
	require.NoError(t, backoff.Retry(func() error {
		for i := 0; i < 3; i++ {
			pipelineInfo, err := c.InspectPipeline(fmt.Sprintf("%s-%d", pipelineName, i), false)
			require.NoError(t, err)
			if pipelineInfo.State != pps.PipelineState_PIPELINE_RUNNING {
				return errors.Errorf("pipeline not in running state")
			}
		}
		return nil
	}, backoff.NewTestingBackOff()))
}

func TestPipelineCrashing(t *testing.T) {
	if testing.Short() {
		t.Skip("Skipping integration tests in short mode")
	}

	t.Parallel()
	c, _ := minikubetestenv.AcquireCluster(t)
	// create repos
	dataRepo := tu.UniqueString("TestPipelineCrashing_data")
	pipelineName := tu.UniqueString("TestPipelineCrashing_pipeline")
	require.NoError(t, c.CreateRepo(dataRepo))

	create := func(gpu bool) error {
		req := pps.CreatePipelineRequest{
			Pipeline: client.NewPipeline(pipelineName),
			Transform: &pps.Transform{
				Cmd: []string{"cp", path.Join("/pfs", dataRepo, "file"), "/pfs/out/file"},
			},
			ParallelismSpec: &pps.ParallelismSpec{
				Constant: 1,
			},

			Input: &pps.Input{
				Pfs: &pps.PFSInput{
					Repo:   dataRepo,
					Branch: "master",
					Glob:   "/*",
				},
			},
			Update: true,
		}
		if gpu {
			req.ResourceLimits = &pps.ResourceSpec{
				Gpu: &pps.GPUSpec{
					Type:   "nvidia.com/gpu",
					Number: 1,
				},
			}
		}
		_, err := c.PpsAPIClient.CreatePipeline(context.Background(), &req)
		return errors.EnsureStack(err)
	}
	require.NoError(t, create(true))

	require.NoError(t, backoff.Retry(func() error {
		pi, err := c.InspectPipeline(pipelineName, false)
		require.NoError(t, err)
		if pi.State != pps.PipelineState_PIPELINE_CRASHING {
			return errors.Errorf("pipeline in wrong state: %s", pi.State.String())
		}
		require.True(t, pi.Reason != "")
		return nil
	}, backoff.NewTestingBackOff()))

	// recreate with no gpu
	require.NoError(t, create(false))
	// wait for pipeline to restart and enter running
	require.NoError(t, backoff.Retry(func() error {
		pi, err := c.InspectPipeline(pipelineName, false)
		require.NoError(t, err)
		if pi.State != pps.PipelineState_PIPELINE_RUNNING {
			return errors.Errorf("pipeline in wrong state: %s", pi.State.String())
		}
		return nil
	}, backoff.NewTestingBackOff()))
}

func TestPodOpts(t *testing.T) {
	if testing.Short() {
		t.Skip("Skipping integration tests in short mode")
	}

	t.Parallel()
	c, ns := minikubetestenv.AcquireCluster(t)
	// create repos
	dataRepo := tu.UniqueString("TestPodSpecOpts_data")
	require.NoError(t, c.CreateRepo(dataRepo))
	t.Run("Validation", func(t *testing.T) {
		pipelineName := tu.UniqueString("TestPodSpecOpts")
		_, err := c.PpsAPIClient.CreatePipeline(
			context.Background(),
			&pps.CreatePipelineRequest{
				Pipeline: client.NewPipeline(pipelineName),
				Transform: &pps.Transform{
					Cmd: []string{"cp", path.Join("/pfs", dataRepo, "file"), "/pfs/out/file"},
				},
				Input: &pps.Input{
					Pfs: &pps.PFSInput{
						Repo:   dataRepo,
						Branch: "master",
						Glob:   "/*",
					},
				},
				PodSpec: "not-json",
			})
		require.YesError(t, err)
		_, err = c.PpsAPIClient.CreatePipeline(
			context.Background(),
			&pps.CreatePipelineRequest{
				Pipeline: client.NewPipeline(pipelineName),
				Transform: &pps.Transform{
					Cmd: []string{"cp", path.Join("/pfs", dataRepo, "file"), "/pfs/out/file"},
				},
				Input: &pps.Input{
					Pfs: &pps.PFSInput{
						Repo:   dataRepo,
						Branch: "master",
						Glob:   "/*",
					},
				},
				PodPatch: "also-not-json",
			})
		require.YesError(t, err)
	})
	t.Run("Spec", func(t *testing.T) {
		pipelineName := tu.UniqueString("TestPodSpecOpts")
		_, err := c.PpsAPIClient.CreatePipeline(
			context.Background(),
			&pps.CreatePipelineRequest{
				Pipeline: client.NewPipeline(pipelineName),
				Transform: &pps.Transform{
					Cmd: []string{"cp", path.Join("/pfs", dataRepo, "file"), "/pfs/out/file"},
				},
				ParallelismSpec: &pps.ParallelismSpec{
					Constant: 1,
				},
				Input: &pps.Input{
					Pfs: &pps.PFSInput{
						Repo:   dataRepo,
						Branch: "master",
						Glob:   "/*",
					},
				},
				SchedulingSpec: &pps.SchedulingSpec{
					// This NodeSelector will cause the worker pod to fail to
					// schedule, but the test can still pass because we just check
					// for values on the pod, it doesn't need to actually come up.
					NodeSelector: map[string]string{
						"foo": "bar",
					},
				},
				PodSpec: `{
				"hostname": "hostname"
			}`,
			})
		require.NoError(t, err)

		// Get info about the pipeline pods from k8s & check for resources
		pipelineInfo, err := c.InspectPipeline(pipelineName, false)
		require.NoError(t, err)

		var pod v1.Pod
		rcName := ppsutil.PipelineRcName(pipelineInfo.Pipeline.Name, pipelineInfo.Version)
		kubeClient := tu.GetKubeClient(t)
		err = backoff.Retry(func() error {
			podList, err := kubeClient.CoreV1().Pods(ns).List(
				context.Background(),
				metav1.ListOptions{
					LabelSelector: metav1.FormatLabelSelector(metav1.SetAsLabelSelector(
						map[string]string{"app": rcName, "suite": "pachyderm"},
					)),
				})
			if err != nil {
				return errors.EnsureStack(err) // retry
			}
			if len(podList.Items) != 1 || len(podList.Items[0].Spec.Containers) == 0 {
				return errors.Errorf("could not find single container for pipeline %s", pipelineInfo.Pipeline.Name)
			}
			pod = podList.Items[0]
			return nil // no more retries
		}, backoff.NewTestingBackOff())
		require.NoError(t, err)
		// Make sure a CPU and Memory request are both set
		require.Equal(t, "bar", pod.Spec.NodeSelector["foo"])
		require.Equal(t, "hostname", pod.Spec.Hostname)
	})
	t.Run("Patch", func(t *testing.T) {
		pipelineName := tu.UniqueString("TestPodSpecOpts")
		_, err := c.PpsAPIClient.CreatePipeline(
			context.Background(),
			&pps.CreatePipelineRequest{
				Pipeline: client.NewPipeline(pipelineName),
				Transform: &pps.Transform{
					Cmd: []string{"cp", path.Join("/pfs", dataRepo, "file"), "/pfs/out/file"},
				},
				ParallelismSpec: &pps.ParallelismSpec{
					Constant: 1,
				},
				Input: &pps.Input{
					Pfs: &pps.PFSInput{
						Repo:   dataRepo,
						Branch: "master",
						Glob:   "/*",
					},
				},
				SchedulingSpec: &pps.SchedulingSpec{
					// This NodeSelector will cause the worker pod to fail to
					// schedule, but the test can still pass because we just check
					// for values on the pod, it doesn't need to actually come up.
					NodeSelector: map[string]string{
						"foo": "bar",
					},
				},
				PodPatch: `[
					{ "op": "add", "path": "/hostname", "value": "hostname" }
			]`,
			})
		require.NoError(t, err)

		// Get info about the pipeline pods from k8s & check for resources
		pipelineInfo, err := c.InspectPipeline(pipelineName, false)
		require.NoError(t, err)

		var pod v1.Pod
		rcName := ppsutil.PipelineRcName(pipelineInfo.Pipeline.Name, pipelineInfo.Version)
		kubeClient := tu.GetKubeClient(t)
		err = backoff.Retry(func() error {
			podList, err := kubeClient.CoreV1().Pods(ns).List(
				context.Background(),
				metav1.ListOptions{
					LabelSelector: metav1.FormatLabelSelector(metav1.SetAsLabelSelector(
						map[string]string{"app": rcName, "suite": "pachyderm"},
					)),
				})
			if err != nil {
				return errors.EnsureStack(err) // retry
			}
			if len(podList.Items) != 1 || len(podList.Items[0].Spec.Containers) == 0 {
				return errors.Errorf("could not find single container for pipeline %s", pipelineInfo.Pipeline.Name)
			}
			pod = podList.Items[0]
			return nil // no more retries
		}, backoff.NewTestingBackOff())
		require.NoError(t, err)
		// Make sure a CPU and Memory request are both set
		require.Equal(t, "bar", pod.Spec.NodeSelector["foo"])
		require.Equal(t, "hostname", pod.Spec.Hostname)
	})
}

func TestPipelineLargeOutput(t *testing.T) {
	if testing.Short() {
		t.Skip("Skipping integration tests in short mode")
	}

	t.Parallel()
	c, _ := minikubetestenv.AcquireCluster(t)

	dataRepo := tu.UniqueString("TestPipelineInputDataModification_data")
	require.NoError(t, c.CreateRepo(dataRepo))

	pipeline := tu.UniqueString("pipeline")
	require.NoError(t, c.CreatePipeline(
		pipeline,
		"",
		[]string{"bash"},
		[]string{
			"for i in `seq 1 100`; do touch /pfs/out/$RANDOM; done",
		},
		&pps.ParallelismSpec{
			Constant: 4,
		},
		client.NewPFSInput(dataRepo, "/*"),
		"",
		false,
	))

	numFiles := 100
	commit1, err := c.StartCommit(dataRepo, "master")
	require.NoError(t, err)
	for i := 0; i < numFiles; i++ {
		require.NoError(t, c.PutFile(commit1, fmt.Sprintf("file-%d", i), strings.NewReader(""), client.WithAppendPutFile()))
	}
	require.NoError(t, c.FinishCommit(dataRepo, commit1.Branch.Name, commit1.ID))

	commitInfos, err := c.WaitCommitSetAll(commit1.ID)
	require.NoError(t, err)
	require.Equal(t, 4, len(commitInfos))
}

func TestJoinInput(t *testing.T) {
	if testing.Short() {
		t.Skip("Skipping integration tests in short mode")
	}

	t.Parallel()
	c, _ := minikubetestenv.AcquireCluster(t)

	var repos []string
	for i := 0; i < 2; i++ {
		repos = append(repos, tu.UniqueString(fmt.Sprintf("TestJoinInput%v", i)))
		require.NoError(t, c.CreateRepo(repos[i]))
	}

	numFiles := 16
	for r, repo := range repos {
		commit, err := c.StartCommit(repo, "master")
		require.NoError(t, err)
		for i := 0; i < numFiles; i++ {
			require.NoError(t, c.PutFile(commit, fmt.Sprintf("file-%v.%4b", r, i), strings.NewReader(fmt.Sprintf("%d\n", i)), client.WithAppendPutFile()))
		}
		require.NoError(t, c.FinishCommit(repo, "master", ""))
	}

	pipeline := tu.UniqueString("join-pipeline")
	require.NoError(t, c.CreatePipeline(
		pipeline,
		"",
		[]string{"bash"},
		[]string{
			fmt.Sprintf("touch /pfs/out/$(echo $(ls -r /pfs/%s/)$(ls -r /pfs/%s/))", repos[0], repos[1]),
		},
		&pps.ParallelismSpec{
			Constant: 1,
		},
		client.NewJoinInput(
			client.NewPFSInputOpts("", repos[0], "", "/file-?.(11*)", "$1", "", false, false, nil),
			client.NewPFSInputOpts("", repos[1], "", "/file-?.(*0)", "$1", "", false, false, nil),
		),
		"",
		false,
	))

	commitInfo, err := c.WaitCommit(pipeline, "master", "")
	require.NoError(t, err)
	fileInfos, err := c.ListFileAll(commitInfo.Commit, "")
	require.NoError(t, err)
	require.Equal(t, 2, len(fileInfos))
	expectedNames := []string{"/file-0.1100file-1.1100", "/file-0.1110file-1.1110"}
	for i, fi := range fileInfos {
		// 1 byte per repo
		require.Equal(t, expectedNames[i], fi.File.Path)
	}

	dataRepo0 := "TestJoinInputDirectory-0"
	require.NoError(t, c.CreateRepo(dataRepo0))
	masterCommit := client.NewCommit(dataRepo0, "master", "")
	require.NoError(t, c.PutFile(masterCommit, "/dir-01/foo", strings.NewReader("foo")))
	dataRepo1 := "TestJoinInputDirectory-1"
	require.NoError(t, c.CreateRepo(dataRepo1))
	masterCommit = client.NewCommit(dataRepo1, "master", "")
	require.NoError(t, c.PutFile(masterCommit, "/dir-10/bar", strings.NewReader("bar")))

	pipeline = tu.UniqueString("join-pipeline-directory")
	require.NoError(t, c.CreatePipeline(
		pipeline,
		"",
		[]string{"bash"},
		[]string{
			fmt.Sprintf("cp -r /pfs/%s/*/. /pfs/out", dataRepo0),
			fmt.Sprintf("cp -r /pfs/%s/*/. /pfs/out", dataRepo1),
		},
		&pps.ParallelismSpec{
			Constant: 1,
		},
		client.NewJoinInput(
			client.NewPFSInputOpts("", dataRepo0, "", "/dir-(?)(?)", "$2", "", false, false, nil),
			client.NewPFSInputOpts("", dataRepo1, "", "/dir-(?)(?)", "$1", "", false, false, nil),
		),
		"",
		false,
	))

	commitInfo, err = c.WaitCommit(pipeline, "master", "")
	require.NoError(t, err)
	fileInfos, err = c.ListFileAll(commitInfo.Commit, "")
	require.NoError(t, err)
	require.Equal(t, 2, len(fileInfos))
	expectedNames = []string{"/bar", "/foo"}
	for i, fi := range fileInfos {
		require.Equal(t, expectedNames[i], fi.File.Path)
	}
}

func TestGroupInput(t *testing.T) {
	if testing.Short() {
		t.Skip("Skipping integration tests in short mode")
	}

	t.Parallel()
	c, _ := minikubetestenv.AcquireCluster(t)

	t.Run("Basic", func(t *testing.T) {
		repo := tu.UniqueString("TestGroupInput")
		require.NoError(t, c.CreateRepo(repo))
		commit := client.NewCommit(repo, "master", "")
		numFiles := 16
		for i := 0; i < numFiles; i++ {
			require.NoError(t, c.PutFile(commit, fmt.Sprintf("file.%4b", i), strings.NewReader(fmt.Sprintf("%d\n", i)), client.WithAppendPutFile()))
		}

		pipeline := "group-pipeline"
		require.NoError(t, c.CreatePipeline(
			pipeline,
			"",
			[]string{"bash"},
			[]string{},
			&pps.ParallelismSpec{
				Constant: 1,
			},
			client.NewGroupInput(
				client.NewPFSInputOpts("", repo, "", "/file.(?)(?)(?)(?)", "", "$3", false, false, nil),
			),
			"",
			false,
		))

		commitInfo, err := c.InspectCommit(pipeline, "master", "")
		require.NoError(t, err)

		jobs, err := c.WaitJobSetAll(commitInfo.Commit.ID, false)
		require.NoError(t, err)
		require.Equal(t, 1, len(jobs))

		// We're grouping by the third digit in the filename
		// for 0 and 1, this is just a space
		// then we should see the 8 files with a one there, and the 6 files with a zero there
		expected := [][]string{
			{"/file.   0",
				"/file.   1"},

			{"/file.  10",
				"/file.  11",
				"/file. 110",
				"/file. 111",
				"/file.1010",
				"/file.1011",
				"/file.1110",
				"/file.1111"},

			{"/file. 100",
				"/file. 101",
				"/file.1000",
				"/file.1001",
				"/file.1100",
				"/file.1101"}}
		actual := make([][]string, 0, 3)
		dis, err := c.ListDatumAll(jobs[0].Job.Pipeline.Name, jobs[0].Job.ID)
		require.NoError(t, err)
		for _, di := range dis {
			sort.Slice(di.Data, func(i, j int) bool { return di.Data[i].File.Path < di.Data[j].File.Path })
			datumFiles := make([]string, 0)
			for _, fi := range di.Data {
				datumFiles = append(datumFiles, fi.File.Path)
			}
			actual = append(actual, datumFiles)
		}
		sort.Slice(actual, func(i, j int) bool {
			return actual[i][0] < actual[j][0]
		})
		require.Equal(t, expected, actual)
	})

	t.Run("MultiInput", func(t *testing.T) {
		var repos []string
		for i := 0; i < 2; i++ {
			repos = append(repos, tu.UniqueString(fmt.Sprintf("TestGroupInput%v", i)))
			require.NoError(t, c.CreateRepo(repos[i]))
		}

		numFiles := 16
		for r, repo := range repos {
			for i := 0; i < numFiles; i++ {
				require.NoError(t, c.PutFile(client.NewCommit(repo, "master", ""), fmt.Sprintf("file-%v.%4b", r, i), strings.NewReader(fmt.Sprintf("%d\n", i)), client.WithAppendPutFile()))
			}
		}

		pipeline := "group-pipeline-multi-input"
		require.NoError(t, c.CreatePipeline(
			pipeline,
			"",
			[]string{"bash"},
			[]string{},
			&pps.ParallelismSpec{
				Constant: 1,
			},
			client.NewGroupInput(
				client.NewPFSInputOpts("", repos[0], "", "/file-?.(?)(?)(?)(?)", "", "$3", false, false, nil),
				client.NewPFSInputOpts("", repos[1], "", "/file-?.(?)(?)(?)(?)", "", "$2", false, false, nil),
			),
			"",
			false,
		))

		commitInfo, err := c.InspectCommit(pipeline, "master", "")
		require.NoError(t, err)

		jobs, err := c.WaitJobSetAll(commitInfo.Commit.ID, false)
		require.NoError(t, err)
		require.Equal(t, 1, len(jobs))

		// this time, we are grouping by the third digit in the 0 repo, and the second digit in the 1 repo
		// so the first group should have all the things from the 0 repo with a space in the third digit
		// and all the things from the 1 repo with a space in the second digit
		//
		// similarly for the second and third groups
		expected := [][]string{
			{"/file-0.   0",
				"/file-0.   1",
				"/file-1.   0",
				"/file-1.   1",
				"/file-1.  10",
				"/file-1.  11"},

			{"/file-0.  10",
				"/file-0.  11",
				"/file-0. 110",
				"/file-0. 111",
				"/file-0.1010",
				"/file-0.1011",
				"/file-0.1110",
				"/file-0.1111",
				"/file-1. 100",
				"/file-1. 101",
				"/file-1. 110",
				"/file-1. 111",
				"/file-1.1100",
				"/file-1.1101",
				"/file-1.1110",
				"/file-1.1111"},

			{"/file-0. 100",
				"/file-0. 101",
				"/file-0.1000",
				"/file-0.1001",
				"/file-0.1100",
				"/file-0.1101",
				"/file-1.1000",
				"/file-1.1001",
				"/file-1.1010",
				"/file-1.1011"}}
		actual := make([][]string, 0, 3)
		dis, err := c.ListDatumAll(jobs[0].Job.Pipeline.Name, jobs[0].Job.ID)
		require.NoError(t, err)
		for _, di := range dis {
			sort.Slice(di.Data, func(i, j int) bool { return di.Data[i].File.Path < di.Data[j].File.Path })
			datumFiles := make([]string, 0)
			for _, fi := range di.Data {
				datumFiles = append(datumFiles, fi.File.Path)
			}
			actual = append(actual, datumFiles)
		}
		sort.Slice(actual, func(i, j int) bool {
			return actual[i][0] < actual[j][0]
		})
		require.Equal(t, expected, actual)
	})

	t.Run("GroupJoinCombo", func(t *testing.T) {
		var repos []string
		for i := 0; i < 2; i++ {
			repos = append(repos, tu.UniqueString(fmt.Sprintf("TestGroupInput%v", i)))
			require.NoError(t, c.CreateRepo(repos[i]))
		}

		numFiles := 16
		for r, repo := range repos {
			for i := 0; i < numFiles; i++ {
				require.NoError(t, c.PutFile(client.NewCommit(repo, "master", ""), fmt.Sprintf("file-%v.%4b", r, i), strings.NewReader(fmt.Sprintf("%d\n", i)), client.WithAppendPutFile()))
			}
		}

		pipeline := "group-join-pipeline"
		require.NoError(t, c.CreatePipeline(
			pipeline,
			"",
			[]string{"bash"},
			[]string{},
			&pps.ParallelismSpec{
				Constant: 1,
			},
			client.NewGroupInput(
				client.NewJoinInput(
					client.NewPFSInputOpts("", repos[0], "", "/file-?.(?)(?)(?)(?)", "$1$2$3$4", "$3", false, false, nil),
					client.NewPFSInputOpts("", repos[1], "", "/file-?.(?)(?)(?)(?)", "$4$3$2$1", "$2", false, false, nil),
				),
			),
			"",
			false,
		))

		commitInfo, err := c.InspectCommit(pipeline, "master", "")
		require.NoError(t, err)

		jobs, err := c.WaitJobSetAll(commitInfo.Commit.ID, false)
		require.NoError(t, err)
		require.Equal(t, 1, len(jobs))

		// here, we're first doing a join to get pairs of files (one from each repo) that have the reverse numbers
		// we should see four pairs
		// then, we're grouping the files in these pairs by the third digit/second digit as before
		// this should regroup things into two groups of four
		expected := [][]string{
			{"/file-0.1001",
				"/file-0.1101",
				"/file-1.1001",
				"/file-1.1011"},
			{"/file-0.1011",
				"/file-0.1111",
				"/file-1.1101",
				"/file-1.1111"}}
		actual := make([][]string, 0, 2)
		dis, err := c.ListDatumAll(jobs[0].Job.Pipeline.Name, jobs[0].Job.ID)
		require.NoError(t, err)
		for _, di := range dis {
			sort.Slice(di.Data, func(i, j int) bool { return di.Data[i].File.Path < di.Data[j].File.Path })
			datumFiles := make([]string, 0)
			for _, fi := range di.Data {
				datumFiles = append(datumFiles, fi.File.Path)
			}
			actual = append(actual, datumFiles)
		}
		sort.Slice(actual, func(i, j int) bool {
			return actual[i][0] < actual[j][0]
		})
		require.Equal(t, expected, actual)
	})
	t.Run("Symlink", func(t *testing.T) {
		// Fix for the bug exhibited here: https://github.com/pachyderm/pachyderm/v2/tree/example-groupby/examples/group
		repo := tu.UniqueString("TestGroupInputSymlink")
		require.NoError(t, c.CreateRepo(repo))

		commit := client.NewCommit(repo, "master", "")

		require.NoError(t, c.PutFile(commit, "/T1606331395-LIPID-PATID2-CLIA24D9871327.txt", strings.NewReader(""), client.WithAppendPutFile()))
		require.NoError(t, c.PutFile(commit, "/T1606707579-LIPID-PATID3-CLIA24D9871327.txt", strings.NewReader(""), client.WithAppendPutFile()))
		require.NoError(t, c.PutFile(commit, "/T1606707597-LIPID-PATID4-CLIA24D9871327.txt", strings.NewReader(""), client.WithAppendPutFile()))
		require.NoError(t, c.PutFile(commit, "/T1606707557-LIPID-PATID1-CLIA24D9871327.txt", strings.NewReader(""), client.WithAppendPutFile()))
		require.NoError(t, c.PutFile(commit, "/T1606707613-LIPID-PATID1-CLIA24D9871328.txt", strings.NewReader(""), client.WithAppendPutFile()))
		require.NoError(t, c.PutFile(commit, "/T1606707635-LIPID-PATID3-CLIA24D9871328.txt", strings.NewReader(""), client.WithAppendPutFile()))

		pipeline := "group-pipeline-symlink"
		_, err := c.PpsAPIClient.CreatePipeline(context.Background(),
			&pps.CreatePipelineRequest{
				Pipeline: client.NewPipeline(pipeline),
				Transform: &pps.Transform{
					Cmd: []string{"bash"},
					Stdin: []string{"PATTERN=.*-PATID\\(.*\\)-.*.txt",
						fmt.Sprintf("FILES=/pfs/%v/*", repo),
						"for f in $FILES",
						"do",
						"[[ $(basename $f) =~ $PATTERN ]]",
						"mkdir -p /pfs/out/${BASH_REMATCH[1]}/",
						"cp $f /pfs/out/${BASH_REMATCH[1]}/",
						"done"},
				},
				Input: client.NewGroupInput(
					client.NewPFSInputOpts("", repo, "master", "/*-PATID(*)-*.txt", "", "$1", false, false, nil),
				),
				ParallelismSpec: &pps.ParallelismSpec{
					Constant: 1,
				},
			})
		require.NoError(t, err)

		commitInfo, err := c.InspectCommit(pipeline, "master", "")
		require.NoError(t, err)

		jobs, err := c.WaitJobSetAll(commitInfo.Commit.ID, false)
		require.NoError(t, err)
		require.Equal(t, 1, len(jobs))

		require.Equal(t, "JOB_SUCCESS", jobs[0].State.String())

		expected := [][]string{
			{"/T1606331395-LIPID-PATID2-CLIA24D9871327.txt"},
			{"/T1606707557-LIPID-PATID1-CLIA24D9871327.txt", "/T1606707613-LIPID-PATID1-CLIA24D9871328.txt"},
			{"/T1606707579-LIPID-PATID3-CLIA24D9871327.txt", "/T1606707635-LIPID-PATID3-CLIA24D9871328.txt"},
			{"/T1606707597-LIPID-PATID4-CLIA24D9871327.txt"},
		}
		actual := make([][]string, 0, 3)
		dis, err := c.ListDatumAll(jobs[0].Job.Pipeline.Name, jobs[0].Job.ID)
		require.NoError(t, err)
		// these don't come in a consistent order because group inputs use maps
		for _, di := range dis {
			sort.Slice(di.Data, func(i, j int) bool { return di.Data[i].File.Path < di.Data[j].File.Path })
			datumFiles := make([]string, 0)
			for _, fi := range di.Data {
				datumFiles = append(datumFiles, fi.File.Path)
			}
			actual = append(actual, datumFiles)
		}
		sort.Slice(actual, func(i, j int) bool {
			return actual[i][0] < actual[j][0]
		})
		require.Equal(t, expected, actual)
	})
}

func TestUnionInput(t *testing.T) {
	if testing.Short() {
		t.Skip("Skipping integration tests in short mode")
	}

	t.Parallel()
	c, _ := minikubetestenv.AcquireCluster(t)

	var repos []string
	for i := 0; i < 4; i++ {
		repos = append(repos, tu.UniqueString("TestUnionInput"))
		require.NoError(t, c.CreateRepo(repos[i]))
	}

	numFiles := 2
	for _, repo := range repos {
		commit, err := c.StartCommit(repo, "master")
		require.NoError(t, err)
		for i := 0; i < numFiles; i++ {
			require.NoError(t, c.PutFile(commit, fmt.Sprintf("file-%d", i), strings.NewReader(fmt.Sprintf("%d", i)), client.WithAppendPutFile()))
		}
		require.NoError(t, c.FinishCommit(repo, "master", ""))
	}

	t.Run("union all", func(t *testing.T) {
		pipeline := tu.UniqueString("pipeline")
		require.NoError(t, c.CreatePipeline(
			pipeline,
			"",
			[]string{"bash"},
			[]string{
				"cp /pfs/*/* /pfs/out",
			},
			&pps.ParallelismSpec{
				Constant: 1,
			},
			client.NewUnionInput(
				client.NewPFSInput(repos[0], "/*"),
				client.NewPFSInput(repos[1], "/*"),
				client.NewPFSInput(repos[2], "/*"),
				client.NewPFSInput(repos[3], "/*"),
			),
			"",
			false,
		))

		commitInfo, err := c.WaitCommit(pipeline, "master", "")
		require.NoError(t, err)
		fileInfos, err := c.ListFileAll(commitInfo.Commit, "")
		require.NoError(t, err)
		require.Equal(t, 8, len(fileInfos))
	})

	t.Run("union crosses", func(t *testing.T) {
		pipeline := tu.UniqueString("pipeline")
		require.NoError(t, c.CreatePipeline(
			pipeline,
			"",
			[]string{"bash"},
			[]string{
				"cp -r -L /pfs/TestUnionInput* /pfs/out",
			},
			&pps.ParallelismSpec{
				Constant: 1,
			},
			client.NewUnionInput(
				client.NewCrossInput(
					client.NewPFSInput(repos[0], "/*"),
					client.NewPFSInput(repos[1], "/*"),
				),
				client.NewCrossInput(
					client.NewPFSInput(repos[2], "/*"),
					client.NewPFSInput(repos[3], "/*"),
				),
			),
			"",
			false,
		))

		commitInfo, err := c.WaitCommit(pipeline, "master", "")
		require.NoError(t, err)
		for _, repo := range repos {
			fileInfos, err := c.ListFileAll(commitInfo.Commit, repo)
			require.NoError(t, err)
			require.Equal(t, 4, len(fileInfos))
		}
	})

	t.Run("cross unions", func(t *testing.T) {
		pipeline := tu.UniqueString("pipeline")
		require.NoError(t, c.CreatePipeline(
			pipeline,
			"",
			[]string{"bash"},
			[]string{
				"cp -r -L /pfs/TestUnionInput* /pfs/out",
			},
			&pps.ParallelismSpec{
				Constant: 1,
			},
			client.NewCrossInput(
				client.NewUnionInput(
					client.NewPFSInput(repos[0], "/*"),
					client.NewPFSInput(repos[1], "/*"),
				),
				client.NewUnionInput(
					client.NewPFSInput(repos[2], "/*"),
					client.NewPFSInput(repos[3], "/*"),
				),
			),
			"",
			false,
		))

		commitInfo, err := c.WaitCommit(pipeline, "master", "")
		require.NoError(t, err)
		for _, repo := range repos {
			fileInfos, err := c.ListFileAll(commitInfo.Commit, repo)
			require.NoError(t, err)
			require.Equal(t, 8, len(fileInfos))
		}
	})

	t.Run("union alias", func(t *testing.T) {
		pipeline := tu.UniqueString("pipeline")
		require.NoError(t, c.CreatePipeline(
			pipeline,
			"",
			[]string{"bash"},
			[]string{
				"cp /pfs/in/* '/pfs/out/$RANDOM'",
			},
			&pps.ParallelismSpec{
				Constant: 1,
			},
			client.NewUnionInput(
				client.NewPFSInputOpts("in", repos[0], "", "/*", "", "", false, false, nil),
				client.NewPFSInputOpts("in", repos[1], "", "/*", "", "", false, false, nil),
				client.NewPFSInputOpts("in", repos[2], "", "/*", "", "", false, false, nil),
				client.NewPFSInputOpts("in", repos[3], "", "/*", "", "", false, false, nil),
			),
			"",
			false,
		))

		commitInfo, err := c.WaitCommit(pipeline, "master", "")
		require.NoError(t, err)
		fileInfos, err := c.ListFileAll(commitInfo.Commit, "")
		require.NoError(t, err)
		require.Equal(t, 8, len(fileInfos))
		dis, err := c.ListDatumAll(pipeline, commitInfo.Commit.ID)
		require.NoError(t, err)
		require.Equal(t, 8, len(dis))
	})
}

func TestPipelineWithStats(t *testing.T) {
	if testing.Short() {
		t.Skip("Skipping integration tests in short mode")
	}

	t.Parallel()
	c, _ := minikubetestenv.AcquireCluster(t)

	dataRepo := tu.UniqueString("TestPipelineWithStats_data")
	require.NoError(t, c.CreateRepo(dataRepo))

	numFiles := 10
	commit1, err := c.StartCommit(dataRepo, "master")
	require.NoError(t, err)
	for i := 0; i < numFiles; i++ {
		require.NoError(t, c.PutFile(commit1, fmt.Sprintf("file-%d", i), strings.NewReader(strings.Repeat("foo\n", 100))))
	}
	require.NoError(t, c.FinishCommit(dataRepo, "master", commit1.ID))

	pipeline := tu.UniqueString("pipeline")
	_, err = c.PpsAPIClient.CreatePipeline(context.Background(),
		&pps.CreatePipelineRequest{
			Pipeline: client.NewPipeline(pipeline),
			Transform: &pps.Transform{
				Cmd: []string{"bash"},
				Stdin: []string{
					fmt.Sprintf("cp /pfs/%s/* /pfs/out/", dataRepo),
				},
			},
			Input: client.NewPFSInput(dataRepo, "/*"),
			ParallelismSpec: &pps.ParallelismSpec{
				Constant: 4,
			},
		})
	require.NoError(t, err)

	outputCommit, err := c.InspectCommit(pipeline, "master", "")
	require.NoError(t, err)

	id := outputCommit.Commit.ID

	commitInfos, err := c.WaitCommitSetAll(id)
	require.NoError(t, err)
	// input (alias), output, spec, meta
	require.Equal(t, 4, len(commitInfos))

	jobs, err := c.ListJob(pipeline, nil, -1, true)
	require.NoError(t, err)
	require.Equal(t, 1, len(jobs))

	resp, err := c.ListDatumAll(pipeline, id)
	require.NoError(t, err)
	require.Equal(t, numFiles, len(resp))
	require.Equal(t, 1, len(resp[0].Data))

	for _, datum := range resp {
		require.NoError(t, err)
		require.Equal(t, pps.DatumState_SUCCESS, datum.State)
	}

	// Make sure 'inspect datum' works
	datum, err := c.InspectDatum(pipeline, id, resp[0].Datum.ID)
	require.NoError(t, err)
	require.Equal(t, pps.DatumState_SUCCESS, datum.State)
}

func TestPipelineWithStatsFailedDatums(t *testing.T) {
	if testing.Short() {
		t.Skip("Skipping integration tests in short mode")
	}

	t.Parallel()
	c, _ := minikubetestenv.AcquireCluster(t)

	dataRepo := tu.UniqueString("TestPipelineWithStatsFailedDatums_data")
	require.NoError(t, c.CreateRepo(dataRepo))

	numFiles := 10
	commit1, err := c.StartCommit(dataRepo, "master")
	require.NoError(t, err)
	for i := 0; i < numFiles; i++ {
		require.NoError(t, c.PutFile(commit1, fmt.Sprintf("file-%d", i), strings.NewReader(strings.Repeat("foo\n", 100))))
	}
	require.NoError(t, c.FinishCommit(dataRepo, "master", commit1.ID))

	pipeline := tu.UniqueString("pipeline")
	_, err = c.PpsAPIClient.CreatePipeline(context.Background(),
		&pps.CreatePipelineRequest{
			Pipeline: client.NewPipeline(pipeline),
			Transform: &pps.Transform{
				Cmd: []string{"bash"},
				Stdin: []string{
					fmt.Sprintf("if [ -f /pfs/%s/file-5 ]; then exit 1; fi", dataRepo),
					fmt.Sprintf("cp /pfs/%s/* /pfs/out/", dataRepo),
				},
			},
			Input: client.NewPFSInput(dataRepo, "/*"),
			ParallelismSpec: &pps.ParallelismSpec{
				Constant: 4,
			},
		})
	require.NoError(t, err)

	outputCommit, err := c.InspectCommit(pipeline, "master", "")
	require.NoError(t, err)
	id := outputCommit.Commit.ID

	commitInfos, err := c.WaitCommitSetAll(id)
	require.NoError(t, err)
	// input (alias), output, spec, meta
	require.Equal(t, 4, len(commitInfos))

	jobs, err := c.ListJob(pipeline, nil, -1, true)
	require.NoError(t, err)
	require.Equal(t, 1, len(jobs))

	resp, err := c.ListDatumAll(pipeline, id)
	require.NoError(t, err)
	require.Equal(t, numFiles, len(resp))

	var failedID string
	for _, d := range resp {
		if d.State == pps.DatumState_FAILED {
			// one entry should be failed (list datum isn't sorted)
			require.Equal(t, "", failedID)
			failedID = d.Datum.ID
		} else {
			// other entries should be success
			require.Equal(t, pps.DatumState_SUCCESS, d.State)
		}
	}

	// Make sure 'inspect datum' works for failed state
	datum, err := c.InspectDatum(pipeline, id, failedID)
	require.NoError(t, err)
	require.Equal(t, pps.DatumState_FAILED, datum.State)
}

func TestPipelineWithStatsPaginated(t *testing.T) {
	// TODO(2.0 optional): Implement datum pagination?.
	t.Skip("Datum pagination not implemented in V2")
	if testing.Short() {
		t.Skip("Skipping integration tests in short mode")
	}

	t.Parallel()
	c, _ := minikubetestenv.AcquireCluster(t)

	dataRepo := tu.UniqueString("TestPipelineWithStatsPaginated_data")
	require.NoError(t, c.CreateRepo(dataRepo))

	numPages := int64(2)
	pageSize := int64(10)
	numFiles := int(numPages * pageSize)
	commit1, err := c.StartCommit(dataRepo, "master")
	require.NoError(t, err)
	for i := 0; i < numFiles; i++ {
		require.NoError(t, c.PutFile(commit1, fmt.Sprintf("file-%d", i), strings.NewReader(strings.Repeat("foo\n", 100)), client.WithAppendPutFile()))
	}
	require.NoError(t, c.FinishCommit(dataRepo, "master", commit1.ID))

	pipeline := tu.UniqueString("pipeline")
	_, err = c.PpsAPIClient.CreatePipeline(context.Background(),
		&pps.CreatePipelineRequest{
			Pipeline: client.NewPipeline(pipeline),
			Transform: &pps.Transform{
				Cmd: []string{"bash"},
				Stdin: []string{
					fmt.Sprintf("if [ -f /pfs/%s/file-5 ]; then exit 1; fi", dataRepo),
					fmt.Sprintf("cp /pfs/%s/* /pfs/out/", dataRepo),
				},
			},
			Input: client.NewPFSInput(dataRepo, "/*"),
			ParallelismSpec: &pps.ParallelismSpec{
				Constant: 4,
			},
		})
	require.NoError(t, err)

	outputCommit, err := c.InspectCommit(pipeline, "master", "")
	require.NoError(t, err)
	id := outputCommit.Commit.ID

	commitInfos, err := c.WaitCommitSetAll(id)
	require.NoError(t, err)
	// input (alias), output, spec, meta
	require.Equal(t, 4, len(commitInfos))

	var jobs []*pps.JobInfo
	require.NoError(t, backoff.Retry(func() error {
		jobs, err = c.ListJob(pipeline, nil, -1, true)
		require.NoError(t, err)
		if len(jobs) != 1 {
			return errors.Errorf("expected 1 jobs, got %d", len(jobs))
		}
		return nil
	}, backoff.NewTestingBackOff()))

	// Block on the job being complete before we call ListDatum
	_, err = c.WaitJob(pipeline, jobs[0].Job.ID, false)
	require.NoError(t, err)

	// resp, err := c.ListDatumAll(jobs[0].Job.ID, pageSize, 0)
	// require.NoError(t, err)
	// require.Equal(t, pageSize, int64(len(resp.DatumInfos)))
	// require.Equal(t, int64(numFiles)/pageSize, resp.TotalPages)

	// // First entry should be failed
	// require.Equal(t, pps.DatumState_FAILED, resp.DatumInfos[0].State)

	// resp, err = c.ListDatumAll(jobs[0].Job.ID, pageSize, int64(numPages-1))
	// require.NoError(t, err)
	// require.Equal(t, pageSize, int64(len(resp.DatumInfos)))
	// require.Equal(t, int64(int64(numFiles)/pageSize-1), resp.Page)

	// // Last entry should be success
	// require.Equal(t, pps.DatumState_SUCCESS, resp.DatumInfos[len(resp.DatumInfos)-1].State)

	// // Make sure we get error when requesting pages too high
	// _, err = c.ListDatumAll(jobs[0].Job.ID, pageSize, int64(numPages))
	// require.YesError(t, err)
}

func TestPipelineWithStatsAcrossJobs(t *testing.T) {
	if testing.Short() {
		t.Skip("Skipping integration tests in short mode")
	}

	t.Parallel()
	c, _ := minikubetestenv.AcquireCluster(t)

	dataRepo := tu.UniqueString("TestPipelineWithStatsAcrossJobs_data")
	require.NoError(t, c.CreateRepo(dataRepo))

	numFiles := 10
	commit1, err := c.StartCommit(dataRepo, "master")
	require.NoError(t, err)
	for i := 0; i < numFiles; i++ {
		require.NoError(t, c.PutFile(commit1, fmt.Sprintf("foo-%d", i), strings.NewReader(strings.Repeat("foo\n", 100)), client.WithAppendPutFile()))
	}
	require.NoError(t, c.FinishCommit(dataRepo, "master", commit1.ID))

	pipeline := tu.UniqueString("StatsAcrossJobs")
	_, err = c.PpsAPIClient.CreatePipeline(context.Background(),
		&pps.CreatePipelineRequest{
			Pipeline: client.NewPipeline(pipeline),
			Transform: &pps.Transform{
				Cmd: []string{"bash"},
				Stdin: []string{
					fmt.Sprintf("cp /pfs/%s/* /pfs/out/", dataRepo),
				},
			},
			Input: client.NewPFSInput(dataRepo, "/*"),
			ParallelismSpec: &pps.ParallelismSpec{
				Constant: 1,
			},
		})
	require.NoError(t, err)

	outputCommit, err := c.InspectCommit(pipeline, "master", "")
	require.NoError(t, err)
	id := outputCommit.Commit.ID

	commitInfos, err := c.WaitCommitSetAll(id)
	require.NoError(t, err)
	// input (alias), output, spec, meta
	require.Equal(t, 4, len(commitInfos))

	jobs, err := c.ListJob(pipeline, nil, -1, true)
	require.NoError(t, err)
	require.Equal(t, 1, len(jobs))

	resp, err := c.ListDatumAll(pipeline, id)
	require.NoError(t, err)
	require.Equal(t, numFiles, len(resp))

	datum, err := c.InspectDatum(pipeline, id, resp[0].Datum.ID)
	require.NoError(t, err)
	require.Equal(t, pps.DatumState_SUCCESS, datum.State)

	commit2, err := c.StartCommit(dataRepo, "master")
	require.NoError(t, err)
	for i := 0; i < numFiles; i++ {
		require.NoError(t, c.PutFile(commit2, fmt.Sprintf("bar-%d", i), strings.NewReader(strings.Repeat("bar\n", 100)), client.WithAppendPutFile()))
	}
	require.NoError(t, c.FinishCommit(dataRepo, "master", commit2.ID))

	outputCommit, err = c.InspectCommit(pipeline, "master", "")
	require.NoError(t, err)
	id = outputCommit.Commit.ID

	commitInfos, err = c.WaitCommitSetAll(id)
	require.NoError(t, err)
	// input (alias), output, spec, meta
	require.Equal(t, 4, len(commitInfos))

	jobs, err = c.ListJob(pipeline, nil, -1, true)
	require.NoError(t, err)
	require.Equal(t, 2, len(jobs))

	resp, err = c.ListDatumAll(pipeline, id)
	require.NoError(t, err)
	// we should see all the datums from the first job (which should be skipped)
	// in addition to all the new datums processed in this job
	require.Equal(t, numFiles*2, len(resp))

	// test inspect datum
	var skippedCount int
	for _, info := range resp {
		if info.State == pps.DatumState_SKIPPED {
			skippedCount++
		}
		inspectedInfo, err := c.InspectDatum(pipeline, id, info.Datum.ID)
		require.NoError(t, err)
		require.Equal(t, info.State, inspectedInfo.State)
	}
	require.Equal(t, numFiles, skippedCount)
}

func TestPipelineOnStatsBranch(t *testing.T) {
	if testing.Short() {
		t.Skip("Skipping integration tests in short mode")
	}

	t.Parallel()
	c, _ := minikubetestenv.AcquireCluster(t)

	dataRepo := tu.UniqueString("TestPipelineOnStatsBranch_data")
	require.NoError(t, c.CreateRepo(dataRepo))

	commit, err := c.StartCommit(dataRepo, "master")
	require.NoError(t, err)
	require.NoError(t, c.PutFile(commit, "file", strings.NewReader("foo"), client.WithAppendPutFile()))
	require.NoError(t, c.FinishCommit(dataRepo, commit.Branch.Name, commit.ID))

	pipeline1, pipeline2 := tu.UniqueString("TestPipelineOnStatsBranch1"), tu.UniqueString("TestPipelineOnStatsBranch2")
	_, err = c.PpsAPIClient.CreatePipeline(context.Background(),
		&pps.CreatePipelineRequest{
			Pipeline: client.NewPipeline(pipeline1),
			Transform: &pps.Transform{
				Cmd: []string{"bash", "-c", "cp -r $(ls -d /pfs/*|grep -v /pfs/out) /pfs/out"},
			},
			Input: client.NewPFSInput(dataRepo, "/*"),
		})
	require.NoError(t, err)
	_, err = c.PpsAPIClient.CreatePipeline(context.Background(),
		&pps.CreatePipelineRequest{
			Pipeline: client.NewPipeline(pipeline2),
			Transform: &pps.Transform{
				Cmd: []string{"bash", "-c", "cp -r $(ls -d /pfs/*|grep -v /pfs/out) /pfs/out"},
			},
			Input: &pps.Input{
				Pfs: &pps.PFSInput{
					Repo:     pipeline1,
					RepoType: pfs.MetaRepoType,
					Branch:   "master",
					Glob:     "/*",
				},
			},
		})
	require.NoError(t, err)

	commitInfo, err := c.InspectCommit(pipeline2, "master", "")
	require.NoError(t, err)

	jobInfos, err := c.WaitJobSetAll(commitInfo.Commit.ID, false)
	require.NoError(t, err)
	require.Equal(t, 1, len(jobInfos))
	for _, ji := range jobInfos {
		require.Equal(t, ji.State.String(), pps.JobState_JOB_SUCCESS.String())
	}
}

func TestSkippedDatums(t *testing.T) {
	if testing.Short() {
		t.Skip("Skipping integration tests in short mode")
	}

	t.Parallel()
	c, _ := minikubetestenv.AcquireCluster(t)
	// create repos
	dataRepo := tu.UniqueString("TestPipeline_data")
	require.NoError(t, c.CreateRepo(dataRepo))

	// create pipeline
	pipelineName := tu.UniqueString("pipeline")
	//	require.NoError(t, c.CreatePipeline(
	_, err := c.PpsAPIClient.CreatePipeline(context.Background(),
		&pps.CreatePipelineRequest{
			Pipeline: client.NewPipeline(pipelineName),
			Transform: &pps.Transform{
				Cmd: []string{"bash"},
				Stdin: []string{
					fmt.Sprintf("cp /pfs/%s/* /pfs/out/", dataRepo),
				},
			},
			ParallelismSpec: &pps.ParallelismSpec{
				Constant: 1,
			},
			Input: client.NewPFSInput(dataRepo, "/*"),
		})
	require.NoError(t, err)

	// Do first commit to repo
	commit1, err := c.StartCommit(dataRepo, "master")
	require.NoError(t, err)
	require.NoError(t, c.PutFile(commit1, "file", strings.NewReader("foo\n"), client.WithAppendPutFile()))
	require.NoError(t, c.FinishCommit(dataRepo, commit1.Branch.Name, commit1.ID))
	jis, err := c.WaitJobSetAll(commit1.ID, false)
	require.NoError(t, err)
	require.Equal(t, 1, len(jis))
	ji := jis[0]
	require.Equal(t, ji.State, pps.JobState_JOB_SUCCESS)
	var buffer bytes.Buffer
	require.NoError(t, c.GetFile(ji.OutputCommit, "file", &buffer))
	require.Equal(t, "foo\n", buffer.String())

	// Do second commit to repo
	commit2, err := c.StartCommit(dataRepo, "master")
	require.NoError(t, err)
	require.NoError(t, c.PutFile(commit2, "file2", strings.NewReader("bar\n"), client.WithAppendPutFile()))
	require.NoError(t, c.FinishCommit(dataRepo, commit2.Branch.Name, commit2.ID))
	jis, err = c.WaitJobSetAll(commit2.ID, false)
	require.NoError(t, err)
	require.Equal(t, 1, len(jis))
	ji = jis[0]
	require.Equal(t, ji.State, pps.JobState_JOB_SUCCESS)

	/*
		jobs, err := c.ListJob(pipelineName, nil, nil, -1, true)
		require.NoError(t, err)
		require.Equal(t, 2, len(jobs))

		datums, err := c.ListDatumAll(jobs[1].Job.ID)
		require.NoError(t, err)
		require.Equal(t, 2, len(datums))

		datum, err := c.InspectDatum(jobs[1].Job.ID, datums[0].ID)
		require.NoError(t, err)
		require.Equal(t, pps.DatumState_SUCCESS, datum.State)
	*/
}

func TestCronPipeline(t *testing.T) {
	if testing.Short() {
		t.Skip("Skipping integration tests in short mode")
	}

	t.Parallel()
	c, _ := minikubetestenv.AcquireCluster(t)
	t.Run("SimpleCron", func(t *testing.T) {
		defer func() {
			require.NoError(t, c.DeleteAll())
		}()
		pipeline1 := tu.UniqueString("cron1-")
		require.NoError(t, c.CreatePipeline(
			pipeline1,
			"",
			[]string{"/bin/bash"},
			[]string{"cp /pfs/time/* /pfs/out/"},
			nil,
			client.NewCronInput("time", "@every 10s"),
			"",
			false,
		))
		pipeline2 := tu.UniqueString("cron2-")
		require.NoError(t, c.CreatePipeline(
			pipeline2,
			"",
			[]string{"/bin/bash"},
			[]string{"cp " + fmt.Sprintf("/pfs/%s/*", pipeline1) + " /pfs/out/"},
			nil,
			client.NewPFSInput(pipeline1, "/*"),
			"",
			false,
		))

		// subscribe to the pipeline2 cron repo and wait for inputs
		repo := client.NewRepo(pipeline2)
		ctx, cancel := context.WithTimeout(context.Background(), time.Second*120)
		defer cancel() //cleanup resources
		// We'll look at four commits - with one initial head and one created in each tick
		// We expect the first commit to have 0 files, the second to have 1 file, etc...
		countBreakFunc := newCountBreakFunc(4)
		count := 0
		require.NoError(t, c.WithCtx(ctx).SubscribeCommit(repo, "master", "", pfs.CommitState_STARTED, func(ci *pfs.CommitInfo) error {
			return countBreakFunc(func() error {
				_, err := c.WaitCommitSetAll(ci.Commit.ID)
				require.NoError(t, err)

				files, err := c.ListFileAll(ci.Commit, "")
				require.NoError(t, err)
				require.Equal(t, count, len(files))
				count++

				return nil
			})
		}))
	})

	// Test a CronInput with the overwrite flag set to true
	t.Run("CronOverwrite", func(t *testing.T) {
		defer func() {
			require.NoError(t, c.DeleteAll())
		}()
		pipeline3 := tu.UniqueString("cron3-")
		overwriteInput := client.NewCronInput("time", "@every 10s")
		overwriteInput.Cron.Overwrite = true
		require.NoError(t, c.CreatePipeline(
			pipeline3,
			"",
			[]string{"/bin/bash"},
			[]string{"cp /pfs/time/* /pfs/out/"},
			nil,
			overwriteInput,
			"",
			false,
		))
		repo := client.NewRepo(fmt.Sprintf("%s_time", pipeline3))
		ctx, cancel := context.WithTimeout(context.Background(), time.Second*120)
		defer cancel() //cleanup resources
		// We'll look at four commits - with one created in each tick
		// We expect each of the commits to have just a single file in this case
		// except the first, which is the default branch head.
		countBreakFunc := newCountBreakFunc(3)
		count := 0
		require.NoError(t, c.WithCtx(ctx).SubscribeCommit(repo, "master", "", pfs.CommitState_STARTED, func(ci *pfs.CommitInfo) error {
			return countBreakFunc(func() error {
				commitInfos, err := c.WaitCommitSetAll(ci.Commit.ID)
				require.NoError(t, err)
				require.Equal(t, 4, len(commitInfos))

				files, err := c.ListFileAll(ci.Commit, "")
				require.NoError(t, err)
				require.Equal(t, count, len(files))
				count = 1

				return nil
			})
		}))
	})

	// Create a non-cron input repo, and test a pipeline with a cross of cron and
	// non-cron inputs
	t.Run("CronPFSCross", func(t *testing.T) {
		defer func() {
			require.NoError(t, c.DeleteAll())
		}()
		dataRepo := tu.UniqueString("TestCronPipeline_data")
		require.NoError(t, c.CreateRepo(dataRepo))
		pipeline4 := tu.UniqueString("cron4-")
		require.NoError(t, c.CreatePipeline(
			pipeline4,
			"",
			[]string{"bash"},
			[]string{
				"cp /pfs/time/time /pfs/out/time",
				fmt.Sprintf("cp /pfs/%s/file /pfs/out/file", dataRepo),
			},
			nil,
			client.NewCrossInput(
				client.NewCronInput("time", "@every 20s"),
				client.NewPFSInput(dataRepo, "/"),
			),
			"",
			false,
		))
		_, err := c.StartCommit(dataRepo, "master")
		require.NoError(t, err)
		require.NoError(t, c.PutFile(client.NewCommit(dataRepo, "master", ""), "file", strings.NewReader("file"), client.WithAppendPutFile()))
		require.NoError(t, c.FinishCommit(dataRepo, "master", ""))

		repo := client.NewRepo(fmt.Sprintf("%s_time", pipeline4))
		ctx, cancel := context.WithTimeout(context.Background(), time.Second*30)
		defer cancel() //cleanup resources
		countBreakFunc := newCountBreakFunc(2)
		require.NoError(t, c.WithCtx(ctx).SubscribeCommit(repo, "master", "", pfs.CommitState_STARTED, func(ci *pfs.CommitInfo) error {
			return countBreakFunc(func() error {
				commitInfos, err := c.WaitCommitSetAll(ci.Commit.ID)
				require.NoError(t, err)
				require.Equal(t, 5, len(commitInfos))

				return nil
			})
		}))
	})
	t.Run("RunCron", func(t *testing.T) {
		defer func() {
			require.NoError(t, c.DeleteAll())
		}()
		pipeline5 := tu.UniqueString("cron5-")
		require.NoError(t, c.CreatePipeline(
			pipeline5,
			"",
			[]string{"/bin/bash"},
			[]string{"cp /pfs/time/* /pfs/out/"},
			nil,
			client.NewCronInput("time", "@every 1h"),
			"",
			false,
		))
		pipeline6 := tu.UniqueString("cron6-")
		require.NoError(t, c.CreatePipeline(
			pipeline6,
			"",
			[]string{"/bin/bash"},
			[]string{"cp " + fmt.Sprintf("/pfs/%s/*", pipeline5) + " /pfs/out/"},
			nil,
			client.NewPFSInput(pipeline5, "/*"),
			"",
			false,
		))

		_, err := c.PpsAPIClient.RunCron(context.Background(), &pps.RunCronRequest{Pipeline: client.NewPipeline(pipeline5)})
		require.NoError(t, err)
		_, err = c.PpsAPIClient.RunCron(context.Background(), &pps.RunCronRequest{Pipeline: client.NewPipeline(pipeline5)})
		require.NoError(t, err)
		_, err = c.PpsAPIClient.RunCron(context.Background(), &pps.RunCronRequest{Pipeline: client.NewPipeline(pipeline5)})
		require.NoError(t, err)

		// subscribe to the pipeline6 cron repo and wait for inputs
		repo := client.NewRepo(pipeline6)
		ctx, cancel := context.WithTimeout(context.Background(), time.Second*120)
		defer cancel() //cleanup resources
		countBreakFunc := newCountBreakFunc(4)
		require.NoError(t, c.WithCtx(ctx).SubscribeCommit(repo, "master", "", pfs.CommitState_STARTED, func(ci *pfs.CommitInfo) error {
			return countBreakFunc(func() error {
				_, err := c.WaitCommit(pipeline6, "master", ci.Commit.ID)
				require.NoError(t, err)

				return nil
			})
		}))
	})
	t.Run("RunCronOverwrite", func(t *testing.T) {
		defer func() {
			require.NoError(t, c.DeleteAll())
		}()
		pipeline7 := tu.UniqueString("cron7-")
		require.NoError(t, c.CreatePipeline(
			pipeline7,
			"",
			[]string{"/bin/bash"},
			[]string{"cp /pfs/time/* /pfs/out/"},
			nil,
			client.NewCronInputOpts("time", "", "*/1 * * * *", true), // every minute
			"",
			false,
		))
		pipeline8 := tu.UniqueString("cron8-")
		require.NoError(t, c.CreatePipeline(
			pipeline8,
			"",
			[]string{"/bin/bash"},
			[]string{"cp " + fmt.Sprintf("/pfs/%s/*", pipeline7) + " /pfs/out/"},
			nil,
			client.NewPFSInput(pipeline7, "/*"),
			"",
			false,
		))

		// subscribe to the pipeline1 cron repo and wait for inputs
		repo := fmt.Sprintf("%s_%s", pipeline7, "time")
		ctx, cancel := context.WithTimeout(context.Background(), time.Second*120)
		defer cancel() //cleanup resources
		countBreakFunc := newCountBreakFunc(1)
		require.NoError(t, c.WithCtx(ctx).SubscribeCommit(client.NewRepo(repo), "master", "", pfs.CommitState_FINISHED, func(ci *pfs.CommitInfo) error {
			return countBreakFunc(func() error {
				// if the runcron is run too soon, it will have the same timestamp and we won't hit the weird bug
				time.Sleep(2 * time.Second)

				_, err := c.PpsAPIClient.RunCron(context.Background(), &pps.RunCronRequest{Pipeline: client.NewPipeline(pipeline7)})
				require.NoError(t, err)
				_, err = c.PpsAPIClient.RunCron(context.Background(), &pps.RunCronRequest{Pipeline: client.NewPipeline(pipeline7)})
				require.NoError(t, err)
				_, err = c.PpsAPIClient.RunCron(context.Background(), &pps.RunCronRequest{Pipeline: client.NewPipeline(pipeline7)})
				require.NoError(t, err)

				ctx, cancel = context.WithTimeout(context.Background(), time.Second*120)
				defer cancel() //cleanup resources
				// We expect to see four commits, despite the schedule being every minute, and the timeout 120 seconds
				// We expect each of the commits to have just a single file in this case
				// We check four so that we can make sure the scheduled cron is not messed up by the run crons
				countBreakFunc := newCountBreakFunc(4)
				require.NoError(t, c.WithCtx(ctx).SubscribeCommit(client.NewRepo(repo), "master", ci.Commit.ID, pfs.CommitState_STARTED, func(ci *pfs.CommitInfo) error {
					return countBreakFunc(func() error {
						_, err := c.WaitCommit(repo, "", ci.Commit.ID)
						require.NoError(t, err)
						files, err := c.ListFileAll(ci.Commit, "/")
						require.NoError(t, err)
						require.Equal(t, 1, len(files))
						return nil
					})
				}))
				return nil
			})
		}))
	})
	t.Run("RunCronCross", func(t *testing.T) {
		defer func() {
			require.NoError(t, c.DeleteAll())
		}()
		pipeline9 := tu.UniqueString("cron9-")
		// schedule cron ticks so they definitely won't occur
		futureMonth := int(time.Now().AddDate(0, 2, 0).Month())
		require.NoError(t, c.CreatePipeline(
			pipeline9,
			"",
			[]string{"/bin/bash"},
			[]string{"echo 'tick'"},
			nil,
			client.NewCrossInput(
				client.NewCronInput("time1", fmt.Sprintf("0 0 1 %d *", futureMonth)),
				client.NewCronInput("time2", fmt.Sprintf("0 0 15 %d *", futureMonth)),
			),
			"",
			false,
		))

		_, err := c.PpsAPIClient.RunCron(context.Background(), &pps.RunCronRequest{Pipeline: client.NewPipeline(pipeline9)})
		require.NoError(t, err)
		_, err = c.PpsAPIClient.RunCron(context.Background(), &pps.RunCronRequest{Pipeline: client.NewPipeline(pipeline9)})
		require.NoError(t, err)
		_, err = c.PpsAPIClient.RunCron(context.Background(), &pps.RunCronRequest{Pipeline: client.NewPipeline(pipeline9)})
		require.NoError(t, err)

		// We should see an initial empty commit, exactly six from our RunCron calls (two each), and nothing else
		commits, err := c.ListCommit(client.NewRepo(pipeline9), nil, nil, 0)
		require.NoError(t, err)
		require.Equal(t, 7, len(commits))
	})
}

func TestSelfReferentialPipeline(t *testing.T) {
	if testing.Short() {
		t.Skip("Skipping integration tests in short mode")
	}

	t.Parallel()
	c, _ := minikubetestenv.AcquireCluster(t)
	pipeline := tu.UniqueString("pipeline")
	require.YesError(t, c.CreatePipeline(
		pipeline,
		"",
		[]string{"true"},
		nil,
		nil,
		client.NewPFSInput(pipeline, "/"),
		"",
		false,
	))
}

func TestPipelineBadImage(t *testing.T) {
	if testing.Short() {
		t.Skip("Skipping integration tests in short mode")
	}

	t.Parallel()
	c, _ := minikubetestenv.AcquireCluster(t)
	pipeline1 := tu.UniqueString("bad_pipeline_1_")
	require.NoError(t, c.CreatePipeline(
		pipeline1,
		"BadImage",
		[]string{"true"},
		nil,
		nil,
		client.NewCronInput("time", "@every 20s"),
		"",
		false,
	))
	pipeline2 := tu.UniqueString("bad_pipeline_2_")
	require.NoError(t, c.CreatePipeline(
		pipeline2,
		"bs/badimage:vcrap",
		[]string{"true"},
		nil,
		nil,
		client.NewCronInput("time", "@every 20s"),
		"",
		false,
	))
	require.NoError(t, backoff.Retry(func() error {
		for _, pipeline := range []string{pipeline1, pipeline2} {
			pipelineInfo, err := c.InspectPipeline(pipeline, false)
			if err != nil {
				return err
			}
			if pipelineInfo.State != pps.PipelineState_PIPELINE_CRASHING {
				return errors.Errorf("pipeline %s should be in crashing", pipeline)
			}
			require.True(t, pipelineInfo.Reason != "")
		}
		return nil
	}, backoff.NewTestingBackOff()))
}

func TestFixPipeline(t *testing.T) {
	if testing.Short() {
		t.Skip("Skipping integration tests in short mode")
	}

	t.Parallel()
	c, _ := minikubetestenv.AcquireCluster(t)
	// create repos
	dataRepo := tu.UniqueString("TestFixPipeline_data")
	require.NoError(t, c.CreateRepo(dataRepo))
	commit, err := c.StartCommit(dataRepo, "master")
	require.NoError(t, err)
	require.NoError(t, c.PutFile(commit, "file", strings.NewReader("1"), client.WithAppendPutFile()))
	require.NoError(t, c.FinishCommit(dataRepo, "master", ""))
	pipelineName := tu.UniqueString("TestFixPipeline_pipeline")
	require.NoError(t, c.CreatePipeline(
		pipelineName,
		"",
		[]string{"exit 1"},
		nil,
		&pps.ParallelismSpec{
			Constant: 1,
		},
		client.NewPFSInput(dataRepo, "/*"),
		"",
		false,
	))

	require.NoError(t, backoff.Retry(func() error {
		jobInfos, err := c.ListJob(pipelineName, nil, -1, true)
		require.NoError(t, err)
		if len(jobInfos) != 1 {
			return errors.Errorf("expected 1 jobs, got %d", len(jobInfos))
		}
		jobInfo, err := c.WaitJob(jobInfos[0].Job.Pipeline.Name, jobInfos[0].Job.ID, false)
		require.NoError(t, err)
		require.Equal(t, pps.JobState_JOB_FAILURE, jobInfo.State)
		return nil
	}, backoff.NewTestingBackOff()))

	// Update the pipeline, this will not create a new pipeline as reprocess
	// isn't set to true.
	require.NoError(t, c.CreatePipeline(
		pipelineName,
		"",
		[]string{"bash"},
		[]string{"echo bar >/pfs/out/file"},
		&pps.ParallelismSpec{
			Constant: 1,
		},
		client.NewPFSInput(dataRepo, "/*"),
		"",
		true,
	))

	require.NoError(t, backoff.Retry(func() error {
		jobInfos, err := c.ListJob(pipelineName, nil, -1, true)
		require.NoError(t, err)
		if len(jobInfos) != 2 {
			return errors.Errorf("expected 2 jobs, got %d", len(jobInfos))
		}
		jobInfo, err := c.WaitJob(jobInfos[0].Job.Pipeline.Name, jobInfos[0].Job.ID, false)
		require.NoError(t, err)
		require.Equal(t, pps.JobState_JOB_SUCCESS, jobInfo.State)
		return nil
	}, backoff.NewTestingBackOff()))
}

func TestListJobTruncated(t *testing.T) {
	if testing.Short() {
		t.Skip("Skipping integration tests in short mode")
	}
	t.Parallel()
	c, _ := minikubetestenv.AcquireCluster(t)

	dataRepo := tu.UniqueString("TestListJobTruncated_data")
	require.NoError(t, c.CreateRepo(dataRepo))

	pipeline := tu.UniqueString("pipeline")
	require.NoError(t, c.CreatePipeline(
		pipeline,
		"",
		[]string{"bash"},
		[]string{
			fmt.Sprintf("cp /pfs/%s/* /pfs/out/", dataRepo),
		},
		nil,
		client.NewPFSInput(dataRepo, "/*"),
		"",
		false,
	))

	commit1, err := c.StartCommit(dataRepo, "master")
	require.NoError(t, err)
	require.NoError(t, c.PutFile(commit1, "file", strings.NewReader("foo"), client.WithAppendPutFile()))
	require.NoError(t, c.FinishCommit(dataRepo, commit1.Branch.Name, commit1.ID))

	commitInfos, err := c.WaitCommitSetAll(commit1.ID)
	require.NoError(t, err)
	require.Equal(t, 4, len(commitInfos))

	liteJobInfos, err := c.ListJob(pipeline, nil, 0, false)
	require.NoError(t, err)
	require.Equal(t, 2, len(liteJobInfos))
	require.Equal(t, commit1.ID, liteJobInfos[0].Job.ID)
	fullJobInfos, err := c.ListJob(pipeline, nil, 0, true)
	require.NoError(t, err)
	require.Equal(t, commit1.ID, fullJobInfos[0].Job.ID)

	// Check that details are missing when not requested
	require.Nil(t, liteJobInfos[0].Details)
	require.Equal(t, pipeline, liteJobInfos[0].Job.Pipeline.Name)

	// Check that all fields are present when requested
	require.NotNil(t, fullJobInfos[0].Details)
	require.NotNil(t, fullJobInfos[0].Details.Transform)
	require.NotNil(t, fullJobInfos[0].Details.Input)
	require.Equal(t, pipeline, fullJobInfos[0].Job.Pipeline.Name)
}

func TestPipelineEnvVarAlias(t *testing.T) {
	if testing.Short() {
		t.Skip("Skipping integration tests in short mode")
	}

	t.Parallel()
	c, _ := minikubetestenv.AcquireCluster(t)

	dataRepo := tu.UniqueString("TestPipelineEnvVarAlias_data")
	require.NoError(t, c.CreateRepo(dataRepo))

	pipeline := tu.UniqueString("pipeline")
	require.NoError(t, c.CreatePipeline(
		pipeline,
		"",
		[]string{"bash"},
		[]string{
			"env",
			fmt.Sprintf("cp $%s /pfs/out/", dataRepo),
		},
		nil,
		client.NewPFSInput(dataRepo, "/*"),
		"",
		false,
	))

	numFiles := 10
	commit1, err := c.StartCommit(dataRepo, "master")
	require.NoError(t, err)
	for i := 0; i < numFiles; i++ {
		require.NoError(t, c.PutFile(commit1, fmt.Sprintf("file-%d", i), strings.NewReader(fmt.Sprintf("%d", i)), client.WithAppendPutFile()))
	}
	require.NoError(t, c.FinishCommit(dataRepo, commit1.Branch.Name, commit1.ID))

	commitInfos, err := c.WaitCommitSetAll(commit1.ID)
	require.NoError(t, err)
	require.Equal(t, 4, len(commitInfos))

	outputCommit := client.NewCommit(pipeline, "master", commit1.ID)

	for i := 0; i < numFiles; i++ {
		var buf bytes.Buffer
		require.NoError(t, c.GetFile(outputCommit, fmt.Sprintf("file-%d", i), &buf))
		require.Equal(t, fmt.Sprintf("%d", i), buf.String())
	}
}

func TestPipelineEnvVarJoinOn(t *testing.T) {
	if testing.Short() {
		t.Skip("Skipping integration tests in short mode")
	}

	t.Parallel()
	c, _ := minikubetestenv.AcquireCluster(t)
	// create repos
	repo1 := tu.UniqueString("TestPipelineEnvVarJoinOn_repo1")
	require.NoError(t, c.CreateRepo(repo1))
	repo2 := tu.UniqueString("TestPipelineEnvVarJoinOn_repo2")
	require.NoError(t, c.CreateRepo(repo2))

	input := client.NewJoinInput(
		client.NewPFSInput(repo1, "/(*)"),
		client.NewPFSInput(repo2, "/(*)"),
	)
	input.Join[0].Pfs.Name = "repo1"
	input.Join[1].Pfs.Name = "repo2"
	input.Join[0].Pfs.JoinOn = "$1"
	input.Join[1].Pfs.JoinOn = "$1"

	require.NoError(t, c.PutFile(client.NewCommit(repo1, "master", ""), "a", strings.NewReader("foo")))
	require.NoError(t, c.PutFile(client.NewCommit(repo2, "master", ""), "a", strings.NewReader("bar")))

	// create pipeline
	pipeline := tu.UniqueString("pipeline")
	_, err := c.PpsAPIClient.CreatePipeline(
		context.Background(),
		&pps.CreatePipelineRequest{
			Pipeline: client.NewPipeline(pipeline),
			Transform: &pps.Transform{
				Cmd: []string{"bash"},
				Stdin: []string{
					"touch /pfs/out/repo1-$PACH_DATUM_repo1_JOIN_ON",
					"touch /pfs/out/repo2-$PACH_DATUM_repo2_JOIN_ON",
				},
			},
			Input:  input,
			Update: true,
		},
	)
	require.NoError(t, err)

	// wait for job and get its datums
	jobs, err := c.ListJob(pipeline, nil, 0, false)
	require.NoError(t, err)
	require.Equal(t, 1, len(jobs))
	jobInfo, err := c.WaitJob(pipeline, jobs[0].Job.ID, false)
	require.NoError(t, err)
	require.Equal(t, pps.JobState_JOB_SUCCESS, jobInfo.State)

	// check the value of JOIN_ON env variable
	require.NoError(t, c.GetFile(jobInfo.OutputCommit, "repo1-a", &bytes.Buffer{}))
	require.NoError(t, c.GetFile(jobInfo.OutputCommit, "repo2-a", &bytes.Buffer{}))
}

func TestPipelineEnvVarGroupBy(t *testing.T) {
	if testing.Short() {
		t.Skip("Skipping integration tests in short mode")
	}

	t.Parallel()
	c, _ := minikubetestenv.AcquireCluster(t)

	// create repos
	repo := tu.UniqueString("TestPipelineEnvVarGroupBy_repo")
	require.NoError(t, c.CreateRepo(repo))

	input := client.NewGroupInput(
		client.NewPFSInput(repo, "/(*)-*"),
	)
	input.Group[0].Pfs.Name = "repo"
	input.Group[0].Pfs.GroupBy = "$1"

	commit, err := c.StartCommit(repo, "master")
	require.NoError(t, err)
	require.NoError(t, c.PutFile(commit, "a-1", strings.NewReader("foo")))
	require.NoError(t, c.PutFile(commit, "a-2", strings.NewReader("foo")))
	require.NoError(t, c.PutFile(commit, "b-1", strings.NewReader("foo")))
	require.NoError(t, c.PutFile(commit, "b-2", strings.NewReader("foo")))
	require.NoError(t, c.FinishCommit(repo, commit.Branch.Name, commit.ID))

	// create pipeline
	pipeline := tu.UniqueString("pipeline")
	_, err = c.PpsAPIClient.CreatePipeline(
		context.Background(),
		&pps.CreatePipelineRequest{
			Pipeline: client.NewPipeline(pipeline),
			Transform: &pps.Transform{
				Cmd: []string{"bash"},
				Stdin: []string{
					"touch /pfs/out/$PACH_DATUM_repo_GROUP_BY",
				},
			},
			Input:  input,
			Update: true,
		},
	)
	require.NoError(t, err)

	// wait for job to finish
	jobs, err := c.ListJob(pipeline, nil, 0, false)
	require.NoError(t, err)
	require.Equal(t, 1, len(jobs))
	jobInfo, err := c.WaitJob(pipeline, jobs[0].Job.ID, false)
	require.NoError(t, err)
	require.Equal(t, pps.JobState_JOB_SUCCESS, jobInfo.State)

	// check the value of the GROUP_BY env var
	require.NoError(t, c.GetFile(jobInfo.OutputCommit, "a", &bytes.Buffer{}))
	require.NoError(t, c.GetFile(jobInfo.OutputCommit, "b", &bytes.Buffer{}))
}

func TestService(t *testing.T) {
	if testing.Short() {
		t.Skip("Skipping integration tests in short mode")
	}
	t.Parallel()
	c, ns := minikubetestenv.AcquireCluster(t)

	dataRepo := tu.UniqueString("TestService_data")
	require.NoError(t, c.CreateRepo(dataRepo))

	commit1, err := c.StartCommit(dataRepo, "master")
	require.NoError(t, err)
	require.NoError(t, c.PutFile(commit1, "file1", strings.NewReader("foo"), client.WithAppendPutFile()))
	require.NoError(t, c.FinishCommit(dataRepo, commit1.Branch.Name, commit1.ID))

	annotations := map[string]string{"foo": "bar"}

	pipeline := tu.UniqueString("pipelineservice")
	// This pipeline sleeps for 10 secs per datum
	require.NoError(t, c.CreatePipelineService(
		pipeline,
		"trinitronx/python-simplehttpserver",
		[]string{"sh"},
		[]string{
			"cd /pfs",
			"exec python -m SimpleHTTPServer 8000",
		},
		&pps.ParallelismSpec{
			Constant: 1,
		},
		client.NewPFSInput(dataRepo, "/"),
		false,
		8000,
		31800,
		annotations,
	))
	time.Sleep(10 * time.Second)

	// Lookup the address for 'pipelineservice' (different inside vs outside k8s)
	serviceAddr := func() string {
		// Hack: detect if running inside the cluster by looking for this env var
		if _, ok := os.LookupEnv("KUBERNETES_PORT"); !ok {
			// Outside cluster: Re-use external IP and external port defined above
			host := c.GetAddress().Host
			return net.JoinHostPort(host, "31800")
		}
		// Get k8s service corresponding to pachyderm service above--must access
		// via internal cluster IP, but we don't know what that is
		var address string
		kubeClient := tu.GetKubeClient(t)
		backoff.Retry(func() error {
			svcs, err := kubeClient.CoreV1().Services(ns).List(context.Background(), metav1.ListOptions{})
			require.NoError(t, err)
			for _, svc := range svcs.Items {
				// Pachyderm actually generates two services for pipelineservice: one
				// for pachyderm (a ClusterIP service) and one for the user container
				// (a NodePort service, which is the one we want)
				rightName := strings.Contains(svc.Name, "pipelineservice")
				rightType := svc.Spec.Type == v1.ServiceTypeNodePort
				if !rightName || !rightType {
					continue
				}
				host := svc.Spec.ClusterIP
				port := fmt.Sprintf("%d", svc.Spec.Ports[0].Port)
				address = net.JoinHostPort(host, port)

				actualAnnotations := svc.Annotations
				delete(actualAnnotations, "pipelineName")
				if !reflect.DeepEqual(actualAnnotations, annotations) {
					return errors.Errorf(
						"expected service annotations map %#v, got %#v",
						annotations,
						actualAnnotations,
					)
				}

				return nil
			}
			return errors.Errorf("no matching k8s service found")
		}, backoff.NewTestingBackOff())

		require.NotEqual(t, "", address)
		return address
	}()

	httpClient := &http.Client{
		Timeout: 3 * time.Second,
	}
	require.NoError(t, backoff.Retry(func() error {
		resp, err := httpClient.Get(fmt.Sprintf("http://%s/%s/file1", serviceAddr, dataRepo))
		if err != nil {
			return errors.EnsureStack(err)
		}
		if resp.StatusCode != 200 {
			return errors.Errorf("GET returned %d", resp.StatusCode)
		}
		content, err := ioutil.ReadAll(resp.Body)
		if err != nil {
			return errors.EnsureStack(err)
		}
		if string(content) != "foo" {
			return errors.Errorf("wrong content for file1: expected foo, got %s", string(content))
		}
		return nil
	}, backoff.NewTestingBackOff()))

}

func TestServiceEnvVars(t *testing.T) {
	if testing.Short() {
		t.Skip("Skipping integration tests in short mode")
	}
	t.Parallel()
	c, ns := minikubetestenv.AcquireCluster(t)

	dataRepo := tu.UniqueString(t.Name() + "-input")
	require.NoError(t, c.CreateRepo(dataRepo))

	require.NoError(t, c.PutFile(client.NewCommit(dataRepo, "master", ""), "file1", strings.NewReader("foo"), client.WithAppendPutFile()))

	pipeline := tu.UniqueString("pipelineservice")
	_, err := c.PpsAPIClient.CreatePipeline(
		c.Ctx(),
		&pps.CreatePipelineRequest{
			Pipeline: client.NewPipeline(pipeline),
			Transform: &pps.Transform{
				Image: "trinitronx/python-simplehttpserver",
				Cmd:   []string{"sh"},
				Stdin: []string{
					"echo ${CUSTOM_ENV_VAR} >/pfs/custom_env_var",
					"cd /pfs",
					"exec python -m SimpleHTTPServer 8000",
				},
				Env: map[string]string{
					"CUSTOM_ENV_VAR": "custom-value",
				},
			},
			ParallelismSpec: &pps.ParallelismSpec{
				Constant: 1,
			},
			Input:  client.NewPFSInput(dataRepo, "/"),
			Update: false,
			Service: &pps.Service{
				InternalPort: 8000,
				ExternalPort: 31801,
			},
		})
	require.NoError(t, err)

	// Lookup the address for 'pipelineservice' (different inside vs outside k8s)
	serviceAddr := func() string {
		// Hack: detect if running inside the cluster by looking for this env var
		if _, ok := os.LookupEnv("KUBERNETES_PORT"); !ok {
			// Outside cluster: Re-use external IP and external port defined above
			host := c.GetAddress().Host
			return net.JoinHostPort(host, "31801")
		}
		// Get k8s service corresponding to pachyderm service above--must access
		// via internal cluster IP, but we don't know what that is
		var address string
		kubeClient := tu.GetKubeClient(t)
		backoff.Retry(func() error {
			svcs, err := kubeClient.CoreV1().Services(ns).List(context.Background(), metav1.ListOptions{})
			require.NoError(t, err)
			for _, svc := range svcs.Items {
				// Pachyderm actually generates two services for pipelineservice: one
				// for pachyderm (a ClusterIP service) and one for the user container
				// (a NodePort service, which is the one we want)
				rightName := strings.Contains(svc.Name, "pipelineservice")
				rightType := svc.Spec.Type == v1.ServiceTypeNodePort
				if !rightName || !rightType {
					continue
				}
				host := svc.Spec.ClusterIP
				port := fmt.Sprintf("%d", svc.Spec.Ports[0].Port)
				address = net.JoinHostPort(host, port)
				return nil
			}
			return errors.Errorf("no matching k8s service found")
		}, backoff.NewTestingBackOff())

		require.NotEqual(t, "", address)
		return address
	}()

	var envValue []byte
	require.NoErrorWithinTRetry(t, 2*time.Minute, func() error {
		httpC := http.Client{
			Timeout: 3 * time.Second, // fail fast
		}
		resp, err := httpC.Get(fmt.Sprintf("http://%s/custom_env_var", serviceAddr))
		if err != nil {
			// sleep => don't spam retries. Seems to make test less flaky
			time.Sleep(time.Second)
			return errors.EnsureStack(err)
		}
		if resp.StatusCode != 200 {
			return errors.Errorf("GET returned %d", resp.StatusCode)
		}
		envValue, err = ioutil.ReadAll(resp.Body)
		if err != nil {
			return errors.EnsureStack(err)
		}
		return nil
	})
	require.Equal(t, "custom-value", strings.TrimSpace(string(envValue)))
}

func TestDatumSetSpec(t *testing.T) {
	if testing.Short() {
		t.Skip("Skipping integration tests in short mode")
	}

	t.Parallel()
	c, _ := minikubetestenv.AcquireCluster(t)

	dataRepo := tu.UniqueString("TestDatumSetSpec_data")
	require.NoError(t, c.CreateRepo(dataRepo))

	commit1, err := c.StartCommit(dataRepo, "master")
	require.NoError(t, err)
	numFiles := 101
	for i := 0; i < numFiles; i++ {
		require.NoError(t, c.PutFile(commit1, fmt.Sprintf("file%d", i), strings.NewReader("foo"), client.WithAppendPutFile()))
	}
	require.NoError(t, c.FinishCommit(dataRepo, commit1.Branch.Name, commit1.ID))

	t.Run("number", func(t *testing.T) {
		pipeline := tu.UniqueString("TestDatumSetSpec")
		c.PpsAPIClient.CreatePipeline(context.Background(),
			&pps.CreatePipelineRequest{
				Pipeline: client.NewPipeline(pipeline),
				Transform: &pps.Transform{
					Cmd: []string{"bash"},
					Stdin: []string{
						fmt.Sprintf("cp /pfs/%s/* /pfs/out/", dataRepo),
					},
				},
				Input:        client.NewPFSInput(dataRepo, "/*"),
				DatumSetSpec: &pps.DatumSetSpec{Number: 1},
			})

		commitInfo, err := c.WaitCommit(pipeline, "master", "")
		require.NoError(t, err)

		for i := 0; i < numFiles; i++ {
			var buf bytes.Buffer
			require.NoError(t, c.GetFile(commitInfo.Commit, fmt.Sprintf("file%d", i), &buf))
			require.Equal(t, "foo", buf.String())
		}
	})
	t.Run("size", func(t *testing.T) {
		pipeline := tu.UniqueString("TestDatumSetSpec")
		c.PpsAPIClient.CreatePipeline(context.Background(),
			&pps.CreatePipelineRequest{
				Pipeline: client.NewPipeline(pipeline),
				Transform: &pps.Transform{
					Cmd: []string{"bash"},
					Stdin: []string{
						fmt.Sprintf("cp /pfs/%s/* /pfs/out/", dataRepo),
					},
				},
				Input:        client.NewPFSInput(dataRepo, "/*"),
				DatumSetSpec: &pps.DatumSetSpec{SizeBytes: 5},
			})

		commitInfo, err := c.WaitCommit(pipeline, "master", "")
		require.NoError(t, err)

		for i := 0; i < numFiles; i++ {
			var buf bytes.Buffer
			require.NoError(t, c.GetFile(commitInfo.Commit, fmt.Sprintf("file%d", i), &buf))
			require.Equal(t, "foo", buf.String())
		}
	})
}

func TestLongDatums(t *testing.T) {
	if testing.Short() {
		t.Skip("Skipping integration tests in short mode")
	}

	t.Parallel()
	c, _ := minikubetestenv.AcquireCluster(t)

	dataRepo := tu.UniqueString("TestLongDatums_data")
	require.NoError(t, c.CreateRepo(dataRepo))

	pipeline := tu.UniqueString("TestLongDatums")
	require.NoError(t, c.CreatePipeline(
		pipeline,
		"",
		[]string{"bash"},
		[]string{
			"sleep 2s",
			fmt.Sprintf("cp /pfs/%s/* /pfs/out/", dataRepo),
		},
		&pps.ParallelismSpec{
			Constant: 4,
		},
		client.NewPFSInput(dataRepo, "/*"),
		"",
		false,
	))

	commit1, err := c.StartCommit(dataRepo, "master")
	require.NoError(t, err)
	numFiles := 8
	for i := 0; i < numFiles; i++ {
		require.NoError(t, c.PutFile(commit1, fmt.Sprintf("file%d", i), strings.NewReader("foo"), client.WithAppendPutFile()))
	}
	require.NoError(t, c.FinishCommit(dataRepo, commit1.Branch.Name, commit1.ID))

	commitInfos, err := c.WaitCommitSetAll(commit1.ID)
	require.NoError(t, err)
	require.Equal(t, 4, len(commitInfos))

	outputCommit := client.NewCommit(pipeline, "master", commit1.ID)

	for i := 0; i < numFiles; i++ {
		var buf bytes.Buffer
		require.NoError(t, c.GetFile(outputCommit, fmt.Sprintf("file%d", i), &buf))
		require.Equal(t, "foo", buf.String())
	}
}

func TestPipelineWithDatumTimeout(t *testing.T) {
	if testing.Short() {
		t.Skip("Skipping integration tests in short mode")
	}

	t.Parallel()
	c, _ := minikubetestenv.AcquireCluster(t)

	dataRepo := tu.UniqueString("TestPipelineWithDatumTimeout_data")
	require.NoError(t, c.CreateRepo(dataRepo))

	commit1, err := c.StartCommit(dataRepo, "master")
	require.NoError(t, err)
	require.NoError(t, c.PutFile(commit1, "file", strings.NewReader("foo"), client.WithAppendPutFile()))
	require.NoError(t, c.FinishCommit(dataRepo, commit1.Branch.Name, commit1.ID))
	timeout := 20
	pipeline := tu.UniqueString("pipeline")
	duration, err := time.ParseDuration(fmt.Sprintf("%vs", timeout))
	require.NoError(t, err)
	_, err = c.PpsAPIClient.CreatePipeline(
		context.Background(),
		&pps.CreatePipelineRequest{
			Pipeline: client.NewPipeline(pipeline),
			Transform: &pps.Transform{
				Cmd: []string{"bash"},
				Stdin: []string{
					"while true; do sleep 1; date; done",
					fmt.Sprintf("cp /pfs/%s/* /pfs/out/", dataRepo),
				},
			},
			Input:        client.NewPFSInput(dataRepo, "/*"),
			DatumTimeout: types.DurationProto(duration),
		},
	)
	require.NoError(t, err)

	jobs, err := c.ListJob(pipeline, nil, -1, true)
	require.NoError(t, err)
	require.Equal(t, 1, len(jobs))
	// Block on the job being complete before we call ListDatum
	jobInfo, err := c.WaitJob(jobs[0].Job.Pipeline.Name, jobs[0].Job.ID, false)
	require.NoError(t, err)
	require.Equal(t, pps.JobState_JOB_FAILURE, jobInfo.State)

	// Now validate the datum timed out properly
	dis, err := c.ListDatumAll(jobs[0].Job.Pipeline.Name, jobs[0].Job.ID)
	require.NoError(t, err)
	require.Equal(t, 1, len(dis))

	datum, err := c.InspectDatum(jobs[0].Job.Pipeline.Name, jobs[0].Job.ID, dis[0].Datum.ID)
	require.NoError(t, err)
	require.Equal(t, pps.DatumState_FAILED, datum.State)
	// ProcessTime looks like "20 seconds"
	tokens := strings.Split(pretty.Duration(datum.Stats.ProcessTime), " ")
	require.Equal(t, 2, len(tokens))
	seconds, err := strconv.Atoi(tokens[0])
	require.NoError(t, err)
	require.Equal(t, timeout, seconds)
}

func TestListDatumDuringJob(t *testing.T) {
	if testing.Short() {
		t.Skip("Skipping integration tests in short mode")
	}

	t.Parallel()
	c, _ := minikubetestenv.AcquireCluster(t)

	dataRepo := tu.UniqueString("TestListDatumDuringJob_data")
	require.NoError(t, c.CreateRepo(dataRepo))

	commit1, err := c.StartCommit(dataRepo, "master")
	require.NoError(t, err)

	fileCount := 10
	for i := 0; i < fileCount; i++ {
		fileName := "file" + strconv.Itoa(i)
		require.NoError(t, c.PutFile(commit1, fileName, strings.NewReader("foo")))
	}

	require.NoError(t, c.FinishCommit(dataRepo, commit1.Branch.Name, commit1.ID))
	timeout := 20
	pipeline := tu.UniqueString("TestListDatumDuringJob_pipeline")
	duration, err := time.ParseDuration(fmt.Sprintf("%vs", timeout))
	require.NoError(t, err)
	_, err = c.PpsAPIClient.CreatePipeline(
		context.Background(),
		&pps.CreatePipelineRequest{
			Pipeline: client.NewPipeline(pipeline),
			Transform: &pps.Transform{
				Cmd: []string{"bash"},
				Stdin: []string{
					"sleep 5;",
					fmt.Sprintf("cp /pfs/%s/* /pfs/out/", dataRepo),
				},
			},
			Input:        client.NewPFSInput(dataRepo, "/*"),
			DatumTimeout: types.DurationProto(duration),
			DatumSetSpec: &pps.DatumSetSpec{
				Number: 2, // since we set the DatumSetSpec number to 2, we expect our datums to be processed in 5 datum sets (10 files / 2 files per set)
			},
		},
	)
	require.NoError(t, err)

	var jobInfo *pps.JobInfo
	require.NoErrorWithinT(t, 30*time.Second, func() error {
		return backoff.Retry(func() error {
			jobInfos, err := c.ListJob(pipeline, nil, -1, true)
			if err != nil {
				return err
			}
			if len(jobInfos) != 1 {
				return errors.Errorf("Expected one job, but got %d: %v", len(jobInfos), jobInfos)
			}
			jobInfo = jobInfos[0]
			return nil
		}, backoff.NewTestingBackOff())
	})

	// initially since no datum chunks have been processed, we receive 0 datums
	dis, err := c.ListDatumAll(jobInfo.Job.Pipeline.Name, jobInfo.Job.ID)
	require.NoError(t, err)
	require.Equal(t, 0, len(dis))

	// test job progress by waiting until some datums are returned, and verify that it's not all of them
	require.NoErrorWithinT(t, 60*time.Second, func() error {
		return backoff.Retry(func() error {
			dis, err = c.ListDatumAll(jobInfo.Job.Pipeline.Name, jobInfo.Job.ID)
			if err != nil {
				return err
			}
			if len(dis) == 0 {
				return errors.Errorf("expected some datums to be listed")
			}
			return nil
		}, backoff.NewTestingBackOff())
	})

	// fewer than all the datums have been processed
	require.True(t, len(dis) < fileCount)

	// wait until all datums are processed
	_, err = c.WaitCommitSetAll(jobInfo.Job.ID)
	require.NoError(t, err)

	dis, err = c.ListDatumAll(jobInfo.Job.Pipeline.Name, jobInfo.Job.ID)
	require.NoError(t, err)
	require.Equal(t, fileCount, len(dis))
}

func TestPipelineWithDatumTimeoutControl(t *testing.T) {
	if testing.Short() {
		t.Skip("Skipping integration tests in short mode")
	}

	t.Parallel()
	c, _ := minikubetestenv.AcquireCluster(t)

	dataRepo := tu.UniqueString("TestPipelineWithDatumTimeoutControl_data")
	require.NoError(t, c.CreateRepo(dataRepo))

	commit1, err := c.StartCommit(dataRepo, "master")
	require.NoError(t, err)
	require.NoError(t, c.PutFile(commit1, "file", strings.NewReader("foo"), client.WithAppendPutFile()))
	require.NoError(t, c.FinishCommit(dataRepo, commit1.Branch.Name, commit1.ID))

	timeout := 20
	pipeline := tu.UniqueString("pipeline")
	duration, err := time.ParseDuration(fmt.Sprintf("%vs", timeout))
	require.NoError(t, err)
	_, err = c.PpsAPIClient.CreatePipeline(
		context.Background(),
		&pps.CreatePipelineRequest{
			Pipeline: client.NewPipeline(pipeline),
			Transform: &pps.Transform{
				Cmd: []string{"bash"},
				Stdin: []string{
					fmt.Sprintf("sleep %v", timeout-10),
					fmt.Sprintf("cp /pfs/%s/* /pfs/out/", dataRepo),
				},
			},
			Input:        client.NewPFSInput(dataRepo, "/*"),
			DatumTimeout: types.DurationProto(duration),
		},
	)
	require.NoError(t, err)

	commitInfo, err := c.InspectCommit(pipeline, "master", "")
	require.NoError(t, err)
	commitInfos, err := c.WaitCommitSetAll(commitInfo.Commit.ID)
	require.NoError(t, err)
	require.Equal(t, 4, len(commitInfos))

	jobs, err := c.ListJob(pipeline, nil, -1, true)
	require.NoError(t, err)
	require.Equal(t, 1, len(jobs))

	// Block on the job being complete before we call ListDatum
	jobInfo, err := c.WaitJob(jobs[0].Job.Pipeline.Name, jobs[0].Job.ID, false)
	require.NoError(t, err)
	require.Equal(t, pps.JobState_JOB_SUCCESS, jobInfo.State)
}

func TestPipelineWithJobTimeout(t *testing.T) {
	if testing.Short() {
		t.Skip("Skipping integration tests in short mode")
	}

	t.Parallel()
	c, _ := minikubetestenv.AcquireCluster(t)

	dataRepo := tu.UniqueString("TestPipelineWithDatumTimeout_data")
	require.NoError(t, c.CreateRepo(dataRepo))

	commit1, err := c.StartCommit(dataRepo, "master")
	require.NoError(t, err)
	numFiles := 2
	for i := 0; i < numFiles; i++ {
		require.NoError(t, c.PutFile(commit1, fmt.Sprintf("file-%v", i), strings.NewReader("foo"), client.WithAppendPutFile()))
	}
	require.NoError(t, c.FinishCommit(dataRepo, commit1.Branch.Name, commit1.ID))
	timeout := 20
	pipeline := tu.UniqueString("pipeline")
	duration, err := time.ParseDuration(fmt.Sprintf("%vs", timeout))
	require.NoError(t, err)
	_, err = c.PpsAPIClient.CreatePipeline(
		context.Background(),
		&pps.CreatePipelineRequest{
			Pipeline: client.NewPipeline(pipeline),
			Transform: &pps.Transform{
				Cmd: []string{"bash"},
				Stdin: []string{
					fmt.Sprintf("sleep %v", timeout), // we have 2 datums, so the total exec time will more than double the timeout value
					fmt.Sprintf("cp /pfs/%s/* /pfs/out/", dataRepo),
				},
			},
			Input:      client.NewPFSInput(dataRepo, "/*"),
			JobTimeout: types.DurationProto(duration),
		},
	)
	require.NoError(t, err)

	// Wait for the job to get scheduled / appear in listjob
	var job *pps.JobInfo
	require.NoErrorWithinTRetry(t, 90*time.Second, func() error {
		jobs, err := c.ListJob(pipeline, nil, -1, true)
		if err != nil {
			return fmt.Errorf("list job: %w", err) //nolint:wrapcheck

		}
		if got, want := len(jobs), 1; got != want {
			return fmt.Errorf("job count: got %v want %v (jobs: %v)", got, want, jobs) //nolint:wrapcheck
		}
		job = jobs[0]
		return nil
	}, "pipeline should appear in list jobs")

	// Block on the job being complete before we call ListDatum
	jobInfo, err := c.WaitJob(job.Job.Pipeline.Name, job.Job.ID, false)
	require.NoError(t, err)
	require.Equal(t, pps.JobState_JOB_KILLED.String(), jobInfo.State.String())
	started, err := types.TimestampFromProto(jobInfo.Started)
	require.NoError(t, err)
	finished, err := types.TimestampFromProto(jobInfo.Finished)
	require.NoError(t, err)
	require.True(t, math.Abs((finished.Sub(started)-(time.Second*20)).Seconds()) <= 1.0)
}

func TestCommitDescription(t *testing.T) {
	if testing.Short() {
		t.Skip("Skipping integration tests in short mode")
	}

	t.Parallel()
	c, _ := minikubetestenv.AcquireCluster(t)
	ctx, cancel := context.WithTimeout(context.Background(), 60*time.Second)
	defer cancel()

	dataRepo := tu.UniqueString("TestCommitDescription")
	require.NoError(t, c.CreateRepo(dataRepo))

	// Test putting a message in StartCommit
	commit, err := c.PfsAPIClient.StartCommit(ctx, &pfs.StartCommitRequest{
		Branch:      client.NewBranch(dataRepo, "master"),
		Description: "test commit description in 'start commit'",
	})
	require.NoError(t, err)
	c.FinishCommit(dataRepo, commit.Branch.Name, commit.ID)
	commitInfo, err := c.InspectCommit(dataRepo, commit.Branch.Name, commit.ID)
	require.NoError(t, err)
	require.Equal(t, "test commit description in 'start commit'", commitInfo.Description)
	require.NoError(t, pfspretty.PrintDetailedCommitInfo(os.Stdout, pfspretty.NewPrintableCommitInfo(commitInfo)))

	// Test putting a message in FinishCommit
	commit, err = c.StartCommit(dataRepo, "master")
	require.NoError(t, err)
	c.PfsAPIClient.FinishCommit(ctx, &pfs.FinishCommitRequest{
		Commit:      commit,
		Description: "test commit description in 'finish commit'",
	})
	commitInfo, err = c.InspectCommit(dataRepo, commit.Branch.Name, commit.ID)
	require.NoError(t, err)
	require.Equal(t, "test commit description in 'finish commit'", commitInfo.Description)
	require.NoError(t, pfspretty.PrintDetailedCommitInfo(os.Stdout, pfspretty.NewPrintableCommitInfo(commitInfo)))

	// Test overwriting a commit message
	commit, err = c.PfsAPIClient.StartCommit(ctx, &pfs.StartCommitRequest{
		Branch:      client.NewBranch(dataRepo, "master"),
		Description: "test commit description in 'start commit'",
	})
	require.NoError(t, err)
	c.PfsAPIClient.FinishCommit(ctx, &pfs.FinishCommitRequest{
		Commit:      commit,
		Description: "test commit description in 'finish commit' that overwrites",
	})
	commitInfo, err = c.InspectCommit(dataRepo, commit.Branch.Name, commit.ID)
	require.NoError(t, err)
	require.Equal(t, "test commit description in 'finish commit' that overwrites", commitInfo.Description)
	require.NoError(t, pfspretty.PrintDetailedCommitInfo(os.Stdout, pfspretty.NewPrintableCommitInfo(commitInfo)))
}

func TestPipelineDescription(t *testing.T) {
	if testing.Short() {
		t.Skip("Skipping integration tests in short mode")
	}

	t.Parallel()
	c, _ := minikubetestenv.AcquireCluster(t)

	dataRepo := tu.UniqueString("TestPipelineDescription_data")
	require.NoError(t, c.CreateRepo(dataRepo))

	description := "pipeline description"
	pipeline := tu.UniqueString("TestPipelineDescription")
	_, err := c.PpsAPIClient.CreatePipeline(
		context.Background(),
		&pps.CreatePipelineRequest{
			Pipeline:    client.NewPipeline(pipeline),
			Transform:   &pps.Transform{Cmd: []string{"true"}},
			Description: description,
			Input:       client.NewPFSInput(dataRepo, "/"),
		})
	require.NoError(t, err)
	pi, err := c.InspectPipeline(pipeline, true)
	require.NoError(t, err)
	require.Equal(t, description, pi.Details.Description)
}

func TestListJobInputCommits(t *testing.T) {
	// TODO(optional 2.0): listing jobs by their input commits is not supported in 2.0
	t.Skip("Listing jobs by their input commits is not supported in 2.0")
	if testing.Short() {
		t.Skip("Skipping integration tests in short mode")
	}

	t.Parallel()
	c, _ := minikubetestenv.AcquireCluster(t)

	aRepo := tu.UniqueString("TestListJobInputCommits_data_a")
	require.NoError(t, c.CreateRepo(aRepo))
	bRepo := tu.UniqueString("TestListJobInputCommits_data_b")
	require.NoError(t, c.CreateRepo(bRepo))

	pipeline := tu.UniqueString("TestListJobInputCommits")
	require.NoError(t, c.CreatePipeline(
		pipeline,
		"",
		[]string{"bash"},
		[]string{
			fmt.Sprintf("cp /pfs/%s/* /pfs/out/", aRepo),
			fmt.Sprintf("cp /pfs/%s/* /pfs/out/", bRepo),
		},
		&pps.ParallelismSpec{
			Constant: 1,
		},
		client.NewCrossInput(
			client.NewPFSInput(aRepo, "/*"),
			client.NewPFSInput(bRepo, "/*"),
		),
		"",
		false,
	))

	commita1, err := c.StartCommit(aRepo, "master")
	require.NoError(t, err)
	require.NoError(t, c.PutFile(commita1, "file", strings.NewReader("foo"), client.WithAppendPutFile()))
	require.NoError(t, c.FinishCommit(aRepo, "master", ""))

	commitb1, err := c.StartCommit(bRepo, "master")
	require.NoError(t, err)
	require.NoError(t, c.PutFile(commitb1, "file", strings.NewReader("foo"), client.WithAppendPutFile()))
	require.NoError(t, c.FinishCommit(bRepo, "master", ""))

	commitInfos, err := c.WaitCommitSetAll(commitb1.ID)
	require.NoError(t, err)
	require.Equal(t, 5, len(commitInfos))

	commita2, err := c.StartCommit(aRepo, "master")
	require.NoError(t, err)
	require.NoError(t, c.PutFile(commita2, "file", strings.NewReader("bar"), client.WithAppendPutFile()))
	require.NoError(t, c.FinishCommit(aRepo, "master", ""))

	commitInfos, err = c.WaitCommitSetAll(commita2.ID)
	require.NoError(t, err)
	require.Equal(t, 5, len(commitInfos))

	commitb2, err := c.StartCommit(bRepo, "master")
	require.NoError(t, err)
	require.NoError(t, c.PutFile(commitb2, "file", strings.NewReader("bar"), client.WithAppendPutFile()))
	require.NoError(t, c.FinishCommit(bRepo, "master", ""))

	commitInfos, err = c.WaitCommitSetAll(commitb2.ID)
	require.NoError(t, err)
	require.Equal(t, 5, len(commitInfos))

	jobInfos, err := c.ListJob("", []*pfs.Commit{commita1}, -1, true)
	require.NoError(t, err)
	require.Equal(t, 2, len(jobInfos)) // a1 + nil and a1 + b1

	jobInfos, err = c.ListJob("", []*pfs.Commit{commitb1}, -1, true)
	require.NoError(t, err)
	require.Equal(t, 2, len(jobInfos)) // a1 + b1 and a2 + b1

	jobInfos, err = c.ListJob("", []*pfs.Commit{commita2}, -1, true)
	require.NoError(t, err)
	require.Equal(t, 2, len(jobInfos)) // a2 + b1 and a2 + b2

	jobInfos, err = c.ListJob("", []*pfs.Commit{commitb2}, -1, true)
	require.NoError(t, err)
	require.Equal(t, 1, len(jobInfos)) // a2 + b2

	jobInfos, err = c.ListJob("", []*pfs.Commit{commita1, commitb1}, -1, true)
	require.NoError(t, err)
	require.Equal(t, 1, len(jobInfos))

	jobInfos, err = c.ListJob("", []*pfs.Commit{commita2, commitb1}, -1, true)
	require.NoError(t, err)
	require.Equal(t, 1, len(jobInfos))

	jobInfos, err = c.ListJob("", []*pfs.Commit{commita2, commitb2}, -1, true)
	require.NoError(t, err)
	require.Equal(t, 1, len(jobInfos))

	jobInfos, err = c.ListJob("", []*pfs.Commit{client.NewCommit(aRepo, "master", ""), client.NewCommit(bRepo, "master", "")}, -1, true)
	require.NoError(t, err)
	require.Equal(t, 1, len(jobInfos))
}

// TestCancelJob creates a long-running job and then kills it, testing
// that the user process is killed.
func TestCancelJob(t *testing.T) {
	if testing.Short() {
		t.Skip("Skipping integration tests in short mode")
	}

	t.Parallel()
	c, _ := minikubetestenv.AcquireCluster(t)

	// Create an input repo
	repo := tu.UniqueString("TestCancelJob")
	require.NoError(t, c.CreateRepo(repo))

	// Create an input commit
	commit, err := c.StartCommit(repo, "master")
	require.NoError(t, err)
	require.NoError(t, c.PutFile(commit, "/time", strings.NewReader("600"), client.WithAppendPutFile()))
	require.NoError(t, c.PutFile(commit, "/data", strings.NewReader("commit data"), client.WithAppendPutFile()))
	require.NoError(t, c.FinishCommit(repo, commit.Branch.Name, commit.ID))

	// Create sleep + copy pipeline
	pipeline := tu.UniqueString("pipeline")
	require.NoError(t, c.CreatePipeline(
		pipeline,
		"",
		[]string{"bash"},
		[]string{
			"sleep `cat /pfs/*/time`",
			"cp /pfs/*/data /pfs/out/",
		},
		&pps.ParallelismSpec{
			Constant: 1,
		},
		client.NewPFSInput(repo, "/"),
		"",
		false,
	))

	// Wait until PPS has started processing commit
	var jobInfo *pps.JobInfo
	require.NoErrorWithinT(t, 30*time.Second, func() error {
		return backoff.Retry(func() error {
			jobInfos, err := c.ListJob(pipeline, nil, -1, true)
			if err != nil {
				return err
			}
			if len(jobInfos) != 1 {
				return errors.Errorf("Expected one job, but got %d: %v", len(jobInfos), jobInfos)
			}
			jobInfo = jobInfos[0]
			return nil
		}, backoff.NewTestingBackOff())
	})

	// stop the job
	require.NoError(t, c.StopJob(jobInfo.Job.Pipeline.Name, jobInfo.Job.ID))

	// Wait until the job is cancelled
	require.NoErrorWithinT(t, 30*time.Second, func() error {
		return backoff.Retry(func() error {
			updatedJobInfo, err := c.InspectJob(jobInfo.Job.Pipeline.Name, jobInfo.Job.ID, false)
			if err != nil {
				return err
			}
			if updatedJobInfo.State != pps.JobState_JOB_KILLED {
				return errors.Errorf("job %s is still running, but should be KILLED", jobInfo.Job.ID)
			}
			return nil
		}, backoff.NewTestingBackOff())
	})

	// Create one more commit to make sure the pipeline can still process input
	// commits
	commit2, err := c.StartCommit(repo, "master")
	require.NoError(t, err)
	require.NoError(t, c.DeleteFile(commit2, "/time"))
	require.NoError(t, c.PutFile(commit2, "/time", strings.NewReader("1"), client.WithAppendPutFile()))
	require.NoError(t, c.DeleteFile(commit2, "/data"))
	require.NoError(t, c.PutFile(commit2, "/data", strings.NewReader("commit 2 data"), client.WithAppendPutFile()))
	require.NoError(t, c.FinishCommit(repo, commit2.Branch.Name, commit2.ID))

	// Flush commit2, and make sure the output is as expected
	commitInfo, err := c.WaitCommit(pipeline, "master", commit2.ID)
	require.NoError(t, err)

	buf := bytes.Buffer{}
	err = c.GetFile(commitInfo.Commit, "/data", &buf)
	require.NoError(t, err)
	require.Equal(t, "commit 2 data", buf.String())
}

// TestCancelManyJobs creates many jobs to test that the handling of many
// incoming job events is correct. Each job comes up (which tests that that
// cancelling job 'a' does not cancel subsequent job 'b'), must be the only job
// running (which tests that only one job can run at a time), and then is
// cancelled.
func TestCancelManyJobs(t *testing.T) {
	if testing.Short() {
		t.Skip("Skipping integration tests in short mode")
	}

	t.Parallel()
	c, _ := minikubetestenv.AcquireCluster(t)

	// Create an input repo
	repo := tu.UniqueString("TestCancelManyJobs")
	require.NoError(t, c.CreateRepo(repo))

	// Create sleep pipeline
	pipeline := tu.UniqueString("pipeline")
	require.NoError(t, c.CreatePipeline(
		pipeline,
		"",
		[]string{"sleep", "600"},
		nil,
		&pps.ParallelismSpec{
			Constant: 1,
		},
		client.NewPFSInput(repo, "/*"),
		"",
		false,
	))

	// Create 10 input commits, to spawn 10 jobs
	var commits []*pfs.Commit
	for i := 0; i < 10; i++ {
		commit, err := c.StartCommit(repo, "master")
		require.NoError(t, c.PutFile(commit, "file", strings.NewReader("foo")))
		require.NoError(t, err)
		require.NoError(t, c.FinishCommit(repo, commit.Branch.Name, commit.ID))
		commits = append(commits, commit)
	}

	// For each expected job: watch to make sure the input job comes up, make
	// sure that it's the only job running, then cancel it
	for _, commit := range commits {
		// Wait until PPS has started processing commit
		var jobInfo *pps.JobInfo
		require.NoErrorWithinT(t, 30*time.Second, func() error {
			return backoff.Retry(func() error {
				jobInfos, err := c.ListJob(pipeline, []*pfs.Commit{commit}, -1, true)
				if err != nil {
					return err
				}
				if len(jobInfos) != 1 {
					return errors.Errorf("Expected one job, but got %d: %v", len(jobInfos), jobInfos)
				}
				jobInfo = jobInfos[0]
				return nil
			}, backoff.NewTestingBackOff())
		})

		// Stop the job
		require.NoError(t, c.StopJob(jobInfo.Job.Pipeline.Name, jobInfo.Job.ID))

		// Check that the job is now killed
		require.NoErrorWithinT(t, 30*time.Second, func() error {
			return backoff.Retry(func() error {
				// TODO(msteffen): once github.com/pachyderm/pachyderm/v2/pull/2642 is
				// submitted, change ListJob here to filter on commit1 as the input commit,
				// rather than inspecting the input in the test
				updatedJobInfo, err := c.InspectJob(jobInfo.Job.Pipeline.Name, jobInfo.Job.ID, false)
				if err != nil {
					return err
				}
				if updatedJobInfo.State != pps.JobState_JOB_KILLED {
					return errors.Errorf("job %s is still running, but should be KILLED", jobInfo.Job.ID)
				}
				return nil
			}, backoff.NewTestingBackOff())
		})
	}
}

// TestSquashCommitSetPropagation deletes an input commit and makes sure all
// downstream commits are also deleted.
// DAG in this test: repo -> pipeline[0] -> pipeline[1]
func TestSquashCommitSetPropagation(t *testing.T) {
	// TODO(2.0 optional): Implement put file split in V2.
	t.Skip("Put file split not implemented in V2")
	// 	if testing.Short() {
	// 		t.Skip("Skipping integration tests in short mode")
	// 	}

	// 	c := tu.GetPachClient(t)
	// 	require.NoError(t, c.DeleteAll())

	// 	// Create an input repo
	// 	repo := tu.UniqueString("TestSquashCommitSetPropagation")
	// 	require.NoError(t, c.CreateRepo(repo))
	// 	_, err := c.PutFileSplit(repo, "master", "d", pfs.Delimiter_SQL, 0, 0, 0, false,
	// 		strings.NewReader(tu.TestPGDump))
	// 	require.NoError(t, err)

	// 	// Create a pipeline that roughly validates the header
	// 	pipeline := tu.UniqueString("TestSplitFileReprocessPL")
	// 	require.NoError(t, c.CreatePipeline(
	// 		pipeline,
	// 		"",
	// 		[]string{"/bin/bash"},
	// 		[]string{
	// 			`ls /pfs/*/d/*`, // for debugging
	// 			`cars_tables="$(grep "CREATE TABLE public.cars" /pfs/*/d/* | sort -u  | wc -l)"`,
	// 			`(( cars_tables == 1 )) && exit 0 || exit 1`,
	// 		},
	// 		&pps.ParallelismSpec{Constant: 1},
	// 		client.NewPFSInput(repo, "/d/*"),
	// 		"",
	// 		false,
	// 	))

	// 	// wait for job to run & check that all rows were processed
	// 	var jobCount int
	// 	c.FlushJob([]*pfs.Commit{client.NewCommit(repo, "master")}, nil,
	// 		func(jobInfo *pps.JobInfo) error {
	// 			jobCount++
	// 			require.Equal(t, 1, jobCount)
	// 			require.Equal(t, pps.JobState_JOB_SUCCESS, jobInfo.State)
	// 			require.Equal(t, int64(5), jobInfo.DataProcessed)
	// 			require.Equal(t, int64(0), jobInfo.DataSkipped)
	// 			return nil
	// 		})

	// 	// put empty dataset w/ new header
	// 	_, err = c.PutFileSplit(repo, "master", "d", pfs.Delimiter_SQL, 0, 0, 0, false,
	// 		strings.NewReader(tu.TestPGDumpNewHeader))
	// 	require.NoError(t, err)

	// 	// everything gets reprocessed (hashes all change even though the files
	// 	// themselves weren't altered)
	// 	jobCount = 0
	// 	c.FlushJob([]*pfs.Commit{client.NewCommit(repo, "master")}, nil,
	// 		func(jobInfo *pps.JobInfo) error {
	// 			jobCount++
	// 			require.Equal(t, 1, jobCount)
	// 			require.Equal(t, pps.JobState_JOB_SUCCESS, jobInfo.State)
	// 			require.Equal(t, int64(5), jobInfo.DataProcessed) // added 3 new rows
	// 			require.Equal(t, int64(0), jobInfo.DataSkipped)
	// 			return nil
	// 		})
}

func TestDeleteSpecRepo(t *testing.T) {
	if testing.Short() {
		t.Skip("Skipping integration tests in short mode")
	}

	t.Parallel()
	c, _ := minikubetestenv.AcquireCluster(t)
	dataRepo := tu.UniqueString("TestDeleteSpecRepo_data")
	require.NoError(t, c.CreateRepo(dataRepo))

	pipeline := tu.UniqueString("TestSimplePipeline")
	require.NoError(t, c.CreatePipeline(
		pipeline,
		"",
		[]string{"echo", "foo"},
		nil,
		&pps.ParallelismSpec{
			Constant: 1,
		},
		client.NewPFSInput(dataRepo, "/"),
		"",
		false,
	))
	_, err := c.PfsAPIClient.DeleteRepo(
		c.Ctx(),
		&pfs.DeleteRepoRequest{
			Repo: client.NewSystemRepo(pipeline, pfs.SpecRepoType),
		})
	require.YesError(t, err)
}

func TestDontReadStdin(t *testing.T) {
	if testing.Short() {
		t.Skip("Skipping integration tests in short mode")
	}

	t.Parallel()
	c, _ := minikubetestenv.AcquireCluster(t)
	dataRepo := tu.UniqueString("TestDontReadStdin_data")
	require.NoError(t, c.CreateRepo(dataRepo))

	pipeline := tu.UniqueString("TestDontReadStdin")
	require.NoError(t, c.CreatePipeline(
		pipeline,
		"",
		[]string{"true"},
		[]string{"stdin that will never be read"},
		&pps.ParallelismSpec{
			Constant: 1,
		},
		client.NewPFSInput(dataRepo, "/"),
		"",
		false,
	))
	numCommits := 20
	for i := 0; i < numCommits; i++ {
		commit, err := c.StartCommit(dataRepo, "master")
		require.NoError(t, err)
		require.NoError(t, c.FinishCommit(dataRepo, "master", ""))
		jobInfos, err := c.WaitJobSetAll(commit.ID, false)
		require.NoError(t, err)
		require.Equal(t, 1, len(jobInfos))
		require.Equal(t, jobInfos[0].State.String(), pps.JobState_JOB_SUCCESS.String())
	}
}

func TestStatsDeleteAll(t *testing.T) {
	if testing.Short() {
		t.Skip("Skipping integration tests in short mode")
	}

	t.Parallel()
	c, _ := minikubetestenv.AcquireCluster(t)

	dataRepo := tu.UniqueString("TestPipelineWithStats_data")
	require.NoError(t, c.CreateRepo(dataRepo))

	pipeline := tu.UniqueString("pipeline")
	_, err := c.PpsAPIClient.CreatePipeline(context.Background(),
		&pps.CreatePipelineRequest{
			Pipeline: client.NewPipeline(pipeline),
			Transform: &pps.Transform{
				Cmd: []string{"cp", fmt.Sprintf("/pfs/%s/file", dataRepo), "/pfs/out"},
			},
			Input: client.NewPFSInput(dataRepo, "/"),
		})
	require.NoError(t, err)

	commit, err := c.StartCommit(dataRepo, "master")
	require.NoError(t, err)
	require.NoError(t, c.PutFile(commit, "file", strings.NewReader("foo\n"), client.WithAppendPutFile()))
	require.NoError(t, c.FinishCommit(dataRepo, commit.Branch.Name, commit.ID))

	jis, err := c.WaitJobSetAll(commit.ID, false)
	require.NoError(t, err)
	require.Equal(t, 1, len(jis))
	require.Equal(t, pps.JobState_JOB_SUCCESS.String(), jis[0].State.String())
	require.NoError(t, c.DeleteAll())

	require.NoError(t, c.CreateRepo(dataRepo))

	_, err = c.PpsAPIClient.CreatePipeline(context.Background(),
		&pps.CreatePipelineRequest{
			Pipeline: client.NewPipeline(pipeline),
			Transform: &pps.Transform{
				Cmd: []string{"cp", fmt.Sprintf("/pfs/%s/file", dataRepo), "/pfs/out"},
			},
			Input: client.NewPFSInput(dataRepo, "/*"),
		})
	require.NoError(t, err)

	commit, err = c.StartCommit(dataRepo, "master")
	require.NoError(t, err)
	require.NoError(t, c.PutFile(commit, "file", strings.NewReader("foo\n"), client.WithAppendPutFile()))
	require.NoError(t, c.FinishCommit(dataRepo, commit.Branch.Name, commit.ID))

	jis, err = c.WaitJobSetAll(commit.ID, false)
	require.NoError(t, err)
	require.Equal(t, 1, len(jis))
	require.Equal(t, pps.JobState_JOB_SUCCESS.String(), jis[0].State.String())
	require.NoError(t, c.DeleteAll())
}

func TestRapidUpdatePipelines(t *testing.T) {
	if testing.Short() {
		t.Skip("Skipping integration tests in short mode")
	}

	t.Parallel()
	c, _ := minikubetestenv.AcquireCluster(t)
	pipeline := tu.UniqueString(t.Name() + "-pipeline-")
	cronInput := client.NewCronInput("time", "@every 20s")
	cronInput.Cron.Overwrite = true
	require.NoError(t, c.CreatePipeline(
		pipeline,
		"",
		[]string{"/bin/bash"},
		[]string{"cp /pfs/time/* /pfs/out/"},
		nil,
		cronInput,
		"",
		false,
	))
	// TODO(msteffen): remove all sleeps from tests
	time.Sleep(10 * time.Second)

	for i := 0; i < 20; i++ {
		_, err := c.PpsAPIClient.CreatePipeline(
			context.Background(),
			&pps.CreatePipelineRequest{
				Pipeline: client.NewPipeline(pipeline),
				Transform: &pps.Transform{
					Cmd:   []string{"/bin/bash"},
					Stdin: []string{"cp /pfs/time/* /pfs/out/"},
				},
				Input:     cronInput,
				Update:    true,
				Reprocess: true,
			})
		require.NoError(t, err)
	}
	// TODO ideally this test would not take 5 minutes (or even 3 minutes)
	require.NoErrorWithinTRetry(t, 5*time.Minute, func() error {
		jis, err := c.ListJob(pipeline, nil, -1, true)
		if err != nil {
			return err
		}
		if len(jis) < 6 {
			return errors.Errorf("should have more than 6 jobs in 5 minutes")
		}
		for i := 0; i < 6; i++ {
			if jis[i].Started == nil {
				return errors.Errorf("not enough jobs have been started yet")
			}
		}
		for i := 0; i < 5; i++ {
			difference := jis[i].Started.Seconds - jis[i+1].Started.Seconds
			if difference < 10 {
				return errors.Errorf("jobs too close together")
			} else if difference > 30 {
				return errors.Errorf("jobs too far apart")
			}
		}
		return nil
	})
}

func TestDatumTries(t *testing.T) {
	if testing.Short() {
		t.Skip("Skipping integration tests in short mode")
	}

	t.Parallel()
	c, _ := minikubetestenv.AcquireCluster(t)

	dataRepo := tu.UniqueString("TestDatumTries_data")
	require.NoError(t, c.CreateRepo(dataRepo))

	require.NoError(t, c.PutFile(client.NewCommit(dataRepo, "master", ""), "file", strings.NewReader("foo"), client.WithAppendPutFile()))

	tries := int64(5)
	pipeline := tu.UniqueString("TestSimplePipeline")
	_, err := c.PpsAPIClient.CreatePipeline(
		context.Background(),
		&pps.CreatePipelineRequest{
			Pipeline: client.NewPipeline(pipeline),
			Transform: &pps.Transform{
				Cmd: []string{"unknown"}, // Cmd fails because "unknown" isn't a known command.
			},
			Input:      client.NewPFSInput(dataRepo, "/"),
			DatumTries: tries,
		})
	require.NoError(t, err)

	commitInfo, err := c.InspectCommit(dataRepo, "master", "")
	require.NoError(t, err)

	jobInfos, err := c.WaitJobSetAll(commitInfo.Commit.ID, false)
	require.NoError(t, err)
	require.Equal(t, 1, len(jobInfos))

	iter := c.GetLogs(pipeline, jobInfos[0].Job.ID, nil, "", false, false, 0)
	var observedTries int64
	for iter.Next() {
		if strings.Contains(iter.Message().Message, "errored running user code after") {
			observedTries++
		}
	}
	require.Equal(t, tries, observedTries)
}

func TestInspectJob(t *testing.T) {
	if testing.Short() {
		t.Skip("Skipping integration tests in short mode")
	}

	t.Parallel()
	c, _ := minikubetestenv.AcquireCluster(t)

	_, err := c.PpsAPIClient.InspectJob(context.Background(), &pps.InspectJobRequest{})
	require.YesError(t, err)
	require.True(t, strings.Contains(err.Error(), "must specify a job"))

	repo := tu.UniqueString("TestInspectJob")
	require.NoError(t, c.CreateRepo(repo))
	require.NoError(t, c.PutFile(client.NewCommit(repo, "master", ""), "file", strings.NewReader("foo"), client.WithAppendPutFile()))
	ci, err := c.InspectCommit(repo, "master", "")
	require.NoError(t, err)

	_, err = c.InspectJob(repo, ci.Commit.ID, false)
	require.YesError(t, err)
	require.True(t, errutil.IsNotFoundError(err))
}

func TestPipelineVersions(t *testing.T) {
	if testing.Short() {
		t.Skip("Skipping integration tests in short mode")
	}

	t.Parallel()
	c, _ := minikubetestenv.AcquireCluster(t)

	dataRepo := tu.UniqueString("TestPipelineVersions_data")
	require.NoError(t, c.CreateRepo(dataRepo))

	pipeline := tu.UniqueString("TestPipelineVersions")
	nVersions := 5
	for i := 0; i < nVersions; i++ {
		require.NoError(t, c.CreatePipeline(
			pipeline,
			"",
			[]string{fmt.Sprintf("%d", i)}, // an obviously illegal command, but the pipeline will never run
			nil,
			&pps.ParallelismSpec{
				Constant: 1,
			},
			client.NewPFSInput(dataRepo, "/*"),
			"",
			i != 0,
		))
	}

	for i := 0; i < nVersions; i++ {
		pi, err := c.InspectPipeline(ancestry.Add(pipeline, nVersions-1-i), true)
		require.NoError(t, err)
		require.Equal(t, fmt.Sprintf("%d", i), pi.Details.Transform.Cmd[0])
	}
}

// TestSplitFileHeader tests putting data in Pachyderm with delimiter == SQL,
// and makes sure that every pipeline worker gets a copy of the file header. As
// well, adding more data with the same header should not change the contents of
// existing data.
func TestSplitFileHeader(t *testing.T) {
	// TODO(2.0 optional): Implement put file split in V2?
	t.Skip("Split file header not implemented in V2")
	//	if testing.Short() {
	//		t.Skip("Skipping integration tests in short mode")
	//	}
	//
	//	c := tu.GetPachClient(t)
	//	require.NoError(t, c.DeleteAll())
	//
	//	// put a SQL file w/ header
	//	repo := tu.UniqueString("TestSplitFileHeader")
	//	require.NoError(t, c.CreateRepo(repo))
	//	require.NoError(t, c.PutFileSplit(repo, "master", "d", pfs.Delimiter_SQL, 0, 0, 0, false, strings.NewReader(tu.TestPGDump), client.WithAppendPutFile()))
	//
	//	// Create a pipeline that roughly validates the header
	//	pipeline := tu.UniqueString("TestSplitFileHeaderPipeline")
	//	require.NoError(t, c.CreatePipeline(
	//		pipeline,
	//		"",
	//		[]string{"/bin/bash"},
	//		[]string{
	//			`ls /pfs/*/d/*`, // for debugging
	//			`cars_tables="$(grep "CREATE TABLE public.cars" /pfs/*/d/* | sort -u  | wc -l)"`,
	//			`(( cars_tables == 1 )) && exit 0 || exit 1`,
	//		},
	//		&pps.ParallelismSpec{Constant: 1},
	//		client.NewPFSInput(repo, "/d/*"),
	//		"",
	//		false,
	//	))
	//
	//	// wait for job to run & check that all rows were processed
	//	var jobCount int
	//	c.FlushJob([]*pfs.Commit{client.NewCommit(repo, "master")}, nil,
	//		func(jobInfo *pps.JobInfo) error {
	//			jobCount++
	//			require.Equal(t, 1, jobCount)
	//			require.Equal(t, pps.JobState_JOB_SUCCESS, jobInfo.State)
	//			require.Equal(t, int64(5), jobInfo.DataProcessed)
	//			require.Equal(t, int64(0), jobInfo.DataSkipped)
	//			return nil
	//		})
	//
	//	// Add new rows with same header data
	//	require.NoError(t, c.PutFileSplit(repo, "master", "d", pfs.Delimiter_SQL, 0, 0, 0, false, strings.NewReader(tu.TestPGDumpNewRows), client.WithAppendPutFile()))
	//
	//	// old data should be skipped, even though header was uploaded twice (new
	//	// header shouldn't append or change the hash or anything)
	//	jobCount = 0
	//	c.FlushJob([]*pfs.Commit{client.NewCommit(repo, "master")}, nil,
	//		func(jobInfo *pps.JobInfo) error {
	//			jobCount++
	//			require.Equal(t, 1, jobCount)
	//			require.Equal(t, pps.JobState_JOB_SUCCESS, jobInfo.State)
	//			require.Equal(t, int64(3), jobInfo.DataProcessed) // added 3 new rows
	//			require.Equal(t, int64(5), jobInfo.DataSkipped)
	//			return nil
	//		})
}

func TestNewHeaderCausesReprocess(t *testing.T) {
	// TODO(2.0 optional): Implement put file split in V2?
	t.Skip("Split file header not implemented in V2")
	//	if testing.Short() {
	//		t.Skip("Skipping integration tests in short mode")
	//	}
	//
	//	c := tu.GetPachClient(t)
	//	require.NoError(t, c.DeleteAll())
	//
	//	// put a SQL file w/ header
	//	repo := tu.UniqueString("TestSplitFileHeader")
	//	require.NoError(t, c.CreateRepo(repo))
	//	require.NoError(t, c.PutFileSplit(repo, "master", "d", pfs.Delimiter_SQL, 0, 0, 0, false, strings.NewReader(tu.TestPGDump), client.WithAppendPutFile()))
	//
	//	// Create a pipeline that roughly validates the header
	//	pipeline := tu.UniqueString("TestSplitFileReprocessPL")
	//	require.NoError(t, c.CreatePipeline(
	//		pipeline,
	//		"",
	//		[]string{"/bin/bash"},
	//		[]string{
	//			`ls /pfs/*/d/*`, // for debugging
	//			`cars_tables="$(grep "CREATE TABLE public.cars" /pfs/*/d/* | sort -u  | wc -l)"`,
	//			`(( cars_tables == 1 )) && exit 0 || exit 1`,
	//		},
	//		&pps.ParallelismSpec{Constant: 1},
	//		client.NewPFSInput(repo, "/d/*"),
	//		"",
	//		false,
	//	))
	//
	//	// wait for job to run & check that all rows were processed
	//	var jobCount int
	//	c.FlushJob([]*pfs.Commit{client.NewCommit(repo, "master")}, nil,
	//		func(jobInfo *pps.JobInfo) error {
	//			jobCount++
	//			require.Equal(t, 1, jobCount)
	//			require.Equal(t, pps.JobState_JOB_SUCCESS, jobInfo.State)
	//			require.Equal(t, int64(5), jobInfo.DataProcessed)
	//			require.Equal(t, int64(0), jobInfo.DataSkipped)
	//			return nil
	//		})
	//
	//	// put empty dataset w/ new header
	//	require.NoError(t, c.PutFileSplit(repo, "master", "d", pfs.Delimiter_SQL, 0, 0, 0, false, strings.NewReader(tu.TestPGDumpNewHeader), client.WithAppendPutFile()))
	//
	//	// everything gets reprocessed (hashes all change even though the files
	//	// themselves weren't altered)
	//	jobCount = 0
	//	c.FlushJob([]*pfs.Commit{client.NewCommit(repo, "master")}, nil,
	//		func(jobInfo *pps.JobInfo) error {
	//			jobCount++
	//			require.Equal(t, 1, jobCount)
	//			require.Equal(t, pps.JobState_JOB_SUCCESS, jobInfo.State)
	//			require.Equal(t, int64(5), jobInfo.DataProcessed) // added 3 new rows
	//			require.Equal(t, int64(0), jobInfo.DataSkipped)
	//			return nil
	//		})
}

// TestDeferredCross is a repro for https://github.com/pachyderm/pachyderm/v2/issues/5172
func TestDeferredCross(t *testing.T) {
	if testing.Short() {
		t.Skip("Skipping integration tests in short mode")
	}

	t.Parallel()
	c, _ := minikubetestenv.AcquireCluster(t)

	// make repo for our dataset
	dataSet := tu.UniqueString("dataset")
	require.NoError(t, c.CreateRepo(dataSet))
	dataCommit := client.NewCommit(dataSet, "master", "")

	downstreamPipeline := tu.UniqueString("downstream")
	_, err := c.PpsAPIClient.CreatePipeline(
		context.Background(),
		&pps.CreatePipelineRequest{
			Pipeline: client.NewPipeline(downstreamPipeline),
			Transform: &pps.Transform{
				Cmd: []string{"bash"},
				Stdin: []string{
					fmt.Sprintf("cp /pfs/%v/* /pfs/out", dataSet),
				},
			},
			Input: client.NewPFSInput(dataSet, "master"),

			OutputBranch: "master",
		})
	require.NoError(t, err)

	require.NoError(t, c.PutFile(dataCommit, "file1", strings.NewReader("foo"), client.WithAppendPutFile()))
	require.NoError(t, c.PutFile(dataCommit, "file2", strings.NewReader("foo"), client.WithAppendPutFile()))
	require.NoError(t, c.PutFile(dataCommit, "file3", strings.NewReader("foo"), client.WithAppendPutFile()))

	commitInfo, err := c.InspectCommit(dataSet, "master", "")
	require.NoError(t, err)
	_, err = c.WaitCommitSetAll(commitInfo.Commit.ID)
	require.NoError(t, err)

	err = c.CreateBranch(downstreamPipeline, "other", "", "master^", nil)
	require.NoError(t, err)

	// next, create an imputation pipeline which is a cross of the dataset with the union of two different freeze branches
	impPipeline := tu.UniqueString("imputed")
	_, err = c.PpsAPIClient.CreatePipeline(
		context.Background(),
		&pps.CreatePipelineRequest{
			Pipeline: client.NewPipeline(impPipeline),
			Transform: &pps.Transform{
				Cmd: []string{"bash"},
				Stdin: []string{
					"true",
				},
			},
			Input: client.NewCrossInput(
				client.NewUnionInput(
					client.NewPFSInputOpts("a", downstreamPipeline, "master", "/", "", "", false, false, nil),
					client.NewPFSInputOpts("b", downstreamPipeline, "other", "/", "", "", false, false, nil),
				),
				client.NewPFSInput(dataSet, "/"),
			),
			OutputBranch: "master",
		})
	require.NoError(t, err)

	// after all this, the imputation job should be using the master commit of the dataset repo
	_, err = c.WaitCommit(impPipeline, "master", "")
	require.NoError(t, err)

	jobs, err := c.ListJob(impPipeline, nil, 0, true)
	require.NoError(t, err)
	require.Equal(t, len(jobs), 1)

	jobInfo, err := c.InspectJob(jobs[0].Job.Pipeline.Name, jobs[0].Job.ID, true)
	require.NoError(t, err)

	headCommit, err := c.InspectCommit(dataSet, "master", "")
	require.NoError(t, err)

	pps.VisitInput(jobInfo.Details.Input, func(i *pps.Input) error {
		if i.Pfs != nil && i.Pfs.Repo == dataSet {
			require.Equal(t, i.Pfs.Commit, headCommit.Commit.ID)
		}
		return nil
	})
}

func TestDeferredProcessing(t *testing.T) {
	if testing.Short() {
		t.Skip("Skipping integration tests in short mode")
	}

	t.Parallel()
	c, _ := minikubetestenv.AcquireCluster(t)

	dataRepo := tu.UniqueString("TestDeferredProcessing_data")
	require.NoError(t, c.CreateRepo(dataRepo))

	pipeline1 := tu.UniqueString("TestDeferredProcessing1")
	_, err := c.PpsAPIClient.CreatePipeline(
		context.Background(),
		&pps.CreatePipelineRequest{
			Pipeline: client.NewPipeline(pipeline1),
			Transform: &pps.Transform{
				Cmd:   []string{"bash"},
				Stdin: []string{fmt.Sprintf("cp /pfs/%s/* /pfs/out/", dataRepo)},
			},
			Input:        client.NewPFSInput(dataRepo, "/*"),
			OutputBranch: "staging",
		})
	require.NoError(t, err)

	pipeline2 := tu.UniqueString("TestDeferredProcessing2")
	require.NoError(t, c.CreatePipeline(
		pipeline2,
		"",
		[]string{"bash"},
		[]string{
			fmt.Sprintf("cp /pfs/%s/* /pfs/out/", pipeline1),
		},
		&pps.ParallelismSpec{
			Constant: 1,
		},
		client.NewPFSInput(pipeline1, "/*"),
		"",
		false,
	))

	commit := client.NewCommit(dataRepo, "staging", "")
	require.NoError(t, c.PutFile(commit, "file", strings.NewReader("foo"), client.WithAppendPutFile()))

	commitInfo, err := c.InspectCommit(dataRepo, "staging", "")
	require.NoError(t, err)

	// The same commitset should be extended after each branch head move
	commitInfos, err := c.WaitCommitSetAll(commitInfo.Commit.ID)
	require.NoError(t, err)
	require.Equal(t, 1, len(commitInfos))

	require.NoError(t, c.CreateBranch(dataRepo, "master", "staging", "", nil))

	commitInfos, err = c.WaitCommitSetAll(commitInfo.Commit.ID)
	require.NoError(t, err)
	require.Equal(t, 5, len(commitInfos))

	require.NoError(t, c.CreateBranch(pipeline1, "master", "staging", "", nil))

	commitInfos, err = c.WaitCommitSetAll(commitInfo.Commit.ID)
	require.NoError(t, err)
	require.Equal(t, 9, len(commitInfos))
}

func TestPipelineHistory(t *testing.T) {
	if testing.Short() {
		t.Skip("Skipping integration tests in short mode")
	}

	t.Parallel()
	c, _ := minikubetestenv.AcquireCluster(t)
	// create repos
	dataRepo := tu.UniqueString("TestPipelineHistory_data")
	require.NoError(t, c.CreateRepo(dataRepo))
	pipelineName := tu.UniqueString("TestPipelineHistory")
	require.NoError(t, c.CreatePipeline(
		pipelineName,
		"",
		[]string{"bash"},
		[]string{"echo foo >/pfs/out/file"},
		&pps.ParallelismSpec{
			Constant: 1,
		},
		client.NewPFSInput(dataRepo, "/*"),
		"",
		true,
	))

	require.NoError(t, c.PutFile(client.NewCommit(dataRepo, "master", ""), "file", strings.NewReader("1"), client.WithAppendPutFile()))
	commitInfo, err := c.InspectCommit(dataRepo, "master", "")
	require.NoError(t, err)
	_, err = c.WaitCommitSetAll(commitInfo.Commit.ID)
	require.NoError(t, err)

	jis, err := c.ListJob(pipelineName, nil, 0, true)
	require.NoError(t, err)
	require.Equal(t, 2, len(jis))

	// Update the pipeline
	require.NoError(t, c.CreatePipeline(
		pipelineName,
		"",
		[]string{"bash"},
		[]string{"echo bar >/pfs/out/file"},
		&pps.ParallelismSpec{
			Constant: 1,
		},
		client.NewPFSInput(dataRepo, "/*"),
		"",
		true,
	))

	require.NoError(t, c.PutFile(client.NewCommit(dataRepo, "master", ""), "file", strings.NewReader("2"), client.WithAppendPutFile()))
	commitInfo, err = c.InspectCommit(dataRepo, "master", "")
	require.NoError(t, err)
	_, err = c.WaitCommitSetAll(commitInfo.Commit.ID)
	require.NoError(t, err)

	commitInfos, err := c.ListCommit(client.NewRepo(pipelineName), client.NewCommit(pipelineName, "master", ""), nil, 0)
	require.NoError(t, err)
	require.Equal(t, 4, len(commitInfos))

	jis, err = c.ListJob(pipelineName, nil, 0, true)
	require.NoError(t, err)
	require.Equal(t, 2, len(jis))
	jis, err = c.ListJob(pipelineName, nil, 1, true)
	require.NoError(t, err)
	require.Equal(t, 4, len(jis))
	jis, err = c.ListJob(pipelineName, nil, -1, true)
	require.NoError(t, err)
	require.Equal(t, 4, len(jis))

	// Update the pipeline again
	require.NoError(t, c.CreatePipeline(
		pipelineName,
		"",
		[]string{"bash"},
		[]string{"echo buzz >/pfs/out/file"},
		&pps.ParallelismSpec{
			Constant: 1,
		},
		client.NewPFSInput(dataRepo, "/*"),
		"",
		true,
	))
	commitInfo, err = c.InspectCommit(dataRepo, "master", "")
	require.NoError(t, err)
	_, err = c.WaitCommitSetAll(commitInfo.Commit.ID)
	require.NoError(t, err)

	jis, err = c.ListJob(pipelineName, nil, 0, true)
	require.NoError(t, err)
	require.Equal(t, 1, len(jis))
	jis, err = c.ListJob(pipelineName, nil, 1, true)
	require.NoError(t, err)
	require.Equal(t, 3, len(jis))
	jis, err = c.ListJob(pipelineName, nil, 2, true)
	require.NoError(t, err)
	require.Equal(t, 5, len(jis))
	jis, err = c.ListJob(pipelineName, nil, -1, true)
	require.NoError(t, err)
	require.Equal(t, 5, len(jis))

	// Add another pipeline, this shouldn't change the results of the above
	// commands.
	pipelineName2 := tu.UniqueString("TestPipelineHistory2")
	require.NoError(t, c.CreatePipeline(
		pipelineName2,
		"",
		[]string{"bash"},
		[]string{"echo foo >/pfs/out/file"},
		&pps.ParallelismSpec{
			Constant: 1,
		},
		client.NewPFSInput(dataRepo, "/*"),
		"",
		true,
	))
	commitInfo, err = c.InspectCommit(dataRepo, "master", "")
	require.NoError(t, err)
	_, err = c.WaitCommitSetAll(commitInfo.Commit.ID)
	require.NoError(t, err)

	jis, err = c.ListJob(pipelineName, nil, 0, true)
	require.NoError(t, err)
	require.Equal(t, 1, len(jis))
	jis, err = c.ListJob(pipelineName, nil, 1, true)
	require.NoError(t, err)
	require.Equal(t, 3, len(jis))
	jis, err = c.ListJob(pipelineName, nil, 2, true)
	require.NoError(t, err)
	require.Equal(t, 5, len(jis))
	jis, err = c.ListJob(pipelineName, nil, -1, true)
	require.NoError(t, err)
	require.Equal(t, 5, len(jis))

	pipelineInfos, err := c.ListPipeline(false)
	require.NoError(t, err)
	require.Equal(t, 2, len(pipelineInfos))

	pipelineInfos, err = c.ListPipelineHistory("", -1, false)
	require.NoError(t, err)
	require.Equal(t, 4, len(pipelineInfos))

	pipelineInfos, err = c.ListPipelineHistory("", 1, false)
	require.NoError(t, err)
	require.Equal(t, 3, len(pipelineInfos))

	pipelineInfos, err = c.ListPipelineHistory(pipelineName, -1, false)
	require.NoError(t, err)
	require.Equal(t, 3, len(pipelineInfos))

	pipelineInfos, err = c.ListPipelineHistory(pipelineName2, -1, false)
	require.NoError(t, err)
	require.Equal(t, 1, len(pipelineInfos))
}

func TestFileHistory(t *testing.T) {
	// TODO: Implement file history in V2?
	t.Skip("File history not implemented in V2")
	if testing.Short() {
		t.Skip("Skipping integration tests in short mode")
	}

	t.Parallel()
	c, _ := minikubetestenv.AcquireCluster(t)

	dataRepo1 := tu.UniqueString("TestFileHistory_data1")
	require.NoError(t, c.CreateRepo(dataRepo1))
	dataRepo2 := tu.UniqueString("TestFileHistory_data2")
	require.NoError(t, c.CreateRepo(dataRepo2))

	pipeline := tu.UniqueString("TestFileHistory")
	require.NoError(t, c.CreatePipeline(
		pipeline,
		"",
		[]string{"bash"},
		[]string{
			fmt.Sprintf("for a in /pfs/%s/*", dataRepo1),
			"do",
			fmt.Sprintf("for b in /pfs/%s/*", dataRepo2),
			"do",
			"touch /pfs/out/$(basename $a)_$(basename $b)",
			"done",
			"done",
		},
		&pps.ParallelismSpec{
			Constant: 1,
		},
		client.NewCrossInput(
			client.NewPFSInput(dataRepo1, "/*"),
			client.NewPFSInput(dataRepo2, "/*"),
		),
		"",
		false,
	))

	commit1 := client.NewCommit(dataRepo1, "master", "")
	commit2 := client.NewCommit(dataRepo2, "master", "")

	require.NoError(t, c.PutFile(commit1, "A1", strings.NewReader(""), client.WithAppendPutFile()))
	require.NoError(t, c.PutFile(commit2, "B1", strings.NewReader(""), client.WithAppendPutFile()))

	require.NoError(t, c.PutFile(commit1, "A2", strings.NewReader(""), client.WithAppendPutFile()))
	require.NoError(t, c.PutFile(commit1, "A3", strings.NewReader(""), client.WithAppendPutFile()))
	require.NoError(t, c.PutFile(commit2, "B2", strings.NewReader(""), client.WithAppendPutFile()))
	require.NoError(t, c.PutFile(commit2, "B3", strings.NewReader(""), client.WithAppendPutFile()))

	commitInfo, err := c.InspectCommit(pipeline, "master", "")
	require.NoError(t, err)
	_, err = c.WaitCommitSetAll(commitInfo.Commit.ID)
	require.NoError(t, err)

	//_, err = c.ListFileHistory(pipeline, "master", "", -1)
	//require.NoError(t, err)
}

// TestCreatePipelineErrorNoTransform tests that sending a CreatePipeline
// requests to pachd with no 'pipeline' field doesn't kill pachd
func TestCreatePipelineErrorNoPipeline(t *testing.T) {
	if testing.Short() {
		t.Skip("Skipping integration tests in short mode")
	}

	t.Parallel()
	c, _ := minikubetestenv.AcquireCluster(t)

	// Create input repo
	dataRepo := tu.UniqueString(t.Name() + "-data")
	require.NoError(t, c.CreateRepo(dataRepo))

	// Create pipeline w/ no pipeline field--make sure we get a response
	_, err := c.PpsAPIClient.CreatePipeline(
		context.Background(),
		&pps.CreatePipelineRequest{
			Pipeline: nil,
			Transform: &pps.Transform{
				Cmd:   []string{"/bin/bash"},
				Stdin: []string{`cat foo >/pfs/out/file`},
			},
			Input: client.NewPFSInput(dataRepo, "/*"),
		})
	require.YesError(t, err)
	require.Matches(t, "request.Pipeline", err.Error())
}

// TestCreatePipelineErrorNoTransform tests that sending a CreatePipeline
// requests to pachd with no 'transform' or 'pipeline' field doesn't kill pachd
func TestCreatePipelineError(t *testing.T) {
	if testing.Short() {
		t.Skip("Skipping integration tests in short mode")
	}

	t.Parallel()
	c, _ := minikubetestenv.AcquireCluster(t)

	// Create input repo
	dataRepo := tu.UniqueString(t.Name() + "-data")
	require.NoError(t, c.CreateRepo(dataRepo))

	// Create pipeline w/ no transform--make sure we get a response (& make sure
	// it explains the problem)
	pipeline := tu.UniqueString("no-transform-")
	_, err := c.PpsAPIClient.CreatePipeline(
		context.Background(),
		&pps.CreatePipelineRequest{
			Pipeline:  client.NewPipeline(pipeline),
			Transform: nil,
			Input:     client.NewPFSInput(dataRepo, "/*"),
		})
	require.YesError(t, err)
	require.Matches(t, "transform", err.Error())
}

// TestCreatePipelineErrorNoCmd tests that sending a CreatePipeline request to
// pachd with no 'transform.cmd' field doesn't kill pachd
func TestCreatePipelineErrorNoCmd(t *testing.T) {
	if testing.Short() {
		t.Skip("Skipping integration tests in short mode")
	}

	t.Parallel()
	c, _ := minikubetestenv.AcquireCluster(t)

	// Create input data
	dataRepo := tu.UniqueString(t.Name() + "-data")
	require.NoError(t, c.CreateRepo(dataRepo))
	require.NoError(t, c.PutFile(client.NewCommit(dataRepo, "master", ""), "file", strings.NewReader("foo"), client.WithAppendPutFile()))

	// create pipeline
	pipeline := tu.UniqueString("no-cmd-")
	_, err := c.PpsAPIClient.CreatePipeline(
		context.Background(),
		&pps.CreatePipelineRequest{
			Pipeline: client.NewPipeline(pipeline),
			Transform: &pps.Transform{
				Cmd:   nil,
				Stdin: []string{`cat foo >/pfs/out/file`},
			},
			Input: client.NewPFSInput(dataRepo, "/*"),
		})
	require.NoError(t, err)
	time.Sleep(5 * time.Second) // give pipeline time to start

	require.NoErrorWithinTRetry(t, 30*time.Second, func() error {
		pipelineInfo, err := c.InspectPipeline(pipeline, false)
		if err != nil {
			return err
		}
		if pipelineInfo.State != pps.PipelineState_PIPELINE_FAILURE {
			return errors.Errorf("pipeline should be in state FAILURE, not: %s", pipelineInfo.State.String())
		}
		return nil
	})
}

func TestExtractPipeline(t *testing.T) {
	// TODO: Implement extract pipeline.
	t.Skip("Extract pipeline not implemented in V2")
	//	c := tu.GetPachClient(t)
	//	require.NoError(t, c.DeleteAll())
	//
	//	dataRepo := tu.UniqueString("TestExtractPipeline_data")
	//	require.NoError(t, c.CreateRepo(dataRepo))
	//	request := &pps.CreatePipelineRequest{}
	//	// Generate fake data
	//	gofakeit.Struct(&request)
	//
	//	// Now set a bunch of fields explicitly so the server will accept the request.
	//	// Override the input because otherwise the repo won't exist
	//	request.Input = client.NewPFSInput(dataRepo, "/*")
	//	// These must be set explicitly, because extract returns the default values
	//	// and we want them to match.
	//	request.Input.Pfs.Name = "input"
	//	request.Input.Pfs.Branch = "master"
	//	// If service, can only set as Constant:1
	//	request.ParallelismSpec.Constant = 1
	//	// CacheSize must parse as a memory value
	//	request.CacheSize = "1G"
	//	// Durations must be valid
	//	d := &types.Duration{Seconds: 1, Nanos: 1}
	//	request.JobTimeout = d
	//	request.DatumTimeout = d
	//	// PodSpec and PodPatch must parse as json
	//	request.PodSpec = "{}"
	//	request.PodPatch = "{}"
	//	request.Service.Type = string(v1.ServiceTypeClusterIP)
	//	// Don't want to explicitly set spec commit, since there's no valid commit
	//	// to set it to, and this is one of the few fields that shouldn't get
	//	// extracted back to us.
	//	request.SpecCommit = nil
	//	// MaxQueueSize gets set to 1 if it's negative, which will superficially
	//	// fail the test, so we set a real value.
	//	request.MaxQueueSize = 2
	//	// Update and reprocess don't get extracted back either so don't set it.
	//	request.Update = false
	//	request.Reprocess = false
	//
	//	// Create the pipeline
	//	_, err := c.PpsAPIClient.CreatePipeline(
	//		context.Background(),
	//		request)
	//	require.YesError(t, err)
	//	require.True(t, strings.Contains(err.Error(), "TFJob"))
	//	// TODO when TFJobs are supported the above should be deleted
	//
	//	// Set TFJob to nil so request can work
	//	request.TFJob = nil
	//	_, err = c.PpsAPIClient.CreatePipeline(
	//		context.Background(),
	//		request)
	//	require.NoError(t, err)
	//
	//	// Extract it and see if we get the same thing
	//	extractedRequest, err := c.ExtractPipeline(request.Pipeline.Name)
	//	require.NoError(t, err)
	//	// When this check fails it most likely means that you've added field to
	//	// pipelines and not set it up to be extract. PipelineReqFromInfo is the
	//	// function you'll need to add it to.
	//	if !proto.Equal(request, extractedRequest) {
	//		marshaller := &jsonpb.Marshaler{
	//			Indent:   "  ",
	//			OrigName: true,
	//		}
	//		requestString, err := marshaller.MarshalToString(request)
	//		require.NoError(t, err)
	//		extractedRequestString, err := marshaller.MarshalToString(extractedRequest)
	//		require.NoError(t, err)
	//		t.Errorf("Expected:\n%s\n, Got:\n%s\n", requestString, extractedRequestString)
	//	}
}

// TestPodPatchUnmarshalling tests the fix for issues #3483, by adding a
// PodPatch to a pipeline spec and making sure it's applied correctly
func TestPodPatchUnmarshalling(t *testing.T) {
	if testing.Short() {
		t.Skip("Skipping integration tests in short mode")
	}

	t.Parallel()
	c, ns := minikubetestenv.AcquireCluster(t)

	// Create input data
	dataRepo := tu.UniqueString(t.Name() + "-data-")
	require.NoError(t, c.CreateRepo(dataRepo))

	dataCommit := client.NewCommit(dataRepo, "master", "")
	require.NoError(t, c.PutFile(dataCommit, "file", strings.NewReader("foo"), client.WithAppendPutFile()))

	// create pipeline
	pipeline := tu.UniqueString("pod-patch-")
	_, err := c.PpsAPIClient.CreatePipeline(
		context.Background(),
		&pps.CreatePipelineRequest{
			Pipeline: client.NewPipeline(pipeline),
			Transform: &pps.Transform{
				Cmd:   []string{"bash"},
				Stdin: []string{"cp /pfs/in/* /pfs/out"},
			},
			Input: &pps.Input{Pfs: &pps.PFSInput{
				Name: "in", Repo: dataRepo, Glob: "/*",
			}},
			PodPatch: `[
				{
				  "op": "add",
				  "path": "/volumes/0",
				  "value": {
				    "name": "vol0",
				    "hostPath": {
				      "path": "/volumePath"
				}}}]`,
		})
	require.NoError(t, err)

	commitInfo, err := c.WaitCommit(pipeline, "master", "")
	require.NoError(t, err)

	var buf bytes.Buffer
	require.NoError(t, c.GetFile(commitInfo.Commit, "file", &buf))
	require.Equal(t, "foo", buf.String())

	pipelineInfo, err := c.InspectPipeline(pipeline, false)
	require.NoError(t, err)

	// make sure 'vol0' is correct in the pod spec
	var volumes []v1.Volume
	rcName := ppsutil.PipelineRcName(pipelineInfo.Pipeline.Name, pipelineInfo.Version)
	kubeClient := tu.GetKubeClient(t)
	require.NoError(t, backoff.Retry(func() error {
		podList, err := kubeClient.CoreV1().Pods(ns).List(
			context.Background(),
			metav1.ListOptions{
				LabelSelector: metav1.FormatLabelSelector(metav1.SetAsLabelSelector(
					map[string]string{"app": rcName},
				)),
			})
		if err != nil {
			return errors.EnsureStack(err) // retry
		}
		if len(podList.Items) != 1 || len(podList.Items[0].Spec.Volumes) == 0 {
			return errors.Errorf("could not find volumes for pipeline %s", pipelineInfo.Pipeline.Name)
		}
		volumes = podList.Items[0].Spec.Volumes
		return nil // no more retries
	}, backoff.NewTestingBackOff()))
	// Make sure a CPU and Memory request are both set
	for _, vol := range volumes {
		require.True(t,
			vol.VolumeSource.HostPath == nil || vol.VolumeSource.EmptyDir == nil)
		if vol.Name == "vol0" {
			require.True(t, vol.VolumeSource.HostPath.Path == "/volumePath")
		}
	}
}

func TestSecrets(t *testing.T) {
	if testing.Short() {
		t.Skip("Skipping integration tests in short mode")
	}

	t.Parallel()
	c, _ := minikubetestenv.AcquireCluster(t)

	b := []byte(
		`{
			"kind": "Secret",
			"apiVersion": "v1",
			"metadata": {
				"name": "test-secret",
				"creationTimestamp": null
			},
			"data": {
				"mykey": "bXktdmFsdWU="
			}
		}`)
	require.NoError(t, c.CreateSecret(b))

	secretInfo, err := c.InspectSecret("test-secret")
	secretInfo.CreationTimestamp = nil
	require.NoError(t, err)
	require.Equal(t, &pps.SecretInfo{
		Secret: &pps.Secret{
			Name: "test-secret",
		},
		Type:              "Opaque",
		CreationTimestamp: nil,
	}, secretInfo)

	secretInfos, err := c.ListSecret()
	require.NoError(t, err)
	initialLength := len(secretInfos)

	require.NoError(t, c.DeleteSecret("test-secret"))

	secretInfos, err = c.ListSecret()
	require.NoError(t, err)
	require.Equal(t, initialLength-1, len(secretInfos))

	_, err = c.InspectSecret("test-secret")
	require.YesError(t, err)
}

// Test that an unauthenticated user can't call secrets APIS
func TestSecretsUnauthenticated(t *testing.T) {
	if testing.Short() {
		t.Skip("Skipping integration tests in short mode")
	}
	t.Parallel()
	// Get an unauthenticated client
	c, _ := minikubetestenv.AcquireCluster(t)
	tu.ActivateAuthClient(t, c)
	c.SetAuthToken("")

	b := []byte(
		`{
			"kind": "Secret",
			"apiVersion": "v1",
			"metadata": {
				"name": "test-secret",
				"creationTimestamp": null
			},
			"data": {
				"mykey": "bXktdmFsdWU="
			}
		}`)

	err := c.CreateSecret(b)
	require.YesError(t, err)
	require.Matches(t, "no authentication token", err.Error())

	_, err = c.InspectSecret("test-secret")
	require.YesError(t, err)
	require.Matches(t, "no authentication token", err.Error())

	_, err = c.ListSecret()
	require.YesError(t, err)
	require.Matches(t, "no authentication token", err.Error())

	err = c.DeleteSecret("test-secret")
	require.YesError(t, err)
	require.Matches(t, "no authentication token", err.Error())
}

func TestCopyOutToIn(t *testing.T) {
	if testing.Short() {
		t.Skip("Skipping integration tests in short mode")
	}

	t.Parallel()
	c, _ := minikubetestenv.AcquireCluster(t)

	dataRepo := tu.UniqueString("TestCopyOutToIn_data")
	require.NoError(t, c.CreateRepo(dataRepo))

	dataCommit := client.NewCommit(dataRepo, "master", "")
	require.NoError(t, c.PutFile(dataCommit, "file", strings.NewReader("foo"), client.WithAppendPutFile()))

	pipeline := tu.UniqueString("TestCopyOutToIn")
	pipelineCommit := client.NewCommit(pipeline, "master", "")
	require.NoError(t, c.CreatePipeline(
		pipeline,
		"",
		[]string{"bash"},
		[]string{
			fmt.Sprintf("cp -R /pfs/%s/* /pfs/out/", dataRepo),
		},
		&pps.ParallelismSpec{
			Constant: 1,
		},
		client.NewPFSInput(dataRepo, "/*"),
		"",
		false,
	))

	commitInfo, err := c.InspectCommit(dataRepo, "master", "")
	require.NoError(t, err)
	_, err = c.WaitCommitSetAll(commitInfo.Commit.ID)
	require.NoError(t, err)
	require.NoError(t, c.CopyFile(dataCommit, "file2", pipelineCommit, "file", client.WithAppendCopyFile()))
	commitInfo, err = c.InspectCommit(dataRepo, "master", "")
	require.NoError(t, err)
	_, err = c.WaitCommitSetAll(commitInfo.Commit.ID)
	require.NoError(t, err)

	require.NoError(t, c.PutFile(dataCommit, "file2", strings.NewReader("foo"), client.WithAppendPutFile()))

	var buf bytes.Buffer
	require.NoError(t, c.GetFile(pipelineCommit, "file2", &buf))
	require.Equal(t, "foo", buf.String())

	mfc, err := c.NewModifyFileClient(dataCommit)
	require.NoError(t, err)
	require.NoError(t, mfc.PutFile("dir/file3", strings.NewReader("foo"), client.WithAppendPutFile()))
	require.NoError(t, mfc.PutFile("dir/file4", strings.NewReader("bar"), client.WithAppendPutFile()))
	require.NoError(t, mfc.Close())

	commitInfo, err = c.InspectCommit(dataRepo, "master", "")
	require.NoError(t, err)
	_, err = c.WaitCommitSetAll(commitInfo.Commit.ID)
	require.NoError(t, err)

	require.NoError(t, c.CopyFile(dataCommit, "dir2", pipelineCommit, "dir", client.WithAppendCopyFile()))

	commitInfo, err = c.InspectCommit(dataRepo, "master", "")
	require.NoError(t, err)
	_, err = c.WaitCommitSetAll(commitInfo.Commit.ID)
	require.NoError(t, err)

	buf.Reset()
	require.NoError(t, c.GetFile(pipelineCommit, "dir/file3", &buf))
	require.Equal(t, "foo", buf.String())
	buf.Reset()
	require.NoError(t, c.GetFile(pipelineCommit, "dir/file4", &buf))
	require.Equal(t, "bar", buf.String())
}

func TestKeepRepo(t *testing.T) {
	if testing.Short() {
		t.Skip("Skipping integration tests in short mode")
	}

	t.Parallel()
	c, _ := minikubetestenv.AcquireCluster(t)

	dataRepo := tu.UniqueString("TestKeepRepo_data")
	require.NoError(t, c.CreateRepo(dataRepo))

	dataCommit := client.NewCommit(dataRepo, "master", "")
	require.NoError(t, c.PutFile(dataCommit, "file", strings.NewReader("foo"), client.WithAppendPutFile()))

	pipeline := tu.UniqueString("TestKeepRepo")
	pipelineCommit := client.NewCommit(pipeline, "master", "")
	require.NoError(t, c.CreatePipeline(
		pipeline,
		"",
		[]string{"bash"},
		[]string{
			fmt.Sprintf("cp /pfs/%s/* /pfs/out/", dataRepo),
		},
		&pps.ParallelismSpec{
			Constant: 1,
		},
		client.NewPFSInput(dataRepo, "/*"),
		"",
		false,
	))

	commitInfo, err := c.InspectCommit(dataRepo, "master", "")
	require.NoError(t, err)
	_, err = c.WaitCommitSetAll(commitInfo.Commit.ID)
	require.NoError(t, err)

	_, err = c.PpsAPIClient.DeletePipeline(c.Ctx(), &pps.DeletePipelineRequest{
		Pipeline: client.NewPipeline(pipeline),
		KeepRepo: true,
	})
	require.NoError(t, err)
	_, err = c.InspectRepo(pipeline)
	require.NoError(t, err)

	_, err = c.PfsAPIClient.InspectRepo(c.Ctx(), &pfs.InspectRepoRequest{
		Repo: client.NewSystemRepo(pipeline, pfs.SpecRepoType),
	})
	require.YesError(t, err)
	require.True(t, errutil.IsNotFoundError(err))

	_, err = c.PfsAPIClient.InspectRepo(c.Ctx(), &pfs.InspectRepoRequest{
		Repo: client.NewSystemRepo(pipeline, pfs.MetaRepoType),
	})
	require.YesError(t, err)
	require.True(t, errutil.IsNotFoundError(err))

	var buf bytes.Buffer
	require.NoError(t, c.GetFile(pipelineCommit, "file", &buf))
	require.Equal(t, "foo", buf.String())

	require.YesError(t, c.CreatePipeline(
		pipeline,
		"",
		[]string{"bash"},
		[]string{
			fmt.Sprintf("cp /pfs/%s/* /pfs/out/", dataRepo),
		},
		&pps.ParallelismSpec{
			Constant: 1,
		},
		client.NewPFSInput(dataRepo, "/*"),
		"",
		false,
	))
}

// Regression test to make sure that pipeline creation doesn't crash pachd due to missing fields
func TestMalformedPipeline(t *testing.T) {
	t.Parallel()
	c, _ := minikubetestenv.AcquireCluster(t)

	pipelineName := tu.UniqueString("MalformedPipeline")

	var err error
	_, err = c.PpsAPIClient.CreatePipeline(c.Ctx(), &pps.CreatePipelineRequest{})
	require.YesError(t, err)
	require.Matches(t, "request.Pipeline cannot be nil", err.Error())

	_, err = c.PpsAPIClient.CreatePipeline(c.Ctx(), &pps.CreatePipelineRequest{
		Pipeline: client.NewPipeline(pipelineName)},
	)
	require.YesError(t, err)
	require.Matches(t, "must specify a transform", err.Error())

	_, err = c.PpsAPIClient.CreatePipeline(c.Ctx(), &pps.CreatePipelineRequest{
		Pipeline:  client.NewPipeline(pipelineName),
		Transform: &pps.Transform{},
		Input:     &pps.Input{},
	})
	require.YesError(t, err)
	require.Matches(t, "no input set", err.Error())

	_, err = c.PpsAPIClient.CreatePipeline(c.Ctx(), &pps.CreatePipelineRequest{
		Pipeline:        client.NewPipeline(pipelineName),
		Transform:       &pps.Transform{},
		Service:         &pps.Service{},
		ParallelismSpec: &pps.ParallelismSpec{},
	})
	require.YesError(t, err)
	require.Matches(t, "services can only be run with a constant parallelism of 1", err.Error())

	_, err = c.PpsAPIClient.CreatePipeline(c.Ctx(), &pps.CreatePipelineRequest{
		Pipeline:   client.NewPipeline(pipelineName),
		Transform:  &pps.Transform{},
		SpecCommit: &pfs.Commit{},
	})
	require.YesError(t, err)
	require.Matches(t, "cannot resolve commit with no branch", err.Error())

	_, err = c.PpsAPIClient.CreatePipeline(c.Ctx(), &pps.CreatePipelineRequest{
		Pipeline:   client.NewPipeline(pipelineName),
		Transform:  &pps.Transform{},
		SpecCommit: &pfs.Commit{Branch: &pfs.Branch{}},
	})
	require.YesError(t, err)
	require.Matches(t, "cannot resolve commit with no repo", err.Error())

	dataRepo := tu.UniqueString("TestMalformedPipeline_data")
	require.NoError(t, c.CreateRepo(dataRepo))

	dataCommit := client.NewCommit(dataRepo, "master", "")
	require.NoError(t, c.PutFile(dataCommit, "file", strings.NewReader("foo"), client.WithAppendPutFile()))

	_, err = c.PpsAPIClient.CreatePipeline(c.Ctx(), &pps.CreatePipelineRequest{
		Pipeline:  client.NewPipeline(pipelineName),
		Transform: &pps.Transform{},
		Input:     &pps.Input{Pfs: &pps.PFSInput{}},
	})
	require.YesError(t, err)
	require.Matches(t, "input must specify a name", err.Error())

	_, err = c.PpsAPIClient.CreatePipeline(c.Ctx(), &pps.CreatePipelineRequest{
		Pipeline:  client.NewPipeline(pipelineName),
		Transform: &pps.Transform{},
		Input:     &pps.Input{Pfs: &pps.PFSInput{Name: "data"}},
	})
	require.YesError(t, err)
	require.Matches(t, "input must specify a repo", err.Error())

	_, err = c.PpsAPIClient.CreatePipeline(c.Ctx(), &pps.CreatePipelineRequest{
		Pipeline:  client.NewPipeline(pipelineName),
		Transform: &pps.Transform{},
		Input:     &pps.Input{Pfs: &pps.PFSInput{Repo: dataRepo}},
	})
	require.YesError(t, err)
	require.Matches(t, "input must specify a glob", err.Error())

	_, err = c.PpsAPIClient.CreatePipeline(c.Ctx(), &pps.CreatePipelineRequest{
		Pipeline:  client.NewPipeline(pipelineName),
		Transform: &pps.Transform{},
		Input:     client.NewPFSInput("out", "/*"),
	})
	require.YesError(t, err)
	require.Matches(t, "input cannot be named \"out\"", err.Error())

	_, err = c.PpsAPIClient.CreatePipeline(c.Ctx(), &pps.CreatePipelineRequest{
		Pipeline:  client.NewPipeline(pipelineName),
		Transform: &pps.Transform{},
		Input:     &pps.Input{Pfs: &pps.PFSInput{Name: "out", Repo: dataRepo, Glob: "/*"}},
	})
	require.YesError(t, err)
	require.Matches(t, "input cannot be named \"out\"", err.Error())

	_, err = c.PpsAPIClient.CreatePipeline(c.Ctx(), &pps.CreatePipelineRequest{
		Pipeline:  client.NewPipeline(pipelineName),
		Transform: &pps.Transform{},
		Input:     &pps.Input{Pfs: &pps.PFSInput{Name: "data", Repo: "dne", Glob: "/*"}},
	})
	require.YesError(t, err)
	require.Matches(t, "dne[^ ]* not found", err.Error())

	_, err = c.PpsAPIClient.CreatePipeline(c.Ctx(), &pps.CreatePipelineRequest{
		Pipeline:  client.NewPipeline(pipelineName),
		Transform: &pps.Transform{},
		Input: client.NewCrossInput(
			client.NewPFSInput("foo", "/*"),
			client.NewPFSInput("foo", "/*"),
		),
	})
	require.YesError(t, err)
	require.Matches(t, "name \"foo\" was used more than once", err.Error())

	_, err = c.PpsAPIClient.CreatePipeline(c.Ctx(), &pps.CreatePipelineRequest{
		Pipeline:  client.NewPipeline(pipelineName),
		Transform: &pps.Transform{},
		Input:     &pps.Input{Cron: &pps.CronInput{}},
	})
	require.YesError(t, err)
	require.Matches(t, "input must specify a name", err.Error())

	_, err = c.PpsAPIClient.CreatePipeline(c.Ctx(), &pps.CreatePipelineRequest{
		Pipeline:  client.NewPipeline(pipelineName),
		Transform: &pps.Transform{},
		Input:     &pps.Input{Cron: &pps.CronInput{Name: "cron"}},
	})
	require.YesError(t, err)
	require.Matches(t, "Empty spec string", err.Error())

	_, err = c.PpsAPIClient.CreatePipeline(c.Ctx(), &pps.CreatePipelineRequest{
		Pipeline:  client.NewPipeline(pipelineName),
		Transform: &pps.Transform{},
		Input:     &pps.Input{Cross: []*pps.Input{}},
	})
	require.YesError(t, err)
	require.Matches(t, "no input set", err.Error())

	_, err = c.PpsAPIClient.CreatePipeline(c.Ctx(), &pps.CreatePipelineRequest{
		Pipeline:  client.NewPipeline(pipelineName),
		Transform: &pps.Transform{},
		Input:     &pps.Input{Union: []*pps.Input{}},
	})
	require.YesError(t, err)
	require.Matches(t, "no input set", err.Error())

	_, err = c.PpsAPIClient.CreatePipeline(c.Ctx(), &pps.CreatePipelineRequest{
		Pipeline:  client.NewPipeline(pipelineName),
		Transform: &pps.Transform{},
		Input:     &pps.Input{Join: []*pps.Input{}},
	})
	require.YesError(t, err)
	require.Matches(t, "no input set", err.Error())
}

func TestTrigger(t *testing.T) {
	t.Parallel()
	c, _ := minikubetestenv.AcquireCluster(t)

	dataRepo := tu.UniqueString("TestTrigger_data")
	require.NoError(t, c.CreateRepo(dataRepo))
	dataCommit := client.NewCommit(dataRepo, "master", "")
	pipeline1 := tu.UniqueString("TestTrigger1")
	pipelineCommit1 := client.NewCommit(pipeline1, "master", "")
	pipeline2 := tu.UniqueString("TestTrigger2")
	pipelineCommit2 := client.NewCommit(pipeline2, "master", "")
	require.NoError(t, c.CreatePipeline(
		pipeline1,
		"",
		[]string{"bash"},
		[]string{
			fmt.Sprintf("cp /pfs/%s/* /pfs/out/", dataRepo),
		},
		&pps.ParallelismSpec{
			Constant: 1,
		},
		client.NewPFSInputOpts(dataRepo, dataRepo, "trigger", "/*", "", "", false, false, &pfs.Trigger{
			Branch: "master",
			Size_:  "1K",
		}),
		"",
		false,
	))
	require.NoError(t, c.CreatePipeline(
		pipeline2,
		"",
		[]string{"bash"},
		[]string{
			fmt.Sprintf("cp /pfs/%s/* /pfs/out/", pipeline1),
		},
		&pps.ParallelismSpec{
			Constant: 1,
		},
		client.NewPFSInputOpts(pipeline1, pipeline1, "", "/*", "", "", false, false, &pfs.Trigger{
			Size_: "2K",
		}),
		"",
		false,
	))
	// 10 100 byte files = 1K, so the last file should trigger pipeline1, but
	// not pipeline2.
	numFiles := 10
	fileBytes := 100
	for i := 0; i < numFiles; i++ {
		require.NoError(t, c.PutFile(dataCommit, fmt.Sprintf("file%d", i), strings.NewReader(strings.Repeat("a", fileBytes)), client.WithAppendPutFile()))
	}
	commitInfo, err := c.InspectCommit(dataRepo, "master", "")
	require.NoError(t, err)
	// This should have given us a job, flush to let it complete.
	commitInfos, err := c.WaitCommitSetAll(commitInfo.Commit.ID)
	require.NoError(t, err)
	require.Equal(t, 5, len(commitInfos))
	for i := 0; i < numFiles; i++ {
		var buf bytes.Buffer
		require.NoError(t, c.GetFile(pipelineCommit1, fmt.Sprintf("file%d", i), &buf))
		require.Equal(t, strings.Repeat("a", fileBytes), buf.String())
	}
	_, err = c.ListCommit(client.NewRepo(pipeline1), client.NewCommit(pipeline1, "master", ""), nil, 0)
	require.NoError(t, err)
	// Another 10 100 byte files = 2K, so the last file should trigger both pipelines.
	for i := numFiles; i < 2*numFiles; i++ {
		require.NoError(t, c.PutFile(dataCommit, fmt.Sprintf("file%d", i), strings.NewReader(strings.Repeat("a", fileBytes)), client.WithAppendPutFile()))
		require.NoError(t, err)
	}
	commitInfo, err = c.InspectCommit(dataRepo, "master", "")
	require.NoError(t, err)
	commitInfos, err = c.WaitCommitSetAll(commitInfo.Commit.ID)
	require.NoError(t, err)
	require.Equal(t, 9, len(commitInfos))
	for i := 0; i < numFiles*2; i++ {
		var buf bytes.Buffer
		require.NoError(t, c.GetFile(pipelineCommit1, fmt.Sprintf("file%d", i), &buf))
		require.Equal(t, strings.Repeat("a", fileBytes), buf.String())
		buf.Reset()
		require.NoError(t, c.GetFile(pipelineCommit2, fmt.Sprintf("file%d", i), &buf))
		require.Equal(t, strings.Repeat("a", fileBytes), buf.String())
	}
	commitInfos, err = c.ListCommit(client.NewRepo(pipeline1), client.NewCommit(pipeline1, "master", ""), nil, 0)
	require.NoError(t, err)
	require.Equal(t, 3, len(commitInfos))
	commitInfos, err = c.ListCommit(client.NewRepo(pipeline2), client.NewCommit(pipeline2, "master", ""), nil, 0)
	require.NoError(t, err)
	require.Equal(t, 2, len(commitInfos))

	require.NoError(t, c.CreatePipeline(
		pipeline2,
		"",
		[]string{"bash"},
		[]string{
			fmt.Sprintf("cp /pfs/%s/* /pfs/out/", pipeline1),
		},
		&pps.ParallelismSpec{
			Constant: 1,
		},
		client.NewPFSInputOpts(pipeline1, pipeline1, "", "/*", "", "", false, false, &pfs.Trigger{
			Size_: "3K",
		}),
		"",
		true,
	))

	// Make sure that updating the pipeline reuses the previous branch name
	// rather than creating a new one.
	bis, err := c.ListBranch(pipeline1)
	require.NoError(t, err)
	require.Equal(t, 2, len(bis))

	commitInfos, err = c.ListCommit(client.NewRepo(pipeline2), client.NewCommit(pipeline2, "master", ""), nil, 0)
	require.NoError(t, err)
	require.Equal(t, 3, len(commitInfos))

	// Another 30 100 byte files = 3K, so the last file should trigger both pipelines.
	for i := 2 * numFiles; i < 5*numFiles; i++ {
		require.NoError(t, c.PutFile(dataCommit, fmt.Sprintf("file%d", i), strings.NewReader(strings.Repeat("a", fileBytes)), client.WithAppendPutFile()))
	}

	commitInfo, err = c.InspectCommit(dataRepo, "master", "")
	require.NoError(t, err)
	commitInfos, err = c.WaitCommitSetAll(commitInfo.Commit.ID)
	require.NoError(t, err)
	require.Equal(t, 9, len(commitInfos))

	commitInfos, err = c.ListCommit(client.NewRepo(pipeline2), client.NewCommit(pipeline2, "master", ""), nil, 0)
	require.NoError(t, err)
	require.Equal(t, 4, len(commitInfos))
}

func TestListDatum(t *testing.T) {
	t.Parallel()
	c, _ := minikubetestenv.AcquireCluster(t)

	repo1 := tu.UniqueString("TestListDatum1")
	repo2 := tu.UniqueString("TestListDatum2")

	require.NoError(t, c.CreateRepo(repo1))
	require.NoError(t, c.CreateRepo(repo2))

	numFiles := 5
	for i := 0; i < numFiles; i++ {
		require.NoError(t, c.PutFile(client.NewCommit(repo1, "master", ""), fmt.Sprintf("file-%d", i), strings.NewReader("foo"), client.WithAppendPutFile()))
		require.NoError(t, c.PutFile(client.NewCommit(repo2, "master", ""), fmt.Sprintf("file-%d", i), strings.NewReader("foo"), client.WithAppendPutFile()))
	}

	dis, err := c.ListDatumInputAll(&pps.Input{
		Cross: []*pps.Input{{
			Pfs: &pps.PFSInput{
				Repo: repo1,
				Glob: "/*",
			},
		}, {
			Pfs: &pps.PFSInput{
				Repo: repo2,
				Glob: "/*",
			},
		}},
	})
	require.NoError(t, err)
	require.Equal(t, 25, len(dis))
}

func TestDebug(t *testing.T) {
	if testing.Short() {
		t.Skip("Skipping integration tests in short mode")
	}

	c := tu.GetPachClient(t)
	require.NoError(t, c.DeleteAll())

	dataRepo := tu.UniqueString("TestDebug_data")
	require.NoError(t, c.CreateRepo(dataRepo))

	expectedFiles, pipelines := tu.DebugFiles(t, dataRepo)

	for i, p := range pipelines {
		cmdStdin := []string{
			fmt.Sprintf("cp /pfs/%s/* /pfs/out/", dataRepo),
			"sleep 3",
		}
		if i == 0 {
			// We had a bug where generating a debug dump for failed pipelines/jobs would crash pachd.
			// Fail a pipeline on purpose to see if we can still generate debug dump.
			cmdStdin = append(cmdStdin, "exit -1")
		}
		require.NoError(t, c.CreatePipeline(
			p,
			"",
			[]string{"bash"},
			cmdStdin,
			&pps.ParallelismSpec{
				Constant: 1,
			},
			client.NewPFSInput(dataRepo, "/*"),
			"",
			false,
		))
	}
	commit1, err := c.StartCommit(dataRepo, "master")
	require.NoError(t, err)
	require.NoError(t, c.PutFile(commit1, "file", strings.NewReader("foo"), client.WithAppendPutFile()))
	require.NoError(t, c.FinishCommit(dataRepo, commit1.Branch.Name, commit1.ID))

	commitInfos, err := c.WaitCommitSetAll(commit1.ID)
	require.NoError(t, err)
	require.Equal(t, 10, len(commitInfos))

	buf := &bytes.Buffer{}
	require.NoError(t, c.Dump(nil, 0, buf))
	gr, err := gzip.NewReader(buf)
	require.NoError(t, err)
	defer func() {
		require.NoError(t, gr.Close())
	}()
	// Check that all of the expected files were returned.
	var gotFiles []string
	tr := tar.NewReader(gr)
	for {
		hdr, err := tr.Next()
		if err != nil {
			if err == io.EOF {
				break
			}
			require.NoError(t, err)
		}
		gotFiles = append(gotFiles, hdr.Name)
		for pattern, g := range expectedFiles {
			if g.Match(hdr.Name) {
				delete(expectedFiles, pattern)
				break
			}
		}
	}
	if len(expectedFiles) > 0 {
		t.Logf("got files: %v", gotFiles)
		var names []string
		for n := range expectedFiles {
			names = append(names, n)
		}
		t.Logf("no files match: %v", names)
	}
	require.Equal(t, 0, len(expectedFiles))
}

func TestUpdateMultiplePipelinesInTransaction(t *testing.T) {
	if testing.Short() {
		t.Skip("Skipping integration tests in short mode")
	}
	t.Parallel()
	c, _ := minikubetestenv.AcquireCluster(t)
	input := tu.UniqueString("in")
	commit := client.NewCommit(input, "master", "")
	pipelineA := tu.UniqueString("A")
	pipelineB := tu.UniqueString("B")
	repoB := client.NewRepo(pipelineB)

	createPipeline := func(c *client.APIClient, input, pipeline string, update bool) error {
		return c.CreatePipeline(
			pipeline,
			"",
			[]string{"bash"},
			[]string{fmt.Sprintf("cp /pfs/%s/* /pfs/out/", input)},
			&pps.ParallelismSpec{
				Constant: 1,
			},
			client.NewPFSInput(input, "/*"),
			"",
			update,
		)
	}

	require.NoError(t, c.CreateRepo(input))
	require.NoError(t, c.PutFile(commit, "foo", strings.NewReader("bar"), client.WithAppendPutFile()))

	_, err := c.ExecuteInTransaction(func(txnClient *client.APIClient) error {
		require.NoError(t, createPipeline(txnClient, input, pipelineA, false))
		require.NoError(t, createPipeline(txnClient, pipelineA, pipelineB, false))
		return nil
	})
	require.NoError(t, err)
	_, err = c.WaitCommit(pipelineB, "master", "")
	require.NoError(t, err)

	// now update both
	_, err = c.ExecuteInTransaction(func(txnClient *client.APIClient) error {
		require.NoError(t, createPipeline(txnClient, input, pipelineA, true))
		require.NoError(t, createPipeline(txnClient, pipelineA, pipelineB, true))
		return nil
	})
	require.NoError(t, err)

	_, err = c.WaitCommit(pipelineB, "master", "")
	require.NoError(t, err)
	commits, err := c.ListCommitByRepo(repoB)
	require.NoError(t, err)
	require.Equal(t, 2, len(commits))

	jobInfos, err := c.ListJob(pipelineB, nil, -1, false)
	require.NoError(t, err)
	require.Equal(t, 2, len(jobInfos))
}

func TestInterruptedUpdatePipelineInTransaction(t *testing.T) {
	if testing.Short() {
		t.Skip("Skipping integration tests in short mode")
	}

	t.Parallel()
	c, _ := minikubetestenv.AcquireCluster(t)
	inputA := tu.UniqueString("A")
	inputB := tu.UniqueString("B")
	inputC := tu.UniqueString("C")
	pipeline := tu.UniqueString("pipeline")

	createPipeline := func(c *client.APIClient, input string, update bool) error {
		return c.CreatePipeline(
			pipeline,
			"",
			[]string{"bash"},
			[]string{fmt.Sprintf("cp /pfs/%s/* /pfs/out/", input)},
			&pps.ParallelismSpec{
				Constant: 1,
			},
			client.NewPFSInput(input, "/*"),
			"",
			update,
		)
	}

	require.NoError(t, c.CreateRepo(inputA))
	require.NoError(t, c.CreateRepo(inputB))
	require.NoError(t, c.CreateRepo(inputC))
	require.NoError(t, createPipeline(c, inputA, false))

	txn, err := c.StartTransaction()
	require.NoError(t, err)

	require.NoError(t, createPipeline(c.WithTransaction(txn), inputB, true))
	require.NoError(t, createPipeline(c, inputC, true))

	_, err = c.FinishTransaction(txn)
	require.NoError(t, err)
	// make sure the final pipeline is the third version, with the input from in the transaction
	pipelineInfo, err := c.InspectPipeline(pipeline, true)
	require.NoError(t, err)
	require.Equal(t, uint64(3), pipelineInfo.Version)
	require.NotNil(t, pipelineInfo.Details.Input.Pfs)
	require.Equal(t, inputB, pipelineInfo.Details.Input.Pfs.Repo)
}

func TestPipelineAutoscaling(t *testing.T) {
	if testing.Short() {
		t.Skip("Skipping integration tests in short mode")
	}
	t.Parallel()
	c, ns := minikubetestenv.AcquireCluster(t)
	dataRepo := tu.UniqueString("TestPipelineAutoscaling_data")
	require.NoError(t, c.CreateRepo(dataRepo))

	pipeline := tu.UniqueString("pipeline")
	_, err := c.PpsAPIClient.CreatePipeline(context.Background(),
		&pps.CreatePipelineRequest{
			Pipeline: client.NewPipeline(pipeline),
			Transform: &pps.Transform{
				Cmd: []string{"bash"},
				Stdin: []string{
					fmt.Sprintf("cp /pfs/%s/* /pfs/out/", dataRepo),
					"sleep 30",
				},
			},
			Input:           client.NewPFSInput(dataRepo, "/*"),
			ParallelismSpec: &pps.ParallelismSpec{Constant: 4},
			Autoscaling:     true,
		},
	)
	require.NoError(t, err)

	fileIndex := 0
	commitNFiles := func(n int) {
		commit1, err := c.StartCommit(dataRepo, "master")
		require.NoError(t, err)
		for i := fileIndex; i < fileIndex+n; i++ {
			err := c.PutFile(commit1, fmt.Sprintf("file-%d", i), strings.NewReader(fmt.Sprintf("%d", i)))
			require.NoError(t, err)
		}
		require.NoError(t, c.FinishCommit(dataRepo, "master", commit1.ID))
		fileIndex += n
		replicas := n
		if replicas > 4 {
			replicas = 4
		}
		monitorReplicas(t, c, ns, pipeline, replicas)
	}
	commitNFiles(1)
	commitNFiles(3)
	commitNFiles(8)
}

func TestListDeletedDatums(t *testing.T) {
	// TODO(2.0 optional): Duplicate file paths from different datums no longer allowed.
	t.Skip("Duplicate file paths from different datums no longer allowed.")
	if testing.Short() {
		t.Skip("Skipping integration tests in short mode")
	}
	t.Parallel()
	c, _ := minikubetestenv.AcquireCluster(t)

	twoRepo := tu.UniqueString("TestListDeletedDatums_Two")
	threeRepo := tu.UniqueString("TestListDeletedDatums_Three")
	require.NoError(t, c.CreateRepo(twoRepo))
	require.NoError(t, c.CreateRepo(threeRepo))

	input := client.NewJoinInput(
		client.NewPFSInput(twoRepo, "/(*)"),
		client.NewPFSInput(threeRepo, "/(*)"),
	)
	input.Join[0].Pfs.JoinOn = "$1"
	input.Join[1].Pfs.JoinOn = "$1"

	// put files into the repo based on divisibility by 2 and 3
	twoCommit, err := c.StartCommit(twoRepo, "master")
	require.NoError(t, err)
	threeCommit, err := c.StartCommit(threeRepo, "master")
	require.NoError(t, err)

	const fileLimit = 12
	for i := 0; i < fileLimit; i++ {
		if i%2 == 0 {
			require.NoError(t, c.PutFile(twoCommit, strconv.Itoa(i), strings.NewReader("fizz")))
		}
		if i%3 == 0 {
			require.NoError(t, c.PutFile(threeCommit, strconv.Itoa(i), strings.NewReader("buzz")))
		}
	}
	require.NoError(t, c.FinishCommit(twoRepo, "master", twoCommit.ID))
	require.NoError(t, c.FinishCommit(threeRepo, "master", threeCommit.ID))

	pipeline := tu.UniqueString("pipeline")
	createAndCheckJoin := func(twoOuter, threeOuter bool) {
		input.Join[0].Pfs.OuterJoin = twoOuter
		input.Join[1].Pfs.OuterJoin = threeOuter
		_, err := c.PpsAPIClient.CreatePipeline(context.Background(),
			&pps.CreatePipelineRequest{
				Pipeline: client.NewPipeline(pipeline),
				Transform: &pps.Transform{
					Cmd:   []string{"bash"},
					Stdin: []string{"touch pfs/out/ignore"},
				},
				Input:  input,
				Update: true,
			},
		)
		require.NoError(t, err)
		// wait for job and get its datums
		jobs, err := c.ListJob(pipeline, nil, 0, false)
		require.NoError(t, err)
		require.Equal(t, 1, len(jobs))
		id := jobs[0].Job.ID
		info, err := c.WaitJob(pipeline, id, false)
		require.NoError(t, err)
		require.Equal(t, pps.JobState_JOB_SUCCESS, info.State)
		datums, err := c.ListDatumAll(pipeline, id)
		require.NoError(t, err)

		// find which file numbers are present in the datums
		numSet := make(map[int]struct{})
		for _, d := range datums {
			key, err := strconv.Atoi(path.Base(d.Data[0].File.Path))
			require.NoError(t, err)
			numSet[key] = struct{}{}
		}
		// we shouldn't have any duplicate keys across datums for any of these joins
		require.Equal(t, len(numSet), len(datums))

		// now check against what should be included
		for i := 0; i < fileLimit; i++ {
			expected := (i%6 == 0) || (i%2 == 0 && twoOuter) || (i%3 == 0 && threeOuter)
			_, ok := numSet[i]
			require.Equal(t, expected, ok)
		}
	}

	// first a completely outer join with all datums
	createAndCheckJoin(true, true)
	// then the half-outer joins, which should be smaller
	createAndCheckJoin(true, false)
	createAndCheckJoin(false, true)
	// finally the smallest, should only have datums divisible by 6
	createAndCheckJoin(false, false)
}

// TestNonrootPipeline tests that a pipeline can work when it's running as a UID that's not 0 (root).
// This test doesn't work in a typical local deployment because the storage sidecar needs to
// run as root to access the host path where the chunks are stored (at /pach).
func TestNonrootPipeline(t *testing.T) {
	if testing.Short() {
		t.Skip("Skipping integration tests in short mode")
	}

	// Only run this test in CI since we can control the permissions on the hostpath
	if os.Getenv("CIRCLE_REPOSITORY_URL") == "" {
		t.Skip("Skipping non-root test because hostpath permissions can't be verified")
	}

	t.Parallel()
	c, _ := minikubetestenv.AcquireCluster(t)

	dataRepo := tu.UniqueString("TestNonrootPipeline_data")
	require.NoError(t, c.CreateRepo(dataRepo))

	commit1, err := c.StartCommit(dataRepo, "master")
	require.NoError(t, err)
	require.NoError(t, c.PutFile(commit1, "file", strings.NewReader("foo"), client.WithAppendPutFile()))
	require.NoError(t, c.FinishCommit(dataRepo, commit1.Branch.Name, commit1.ID))

	pipeline := tu.UniqueString("TestNonrootPipeline")
	_, err = c.PpsAPIClient.CreatePipeline(
		c.Ctx(),
		&pps.CreatePipelineRequest{
			Pipeline: client.NewPipeline(pipeline),
			Transform: &pps.Transform{
				Cmd:   []string{"bash"},
				Stdin: []string{fmt.Sprintf("cp /pfs/%s/* /pfs/out/", dataRepo)},
			},
			ParallelismSpec: &pps.ParallelismSpec{
				Constant: 1,
			},
			Input:        client.NewPFSInput(dataRepo, "/*"),
			OutputBranch: "",
			Update:       false,
			PodPatch: `[
				{"op": "add",  "path": "/securityContext",  "value": {}},
				{"op": "add",  "path": "/securityContext/runAsUser",  "value": 1000}
			]`,
			Autoscaling: false,
		},
	)
	require.NoError(t, err)

	commitInfo, err := c.InspectCommit(pipeline, "master", "")
	require.NoError(t, err)
	commitInfos, err := c.WaitCommitSetAll(commitInfo.Commit.ID)
	require.NoError(t, err)
	// The commitset should have a commit in: data, spec, pipeline, meta
	// the last two are dependent upon the first two, so should come later
	// in topological ordering
	require.Equal(t, 4, len(commitInfos))
	var commitRepos []*pfs.Repo
	for _, info := range commitInfos {
		commitRepos = append(commitRepos, info.Commit.Branch.Repo)
	}
	require.EqualOneOf(t, commitRepos[:2], client.NewRepo(dataRepo))
	require.EqualOneOf(t, commitRepos[:2], client.NewSystemRepo(pipeline, pfs.SpecRepoType))
	require.EqualOneOf(t, commitRepos[2:], client.NewRepo(pipeline))
	require.EqualOneOf(t, commitRepos[2:], client.NewSystemRepo(pipeline, pfs.MetaRepoType))

	var buf bytes.Buffer
	for _, info := range commitInfos {
		if proto.Equal(info.Commit.Branch.Repo, client.NewRepo(pipeline)) {
			require.NoError(t, c.GetFile(info.Commit, "file", &buf))
			require.Equal(t, "foo", buf.String())
		}
	}
}

func TestRewindCrossPipeline(t *testing.T) {
	// TODO(2.0 optional): Duplicate file paths from different datums no longer allowed.
	t.Skip("Duplicate file paths from different datums no longer allowed.")
	if testing.Short() {
		t.Skip("Skipping integration tests in short mode")
	}

	t.Parallel()
	c, _ := minikubetestenv.AcquireCluster(t)

	dataRepo := tu.UniqueString("TestRewindCrossPipeline_data")
	require.NoError(t, c.CreateRepo(dataRepo))

	pipeline := tu.UniqueString("pipeline")
	create := func(update bool, repos ...string) error {
		var indivInputs []*pps.Input
		var stdin []string
		for _, r := range repos {
			indivInputs = append(indivInputs, client.NewPFSInput(r, "/*"))
			stdin = append(stdin, fmt.Sprintf("cp /pfs/%s/* /pfs/out/", r))
		}
		var input *pps.Input
		if len(repos) > 1 {
			input = client.NewCrossInput(indivInputs...)
		} else {
			input = indivInputs[0]
		}
		_, err := c.PpsAPIClient.CreatePipeline(context.Background(),
			&pps.CreatePipelineRequest{
				Pipeline: client.NewPipeline(pipeline),
				Transform: &pps.Transform{
					Cmd:   []string{"bash"},
					Stdin: stdin,
				},
				Input:  input,
				Update: update,
			})
		return errors.EnsureStack(err)
	}
	require.NoError(t, create(false, dataRepo))

	require.NoError(t, c.PutFile(client.NewCommit(dataRepo, "master", ""), "first", strings.NewReader("first")))
	_, err := c.WaitCommit(pipeline, "master", "")
	require.NoError(t, err)

	// make a new repo, and update the pipeline to take it as input
	laterRepo := tu.UniqueString("LaterRepo")
	require.NoError(t, c.CreateRepo(laterRepo))
	require.NoError(t, create(true, dataRepo, laterRepo))

	// save the current commit set ID
	oldCommit, err := c.InspectCommit(dataRepo, "master", "")
	require.NoError(t, err)

	// add new files to both repos
	require.NoError(t, c.PutFile(client.NewCommit(dataRepo, "master", ""), "second", strings.NewReader("second")))
	require.NoError(t, c.PutFile(client.NewCommit(laterRepo, "master", ""), "later", strings.NewReader("later")))
	_, err = c.WaitCommit(pipeline, "master", "")
	require.NoError(t, err)

	// now, move dataRepo back to the saved commit
	require.NoError(t, c.CreateBranch(dataRepo, "master", "master", oldCommit.Commit.ID, nil))
	_, err = c.WaitCommit(pipeline, "master", "")
	require.NoError(t, err)
	info, err := c.InspectCommit(dataRepo, "master", "")
	require.NoError(t, err)

	// the new commit cannot reuse the old ID
	require.NotEqual(t, info.Commit.ID, oldCommit.Commit.ID)

	// laterRepo has the same contents
	files, err := c.ListFileAll(client.NewCommit(laterRepo, "master", info.Commit.ID), "/")
	require.NoError(t, err)
	require.Equal(t, 1, len(files))
	require.Equal(t, "/later", files[0].File.Path)

	// which is reflected in the output
	files, err = c.ListFileAll(client.NewCommit(pipeline, "master", info.Commit.ID), "/")
	require.NoError(t, err)
	require.Equal(t, 2, len(files))
	require.ElementsEqualUnderFn(t, []string{"/first", "/later"}, files, func(f interface{}) interface{} { return f.(*pfs.FileInfo).File.Path })
}

func TestMoveBranchTrigger(t *testing.T) {
	if testing.Short() {
		t.Skip("Skipping integration tests in short mode")
	}

	t.Parallel()
	c, _ := minikubetestenv.AcquireCluster(t)

	dataRepo := tu.UniqueString("TestRewindTrigger_data")
	require.NoError(t, c.CreateRepo(dataRepo))

	// create a pipeline taking both master and the trigger branch as input
	pipeline := tu.UniqueString("pipeline")
	_, err := c.PpsAPIClient.CreatePipeline(context.Background(),
		&pps.CreatePipelineRequest{
			Pipeline: client.NewPipeline(pipeline),
			Transform: &pps.Transform{
				Cmd: []string{"bash"},
				Stdin: []string{
					fmt.Sprintf("cp /pfs/%s/* /pfs/out/", dataRepo),
					"cp /pfs/trigger/* /pfs/out/",
				},
			},
			Input: client.NewCrossInput(
				client.NewPFSInput(dataRepo, "/*"),
				client.NewPFSInputOpts("trigger", dataRepo, "trigger", "/*", "", "", false, false, &pfs.Trigger{
					Branch:  "toMove",
					Commits: 1,
				}),
			),
		})
	require.NoError(t, err)

	require.NoError(t, c.PutFile(client.NewCommit(dataRepo, "master", ""), "foo", strings.NewReader("bar")))
	_, err = c.WaitCommit(pipeline, "master", "")
	require.NoError(t, err)

	// create the trigger source branch
	require.NoError(t, c.CreateBranch(dataRepo, "toMove", "master", "", nil))
	_, err = c.WaitCommit(pipeline, "master", "")
	require.NoError(t, err)

	// make sure the trigger triggered
	files, err := c.ListFileAll(client.NewCommit(dataRepo, "trigger", ""), "/")
	require.NoError(t, err)
	require.Equal(t, 1, len(files))
	require.Equal(t, "/foo", files[0].File.Path)
}

func TestPipelineAncestry(t *testing.T) {
	if testing.Short() {
		t.Skip("Skipping integration tests in short mode")
	}

	t.Parallel()
	c, _ := minikubetestenv.AcquireCluster(t)

	dataRepo := tu.UniqueString(t.Name())
	require.NoError(t, c.CreateRepo(dataRepo))

	pipeline := tu.UniqueString("pipeline")
	base := basicPipelineReq(pipeline, dataRepo)
	base.Autoscaling = true

	// create three versions of the pipeline differing only in the transform user field
	for i := 1; i <= 3; i++ {
		base.Transform.User = fmt.Sprintf("user:%d", i)
		base.Update = i != 1
		_, err := c.PpsAPIClient.CreatePipeline(c.Ctx(), base)
		require.NoError(t, err)
	}

	for i := 1; i <= 3; i++ {
		info, err := c.InspectPipeline(fmt.Sprintf("%s^%d", pipeline, 3-i), true)
		require.NoError(t, err)
		require.Equal(t, fmt.Sprintf("user:%d", i), info.Details.Transform.User)
	}

	infos, err := c.ListPipeline(true)
	require.NoError(t, err)
	require.Equal(t, 1, len(infos))
	require.Equal(t, pipeline, infos[0].Pipeline.Name)
	require.Equal(t, fmt.Sprintf("user:%d", 3), infos[0].Details.Transform.User)

	checkInfos := func(infos []*pps.PipelineInfo) {
		// make sure versions are sorted and have the correct details
		for i, info := range infos {
			require.Equal(t, 3-i, int(info.Version))
			require.Equal(t, fmt.Sprintf("user:%d", 3-i), info.Details.Transform.User)
		}
	}

	// get all pipelines
	infos, err = c.ListPipelineHistory(pipeline, -1, true)
	require.NoError(t, err)
	require.Equal(t, 3, len(infos))
	checkInfos(infos)

	// get all pipelines by asking for too many
	infos, err = c.ListPipelineHistory(pipeline, 3, true)
	require.NoError(t, err)
	require.Equal(t, 3, len(infos))
	checkInfos(infos)

	// get only the later two pipelines
	infos, err = c.ListPipelineHistory(pipeline, 1, true)
	require.NoError(t, err)
	require.Equal(t, 2, len(infos))
	checkInfos(infos)
}

func TestDatumSetCache(t *testing.T) {
	if testing.Short() {
		t.Skip("Skipping integration tests in short mode")
	}
	t.Parallel()
	c, ns := minikubetestenv.AcquireCluster(t)
	c = c.WithDefaultTransformUser("1000")
	dataRepo := tu.UniqueString("TestDatumSetCache_data")
	require.NoError(t, c.CreateRepo(dataRepo))
	masterCommit := client.NewCommit(dataRepo, "master", "")
	require.NoError(t, c.WithModifyFileClient(masterCommit, func(mfc client.ModifyFile) error {
		for i := 0; i < 90; i++ {
			require.NoError(t, mfc.PutFile(strconv.Itoa(i), strings.NewReader("")))
		}
		return nil
	}))
	pipeline := tu.UniqueString("TestDatumSetCache")
	_, err := c.PpsAPIClient.CreatePipeline(context.Background(),
		&pps.CreatePipelineRequest{
			Pipeline: client.NewPipeline(pipeline),
			Transform: &pps.Transform{
				Cmd: []string{"bash"},
				Stdin: []string{
					fmt.Sprintf("cp /pfs/%s/* /pfs/out/", dataRepo),
					"sleep 1",
				},
			},
			Input:        client.NewPFSInput(dataRepo, "/*"),
			DatumSetSpec: &pps.DatumSetSpec{Number: 1},
		})
	require.NoError(t, err)
	ctx, cancel := context.WithCancel(context.Background())
	defer cancel()
	go func() {
		ticker := time.NewTicker(time.Minute)
		defer ticker.Stop()
		for {
			select {
			case <-ctx.Done():
				return
			case <-ticker.C:
				tu.DeletePod(t, "etcd", ns)
			}
		}
	}()
	commitInfo, err := c.InspectCommit(pipeline, "master", "")
	require.NoError(t, err)
	_, err = c.WaitCommitSetAll(commitInfo.Commit.ID)
	require.NoError(t, err)
	for i := 0; i < 5; i++ {
		_, err := c.InspectFile(commitInfo.Commit, strconv.Itoa(i))
		require.NoError(t, err)
	}
}

func monitorReplicas(t testing.TB, c *client.APIClient, namespace, pipeline string, n int) {
	kc := tu.GetKubeClient(t)
	rcName := ppsutil.PipelineRcName(pipeline, 1)
	enoughReplicas := false
	tooManyReplicas := false
	require.NoErrorWithinTRetry(t, 180*time.Second, func() error {
		for {
			scale, err := kc.CoreV1().ReplicationControllers(namespace).GetScale(context.Background(), rcName, metav1.GetOptions{})
			if err != nil {
				return errors.EnsureStack(err)
			}
			if int(scale.Spec.Replicas) >= n {
				enoughReplicas = true
			}
			if int(scale.Spec.Replicas) > n {
				tooManyReplicas = true
			}
			ci, err := c.InspectCommit(pipeline, "master", "")
			require.NoError(t, err)
			if ci.Finished != nil {
				return nil
			}
			time.Sleep(time.Second * 2)
		}
	})
	require.True(t, enoughReplicas, "didn't get enough replicas, looking for: %d", n)
	require.False(t, tooManyReplicas, "got too many replicas, looking for: %d", n)
}

func TestLoad(t *testing.T) {
	if testing.Short() {
		t.Skip("Skipping integration tests in short mode")
	}
	t.Parallel()
	c, _ := minikubetestenv.AcquireCluster(t)
	resp, err := c.PpsAPIClient.RunLoadTestDefault(c.Ctx(), &types.Empty{})
	require.NoError(t, err)
	buf := &bytes.Buffer{}
	require.NoError(t, cmdutil.Encoder("", buf).EncodeProto(resp))
	require.Equal(t, "", resp.Error, buf.String())
}

func TestPutFileNoErrorOnErroredParentCommit(t *testing.T) {
	// Test whether PutFile still works on a repo where a parent commit errored
	if testing.Short() {
		t.Skip("Skipping integration tests in short mode")
	}
	t.Parallel()
	c, _ := minikubetestenv.AcquireCluster(t)

	require.NoError(t, c.CreateRepo("inA"))
	require.NoError(t, c.CreateRepo("inB"))
	require.NoError(t, c.CreatePipeline(
		"A",
		"",
		[]string{"bash"},
		[]string{"exit -1"},
		&pps.ParallelismSpec{
			Constant: 1,
		},
		client.NewPFSInput("inA", "/*"),
		"",
		false,
	))
	require.NoError(t, c.CreatePipeline(
		"B",
		"",
		[]string{"bash"},
		[]string{"sleep 3"},
		&pps.ParallelismSpec{
			Constant: 1,
		},
		client.NewUnionInput(
			client.NewPFSInput("inB", "/*"),
			client.NewPFSInput("A", "/*"),
		),
		"",
		false,
	))
	require.NoError(t, c.PutFile(client.NewCommit("inA", "master", ""), "file", strings.NewReader("foo")))
	commitInfo, err := c.WaitCommit("A", "master", "")
	require.NoError(t, err)
	require.True(t, strings.Contains(commitInfo.Error, "failed"))
	require.NoError(t, c.PutFile(client.NewCommit("inB", "master", ""), "file", strings.NewReader("foo")))
}

func TestTemporaryDuplicatedPath(t *testing.T) {
	if testing.Short() {
		t.Skip("Skipping integration tests in short mode")
	}
	t.Parallel()
	c, _ := minikubetestenv.AcquireCluster(t)

	repo := tu.UniqueString(t.Name())
	other := tu.UniqueString("other-" + t.Name())
	pipeline := tu.UniqueString("pipeline-" + t.Name())

	require.NoError(t, c.CreateRepo(repo))
	require.NoError(t, c.CreateRepo(other))

	require.NoError(t, c.PutFile(client.NewCommit(other, "master", ""), "empty",
		strings.NewReader("")))

	// add an output file bigger than the sharding threshold so that two in a row
	// will fall on either side of a naive shard division
	bigSize := fileset.DefaultShardSizeThreshold * 5 / 4
	require.NoError(t, c.PutFile(client.NewCommit(repo, "master", ""), "a",
		strings.NewReader(strconv.Itoa(bigSize/units.MB))))

	// add some more files to push the fileset that deletes the old datums out of the first fan-in
	for i := 0; i < 10; i++ {
		require.NoError(t, c.PutFile(client.NewCommit(repo, "master", ""), fmt.Sprintf("b-%d", i),
			strings.NewReader("1")))
	}

	req := basicPipelineReq(pipeline, repo)
	req.DatumSetSpec = &pps.DatumSetSpec{
		Number: 1,
	}
	req.Transform.Stdin = []string{
		fmt.Sprintf("for f in /pfs/%s/* ; do", repo),
		"dd if=/dev/zero of=/pfs/out/$(basename $f) bs=1M count=$(cat $f)",
		"done",
	}
	_, err := c.PpsAPIClient.CreatePipeline(c.Ctx(), req)
	require.NoError(t, err)

	commitInfo, err := c.WaitCommit(pipeline, "master", "")
	require.NoError(t, err)
	require.Equal(t, "", commitInfo.Error)

	// update the pipeline to take new input, but produce identical output
	// the filesets in the output of the resulting job should look roughly like
	// [old output] [new output] [deletion of old output]
	// If a path is included in multiple shards, it would appear twice for both
	// the old and new datums, while only one copy would be deleted,
	// leading to either a validation error or a repeated path/datum pair
	req.Update = true
	req.Input = client.NewCrossInput(
		client.NewPFSInput(repo, "/*"),
		client.NewPFSInput(other, "/*"))
	_, err = c.PpsAPIClient.CreatePipeline(c.Ctx(), req)
	require.NoError(t, err)

	commitInfo, err = c.WaitCommit(pipeline, "master", "")
	require.NoError(t, err)
	require.Equal(t, "", commitInfo.Error)
}

func TestValidationFailure(t *testing.T) {
	if testing.Short() {
		t.Skip("Skipping integration tests in short mode")
	}
	t.Parallel()
	c, _ := minikubetestenv.AcquireCluster(t)

	repo := tu.UniqueString(t.Name())
	pipeline := tu.UniqueString("pipeline-" + t.Name())

	require.NoError(t, c.CreateRepo(repo))

	require.NoError(t, c.PutFile(client.NewCommit(repo, "master", ""), "foo", strings.NewReader("baz")))
	require.NoError(t, c.PutFile(client.NewCommit(repo, "master", ""), "bar", strings.NewReader("baz")))

	req := basicPipelineReq(pipeline, repo)
	req.Transform.Stdin = []string{
		fmt.Sprintf("cat /pfs/%s/* > /pfs/out/overlap", repo), // write datums to the same path
	}
	_, err := c.PpsAPIClient.CreatePipeline(c.Ctx(), req)
	require.NoError(t, err)

	commitInfo, err := c.WaitCommit(pipeline, "master", "")
	require.NoError(t, err)
	require.NotEqual(t, "", commitInfo.Error)

	// update the pipeline to fix things
	req.Update = true
	req.Transform.Stdin = []string{
		fmt.Sprintf("cp /pfs/%s/* /pfs/out", repo),
	}

	_, err = c.PpsAPIClient.CreatePipeline(c.Ctx(), req)
	require.NoError(t, err)

	commitInfo, err = c.WaitCommit(pipeline, "master", "")
	require.NoError(t, err)
	require.Equal(t, "", commitInfo.Error)
}

// TestPPSEgressToSnowflake tests basic Egress functionality via PPS mechanism,
// and how it handles inserting the same primary key twice.
func TestPPSEgressToSnowflake(t *testing.T) {
	// setup
	if testing.Short() {
		t.Skip("Skipping integration test in short mode")
	}
	t.Parallel()
	c, _ := minikubetestenv.AcquireCluster(t)

	// create input repo with CSV
	repo := tu.UniqueString(t.Name())
	require.NoError(t, c.CreateRepo(repo))

	// create output database, and destination table
	dbName := tu.GenerateEphermeralDBName(t)
	db := testsnowflake.NewEphemeralSnowflakeDB(t, dbName)
	require.NoError(t, pachsql.CreateTestTable(db, "test_table", struct {
		Id int    `sql:"ID,INT,PRIMARY KEY"`
		A  string `sql:"A,VARCHAR(100)"`
	}{}))

	// create K8s secrets
	b := []byte(fmt.Sprintf(`
	{
		"apiVersion": "v1",
		"kind": "Secret",
		"stringData": {
			"PACHYDERM_SQL_PASSWORD": "%s"
		},
		"metadata": {
			"name": "egress-secret",
			"creationTimestamp": null
		}
	}`, os.Getenv("SNOWFLAKE_PASSWORD")))
	require.NoError(t, c.CreateSecret(b))

	// create a pipeline with egress
	pipeline := tu.UniqueString("egress")
	_, err := c.PpsAPIClient.CreatePipeline(
		c.Ctx(),
		&pps.CreatePipelineRequest{
			Pipeline: client.NewPipeline(pipeline),
			Transform: &pps.Transform{
				Image: tu.DefaultTransformImage,
				Cmd:   []string{"bash"},
				Stdin: []string{"cp -r /pfs/in/* /pfs/out/"},
			},
			Input: &pps.Input{Pfs: &pps.PFSInput{
				Repo: repo,
				Glob: "/",
				Name: "in",
			}},
			Egress: &pps.Egress{
				Target: &pps.Egress_SqlDatabase{SqlDatabase: &pfs.SQLDatabaseEgress{
					Url: fmt.Sprintf("%s/%s", testsnowflake.DSN(), dbName),
					FileFormat: &pfs.SQLDatabaseEgress_FileFormat{
						Type: pfs.SQLDatabaseEgress_FileFormat_CSV,
					},
					Secret: &pfs.SQLDatabaseEgress_Secret{
<<<<<<< HEAD
						K8SSecret: "egress-secret",
						Key:       "PACHYDERM_SQL_PASSWORD",
=======
						Name: "egress-secret",
						Key:  "PACHYDERM_SQL_PASSWORD",
>>>>>>> a07d5b64
					},
				},
				},
			},
		},
	)

	// Initial load
	master := client.NewCommit(repo, "master", "")
	require.NoError(t, c.PutFile(master, "/test_table/0000", strings.NewReader("1,Foo\n2,Bar")))
	require.NoError(t, err)
	commitInfo, err := c.WaitCommit(pipeline, "master", "")
	require.NoError(t, err)
	_, err = c.InspectJob(pipeline, commitInfo.Commit.ID, false)
	require.NoError(t, err)
	// query db for results
	var count, expected int
	expected = 2
	require.NoError(t, db.QueryRow("select count(*) from test_table").Scan(&count))
	require.Equal(t, expected, count)

	// Add a new row, and test whether primary key conflicts
	require.NoError(t, c.PutFile(master, "/test_table/0000", strings.NewReader("1,Foo\n2,Bar\n3,ABC")))
	require.NoError(t, err)
	commitInfo, err = c.WaitCommit(pipeline, "master", "")
	require.NoError(t, err)
	_, err = c.InspectJob(pipeline, commitInfo.Commit.ID, false)
	require.NoError(t, err)
	// query db for results
	expected = 3
	require.NoError(t, db.QueryRow("select count(*) from test_table").Scan(&count))
	require.Equal(t, expected, count)
}<|MERGE_RESOLUTION|>--- conflicted
+++ resolved
@@ -10181,13 +10181,8 @@
 						Type: pfs.SQLDatabaseEgress_FileFormat_CSV,
 					},
 					Secret: &pfs.SQLDatabaseEgress_Secret{
-<<<<<<< HEAD
-						K8SSecret: "egress-secret",
-						Key:       "PACHYDERM_SQL_PASSWORD",
-=======
 						Name: "egress-secret",
 						Key:  "PACHYDERM_SQL_PASSWORD",
->>>>>>> a07d5b64
 					},
 				},
 				},
