package server

import (
	"archive/tar"
	"bytes"
	"compress/gzip"
	"context"
	"encoding/base64"
	"fmt"
	"io"
	"io/ioutil"
	"math"
	"math/rand"
	"net"
	"net/http"
	"net/url"
	"os"
	"path"
	"reflect"
	"sort"
	"strconv"
	"strings"
	"testing"
	"time"

	"github.com/docker/go-units"
	"github.com/pachyderm/pachyderm/v2/src/auth"
	"github.com/pachyderm/pachyderm/v2/src/client"
	"github.com/pachyderm/pachyderm/v2/src/internal/ancestry"
	"github.com/pachyderm/pachyderm/v2/src/internal/backoff"
	"github.com/pachyderm/pachyderm/v2/src/internal/errors"
	"github.com/pachyderm/pachyderm/v2/src/internal/errutil"
	"github.com/pachyderm/pachyderm/v2/src/internal/ppsconsts"
	"github.com/pachyderm/pachyderm/v2/src/internal/ppsutil"
	"github.com/pachyderm/pachyderm/v2/src/internal/pretty"
	"github.com/pachyderm/pachyderm/v2/src/internal/require"
	tu "github.com/pachyderm/pachyderm/v2/src/internal/testutil"
	"github.com/pachyderm/pachyderm/v2/src/internal/uuid"
	"github.com/pachyderm/pachyderm/v2/src/internal/workload"
	"github.com/pachyderm/pachyderm/v2/src/pfs"
	"github.com/pachyderm/pachyderm/v2/src/pps"
	pfspretty "github.com/pachyderm/pachyderm/v2/src/server/pfs/pretty"
	ppspretty "github.com/pachyderm/pachyderm/v2/src/server/pps/pretty"

	"github.com/gogo/protobuf/types"
	globlib "github.com/pachyderm/ohmyglob"
	"golang.org/x/sync/errgroup"
	v1 "k8s.io/api/core/v1"
	metav1 "k8s.io/apimachinery/pkg/apis/meta/v1"
)

func newCountBreakFunc(maxCount int) func(func() error) error {
	var count int
	return func(cb func() error) error {
		if err := cb(); err != nil {
			return err
		}
		count++
		if count == maxCount {
			return errutil.ErrBreak
		}
		return nil
	}
}

func TestSimplePipeline(t *testing.T) {
	if testing.Short() {
		t.Skip("Skipping integration tests in short mode")
	}

	c := tu.GetPachClient(t)
	require.NoError(t, c.DeleteAll())

	dataRepo := tu.UniqueString("TestSimplePipeline_data")
	require.NoError(t, c.CreateRepo(dataRepo))

	commit1, err := c.StartCommit(dataRepo, "master")
	require.NoError(t, err)
	require.NoError(t, c.PutFile(dataRepo, commit1.ID, "file", strings.NewReader("foo"), client.WithAppendPutFile()))
	require.NoError(t, c.FinishCommit(dataRepo, commit1.ID))

	pipeline := tu.UniqueString("TestSimplePipeline")
	require.NoError(t, c.CreatePipeline(
		pipeline,
		"",
		[]string{"bash"},
		[]string{
			fmt.Sprintf("cp /pfs/%s/* /pfs/out/", dataRepo),
		},
		&pps.ParallelismSpec{
			Constant: 1,
		},
		client.NewPFSInput(dataRepo, "/*"),
		"",
		false,
	))

	commitInfos, err := c.FlushCommitAll([]*pfs.Commit{commit1}, nil)
	require.NoError(t, err)
	require.Equal(t, 2, len(commitInfos))

	var buf bytes.Buffer
	require.NoError(t, c.GetFile(commitInfos[0].Commit.Repo.Name, commitInfos[0].Commit.ID, "file", &buf))
	require.Equal(t, "foo", buf.String())
}

func TestRepoSize(t *testing.T) {
	if testing.Short() {
		t.Skip("Skipping integration tests in short mode")
	}

	c := tu.GetPachClient(t)
	require.NoError(t, c.DeleteAll())

	// create a data repo
	dataRepo := tu.UniqueString("TestRepoSize_data")
	require.NoError(t, c.CreateRepo(dataRepo))

	// create a pipeline
	pipeline := tu.UniqueString("TestRepoSize")
	require.NoError(t, c.CreatePipeline(
		pipeline,
		"",
		[]string{"bash"},
		[]string{
			fmt.Sprintf("cp /pfs/%s/* /pfs/out/", dataRepo),
		},
		&pps.ParallelismSpec{
			Constant: 1,
		},
		client.NewPFSInput(dataRepo, "/*"),
		"",
		false,
	))

	// put a file without an open commit - should count towards repo size
	require.NoError(t, c.PutFile(dataRepo, "master", "file2", strings.NewReader("foo"), client.WithAppendPutFile()))

	// put a file on another branch - should not count towards repo size
	require.NoError(t, c.PutFile(dataRepo, "develop", "file3", strings.NewReader("foo"), client.WithAppendPutFile()))

	// put a file on an open commit - should count toward repo size
	commit1, err := c.StartCommit(dataRepo, "master")
	require.NoError(t, err)
	require.NoError(t, c.PutFile(dataRepo, commit1.ID, "file1", strings.NewReader("foo"), client.WithAppendPutFile()))
	require.NoError(t, c.FinishCommit(dataRepo, commit1.ID))

	// wait for everything to be processed
	commitInfos, err := c.FlushCommitAll([]*pfs.Commit{commit1}, nil)
	require.NoError(t, err)
	require.Equal(t, 2, len(commitInfos))

	// check data repo size
	repoInfo, err := c.InspectRepo(dataRepo)
	require.NoError(t, err)
	require.Equal(t, uint64(6), repoInfo.SizeBytes)

	// check pipeline repo size
	repoInfo, err = c.InspectRepo(pipeline)
	require.NoError(t, err)
	require.Equal(t, uint64(6), repoInfo.SizeBytes)

	// ensure size is updated when we delete a commit
	require.NoError(t, c.SquashCommit(dataRepo, commit1.ID))
	repoInfo, err = c.InspectRepo(dataRepo)
	require.NoError(t, err)
	require.Equal(t, uint64(3), repoInfo.SizeBytes)
	repoInfo, err = c.InspectRepo(pipeline)
	require.NoError(t, err)
	require.Equal(t, uint64(3), repoInfo.SizeBytes)
}

func TestPFSPipeline(t *testing.T) {
	if testing.Short() {
		t.Skip("Skipping integration tests in short mode")
	}

	c := tu.GetPachClient(t)
	require.NoError(t, c.DeleteAll())

	dataRepo := tu.UniqueString("TestPFSPipeline_data")
	require.NoError(t, c.CreateRepo(dataRepo))

	commit1, err := c.StartCommit(dataRepo, "master")
	require.NoError(t, err)
	require.NoError(t, c.PutFile(dataRepo, commit1.ID, "file", strings.NewReader("foo"), client.WithAppendPutFile()))
	require.NoError(t, c.FinishCommit(dataRepo, commit1.ID))

	pipeline := tu.UniqueString("TestPFSPipeline")
	require.NoError(t, c.CreatePipeline(
		pipeline,
		"",
		[]string{"bash"},
		[]string{
			fmt.Sprintf("cp /pfs/%s/* /pfs/out/", dataRepo),
		},
		&pps.ParallelismSpec{
			Constant: 1,
		},
		client.NewPFSInput(dataRepo, "/*"),
		"",
		false,
	))

	commitInfos, err := c.FlushCommitAll([]*pfs.Commit{commit1}, nil)
	require.NoError(t, err)
	require.Equal(t, 2, len(commitInfos))

	var buf bytes.Buffer
	require.NoError(t, c.GetFile(commitInfos[0].Commit.Repo.Name, commitInfos[0].Commit.ID, "file", &buf))
	require.Equal(t, "foo", buf.String())
}

func TestPipelineWithParallelism(t *testing.T) {
	if testing.Short() {
		t.Skip("Skipping integration tests in short mode")
	}

	c := tu.GetPachClient(t)
	require.NoError(t, c.DeleteAll())

	dataRepo := tu.UniqueString("TestPipelineWithParallelism_data")
	require.NoError(t, c.CreateRepo(dataRepo))

	numFiles := 200
	commit1, err := c.StartCommit(dataRepo, "master")
	require.NoError(t, err)
	for i := 0; i < numFiles; i++ {
		require.NoError(t, c.PutFile(dataRepo, commit1.ID, fmt.Sprintf("file-%d", i), strings.NewReader(fmt.Sprintf("%d", i)), client.WithAppendPutFile()))
	}
	require.NoError(t, c.FinishCommit(dataRepo, commit1.ID))

	pipeline := tu.UniqueString("pipeline")
	require.NoError(t, c.CreatePipeline(
		pipeline,
		"",
		[]string{"bash"},
		[]string{
			fmt.Sprintf("cp /pfs/%s/* /pfs/out/", dataRepo),
		},
		&pps.ParallelismSpec{
			Constant: 4,
		},
		client.NewPFSInput(dataRepo, "/*"),
		"",
		false,
	))

	commitInfos, err := c.FlushCommitAll([]*pfs.Commit{commit1}, nil)
	require.NoError(t, err)
	require.Equal(t, 2, len(commitInfos))

	for i := 0; i < numFiles; i++ {
		var buf bytes.Buffer
		require.NoError(t, c.GetFile(commitInfos[0].Commit.Repo.Name, commitInfos[0].Commit.ID, fmt.Sprintf("file-%d", i), &buf))
		require.Equal(t, fmt.Sprintf("%d", i), buf.String())
	}
}

func TestPipelineWithLargeFiles(t *testing.T) {
	if testing.Short() {
		t.Skip("Skipping integration tests in short mode")
	}

	c := tu.GetPachClient(t)
	require.NoError(t, c.DeleteAll())

	dataRepo := tu.UniqueString("TestPipelineWithLargeFiles_data")
	require.NoError(t, c.CreateRepo(dataRepo))

	r := rand.New(rand.NewSource(99))
	numFiles := 10
	var fileContents []string

	commit1, err := c.StartCommit(dataRepo, "master")
	require.NoError(t, err)
	chunkSize := int(pfs.ChunkSize / 32) // We used to use a full ChunkSize, but it was increased which caused this test to take too long.
	for i := 0; i < numFiles; i++ {
		fileContent := workload.RandString(r, chunkSize+i*units.MB)
		require.NoError(t, c.PutFile(dataRepo, commit1.ID, fmt.Sprintf("file-%d", i), strings.NewReader(fileContent), client.WithAppendPutFile()))
		fileContents = append(fileContents, fileContent)
	}
	require.NoError(t, c.FinishCommit(dataRepo, commit1.ID))
	pipeline := tu.UniqueString("pipeline")
	require.NoError(t, c.CreatePipeline(
		pipeline,
		"",
		[]string{"bash"},
		[]string{
			fmt.Sprintf("cp /pfs/%s/* /pfs/out/", dataRepo),
		},
		nil,
		client.NewPFSInput(dataRepo, "/*"),
		"",
		false,
	))
	commitInfos, err := c.FlushCommitAll([]*pfs.Commit{commit1}, nil)
	require.NoError(t, err)
	require.Equal(t, 2, len(commitInfos))

	commit := commitInfos[0].Commit

	for i := 0; i < numFiles; i++ {
		var buf bytes.Buffer
		fileName := fmt.Sprintf("file-%d", i)

		fileInfo, err := c.InspectFile(commit.Repo.Name, commit.ID, fileName)
		require.NoError(t, err)
		require.Equal(t, chunkSize+i*units.MB, int(fileInfo.SizeBytes))

		require.NoError(t, c.GetFile(commit.Repo.Name, commit.ID, fileName, &buf))
		// we don't wanna use the `require` package here since it prints
		// the strings, which would clutter the output.
		if fileContents[i] != buf.String() {
			t.Fatalf("file content does not match")
		}
	}
}

func TestDatumDedup(t *testing.T) {
	if testing.Short() {
		t.Skip("Skipping integration tests in short mode")
	}

	c := tu.GetPachClient(t)
	require.NoError(t, c.DeleteAll())

	dataRepo := tu.UniqueString("TestDatumDedup_data")
	require.NoError(t, c.CreateRepo(dataRepo))

	commit1, err := c.StartCommit(dataRepo, "master")
	require.NoError(t, err)
	require.NoError(t, c.PutFile(dataRepo, commit1.ID, "file", strings.NewReader("foo"), client.WithAppendPutFile()))
	require.NoError(t, c.FinishCommit(dataRepo, commit1.ID))

	pipeline := tu.UniqueString("pipeline")
	// This pipeline sleeps for 10 secs per datum
	require.NoError(t, c.CreatePipeline(
		pipeline,
		"",
		[]string{"bash"},
		[]string{
			"sleep 10",
		},
		nil,
		client.NewPFSInput(dataRepo, "/*"),
		"",
		false,
	))

	commitInfos, err := c.FlushCommitAll([]*pfs.Commit{commit1}, nil)
	require.NoError(t, err)
	require.Equal(t, 2, len(commitInfos))

	commit2, err := c.StartCommit(dataRepo, "master")
	require.NoError(t, err)
	require.NoError(t, c.FinishCommit(dataRepo, commit2.ID))

	// Since we did not change the datum, the datum should not be processed
	// again, which means that the job should complete instantly.
	ctx, cancel := context.WithTimeout(context.Background(), time.Second*5)
	defer cancel()
	stream, err := c.PfsAPIClient.FlushCommit(
		ctx,
		&pfs.FlushCommitRequest{
			Commits: []*pfs.Commit{commit2},
		})
	require.NoError(t, err)
	_, err = stream.Recv()
	require.NoError(t, err)
}

func TestPipelineInputDataModification(t *testing.T) {
	if testing.Short() {
		t.Skip("Skipping integration tests in short mode")
	}

	c := tu.GetPachClient(t)
	require.NoError(t, c.DeleteAll())

	dataRepo := tu.UniqueString("TestPipelineInputDataModification_data")
	require.NoError(t, c.CreateRepo(dataRepo))

	commit1, err := c.StartCommit(dataRepo, "master")
	require.NoError(t, err)
	require.NoError(t, c.PutFile(dataRepo, commit1.ID, "file", strings.NewReader("foo"), client.WithAppendPutFile()))
	require.NoError(t, c.FinishCommit(dataRepo, commit1.ID))

	pipeline := tu.UniqueString("pipeline")
	require.NoError(t, c.CreatePipeline(
		pipeline,
		"",
		[]string{"bash"},
		[]string{
			fmt.Sprintf("cp /pfs/%s/* /pfs/out/", dataRepo),
		},
		nil,
		client.NewPFSInput(dataRepo, "/*"),
		"",
		false,
	))

	commitInfos, err := c.FlushCommitAll([]*pfs.Commit{commit1}, nil)
	require.NoError(t, err)
	require.Equal(t, 2, len(commitInfos))

	var buf bytes.Buffer
	require.NoError(t, c.GetFile(commitInfos[0].Commit.Repo.Name, commitInfos[0].Commit.ID, "file", &buf))
	require.Equal(t, "foo", buf.String())

	// replace the contents of 'file' in dataRepo (from "foo" to "bar")
	commit2, err := c.StartCommit(dataRepo, "master")
	require.NoError(t, err)
	require.NoError(t, c.DeleteFile(dataRepo, commit2.ID, "file"))
	require.NoError(t, c.PutFile(dataRepo, commit2.ID, "file", strings.NewReader("bar"), client.WithAppendPutFile()))
	require.NoError(t, c.FinishCommit(dataRepo, commit2.ID))

	commitInfos, err = c.FlushCommitAll([]*pfs.Commit{commit2}, nil)
	require.NoError(t, err)
	require.Equal(t, 2, len(commitInfos))

	buf.Reset()
	require.NoError(t, c.GetFile(commitInfos[0].Commit.Repo.Name, commitInfos[0].Commit.ID, "file", &buf))
	require.Equal(t, "bar", buf.String())

	// Add a file to dataRepo
	commit3, err := c.StartCommit(dataRepo, "master")
	require.NoError(t, err)
	require.NoError(t, c.DeleteFile(dataRepo, commit3.ID, "file"))
	require.NoError(t, c.PutFile(dataRepo, commit3.ID, "file2", strings.NewReader("foo"), client.WithAppendPutFile()))
	require.NoError(t, c.FinishCommit(dataRepo, commit3.ID))

	commitInfos, err = c.FlushCommitAll([]*pfs.Commit{commit3}, nil)
	require.NoError(t, err)
	require.Equal(t, 2, len(commitInfos))

	require.YesError(t, c.GetFile(commitInfos[0].Commit.Repo.Name, commitInfos[0].Commit.ID, "file", &buf))
	buf.Reset()
	require.NoError(t, c.GetFile(commitInfos[0].Commit.Repo.Name, commitInfos[0].Commit.ID, "file2", &buf))
	require.Equal(t, "foo", buf.String())

	commitInfos, err = c.ListCommit(pipeline, "master", "", 0)
	require.NoError(t, err)
	require.Equal(t, 3, len(commitInfos))
}

func TestMultipleInputsFromTheSameBranch(t *testing.T) {
	if testing.Short() {
		t.Skip("Skipping integration tests in short mode")
	}

	c := tu.GetPachClient(t)
	require.NoError(t, c.DeleteAll())

	dataRepo := tu.UniqueString("TestMultipleInputsFromTheSameBranch_data")
	require.NoError(t, c.CreateRepo(dataRepo))

	commit1, err := c.StartCommit(dataRepo, "master")
	require.NoError(t, err)
	require.NoError(t, c.PutFile(dataRepo, commit1.ID, "dirA/file", strings.NewReader("foo\n"), client.WithAppendPutFile()))
	require.NoError(t, c.PutFile(dataRepo, commit1.ID, "dirB/file", strings.NewReader("foo\n"), client.WithAppendPutFile()))
	require.NoError(t, c.FinishCommit(dataRepo, commit1.ID))

	pipeline := tu.UniqueString("pipeline")
	require.NoError(t, c.CreatePipeline(
		pipeline,
		"",
		[]string{"bash"},
		[]string{
			"cat /pfs/out/file",
			"cat /pfs/dirA/dirA/file >> /pfs/out/file",
			"cat /pfs/dirB/dirB/file >> /pfs/out/file",
		},
		nil,
		client.NewCrossInput(
			client.NewPFSInputOpts("dirA", dataRepo, "", "/dirA/*", "", "", false, false, nil),
			client.NewPFSInputOpts("dirB", dataRepo, "", "/dirB/*", "", "", false, false, nil),
		),
		"",
		false,
	))

	commitInfos, err := c.FlushCommitAll([]*pfs.Commit{commit1}, nil)
	require.NoError(t, err)
	require.Equal(t, 2, len(commitInfos))

	var buf bytes.Buffer
	require.NoError(t, c.GetFile(commitInfos[0].Commit.Repo.Name, commitInfos[0].Commit.ID, "file", &buf))
	require.Equal(t, "foo\nfoo\n", buf.String())

	commit2, err := c.StartCommit(dataRepo, "master")
	require.NoError(t, err)
	require.NoError(t, c.PutFile(dataRepo, commit2.ID, "dirA/file", strings.NewReader("bar\n"), client.WithAppendPutFile()))
	require.NoError(t, c.FinishCommit(dataRepo, commit2.ID))

	commitInfos, err = c.FlushCommitAll([]*pfs.Commit{commit2}, nil)
	require.NoError(t, err)
	require.Equal(t, 2, len(commitInfos))

	buf.Reset()
	require.NoError(t, c.GetFile(commitInfos[0].Commit.Repo.Name, commitInfos[0].Commit.ID, "file", &buf))
	require.Equal(t, "foo\nbar\nfoo\n", buf.String())

	commit3, err := c.StartCommit(dataRepo, "master")
	require.NoError(t, err)
	require.NoError(t, c.PutFile(dataRepo, commit3.ID, "dirB/file", strings.NewReader("buzz\n"), client.WithAppendPutFile()))
	require.NoError(t, c.FinishCommit(dataRepo, commit3.ID))

	commitInfos, err = c.FlushCommitAll([]*pfs.Commit{commit3}, nil)
	require.NoError(t, err)
	require.Equal(t, 2, len(commitInfos))

	buf.Reset()
	require.NoError(t, c.GetFile(commitInfos[0].Commit.Repo.Name, commitInfos[0].Commit.ID, "file", &buf))
	require.Equal(t, "foo\nbar\nfoo\nbuzz\n", buf.String())

	commitInfos, err = c.ListCommit(pipeline, "master", "", 0)
	require.NoError(t, err)
	require.Equal(t, 3, len(commitInfos))
}

func TestMultipleInputsFromTheSameRepoDifferentBranches(t *testing.T) {
	if testing.Short() {
		t.Skip("Skipping integration tests in short mode")
	}

	c := tu.GetPachClient(t)
	require.NoError(t, c.DeleteAll())

	dataRepo := tu.UniqueString("TestMultipleInputsFromTheSameRepoDifferentBranches_data")
	require.NoError(t, c.CreateRepo(dataRepo))

	branchA := "branchA"
	branchB := "branchB"

	pipeline := tu.UniqueString("pipeline")
	// Creating this pipeline should error, because the two inputs are
	// from the same repo but they don't specify different names.
	require.NoError(t, c.CreatePipeline(
		pipeline,
		"",
		[]string{"bash"},
		[]string{
			"cat /pfs/branch-a/file >> /pfs/out/file",
			"cat /pfs/branch-b/file >> /pfs/out/file",
		},
		nil,
		client.NewCrossInput(
			client.NewPFSInputOpts("branch-a", dataRepo, branchA, "/*", "", "", false, false, nil),
			client.NewPFSInputOpts("branch-b", dataRepo, branchB, "/*", "", "", false, false, nil),
		),
		"",
		false,
	))

	commitA, err := c.StartCommit(dataRepo, branchA)
	require.NoError(t, err)
	c.PutFile(dataRepo, commitA.ID, "/file", strings.NewReader("data A\n"), client.WithAppendPutFile())
	c.FinishCommit(dataRepo, commitA.ID)

	commitB, err := c.StartCommit(dataRepo, branchB)
	require.NoError(t, err)
	c.PutFile(dataRepo, commitB.ID, "/file", strings.NewReader("data B\n"), client.WithAppendPutFile())
	c.FinishCommit(dataRepo, commitB.ID)

	commitInfos, err := c.FlushCommitAll([]*pfs.Commit{commitA, commitB}, nil)
	require.NoError(t, err)
	require.Equal(t, 2, len(commitInfos))
	buffer := bytes.Buffer{}
	require.NoError(t, c.GetFile(commitInfos[0].Commit.Repo.Name, commitInfos[0].Commit.ID, "file", &buffer))
	require.Equal(t, "data A\ndata B\n", buffer.String())
}

<<<<<<< HEAD
func TestRunPipeline(t *testing.T) {
	// TODO: Run pipeline creates a dangling commit, but uses the stats branch for stats commits.
	// Since there is no relationship between the commits created by run pipeline, there should be no
	// relationship between the stats commits. So, the stats commits should also be dangling commits.
	// This might be easier to address when global IDs are implemented.
	t.Skip("Run pipeline does not work correctly with stats enabled")
	//if testing.Short() {
	//	t.Skip("Skipping integration tests in short mode")
	//}

	//c := tu.GetPachClient(t)
	//require.NoError(t, c.DeleteAll())

	//// Test on cross pipeline
	//t.Run("RunPipelineCross", func(t *testing.T) {
	//	dataRepo := tu.UniqueString("TestRunPipeline_data")
	//	require.NoError(t, c.CreateRepo(dataRepo))

	//	branchA := "branchA"
	//	branchB := "branchB"

	//	pipeline := tu.UniqueString("pipeline")
	//	require.NoError(t, c.CreatePipeline(
	//		pipeline,
	//		"",
	//		[]string{"bash"},
	//		[]string{
	//			"cat /pfs/branch-a/file >> /pfs/out/file",
	//			"cat /pfs/branch-b/file >> /pfs/out/file",
	//			"echo ran-pipeline",
	//		},
	//		nil,
	//		client.NewCrossInput(
	//			client.NewPFSInputOpts("branch-a", dataRepo, branchA, "/*", "", "", false, false, nil),
	//			client.NewPFSInputOpts("branch-b", dataRepo, branchB, "/*", "", "", false, false, nil),
	//		),
	//		"",
	//		false,
	//	))

	//	commitA, err := c.StartCommit(dataRepo, branchA)
	//	require.NoError(t, err)
	//	require.NoError(t, c.PutFile(dataRepo, commitA.ID, "/file", strings.NewReader("data A\n"), client.WithAppendPutFile()))
	//	require.NoError(t, c.FinishCommit(dataRepo, commitA.ID))

	//	commitB, err := c.StartCommit(dataRepo, branchB)
	//	require.NoError(t, err)
	//	require.NoError(t, c.PutFile(dataRepo, commitB.ID, "/file", strings.NewReader("data B\n"), client.WithAppendPutFile()))
	//	require.NoError(t, c.FinishCommit(dataRepo, commitB.ID))

	//	iter, err := c.FlushCommit([]*pfs.Commit{commitA, commitB}, nil)
	//	require.NoError(t, err)
	//	require.Equal(t, 2, len(commits))
	//	buffer := bytes.Buffer{}
	//	require.NoError(t, c.GetFile(commits[0].Commit.Repo.Name, commits[0].Commit.ID, "file", &buffer))
	//	require.Equal(t, "data A\ndata B\n", buffer.String())

	//	commitM, err := c.StartCommit(dataRepo, "master")
	//	require.NoError(t, err)
	//	require.NoError(t, c.FinishCommit(dataRepo, commitM.ID))

	//	// we should have two jobs
	//	ji, err := c.ListJob(pipeline, nil, nil, -1, true)
	//	require.NoError(t, err)
	//	require.Equal(t, 2, len(ji))
	//	// now run the pipeline
	//	require.NoError(t, c.RunPipeline(pipeline, nil, ""))
	//	// running the pipeline should create a new job
	//	require.NoError(t, backoff.Retry(func() error {
	//		jobInfos, err := c.ListJob(pipeline, nil, nil, -1, true)
	//		require.NoError(t, err)
	//		if len(jobInfos) != 3 {
	//			return errors.Errorf("expected 3 jobs, got %d", len(jobInfos))
	//		}
	//		return nil
	//	}, backoff.NewTestingBackOff()))

	//	// now run the pipeline with non-empty provenance
	//	require.NoError(t, backoff.Retry(func() error {
	//		return c.RunPipeline(pipeline, []*pfs.CommitProvenance{
	//			client.NewCommitProvenance(dataRepo, "branchA", commitA.ID),
	//		}, "")
	//	}, backoff.NewTestingBackOff()))

	//	// running the pipeline should create a new job
	//	require.NoError(t, backoff.Retry(func() error {
	//		jobInfos, err := c.ListJob(pipeline, nil, nil, -1, true)
	//		require.NoError(t, err)
	//		if len(jobInfos) != 4 {
	//			return errors.Errorf("expected 4 jobs, got %d", len(jobInfos))
	//		}
	//		return nil
	//	}, backoff.NewTestingBackOff()))

	//	// add some new commits with some new info
	//	commitA2, err := c.StartCommit(dataRepo, branchA)
	//	require.NoError(t, err)
	//	require.NoError(t, c.PutFile(dataRepo, commitA2.ID, "/file", strings.NewReader("data A2\n"), client.WithAppendPutFile()))
	//	require.NoError(t, c.FinishCommit(dataRepo, commitA2.ID))

	//	commitB2, err := c.StartCommit(dataRepo, branchB)
	//	require.NoError(t, err)
	//	require.NoError(t, c.PutFile(dataRepo, commitB2.ID, "/file", strings.NewReader("data B2\n"), client.WithAppendPutFile()))
	//	require.NoError(t, c.FinishCommit(dataRepo, commitB2.ID))

	//	// and make sure the output file is updated appropriately
	//	iter, err = c.FlushCommit([]*pfs.Commit{commitA2, commitB2}, nil)
	//	require.NoError(t, err)
	//	require.Equal(t, 2, len(commits))
	//	buffer = bytes.Buffer{}
	//	require.NoError(t, c.GetFile(commits[0].Commit.Repo.Name, commits[0].Commit.ID, "file", &buffer))
	//	require.Equal(t, "data A\ndata A2\ndata B\ndata B2\n", buffer.String())

	//	// now run the pipeline provenant on the old commits
	//	require.NoError(t, c.RunPipeline(pipeline, []*pfs.CommitProvenance{
	//		client.NewCommitProvenance(dataRepo, "branchA", commitA.ID),
	//		client.NewCommitProvenance(dataRepo, "branchB", commitB2.ID),
	//	}, ""))

	//	// and ensure that the file now has the info from the correct versions of the commits
	//	iter, err = c.FlushCommit([]*pfs.Commit{commitA, commitB2}, nil)
	//	require.NoError(t, err)
	//	require.Equal(t, 2, len(commits))
	//	buffer = bytes.Buffer{}
	//	require.NoError(t, c.GetFile(commits[0].Commit.Repo.Name, commits[0].Commit.ID, "file", &buffer))
	//	require.Equal(t, "data A\ndata B\ndata B2\n", buffer.String())

	//	// make sure no commits with this provenance combination exist
	//	iter, err = c.FlushCommit([]*pfs.Commit{commitA2, commitB}, nil)
	//	require.NoError(t, err)
	//	require.Equal(t, 0, len(commits))
	//})

	//// Test on pipeline with no commits
	//t.Run("RunPipelineEmpty", func(t *testing.T) {
	//	dataRepo := tu.UniqueString("TestRunPipeline_data")
	//	require.NoError(t, c.CreateRepo(dataRepo))

	//	pipeline := tu.UniqueString("empty-pipeline")
	//	require.NoError(t, c.CreatePipeline(
	//		pipeline,
	//		"",
	//		nil,
	//		nil,
	//		nil,
	//		nil,
	//		"",
	//		false,
	//	))

	//	// we should have two jobs
	//	ji, err := c.ListJob(pipeline, nil, nil, -1, true)
	//	require.NoError(t, err)
	//	require.Equal(t, 0, len(ji))
	//	// now run the pipeline
	//	require.YesError(t, c.RunPipeline(pipeline, nil, ""))
	//})

	//// Test on unrelated branch
	//t.Run("RunPipelineUnrelated", func(t *testing.T) {
	//	dataRepo := tu.UniqueString("TestRunPipeline_data")
	//	require.NoError(t, c.CreateRepo(dataRepo))

	//	branchA := "branchA"
	//	branchB := "branchB"

	//	pipeline := tu.UniqueString("unrelated-pipeline")
	//	require.NoError(t, c.CreatePipeline(
	//		pipeline,
	//		"",
	//		[]string{"bash"},
	//		[]string{
	//			"cat /pfs/branch-a/file >> /pfs/out/file",
	//			"cat /pfs/branch-b/file >> /pfs/out/file",
	//			"echo ran-pipeline",
	//		},
	//		nil,
	//		client.NewCrossInput(
	//			client.NewPFSInputOpts("branch-a", dataRepo, branchA, "/*", "", "", false, false, nil),
	//			client.NewPFSInputOpts("branch-b", dataRepo, branchB, "/*", "", "", false, false, nil),
	//		),
	//		"",
	//		false,
	//	))
	//	commitA, err := c.StartCommit(dataRepo, branchA)
	//	require.NoError(t, err)
	//	c.PutFile(dataRepo, commitA.ID, "/file", strings.NewReader("data A\n", client.WithAppendPutFile()))
	//	c.FinishCommit(dataRepo, commitA.ID)

	//	commitM, err := c.StartCommit(dataRepo, "master")
	//	require.NoError(t, err)
	//	err = c.FinishCommit(dataRepo, commitM.ID)
	//	require.NoError(t, err)

	//	require.NoError(t, c.CreateBranch(dataRepo, "unrelated", "", nil))
	//	commitU, err := c.StartCommit(dataRepo, "unrelated")
	//	require.NoError(t, err)
	//	err = c.FinishCommit(dataRepo, commitU.ID)
	//	require.NoError(t, err)

	//	_, err = c.FlushCommit([]*pfs.Commit{commitA, commitM, commitU}, nil)
	//	require.NoError(t, err)

	//	// now run the pipeline with unrelated provenance
	//	require.YesError(t, c.RunPipeline(pipeline, []*pfs.CommitProvenance{
	//		client.NewCommitProvenance(dataRepo, "unrelated", commitU.ID)}, ""))
	//})

	//// Test with downstream pipeline
	//t.Run("RunPipelineDownstream", func(t *testing.T) {
	//	dataRepo := tu.UniqueString("TestRunPipeline_data")
	//	require.NoError(t, c.CreateRepo(dataRepo))

	//	branchA := "branchA"
	//	branchB := "branchB"

	//	pipeline := tu.UniqueString("original-pipeline")
	//	require.NoError(t, c.CreatePipeline(
	//		pipeline,
	//		"",
	//		[]string{"bash"},
	//		[]string{
	//			"cat /pfs/branch-a/file >> /pfs/out/file",
	//			"cat /pfs/branch-b/file >> /pfs/out/file",
	//			"echo ran-pipeline",
	//		},
	//		nil,
	//		client.NewCrossInput(
	//			client.NewPFSInputOpts("branch-a", dataRepo, branchA, "/*", "", "", false, false, nil),
	//			client.NewPFSInputOpts("branch-b", dataRepo, branchB, "/*", "", "", false, false, nil),
	//		),
	//		"",
	//		false,
	//	))

	//	commitA, err := c.StartCommit(dataRepo, branchA)
	//	require.NoError(t, err)
	//	c.PutFile(dataRepo, commitA.ID, "/file", strings.NewReader("data A\n", client.WithAppendPutFile()))
	//	c.FinishCommit(dataRepo, commitA.ID)

	//	commitB, err := c.StartCommit(dataRepo, branchB)
	//	require.NoError(t, err)
	//	c.PutFile(dataRepo, commitB.ID, "/file", strings.NewReader("data B\n", client.WithAppendPutFile()))
	//	c.FinishCommit(dataRepo, commitB.ID)

	//	iter, err := c.FlushCommit([]*pfs.Commit{commitA, commitB}, nil)
	//	require.NoError(t, err)
	//	require.Equal(t, 2, len(commits))
	//	buffer := bytes.Buffer{}
	//	require.NoError(t, c.GetFile(commits[0].Commit.Repo.Name, commits[0].Commit.ID, "file", &buffer))
	//	require.Equal(t, "data A\ndata B\n", buffer.String())

	//	// and make sure we can attatch a downstream pipeline
	//	downstreamPipeline := tu.UniqueString("downstream-pipeline")
	//	require.NoError(t, c.CreatePipeline(
	//		downstreamPipeline,
	//		"",
	//		[]string{"/bin/bash"},
	//		[]string{"cp " + fmt.Sprintf("/pfs/%s/*", pipeline) + " /pfs/out/"},
	//		nil,
	//		client.NewPFSInput(pipeline, "/*"),
	//		"",
	//		false,
	//	))

	//	commitA2, err := c.StartCommit(dataRepo, branchA)
	//	require.NoError(t, err)
	//	err = c.FinishCommit(dataRepo, commitA2.ID)
	//	require.NoError(t, err)

	//	// there should be one job on the old commit for downstreamPipeline
	//	jobInfos, err := c.FlushJobAll([]*pfs.Commit{commitA}, []string{downstreamPipeline})
	//	require.NoError(t, err)
	//	require.Equal(t, 1, len(jobInfos))

	//	// now run the pipeline
	//	require.NoError(t, backoff.Retry(func() error {
	//		return c.RunPipeline(pipeline, []*pfs.CommitProvenance{
	//			client.NewCommitProvenance(dataRepo, branchA, commitA.ID),
	//		}, "")
	//	}, backoff.NewTestingBackOff()))

	//	// the downstream pipeline shouldn't have any new jobs, since runpipeline jobs don't propagate
	//	jobInfos, err = c.FlushJobAll([]*pfs.Commit{commitA}, []string{downstreamPipeline})
	//	require.NoError(t, err)
	//	require.Equal(t, 1, len(jobInfos))

	//	// now rerun the one job that we saw
	//	require.NoError(t, backoff.Retry(func() error {
	//		return c.RunPipeline(downstreamPipeline, nil, jobInfos[0].Job.ID)
	//	}, backoff.NewTestingBackOff()))

	//	// we should now have two jobs
	//	jobInfos, err = c.FlushJobAll([]*pfs.Commit{commitA}, []string{downstreamPipeline})
	//	require.NoError(t, err)
	//	require.Equal(t, 2, len(jobInfos))
	//})

	//// Test with a downstream pipeline who's upstream has no datum, but where the downstream still needs to succeed
	//t.Run("RunPipelineEmptyUpstream", func(t *testing.T) {
	//	dataRepo := tu.UniqueString("TestRunPipeline_data")
	//	require.NoError(t, c.CreateRepo(dataRepo))

	//	branchA := "branchA"
	//	branchB := "branchB"

	//	pipeline := tu.UniqueString("pipeline-downstream")
	//	require.NoError(t, c.CreatePipeline(
	//		pipeline,
	//		"",
	//		[]string{"bash"},
	//		[]string{
	//			"cat /pfs/branch-a/file >> /pfs/out/file",
	//			"cat /pfs/branch-b/file >> /pfs/out/file",
	//			"echo ran-pipeline",
	//		},
	//		nil,
	//		client.NewCrossInput(
	//			client.NewPFSInputOpts("branch-a", dataRepo, branchA, "/*", "", "", false, false, nil),
	//			client.NewPFSInputOpts("branch-b", dataRepo, branchB, "/*", "", "", false, false, nil),
	//		),
	//		"",
	//		false,
	//	))

	//	commitA, err := c.StartCommit(dataRepo, branchA)
	//	require.NoError(t, err)
	//	c.PutFile(dataRepo, commitA.ID, "/file", strings.NewReader("data A\n", client.WithAppendPutFile()))
	//	c.FinishCommit(dataRepo, commitA.ID)

	//	iter, err := c.FlushCommit([]*pfs.Commit{commitA}, nil)
	//	require.NoError(t, err)
	//	require.Equal(t, 2, len(commits))

	//	// no commit to branch-b so "file" should not exist
	//	buffer := bytes.Buffer{}
	//	require.YesError(t, c.GetFile(commits[0].Commit.Repo.Name, commits[0].Commit.ID, "file", &buffer))

	//	// and make sure we can attatch a downstream pipeline
	//	downstreamPipeline := tu.UniqueString("pipelinedownstream")
	//	require.NoError(t, c.CreatePipeline(
	//		downstreamPipeline,
	//		"",
	//		[]string{"/bin/bash"},
	//		[]string{
	//			"cat /pfs/branch-a/file >> /pfs/out/file",
	//			fmt.Sprintf("cat /pfs/%s/file >> /pfs/out/file", pipeline),
	//			"echo ran-pipeline",
	//		},
	//		nil,
	//		client.NewUnionInput(
	//			client.NewPFSInputOpts("branch-a", dataRepo, branchA, "/*", "", "", false, false, nil),
	//			client.NewPFSInput(pipeline, "/*"),
	//		),
	//		"",
	//		false,
	//	))

	//	commitA2, err := c.StartCommit(dataRepo, branchA)
	//	require.NoError(t, err)
	//	err = c.FinishCommit(dataRepo, commitA2.ID)
	//	require.NoError(t, err)

	//	// there should be one job on the old commit for downstreamPipeline
	//	jobInfos, err := c.FlushJobAll([]*pfs.Commit{commitA}, []string{downstreamPipeline})
	//	require.NoError(t, err)
	//	require.Equal(t, 1, len(jobInfos))

	//	// now run the pipeline
	//	require.NoError(t, backoff.Retry(func() error {
	//		return c.RunPipeline(pipeline, []*pfs.CommitProvenance{
	//			client.NewCommitProvenance(dataRepo, branchA, commitA.ID),
	//		}, "")
	//	}, backoff.NewTestingBackOff()))

	//	buffer2 := bytes.Buffer{}
	//	require.NoError(t, c.GetFile(jobInfos[0].OutputCommit.Repo.Name, jobInfos[0].OutputCommit.ID, "file", &buffer2))
	//	// the union of an empty output and datA should only return a file with "data A" in it.
	//	require.Equal(t, "data A\n", buffer2.String())

	//	// add another commit to see that we can successfully do the cross and union together
	//	commitB, err := c.StartCommit(dataRepo, branchB)
	//	require.NoError(t, err)
	//	c.PutFile(dataRepo, commitB.ID, "/file", strings.NewReader("data B\n", client.WithAppendPutFile()))
	//	c.FinishCommit(dataRepo, commitB.ID)

	//	_, err = c.FlushCommit([]*pfs.Commit{commitA, commitB}, nil)
	//	require.NoError(t, err)

	//	jobInfos, err = c.FlushJobAll([]*pfs.Commit{commitB}, []string{downstreamPipeline})
	//	require.NoError(t, err)
	//	require.Equal(t, 1, len(jobInfos))

	//	buffer3 := bytes.Buffer{}
	//	require.NoError(t, c.GetFile(jobInfos[0].OutputCommit.Repo.Name, jobInfos[0].OutputCommit.ID, "file", &buffer3))
	//	// now that we've added data to the other branch of the cross, we should see the union of data A along with the the crossed data.
	//	require.Equal(t, "data A\ndata A\ndata B\n", buffer3.String())
	//})

	//// Test on commits from the same branch
	//t.Run("RunPipelineSameBranch", func(t *testing.T) {
	//	dataRepo := tu.UniqueString("TestRunPipeline_data")
	//	require.NoError(t, c.CreateRepo(dataRepo))

	//	branchA := "branchA"
	//	branchB := "branchB"

	//	pipeline := tu.UniqueString("sameBranch-pipeline")
	//	require.NoError(t, c.CreatePipeline(
	//		pipeline,
	//		"",
	//		[]string{"bash"},
	//		[]string{
	//			"cat /pfs/branch-a/file >> /pfs/out/file",
	//			"cat /pfs/branch-b/file >> /pfs/out/file",
	//			"echo ran-pipeline",
	//		},
	//		nil,
	//		client.NewCrossInput(
	//			client.NewPFSInputOpts("branch-a", dataRepo, branchA, "/*", "", "", false, false, nil),
	//			client.NewPFSInputOpts("branch-b", dataRepo, branchB, "/*", "", "", false, false, nil),
	//		),
	//		"",
	//		false,
	//	))
	//	commitA1, err := c.StartCommit(dataRepo, branchA)
	//	require.NoError(t, err)
	//	c.PutFile(dataRepo, commitA1.ID, "/file", strings.NewReader("data A1\n", client.WithAppendPutFile()))
	//	c.FinishCommit(dataRepo, commitA1.ID)

	//	commitA2, err := c.StartCommit(dataRepo, branchA)
	//	require.NoError(t, err)
	//	c.PutFile(dataRepo, commitA2.ID, "/file", strings.NewReader("data A2\n", client.WithAppendPutFile()))
	//	c.FinishCommit(dataRepo, commitA2.ID)

	//	_, err = c.FlushCommit([]*pfs.Commit{commitA1, commitA2}, nil)
	//	require.NoError(t, err)

	//	// now run the pipeline with provenance from the same branch
	//	require.YesError(t, c.RunPipeline(pipeline, []*pfs.CommitProvenance{
	//		client.NewCommitProvenance(dataRepo, branchA, commitA1.ID),
	//		client.NewCommitProvenance(dataRepo, branchA, commitA2.ID),
	//	}, ""))
	//})
	//// Test on pipeline that should always fail
	//t.Run("RerunPipeline", func(t *testing.T) {
	//	dataRepo := tu.UniqueString("TestRerunPipeline_data")
	//	require.NoError(t, c.CreateRepo(dataRepo))

	//	// jobs on this pipeline should always fail
	//	pipeline := tu.UniqueString("rerun-pipeline")
	//	require.NoError(t, c.CreatePipeline(
	//		pipeline,
	//		"",
	//		[]string{"bash"},
	//		[]string{"false"},
	//		nil,
	//		client.NewPFSInputOpts("branch-a", dataRepo, "branchA", "/*", "", "", false, false, nil),
	//		"",
	//		false,
	//	))

	//	commitA1, err := c.StartCommit(dataRepo, "branchA")
	//	require.NoError(t, err)
	//	require.NoError(t, c.PutFile(dataRepo, commitA1.ID, "/file", strings.NewReader("data A1\n"), client.WithAppendPutFile()))
	//	require.NoError(t, c.FinishCommit(dataRepo, commitA1.ID))

	//	iter, err := c.FlushCommit([]*pfs.Commit{commitA1}, nil)
	//	require.NoError(t, err)
	//	require.Equal(t, 2, len(commits))
	//	// now run the pipeline
	//	require.NoError(t, c.RunPipeline(pipeline, nil, ""))

	//	// running the pipeline should create a new job
	//	require.NoError(t, backoff.Retry(func() error {
	//		jobInfos, err := c.ListJob(pipeline, nil, nil, -1, true)
	//		require.NoError(t, err)
	//		if len(jobInfos) != 2 {
	//			return errors.Errorf("expected 2 jobs, got %d", len(jobInfos))
	//		}

	//		// but both of these jobs should fail
	//		for i, job := range jobInfos {
	//			if job.State.String() != "JOB_FAILURE" {
	//				return errors.Errorf("expected job %v to fail, but got %v", i, job.State.String())
	//			}
	//		}
	//		return nil
	//	}, backoff.NewTestingBackOff()))

	//	// Shouldn't error if you try to delete an already deleted pipeline
	//	require.NoError(t, c.DeletePipeline(pipeline, false))
	//	require.NoError(t, c.DeletePipeline(pipeline, false))
	//})
	//t.Run("RunPipelineStats", func(t *testing.T) {
	//	dataRepo := tu.UniqueString("TestRunPipeline_data")
	//	require.NoError(t, c.CreateRepo(dataRepo))

	//	branchA := "branchA"

	//	pipeline := tu.UniqueString("stats-pipeline")
	//	_, err := c.PpsAPIClient.CreatePipeline(
	//		context.Background(),
	//		&pps.CreatePipelineRequest{
	//			Pipeline: client.NewPipeline(pipeline),
	//			Transform: &pps.Transform{
	//				Cmd: []string{"bash"},
	//				Stdin: []string{
	//					"cat /pfs/branch-a/file >> /pfs/out/file",

	//					"echo ran-pipeline",
	//				},
	//			},
	//			EnableStats: true,
	//			Input:       client.NewPFSInputOpts("branch-a", dataRepo, branchA, "/*", "", "", false, false, nil),
	//		})
	//	require.NoError(t, err)

	//	commitA, err := c.StartCommit(dataRepo, branchA)
	//	require.NoError(t, err)
	//	c.PutFile(dataRepo, commitA.ID, "/file", strings.NewReader("data A\n", client.WithAppendPutFile()))
	//	c.FinishCommit(dataRepo, commitA.ID)

	//	// wait for the commit to finish before calling RunPipeline
	//	_, err = c.FlushCommitAll([]*pfs.Commit{client.NewCommit(dataRepo, commitA.ID)}, nil)
	//	require.NoError(t, err)

	//	// now run the pipeline
	//	require.NoError(t, backoff.Retry(func() error {
	//		return c.RunPipeline(pipeline, []*pfs.CommitProvenance{
	//			client.NewCommitProvenance(dataRepo, branchA, commitA.ID),
	//		}, "")
	//	}, backoff.NewTestingBackOff()))

	//	// make sure the pipeline didn't crash
	//	commitInfos, err := c.FlushCommitAll([]*pfs.Commit{client.NewCommit(dataRepo, commitA.ID)}, nil)
	//	require.NoError(t, err)

	//	// we'll know it crashed if this causes it to hang
	//	require.NoErrorWithinTRetry(t, 80*time.Second, func() error {
	//		return nil
	//	})
	//})
}
=======
// TODO: Make work with V2 (run pipeline is not working with stats).
//func TestRunPipeline(t *testing.T) {
//	if testing.Short() {
//		t.Skip("Skipping integration tests in short mode")
//	}
//
//	c := tu.GetPachClient(t)
//	require.NoError(t, c.DeleteAll())
//
//	// Test on cross pipeline
//	t.Run("RunPipelineCross", func(t *testing.T) {
//		dataRepo := tu.UniqueString("TestRunPipeline_data")
//		require.NoError(t, c.CreateRepo(dataRepo))
//
//		branchA := "branchA"
//		branchB := "branchB"
//
//		pipeline := tu.UniqueString("pipeline")
//		require.NoError(t, c.CreatePipeline(
//			pipeline,
//			"",
//			[]string{"bash"},
//			[]string{
//				"cat /pfs/branch-a/file >> /pfs/out/file",
//				"cat /pfs/branch-b/file >> /pfs/out/file",
//				"echo ran-pipeline",
//			},
//			nil,
//			client.NewCrossInput(
//				client.NewPFSInputOpts("branch-a", dataRepo, branchA, "/*", "", "", false, false, nil),
//				client.NewPFSInputOpts("branch-b", dataRepo, branchB, "/*", "", "", false, false, nil),
//			),
//			"",
//			false,
//		))
//
//		commitA, err := c.StartCommit(dataRepo, branchA)
//		require.NoError(t, err)
//		require.NoError(t, c.PutFile(dataRepo, commitA.ID, "/file", strings.NewReader("data A\n"), client.WithAppendPutFile()))
//		require.NoError(t, c.FinishCommit(dataRepo, commitA.ID))
//
//		commitB, err := c.StartCommit(dataRepo, branchB)
//		require.NoError(t, err)
//		require.NoError(t, c.PutFile(dataRepo, commitB.ID, "/file", strings.NewReader("data B\n"), client.WithAppendPutFile()))
//		require.NoError(t, c.FinishCommit(dataRepo, commitB.ID))
//
//		iter, err := c.FlushCommit([]*pfs.Commit{commitA, commitB}, nil)
//		require.NoError(t, err)
//		require.Equal(t, 2, len(commits))
//		buffer := bytes.Buffer{}
//		require.NoError(t, c.GetFile(commits[0].Commit.Repo.Name, commits[0].Commit.ID, "file", &buffer))
//		require.Equal(t, "data A\ndata B\n", buffer.String())
//
//		commitM, err := c.StartCommit(dataRepo, "master")
//		require.NoError(t, err)
//		require.NoError(t, c.FinishCommit(dataRepo, commitM.ID))
//
//		// we should have two jobs
//		pji, err := c.ListJob(pipeline, nil, nil, -1, true)
//		require.NoError(t, err)
//		require.Equal(t, 2, len(pji))
//		// now run the pipeline
//		require.NoError(t, c.RunPipeline(pipeline, nil, ""))
//		// running the pipeline should create a new job
//		require.NoError(t, backoff.Retry(func() error {
//			pipelineJobInfos, err := c.ListJob(pipeline, nil, nil, -1, true)
//			require.NoError(t, err)
//			if len(pipelineJobInfos) != 3 {
//				return errors.Errorf("expected 3 jobs, got %d", len(pipelineJobInfos))
//			}
//			return nil
//		}, backoff.NewTestingBackOff()))
//
//		// now run the pipeline with non-empty provenance
//		require.NoError(t, backoff.Retry(func() error {
//			return c.RunPipeline(pipeline, []*pfs.CommitProvenance{
//				client.NewCommitProvenance(dataRepo, "branchA", commitA.ID),
//			}, "")
//		}, backoff.NewTestingBackOff()))
//
//		// running the pipeline should create a new job
//		require.NoError(t, backoff.Retry(func() error {
//			pipelineJobInfos, err := c.ListJob(pipeline, nil, nil, -1, true)
//			require.NoError(t, err)
//			if len(pipelineJobInfos) != 4 {
//				return errors.Errorf("expected 4 jobs, got %d", len(pipelineJobInfos))
//			}
//			return nil
//		}, backoff.NewTestingBackOff()))
//
//		// add some new commits with some new info
//		commitA2, err := c.StartCommit(dataRepo, branchA)
//		require.NoError(t, err)
//		require.NoError(t, c.PutFile(dataRepo, commitA2.ID, "/file", strings.NewReader("data A2\n"), client.WithAppendPutFile()))
//		require.NoError(t, c.FinishCommit(dataRepo, commitA2.ID))
//
//		commitB2, err := c.StartCommit(dataRepo, branchB)
//		require.NoError(t, err)
//		require.NoError(t, c.PutFile(dataRepo, commitB2.ID, "/file", strings.NewReader("data B2\n"), client.WithAppendPutFile()))
//		require.NoError(t, c.FinishCommit(dataRepo, commitB2.ID))
//
//		// and make sure the output file is updated appropriately
//		iter, err = c.FlushCommit([]*pfs.Commit{commitA2, commitB2}, nil)
//		require.NoError(t, err)
//		require.Equal(t, 2, len(commits))
//		buffer = bytes.Buffer{}
//		require.NoError(t, c.GetFile(commits[0].Commit.Repo.Name, commits[0].Commit.ID, "file", &buffer))
//		require.Equal(t, "data A\ndata A2\ndata B\ndata B2\n", buffer.String())
//
//		// now run the pipeline provenant on the old commits
//		require.NoError(t, c.RunPipeline(pipeline, []*pfs.CommitProvenance{
//			client.NewCommitProvenance(dataRepo, "branchA", commitA.ID),
//			client.NewCommitProvenance(dataRepo, "branchB", commitB2.ID),
//		}, ""))
//
//		// and ensure that the file now has the info from the correct versions of the commits
//		iter, err = c.FlushCommit([]*pfs.Commit{commitA, commitB2}, nil)
//		require.NoError(t, err)
//		require.Equal(t, 2, len(commits))
//		buffer = bytes.Buffer{}
//		require.NoError(t, c.GetFile(commits[0].Commit.Repo.Name, commits[0].Commit.ID, "file", &buffer))
//		require.Equal(t, "data A\ndata B\ndata B2\n", buffer.String())
//
//		// make sure no commits with this provenance combination exist
//		iter, err = c.FlushCommit([]*pfs.Commit{commitA2, commitB}, nil)
//		require.NoError(t, err)
//		require.Equal(t, 0, len(commits))
//	})
//
//	// Test on pipeline with no commits
//	t.Run("RunPipelineEmpty", func(t *testing.T) {
//		dataRepo := tu.UniqueString("TestRunPipeline_data")
//		require.NoError(t, c.CreateRepo(dataRepo))
//
//		pipeline := tu.UniqueString("empty-pipeline")
//		require.NoError(t, c.CreatePipeline(
//			pipeline,
//			"",
//			nil,
//			nil,
//			nil,
//			nil,
//			"",
//			false,
//		))
//
//		// we should have two jobs
//		pji, err := c.ListJob(pipeline, nil, nil, -1, true)
//		require.NoError(t, err)
//		require.Equal(t, 0, len(pji))
//		// now run the pipeline
//		require.YesError(t, c.RunPipeline(pipeline, nil, ""))
//	})
//
//	// Test on unrelated branch
//	t.Run("RunPipelineUnrelated", func(t *testing.T) {
//		dataRepo := tu.UniqueString("TestRunPipeline_data")
//		require.NoError(t, c.CreateRepo(dataRepo))
//
//		branchA := "branchA"
//		branchB := "branchB"
//
//		pipeline := tu.UniqueString("unrelated-pipeline")
//		require.NoError(t, c.CreatePipeline(
//			pipeline,
//			"",
//			[]string{"bash"},
//			[]string{
//				"cat /pfs/branch-a/file >> /pfs/out/file",
//				"cat /pfs/branch-b/file >> /pfs/out/file",
//				"echo ran-pipeline",
//			},
//			nil,
//			client.NewCrossInput(
//				client.NewPFSInputOpts("branch-a", dataRepo, branchA, "/*", "", "", false, false, nil),
//				client.NewPFSInputOpts("branch-b", dataRepo, branchB, "/*", "", "", false, false, nil),
//			),
//			"",
//			false,
//		))
//		commitA, err := c.StartCommit(dataRepo, branchA)
//		require.NoError(t, err)
//		c.PutFile(dataRepo, commitA.ID, "/file", strings.NewReader("data A\n", client.WithAppendPutFile()))
//		c.FinishCommit(dataRepo, commitA.ID)
//
//		commitM, err := c.StartCommit(dataRepo, "master")
//		require.NoError(t, err)
//		err = c.FinishCommit(dataRepo, commitM.ID)
//		require.NoError(t, err)
//
//		require.NoError(t, c.CreateBranch(dataRepo, "unrelated", "", nil))
//		commitU, err := c.StartCommit(dataRepo, "unrelated")
//		require.NoError(t, err)
//		err = c.FinishCommit(dataRepo, commitU.ID)
//		require.NoError(t, err)
//
//		_, err = c.FlushCommit([]*pfs.Commit{commitA, commitM, commitU}, nil)
//		require.NoError(t, err)
//
//		// now run the pipeline with unrelated provenance
//		require.YesError(t, c.RunPipeline(pipeline, []*pfs.CommitProvenance{
//			client.NewCommitProvenance(dataRepo, "unrelated", commitU.ID)}, ""))
//	})
//
//	// Test with downstream pipeline
//	t.Run("RunPipelineDownstream", func(t *testing.T) {
//		dataRepo := tu.UniqueString("TestRunPipeline_data")
//		require.NoError(t, c.CreateRepo(dataRepo))
//
//		branchA := "branchA"
//		branchB := "branchB"
//
//		pipeline := tu.UniqueString("original-pipeline")
//		require.NoError(t, c.CreatePipeline(
//			pipeline,
//			"",
//			[]string{"bash"},
//			[]string{
//				"cat /pfs/branch-a/file >> /pfs/out/file",
//				"cat /pfs/branch-b/file >> /pfs/out/file",
//				"echo ran-pipeline",
//			},
//			nil,
//			client.NewCrossInput(
//				client.NewPFSInputOpts("branch-a", dataRepo, branchA, "/*", "", "", false, false, nil),
//				client.NewPFSInputOpts("branch-b", dataRepo, branchB, "/*", "", "", false, false, nil),
//			),
//			"",
//			false,
//		))
//
//		commitA, err := c.StartCommit(dataRepo, branchA)
//		require.NoError(t, err)
//		c.PutFile(dataRepo, commitA.ID, "/file", strings.NewReader("data A\n", client.WithAppendPutFile()))
//		c.FinishCommit(dataRepo, commitA.ID)
//
//		commitB, err := c.StartCommit(dataRepo, branchB)
//		require.NoError(t, err)
//		c.PutFile(dataRepo, commitB.ID, "/file", strings.NewReader("data B\n", client.WithAppendPutFile()))
//		c.FinishCommit(dataRepo, commitB.ID)
//
//		iter, err := c.FlushCommit([]*pfs.Commit{commitA, commitB}, nil)
//		require.NoError(t, err)
//		require.Equal(t, 2, len(commits))
//		buffer := bytes.Buffer{}
//		require.NoError(t, c.GetFile(commits[0].Commit.Repo.Name, commits[0].Commit.ID, "file", &buffer))
//		require.Equal(t, "data A\ndata B\n", buffer.String())
//
//		// and make sure we can attatch a downstream pipeline
//		downstreamPipeline := tu.UniqueString("downstream-pipeline")
//		require.NoError(t, c.CreatePipeline(
//			downstreamPipeline,
//			"",
//			[]string{"/bin/bash"},
//			[]string{"cp " + fmt.Sprintf("/pfs/%s/*", pipeline) + " /pfs/out/"},
//			nil,
//			client.NewPFSInput(pipeline, "/*"),
//			"",
//			false,
//		))
//
//		commitA2, err := c.StartCommit(dataRepo, branchA)
//		require.NoError(t, err)
//		err = c.FinishCommit(dataRepo, commitA2.ID)
//		require.NoError(t, err)
//
//		// there should be one job on the old commit for downstreamPipeline
//		pipelineJobInfos, err := c.FlushJobAll([]*pfs.Commit{commitA}, []string{downstreamPipeline})
//		require.NoError(t, err)
//		require.Equal(t, 1, len(pipelineJobInfos))
//
//		// now run the pipeline
//		require.NoError(t, backoff.Retry(func() error {
//			return c.RunPipeline(pipeline, []*pfs.CommitProvenance{
//				client.NewCommitProvenance(dataRepo, branchA, commitA.ID),
//			}, "")
//		}, backoff.NewTestingBackOff()))
//
//		// the downstream pipeline shouldn't have any new jobs, since runpipeline jobs don't propagate
//		pipelineJobInfos, err = c.FlushJobAll([]*pfs.Commit{commitA}, []string{downstreamPipeline})
//		require.NoError(t, err)
//		require.Equal(t, 1, len(pipelineJobInfos))
//
//		// now rerun the one job that we saw
//		require.NoError(t, backoff.Retry(func() error {
//			return c.RunPipeline(downstreamPipeline, nil, pipelineJobInfos[0].Job.ID)
//		}, backoff.NewTestingBackOff()))
//
//		// we should now have two jobs
//		pipelineJobInfos, err = c.FlushJobAll([]*pfs.Commit{commitA}, []string{downstreamPipeline})
//		require.NoError(t, err)
//		require.Equal(t, 2, len(pipelineJobInfos))
//	})
//
//	// Test with a downstream pipeline who's upstream has no datum, but where the downstream still needs to succeed
//	t.Run("RunPipelineEmptyUpstream", func(t *testing.T) {
//		dataRepo := tu.UniqueString("TestRunPipeline_data")
//		require.NoError(t, c.CreateRepo(dataRepo))
//
//		branchA := "branchA"
//		branchB := "branchB"
//
//		pipeline := tu.UniqueString("pipeline-downstream")
//		require.NoError(t, c.CreatePipeline(
//			pipeline,
//			"",
//			[]string{"bash"},
//			[]string{
//				"cat /pfs/branch-a/file >> /pfs/out/file",
//				"cat /pfs/branch-b/file >> /pfs/out/file",
//				"echo ran-pipeline",
//			},
//			nil,
//			client.NewCrossInput(
//				client.NewPFSInputOpts("branch-a", dataRepo, branchA, "/*", "", "", false, false, nil),
//				client.NewPFSInputOpts("branch-b", dataRepo, branchB, "/*", "", "", false, false, nil),
//			),
//			"",
//			false,
//		))
//
//		commitA, err := c.StartCommit(dataRepo, branchA)
//		require.NoError(t, err)
//		c.PutFile(dataRepo, commitA.ID, "/file", strings.NewReader("data A\n", client.WithAppendPutFile()))
//		c.FinishCommit(dataRepo, commitA.ID)
//
//		iter, err := c.FlushCommit([]*pfs.Commit{commitA}, nil)
//		require.NoError(t, err)
//		require.Equal(t, 2, len(commits))
//
//		// no commit to branch-b so "file" should not exist
//		// TODO: File not found?
//		// buffer := bytes.Buffer{}
//		// require.YesError(t, c.GetFile(commits[0].Commit.Repo.Name, commits[0].Commit.ID, "file", &buffer))
//
//		// and make sure we can attatch a downstream pipeline
//		downstreamPipeline := tu.UniqueString("pipelinedownstream")
//		require.NoError(t, c.CreatePipeline(
//			downstreamPipeline,
//			"",
//			[]string{"/bin/bash"},
//			[]string{
//				"cat /pfs/branch-a/file >> /pfs/out/file",
//				fmt.Sprintf("cat /pfs/%s/file >> /pfs/out/file", pipeline),
//				"echo ran-pipeline",
//			},
//			nil,
//			client.NewUnionInput(
//				client.NewPFSInputOpts("branch-a", dataRepo, branchA, "/*", "", "", false, false, nil),
//				client.NewPFSInput(pipeline, "/*"),
//			),
//			"",
//			false,
//		))
//
//		commitA2, err := c.StartCommit(dataRepo, branchA)
//		require.NoError(t, err)
//		err = c.FinishCommit(dataRepo, commitA2.ID)
//		require.NoError(t, err)
//
//		// there should be one job on the old commit for downstreamPipeline
//		pipelineJobInfos, err := c.FlushJobAll([]*pfs.Commit{commitA}, []string{downstreamPipeline})
//		require.NoError(t, err)
//		require.Equal(t, 1, len(pipelineJobInfos))
//
//		// now run the pipeline
//		require.NoError(t, backoff.Retry(func() error {
//			return c.RunPipeline(pipeline, []*pfs.CommitProvenance{
//				client.NewCommitProvenance(dataRepo, branchA, commitA.ID),
//			}, "")
//		}, backoff.NewTestingBackOff()))
//
//		buffer2 := bytes.Buffer{}
//		require.NoError(t, c.GetFile(pipelineJobInfos[0].OutputCommit.Repo.Name, pipelineJobInfos[0].OutputCommit.ID, "file", &buffer2))
//		// the union of an empty output and datA should only return a file with "data A" in it.
//		require.Equal(t, "data A\n", buffer2.String())
//
//		// add another commit to see that we can successfully do the cross and union together
//		commitB, err := c.StartCommit(dataRepo, branchB)
//		require.NoError(t, err)
//		c.PutFile(dataRepo, commitB.ID, "/file", strings.NewReader("data B\n", client.WithAppendPutFile()))
//		c.FinishCommit(dataRepo, commitB.ID)
//
//		_, err = c.FlushCommit([]*pfs.Commit{commitA, commitB}, nil)
//		require.NoError(t, err)
//
//		pipelineJobInfos, err = c.FlushJobAll([]*pfs.Commit{commitB}, []string{downstreamPipeline})
//		require.NoError(t, err)
//		require.Equal(t, 1, len(pipelineJobInfos))
//
//		buffer3 := bytes.Buffer{}
//		require.NoError(t, c.GetFile(pipelineJobInfos[0].OutputCommit.Repo.Name, pipelineJobInfos[0].OutputCommit.ID, "file", &buffer3))
//		// now that we've added data to the other branch of the cross, we should see the union of data A along with the the crossed data.
//		require.Equal(t, "data A\ndata A\ndata B\n", buffer3.String())
//	})
//
//	// Test on commits from the same branch
//	t.Run("RunPipelineSameBranch", func(t *testing.T) {
//		dataRepo := tu.UniqueString("TestRunPipeline_data")
//		require.NoError(t, c.CreateRepo(dataRepo))
//
//		branchA := "branchA"
//		branchB := "branchB"
//
//		pipeline := tu.UniqueString("sameBranch-pipeline")
//		require.NoError(t, c.CreatePipeline(
//			pipeline,
//			"",
//			[]string{"bash"},
//			[]string{
//				"cat /pfs/branch-a/file >> /pfs/out/file",
//				"cat /pfs/branch-b/file >> /pfs/out/file",
//				"echo ran-pipeline",
//			},
//			nil,
//			client.NewCrossInput(
//				client.NewPFSInputOpts("branch-a", dataRepo, branchA, "/*", "", "", false, false, nil),
//				client.NewPFSInputOpts("branch-b", dataRepo, branchB, "/*", "", "", false, false, nil),
//			),
//			"",
//			false,
//		))
//		commitA1, err := c.StartCommit(dataRepo, branchA)
//		require.NoError(t, err)
//		c.PutFile(dataRepo, commitA1.ID, "/file", strings.NewReader("data A1\n", client.WithAppendPutFile()))
//		c.FinishCommit(dataRepo, commitA1.ID)
//
//		commitA2, err := c.StartCommit(dataRepo, branchA)
//		require.NoError(t, err)
//		c.PutFile(dataRepo, commitA2.ID, "/file", strings.NewReader("data A2\n", client.WithAppendPutFile()))
//		c.FinishCommit(dataRepo, commitA2.ID)
//
//		_, err = c.FlushCommit([]*pfs.Commit{commitA1, commitA2}, nil)
//		require.NoError(t, err)
//
//		// now run the pipeline with provenance from the same branch
//		require.YesError(t, c.RunPipeline(pipeline, []*pfs.CommitProvenance{
//			client.NewCommitProvenance(dataRepo, branchA, commitA1.ID),
//			client.NewCommitProvenance(dataRepo, branchA, commitA2.ID),
//		}, ""))
//	})
//	// Test on pipeline that should always fail
//	t.Run("RerunPipeline", func(t *testing.T) {
//		dataRepo := tu.UniqueString("TestRerunPipeline_data")
//		require.NoError(t, c.CreateRepo(dataRepo))
//
//		// jobs on this pipeline should always fail
//		pipeline := tu.UniqueString("rerun-pipeline")
//		require.NoError(t, c.CreatePipeline(
//			pipeline,
//			"",
//			[]string{"bash"},
//			[]string{"false"},
//			nil,
//			client.NewPFSInputOpts("branch-a", dataRepo, "branchA", "/*", "", "", false, false, nil),
//			"",
//			false,
//		))
//
//		commitA1, err := c.StartCommit(dataRepo, "branchA")
//		require.NoError(t, err)
//		require.NoError(t, c.PutFile(dataRepo, commitA1.ID, "/file", strings.NewReader("data A1\n"), client.WithAppendPutFile()))
//		require.NoError(t, c.FinishCommit(dataRepo, commitA1.ID))
//
//		iter, err := c.FlushCommit([]*pfs.Commit{commitA1}, nil)
//		require.NoError(t, err)
//		require.Equal(t, 2, len(commits))
//		// now run the pipeline
//		require.NoError(t, c.RunPipeline(pipeline, nil, ""))
//
//		// running the pipeline should create a new job
//		require.NoError(t, backoff.Retry(func() error {
//			pipelineJobInfos, err := c.ListJob(pipeline, nil, nil, -1, true)
//			require.NoError(t, err)
//			if len(pipelineJobInfos) != 2 {
//				return errors.Errorf("expected 2 jobs, got %d", len(pipelineJobInfos))
//			}
//
//			// but both of these jobs should fail
//			for i, job := range pipelineJobInfos {
//				if job.State.String() != "JOB_FAILURE" {
//					return errors.Errorf("expected job %v to fail, but got %v", i, job.State.String())
//				}
//			}
//			return nil
//		}, backoff.NewTestingBackOff()))
//
//		// Shouldn't error if you try to delete an already deleted pipeline
//		require.NoError(t, c.DeletePipeline(pipeline, false))
//		require.NoError(t, c.DeletePipeline(pipeline, false))
//	})
//	// Test with stats enabled pipeline
//	// TODO: Make work with V2?
//	//t.Run("RunPipelineStats", func(t *testing.T) {
//	//	dataRepo := tu.UniqueString("TestRunPipeline_data")
//	//	require.NoError(t, c.CreateRepo(dataRepo))
//
//	//	branchA := "branchA"
//
//	//	pipeline := tu.UniqueString("stats-pipeline")
//	//	_, err := c.PpsAPIClient.CreatePipeline(
//	//		context.Background(),
//	//		&pps.CreatePipelineRequest{
//	//			Pipeline: client.NewPipeline(pipeline),
//	//			Transform: &pps.Transform{
//	//				Cmd: []string{"bash"},
//	//				Stdin: []string{
//	//					"cat /pfs/branch-a/file >> /pfs/out/file",
//
//	//					"echo ran-pipeline",
//	//				},
//	//			},
//	//			EnableStats: true,
//	//			Input:       client.NewPFSInputOpts("branch-a", dataRepo, branchA, "/*", "", "", false, false, nil),
//	//		})
//	//	require.NoError(t, err)
//
//	//	commitA, err := c.StartCommit(dataRepo, branchA)
//	//	require.NoError(t, err)
//	//	c.PutFile(dataRepo, commitA.ID, "/file", strings.NewReader("data A\n", client.WithAppendPutFile()))
//	//	c.FinishCommit(dataRepo, commitA.ID)
//
//	//	// wait for the commit to finish before calling RunPipeline
//	//	_, err = c.FlushCommitAll([]*pfs.Commit{client.NewCommit(dataRepo, commitA.ID)}, nil)
//	//	require.NoError(t, err)
//
//	//	// now run the pipeline
//	//	require.NoError(t, backoff.Retry(func() error {
//	//		return c.RunPipeline(pipeline, []*pfs.CommitProvenance{
//	//			client.NewCommitProvenance(dataRepo, branchA, commitA.ID),
//	//		}, "")
//	//	}, backoff.NewTestingBackOff()))
//
//	//	// make sure the pipeline didn't crash
//	//	commitInfos, err := c.FlushCommitAll([]*pfs.Commit{client.NewCommit(dataRepo, commitA.ID)}, nil)
//	//	require.NoError(t, err)
//
//	//	// we'll know it crashed if this causes it to hang
//	//	require.NoErrorWithinTRetry(t, 80*time.Second, func() error {
//	//		return nil
//	//	})
//	// })
//}
>>>>>>> 3fae824a

func TestPipelineFailure(t *testing.T) {
	if testing.Short() {
		t.Skip("Skipping integration tests in short mode")
	}

	c := tu.GetPachClient(t)
	require.NoError(t, c.DeleteAll())

	dataRepo := tu.UniqueString("TestPipelineFailure_data")
	require.NoError(t, c.CreateRepo(dataRepo))

	commit, err := c.StartCommit(dataRepo, "master")
	require.NoError(t, err)
	require.NoError(t, c.PutFile(dataRepo, commit.ID, "file", strings.NewReader("foo\n"), client.WithAppendPutFile()))
	require.NoError(t, c.FinishCommit(dataRepo, commit.ID))

	pipeline := tu.UniqueString("pipeline")
	require.NoError(t, c.CreatePipeline(
		pipeline,
		"",
		[]string{"exit 1"},
		nil,
		&pps.ParallelismSpec{
			Constant: 1,
		},
		client.NewPFSInput(dataRepo, "/*"),
		"",
		false,
	))
	var pipelineJobInfos []*pps.PipelineJobInfo
	require.NoError(t, backoff.Retry(func() error {
		pipelineJobInfos, err = c.ListJob(pipeline, nil, nil, -1, true)
		require.NoError(t, err)
		if len(pipelineJobInfos) != 1 {
			return errors.Errorf("expected 1 jobs, got %d", len(pipelineJobInfos))
		}
		return nil
	}, backoff.NewTestingBackOff()))
	pipelineJobInfo, err := c.PpsAPIClient.InspectJob(context.Background(), &pps.InspectJobRequest{
		Job:        pipelineJobInfos[0].Job,
		BlockState: true,
	})
	require.NoError(t, err)
	require.Equal(t, pps.JobState_JOB_FAILURE, pipelineJobInfo.State)
	require.True(t, strings.Contains(pipelineJobInfo.Reason, "datum"))
}

func TestPipelineErrorHandling(t *testing.T) {
	if testing.Short() {
		t.Skip("Skipping integration tests in short mode")
	}

	c := tu.GetPachClient(t)
	require.NoError(t, c.DeleteAll())

	t.Run("ErrCmd", func(t *testing.T) {

		dataRepo := tu.UniqueString("TestPipelineErrorHandling_data")
		require.NoError(t, c.CreateRepo(dataRepo))

		require.NoError(t, c.PutFile(dataRepo, "master", "file1", strings.NewReader("foo\n"), client.WithAppendPutFile()))
		require.NoError(t, c.PutFile(dataRepo, "master", "file2", strings.NewReader("bar\n"), client.WithAppendPutFile()))
		require.NoError(t, c.PutFile(dataRepo, "master", "file3", strings.NewReader("bar\n"), client.WithAppendPutFile()))

		// In this pipeline, we'll have a command that fails for files 2 and 3, and an error handler that fails for file 2
		pipeline := tu.UniqueString("pipeline1")
		_, err := c.PpsAPIClient.CreatePipeline(
			context.Background(),
			&pps.CreatePipelineRequest{
				Pipeline: client.NewPipeline(pipeline),
				Transform: &pps.Transform{
					Cmd:      []string{"bash"},
					Stdin:    []string{"if", fmt.Sprintf("[ -a pfs/%v/file1 ]", dataRepo), "then", "exit 0", "fi", "exit 1"},
					ErrCmd:   []string{"bash"},
					ErrStdin: []string{"if", fmt.Sprintf("[ -a pfs/%v/file3 ]", dataRepo), "then", "exit 0", "fi", "exit 1"},
				},
				Input: client.NewPFSInput(dataRepo, "/*"),
			})
		require.NoError(t, err)

		pjis, err := c.FlushJobAll([]*pfs.Commit{client.NewCommit(dataRepo, "master")}, nil)
		require.NoError(t, err)
		require.Equal(t, 1, len(pjis))
		pipelineJobInfo := pjis[0]

		// We expect the job to fail, and have 1 datum processed, recovered, and failed each
		require.Equal(t, pps.JobState_JOB_FAILURE, pipelineJobInfo.State)
		require.Equal(t, int64(1), pipelineJobInfo.DataProcessed)
		require.Equal(t, int64(1), pipelineJobInfo.DataRecovered)
		require.Equal(t, int64(1), pipelineJobInfo.DataFailed)

		// Now update this pipeline, we have the same command as before, but this time the error handling passes for all
		_, err = c.PpsAPIClient.CreatePipeline(
			context.Background(),
			&pps.CreatePipelineRequest{
				Pipeline: client.NewPipeline(pipeline),
				Transform: &pps.Transform{
					Cmd:    []string{"bash"},
					Stdin:  []string{"if", fmt.Sprintf("[ -a pfs/%v/file1 ]", dataRepo), "then", "exit 0", "fi", "exit 1"},
					ErrCmd: []string{"true"},
				},
				Input:  client.NewPFSInput(dataRepo, "/*"),
				Update: true,
			})
		require.NoError(t, err)

		pjis, err = c.FlushJobAll([]*pfs.Commit{client.NewCommit(dataRepo, "master")}, nil)
		require.NoError(t, err)
		require.Equal(t, 1, len(pjis))
		pipelineJobInfo = pjis[0]

		// so we expect the job to succeed, and to have recovered 2 datums
		require.Equal(t, pps.JobState_JOB_SUCCESS, pipelineJobInfo.State)
		require.Equal(t, int64(1), pipelineJobInfo.DataSkipped)
		require.Equal(t, int64(2), pipelineJobInfo.DataRecovered)
		require.Equal(t, int64(0), pipelineJobInfo.DataFailed)
	})
	t.Run("RecoveredDatums", func(t *testing.T) {
		dataRepo := tu.UniqueString("TestPipelineRecoveredDatums_data")
		require.NoError(t, c.CreateRepo(dataRepo))

		require.NoError(t, c.PutFile(dataRepo, "master", "foo", strings.NewReader("bar\n"), client.WithAppendPutFile()))

		// In this pipeline, we'll have a command that fails the datum, and then recovers it
		pipeline := tu.UniqueString("pipeline3")
		_, err := c.PpsAPIClient.CreatePipeline(
			context.Background(),
			&pps.CreatePipelineRequest{
				Pipeline: client.NewPipeline(pipeline),
				Transform: &pps.Transform{
					Cmd:      []string{"bash"},
					Stdin:    []string{"false"},
					ErrCmd:   []string{"bash"},
					ErrStdin: []string{"true"},
				},
				Input: client.NewPFSInput(dataRepo, "/*"),
			})
		require.NoError(t, err)

		pjis, err := c.FlushJobAll([]*pfs.Commit{client.NewCommit(dataRepo, "master")}, nil)
		require.NoError(t, err)
		require.Equal(t, 1, len(pjis))
		pipelineJobInfo := pjis[0]

		// We expect there to be one recovered datum
		require.Equal(t, pps.JobState_JOB_SUCCESS, pipelineJobInfo.State)
		require.Equal(t, int64(0), pipelineJobInfo.DataProcessed)
		require.Equal(t, int64(1), pipelineJobInfo.DataRecovered)
		require.Equal(t, int64(0), pipelineJobInfo.DataFailed)

		// Update the pipeline so that datums will now successfully be processed
		_, err = c.PpsAPIClient.CreatePipeline(
			context.Background(),
			&pps.CreatePipelineRequest{
				Pipeline: client.NewPipeline(pipeline),
				Transform: &pps.Transform{
					Cmd:   []string{"bash"},
					Stdin: []string{"true"},
				},
				Input:  client.NewPFSInput(dataRepo, "/*"),
				Update: true,
			})
		require.NoError(t, err)

		pjis, err = c.FlushJobAll([]*pfs.Commit{client.NewCommit(dataRepo, "master")}, nil)
		require.NoError(t, err)
		require.Equal(t, 1, len(pjis))
		pipelineJobInfo = pjis[0]

		// Now the recovered datum should have been processed
		require.Equal(t, pps.JobState_JOB_SUCCESS, pipelineJobInfo.State)
		require.Equal(t, int64(1), pipelineJobInfo.DataProcessed)
		require.Equal(t, int64(0), pipelineJobInfo.DataRecovered)
		require.Equal(t, int64(0), pipelineJobInfo.DataFailed)
	})
}

<<<<<<< HEAD
=======
func TestEgressFailure(t *testing.T) {
	// TODO: Fail job after certain number of failures, or just keep restarting?
	t.Skip("Fail job after certain number of failures, or just keep restarting?")
	if testing.Short() {
		t.Skip("Skipping integration tests in short mode")
	}

	c := tu.GetPachClient(t)
	require.NoError(t, c.DeleteAll())

	dataRepo := tu.UniqueString("TestEgressFailure_data")
	require.NoError(t, c.CreateRepo(dataRepo))

	commit, err := c.StartCommit(dataRepo, "master")
	require.NoError(t, err)
	require.NoError(t, c.PutFile(dataRepo, commit.ID, "file", strings.NewReader("foo\n"), client.WithAppendPutFile()))
	require.NoError(t, c.FinishCommit(dataRepo, commit.ID))

	// This pipeline should fail because the egress URL is invalid
	pipeline := tu.UniqueString("pipeline")
	_, err = c.PpsAPIClient.CreatePipeline(
		context.Background(),
		&pps.CreatePipelineRequest{
			Pipeline: client.NewPipeline(pipeline),
			Transform: &pps.Transform{
				Cmd: []string{"cp", path.Join("/pfs", dataRepo, "file"), "/pfs/out/file"},
			},
			Input:  client.NewPFSInput(dataRepo, "/"),
			Egress: &pps.Egress{URL: "invalid://blahblah"},
		})
	require.NoError(t, err)

	var pipelineJobInfos []*pps.PipelineJobInfo
	require.NoError(t, backoff.Retry(func() error {
		pipelineJobInfos, err = c.ListJob(pipeline, nil, nil, -1, true)
		require.NoError(t, err)
		if len(pipelineJobInfos) != 1 {
			return errors.Errorf("expected 1 jobs, got %d", len(pipelineJobInfos))
		}
		return nil
	}, backoff.NewTestingBackOff()))
	pipelineJobInfo, err := c.PpsAPIClient.InspectJob(context.Background(), &pps.InspectJobRequest{
		Job:        pipelineJobInfos[0].Job,
		BlockState: true,
	})
	require.NoError(t, err)
	require.Equal(t, pps.JobState_JOB_FAILURE, pipelineJobInfo.State)
	require.True(t, strings.Contains(pipelineJobInfo.Reason, "egress"))
}

>>>>>>> 3fae824a
func TestLazyPipelinePropagation(t *testing.T) {
	if testing.Short() {
		t.Skip("Skipping integration tests in short mode")
	}
	c := tu.GetPachClient(t)
	require.NoError(t, c.DeleteAll())

	dataRepo := tu.UniqueString("TestLazyPipelinePropagation_data")
	require.NoError(t, c.CreateRepo(dataRepo))

	pipelineA := tu.UniqueString("pipeline-A")
	require.NoError(t, c.CreatePipeline(
		pipelineA,
		"",
		[]string{"cp", path.Join("/pfs", dataRepo, "file"), "/pfs/out/file"},
		nil,
		&pps.ParallelismSpec{
			Constant: 1,
		},
		client.NewPFSInputOpts("", dataRepo, "", "/*", "", "", false, true, nil),
		"",
		false,
	))
	pipelineB := tu.UniqueString("pipeline-B")
	require.NoError(t, c.CreatePipeline(
		pipelineB,
		"",
		[]string{"cp", path.Join("/pfs", pipelineA, "file"), "/pfs/out/file"},
		nil,
		&pps.ParallelismSpec{
			Constant: 1,
		},
		client.NewPFSInputOpts("", pipelineA, "", "/*", "", "", false, true, nil),
		"",
		false,
	))

	commit1, err := c.StartCommit(dataRepo, "master")
	require.NoError(t, err)
	require.NoError(t, c.PutFile(dataRepo, commit1.ID, "file", strings.NewReader("foo\n"), client.WithAppendPutFile()))
	require.NoError(t, c.FinishCommit(dataRepo, commit1.ID))

	_, err = c.FlushCommitAll([]*pfs.Commit{client.NewCommit(dataRepo, commit1.ID)}, nil)
	require.NoError(t, err)

	pipelineJobInfos, err := c.ListJob(pipelineA, nil, nil, -1, true)
	require.NoError(t, err)
	require.Equal(t, 1, len(pipelineJobInfos))
	require.NotNil(t, pipelineJobInfos[0].Input.Pfs)
	require.Equal(t, true, pipelineJobInfos[0].Input.Pfs.Lazy)
	pipelineJobInfos, err = c.ListJob(pipelineB, nil, nil, -1, true)
	require.NoError(t, err)
	require.Equal(t, 1, len(pipelineJobInfos))
	require.NotNil(t, pipelineJobInfos[0].Input.Pfs)
	require.Equal(t, true, pipelineJobInfos[0].Input.Pfs.Lazy)
}

func TestLazyPipeline(t *testing.T) {
	if testing.Short() {
		t.Skip("Skipping integration tests in short mode")
	}

	c := tu.GetPachClient(t)
	require.NoError(t, c.DeleteAll())
	// create repos
	dataRepo := tu.UniqueString("TestLazyPipeline_data")
	require.NoError(t, c.CreateRepo(dataRepo))
	// create pipeline
	pipelineName := tu.UniqueString("pipeline")
	_, err := c.PpsAPIClient.CreatePipeline(
		context.Background(),
		&pps.CreatePipelineRequest{
			Pipeline: client.NewPipeline(pipelineName),
			Transform: &pps.Transform{
				Cmd: []string{"cp", path.Join("/pfs", dataRepo, "file"), "/pfs/out/file"},
			},
			ParallelismSpec: &pps.ParallelismSpec{
				Constant: 1,
			},
			Input: &pps.Input{
				Pfs: &pps.PFSInput{
					Repo: dataRepo,
					Glob: "/",
					Lazy: true,
				},
			},
		})
	require.NoError(t, err)
	// Do a commit
	commit, err := c.StartCommit(dataRepo, "master")
	require.NoError(t, err)
	require.NoError(t, c.PutFile(dataRepo, "master", "file", strings.NewReader("foo\n"), client.WithAppendPutFile()))
	// We put 2 files, 1 of which will never be touched by the pipeline code.
	// This is an important part of the correctness of this test because the
	// job-shim sets up a goro for each pipe, pipes that are never opened will
	// leak but that shouldn't prevent the job from completing.
	require.NoError(t, c.PutFile(dataRepo, "master", "file2", strings.NewReader("foo\n"), client.WithAppendPutFile()))
	require.NoError(t, c.FinishCommit(dataRepo, "master"))
	commitInfos, err := c.FlushCommitAll([]*pfs.Commit{commit}, nil)
	require.NoError(t, err)
	require.Equal(t, 2, len(commitInfos))
	buffer := bytes.Buffer{}
	require.NoError(t, c.GetFile(commitInfos[0].Commit.Repo.Name, commitInfos[0].Commit.ID, "file", &buffer))
	require.Equal(t, "foo\n", buffer.String())
}

func TestEmptyFiles(t *testing.T) {
	if testing.Short() {
		t.Skip("Skipping integration tests in short mode")
	}

	c := tu.GetPachClient(t)
	require.NoError(t, c.DeleteAll())
	// create repos
	dataRepo := tu.UniqueString("TestShufflePipeline_data")
	require.NoError(t, c.CreateRepo(dataRepo))
	// create pipeline
	pipelineName := tu.UniqueString("pipeline")
	_, err := c.PpsAPIClient.CreatePipeline(
		context.Background(),
		&pps.CreatePipelineRequest{
			Pipeline: client.NewPipeline(pipelineName),
			Transform: &pps.Transform{
				Cmd: []string{"bash"},
				Stdin: []string{
					fmt.Sprintf("if [ -s /pfs/%s/file ]; then exit 1; fi", dataRepo),
					fmt.Sprintf("ln -s /pfs/%s/file /pfs/out/file", dataRepo),
				},
			},
			ParallelismSpec: &pps.ParallelismSpec{
				Constant: 1,
			},
			Input: &pps.Input{
				Pfs: &pps.PFSInput{
					Repo:       dataRepo,
					Glob:       "/*",
					EmptyFiles: true,
				},
			},
		})
	require.NoError(t, err)
	// Do a commit
	commit, err := c.StartCommit(dataRepo, "master")
	require.NoError(t, err)
	require.NoError(t, c.PutFile(dataRepo, "master", "file", strings.NewReader("foo\n"), client.WithAppendPutFile()))
	require.NoError(t, c.FinishCommit(dataRepo, "master"))
	commitInfos, err := c.FlushCommitAll([]*pfs.Commit{commit}, nil)
	require.NoError(t, err)
	require.Equal(t, 2, len(commitInfos))
	buffer := bytes.Buffer{}
	require.NoError(t, c.GetFile(commitInfos[0].Commit.Repo.Name, commitInfos[0].Commit.ID, "file", &buffer))
	require.Equal(t, "foo\n", buffer.String())
}

<<<<<<< HEAD
=======
// There's an issue where if you use cp with certain flags, it might copy
// special files without reading from them.  In our case, we use named pipes
// to simulate lazy files, so the pipes themselves might get copied into
// the output directory, blocking upload.
//
// We've updated the code such that we are able to detect if the files we
// are uploading are pipes, and make the job fail in that case.
func TestLazyPipelineCPPipes(t *testing.T) {
	// TODO: This seems like a weird thing to account for in Pachyderm. We either need to inform
	// users that lazy files are pipes or not implement them with pipes to avoid this.
	// Make work with V2?
	t.Skip("Not clear how this should be handled in V2")
	if testing.Short() {
		t.Skip("Skipping integration tests in short mode")
	}

	c := tu.GetPachClient(t)
	require.NoError(t, c.DeleteAll())
	// create repos
	dataRepo := tu.UniqueString("TestLazyPipeline_data")
	require.NoError(t, c.CreateRepo(dataRepo))
	// create pipeline
	pipeline := tu.UniqueString("pipeline")
	_, err := c.PpsAPIClient.CreatePipeline(
		context.Background(),
		&pps.CreatePipelineRequest{
			Pipeline: client.NewPipeline(pipeline),
			Transform: &pps.Transform{
				// Using cp with the -r flag apparently just copes go
				Cmd: []string{"cp", "-r", path.Join("/pfs", dataRepo, "file"), "/pfs/out/file"},
			},
			ParallelismSpec: &pps.ParallelismSpec{
				Constant: 1,
			},
			Input: &pps.Input{
				Pfs: &pps.PFSInput{
					Repo: dataRepo,
					Glob: "/",
					Lazy: true,
				},
			},
		})
	require.NoError(t, err)
	// Do a commit
	_, err = c.StartCommit(dataRepo, "master")
	require.NoError(t, err)
	require.NoError(t, c.PutFile(dataRepo, "master", "file", strings.NewReader("foo\n"), client.WithAppendPutFile()))
	require.NoError(t, c.FinishCommit(dataRepo, "master"))

	// wait for job to spawn
	time.Sleep(15 * time.Second)
	var jobID string
	require.NoError(t, backoff.Retry(func() error {
		pipelineJobInfos, err := c.ListJob(pipeline, nil, nil, -1, true)
		if err != nil {
			return err
		}
		if len(pipelineJobInfos) != 1 {
			return errors.Errorf("len(pipelineJobInfos) should be 1")
		}
		jobID = pipelineJobInfos[0].Job.ID
		pipelineJobInfo, err := c.PpsAPIClient.InspectJob(context.Background(), &pps.InspectJobRequest{
			Job:        client.NewJob(jobID),
			BlockState: true,
		})
		if err != nil {
			return err
		}
		if pipelineJobInfo.State != pps.JobState_JOB_FAILURE {
			return errors.Errorf("job did not fail, even though it tried to copy " +
				"pipes, which should be disallowed by Pachyderm")
		}
		return nil
	}, backoff.NewTestingBackOff()))
}

>>>>>>> 3fae824a
// TestProvenance creates a pipeline DAG that's not a transitive reduction
// It looks like this:
// A
// | \
// v  v
// B-->C
// When we commit to A we expect to see 1 commit on C rather than 2.
func TestProvenance(t *testing.T) {
	if testing.Short() {
		t.Skip("Skipping integration tests in short mode")
	}

	c := tu.GetPachClient(t)
	require.NoError(t, c.DeleteAll())
	aRepo := tu.UniqueString("A")
	require.NoError(t, c.CreateRepo(aRepo))
	bPipeline := tu.UniqueString("B")
	require.NoError(t, c.CreatePipeline(
		bPipeline,
		"",
		[]string{"cp", path.Join("/pfs", aRepo, "file"), "/pfs/out/file"},
		nil,
		&pps.ParallelismSpec{
			Constant: 1,
		},
		client.NewPFSInput(aRepo, "/*"),
		"",
		false,
	))
	cPipeline := tu.UniqueString("C")
	require.NoError(t, c.CreatePipeline(
		cPipeline,
		"",
		[]string{"sh"},
		[]string{fmt.Sprintf("diff %s %s >/pfs/out/file",
			path.Join("/pfs", aRepo, "file"), path.Join("/pfs", bPipeline, "file"))},
		&pps.ParallelismSpec{
			Constant: 1,
		},
		client.NewCrossInput(
			client.NewPFSInput(aRepo, "/*"),
			client.NewPFSInput(bPipeline, "/*"),
		),
		"",
		false,
	))
	// commit to aRepo
	commit1, err := c.StartCommit(aRepo, "master")
	require.NoError(t, err)
	require.NoError(t, c.PutFile(aRepo, commit1.ID, "file", strings.NewReader("foo\n"), client.WithAppendPutFile()))
	require.NoError(t, c.FinishCommit(aRepo, commit1.ID))

	commit2, err := c.StartCommit(aRepo, "master")
	require.NoError(t, err)
	require.NoError(t, c.PutFile(aRepo, commit2.ID, "file", strings.NewReader("bar\n"), client.WithAppendPutFile()))
	require.NoError(t, c.FinishCommit(aRepo, commit2.ID))

	aCommit := commit2
	commitInfos, err := c.FlushCommitAll([]*pfs.Commit{aCommit}, []*pfs.Repo{client.NewRepo(bPipeline)})
	require.NoError(t, err)
	require.Equal(t, 2, len(commitInfos))
	bCommit := commitInfos[0].Commit
	commitInfos, err = c.FlushCommitAll([]*pfs.Commit{aCommit, bCommit}, nil)
	require.NoError(t, err)
	require.Equal(t, 3, len(commitInfos))
	cCommitInfo := commitInfos[1]
	require.Equal(t, uint64(0), cCommitInfo.SizeBytes)

	// We should only see two commits in aRepo
	commitInfos, err = c.ListCommit(aRepo, "master", "", 0)
	require.NoError(t, err)
	require.Equal(t, 2, len(commitInfos))

	// There are three commits in the pipeline repos (two from input commits, and
	// one from the CreatePipeline call that created each repo)
	commitInfos, err = c.ListCommit(bPipeline, "master", "", 0)
	require.NoError(t, err)
	require.Equal(t, 2, len(commitInfos))

	commitInfos, err = c.ListCommit(cPipeline, "master", "", 0)
	require.NoError(t, err)
	require.Equal(t, 2, len(commitInfos))
}

// TestProvenance2 tests the following DAG:
//   A
//  / \
// B   C
//  \ /
//   D
func TestProvenance2(t *testing.T) {
	if testing.Short() {
		t.Skip("Skipping integration tests in short mode")
	}

	c := tu.GetPachClient(t)
	require.NoError(t, c.DeleteAll())
	aRepo := tu.UniqueString("A")
	require.NoError(t, c.CreateRepo(aRepo))
	bPipeline := tu.UniqueString("B")
	require.NoError(t, c.CreatePipeline(
		bPipeline,
		"",
		[]string{"cp", path.Join("/pfs", aRepo, "bfile"), "/pfs/out/bfile"},
		nil,
		&pps.ParallelismSpec{
			Constant: 1,
		},
		client.NewPFSInput(aRepo, "/b*"),
		"",
		false,
	))
	cPipeline := tu.UniqueString("C")
	require.NoError(t, c.CreatePipeline(
		cPipeline,
		"",
		[]string{"cp", path.Join("/pfs", aRepo, "cfile"), "/pfs/out/cfile"},
		nil,
		&pps.ParallelismSpec{
			Constant: 1,
		},
		client.NewPFSInput(aRepo, "/c*"),
		"",
		false,
	))
	dPipeline := tu.UniqueString("D")
	require.NoError(t, c.CreatePipeline(
		dPipeline,
		"",
		[]string{"sh"},
		[]string{
			fmt.Sprintf("diff /pfs/%s/bfile /pfs/%s/cfile >/pfs/out/file", bPipeline, cPipeline),
		},
		&pps.ParallelismSpec{
			Constant: 1,
		},
		client.NewCrossInput(
			client.NewPFSInput(bPipeline, "/*"),
			client.NewPFSInput(cPipeline, "/*"),
		),
		"",
		false,
	))
	// commit to aRepo
	commit1, err := c.StartCommit(aRepo, "master")
	require.NoError(t, err)
	require.NoError(t, c.PutFile(aRepo, commit1.ID, "bfile", strings.NewReader("foo\n"), client.WithAppendPutFile()))
	require.NoError(t, c.PutFile(aRepo, commit1.ID, "cfile", strings.NewReader("foo\n"), client.WithAppendPutFile()))
	require.NoError(t, c.FinishCommit(aRepo, commit1.ID))

	commit2, err := c.StartCommit(aRepo, "master")
	require.NoError(t, err)
	require.NoError(t, c.PutFile(aRepo, commit2.ID, "bfile", strings.NewReader("bar\n"), client.WithAppendPutFile()))
	require.NoError(t, c.PutFile(aRepo, commit2.ID, "cfile", strings.NewReader("bar\n"), client.WithAppendPutFile()))
	require.NoError(t, c.FinishCommit(aRepo, commit2.ID))

	commitInfos, err := c.FlushCommitAll([]*pfs.Commit{commit2}, []*pfs.Repo{client.NewRepo(dPipeline)})
	require.NoError(t, err)
	require.Equal(t, 2, len(commitInfos))

	// We should only see two commits in each repo.
	commitInfos, err = c.ListCommit(bPipeline, "master", "", 0)
	require.NoError(t, err)
	require.Equal(t, 2, len(commitInfos))

	commitInfos, err = c.ListCommit(cPipeline, "master", "", 0)
	require.NoError(t, err)
	require.Equal(t, 2, len(commitInfos))

	commitInfos, err = c.ListCommit(dPipeline, "master", "", 0)
	require.NoError(t, err)
	require.Equal(t, 2, len(commitInfos))

	for _, commitInfo := range commitInfos {
		commit := commitInfo.Commit
		buffer := bytes.Buffer{}
		require.NoError(t, c.GetFile(commit.Repo.Name, commit.ID, "file", &buffer))
		require.Equal(t, "", buffer.String())
	}
}

// TestStopPipelineExtraCommit generates the following DAG:
// A -> B -> C
// and ensures that calling StopPipeline on B does not create an commit in C.
func TestStopPipelineExtraCommit(t *testing.T) {
	if testing.Short() {
		t.Skip("Skipping integration tests in short mode")
	}

	c := tu.GetPachClient(t)
	require.NoError(t, c.DeleteAll())
	aRepo := tu.UniqueString("A")
	require.NoError(t, c.CreateRepo(aRepo))
	bPipeline := tu.UniqueString("B")
	require.NoError(t, c.CreatePipeline(
		bPipeline,
		"",
		[]string{"cp", path.Join("/pfs", aRepo, "file"), "/pfs/out/file"},
		nil,
		&pps.ParallelismSpec{
			Constant: 1,
		},
		client.NewPFSInput(aRepo, "/*"),
		"",
		false,
	))
	cPipeline := tu.UniqueString("C")
	require.NoError(t, c.CreatePipeline(
		cPipeline,
		"",
		[]string{"cp", path.Join("/pfs", aRepo, "file"), "/pfs/out/file"},
		nil,
		&pps.ParallelismSpec{
			Constant: 1,
		},
		client.NewPFSInput(bPipeline, "/*"),
		"",
		false,
	))
	// commit to aRepo
	commit1, err := c.StartCommit(aRepo, "master")
	require.NoError(t, err)
	require.NoError(t, c.PutFile(aRepo, commit1.ID, "file", strings.NewReader("foo\n"), client.WithAppendPutFile()))
	require.NoError(t, c.FinishCommit(aRepo, commit1.ID))

	commitInfos, err := c.FlushCommitAll([]*pfs.Commit{commit1}, []*pfs.Repo{client.NewRepo(bPipeline), client.NewRepo(cPipeline)})
	require.NoError(t, err)
	require.Equal(t, 4, len(commitInfos))

	// We should only see one commit in aRepo, bPipeline, and cPipeline
	commitInfos, err = c.ListCommit(aRepo, "master", "", 0)
	require.NoError(t, err)
	require.Equal(t, 1, len(commitInfos))

	commitInfos, err = c.ListCommit(bPipeline, "master", "", 0)
	require.NoError(t, err)
	require.Equal(t, 1, len(commitInfos))

	commitInfos, err = c.ListCommit(cPipeline, "master", "", 0)
	require.NoError(t, err)
	require.Equal(t, 1, len(commitInfos))

	require.NoError(t, c.StopPipeline(bPipeline))
	commitInfos, err = c.ListCommit(cPipeline, "master", "", 0)
	require.NoError(t, err)
	require.Equal(t, 1, len(commitInfos))
}

// TestFlushCommit
func TestFlushCommit(t *testing.T) {
	if testing.Short() {
		t.Skip("Skipping integration tests in short mode")
	}

	c := tu.GetPachClient(t)
	require.NoError(t, c.DeleteAll())
	prefix := tu.UniqueString("repo")
	makeRepoName := func(i int) string {
		return fmt.Sprintf("%s-%d", prefix, i)
	}

	sourceRepo := makeRepoName(0)
	require.NoError(t, c.CreateRepo(sourceRepo))

	// Create a four-stage pipeline
	numStages := 4
	for i := 0; i < numStages; i++ {
		repo := makeRepoName(i)
		require.NoError(t, c.CreatePipeline(
			makeRepoName(i+1),
			"",
			[]string{"cp", path.Join("/pfs", repo, "file"), "/pfs/out/file"},
			nil,
			&pps.ParallelismSpec{
				Constant: 1,
			},
			client.NewPFSInput(repo, "/*"),
			"",
			false,
		))
	}

	for i := 0; i < 10; i++ {
		commit, err := c.StartCommit(sourceRepo, "master")
		require.NoError(t, err)
		require.NoError(t, c.PutFile(sourceRepo, commit.ID, "file", strings.NewReader("foo\n"), client.WithAppendPutFile()))
		require.NoError(t, c.FinishCommit(sourceRepo, commit.ID))
		commitInfos, err := c.FlushCommitAll([]*pfs.Commit{client.NewCommit(sourceRepo, commit.ID)}, nil)
		require.NoError(t, err)
		require.Equal(t, numStages*2, len(commitInfos))
		pipelineJobInfos, err := c.FlushJobAll([]*pfs.Commit{client.NewCommit(sourceRepo, commit.ID)}, nil)
		require.NoError(t, err)
		require.Equal(t, numStages, len(pipelineJobInfos))
	}
}

func TestFlushCommitFailures(t *testing.T) {
	if testing.Short() {
		t.Skip("Skipping integration tests in short mode")
	}

	c := tu.GetPachClient(t)
	require.NoError(t, c.DeleteAll())
	dataRepo := tu.UniqueString("TestFlushCommitFailures")
	require.NoError(t, c.CreateRepo(dataRepo))
	prefix := tu.UniqueString("TestFlushCommitFailures")
	pipelineName := func(i int) string { return prefix + fmt.Sprintf("%d", i) }

	require.NoError(t, c.CreatePipeline(
		pipelineName(0),
		"",
		[]string{"sh"},
		[]string{fmt.Sprintf("cp /pfs/%s/* /pfs/out/", dataRepo)},
		&pps.ParallelismSpec{
			Constant: 1,
		},
		client.NewPFSInput(dataRepo, "/*"),
		"",
		false,
	))
	require.NoError(t, c.CreatePipeline(
		pipelineName(1),
		"",
		[]string{"sh"},
		[]string{
			fmt.Sprintf("if [ -f /pfs/%s/file1 ]; then exit 1; fi", pipelineName(0)),
			fmt.Sprintf("cp /pfs/%s/* /pfs/out/", pipelineName(0)),
		},
		&pps.ParallelismSpec{
			Constant: 1,
		},
		client.NewPFSInput(pipelineName(0), "/*"),
		"",
		false,
	))
	require.NoError(t, c.CreatePipeline(
		pipelineName(2),
		"",
		[]string{"sh"},
		[]string{fmt.Sprintf("cp /pfs/%s/* /pfs/out/", pipelineName(1))},
		&pps.ParallelismSpec{
			Constant: 1,
		},
		client.NewPFSInput(pipelineName(1), "/*"),
		"",
		false,
	))

	for i := 0; i < 2; i++ {
		commit, err := c.StartCommit(dataRepo, "master")
		require.NoError(t, err)
		require.NoError(t, c.PutFile(dataRepo, commit.ID, fmt.Sprintf("file%d", i), strings.NewReader("foo\n"), client.WithAppendPutFile()))
		require.NoError(t, c.FinishCommit(dataRepo, commit.ID))
		pipelineJobInfos, err := c.FlushJobAll([]*pfs.Commit{client.NewCommit(dataRepo, commit.ID)}, nil)
		require.NoError(t, err)
		require.Equal(t, 3, len(pipelineJobInfos))
		if i == 0 {
			for _, pji := range pipelineJobInfos {
				require.Equal(t, pps.JobState_JOB_SUCCESS.String(), pji.State.String())
			}
		} else {
			for _, pji := range pipelineJobInfos {
				if pji.Pipeline.Name != pipelineName(0) {
					require.Equal(t, pps.JobState_JOB_FAILURE.String(), pji.State.String())
				}
			}
		}
	}
}

func TestFlushCommitAfterCreatePipeline(t *testing.T) {
	if testing.Short() {
		t.Skip("Skipping integration tests in short mode")
	}

	c := tu.GetPachClient(t)
	require.NoError(t, c.DeleteAll())
	repo := tu.UniqueString("data")
	require.NoError(t, c.CreateRepo(repo))

	var commit *pfs.Commit
	var err error
	for i := 0; i < 10; i++ {
		commit, err = c.StartCommit(repo, "")
		require.NoError(t, err)
		require.NoError(t, c.PutFile(repo, commit.ID, "file", strings.NewReader(fmt.Sprintf("foo%d\n", i)), client.WithAppendPutFile()))
		require.NoError(t, c.FinishCommit(repo, commit.ID))
	}
	require.NoError(t, c.SetBranch(repo, commit.ID, "master"))

	pipeline := tu.UniqueString("pipeline")
	require.NoError(t, c.CreatePipeline(
		pipeline,
		"",
		[]string{"cp", path.Join("/pfs", repo, "file"), "/pfs/out/file"},
		nil,
		&pps.ParallelismSpec{
			Constant: 1,
		},
		client.NewPFSInput(repo, "/*"),
		"",
		false,
	))
	_, err = c.FlushCommitAll([]*pfs.Commit{client.NewCommit(repo, "master")}, nil)
	require.NoError(t, err)
}

// TestRecreatePipeline tracks #432
func TestRecreatePipeline(t *testing.T) {
	if testing.Short() {
		t.Skip("Skipping integration tests in short mode")
	}

	c := tu.GetPachClient(t)
	require.NoError(t, c.DeleteAll())
	repo := tu.UniqueString("data")
	require.NoError(t, c.CreateRepo(repo))
	commit, err := c.StartCommit(repo, "master")
	require.NoError(t, err)
	require.NoError(t, c.PutFile(repo, commit.ID, "file", strings.NewReader("foo"), client.WithAppendPutFile()))
	require.NoError(t, c.FinishCommit(repo, commit.ID))
	pipeline := tu.UniqueString("pipeline")
	createPipeline := func() {
		require.NoError(t, c.CreatePipeline(
			pipeline,
			"",
			[]string{"cp", path.Join("/pfs", repo, "file"), "/pfs/out/file"},
			nil,
			&pps.ParallelismSpec{
				Constant: 1,
			},
			client.NewPFSInput(repo, "/*"),
			"",
			false,
		))
		_, err := c.FlushCommitAll([]*pfs.Commit{commit}, nil)
		require.NoError(t, err)
	}

	// Do it twice.  We expect jobs to be created on both runs.
	createPipeline()
	time.Sleep(5 * time.Second)
	require.NoError(t, c.DeletePipeline(pipeline, false))
	time.Sleep(5 * time.Second)
	createPipeline()
}

func TestDeletePipeline(t *testing.T) {
	if testing.Short() {
		t.Skip("Skipping integration tests in short mode")
	}

	c := tu.GetPachClient(t)
	require.NoError(t, c.DeleteAll())

	repo := tu.UniqueString("data")
	require.NoError(t, c.CreateRepo(repo))
	commit, err := c.StartCommit(repo, "master")
	require.NoError(t, err)
	require.NoError(t, c.PutFile(repo, commit.ID, uuid.NewWithoutDashes(), strings.NewReader("foo"), client.WithAppendPutFile()))
	require.NoError(t, c.FinishCommit(repo, commit.ID))
	pipelines := []string{tu.UniqueString("TestDeletePipeline1"), tu.UniqueString("TestDeletePipeline2")}
	createPipelines := func() {
		require.NoError(t, c.CreatePipeline(
			pipelines[0],
			"",
			[]string{"sleep", "20"},
			nil,
			&pps.ParallelismSpec{
				Constant: 1,
			},
			client.NewPFSInput(repo, "/*"),
			"",
			false,
		))
		require.NoError(t, c.CreatePipeline(
			pipelines[1],
			"",
			[]string{"sleep", "20"},
			nil,
			&pps.ParallelismSpec{
				Constant: 1,
			},
			client.NewPFSInput(pipelines[0], "/*"),
			"",
			false,
		))
		time.Sleep(10 * time.Second)
		// Wait for the pipeline to start running
		require.NoErrorWithinTRetry(t, 90*time.Second, func() error {
			pipelineInfos, err := c.ListPipeline()
			if err != nil {
				return err
			}
			// Check number of pipelines
			names := make([]string, 0, len(pipelineInfos))
			for _, pi := range pipelineInfos {
				names = append(names, fmt.Sprintf("(%s, %s)", pi.Pipeline.Name, pi.State))
			}
			if len(pipelineInfos) != 2 {
				return errors.Errorf("Expected two pipelines, but got: %+v", names)
			}
			// make sure second pipeline is running
			pipelineInfo, err := c.InspectPipeline(pipelines[1])
			if err != nil {
				return err
			}
			if pipelineInfo.State != pps.PipelineState_PIPELINE_RUNNING {
				return errors.Errorf("no running pipeline (only %+v)", names)
			}
			return nil
		})
	}

	createPipelines()

	deletePipeline := func(pipeline string) {
		require.NoError(t, c.DeletePipeline(pipeline, false))
		time.Sleep(5 * time.Second)
		// Wait for the pipeline to disappear
		require.NoError(t, backoff.Retry(func() error {
			_, err := c.InspectPipeline(pipeline)
			if err == nil {
				return errors.Errorf("expected pipeline to be missing, but it's still present")
			}
			return nil
		}, backoff.NewTestingBackOff()))

	}
	// Can't delete a pipeline from the middle of the dag
	require.YesError(t, c.DeletePipeline(pipelines[0], false))

	deletePipeline(pipelines[1])
	deletePipeline(pipelines[0])

	// The jobs should be gone
	jobs, err := c.ListJob("", nil, nil, -1, true)
	require.NoError(t, err)
	require.Equal(t, len(jobs), 0)

	// Listing jobs for a deleted pipeline should error
	_, err = c.ListJob(pipelines[0], nil, nil, -1, true)
	require.YesError(t, err)

	createPipelines()

	// Can force delete pipelines from the middle of the dag.
	require.NoError(t, c.DeletePipeline(pipelines[0], true))
}

func TestPipelineState(t *testing.T) {
	if testing.Short() {
		t.Skip("Skipping integration tests in short mode")
	}

	c := tu.GetPachClient(t)
	require.NoError(t, c.DeleteAll())
	repo := tu.UniqueString("data")
	require.NoError(t, c.CreateRepo(repo))
	pipeline := tu.UniqueString("pipeline")
	require.NoError(t, c.CreatePipeline(
		pipeline,
		"",
		[]string{"cp", path.Join("/pfs", repo, "file"), "/pfs/out/file"},
		nil,
		&pps.ParallelismSpec{
			Constant: 1,
		},
		client.NewPFSInput(repo, "/*"),
		"",
		false,
	))

	// Wait for pipeline to get picked up
	time.Sleep(15 * time.Second)
	require.NoError(t, backoff.Retry(func() error {
		pipelineInfo, err := c.InspectPipeline(pipeline)
		if err != nil {
			return err
		}
		if pipelineInfo.State != pps.PipelineState_PIPELINE_RUNNING {
			return errors.Errorf("pipeline should be in state running, not: %s", pipelineInfo.State.String())
		}
		return nil
	}, backoff.NewTestingBackOff()))

	// Stop pipeline and wait for the pipeline to pause
	require.NoError(t, c.StopPipeline(pipeline))
	time.Sleep(5 * time.Second)
	require.NoError(t, backoff.Retry(func() error {
		pipelineInfo, err := c.InspectPipeline(pipeline)
		if err != nil {
			return err
		}
		if !pipelineInfo.Stopped {
			return errors.Errorf("pipeline never paused, even though StopPipeline() was called, state: %s", pipelineInfo.State.String())
		}
		return nil
	}, backoff.NewTestingBackOff()))

	// Restart pipeline and wait for the pipeline to resume
	require.NoError(t, c.StartPipeline(pipeline))
	time.Sleep(15 * time.Second)
	require.NoError(t, backoff.Retry(func() error {
		pipelineInfo, err := c.InspectPipeline(pipeline)
		if err != nil {
			return err
		}
		if pipelineInfo.State != pps.PipelineState_PIPELINE_RUNNING {
			return errors.Errorf("pipeline never restarted, even though StartPipeline() was called, state: %s", pipelineInfo.State.String())
		}
		return nil
	}, backoff.NewTestingBackOff()))
}

func TestPipelineJobCounts(t *testing.T) {
	if testing.Short() {
		t.Skip("Skipping integration tests in short mode")
	}

	c := tu.GetPachClient(t)
	require.NoError(t, c.DeleteAll())
	repo := tu.UniqueString("data")
	require.NoError(t, c.CreateRepo(repo))
	pipeline := tu.UniqueString("pipeline")
	require.NoError(t, c.CreatePipeline(
		pipeline,
		"",
		[]string{"cp", path.Join("/pfs", repo, "file"), "/pfs/out/file"},
		nil,
		&pps.ParallelismSpec{
			Constant: 1,
		},
		client.NewPFSInput(repo, "/*"),
		"",
		false,
	))

	// Trigger a job by creating a commit
	commit, err := c.StartCommit(repo, "master")
	require.NoError(t, err)
	require.NoError(t, c.PutFile(repo, commit.ID, "file", strings.NewReader("foo"), client.WithAppendPutFile()))
	require.NoError(t, c.FinishCommit(repo, commit.ID))
	_, err = c.FlushCommitAll([]*pfs.Commit{commit}, nil)
	require.NoError(t, err)
	pipelineJobInfos, err := c.ListJob(pipeline, nil, nil, -1, true)
	require.NoError(t, err)
	require.Equal(t, 1, len(pipelineJobInfos))
	inspectJobRequest := &pps.InspectJobRequest{
		Job:        pipelineJobInfos[0].Job,
		BlockState: true,
	}
	ctx, cancel := context.WithTimeout(context.Background(), time.Second*30)
	defer cancel() //cleanup resources
	_, err = c.PpsAPIClient.InspectJob(ctx, inspectJobRequest)
	require.NoError(t, err)

	// check that the job has been accounted for
	pipelineInfo, err := c.InspectPipeline(pipeline)
	require.NoError(t, err)
	require.Equal(t, int32(1), pipelineInfo.JobCounts[int32(pps.JobState_JOB_SUCCESS)])
}

// TestUpdatePipelineThatHasNoOutput tracks #1637
func TestUpdatePipelineThatHasNoOutput(t *testing.T) {
	if testing.Short() {
		t.Skip("Skipping integration tests in short mode")
	}

	c := tu.GetPachClient(t)
	require.NoError(t, c.DeleteAll())

	dataRepo := tu.UniqueString("TestUpdatePipelineThatHasNoOutput")
	require.NoError(t, c.CreateRepo(dataRepo))

	commit, err := c.StartCommit(dataRepo, "master")
	require.NoError(t, err)
	require.NoError(t, c.PutFile(dataRepo, commit.ID, "file", strings.NewReader("foo\n"), client.WithAppendPutFile()))
	require.NoError(t, c.FinishCommit(dataRepo, commit.ID))

	pipeline := tu.UniqueString("pipeline")
	require.NoError(t, c.CreatePipeline(
		pipeline,
		"",
		[]string{"sh"},
		[]string{"exit 1"},
		nil,
		client.NewPFSInput(dataRepo, "/"),
		"",
		false,
	))

	// Wait for job to spawn
	var pipelineJobInfos []*pps.PipelineJobInfo
	time.Sleep(10 * time.Second)
	require.NoError(t, backoff.Retry(func() error {
		var err error
		pipelineJobInfos, err = c.ListJob(pipeline, nil, nil, -1, true)
		if err != nil {
			return err
		}
		if len(pipelineJobInfos) < 1 {
			return errors.Errorf("job not spawned")
		}
		return nil
	}, backoff.NewTestingBackOff()))

	pipelineJobInfo, err := c.InspectJob(pipelineJobInfos[0].Job.ID, true)
	require.NoError(t, err)
	require.Equal(t, pps.JobState_JOB_FAILURE, pipelineJobInfo.State)

	// Now we update the pipeline
	require.NoError(t, c.CreatePipeline(
		pipeline,
		"",
		[]string{"sh"},
		[]string{"exit 1"},
		nil,
		client.NewPFSInput(dataRepo, "/"),
		"",
		true,
	))
}

func TestAcceptReturnCode(t *testing.T) {
	if testing.Short() {
		t.Skip("Skipping integration tests in short mode")
	}

	c := tu.GetPachClient(t)
	require.NoError(t, c.DeleteAll())

	dataRepo := tu.UniqueString("TestAcceptReturnCode")
	require.NoError(t, c.CreateRepo(dataRepo))

	commit, err := c.StartCommit(dataRepo, "master")
	require.NoError(t, err)
	require.NoError(t, c.PutFile(dataRepo, commit.ID, "file", strings.NewReader("foo\n"), client.WithAppendPutFile()))
	require.NoError(t, c.FinishCommit(dataRepo, commit.ID))

	pipelineName := tu.UniqueString("pipeline")
	_, err = c.PpsAPIClient.CreatePipeline(
		context.Background(),
		&pps.CreatePipelineRequest{
			Pipeline: client.NewPipeline(pipelineName),
			Transform: &pps.Transform{
				Cmd:              []string{"sh"},
				Stdin:            []string{"exit 1"},
				AcceptReturnCode: []int64{1},
			},
			Input: client.NewPFSInput(dataRepo, "/*"),
		},
	)
	require.NoError(t, err)

	commitInfos, err := c.FlushCommitAll([]*pfs.Commit{commit}, nil)
	require.NoError(t, err)
	require.Equal(t, 2, len(commitInfos))

	pipelineJobInfos, err := c.ListJob(pipelineName, nil, nil, -1, true)
	require.NoError(t, err)
	require.Equal(t, 1, len(pipelineJobInfos))

	pipelineJobInfo, err := c.InspectJob(pipelineJobInfos[0].Job.ID, true)
	require.NoError(t, err)
	require.Equal(t, pps.JobState_JOB_SUCCESS, pipelineJobInfo.State)
}

func TestPrettyPrinting(t *testing.T) {
	if testing.Short() {
		t.Skip("Skipping integration tests in short mode")
	}

	c := tu.GetPachClient(t)
	require.NoError(t, c.DeleteAll())
	// create repos
	dataRepo := tu.UniqueString("TestPrettyPrinting_data")
	require.NoError(t, c.CreateRepo(dataRepo))
	// create pipeline
	pipelineName := tu.UniqueString("pipeline")
	_, err := c.PpsAPIClient.CreatePipeline(
		context.Background(),
		&pps.CreatePipelineRequest{
			Pipeline: client.NewPipeline(pipelineName),
			Transform: &pps.Transform{
				Cmd: []string{"cp", path.Join("/pfs", dataRepo, "file"), "/pfs/out/file"},
			},
			ParallelismSpec: &pps.ParallelismSpec{
				Constant: 1,
			},
			Input: client.NewPFSInput(dataRepo, "/*"),
		})
	require.NoError(t, err)
	// Do a commit to repo
	commit, err := c.StartCommit(dataRepo, "master")
	require.NoError(t, err)
	require.NoError(t, c.PutFile(dataRepo, commit.ID, "file", strings.NewReader("foo\n"), client.WithAppendPutFile()))
	require.NoError(t, c.FinishCommit(dataRepo, commit.ID))
	commitInfos, err := c.FlushCommitAll([]*pfs.Commit{commit}, nil)
	require.NoError(t, err)
	require.Equal(t, 2, len(commitInfos))
	repoInfo, err := c.InspectRepo(dataRepo)
	require.NoError(t, err)
	require.NoError(t, pfspretty.PrintDetailedRepoInfo(pfspretty.NewPrintableRepoInfo(repoInfo)))
	for _, commitInfo := range commitInfos {
		require.NoError(t, pfspretty.PrintDetailedCommitInfo(os.Stdout, pfspretty.NewPrintableCommitInfo(commitInfo)))
	}
	fileInfo, err := c.InspectFile(dataRepo, commit.ID, "file")
	require.NoError(t, err)
	require.NoError(t, pfspretty.PrintDetailedFileInfo(fileInfo))
	pipelineInfo, err := c.InspectPipeline(pipelineName)
	require.NoError(t, err)
	require.NoError(t, ppspretty.PrintDetailedPipelineInfo(os.Stdout, ppspretty.NewPrintablePipelineInfo(pipelineInfo)))
	pipelineJobInfos, err := c.ListJob("", nil, nil, -1, true)
	require.NoError(t, err)
	require.True(t, len(pipelineJobInfos) > 0)
	require.NoError(t, ppspretty.PrintDetailedPipelineJobInfo(os.Stdout, ppspretty.NewPrintablePipelineJobInfo(pipelineJobInfos[0])))
}

func TestDeleteAll(t *testing.T) {
	if testing.Short() {
		t.Skip("Skipping integration tests in short mode")
	}
	// this test cannot be run in parallel because it deletes everything
	c := tu.GetPachClient(t)
	require.NoError(t, c.DeleteAll())
	// create repos
	dataRepo := tu.UniqueString("TestDeleteAll_data")
	require.NoError(t, c.CreateRepo(dataRepo))
	// create pipeline
	pipelineName := tu.UniqueString("pipeline")
	require.NoError(t, c.CreatePipeline(
		pipelineName,
		"",
		[]string{"cp", path.Join("/pfs", dataRepo, "file"), "/pfs/out/file"},
		nil,
		&pps.ParallelismSpec{
			Constant: 1,
		},
		client.NewPFSInput(dataRepo, "/"),
		"",
		false,
	))
	// Do commit to repo
	commit, err := c.StartCommit(dataRepo, "master")
	require.NoError(t, err)
	require.NoError(t, c.PutFile(dataRepo, commit.ID, "file", strings.NewReader("foo\n"), client.WithAppendPutFile()))
	require.NoError(t, c.FinishCommit(dataRepo, commit.ID))
	_, err = c.FlushCommitAll([]*pfs.Commit{commit}, nil)
	require.NoError(t, err)
	require.NoError(t, c.DeleteAll())
	repoInfos, err := c.ListRepo()
	require.NoError(t, err)
	require.Equal(t, 0, len(repoInfos))
	pipelineInfos, err := c.ListPipeline()
	require.NoError(t, err)
	require.Equal(t, 0, len(pipelineInfos))
	pipelineJobInfos, err := c.ListJob("", nil, nil, -1, true)
	require.NoError(t, err)
	require.Equal(t, 0, len(pipelineJobInfos))
}

func TestRecursiveCp(t *testing.T) {
	if testing.Short() {
		t.Skip("Skipping integration tests in short mode")
	}

	c := tu.GetPachClient(t)
	require.NoError(t, c.DeleteAll())
	// create repos
	dataRepo := tu.UniqueString("TestRecursiveCp_data")
	require.NoError(t, c.CreateRepo(dataRepo))
	// create pipeline
	pipelineName := tu.UniqueString("TestRecursiveCp")
	require.NoError(t, c.CreatePipeline(
		pipelineName,
		"",
		[]string{"sh"},
		[]string{
			fmt.Sprintf("cp -r /pfs/%s /pfs/out", dataRepo),
		},
		&pps.ParallelismSpec{
			Constant: 1,
		},
		client.NewPFSInput(dataRepo, "/*"),
		"",
		false,
	))
	// Do commit to repo
	commit, err := c.StartCommit(dataRepo, "master")
	require.NoError(t, err)
	for i := 0; i < 100; i++ {
		require.NoError(t, c.PutFile(
			dataRepo,
			commit.ID,
			fmt.Sprintf("file%d", i),
			strings.NewReader(strings.Repeat("foo\n", 10000)),
		))
	}
	require.NoError(t, c.FinishCommit(dataRepo, commit.ID))
	_, err = c.FlushCommitAll([]*pfs.Commit{commit}, nil)
	require.NoError(t, err)
}

func TestPipelineUniqueness(t *testing.T) {
	if testing.Short() {
		t.Skip("Skipping integration tests in short mode")
	}

	c := tu.GetPachClient(t)
	require.NoError(t, c.DeleteAll())

	repo := tu.UniqueString("data")
	require.NoError(t, c.CreateRepo(repo))
	pipelineName := tu.UniqueString("pipeline")
	require.NoError(t, c.CreatePipeline(
		pipelineName,
		"",
		[]string{"bash"},
		[]string{""},
		&pps.ParallelismSpec{
			Constant: 1,
		},
		client.NewPFSInput(repo, "/"),
		"",
		false,
	))
	err := c.CreatePipeline(
		pipelineName,
		"",
		[]string{"bash"},
		[]string{""},
		&pps.ParallelismSpec{
			Constant: 1,
		},
		client.NewPFSInput(repo, "/"),
		"",
		false,
	)
	require.YesError(t, err)
	require.Matches(t, "pipeline .*? already exists", err.Error())
}

func TestUpdatePipeline(t *testing.T) {
	if testing.Short() {
		t.Skip("Skipping integration tests in short mode")
	}

	c := tu.GetPachClient(t)
	require.NoError(t, c.DeleteAll())
	// create repos and create the pipeline
	dataRepo := tu.UniqueString("TestUpdatePipeline_data")
	require.NoError(t, c.CreateRepo(dataRepo))
	pipelineName := tu.UniqueString("pipeline")
	require.NoError(t, c.CreatePipeline(
		pipelineName,
		"",
		[]string{"bash"},
		[]string{"echo foo >/pfs/out/file"},
		&pps.ParallelismSpec{
			Constant: 1,
		},
		client.NewPFSInput(dataRepo, "/*"),
		"",
		true,
	))

	_, err := c.StartCommit(dataRepo, "master")
	require.NoError(t, err)
	require.NoError(t, c.PutFile(dataRepo, "master", "file", strings.NewReader("1"), client.WithAppendPutFile()))
	require.NoError(t, c.FinishCommit(dataRepo, "master"))

	_, err = c.FlushCommitAll([]*pfs.Commit{client.NewCommit(dataRepo, "master")}, nil)
	require.NoError(t, err)

	var buffer bytes.Buffer
	require.NoError(t, c.GetFile(pipelineName, "master", "file", &buffer))
	require.Equal(t, "foo\n", buffer.String())

	// Update the pipeline
	require.NoError(t, c.CreatePipeline(
		pipelineName,
		"",
		[]string{"bash"},
		[]string{"echo bar >/pfs/out/file"},
		&pps.ParallelismSpec{
			Constant: 1,
		},
		client.NewPFSInput(dataRepo, "/*"),
		"",
		true,
	))

	// Confirm that k8s resources have been updated (fix #4071)
	require.NoErrorWithinTRetry(t, 60*time.Second, func() error {
		kc := tu.GetKubeClient(t)
		svcs, err := kc.CoreV1().Services("default").List(metav1.ListOptions{})
		require.NoError(t, err)
		var newServiceSeen bool
		for _, svc := range svcs.Items {
			switch svc.ObjectMeta.Name {
			case ppsutil.PipelineRcName(pipelineName, 1):
				return fmt.Errorf("stale service encountered: %q", svc.ObjectMeta.Name)
			case ppsutil.PipelineRcName(pipelineName, 2):
				newServiceSeen = true
			}
		}
		if !newServiceSeen {
			return fmt.Errorf("did not find new service: %q", ppsutil.PipelineRcName(pipelineName, 2))
		}
		rcs, err := kc.CoreV1().ReplicationControllers("default").List(metav1.ListOptions{})
		require.NoError(t, err)
		var newRCSeen bool
		for _, rc := range rcs.Items {
			switch rc.ObjectMeta.Name {
			case ppsutil.PipelineRcName(pipelineName, 1):
				return fmt.Errorf("stale RC encountered: %q", rc.ObjectMeta.Name)
			case ppsutil.PipelineRcName(pipelineName, 2):
				newRCSeen = true
			}
		}
		require.True(t, newRCSeen)
		if !newRCSeen {
			return fmt.Errorf("did not find new RC: %q", ppsutil.PipelineRcName(pipelineName, 2))
		}
		return nil
	})

	_, err = c.StartCommit(dataRepo, "master")
	require.NoError(t, err)
	require.NoError(t, c.PutFile(dataRepo, "master", "file", strings.NewReader("2"), client.WithAppendPutFile()))
	require.NoError(t, c.FinishCommit(dataRepo, "master"))
	_, err = c.FlushCommitAll([]*pfs.Commit{client.NewCommit(dataRepo, "master")}, nil)
	require.NoError(t, err)

	buffer.Reset()
	require.NoError(t, c.GetFile(pipelineName, "master", "file", &buffer))
	require.Equal(t, "bar\n", buffer.String())

	// Inspect the first job to make sure it hasn't changed
	pjis, err := c.ListJob(pipelineName, nil, nil, -1, true)
	require.NoError(t, err)
	require.Equal(t, 3, len(pjis))
	require.Equal(t, "echo bar >/pfs/out/file", pjis[0].Transform.Stdin[0])
	require.Equal(t, "echo bar >/pfs/out/file", pjis[1].Transform.Stdin[0])
	require.Equal(t, "echo foo >/pfs/out/file", pjis[2].Transform.Stdin[0])

	// Update the pipeline again, this time with Reprocess: true set. Now we
	// should see a different output file
	_, err = c.PpsAPIClient.CreatePipeline(
		context.Background(),
		&pps.CreatePipelineRequest{
			Pipeline: client.NewPipeline(pipelineName),
			Transform: &pps.Transform{
				Cmd:   []string{"bash"},
				Stdin: []string{"echo buzz >/pfs/out/file"},
			},
			ParallelismSpec: &pps.ParallelismSpec{
				Constant: 1,
			},
			Input:     client.NewPFSInput(dataRepo, "/*"),
			Update:    true,
			Reprocess: true,
		})
	require.NoError(t, err)

	// Confirm that k8s resources have been updated (fix #4071)
	require.NoErrorWithinTRetry(t, 60*time.Second, func() error {
		kc := tu.GetKubeClient(t)
		svcs, err := kc.CoreV1().Services("default").List(metav1.ListOptions{})
		require.NoError(t, err)
		var newServiceSeen bool
		for _, svc := range svcs.Items {
			switch svc.ObjectMeta.Name {
			case ppsutil.PipelineRcName(pipelineName, 1):
				return fmt.Errorf("stale service encountered: %q", svc.ObjectMeta.Name)
			case ppsutil.PipelineRcName(pipelineName, 2):
				newServiceSeen = true
			}
		}
		if !newServiceSeen {
			return fmt.Errorf("did not find new service: %q", ppsutil.PipelineRcName(pipelineName, 2))
		}
		rcs, err := kc.CoreV1().ReplicationControllers("default").List(metav1.ListOptions{})
		require.NoError(t, err)
		var newRCSeen bool
		for _, rc := range rcs.Items {
			switch rc.ObjectMeta.Name {
			case ppsutil.PipelineRcName(pipelineName, 1):
				return fmt.Errorf("stale RC encountered: %q", rc.ObjectMeta.Name)
			case ppsutil.PipelineRcName(pipelineName, 2):
				newRCSeen = true
			}
		}
		require.True(t, newRCSeen)
		if !newRCSeen {
			return fmt.Errorf("did not find new RC: %q", ppsutil.PipelineRcName(pipelineName, 2))
		}
		return nil
	})

	_, err = c.FlushCommitAll([]*pfs.Commit{client.NewCommit(dataRepo, "master")}, nil)
	require.NoError(t, err)
	buffer.Reset()
	require.NoError(t, c.GetFile(pipelineName, "master", "file", &buffer))
	require.Equal(t, "buzz\n", buffer.String())
}

func TestUpdatePipelineWithInProgressCommitsAndStats(t *testing.T) {
	if testing.Short() {
		t.Skip("Skipping integration tests in short mode")
	}
	c := tu.GetPachClient(t)
	require.NoError(t, c.DeleteAll())
	dataRepo := tu.UniqueString("TestUpdatePipelineWithInProgressCommitsAndStats_data")
	require.NoError(t, c.CreateRepo(dataRepo))
	pipeline := tu.UniqueString("pipeline")
	createPipeline := func() {
		_, err := c.PpsAPIClient.CreatePipeline(
			context.Background(),
			&pps.CreatePipelineRequest{
				Pipeline: client.NewPipeline(pipeline),
				Transform: &pps.Transform{
					Cmd:   []string{"bash"},
					Stdin: []string{"sleep 1"},
				},
				Input:       client.NewPFSInput(dataRepo, "/*"),
				Update:      true,
				EnableStats: true,
			})
		require.NoError(t, err)
	}
	createPipeline()
	flushCommit := func(commitNum int) {
		commit, err := c.StartCommit(dataRepo, "master")
		require.NoError(t, err)
		require.NoError(t, c.PutFile(dataRepo, commit.ID, "file"+strconv.Itoa(commitNum), strings.NewReader("foo"), client.WithAppendPutFile()))
		require.NoError(t, c.FinishCommit(dataRepo, commit.ID))
		commitInfos, err := c.FlushCommitAll([]*pfs.Commit{commit}, nil)
		require.NoError(t, err)
		require.Equal(t, 2, len(commitInfos))
	}
	// Create a new job that should succeed (both output and stats commits should be finished normally).
	flushCommit(1)
	// Create multiple new commits.
	numCommits := 5
	for i := 1; i < numCommits; i++ {
		commit, err := c.StartCommit(dataRepo, "master")
		require.NoError(t, err)
		require.NoError(t, c.PutFile(dataRepo, commit.ID, "file"+strconv.Itoa(i), strings.NewReader("foo"), client.WithAppendPutFile()))
		require.NoError(t, c.FinishCommit(dataRepo, commit.ID))
	}
	// Force the in progress commits to be finished.
	createPipeline()
	// Create a new job that should succeed (should not get blocked on an unfinished stats commit).
	flushCommit(numCommits)
}

func TestUpdateFailedPipeline(t *testing.T) {
	if testing.Short() {
		t.Skip("Skipping integration tests in short mode")
	}

	c := tu.GetPachClient(t)
	require.NoError(t, c.DeleteAll())
	// create repos
	dataRepo := tu.UniqueString("TestUpdateFailedPipeline_data")
	require.NoError(t, c.CreateRepo(dataRepo))
	pipelineName := tu.UniqueString("pipeline")
	require.NoError(t, c.CreatePipeline(
		pipelineName,
		"imagethatdoesntexist",
		[]string{"bash"},
		[]string{"echo foo >/pfs/out/file"},
		&pps.ParallelismSpec{
			Constant: 1,
		},
		client.NewPFSInput(dataRepo, "/*"),
		"",
		false,
	))
	_, err := c.StartCommit(dataRepo, "master")
	require.NoError(t, err)
	require.NoError(t, c.PutFile(dataRepo, "master", "file", strings.NewReader("1"), client.WithAppendPutFile()))
	require.NoError(t, c.FinishCommit(dataRepo, "master"))

	// Wait for pod to try and pull the bad image
	time.Sleep(10 * time.Second)
	pipelineInfo, err := c.InspectPipeline(pipelineName)
	require.NoError(t, err)
	require.Equal(t, pps.PipelineState_PIPELINE_CRASHING.String(), pipelineInfo.State.String())

	require.NoError(t, c.CreatePipeline(
		pipelineName,
		"bash:4",
		[]string{"bash"},
		[]string{"echo bar >/pfs/out/file"},
		&pps.ParallelismSpec{
			Constant: 1,
		},
		client.NewPFSInput(dataRepo, "/*"),
		"",
		true,
	))
	time.Sleep(10 * time.Second)
	pipelineInfo, err = c.InspectPipeline(pipelineName)
	require.NoError(t, err)
	require.Equal(t, pps.PipelineState_PIPELINE_RUNNING, pipelineInfo.State)

	// Sanity check run some actual data through the pipeline:
	_, err = c.StartCommit(dataRepo, "master")
	require.NoError(t, err)
	require.NoError(t, c.PutFile(dataRepo, "master", "file", strings.NewReader("2"), client.WithAppendPutFile()))
	require.NoError(t, c.FinishCommit(dataRepo, "master"))
	_, err = c.FlushCommitAll([]*pfs.Commit{client.NewCommit(dataRepo, "master")}, nil)
	require.NoError(t, err)

	var buffer bytes.Buffer
	require.NoError(t, c.GetFile(pipelineName, "master", "file", &buffer))
	require.Equal(t, "bar\n", buffer.String())
}

func TestUpdateStoppedPipeline(t *testing.T) {
	// Pipeline should be updated, but should not be restarted
	if testing.Short() {
		t.Skip("Skipping integration tests in short mode")
	}

	c := tu.GetPachClient(t)
	require.NoError(t, c.DeleteAll())
	// create repo & pipeline
	dataRepo := tu.UniqueString("TestUpdateStoppedPipeline_data")
	require.NoError(t, c.CreateRepo(dataRepo))
	pipelineName := tu.UniqueString("pipeline")
	require.NoError(t, c.CreatePipeline(
		pipelineName,
		"",
		[]string{"bash"},
		[]string{"cp /pfs/*/file /pfs/out/file"},
		&pps.ParallelismSpec{
			Constant: 1,
		},
		client.NewPFSInput(dataRepo, "/*"),
		"",
		false,
	))

	commits, err := c.ListCommit(pipelineName, "master", "", 0)
	require.NoError(t, err)
	require.Equal(t, 0, len(commits))

	// Add input data
	require.NoError(t, c.PutFile(dataRepo, "master", "file", strings.NewReader("foo"), client.WithAppendPutFile()))

	commits, err = c.ListCommit(pipelineName, "master", "", 0)
	require.NoError(t, err)
	require.Equal(t, 1, len(commits))

	// Make sure the pipeline runs once (i.e. it's all the way up)
	commitInfos, err := c.FlushCommitAll(
		[]*pfs.Commit{client.NewCommit(dataRepo, "master")}, nil)
	require.NoError(t, err)
	require.Equal(t, 2, len(commitInfos))

	// Stop the pipeline (and confirm that it's stopped)
	require.NoError(t, c.StopPipeline(pipelineName))
	pipelineInfo, err := c.InspectPipeline(pipelineName)
	require.NoError(t, err)
	require.Equal(t, true, pipelineInfo.Stopped)
	require.NoError(t, backoff.Retry(func() error {
		pipelineInfo, err = c.InspectPipeline(pipelineName)
		if err != nil {
			return err
		}
		if pipelineInfo.State != pps.PipelineState_PIPELINE_PAUSED {
			return errors.Errorf("expected pipeline to be in state PAUSED, but was in %s",
				pipelineInfo.State)
		}
		return nil
	}, backoff.NewTestingBackOff()))

	commits, err = c.ListCommit(pipelineName, "master", "", 0)
	require.NoError(t, err)
	require.Equal(t, 1, len(commits))

	// Update shouldn't restart it (wait for version to increment)
	require.NoError(t, c.CreatePipeline(
		pipelineName,
		"",
		[]string{"bash"},
		[]string{"cp /pfs/*/file /pfs/out/file"},
		&pps.ParallelismSpec{
			Constant: 1,
		},
		client.NewPFSInput(dataRepo, "/*"),
		"",
		true,
	))
	time.Sleep(10 * time.Second)
	require.NoError(t, backoff.Retry(func() error {
		pipelineInfo, err = c.InspectPipeline(pipelineName)
		if err != nil {
			return err
		}
		if pipelineInfo.State != pps.PipelineState_PIPELINE_PAUSED {
			return errors.Errorf("expected pipeline to be in state PAUSED, but was in %s",
				pipelineInfo.State)
		}
		if pipelineInfo.Version != 2 {
			return errors.Errorf("expected pipeline to be on v2, but was on v%d",
				pipelineInfo.Version)
		}
		return nil
	}, backoff.NewTestingBackOff()))

	commits, err = c.ListCommit(pipelineName, "master", "", 0)
	require.NoError(t, err)
	require.Equal(t, 1, len(commits))

	// Create a commit (to give the pipeline pending work), then start the pipeline
	require.NoError(t, c.PutFile(dataRepo, "master", "file", strings.NewReader("bar"), client.WithAppendPutFile()))
	require.NoError(t, c.StartPipeline(pipelineName))

	// Pipeline should start and create a job should succeed -- fix
	// https://github.com/pachyderm/pachyderm/v2/issues/3934)
	commitInfos, err = c.FlushCommitAll(
		[]*pfs.Commit{client.NewCommit(dataRepo, "master")}, nil)
	require.NoError(t, err)
	require.Equal(t, 2, len(commitInfos))
	commits, err = c.ListCommit(pipelineName, "master", "", 0)
	require.NoError(t, err)
	require.Equal(t, 2, len(commits))

	var buf bytes.Buffer
	require.NoError(t, c.GetFile(commitInfos[0].Commit.Repo.Name, commitInfos[0].Commit.ID, "file", &buf))
	require.Equal(t, "foobar", buf.String())
}

func TestUpdatePipelineRunningJob(t *testing.T) {
	if testing.Short() {
		t.Skip("Skipping integration tests in short mode")
	}

	c := tu.GetPachClient(t)
	require.NoError(t, c.DeleteAll())
	// create repos
	dataRepo := tu.UniqueString("TestUpdatePipeline_data")
	require.NoError(t, c.CreateRepo(dataRepo))
	pipelineName := tu.UniqueString("pipeline")
	require.NoError(t, c.CreatePipeline(
		pipelineName,
		"",
		[]string{"bash"},
		[]string{"sleep 1000"},
		&pps.ParallelismSpec{
			Constant: 2,
		},
		client.NewPFSInput(dataRepo, "/*"),
		"",
		false,
	))

	numFiles := 50
	commit1, err := c.StartCommit(dataRepo, "master")
	require.NoError(t, err)
	for i := 0; i < numFiles; i++ {
		require.NoError(t, c.PutFile(dataRepo, commit1.ID, fmt.Sprintf("file-%d", i), strings.NewReader(""), client.WithAppendPutFile()))
	}
	require.NoError(t, c.FinishCommit(dataRepo, commit1.ID))

	commit2, err := c.StartCommit(dataRepo, "master")
	require.NoError(t, err)
	for i := 0; i < numFiles; i++ {
		require.NoError(t, c.PutFile(dataRepo, commit2.ID, fmt.Sprintf("file-%d", i+numFiles), strings.NewReader(""), client.WithAppendPutFile()))
	}
	require.NoError(t, c.FinishCommit(dataRepo, commit2.ID))

	b := backoff.NewTestingBackOff()
	b.MaxElapsedTime = 30 * time.Second
	require.NoError(t, backoff.Retry(func() error {
		pipelineJobInfos, err := c.ListJob(pipelineName, nil, nil, -1, true)
		if err != nil {
			return err
		}
		if len(pipelineJobInfos) != 2 {
			return errors.Errorf("wrong number of jobs")
		}

		state := pipelineJobInfos[1].State
		if state != pps.JobState_JOB_RUNNING {
			return fmt.Errorf("wrong state: %v for %s", state, pipelineJobInfos[1].Job.ID)
		}

		state = pipelineJobInfos[0].State
		if state != pps.JobState_JOB_RUNNING {
			return errors.Errorf("wrong state: %v for %s", state, pipelineJobInfos[0].Job.ID)
		}
		return nil
	}, b))

	// Update the pipeline. This will not create a new pipeline as reprocess
	// isn't set to true.
	require.NoError(t, c.CreatePipeline(
		pipelineName,
		"",
		[]string{"bash"},
		[]string{"true"},
		&pps.ParallelismSpec{
			Constant: 2,
		},
		client.NewPFSInput(dataRepo, "/*"),
		"",
		true,
	))
	_, err = c.FlushCommitAll([]*pfs.Commit{client.NewCommit(dataRepo, "master")}, nil)
	require.NoError(t, err)

	pipelineJobInfos, err := c.ListJob(pipelineName, nil, nil, -1, true)
	require.NoError(t, err)
	require.Equal(t, 3, len(pipelineJobInfos))
	require.Equal(t, pps.JobState_JOB_SUCCESS.String(), pipelineJobInfos[0].State.String())
	require.Equal(t, pps.JobState_JOB_KILLED.String(), pipelineJobInfos[1].State.String())
	require.Equal(t, pps.JobState_JOB_KILLED.String(), pipelineJobInfos[2].State.String())
}

func TestManyFilesSingleCommit(t *testing.T) {
	if testing.Short() {
		t.Skip("Skipping integration tests in short mode")
	}
	c := tu.GetPachClient(t)
	require.NoError(t, c.DeleteAll())
	// create repos
	dataRepo := tu.UniqueString("TestManyFilesSingleCommit_data")
	require.NoError(t, c.CreateRepo(dataRepo))

	numFiles := 20000
	_, err := c.StartCommit(dataRepo, "master")
	require.NoError(t, err)
	require.NoError(t, c.WithModifyFileClient(dataRepo, "master", func(mfc client.ModifyFile) error {
		for i := 0; i < numFiles; i++ {
			require.NoError(t, mfc.PutFile(fmt.Sprintf("file-%d", i), strings.NewReader(""), client.WithAppendPutFile()))
		}
		return nil
	}))
	require.NoError(t, c.FinishCommit(dataRepo, "master"))
	fileInfos, err := c.ListFileAll(dataRepo, "master", "")
	require.NoError(t, err)
	require.Equal(t, numFiles, len(fileInfos))
}

func TestManyFilesSingleOutputCommit(t *testing.T) {
	if testing.Short() {
		t.Skip("Skipping integration tests in short mode")
	}
	c := tu.GetPachClient(t)
	require.NoError(t, c.DeleteAll())
	dataRepo := tu.UniqueString("TestManyFilesSingleOutputCommit_data")
	require.NoError(t, c.CreateRepo(dataRepo))
	branch := "master"
	file := "file"
	// Setup input.
	_, err := c.StartCommit(dataRepo, branch)
	require.NoError(t, err)
	numFiles := 20000
	var data string
	for i := 0; i < numFiles; i++ {
		data += strconv.Itoa(i) + "\n"
	}
	require.NoError(t, c.PutFile(dataRepo, branch, file, strings.NewReader(data), client.WithAppendPutFile()))
	require.NoError(t, c.FinishCommit(dataRepo, branch))
	// Setup pipeline.
	pipelineName := tu.UniqueString("TestManyFilesSingleOutputCommit")
	_, err = c.PpsAPIClient.CreatePipeline(context.Background(),
		&pps.CreatePipelineRequest{
			Pipeline: client.NewPipeline(pipelineName),
			Transform: &pps.Transform{
				Cmd:   []string{"sh"},
				Stdin: []string{"while read line; do echo $line > /pfs/out/$line; done < " + path.Join("/pfs", dataRepo, file)},
			},
			Input: client.NewPFSInput(dataRepo, "/*"),
		},
	)
	require.NoError(t, err)
	// Check results.
	pjis, err := c.FlushJobAll([]*pfs.Commit{client.NewCommit(dataRepo, branch)}, nil)
	require.NoError(t, err)
	require.Equal(t, 1, len(pjis))
	fileInfos, err := c.ListFileAll(pipelineName, branch, "")
	require.NoError(t, err)
	require.Equal(t, numFiles, len(fileInfos))
}

func TestStopPipeline(t *testing.T) {
	if testing.Short() {
		t.Skip("Skipping integration tests in short mode")
	}

	c := tu.GetPachClient(t)
	require.NoError(t, c.DeleteAll())
	// create repos
	dataRepo := tu.UniqueString("TestPipeline_data")
	require.NoError(t, c.CreateRepo(dataRepo))
	// create pipeline
	pipelineName := tu.UniqueString("pipeline")
	require.NoError(t, c.CreatePipeline(
		pipelineName,
		"",
		[]string{"cp", path.Join("/pfs", dataRepo, "file"), "/pfs/out/file"},
		nil,
		&pps.ParallelismSpec{
			Constant: 1,
		},
		client.NewPFSInput(dataRepo, "/*"),
		"",
		false,
	))

	// Stop the pipeline, so it doesn't process incoming commits
	require.NoError(t, c.StopPipeline(pipelineName))

	// Do first commit to repo
	commit1, err := c.StartCommit(dataRepo, "master")
	require.NoError(t, err)
	require.NoError(t, c.PutFile(dataRepo, commit1.ID, "file", strings.NewReader("foo\n"), client.WithAppendPutFile()))
	require.NoError(t, c.FinishCommit(dataRepo, commit1.ID))

	// wait for 10 seconds and check that no commit has been outputted
	time.Sleep(10 * time.Second)
	commits, err := c.ListCommit(pipelineName, "master", "", 0)
	require.NoError(t, err)
	require.Equal(t, len(commits), 0)

	// Restart pipeline, and make sure old commit is processed
	require.NoError(t, c.StartPipeline(pipelineName))
	commitInfos, err := c.FlushCommitAll([]*pfs.Commit{commit1}, nil)
	require.NoError(t, err)
	require.Equal(t, 2, len(commitInfos))
	var buffer bytes.Buffer
	require.NoError(t, c.GetFile(pipelineName, commitInfos[0].Commit.ID, "file", &buffer))
	require.Equal(t, "foo\n", buffer.String())
}

func TestStandby(t *testing.T) {
	if testing.Short() {
		t.Skip("Skipping integration tests in short mode")
	}

	c := tu.GetPachClient(t)
	t.Run("ChainOf10", func(t *testing.T) {
		require.NoError(t, c.DeleteAll())

		dataRepo := tu.UniqueString("TestStandby_data")
		require.NoError(t, c.CreateRepo(dataRepo))

		numPipelines := 10
		pipelines := make([]string, numPipelines)
		for i := 0; i < numPipelines; i++ {
			pipelines[i] = tu.UniqueString("TestStandby")
			input := dataRepo
			if i > 0 {
				input = pipelines[i-1]
			}
			_, err := c.PpsAPIClient.CreatePipeline(context.Background(),
				&pps.CreatePipelineRequest{
					Pipeline: client.NewPipeline(pipelines[i]),
					Transform: &pps.Transform{
						Cmd: []string{"true"},
					},
					Input:   client.NewPFSInput(input, "/*"),
					Standby: true,
				},
			)
			require.NoError(t, err)
		}

		require.NoErrorWithinTRetry(t, time.Second*30, func() error {
			pis, err := c.ListPipeline()
			require.NoError(t, err)
			var standby int
			for _, pi := range pis {
				if pi.State == pps.PipelineState_PIPELINE_STANDBY {
					standby++
				}
			}
			if standby != numPipelines {
				return errors.Errorf("should have %d pipelines in standby, not %d", numPipelines, standby)
			}
			return nil
		})

		_, err := c.StartCommit(dataRepo, "master")
		require.NoError(t, err)
		require.NoError(t, c.FinishCommit(dataRepo, "master"))

		var eg errgroup.Group
		var finished bool
		eg.Go(func() error {
			_, err := c.FlushCommitAll([]*pfs.Commit{client.NewCommit(dataRepo, "master")}, nil)
			require.NoError(t, err)
			finished = true
			return nil
		})
		eg.Go(func() error {
			for !finished {
				pis, err := c.ListPipeline()
				require.NoError(t, err)
				var active int
				for _, pi := range pis {
					if pi.State != pps.PipelineState_PIPELINE_STANDBY {
						active++
					}
				}
				// We tolerate having 2 pipelines out of standby because there's
				// latency associated with entering and exiting standby.
				require.True(t, active <= 2, "active: %d", active)
			}
			return nil
		})
		eg.Wait()
	})
	t.Run("ManyCommits", func(t *testing.T) {
		require.NoError(t, c.DeleteAll())

		dataRepo := tu.UniqueString("TestStandby_data")
		pipeline := tu.UniqueString("TestStandby")
		require.NoError(t, c.CreateRepo(dataRepo))
		_, err := c.PpsAPIClient.CreatePipeline(context.Background(),
			&pps.CreatePipelineRequest{
				Pipeline: client.NewPipeline(pipeline),
				Transform: &pps.Transform{
					Cmd:   []string{"sh"},
					Stdin: []string{"echo $PPS_POD_NAME >/pfs/out/pod"},
				},
				Input:   client.NewPFSInput(dataRepo, "/"),
				Standby: true,
			},
		)
		require.NoError(t, err)
		numCommits := 100
		for i := 0; i < numCommits; i++ {
			_, err := c.StartCommit(dataRepo, "master")
			require.NoError(t, err)
			require.NoError(t, c.FinishCommit(dataRepo, "master"))
		}
		commitInfos, err := c.FlushCommitAll([]*pfs.Commit{client.NewCommit(dataRepo, "master")}, nil)
		require.NoError(t, err)
		require.Equal(t, 2, len(commitInfos))
		pod := ""
		cis, err := c.ListCommit(pipeline, "master", "", 0)
		require.NoError(t, err)
		for _, ci := range cis {
			var buffer bytes.Buffer
			require.NoError(t, c.GetFile(pipeline, ci.Commit.ID, "pod", &buffer))
			if pod == "" {
				pod = buffer.String()
			} else {
				require.True(t, pod == buffer.String(), "multiple pods were used to process commits")
			}
		}
		pi, err := c.InspectPipeline(pipeline)
		require.NoError(t, err)
		require.Equal(t, pps.PipelineState_PIPELINE_STANDBY.String(), pi.State.String())
	})
}

func TestStopStandbyPipeline(t *testing.T) {
	if testing.Short() {
		t.Skip("Skipping integration tests in short mode")
	}

	c := tu.GetPachClient(t)
	require.NoError(t, c.DeleteAll())

	dataRepo := tu.UniqueString(t.Name() + "_data")
	require.NoError(t, c.CreateRepo(dataRepo))

	pipeline := tu.UniqueString(t.Name())
	_, err := c.PpsAPIClient.CreatePipeline(context.Background(),
		&pps.CreatePipelineRequest{
			Pipeline: client.NewPipeline(pipeline),
			Transform: &pps.Transform{
				Cmd: []string{"/bin/bash"},
				Stdin: []string{
					fmt.Sprintf("cp /pfs/%s/* /pfs/out", dataRepo),
				},
			},
			Input:   client.NewPFSInput(dataRepo, "/*"),
			Standby: true,
		},
	)
	require.NoError(t, err)

	require.NoErrorWithinTRetry(t, 30*time.Second, func() error {
		pi, err := c.InspectPipeline(pipeline)
		require.NoError(t, err)
		if pi.State != pps.PipelineState_PIPELINE_STANDBY {
			return fmt.Errorf("expected %q to be in STANDBY, but was in %s", pipeline, pi.State)
		}
		return nil
	})

	// Run the pipeline once under normal conditions. It should run and then go
	// back into standby
	require.NoError(t, c.PutFile(dataRepo, "master", "/foo", strings.NewReader("foo"), client.WithAppendPutFile()))
	require.NoErrorWithinTRetry(t, 60*time.Second, func() error {
		// Let pipeline run
		_, err := c.FlushCommitAll([]*pfs.Commit{client.NewCommit(dataRepo, "master")}, nil)
		require.NoError(t, err)
		// check ending state
		pi, err := c.InspectPipeline(pipeline)
		require.NoError(t, err)
		if pi.State != pps.PipelineState_PIPELINE_STANDBY {
			return fmt.Errorf("expected %q to be in STANDBY, but was in %s", pipeline, pi.State)
		}
		return nil
	})

	// Stop the pipeline...
	require.NoError(t, c.StopPipeline(pipeline))
	require.NoErrorWithinTRetry(t, 60*time.Second, func() error {
		pi, err := c.InspectPipeline(pipeline)
		require.NoError(t, err)
		if pi.State != pps.PipelineState_PIPELINE_PAUSED {
			return fmt.Errorf("expected %q to be in PAUSED, but was in %s", pipeline,
				pi.State)
		}
		return nil
	})
	// ...and then create several new input commits. Pipeline shouldn't run.
	for i := 0; i < 3; i++ {
		file := fmt.Sprintf("bar-%d", i)
		require.NoError(t, c.PutFile(dataRepo, "master", "/"+file, strings.NewReader(file), client.WithAppendPutFile()))
	}
	ctx, cancel := context.WithTimeout(context.Background(), 60*time.Second)
	for ctx.Err() == nil {
		pi, err := c.InspectPipeline(pipeline)
		require.NoError(t, err)
		require.NotEqual(t, pps.PipelineState_PIPELINE_RUNNING, pi.State)
	}
	cancel()

	// Start pipeline--it should run and then enter standby
	require.NoError(t, c.StartPipeline(pipeline))
	require.NoErrorWithinTRetry(t, 60*time.Second, func() error {
		// Let pipeline run
		_, err := c.FlushCommitAll([]*pfs.Commit{client.NewCommit(dataRepo, "master")}, nil)
		require.NoError(t, err)
		// check ending state
		pi, err := c.InspectPipeline(pipeline)
		require.NoError(t, err)
		if pi.State != pps.PipelineState_PIPELINE_STANDBY {
			return fmt.Errorf("expected %q to be in STANDBY, but was in %s", pipeline, pi.State)
		}
		return nil
	})

	// Finally, check that there's only two output commits
	cis, err := c.ListCommit(pipeline, "master", "", 0)
	require.NoError(t, err)
	require.Equal(t, 2, len(cis))
}

func TestPipelineEnv(t *testing.T) {
	if testing.Short() {
		t.Skip("Skipping integration tests in short mode")
	}

	// make a secret to reference
	k := tu.GetKubeClient(t)
	secretName := tu.UniqueString("test-secret")
	_, err := k.CoreV1().Secrets(v1.NamespaceDefault).Create(
		&v1.Secret{
			ObjectMeta: metav1.ObjectMeta{
				Name: secretName,
			},
			Data: map[string][]byte{
				"foo": []byte("foo\n"),
			},
		},
	)
	require.NoError(t, err)
	c := tu.GetPachClient(t)
	require.NoError(t, c.DeleteAll())
	// create repos
	dataRepo := tu.UniqueString("TestPipelineEnv_data")
	require.NoError(t, c.CreateRepo(dataRepo))
	// create pipeline
	pipelineName := tu.UniqueString("pipeline")
	_, err = c.PpsAPIClient.CreatePipeline(
		context.Background(),
		&pps.CreatePipelineRequest{
			Pipeline: client.NewPipeline(pipelineName),
			Transform: &pps.Transform{
				Cmd: []string{"sh"},
				Stdin: []string{
					"ls /var/secret",
					"cat /var/secret/foo > /pfs/out/foo",
					"echo $bar> /pfs/out/bar",
					"echo $foo> /pfs/out/foo_env",
					fmt.Sprintf("echo $%s >/pfs/out/job_id", client.JobIDEnv),
					fmt.Sprintf("echo $%s >/pfs/out/output_commit_id", client.OutputCommitIDEnv),
					fmt.Sprintf("echo $%s >/pfs/out/input", dataRepo),
					fmt.Sprintf("echo $%s_COMMIT >/pfs/out/input_commit", dataRepo),
				},
				Env: map[string]string{"bar": "bar"},
				Secrets: []*pps.SecretMount{
					{
						Name:      secretName,
						Key:       "foo",
						MountPath: "/var/secret",
						EnvVar:    "foo",
					},
				},
			},
			ParallelismSpec: &pps.ParallelismSpec{
				Constant: 1,
			},
			Input: client.NewPFSInput(dataRepo, "/*"),
		})
	require.NoError(t, err)
	// Do first commit to repo
	require.NoError(t, c.PutFile(dataRepo, "master", "file", strings.NewReader("foo\n"), client.WithAppendPutFile()))
	pjis, err := c.FlushJobAll([]*pfs.Commit{client.NewCommit(dataRepo, "master")}, nil)
	require.NoError(t, err)
	require.Equal(t, 1, len(pjis))
	var buffer bytes.Buffer
	require.NoError(t, c.GetFile(pipelineName, pjis[0].OutputCommit.ID, "foo", &buffer))
	require.Equal(t, "foo\n", buffer.String())
	buffer.Reset()
	require.NoError(t, c.GetFile(pipelineName, pjis[0].OutputCommit.ID, "foo_env", &buffer))
	require.Equal(t, "foo\n", buffer.String())
	buffer.Reset()
	require.NoError(t, c.GetFile(pipelineName, pjis[0].OutputCommit.ID, "bar", &buffer))
	require.Equal(t, "bar\n", buffer.String())
	buffer.Reset()
	require.NoError(t, c.GetFile(pipelineName, pjis[0].OutputCommit.ID, "job_id", &buffer))
	require.Equal(t, fmt.Sprintf("%s\n", pjis[0].Job.ID), buffer.String())
	buffer.Reset()
	require.NoError(t, c.GetFile(pipelineName, pjis[0].OutputCommit.ID, "output_commit_id", &buffer))
	require.Equal(t, fmt.Sprintf("%s\n", pjis[0].OutputCommit.ID), buffer.String())
	buffer.Reset()
	require.NoError(t, c.GetFile(pipelineName, pjis[0].OutputCommit.ID, "input", &buffer))
	require.Equal(t, fmt.Sprintf("/pfs/%s/file\n", dataRepo), buffer.String())
	buffer.Reset()
	require.NoError(t, c.GetFile(pipelineName, pjis[0].OutputCommit.ID, "input_commit", &buffer))
	require.Equal(t, fmt.Sprintf("%s\n", pjis[0].Input.Pfs.Commit), buffer.String())
}

func TestPipelineWithFullObjects(t *testing.T) {
	if testing.Short() {
		t.Skip("Skipping integration tests in short mode")
	}

	c := tu.GetPachClient(t)
	require.NoError(t, c.DeleteAll())
	// create repos
	dataRepo := tu.UniqueString("TestPipeline_data")
	require.NoError(t, c.CreateRepo(dataRepo))
	// create pipeline
	pipelineName := tu.UniqueString("pipeline")
	require.NoError(t, c.CreatePipeline(
		pipelineName,
		"",
		[]string{"cp", path.Join("/pfs", dataRepo, "file"), "/pfs/out/file"},
		nil,
		&pps.ParallelismSpec{
			Constant: 1,
		},
		client.NewPFSInput(dataRepo, "/*"),
		"",
		false,
	))
	// Do first commit to repo
	commit1, err := c.StartCommit(dataRepo, "master")
	require.NoError(t, err)
	require.NoError(t, c.PutFile(dataRepo, commit1.ID, "file", strings.NewReader("foo\n"), client.WithAppendPutFile()))
	require.NoError(t, c.FinishCommit(dataRepo, commit1.ID))
	commitInfos, err := c.FlushCommitAll([]*pfs.Commit{client.NewCommit(dataRepo, commit1.ID)}, nil)
	require.NoError(t, err)
	require.Equal(t, 2, len(commitInfos))
	var buffer bytes.Buffer
	require.NoError(t, c.GetFile(commitInfos[0].Commit.Repo.Name, commitInfos[0].Commit.ID, "file", &buffer))
	require.Equal(t, "foo\n", buffer.String())
	// Do second commit to repo
	commit2, err := c.StartCommit(dataRepo, "master")
	require.NoError(t, err)
	require.NoError(t, c.PutFile(dataRepo, commit2.ID, "file", strings.NewReader("bar\n"), client.WithAppendPutFile()))
	require.NoError(t, c.FinishCommit(dataRepo, commit2.ID))
	commitInfos, err = c.FlushCommitAll([]*pfs.Commit{client.NewCommit(dataRepo, "master")}, nil)
	require.NoError(t, err)
	require.Equal(t, 2, len(commitInfos))
	buffer = bytes.Buffer{}
	require.NoError(t, c.GetFile(commitInfos[0].Commit.Repo.Name, commitInfos[0].Commit.ID, "file", &buffer))
	require.Equal(t, "foo\nbar\n", buffer.String())
}

func TestPipelineWithExistingInputCommits(t *testing.T) {
	if testing.Short() {
		t.Skip("Skipping integration tests in short mode")
	}

	c := tu.GetPachClient(t)
	require.NoError(t, c.DeleteAll())
	// create repos
	dataRepo := tu.UniqueString("TestPipeline_data")
	require.NoError(t, c.CreateRepo(dataRepo))
	// Do first commit to repo
	commit1, err := c.StartCommit(dataRepo, "master")
	require.NoError(t, err)
	require.NoError(t, c.PutFile(dataRepo, commit1.ID, "file", strings.NewReader("foo\n"), client.WithAppendPutFile()))
	require.NoError(t, c.FinishCommit(dataRepo, commit1.ID))
	// Do second commit to repo
	commit2, err := c.StartCommit(dataRepo, "master")
	require.NoError(t, err)
	require.NoError(t, c.PutFile(dataRepo, commit2.ID, "file", strings.NewReader("bar\n"), client.WithAppendPutFile()))
	require.NoError(t, c.FinishCommit(dataRepo, commit2.ID))
	// create pipeline
	pipelineName := tu.UniqueString("pipeline")
	require.NoError(t, c.CreatePipeline(
		pipelineName,
		"",
		[]string{"cp", path.Join("/pfs", dataRepo, "file"), "/pfs/out/file"},
		nil,
		&pps.ParallelismSpec{
			Constant: 1,
		},
		client.NewPFSInput(dataRepo, "/*"),
		"",
		false,
	))

	commitInfos, err := c.FlushCommitAll([]*pfs.Commit{client.NewCommit(dataRepo, "master")}, nil)
	require.NoError(t, err)
	require.Equal(t, 2, len(commitInfos))
	buffer := bytes.Buffer{}
	require.NoError(t, c.GetFile(commitInfos[0].Commit.Repo.Name, commitInfos[0].Commit.ID, "file", &buffer))
	require.Equal(t, "foo\nbar\n", buffer.String())

	// Check that one output commit is created (processing the inputs' head commits)
	commitInfos, err = c.ListCommit(pipelineName, "master", "", 0)
	require.NoError(t, err)
	require.Equal(t, 1, len(commitInfos))
}

func TestPipelineThatSymlinks(t *testing.T) {
	c := tu.GetPachClient(t)
	require.NoError(t, c.DeleteAll())

	// create repos
	dataRepo := tu.UniqueString("TestPipeline_data")
	require.NoError(t, c.CreateRepo(dataRepo))

	// create pipeline
	pipelineName := tu.UniqueString("pipeline")
	require.NoError(t, c.CreatePipeline(
		pipelineName,
		"",
		[]string{"bash"},
		[]string{
			// Symlinks to input files
			fmt.Sprintf("ln -s /pfs/%s/foo /pfs/out/foo", dataRepo),
			fmt.Sprintf("ln -s /pfs/%s/dir1/bar /pfs/out/bar", dataRepo),
			"mkdir /pfs/out/dir",
			fmt.Sprintf("ln -s /pfs/%s/dir2 /pfs/out/dir/dir2", dataRepo),
			// Symlinks to external files
			"echo buzz > /tmp/buzz",
			"ln -s /tmp/buzz /pfs/out/buzz",
		},
		&pps.ParallelismSpec{
			Constant: 1,
		},
		client.NewPFSInput(dataRepo, "/"),
		"",
		false,
	))

	// Do first commit to repo
	commit, err := c.StartCommit(dataRepo, "master")
	require.NoError(t, err)
	require.NoError(t, c.PutFile(dataRepo, commit.ID, "foo", strings.NewReader("foo"), client.WithAppendPutFile()))
	require.NoError(t, c.PutFile(dataRepo, commit.ID, "dir1/bar", strings.NewReader("bar"), client.WithAppendPutFile()))
	require.NoError(t, c.PutFile(dataRepo, commit.ID, "dir2/foo", strings.NewReader("foo"), client.WithAppendPutFile()))
	require.NoError(t, c.FinishCommit(dataRepo, commit.ID))

	commitInfos, err := c.FlushCommitAll([]*pfs.Commit{client.NewCommit(dataRepo, "master")}, nil)
	require.NoError(t, err)
	require.Equal(t, 2, len(commitInfos))

	// Check that the output files are identical to the input files.
	buffer := bytes.Buffer{}
	require.NoError(t, c.GetFile(commitInfos[0].Commit.Repo.Name, commitInfos[0].Commit.ID, "foo", &buffer))
	require.Equal(t, "foo", buffer.String())
	buffer.Reset()
	require.NoError(t, c.GetFile(commitInfos[0].Commit.Repo.Name, commitInfos[0].Commit.ID, "bar", &buffer))
	require.Equal(t, "bar", buffer.String())
	buffer.Reset()
	require.NoError(t, c.GetFile(commitInfos[0].Commit.Repo.Name, commitInfos[0].Commit.ID, "dir/dir2/foo", &buffer))
	require.Equal(t, "foo", buffer.String())
	buffer.Reset()
	require.NoError(t, c.GetFile(commitInfos[0].Commit.Repo.Name, commitInfos[0].Commit.ID, "buzz", &buffer))
	require.Equal(t, "buzz\n", buffer.String())
}

// TestChainedPipelines tracks https://github.com/pachyderm/pachyderm/v2/issues/797
func TestChainedPipelines(t *testing.T) {
	if testing.Short() {
		t.Skip("Skipping integration tests in short mode")
	}

	c := tu.GetPachClient(t)
	require.NoError(t, c.DeleteAll())
	aRepo := tu.UniqueString("A")
	require.NoError(t, c.CreateRepo(aRepo))

	dRepo := tu.UniqueString("D")
	require.NoError(t, c.CreateRepo(dRepo))

	aCommit, err := c.StartCommit(aRepo, "master")
	require.NoError(t, err)
	require.NoError(t, c.PutFile(aRepo, "master", "file", strings.NewReader("foo\n"), client.WithAppendPutFile()))
	require.NoError(t, c.FinishCommit(aRepo, "master"))

	dCommit, err := c.StartCommit(dRepo, "master")
	require.NoError(t, err)
	require.NoError(t, c.PutFile(dRepo, "master", "file", strings.NewReader("bar\n"), client.WithAppendPutFile()))
	require.NoError(t, c.FinishCommit(dRepo, "master"))

	bPipeline := tu.UniqueString("B")
	require.NoError(t, c.CreatePipeline(
		bPipeline,
		"",
		[]string{"cp", path.Join("/pfs", aRepo, "file"), "/pfs/out/file"},
		nil,
		&pps.ParallelismSpec{
			Constant: 1,
		},
		client.NewPFSInput(aRepo, "/"),
		"",
		false,
	))

	cPipeline := tu.UniqueString("C")
	require.NoError(t, c.CreatePipeline(
		cPipeline,
		"",
		[]string{"sh"},
		[]string{fmt.Sprintf("cp /pfs/%s/file /pfs/out/bFile", bPipeline),
			fmt.Sprintf("cp /pfs/%s/file /pfs/out/dFile", dRepo)},
		&pps.ParallelismSpec{
			Constant: 1,
		},
		client.NewCrossInput(
			client.NewPFSInput(bPipeline, "/"),
			client.NewPFSInput(dRepo, "/"),
		),
		"",
		false,
	))
	commitInfos, err := c.FlushCommitAll([]*pfs.Commit{aCommit, dCommit}, nil)
	require.NoError(t, err)
	require.Equal(t, 2, len(commitInfos))
	require.Equal(t, cPipeline, commitInfos[0].Commit.Repo.Name)
	var buf bytes.Buffer
	require.NoError(t, c.GetFile(cPipeline, commitInfos[0].Commit.ID, "bFile", &buf))
	require.Equal(t, "foo\n", buf.String())
	buf.Reset()
	require.NoError(t, c.GetFile(cPipeline, commitInfos[0].Commit.ID, "dFile", &buf))
	require.Equal(t, "bar\n", buf.String())
}

// DAG:
//
// A
// |
// B  E
// | /
// C
// |
// D
func TestChainedPipelinesNoDelay(t *testing.T) {
	if testing.Short() {
		t.Skip("Skipping integration tests in short mode")
	}

	c := tu.GetPachClient(t)
	require.NoError(t, c.DeleteAll())
	aRepo := tu.UniqueString("A")
	require.NoError(t, c.CreateRepo(aRepo))

	eRepo := tu.UniqueString("E")
	require.NoError(t, c.CreateRepo(eRepo))

	aCommit, err := c.StartCommit(aRepo, "master")
	require.NoError(t, err)
	require.NoError(t, c.PutFile(aRepo, "master", "file", strings.NewReader("foo\n"), client.WithAppendPutFile()))
	require.NoError(t, c.FinishCommit(aRepo, "master"))

	eCommit, err := c.StartCommit(eRepo, "master")
	require.NoError(t, err)
	require.NoError(t, c.PutFile(eRepo, "master", "file", strings.NewReader("bar\n"), client.WithAppendPutFile()))
	require.NoError(t, c.FinishCommit(eRepo, "master"))

	bPipeline := tu.UniqueString("B")
	require.NoError(t, c.CreatePipeline(
		bPipeline,
		"",
		[]string{"cp", path.Join("/pfs", aRepo, "file"), "/pfs/out/file"},
		nil,
		&pps.ParallelismSpec{
			Constant: 1,
		},
		client.NewPFSInput(aRepo, "/"),
		"",
		false,
	))

	cPipeline := tu.UniqueString("C")
	require.NoError(t, c.CreatePipeline(
		cPipeline,
		"",
		[]string{"sh"},
		[]string{fmt.Sprintf("cp /pfs/%s/file /pfs/out/bFile", bPipeline),
			fmt.Sprintf("cp /pfs/%s/file /pfs/out/eFile", eRepo)},
		&pps.ParallelismSpec{
			Constant: 1,
		},
		client.NewCrossInput(
			client.NewPFSInput(bPipeline, "/"),
			client.NewPFSInput(eRepo, "/"),
		),
		"",
		false,
	))

	dPipeline := tu.UniqueString("D")
	require.NoError(t, c.CreatePipeline(
		dPipeline,
		"",
		[]string{"sh"},
		[]string{fmt.Sprintf("cp /pfs/%s/bFile /pfs/out/bFile", cPipeline),
			fmt.Sprintf("cp /pfs/%s/eFile /pfs/out/eFile", cPipeline)},
		&pps.ParallelismSpec{
			Constant: 1,
		},
		client.NewPFSInput(cPipeline, "/"),
		"",
		false,
	))

	commitInfos, err := c.FlushCommitAll([]*pfs.Commit{aCommit, eCommit}, nil)
	require.NoError(t, err)
	require.Equal(t, 4, len(commitInfos))

	eCommit2, err := c.StartCommit(eRepo, "master")
	require.NoError(t, err)
	require.NoError(t, c.PutFile(eRepo, "master", "file", strings.NewReader("bar\n"), client.WithAppendPutFile()))
	require.NoError(t, c.FinishCommit(eRepo, "master"))

	commitInfos, err = c.FlushCommitAll([]*pfs.Commit{eCommit2}, nil)
	require.NoError(t, err)
	require.Equal(t, 4, len(commitInfos))

	// Get number of jobs triggered in pipeline D
	pipelineJobInfos, err := c.ListJob(dPipeline, nil, nil, -1, true)
	require.NoError(t, err)
	require.Equal(t, 2, len(pipelineJobInfos))
}

func TestPipelineJobDeletion(t *testing.T) {
	if testing.Short() {
		t.Skip("Skipping integration tests in short mode")
	}

	c := tu.GetPachClient(t)
	require.NoError(t, c.DeleteAll())
	// create repos
	dataRepo := tu.UniqueString("TestPipeline_data")
	require.NoError(t, c.CreateRepo(dataRepo))
	// create pipeline
	pipelineName := tu.UniqueString("pipeline")
	require.NoError(t, c.CreatePipeline(
		pipelineName,
		"",
		[]string{"cp", path.Join("/pfs", dataRepo, "file"), "/pfs/out/file"},
		nil,
		&pps.ParallelismSpec{
			Constant: 1,
		},
		client.NewPFSInput(dataRepo, "/"),
		"",
		false,
	))

	commit, err := c.StartCommit(dataRepo, "master")
	require.NoError(t, err)
	require.NoError(t, c.PutFile(dataRepo, commit.ID, "file", strings.NewReader("foo\n"), client.WithAppendPutFile()))
	require.NoError(t, c.FinishCommit(dataRepo, commit.ID))

	_, err = c.FlushCommitAll([]*pfs.Commit{commit}, nil)
	require.NoError(t, err)

	// Now delete the corresponding job
	pipelineJobInfos, err := c.ListJob(pipelineName, nil, nil, -1, true)
	require.NoError(t, err)
	require.Equal(t, 1, len(pipelineJobInfos))
	err = c.DeleteJob(pipelineJobInfos[0].Job.ID)
	require.NoError(t, err)
}

func TestStopJob(t *testing.T) {
	if testing.Short() {
		t.Skip("Skipping integration tests in short mode")
	}

	c := tu.GetPachClient(t)
	require.NoError(t, c.DeleteAll())
	// create repos
	dataRepo := tu.UniqueString("TestStopJob")
	require.NoError(t, c.CreateRepo(dataRepo))
	// create pipeline
	pipelineName := tu.UniqueString("pipeline-stop-job")
	require.NoError(t, c.CreatePipeline(
		pipelineName,
		"",
		[]string{"sleep", "20"},
		nil,
		&pps.ParallelismSpec{
			Constant: 1,
		},
		client.NewPFSInput(dataRepo, "/"),
		"",
		false,
	))

	// Create two input commits to trigger two jobs.
	// We will stop the first job midway through, and assert that the
	// second job finishes.
	commit1, err := c.StartCommit(dataRepo, "master")
	require.NoError(t, err)
	require.NoError(t, c.PutFile(dataRepo, commit1.ID, "file", strings.NewReader("foo\n"), client.WithAppendPutFile()))
	require.NoError(t, c.FinishCommit(dataRepo, commit1.ID))

	commit2, err := c.StartCommit(dataRepo, "master")
	require.NoError(t, err)
	require.NoError(t, c.PutFile(dataRepo, commit2.ID, "file", strings.NewReader("foo\n"), client.WithAppendPutFile()))
	require.NoError(t, c.FinishCommit(dataRepo, commit2.ID))

	var jobID string
	b := backoff.NewTestingBackOff()
	require.NoError(t, backoff.Retry(func() error {
		pipelineJobInfos, err := c.ListJob(pipelineName, nil, nil, -1, true)
		require.NoError(t, err)
		if len(pipelineJobInfos) != 1 {
			return errors.Errorf("len(pipelineJobInfos) should be 1")
		}
		jobID = pipelineJobInfos[0].Job.ID
		state := pipelineJobInfos[0].State

		if state != pps.JobState_JOB_RUNNING {
			return errors.Errorf("pipelineJobInfos[0] has the wrong state")
		}
		return nil
	}, b))

	// Now stop the first job
	err = c.StopJob(jobID)
	require.NoError(t, err)
	pipelineJobInfo, err := c.InspectJob(jobID, true)
	require.NoError(t, err)
	require.Equal(t, pps.JobState_JOB_KILLED, pipelineJobInfo.State)

	b.Reset()
	// Check that the second job completes
	require.NoError(t, backoff.Retry(func() error {
		pipelineJobInfos, err := c.ListJob(pipelineName, nil, nil, -1, true)
		require.NoError(t, err)
		if len(pipelineJobInfos) != 2 {
			return errors.Errorf("len(pipelineJobInfos) should be 2")
		}
		jobID = pipelineJobInfos[0].Job.ID
		return nil
	}, b))
	pipelineJobInfo, err = c.InspectJob(jobID, true)
	require.NoError(t, err)
	require.Equal(t, pps.JobState_JOB_SUCCESS, pipelineJobInfo.State)
}

func TestGetLogs(t *testing.T) {
	testGetLogs(t, false)
}

func TestGetLogsWithStats(t *testing.T) {
	t.Skip("no logs with stats")
	testGetLogs(t, true)
}

func testGetLogs(t *testing.T, enableStats bool) {
	if testing.Short() {
		t.Skip("Skipping integration tests in short mode")
	}

	c := tu.GetPachClient(t)
	require.NoError(t, c.DeleteAll())
	iter := c.GetLogs("", "", nil, "", false, false, 0)
	for iter.Next() {
	}
	require.NoError(t, iter.Err())
	// create repos
	dataRepo := tu.UniqueString("data")
	require.NoError(t, c.CreateRepo(dataRepo))
	// create pipeline
	pipelineName := tu.UniqueString("pipeline")
	_, err := c.PpsAPIClient.CreatePipeline(context.Background(),
		&pps.CreatePipelineRequest{
			Pipeline: client.NewPipeline(pipelineName),
			Transform: &pps.Transform{
				Cmd: []string{"sh"},
				Stdin: []string{
					fmt.Sprintf("cp /pfs/%s/file /pfs/out/file", dataRepo),
					"echo foo",
					"echo %s", // %s tests a formatting bug we had (#2729)
				},
			},
			Input:       client.NewPFSInput(dataRepo, "/*"),
			EnableStats: enableStats,
			ParallelismSpec: &pps.ParallelismSpec{
				Constant: 4,
			},
		})
	require.NoError(t, err)

	// Commit data to repo and flush commit
	commit, err := c.StartCommit(dataRepo, "master")
	require.NoError(t, err)
	require.NoError(t, c.PutFile(dataRepo, "master", "file", strings.NewReader("foo\n"), client.WithAppendPutFile()))
	require.NoError(t, c.FinishCommit(dataRepo, "master"))
	_, err = c.FlushJobAll([]*pfs.Commit{commit}, nil)
	require.NoError(t, err)

	// Get logs from pipeline, using a pipeline that doesn't exist. There should
	// be an error
	iter = c.GetLogs("__DOES_NOT_EXIST__", "", nil, "", false, false, 0)
	require.False(t, iter.Next())
	require.YesError(t, iter.Err())
	require.Matches(t, "could not get", iter.Err().Error())

	// Get logs from pipeline, using a job that doesn't exist. There should
	// be an error
	iter = c.GetLogs("", "__DOES_NOT_EXIST__", nil, "", false, false, 0)
	require.False(t, iter.Next())
	require.YesError(t, iter.Err())
	require.Matches(t, "could not get", iter.Err().Error())

	// This is put in a backoff because there's the possibility that pod was
	// evicted from k8s and is being re-initialized, in which case `GetLogs`
	// will appropriately fail. With the loki logging backend enabled the
	// eviction worry goes away, but is replaced with there being a window when
	// Loki hasn't scraped the logs yet so they don't show up.
	require.NoError(t, backoff.Retry(func() error {
		// Get logs from pipeline, using pipeline
		iter = c.GetLogs(pipelineName, "", nil, "", false, false, 0)
		var numLogs int
		for iter.Next() {
			if !iter.Message().User {
				continue
			}
			numLogs++
			require.True(t, iter.Message().Message != "")
			require.False(t, strings.Contains(iter.Message().Message, "MISSING"), iter.Message().Message)
		}
		if numLogs < 2 {
			return fmt.Errorf("didn't get enough log lines")
		}
		if err := iter.Err(); err != nil {
			return err
		}

		// Get logs from pipeline, using job
		// (1) Get job ID, from pipeline that just ran
		pipelineJobInfos, err := c.ListJob(pipelineName, nil, nil, -1, true)
		if err != nil {
			return err
		}
		require.True(t, len(pipelineJobInfos) == 1)
		// (2) Get logs using extracted job ID
		// wait for logs to be collected
		time.Sleep(10 * time.Second)
		iter = c.GetLogs("", pipelineJobInfos[0].Job.ID, nil, "", false, false, 0)
		numLogs = 0
		for iter.Next() {
			numLogs++
			require.True(t, iter.Message().Message != "")
		}
		// Make sure that we've seen some logs
		if err = iter.Err(); err != nil {
			return err
		}
		require.True(t, numLogs > 0)

		// Get logs for datums but don't specify pipeline or job. These should error
		iter = c.GetLogs("", "", []string{"/foo"}, "", false, false, 0)
		require.False(t, iter.Next())
		require.YesError(t, iter.Err())

		dis, err := c.ListDatumAll(pipelineJobInfos[0].Job.ID)
		if err != nil {
			return err
		}
		require.True(t, len(dis) > 0)
		iter = c.GetLogs("", "", nil, dis[0].Datum.ID, false, false, 0)
		require.False(t, iter.Next())
		require.YesError(t, iter.Err())

		// Filter logs based on input (using file that exists). Get logs using file
		// path, hex hash, and base64 hash, and make sure you get the same log lines
		fileInfo, err := c.InspectFile(dataRepo, commit.ID, "/file")
		if err != nil {
			return err
		}

		pathLog := c.GetLogs("", pipelineJobInfos[0].Job.ID, []string{"/file"}, "", false, false, 0)

		base64Hash := "TBw9TLCKorQTGs4WY/H00vZYxGXd/15dXzXIDlbsoNw="
		require.Equal(t, base64Hash, base64.StdEncoding.EncodeToString(fileInfo.Hash))
		base64Log := c.GetLogs("", pipelineJobInfos[0].Job.ID, []string{base64Hash}, "", false, false, 0)

		numLogs = 0
		for {
			havePathLog, haveBase64Log := pathLog.Next(), base64Log.Next()
			if havePathLog != haveBase64Log {
				return errors.Errorf("Unequal log lengths")
			}
			if !havePathLog {
				break
			}
			numLogs++
			if pathLog.Message().Message != base64Log.Message().Message {
				return errors.Errorf(
					"unequal logs, pathLogs: \"%s\" base64Log: \"%s\"",
					pathLog.Message().Message,
					base64Log.Message().Message)
			}
		}
		for _, logsiter := range []*client.LogsIter{pathLog, base64Log} {
			if logsiter.Err() != nil {
				return logsiter.Err()
			}
		}
		if numLogs == 0 {
			return errors.Errorf("no logs found")
		}

		// Filter logs based on input (using file that doesn't exist). There should
		// be no logs
		iter = c.GetLogs("", pipelineJobInfos[0].Job.ID, []string{"__DOES_NOT_EXIST__"}, "", false, false, 0)
		require.False(t, iter.Next())
		if err = iter.Err(); err != nil {
			return err
		}

		ctx, cancel := context.WithTimeout(context.Background(), time.Minute)
		defer cancel()
		iter = c.WithCtx(ctx).GetLogs(pipelineName, "", nil, "", false, false, 0)
		numLogs = 0
		for iter.Next() {
			numLogs++
			if numLogs == 8 {
				// Do another commit so there's logs to receive with follow
				_, err = c.StartCommit(dataRepo, "master")
				if err != nil {
					return err
				}
				if err := c.PutFile(dataRepo, "master", "file", strings.NewReader("bar\n"), client.WithAppendPutFile()); err != nil {
					return err
				}
				if err = c.FinishCommit(dataRepo, "master"); err != nil {
					return err
				}
			}
			require.True(t, iter.Message().Message != "")
			if numLogs == 16 {
				break
			}
		}
		if err := iter.Err(); err != nil {
			return err
		}

		time.Sleep(time.Second * 30)

		numLogs = 0
		iter = c.WithCtx(ctx).GetLogs(pipelineName, "", nil, "", false, false, 15*time.Second)
		for iter.Next() {
			numLogs++
		}
		if err := iter.Err(); err != nil {
			return err
		}
		if numLogs != 0 {
			return errors.Errorf("shouldn't return logs due to since time")
		}
		return nil
	}, backoff.NewTestingBackOff()))
}

func TestManyLogs(t *testing.T) {
	if testing.Short() {
		t.Skip("Skipping integration tests in short mode")
	}
	c := tu.GetPachClient(t)
	require.NoError(t, c.DeleteAll())
	// create repos
	dataRepo := tu.UniqueString("data")
	require.NoError(t, c.CreateRepo(dataRepo))
	require.NoError(t, c.PutFile(dataRepo, "master", "file", strings.NewReader("foo\n"), client.WithAppendPutFile()))
	// create pipeline
	numLogs := 10000
	pipelineName := tu.UniqueString("pipeline")
	_, err := c.PpsAPIClient.CreatePipeline(context.Background(),
		&pps.CreatePipelineRequest{
			Pipeline: client.NewPipeline(pipelineName),
			Transform: &pps.Transform{
				Cmd: []string{"sh"},
				Stdin: []string{
					"i=0",
					fmt.Sprintf("while [ \"$i\" -lt %d ]", numLogs),
					"do",
					"	echo $i",
					"	i=`expr $i + 1`",
					"done",
				},
			},
			Input: client.NewPFSInput(dataRepo, "/*"),
		})
	require.NoError(t, err)
	pjis, err := c.FlushJobAll([]*pfs.Commit{client.NewCommit(dataRepo, "master")}, nil)
	require.NoError(t, err)
	require.Equal(t, 1, len(pjis))
	require.NoErrorWithinTRetry(t, 30*time.Second, func() error {
		iter := c.GetLogs("", pjis[0].Job.ID, nil, "", false, false, 0)
		logsReceived := 0
		for iter.Next() {
			if iter.Message().User {
				logsReceived++
			}
		}
		if iter.Err() != nil {
			return iter.Err()
		}
		if numLogs != logsReceived {
			return fmt.Errorf("received: %d log lines, expected: %d", logsReceived, numLogs)
		}
		return nil
	})
}

func TestLokiLogs(t *testing.T) {
	if testing.Short() {
		t.Skip("Skipping integration tests in short mode")
	}
	c := tu.GetPachClient(t)
	require.NoError(t, c.DeleteAll())
	tu.ActivateEnterprise(t, c)
	// create repos
	dataRepo := tu.UniqueString("data")
	require.NoError(t, c.CreateRepo(dataRepo))
	numFiles := 10
	for i := 0; i < numFiles; i++ {
		require.NoError(t, c.PutFile(dataRepo, "master", fmt.Sprintf("file-%d", i), strings.NewReader("foo\n"), client.WithAppendPutFile()))
	}
	// create pipeline
	pipelineName := tu.UniqueString("pipeline")
	_, err := c.PpsAPIClient.CreatePipeline(context.Background(),
		&pps.CreatePipelineRequest{
			Pipeline: client.NewPipeline(pipelineName),
			Transform: &pps.Transform{
				Cmd: []string{"echo", "foo"},
			},
			Input: client.NewPFSInput(dataRepo, "/*"),
		})
	require.NoError(t, err)
	pjis, err := c.FlushJobAll([]*pfs.Commit{client.NewCommit(dataRepo, "master")}, nil)
	require.NoError(t, err)
	require.Equal(t, 1, len(pjis))
	// Follow the logs the make sure we get enough foos
	require.NoErrorWithinT(t, time.Minute, func() error {
		iter := c.GetLogsLoki("", pjis[0].Job.ID, nil, "", false, true, 0)
		foundFoos := 0
		for iter.Next() {
			if strings.Contains(iter.Message().Message, "foo") {
				foundFoos++
				if foundFoos == numFiles {
					break
				}
			}
		}
		if iter.Err() != nil {
			return iter.Err()
		}
		return nil
	})

	iter := c.GetLogsLoki("", pjis[0].Job.ID, nil, "", false, false, 0)
	foundFoos := 0
	for iter.Next() {
		if strings.Contains(iter.Message().Message, "foo") {
			foundFoos++
		}
	}
	require.NoError(t, iter.Err())
	require.Equal(t, numFiles, foundFoos, "didn't receive enough log lines containing foo")

	// Sleep for a 30 seconds give us some spacing to test from parameter.
	time.Sleep(time.Second * 30)
}

func TestAllDatumsAreProcessed(t *testing.T) {
	if testing.Short() {
		t.Skip("Skipping integration tests in short mode")
	}

	c := tu.GetPachClient(t)
	require.NoError(t, c.DeleteAll())

	dataRepo1 := tu.UniqueString("TestAllDatumsAreProcessed_data1")
	require.NoError(t, c.CreateRepo(dataRepo1))
	dataRepo2 := tu.UniqueString("TestAllDatumsAreProcessed_data2")
	require.NoError(t, c.CreateRepo(dataRepo2))

	commit1, err := c.StartCommit(dataRepo1, "master")
	require.NoError(t, err)
	require.NoError(t, c.PutFile(dataRepo1, "master", "file1", strings.NewReader("foo\n"), client.WithAppendPutFile()))
	require.NoError(t, c.PutFile(dataRepo1, "master", "file2", strings.NewReader("foo\n"), client.WithAppendPutFile()))
	require.NoError(t, c.FinishCommit(dataRepo1, "master"))

	commit2, err := c.StartCommit(dataRepo2, "master")
	require.NoError(t, err)
	require.NoError(t, c.PutFile(dataRepo2, "master", "file1", strings.NewReader("foo\n"), client.WithAppendPutFile()))
	require.NoError(t, c.PutFile(dataRepo2, "master", "file2", strings.NewReader("foo\n"), client.WithAppendPutFile()))
	require.NoError(t, c.FinishCommit(dataRepo2, "master"))

	require.NoError(t, c.CreatePipeline(
		tu.UniqueString("TestAllDatumsAreProcessed_pipelines"),
		"",
		[]string{"bash"},
		[]string{
			fmt.Sprintf("cat /pfs/%s/* /pfs/%s/* > /pfs/out/file", dataRepo1, dataRepo2),
		},
		nil,
		client.NewCrossInput(
			client.NewPFSInput(dataRepo1, "/*"),
			client.NewPFSInput(dataRepo2, "/*"),
		),
		"",
		false,
	))

	commitInfos, err := c.FlushCommitAll([]*pfs.Commit{commit1, commit2}, nil)
	require.NoError(t, err)
	require.Equal(t, 2, len(commitInfos))

	var buf bytes.Buffer
	require.NoError(t, c.GetFile(commitInfos[0].Commit.Repo.Name, commitInfos[0].Commit.ID, "file", &buf))
	// should be 8 because each file gets copied twice due to cross product
	require.Equal(t, strings.Repeat("foo\n", 8), buf.String())
}

func TestDatumStatusRestart(t *testing.T) {
	if testing.Short() {
		t.Skip("Skipping integration tests in short mode")
	}

	c := tu.GetPachClient(t)
	require.NoError(t, c.DeleteAll())

	dataRepo := tu.UniqueString("TestDatumDedup_data")
	require.NoError(t, c.CreateRepo(dataRepo))

	commit1, err := c.StartCommit(dataRepo, "master")
	require.NoError(t, err)
	require.NoError(t, c.PutFile(dataRepo, commit1.ID, "file", strings.NewReader("foo"), client.WithAppendPutFile()))
	require.NoError(t, c.FinishCommit(dataRepo, commit1.ID))

	pipeline := tu.UniqueString("pipeline")
	// This pipeline sleeps for 20 secs per datum
	require.NoError(t, c.CreatePipeline(
		pipeline,
		"",
		[]string{"bash"},
		[]string{
			"sleep 20",
		},
		nil,
		client.NewPFSInput(dataRepo, "/*"),
		"",
		false,
	))
	var jobID string
	var datumStarted time.Time
	// checkStatus waits for 'pipeline' to start and makes sure that each time
	// it's called, the datum being processes was started at a new and later time
	// (than the last time checkStatus was called)
	checkStatus := func() {
		require.NoError(t, backoff.Retry(func() error {
			// get the job status
			jobs, err := c.ListJob(pipeline, nil, nil, -1, true)
			require.NoError(t, err)
			if len(jobs) == 0 {
				return errors.Errorf("no jobs found")
			}

			jobID = jobs[0].Job.ID
			pipelineJobInfo, err := c.InspectJob(jobs[0].Job.ID, false, true)
			require.NoError(t, err)
			if len(pipelineJobInfo.WorkerStatus) == 0 {
				return errors.Errorf("no worker statuses")
			}
			if pipelineJobInfo.WorkerStatus[0].JobID == pipelineJobInfo.Job.ID {
				// The first time this function is called, datumStarted is zero
				// so `Before` is true for any non-zero time.
				_datumStarted, err := types.TimestampFromProto(pipelineJobInfo.WorkerStatus[0].Started)
				require.NoError(t, err)
				require.True(t, datumStarted.Before(_datumStarted))
				datumStarted = _datumStarted
				return nil
			}
			return errors.Errorf("worker status from wrong job")
		}, backoff.RetryEvery(time.Second).For(30*time.Second)))
	}
	checkStatus()
	require.NoError(t, c.RestartDatum(jobID, []string{"/file"}))
	checkStatus()

	commitInfos, err := c.FlushCommitAll([]*pfs.Commit{commit1}, nil)
	require.NoError(t, err)
	require.Equal(t, 2, len(commitInfos))
}

// TestSystemResourceRequest doesn't create any jobs or pipelines, it
// just makes sure that when pachyderm is deployed, we give pachd,
// and etcd default resource requests. This prevents them from overloading
// nodes and getting evicted, which can slow down or break a cluster.
func TestSystemResourceRequests(t *testing.T) {
	if testing.Short() {
		t.Skip("Skipping integration tests in short mode")
	}
	kubeClient := tu.GetKubeClient(t)

	// Expected resource requests for pachyderm system pods:
	defaultLocalMem := map[string]string{
		"pachd": "512M",
		"etcd":  "512M",
	}
	defaultLocalCPU := map[string]string{
		"pachd": "250m",
		"etcd":  "250m",
	}
	defaultCloudMem := map[string]string{
		"pachd": "3G",
		"etcd":  "2G",
	}
	defaultCloudCPU := map[string]string{
		"pachd": "1",
		"etcd":  "1",
	}
	// Get Pod info for 'app' from k8s
	var c v1.Container
	for _, app := range []string{"pachd", "etcd"} {
		err := backoff.Retry(func() error {
			podList, err := kubeClient.CoreV1().Pods(v1.NamespaceDefault).List(
				metav1.ListOptions{
					LabelSelector: metav1.FormatLabelSelector(metav1.SetAsLabelSelector(
						map[string]string{"app": app, "suite": "pachyderm"},
					)),
				})
			if err != nil {
				return err
			}
			if len(podList.Items) < 1 {
				return errors.Errorf("could not find pod for %s", app) // retry
			}
			c = podList.Items[0].Spec.Containers[0]
			return nil
		}, backoff.NewTestingBackOff())
		require.NoError(t, err)

		// Make sure the pod's container has resource requests
		cpu, ok := c.Resources.Requests[v1.ResourceCPU]
		require.True(t, ok, "could not get CPU request for "+app)
		require.True(t, cpu.String() == defaultLocalCPU[app] ||
			cpu.String() == defaultCloudCPU[app])
		mem, ok := c.Resources.Requests[v1.ResourceMemory]
		require.True(t, ok, "could not get memory request for "+app)
		require.True(t, mem.String() == defaultLocalMem[app] ||
			mem.String() == defaultCloudMem[app])
	}
}

// TestPipelineResourceRequest creates a pipeline with a resource request, and
// makes sure that's passed to k8s (by inspecting the pipeline's pods)
func TestPipelineResourceRequest(t *testing.T) {
	if testing.Short() {
		t.Skip("Skipping integration tests in short mode")
	}

	c := tu.GetPachClient(t)
	require.NoError(t, c.DeleteAll())
	// create repos
	dataRepo := tu.UniqueString("TestPipelineResourceRequest")
	pipelineName := tu.UniqueString("TestPipelineResourceRequest_Pipeline")
	require.NoError(t, c.CreateRepo(dataRepo))
	// Resources are not yet in client.CreatePipeline() (we may add them later)
	_, err := c.PpsAPIClient.CreatePipeline(
		context.Background(),
		&pps.CreatePipelineRequest{
			Pipeline: client.NewPipeline(pipelineName),
			Transform: &pps.Transform{
				Cmd: []string{"cp", path.Join("/pfs", dataRepo, "file"), "/pfs/out/file"},
			},
			ParallelismSpec: &pps.ParallelismSpec{
				Constant: 1,
			},
			ResourceRequests: &pps.ResourceSpec{
				Memory: "100M",
				Cpu:    0.5,
				Disk:   "10M",
			},
			Input: &pps.Input{
				Pfs: &pps.PFSInput{
					Repo:   dataRepo,
					Branch: "master",
					Glob:   "/*",
				},
			},
		})
	require.NoError(t, err)

	// Get info about the pipeline pods from k8s & check for resources
	pipelineInfo, err := c.InspectPipeline(pipelineName)
	require.NoError(t, err)

	var container v1.Container
	rcName := ppsutil.PipelineRcName(pipelineInfo.Pipeline.Name, pipelineInfo.Version)
	kubeClient := tu.GetKubeClient(t)
	require.NoError(t, backoff.Retry(func() error {
		podList, err := kubeClient.CoreV1().Pods(v1.NamespaceDefault).List(
			metav1.ListOptions{
				LabelSelector: metav1.FormatLabelSelector(metav1.SetAsLabelSelector(
					map[string]string{"app": rcName},
				)),
			})
		if err != nil {
			return err // retry
		}
		if len(podList.Items) != 1 || len(podList.Items[0].Spec.Containers) == 0 {
			return errors.Errorf("could not find single container for pipeline %s", pipelineInfo.Pipeline.Name)
		}
		container = podList.Items[0].Spec.Containers[0]
		return nil // no more retries
	}, backoff.NewTestingBackOff()))
	// Make sure a CPU and Memory request are both set
	cpu, ok := container.Resources.Requests[v1.ResourceCPU]
	require.True(t, ok)
	require.Equal(t, "500m", cpu.String())
	mem, ok := container.Resources.Requests[v1.ResourceMemory]
	require.True(t, ok)
	require.Equal(t, "100M", mem.String())
	disk, ok := container.Resources.Requests[v1.ResourceEphemeralStorage]
	require.True(t, ok)
	require.Equal(t, "10M", disk.String())
}

func TestPipelineResourceLimit(t *testing.T) {
	if testing.Short() {
		t.Skip("Skipping integration tests in short mode")
	}

	c := tu.GetPachClient(t)
	require.NoError(t, c.DeleteAll())
	// create repos
	dataRepo := tu.UniqueString("TestPipelineResourceLimit")
	pipelineName := tu.UniqueString("TestPipelineResourceLimit_Pipeline")
	require.NoError(t, c.CreateRepo(dataRepo))
	// Resources are not yet in client.CreatePipeline() (we may add them later)
	_, err := c.PpsAPIClient.CreatePipeline(
		context.Background(),
		&pps.CreatePipelineRequest{
			Pipeline: client.NewPipeline(pipelineName),
			Transform: &pps.Transform{
				Cmd: []string{"cp", path.Join("/pfs", dataRepo, "file"), "/pfs/out/file"},
			},
			ParallelismSpec: &pps.ParallelismSpec{
				Constant: 1,
			},
			ResourceLimits: &pps.ResourceSpec{
				Memory: "100M",
				Cpu:    0.5,
			},
			Input: &pps.Input{
				Pfs: &pps.PFSInput{
					Repo:   dataRepo,
					Branch: "master",
					Glob:   "/*",
				},
			},
		})
	require.NoError(t, err)

	// Get info about the pipeline pods from k8s & check for resources
	pipelineInfo, err := c.InspectPipeline(pipelineName)
	require.NoError(t, err)

	var container v1.Container
	rcName := ppsutil.PipelineRcName(pipelineInfo.Pipeline.Name, pipelineInfo.Version)
	kubeClient := tu.GetKubeClient(t)
	err = backoff.Retry(func() error {
		podList, err := kubeClient.CoreV1().Pods(v1.NamespaceDefault).List(metav1.ListOptions{
			LabelSelector: metav1.FormatLabelSelector(metav1.SetAsLabelSelector(
				map[string]string{"app": rcName, "suite": "pachyderm"},
			)),
		})
		if err != nil {
			return err // retry
		}
		if len(podList.Items) != 1 || len(podList.Items[0].Spec.Containers) == 0 {
			return errors.Errorf("could not find single container for pipeline %s", pipelineInfo.Pipeline.Name)
		}
		container = podList.Items[0].Spec.Containers[0]
		return nil // no more retries
	}, backoff.NewTestingBackOff())
	require.NoError(t, err)
	// Make sure a CPU and Memory request are both set
	cpu, ok := container.Resources.Limits[v1.ResourceCPU]
	require.True(t, ok)
	require.Equal(t, "500m", cpu.String())
	mem, ok := container.Resources.Limits[v1.ResourceMemory]
	require.True(t, ok)
	require.Equal(t, "100M", mem.String())
}

func TestPipelineResourceLimitDefaults(t *testing.T) {
	if testing.Short() {
		t.Skip("Skipping integration tests in short mode")
	}

	c := tu.GetPachClient(t)
	require.NoError(t, c.DeleteAll())
	// create repos
	dataRepo := tu.UniqueString("TestPipelineResourceLimit")
	pipelineName := tu.UniqueString("TestPipelineResourceLimit_Pipeline")
	require.NoError(t, c.CreateRepo(dataRepo))
	// Resources are not yet in client.CreatePipeline() (we may add them later)
	_, err := c.PpsAPIClient.CreatePipeline(
		context.Background(),
		&pps.CreatePipelineRequest{
			Pipeline: client.NewPipeline(pipelineName),
			Transform: &pps.Transform{
				Cmd: []string{"cp", path.Join("/pfs", dataRepo, "file"), "/pfs/out/file"},
			},
			ParallelismSpec: &pps.ParallelismSpec{
				Constant: 1,
			},
			Input: &pps.Input{
				Pfs: &pps.PFSInput{
					Repo:   dataRepo,
					Branch: "master",
					Glob:   "/*",
				},
			},
		})
	require.NoError(t, err)

	// Get info about the pipeline pods from k8s & check for resources
	pipelineInfo, err := c.InspectPipeline(pipelineName)
	require.NoError(t, err)

	var container v1.Container
	rcName := ppsutil.PipelineRcName(pipelineInfo.Pipeline.Name, pipelineInfo.Version)
	kubeClient := tu.GetKubeClient(t)
	err = backoff.Retry(func() error {
		podList, err := kubeClient.CoreV1().Pods(v1.NamespaceDefault).List(metav1.ListOptions{
			LabelSelector: metav1.FormatLabelSelector(metav1.SetAsLabelSelector(
				map[string]string{"app": rcName, "suite": "pachyderm"},
			)),
		})
		if err != nil {
			return err // retry
		}
		if len(podList.Items) != 1 || len(podList.Items[0].Spec.Containers) == 0 {
			return errors.Errorf("could not find single container for pipeline %s", pipelineInfo.Pipeline.Name)
		}
		container = podList.Items[0].Spec.Containers[0]
		return nil // no more retries
	}, backoff.NewTestingBackOff())
	require.NoError(t, err)
	require.Nil(t, container.Resources.Limits)
}

func TestPipelinePartialResourceRequest(t *testing.T) {
	if testing.Short() {
		t.Skip("Skipping integration tests in short mode")
	}

	c := tu.GetPachClient(t)
	require.NoError(t, c.DeleteAll())
	// create repos
	dataRepo := tu.UniqueString("TestPipelinePartialResourceRequest")
	pipelineName := tu.UniqueString("pipeline")
	require.NoError(t, c.CreateRepo(dataRepo))
	// Resources are not yet in client.CreatePipeline() (we may add them later)
	_, err := c.PpsAPIClient.CreatePipeline(
		context.Background(),
		&pps.CreatePipelineRequest{
			Pipeline: client.NewPipeline(fmt.Sprintf("%s-%d", pipelineName, 0)),
			Transform: &pps.Transform{
				Cmd: []string{"true"},
			},
			ResourceRequests: &pps.ResourceSpec{
				Cpu:    0.25,
				Memory: "100M",
			},
			Input: &pps.Input{
				Pfs: &pps.PFSInput{
					Repo:   dataRepo,
					Branch: "master",
					Glob:   "/*",
				},
			},
		})
	require.NoError(t, err)
	_, err = c.PpsAPIClient.CreatePipeline(
		context.Background(),
		&pps.CreatePipelineRequest{
			Pipeline: client.NewPipeline(fmt.Sprintf("%s-%d", pipelineName, 1)),
			Transform: &pps.Transform{
				Cmd: []string{"true"},
			},
			ResourceRequests: &pps.ResourceSpec{
				Memory: "100M",
			},
			Input: &pps.Input{
				Pfs: &pps.PFSInput{
					Repo:   dataRepo,
					Branch: "master",
					Glob:   "/*",
				},
			},
		})
	require.NoError(t, err)
	_, err = c.PpsAPIClient.CreatePipeline(
		context.Background(),
		&pps.CreatePipelineRequest{
			Pipeline: client.NewPipeline(fmt.Sprintf("%s-%d", pipelineName, 2)),
			Transform: &pps.Transform{
				Cmd: []string{"true"},
			},
			ResourceRequests: &pps.ResourceSpec{},
			Input: &pps.Input{
				Pfs: &pps.PFSInput{
					Repo:   dataRepo,
					Branch: "master",
					Glob:   "/*",
				},
			},
		})
	require.NoError(t, err)
	require.NoError(t, backoff.Retry(func() error {
		for i := 0; i < 3; i++ {
			pipelineInfo, err := c.InspectPipeline(fmt.Sprintf("%s-%d", pipelineName, i))
			require.NoError(t, err)
			if pipelineInfo.State != pps.PipelineState_PIPELINE_RUNNING {
				return errors.Errorf("pipeline not in running state")
			}
		}
		return nil
	}, backoff.NewTestingBackOff()))
}

func TestPipelineCrashing(t *testing.T) {
	if testing.Short() {
		t.Skip("Skipping integration tests in short mode")
	}

	c := tu.GetPachClient(t)
	require.NoError(t, c.DeleteAll())
	// create repos
	dataRepo := tu.UniqueString("TestPipelineCrashing_data")
	pipelineName := tu.UniqueString("TestPipelineCrashing_pipeline")
	require.NoError(t, c.CreateRepo(dataRepo))
	_, err := c.PpsAPIClient.CreatePipeline(
		context.Background(),
		&pps.CreatePipelineRequest{
			Pipeline: client.NewPipeline(pipelineName),
			Transform: &pps.Transform{
				Cmd: []string{"cp", path.Join("/pfs", dataRepo, "file"), "/pfs/out/file"},
			},
			ParallelismSpec: &pps.ParallelismSpec{
				Constant: 1,
			},
			ResourceLimits: &pps.ResourceSpec{
				Gpu: &pps.GPUSpec{
					Type:   "nvidia.com/gpu",
					Number: 1,
				},
			},
			Input: &pps.Input{
				Pfs: &pps.PFSInput{
					Repo:   dataRepo,
					Branch: "master",
					Glob:   "/*",
				},
			},
		})
	require.NoError(t, err)

	require.NoError(t, backoff.Retry(func() error {
		pi, err := c.InspectPipeline(pipelineName)
		require.NoError(t, err)
		if pi.State != pps.PipelineState_PIPELINE_CRASHING {
			return errors.Errorf("pipeline in wrong state: %s", pi.State.String())
		}
		require.True(t, pi.Reason != "")
		return nil
	}, backoff.NewTestingBackOff()))
}

func TestPodOpts(t *testing.T) {
	if testing.Short() {
		t.Skip("Skipping integration tests in short mode")
	}

	c := tu.GetPachClient(t)
	require.NoError(t, c.DeleteAll())
	// create repos
	dataRepo := tu.UniqueString("TestPodSpecOpts_data")
	require.NoError(t, c.CreateRepo(dataRepo))
	t.Run("Validation", func(t *testing.T) {
		pipelineName := tu.UniqueString("TestPodSpecOpts")
		_, err := c.PpsAPIClient.CreatePipeline(
			context.Background(),
			&pps.CreatePipelineRequest{
				Pipeline: client.NewPipeline(pipelineName),
				Transform: &pps.Transform{
					Cmd: []string{"cp", path.Join("/pfs", dataRepo, "file"), "/pfs/out/file"},
				},
				Input: &pps.Input{
					Pfs: &pps.PFSInput{
						Repo:   dataRepo,
						Branch: "master",
						Glob:   "/*",
					},
				},
				PodSpec: "not-json",
			})
		require.YesError(t, err)
		_, err = c.PpsAPIClient.CreatePipeline(
			context.Background(),
			&pps.CreatePipelineRequest{
				Pipeline: client.NewPipeline(pipelineName),
				Transform: &pps.Transform{
					Cmd: []string{"cp", path.Join("/pfs", dataRepo, "file"), "/pfs/out/file"},
				},
				Input: &pps.Input{
					Pfs: &pps.PFSInput{
						Repo:   dataRepo,
						Branch: "master",
						Glob:   "/*",
					},
				},
				PodPatch: "also-not-json",
			})
		require.YesError(t, err)
	})
	t.Run("Spec", func(t *testing.T) {
		pipelineName := tu.UniqueString("TestPodSpecOpts")
		_, err := c.PpsAPIClient.CreatePipeline(
			context.Background(),
			&pps.CreatePipelineRequest{
				Pipeline: client.NewPipeline(pipelineName),
				Transform: &pps.Transform{
					Cmd: []string{"cp", path.Join("/pfs", dataRepo, "file"), "/pfs/out/file"},
				},
				ParallelismSpec: &pps.ParallelismSpec{
					Constant: 1,
				},
				Input: &pps.Input{
					Pfs: &pps.PFSInput{
						Repo:   dataRepo,
						Branch: "master",
						Glob:   "/*",
					},
				},
				SchedulingSpec: &pps.SchedulingSpec{
					// This NodeSelector will cause the worker pod to fail to
					// schedule, but the test can still pass because we just check
					// for values on the pod, it doesn't need to actually come up.
					NodeSelector: map[string]string{
						"foo": "bar",
					},
				},
				PodSpec: `{
				"hostname": "hostname"
			}`,
			})
		require.NoError(t, err)

		// Get info about the pipeline pods from k8s & check for resources
		pipelineInfo, err := c.InspectPipeline(pipelineName)
		require.NoError(t, err)

		var pod v1.Pod
		rcName := ppsutil.PipelineRcName(pipelineInfo.Pipeline.Name, pipelineInfo.Version)
		kubeClient := tu.GetKubeClient(t)
		err = backoff.Retry(func() error {
			podList, err := kubeClient.CoreV1().Pods(v1.NamespaceDefault).List(metav1.ListOptions{
				LabelSelector: metav1.FormatLabelSelector(metav1.SetAsLabelSelector(
					map[string]string{"app": rcName, "suite": "pachyderm"},
				)),
			})
			if err != nil {
				return err // retry
			}
			if len(podList.Items) != 1 || len(podList.Items[0].Spec.Containers) == 0 {
				return errors.Errorf("could not find single container for pipeline %s", pipelineInfo.Pipeline.Name)
			}
			pod = podList.Items[0]
			return nil // no more retries
		}, backoff.NewTestingBackOff())
		require.NoError(t, err)
		// Make sure a CPU and Memory request are both set
		require.Equal(t, "bar", pod.Spec.NodeSelector["foo"])
		require.Equal(t, "hostname", pod.Spec.Hostname)
	})
	t.Run("Patch", func(t *testing.T) {
		pipelineName := tu.UniqueString("TestPodSpecOpts")
		_, err := c.PpsAPIClient.CreatePipeline(
			context.Background(),
			&pps.CreatePipelineRequest{
				Pipeline: client.NewPipeline(pipelineName),
				Transform: &pps.Transform{
					Cmd: []string{"cp", path.Join("/pfs", dataRepo, "file"), "/pfs/out/file"},
				},
				ParallelismSpec: &pps.ParallelismSpec{
					Constant: 1,
				},
				Input: &pps.Input{
					Pfs: &pps.PFSInput{
						Repo:   dataRepo,
						Branch: "master",
						Glob:   "/*",
					},
				},
				SchedulingSpec: &pps.SchedulingSpec{
					// This NodeSelector will cause the worker pod to fail to
					// schedule, but the test can still pass because we just check
					// for values on the pod, it doesn't need to actually come up.
					NodeSelector: map[string]string{
						"foo": "bar",
					},
				},
				PodPatch: `[
					{ "op": "add", "path": "/hostname", "value": "hostname" }
			]`,
			})
		require.NoError(t, err)

		// Get info about the pipeline pods from k8s & check for resources
		pipelineInfo, err := c.InspectPipeline(pipelineName)
		require.NoError(t, err)

		var pod v1.Pod
		rcName := ppsutil.PipelineRcName(pipelineInfo.Pipeline.Name, pipelineInfo.Version)
		kubeClient := tu.GetKubeClient(t)
		err = backoff.Retry(func() error {
			podList, err := kubeClient.CoreV1().Pods(v1.NamespaceDefault).List(metav1.ListOptions{
				LabelSelector: metav1.FormatLabelSelector(metav1.SetAsLabelSelector(
					map[string]string{"app": rcName, "suite": "pachyderm"},
				)),
			})
			if err != nil {
				return err // retry
			}
			if len(podList.Items) != 1 || len(podList.Items[0].Spec.Containers) == 0 {
				return errors.Errorf("could not find single container for pipeline %s", pipelineInfo.Pipeline.Name)
			}
			pod = podList.Items[0]
			return nil // no more retries
		}, backoff.NewTestingBackOff())
		require.NoError(t, err)
		// Make sure a CPU and Memory request are both set
		require.Equal(t, "bar", pod.Spec.NodeSelector["foo"])
		require.Equal(t, "hostname", pod.Spec.Hostname)
	})
}

func TestPipelineLargeOutput(t *testing.T) {
	if testing.Short() {
		t.Skip("Skipping integration tests in short mode")
	}

	c := tu.GetPachClient(t)
	require.NoError(t, c.DeleteAll())

	dataRepo := tu.UniqueString("TestPipelineInputDataModification_data")
	require.NoError(t, c.CreateRepo(dataRepo))

	numFiles := 100
	commit1, err := c.StartCommit(dataRepo, "master")
	require.NoError(t, err)
	for i := 0; i < numFiles; i++ {
		require.NoError(t, c.PutFile(dataRepo, commit1.ID, fmt.Sprintf("file-%d", i), strings.NewReader(""), client.WithAppendPutFile()))
	}
	require.NoError(t, c.FinishCommit(dataRepo, commit1.ID))

	pipeline := tu.UniqueString("pipeline")
	require.NoError(t, c.CreatePipeline(
		pipeline,
		"",
		[]string{"bash"},
		[]string{
			"for i in `seq 1 100`; do touch /pfs/out/$RANDOM; done",
		},
		&pps.ParallelismSpec{
			Constant: 4,
		},
		client.NewPFSInput(dataRepo, "/*"),
		"",
		false,
	))

	commitInfos, err := c.FlushCommitAll([]*pfs.Commit{commit1}, nil)
	require.NoError(t, err)
	require.Equal(t, 2, len(commitInfos))
}

func TestJoinInput(t *testing.T) {
	if testing.Short() {
		t.Skip("Skipping integration tests in short mode")
	}

	c := tu.GetPachClient(t)
	require.NoError(t, c.DeleteAll())

	var repos []string
	for i := 0; i < 2; i++ {
		repos = append(repos, tu.UniqueString(fmt.Sprintf("TestJoinInput%v", i)))
		require.NoError(t, c.CreateRepo(repos[i]))
	}

	numFiles := 16
	var commits []*pfs.Commit
	for r, repo := range repos {
		commit, err := c.StartCommit(repo, "master")
		require.NoError(t, err)
		commits = append(commits, commit)
		for i := 0; i < numFiles; i++ {
			require.NoError(t, c.PutFile(repo, "master", fmt.Sprintf("file-%v.%4b", r, i), strings.NewReader(fmt.Sprintf("%d\n", i)), client.WithAppendPutFile()))
		}
		require.NoError(t, c.FinishCommit(repo, "master"))
	}

	pipeline := tu.UniqueString("join-pipeline")
	require.NoError(t, c.CreatePipeline(
		pipeline,
		"",
		[]string{"bash"},
		[]string{
			fmt.Sprintf("touch /pfs/out/$(echo $(ls -r /pfs/%s/)$(ls -r /pfs/%s/))", repos[0], repos[1]),
		},
		&pps.ParallelismSpec{
			Constant: 1,
		},
		client.NewJoinInput(
			client.NewPFSInputOpts("", repos[0], "", "/file-?.(11*)", "$1", "", false, false, nil),
			client.NewPFSInputOpts("", repos[1], "", "/file-?.(*0)", "$1", "", false, false, nil),
		),
		"",
		false,
	))

	commitInfos, err := c.FlushCommitAll(commits, []*pfs.Repo{client.NewRepo(pipeline)})
	require.NoError(t, err)
	require.Equal(t, 2, len(commitInfos))
	outCommit := commitInfos[0].Commit
	fileInfos, err := c.ListFileAll(outCommit.Repo.Name, outCommit.ID, "")
	require.NoError(t, err)
	require.Equal(t, 2, len(fileInfos))
	expectedNames := []string{"/file-0.1100file-1.1100", "/file-0.1110file-1.1110"}
	for i, fi := range fileInfos {
		// 1 byte per repo
		require.Equal(t, expectedNames[i], fi.File.Path)
	}
}

func TestGroupInput(t *testing.T) {
	if testing.Short() {
		t.Skip("Skipping integration tests in short mode")
	}

	c := tu.GetPachClient(t)
	require.NoError(t, c.DeleteAll())

	t.Run("Basic", func(t *testing.T) {
		repo := tu.UniqueString("TestGroupInput")
		require.NoError(t, c.CreateRepo(repo))
		numFiles := 16
		for i := 0; i < numFiles; i++ {
			require.NoError(t, c.PutFile(repo, "master", fmt.Sprintf("file.%4b", i), strings.NewReader(fmt.Sprintf("%d\n", i)), client.WithAppendPutFile()))
		}

		pipeline := "group-pipeline"
		require.NoError(t, c.CreatePipeline(
			pipeline,
			"",
			[]string{"bash"},
			[]string{},
			&pps.ParallelismSpec{
				Constant: 1,
			},
			client.NewGroupInput(
				client.NewPFSInputOpts("", repo, "", "/file.(?)(?)(?)(?)", "", "$3", false, false, nil),
			),
			"",
			false,
		))

		jobs, err := c.FlushJobAll([]*pfs.Commit{client.NewCommit(repo, "master")}, nil)
		require.NoError(t, err)
		require.Equal(t, 1, len(jobs))

		// We're grouping by the third digit in the filename
		// for 0 and 1, this is just a space
		// then we should see the 8 files with a one there, and the 6 files with a zero there
		expected := [][]string{
			{"/file.   0",
				"/file.   1"},

			{"/file.  10",
				"/file.  11",
				"/file. 110",
				"/file. 111",
				"/file.1010",
				"/file.1011",
				"/file.1110",
				"/file.1111"},

			{"/file. 100",
				"/file. 101",
				"/file.1000",
				"/file.1001",
				"/file.1100",
				"/file.1101"}}
		actual := make([][]string, 0, 3)
		dis, err := c.ListDatumAll(jobs[0].Job.ID)
		require.NoError(t, err)
		sort.Slice(dis, func(i, j int) bool {
			return dis[i].Data[0].File.Path < dis[j].Data[0].File.Path
		})
		for _, di := range dis {
			sort.Slice(di.Data, func(i, j int) bool { return di.Data[i].File.Path < di.Data[j].File.Path })
			datumFiles := make([]string, 0)
			for _, fi := range di.Data {
				datumFiles = append(datumFiles, fi.File.Path)
			}
			actual = append(actual, datumFiles)
		}
		require.Equal(t, expected, actual)
	})

	t.Run("MultiInput", func(t *testing.T) {
		var repos []string
		for i := 0; i < 2; i++ {
			repos = append(repos, tu.UniqueString(fmt.Sprintf("TestGroupInput%v", i)))
			require.NoError(t, c.CreateRepo(repos[i]))
		}

		numFiles := 16
		for r, repo := range repos {
			for i := 0; i < numFiles; i++ {
				require.NoError(t, c.PutFile(repo, "master", fmt.Sprintf("file-%v.%4b", r, i), strings.NewReader(fmt.Sprintf("%d\n", i)), client.WithAppendPutFile()))
			}
		}

		pipeline := "group-pipeline-multi-input"
		require.NoError(t, c.CreatePipeline(
			pipeline,
			"",
			[]string{"bash"},
			[]string{},
			&pps.ParallelismSpec{
				Constant: 1,
			},
			client.NewGroupInput(
				client.NewPFSInputOpts("", repos[0], "", "/file-?.(?)(?)(?)(?)", "", "$3", false, false, nil),
				client.NewPFSInputOpts("", repos[1], "", "/file-?.(?)(?)(?)(?)", "", "$2", false, false, nil),
			),
			"",
			false,
		))

		jobs, err := c.FlushJobAll([]*pfs.Commit{client.NewCommit(repos[0], "master")}, nil)
		require.NoError(t, err)
		require.Equal(t, 1, len(jobs))

		// this time, we are grouping by the third digit in the 0 repo, and the second digit in the 1 repo
		// so the first group should have all the things from the 0 repo with a space in the third digit
		// and all the things from the 1 repo with a space in the second digit
		//
		// similarly for the second and third groups
		expected := [][]string{
			{"/file-0.   0",
				"/file-0.   1",
				"/file-1.   0",
				"/file-1.   1",
				"/file-1.  10",
				"/file-1.  11"},

			{"/file-0.  10",
				"/file-0.  11",
				"/file-0. 110",
				"/file-0. 111",
				"/file-0.1010",
				"/file-0.1011",
				"/file-0.1110",
				"/file-0.1111",
				"/file-1. 100",
				"/file-1. 101",
				"/file-1. 110",
				"/file-1. 111",
				"/file-1.1100",
				"/file-1.1101",
				"/file-1.1110",
				"/file-1.1111"},

			{"/file-0. 100",
				"/file-0. 101",
				"/file-0.1000",
				"/file-0.1001",
				"/file-0.1100",
				"/file-0.1101",
				"/file-1.1000",
				"/file-1.1001",
				"/file-1.1010",
				"/file-1.1011"}}
		actual := make([][]string, 0, 3)
		dis, err := c.ListDatumAll(jobs[0].Job.ID)
		require.NoError(t, err)
		sort.Slice(dis, func(i, j int) bool {
			return dis[i].Data[0].File.Path < dis[j].Data[0].File.Path
		})
		for _, di := range dis {
			sort.Slice(di.Data, func(i, j int) bool { return di.Data[i].File.Path < di.Data[j].File.Path })
			datumFiles := make([]string, 0)
			for _, fi := range di.Data {
				datumFiles = append(datumFiles, fi.File.Path)
			}
			actual = append(actual, datumFiles)
		}
		require.Equal(t, expected, actual)
	})

	t.Run("GroupJoinCombo", func(t *testing.T) {
		var repos []string
		for i := 0; i < 2; i++ {
			repos = append(repos, tu.UniqueString(fmt.Sprintf("TestGroupInput%v", i)))
			require.NoError(t, c.CreateRepo(repos[i]))
		}

		numFiles := 16
		for r, repo := range repos {
			for i := 0; i < numFiles; i++ {
				require.NoError(t, c.PutFile(repo, "master", fmt.Sprintf("file-%v.%4b", r, i), strings.NewReader(fmt.Sprintf("%d\n", i)), client.WithAppendPutFile()))
			}
		}

		pipeline := "group-join-pipeline"
		require.NoError(t, c.CreatePipeline(
			pipeline,
			"",
			[]string{"bash"},
			[]string{},
			&pps.ParallelismSpec{
				Constant: 1,
			},
			client.NewGroupInput(
				client.NewJoinInput(
					client.NewPFSInputOpts("", repos[0], "", "/file-?.(?)(?)(?)(?)", "$1$2$3$4", "$3", false, false, nil),
					client.NewPFSInputOpts("", repos[1], "", "/file-?.(?)(?)(?)(?)", "$4$3$2$1", "$2", false, false, nil),
				),
			),
			"",
			false,
		))

		jobs, err := c.FlushJobAll([]*pfs.Commit{client.NewCommit(repos[0], "master")}, nil)
		require.NoError(t, err)
		require.Equal(t, 1, len(jobs))

		// here, we're first doing a join to get pairs of files (one from each repo) that have the reverse numbers
		// we should see four pairs
		// then, we're grouping the files in these pairs by the third digit/second digit as before
		// this should regroup things into two groups of four
		expected := [][]string{
			{"/file-0.1001",
				"/file-0.1101",
				"/file-1.1001",
				"/file-1.1011"},
			{"/file-0.1011",
				"/file-0.1111",
				"/file-1.1101",
				"/file-1.1111"}}
		actual := make([][]string, 0, 2)
		dis, err := c.ListDatumAll(jobs[0].Job.ID)
		require.NoError(t, err)
		sort.Slice(dis, func(i, j int) bool {
			return dis[i].Data[0].File.Path < dis[j].Data[0].File.Path
		})
		for _, di := range dis {
			sort.Slice(di.Data, func(i, j int) bool { return di.Data[i].File.Path < di.Data[j].File.Path })
			datumFiles := make([]string, 0)
			for _, fi := range di.Data {
				datumFiles = append(datumFiles, fi.File.Path)
			}
			actual = append(actual, datumFiles)
		}
		require.Equal(t, expected, actual)
	})
	t.Run("Symlink", func(t *testing.T) {
		// Fix for the bug exhibited here: https://github.com/pachyderm/pachyderm/v2/tree/example-groupby/examples/group
		repo := tu.UniqueString("TestGroupInputSymlink")
		require.NoError(t, c.CreateRepo(repo))

		require.NoError(t, c.PutFile(repo, "master", "/T1606707557-LIPID-PATID1-CLIA24D9871327.txt", strings.NewReader(""), client.WithAppendPutFile()))
		require.NoError(t, c.PutFile(repo, "master", "/T1606331395-LIPID-PATID2-CLIA24D9871327.txt", strings.NewReader(""), client.WithAppendPutFile()))
		require.NoError(t, c.PutFile(repo, "master", "/T1606707579-LIPID-PATID3-CLIA24D9871327.txt", strings.NewReader(""), client.WithAppendPutFile()))
		require.NoError(t, c.PutFile(repo, "master", "/T1606707597-LIPID-PATID4-CLIA24D9871327.txt", strings.NewReader(""), client.WithAppendPutFile()))
		require.NoError(t, c.PutFile(repo, "master", "/T1606707613-LIPID-PATID1-CLIA24D9871328.txt", strings.NewReader(""), client.WithAppendPutFile()))
		require.NoError(t, c.PutFile(repo, "master", "/T1606707635-LIPID-PATID3-CLIA24D9871328.txt", strings.NewReader(""), client.WithAppendPutFile()))

		pipeline := "group-pipeline-symlink"
		_, err := c.PpsAPIClient.CreatePipeline(context.Background(),
			&pps.CreatePipelineRequest{
				Pipeline: client.NewPipeline(pipeline),
				Transform: &pps.Transform{
					Cmd: []string{"bash"},
					Stdin: []string{"PATTERN=.*-PATID\\(.*\\)-.*.txt",
						fmt.Sprintf("FILES=/pfs/%v/*", repo),
						"for f in $FILES",
						"do",
						"[[ $(basename $f) =~ $PATTERN ]]",
						"mkdir -p /pfs/out/${BASH_REMATCH[1]}/",
						"cp $f /pfs/out/${BASH_REMATCH[1]}/",
						"done"},
				},
				Input: client.NewGroupInput(
					client.NewPFSInputOpts("", repo, "master", "/*-PATID(*)-*.txt", "", "$1", false, false, nil),
				),
				ParallelismSpec: &pps.ParallelismSpec{
					Constant: 1,
				},
			})
		require.NoError(t, err)

		jobs, err := c.FlushJobAll([]*pfs.Commit{client.NewCommit(repo, "master")}, nil)
		require.NoError(t, err)
		require.Equal(t, 1, len(jobs))

		require.Equal(t, "JOB_SUCCESS", jobs[0].State.String())

		expected := [][]string{
			[]string{"/T1606331395-LIPID-PATID2-CLIA24D9871327.txt"},
			[]string{"/T1606707557-LIPID-PATID1-CLIA24D9871327.txt", "/T1606707613-LIPID-PATID1-CLIA24D9871328.txt"},
			[]string{"/T1606707579-LIPID-PATID3-CLIA24D9871327.txt", "/T1606707635-LIPID-PATID3-CLIA24D9871328.txt"},
			[]string{"/T1606707597-LIPID-PATID4-CLIA24D9871327.txt"}}
		actual := make([][]string, 0, 3)
		dis, err := c.ListDatumAll(jobs[0].Job.ID)
		require.NoError(t, err)
		// these don't come in a consistent order because group inputs use maps
		sort.Slice(dis, func(i, j int) bool {
			return dis[i].Data[0].File.Path < dis[j].Data[0].File.Path
		})
		for _, di := range dis {
			sort.Slice(di.Data, func(i, j int) bool { return di.Data[i].File.Path < di.Data[j].File.Path })
			datumFiles := make([]string, 0)
			for _, fi := range di.Data {
				datumFiles = append(datumFiles, fi.File.Path)
			}
			actual = append(actual, datumFiles)
		}
		require.Equal(t, expected, actual)
	})
}

func TestUnionInput(t *testing.T) {
	if testing.Short() {
		t.Skip("Skipping integration tests in short mode")
	}

	c := tu.GetPachClient(t)
	require.NoError(t, c.DeleteAll())

	var repos []string
	for i := 0; i < 4; i++ {
		repos = append(repos, tu.UniqueString("TestUnionInput"))
		require.NoError(t, c.CreateRepo(repos[i]))
	}

	numFiles := 2
	var commits []*pfs.Commit
	for _, repo := range repos {
		commit, err := c.StartCommit(repo, "master")
		require.NoError(t, err)
		commits = append(commits, commit)
		for i := 0; i < numFiles; i++ {
			require.NoError(t, c.PutFile(repo, "master", fmt.Sprintf("file-%d", i), strings.NewReader(fmt.Sprintf("%d", i)), client.WithAppendPutFile()))
		}
		require.NoError(t, c.FinishCommit(repo, "master"))
	}

	t.Run("union all", func(t *testing.T) {
		pipeline := tu.UniqueString("pipeline")
		require.NoError(t, c.CreatePipeline(
			pipeline,
			"",
			[]string{"bash"},
			[]string{
				"cp /pfs/*/* /pfs/out",
			},
			&pps.ParallelismSpec{
				Constant: 1,
			},
			client.NewUnionInput(
				client.NewPFSInput(repos[0], "/*"),
				client.NewPFSInput(repos[1], "/*"),
				client.NewPFSInput(repos[2], "/*"),
				client.NewPFSInput(repos[3], "/*"),
			),
			"",
			false,
		))

		commitInfos, err := c.FlushCommitAll(commits, []*pfs.Repo{client.NewRepo(pipeline)})
		require.NoError(t, err)
		require.Equal(t, 2, len(commitInfos))
		outCommit := commitInfos[0].Commit
		fileInfos, err := c.ListFileAll(outCommit.Repo.Name, outCommit.ID, "")
		require.NoError(t, err)
		require.Equal(t, 2, len(fileInfos))
		for _, fi := range fileInfos {
			// 1 byte per repo
			require.Equal(t, uint64(len(repos)), fi.SizeBytes)
		}
	})

	t.Run("union crosses", func(t *testing.T) {
		pipeline := tu.UniqueString("pipeline")
		require.NoError(t, c.CreatePipeline(
			pipeline,
			"",
			[]string{"bash"},
			[]string{
				"cp -r -L /pfs/TestUnionInput* /pfs/out",
			},
			&pps.ParallelismSpec{
				Constant: 1,
			},
			client.NewUnionInput(
				client.NewCrossInput(
					client.NewPFSInput(repos[0], "/*"),
					client.NewPFSInput(repos[1], "/*"),
				),
				client.NewCrossInput(
					client.NewPFSInput(repos[2], "/*"),
					client.NewPFSInput(repos[3], "/*"),
				),
			),
			"",
			false,
		))

		commitInfos, err := c.FlushCommitAll(commits, []*pfs.Repo{client.NewRepo(pipeline)})
		require.NoError(t, err)
		require.Equal(t, 2, len(commitInfos))
		outCommit := commitInfos[0].Commit
		for _, repo := range repos {
			fileInfos, err := c.ListFileAll(outCommit.Repo.Name, outCommit.ID, repo)
			require.NoError(t, err)
			require.Equal(t, 2, len(fileInfos))
			for _, fi := range fileInfos {
				// each file should be seen twice
				require.Equal(t, uint64(2), fi.SizeBytes)
			}
		}
	})

	t.Run("cross unions", func(t *testing.T) {
		pipeline := tu.UniqueString("pipeline")
		require.NoError(t, c.CreatePipeline(
			pipeline,
			"",
			[]string{"bash"},
			[]string{
				"cp -r -L /pfs/TestUnionInput* /pfs/out",
			},
			&pps.ParallelismSpec{
				Constant: 1,
			},
			client.NewCrossInput(
				client.NewUnionInput(
					client.NewPFSInput(repos[0], "/*"),
					client.NewPFSInput(repos[1], "/*"),
				),
				client.NewUnionInput(
					client.NewPFSInput(repos[2], "/*"),
					client.NewPFSInput(repos[3], "/*"),
				),
			),
			"",
			false,
		))

		commitInfos, err := c.FlushCommitAll(commits, []*pfs.Repo{client.NewRepo(pipeline)})
		require.NoError(t, err)
		require.Equal(t, 2, len(commitInfos))
		outCommit := commitInfos[0].Commit
		for _, repo := range repos {
			fileInfos, err := c.ListFileAll(outCommit.Repo.Name, outCommit.ID, repo)
			require.NoError(t, err)
			require.Equal(t, 2, len(fileInfos))
			for _, fi := range fileInfos {
				// each file should be seen twice
				require.Equal(t, uint64(4), fi.SizeBytes)
			}
		}
	})
}

<<<<<<< HEAD
func TestPipelineWithStats(t *testing.T) {
	// TODO: Change the semantics of the test.
	t.Skip("Stats semantics different in V2")
	//if testing.Short() {
	//	t.Skip("Skipping integration tests in short mode")
	//}

	//c := tu.GetPachClient(t)
	//require.NoError(t, c.DeleteAll())

	//dataRepo := tu.UniqueString("TestPipelineWithStats_data")
	//require.NoError(t, c.CreateRepo(dataRepo))

	//numFiles := 10
	//commit1, err := c.StartCommit(dataRepo, "master")
	//require.NoError(t, err)
	//for i := 0; i < numFiles; i++ {
	//	require.NoError(t, c.PutFile(dataRepo, commit1.ID, fmt.Sprintf("file-%d", i), strings.NewReader(strings.Repeat("foo\n", 100)), client.WithAppendPutFile()))
	//}
	//require.NoError(t, c.FinishCommit(dataRepo, commit1.ID))

	//pipeline := tu.UniqueString("pipeline")
	//_, err = c.PpsAPIClient.CreatePipeline(context.Background(),
	//	&pps.CreatePipelineRequest{
	//		Pipeline: client.NewPipeline(pipeline),
	//		Transform: &pps.Transform{
	//			Cmd: []string{"bash"},
	//			Stdin: []string{
	//				fmt.Sprintf("cp /pfs/%s/* /pfs/out/", dataRepo),
	//			},
	//		},
	//		Input:       client.NewPFSInput(dataRepo, "/*"),
	//		EnableStats: true,
	//		ParallelismSpec: &pps.ParallelismSpec{
	//			Constant: 4,
	//		},
	//	})
	//require.NoError(t, err)

	//commitInfos, err := c.FlushCommitAll([]*pfs.Commit{commit1}, nil)
	//require.NoError(t, err)
	//require.Equal(t, 2, len(commitInfos))

	//jobs, err := c.ListJob(pipeline, nil, nil, -1, true)
	//require.NoError(t, err)
	//require.Equal(t, 1, len(jobs))

	//// Check we can list datums before job completion
	//resp, err := c.ListDatumAll(jobs[0].Job.ID, 0, 0)
	//require.NoError(t, err)
	//require.Equal(t, numFiles, len(resp.DatumInfos))
	//require.Equal(t, 1, len(resp.DatumInfos[0].Data))

	//// Check we can list datums before job completion w pagination
	//resp, err = c.ListDatumAll(jobs[0].Job.ID)
	//require.NoError(t, err)
	//require.Equal(t, 5, len(resp.DatumInfos))
	//require.Equal(t, int64(numFiles/5), resp.TotalPages)
	//require.Equal(t, int64(0), resp.Page)

	//// Block on the job being complete before we call ListDatum again so we're
	//// sure the datums have actually been processed.
	//_, err = c.InspectJob(jobs[0].Job.ID, true)
	//require.NoError(t, err)

	//resp, err = c.ListDatumAll(jobs[0].Job.ID, 0, 0)
	//require.NoError(t, err)
	//require.Equal(t, numFiles, len(resp.DatumInfos))
	//require.Equal(t, 1, len(resp.DatumInfos[0].Data))

	//for _, datum := range resp.DatumInfos {
	//	require.NoError(t, err)
	//	require.Equal(t, pps.DatumState_SUCCESS, datum.State)
	//}

	//// Make sure 'inspect datum' works
	//datum, err := c.InspectDatum(jobs[0].Job.ID, resp.DatumInfos[0].Datum.ID)
	//require.NoError(t, err)
	//require.Equal(t, pps.DatumState_SUCCESS, datum.State)
}

func TestPipelineWithStatsFailedDatums(t *testing.T) {
	// TODO: Change the semantics of the test.
	t.Skip("Stats semantics different in V2")
	//	if testing.Short() {
	//		t.Skip("Skipping integration tests in short mode")
	//	}
	//
	//	c := tu.GetPachClient(t)
	//	require.NoError(t, c.DeleteAll())
	//
	//	dataRepo := tu.UniqueString("TestPipelineWithStatsFailedDatums_data")
	//	require.NoError(t, c.CreateRepo(dataRepo))
	//
	//	numFiles := 10
	//	commit1, err := c.StartCommit(dataRepo, "master")
	//	require.NoError(t, err)
	//	for i := 0; i < numFiles; i++ {
	//		require.NoError(t, c.PutFile(dataRepo, commit1.ID, fmt.Sprintf("file-%d", i), strings.NewReader(strings.Repeat("foo\n", 100)), client.WithAppendPutFile()))
	//	}
	//	require.NoError(t, c.FinishCommit(dataRepo, commit1.ID))
	//
	//	pipeline := tu.UniqueString("pipeline")
	//	_, err = c.PpsAPIClient.CreatePipeline(context.Background(),
	//		&pps.CreatePipelineRequest{
	//			Pipeline: client.NewPipeline(pipeline),
	//			Transform: &pps.Transform{
	//				Cmd: []string{"bash"},
	//				Stdin: []string{
	//					fmt.Sprintf("if [ -f /pfs/%s/file-5 ]; then exit 1; fi", dataRepo),
	//					fmt.Sprintf("cp /pfs/%s/* /pfs/out/", dataRepo),
	//				},
	//			},
	//			Input:       client.NewPFSInput(dataRepo, "/*"),
	//			EnableStats: true,
	//			ParallelismSpec: &pps.ParallelismSpec{
	//				Constant: 4,
	//			},
	//		})
	//	require.NoError(t, err)
	//
	//	commitInfos, err := c.FlushCommitAll([]*pfs.Commit{commit1}, nil)
	//	require.NoError(t, err)
	//	require.Equal(t, 2, len(commitInfos))
	//
	//	jobs, err := c.ListJob(pipeline, nil, nil, -1, true)
	//	require.NoError(t, err)
	//	require.Equal(t, 1, len(jobs))
	//	// Block on the job being complete before we call ListDatum
	//	_, err = c.InspectJob(jobs[0].Job.ID, true)
	//	require.NoError(t, err)
	//
	//	resp, err := c.ListDatumAll(jobs[0].Job.ID, 0, 0)
	//	require.NoError(t, err)
	//	require.Equal(t, numFiles, len(resp.DatumInfos))
	//
	//	// First entry should be failed
	//	require.Equal(t, pps.DatumState_FAILED, resp.DatumInfos[0].State)
	//	// Last entry should be success
	//	require.Equal(t, pps.DatumState_SUCCESS, resp.DatumInfos[len(resp.DatumInfos)-1].State)
	//
	//	// Make sure 'inspect datum' works for failed state
	//	datum, err := c.InspectDatum(jobs[0].Job.ID, resp.DatumInfos[0].Datum.ID)
	//	require.NoError(t, err)
	//	require.Equal(t, pps.DatumState_FAILED, datum.State)
}

func TestPipelineWithStatsPaginated(t *testing.T) {
	// TODO: Implement datum pagination?.
	t.Skip("Datum pagination not implemented in V2")
	//	if testing.Short() {
	//		t.Skip("Skipping integration tests in short mode")
	//	}
	//
	//	c := tu.GetPachClient(t)
	//	require.NoError(t, c.DeleteAll())
	//
	//	dataRepo := tu.UniqueString("TestPipelineWithStatsPaginated_data")
	//	require.NoError(t, c.CreateRepo(dataRepo))
	//
	//	numPages := int64(2)
	//	pageSize := int64(10)
	//	numFiles := int(numPages * pageSize)
	//	commit1, err := c.StartCommit(dataRepo, "master")
	//	require.NoError(t, err)
	//	for i := 0; i < numFiles; i++ {
	//		require.NoError(t, c.PutFile(dataRepo, commit1.ID, fmt.Sprintf("file-%d", i), strings.NewReader(strings.Repeat("foo\n", 100)), client.WithAppendPutFile()))
	//	}
	//	require.NoError(t, c.FinishCommit(dataRepo, commit1.ID))
	//
	//	pipeline := tu.UniqueString("pipeline")
	//	_, err = c.PpsAPIClient.CreatePipeline(context.Background(),
	//		&pps.CreatePipelineRequest{
	//			Pipeline: client.NewPipeline(pipeline),
	//			Transform: &pps.Transform{
	//				Cmd: []string{"bash"},
	//				Stdin: []string{
	//					fmt.Sprintf("if [ -f /pfs/%s/file-5 ]; then exit 1; fi", dataRepo),
	//					fmt.Sprintf("cp /pfs/%s/* /pfs/out/", dataRepo),
	//				},
	//			},
	//			Input:       client.NewPFSInput(dataRepo, "/*"),
	//			EnableStats: true,
	//			ParallelismSpec: &pps.ParallelismSpec{
	//				Constant: 4,
	//			},
	//		})
	//
	//	commitInfos, err := c.FlushCommitAll([]*pfs.Commit{commit1}, nil)
	//	require.NoError(t, err)
	//	require.Equal(t, 2, len(commitInfos))
	//
	//	var jobs []*pps.JobInfo
	//	require.NoError(t, backoff.Retry(func() error {
	//		jobs, err = c.ListJob(pipeline, nil, nil, -1, true)
	//		require.NoError(t, err)
	//		if len(jobs) != 1 {
	//			return errors.Errorf("expected 1 jobs, got %d", len(jobs))
	//		}
	//		return nil
	//	}, backoff.NewTestingBackOff()))
	//
	//	// Block on the job being complete before we call ListDatum
	//	_, err = c.InspectJob(jobs[0].Job.ID, true)
	//	require.NoError(t, err)
	//
	//	resp, err := c.ListDatumAll(jobs[0].Job.ID, pageSize, 0)
	//	require.NoError(t, err)
	//	require.Equal(t, pageSize, int64(len(resp.DatumInfos)))
	//	require.Equal(t, int64(numFiles)/pageSize, resp.TotalPages)
	//
	//	// First entry should be failed
	//	require.Equal(t, pps.DatumState_FAILED, resp.DatumInfos[0].State)
	//
	//	resp, err = c.ListDatumAll(jobs[0].Job.ID, pageSize, int64(numPages-1))
	//	require.NoError(t, err)
	//	require.Equal(t, pageSize, int64(len(resp.DatumInfos)))
	//	require.Equal(t, int64(int64(numFiles)/pageSize-1), resp.Page)
	//
	//	// Last entry should be success
	//	require.Equal(t, pps.DatumState_SUCCESS, resp.DatumInfos[len(resp.DatumInfos)-1].State)
	//
	//	// Make sure we get error when requesting pages too high
	//	_, err = c.ListDatumAll(jobs[0].Job.ID, pageSize, int64(numPages))
	//	require.YesError(t, err)
}

func TestPipelineWithStatsAcrossJobs(t *testing.T) {
	// TODO: Change semantics of test.
	t.Skip("Stats semantics different in V2")
	//	if testing.Short() {
	//		t.Skip("Skipping integration tests in short mode")
	//	}
	//
	//	c := tu.GetPachClient(t)
	//	require.NoError(t, c.DeleteAll())
	//
	//	dataRepo := tu.UniqueString("TestPipelineWithStatsAcrossJobs_data")
	//	require.NoError(t, c.CreateRepo(dataRepo))
	//
	//	numFiles := 10
	//	commit1, err := c.StartCommit(dataRepo, "master")
	//	require.NoError(t, err)
	//	for i := 0; i < numFiles; i++ {
	//		require.NoError(t, c.PutFile(dataRepo, commit1.ID, fmt.Sprintf("foo-%d", i), strings.NewReader(strings.Repeat("foo\n", 100)), client.WithAppendPutFile()))
	//	}
	//	require.NoError(t, c.FinishCommit(dataRepo, commit1.ID))
	//
	//	pipeline := tu.UniqueString("StatsAcrossJobs")
	//	_, err = c.PpsAPIClient.CreatePipeline(context.Background(),
	//		&pps.CreatePipelineRequest{
	//			Pipeline: client.NewPipeline(pipeline),
	//			Transform: &pps.Transform{
	//				Cmd: []string{"bash"},
	//				Stdin: []string{
	//					fmt.Sprintf("cp /pfs/%s/* /pfs/out/", dataRepo),
	//				},
	//			},
	//			Input:       client.NewPFSInput(dataRepo, "/*"),
	//			EnableStats: true,
	//			ParallelismSpec: &pps.ParallelismSpec{
	//				Constant: 1,
	//			},
	//		})
	//	require.NoError(t, err)
	//
	//	commitInfos, err := c.FlushCommitAll([]*pfs.Commit{commit1}, nil)
	//	require.NoError(t, err)
	//	require.Equal(t, 2, len(commitInfos))
	//
	//	jobs, err := c.ListJob(pipeline, nil, nil, -1, true)
	//	require.NoError(t, err)
	//	require.Equal(t, 1, len(jobs))
	//
	//	// Block on the job being complete before we call ListDatum
	//	_, err = c.InspectJob(jobs[0].Job.ID, true)
	//	require.NoError(t, err)
	//
	//	resp, err := c.ListDatumAll(jobs[0].Job.ID, 0, 0)
	//	require.NoError(t, err)
	//	require.Equal(t, numFiles, len(resp.DatumInfos))
	//
	//	datum, err := c.InspectDatum(jobs[0].Job.ID, resp.DatumInfos[0].Datum.ID)
	//	require.NoError(t, err)
	//	require.Equal(t, pps.DatumState_SUCCESS, datum.State)
	//
	//	commit2, err := c.StartCommit(dataRepo, "master")
	//	require.NoError(t, err)
	//	for i := 0; i < numFiles; i++ {
	//		require.NoError(t, c.PutFile(dataRepo, commit2.ID, fmt.Sprintf("bar-%d", i), strings.NewReader(strings.Repeat("bar\n", 100)), client.WithAppendPutFile()))
	//	}
	//	require.NoError(t, c.FinishCommit(dataRepo, commit2.ID))
	//
	//	commitInfos, err = c.FlushCommitAll([]*pfs.Commit{commit2}, nil)
	//	require.NoError(t, err)
	//	require.Equal(t, 2, len(commitInfos))
	//
	//	jobs, err = c.ListJob(pipeline, nil, nil, -1, true)
	//	require.NoError(t, err)
	//	require.Equal(t, 2, len(jobs))
	//
	//	// Block on the job being complete before we call ListDatum
	//	_, err = c.InspectJob(jobs[0].Job.ID, true)
	//	require.NoError(t, err)
	//
	//	resp, err = c.ListDatumAll(jobs[0].Job.ID, 0, 0)
	//	require.NoError(t, err)
	//	// we should see all the datums from the first job (which should be skipped)
	//	// in addition to all the new datums processed in this job
	//	require.Equal(t, numFiles*2, len(resp.DatumInfos))
	//
	//	datum, err = c.InspectDatum(jobs[0].Job.ID, resp.DatumInfos[0].Datum.ID)
	//	require.NoError(t, err)
	//	require.Equal(t, pps.DatumState_SUCCESS, datum.State)
	//	// Test datums marked as skipped correctly
	//	// (also tests list datums are sorted by state)
	//	datum, err = c.InspectDatum(jobs[0].Job.ID, resp.DatumInfos[numFiles].Datum.ID)
	//	require.NoError(t, err)
	//	require.Equal(t, pps.DatumState_SKIPPED, datum.State)
}

func TestPipelineWithStatsSkippedEdgeCase(t *testing.T) {
	// TODO: Change semantics of test.
	t.Skip("Stats semantics different in V2")
	//	// If I add a file in commit1, delete it in commit2, add it again in commit 3 ...
	//	// the datum will be marked as success on the 3rd job, even though it should be marked as skipped
	//	if testing.Short() {
	//		t.Skip("Skipping integration tests in short mode")
	//	}
	//
	//	c := tu.GetPachClient(t)
	//	require.NoError(t, c.DeleteAll())
	//
	//	dataRepo := tu.UniqueString("TestPipelineWithStatsSkippedEdgeCase_data")
	//	require.NoError(t, c.CreateRepo(dataRepo))
	//
	//	numFiles := 10
	//	commit1, err := c.StartCommit(dataRepo, "master")
	//	require.NoError(t, err)
	//	for i := 0; i < numFiles; i++ {
	//		require.NoError(t, c.PutFile(dataRepo, commit1.ID, fmt.Sprintf("file-%d", i), strings.NewReader(strings.Repeat("foo\n", 100)), client.WithAppendPutFile()))
	//	}
	//	require.NoError(t, c.FinishCommit(dataRepo, commit1.ID))
	//
	//	pipeline := tu.UniqueString("StatsEdgeCase")
	//	_, err = c.PpsAPIClient.CreatePipeline(context.Background(),
	//		&pps.CreatePipelineRequest{
	//			Pipeline: client.NewPipeline(pipeline),
	//			Transform: &pps.Transform{
	//				Cmd: []string{"bash"},
	//				Stdin: []string{
	//					fmt.Sprintf("cp /pfs/%s/* /pfs/out/", dataRepo),
	//				},
	//			},
	//			Input:       client.NewPFSInput(dataRepo, "/*"),
	//			EnableStats: true,
	//			ParallelismSpec: &pps.ParallelismSpec{
	//				Constant: 1,
	//			},
	//		})
	//	require.NoError(t, err)
	//
	//	commitInfos, err := c.FlushCommitAll([]*pfs.Commit{commit1}, nil)
	//	require.NoError(t, err)
	//	require.Equal(t, 2, len(commitInfos))
	//
	//	jobs, err := c.ListJob(pipeline, nil, nil, -1, true)
	//	require.NoError(t, err)
	//	require.Equal(t, 1, len(jobs))
	//
	//	// Block on the job being complete before we call ListDatum
	//	_, err = c.InspectJob(jobs[0].Job.ID, true)
	//	require.NoError(t, err)
	//	resp, err := c.ListDatumAll(jobs[0].Job.ID, 0, 0)
	//	require.NoError(t, err)
	//	require.Equal(t, numFiles, len(resp.DatumInfos))
	//
	//	for _, datum := range resp.DatumInfos {
	//		require.NoError(t, err)
	//		require.Equal(t, pps.DatumState_SUCCESS, datum.State)
	//	}
	//
	//	// Make sure 'inspect datum' works
	//	datum, err := c.InspectDatum(jobs[0].Job.ID, resp.DatumInfos[0].Datum.ID)
	//	require.NoError(t, err)
	//	require.Equal(t, pps.DatumState_SUCCESS, datum.State)
	//
	//	// Create a second commit that deletes a file in commit1
	//	commit2, err := c.StartCommit(dataRepo, "master")
	//	require.NoError(t, err)
	//	err = c.DeleteFile(dataRepo, commit2.ID, "file-0")
	//	require.NoError(t, err)
	//	require.NoError(t, c.FinishCommit(dataRepo, commit2.ID))
	//
	//	// Create a third commit that re-adds the file removed in commit2
	//	commit3, err := c.StartCommit(dataRepo, "master")
	//	require.NoError(t, err)
	//	require.NoError(t, c.PutFile(dataRepo, commit3.ID, "file-0", strings.NewReader(strings.Repeat("foo\n", 100)), client.WithAppendPutFile()))
	//	require.NoError(t, c.FinishCommit(dataRepo, commit3.ID))
	//
	//	commitInfos, err = c.FlushCommitAll([]*pfs.Commit{commit3}, nil)
	//	require.NoError(t, err)
	//	require.Equal(t, 2, len(commitInfos))
	//
	//	jobs, err = c.ListJob(pipeline, nil, nil, -1, true)
	//	require.NoError(t, err)
	//	require.Equal(t, 3, len(jobs))
	//
	//	// Block on the job being complete before we call ListDatum
	//	_, err = c.InspectJob(jobs[0].Job.ID, true)
	//	require.NoError(t, err)
	//	resp, err = c.ListDatumAll(jobs[0].Job.ID, 0, 0)
	//	require.NoError(t, err)
	//	require.Equal(t, numFiles, len(resp.DatumInfos))
	//
	//	for _, datum := range resp.DatumInfos {
	//		require.Equal(t, pps.DatumState_SKIPPED, datum.State)
	//	}
}
=======
// TODO: Change semantics of test.
//func TestPipelineWithStats(t *testing.T) {
//	t.Skip("Stats semantics different in V2")
//	if testing.Short() {
//		t.Skip("Skipping integration tests in short mode")
//	}
//
//	c := tu.GetPachClient(t)
//	require.NoError(t, c.DeleteAll())
//
//	dataRepo := tu.UniqueString("TestPipelineWithStats_data")
//	require.NoError(t, c.CreateRepo(dataRepo))
//
//	numFiles := 10
//	commit1, err := c.StartCommit(dataRepo, "master")
//	require.NoError(t, err)
//	for i := 0; i < numFiles; i++ {
//		require.NoError(t, c.PutFile(dataRepo, commit1.ID, fmt.Sprintf("file-%d", i), strings.NewReader(strings.Repeat("foo\n", 100)), client.WithAppendPutFile()))
//	}
//	require.NoError(t, c.FinishCommit(dataRepo, commit1.ID))
//
//	pipeline := tu.UniqueString("pipeline")
//	_, err = c.PpsAPIClient.CreatePipeline(context.Background(),
//		&pps.CreatePipelineRequest{
//			Pipeline: client.NewPipeline(pipeline),
//			Transform: &pps.Transform{
//				Cmd: []string{"bash"},
//				Stdin: []string{
//					fmt.Sprintf("cp /pfs/%s/* /pfs/out/", dataRepo),
//				},
//			},
//			Input:       client.NewPFSInput(dataRepo, "/*"),
//			EnableStats: true,
//			ParallelismSpec: &pps.ParallelismSpec{
//				Constant: 4,
//			},
//		})
//	require.NoError(t, err)
//
//	commitInfos, err := c.FlushCommitAll([]*pfs.Commit{commit1}, nil)
//	require.NoError(t, err)
//	require.Equal(t, 2, len(commitInfos))
//
//	jobs, err := c.ListJob(pipeline, nil, nil, -1, true)
//	require.NoError(t, err)
//	require.Equal(t, 1, len(jobs))
//
//	// Check we can list datums before job completion
//	resp, err := c.ListDatumAll(jobs[0].Job.ID, 0, 0)
//	require.NoError(t, err)
//	require.Equal(t, numFiles, len(resp.DatumInfos))
//	require.Equal(t, 1, len(resp.DatumInfos[0].Data))
//
//	// Check we can list datums before job completion w pagination
//	resp, err = c.ListDatumAll(jobs[0].Job.ID)
//	require.NoError(t, err)
//	require.Equal(t, 5, len(resp.DatumInfos))
//	require.Equal(t, int64(numFiles/5), resp.TotalPages)
//	require.Equal(t, int64(0), resp.Page)
//
//	// Block on the job being complete before we call ListDatum again so we're
//	// sure the datums have actually been processed.
//	_, err = c.InspectJob(jobs[0].Job.ID, true)
//	require.NoError(t, err)
//
//	resp, err = c.ListDatumAll(jobs[0].Job.ID, 0, 0)
//	require.NoError(t, err)
//	require.Equal(t, numFiles, len(resp.DatumInfos))
//	require.Equal(t, 1, len(resp.DatumInfos[0].Data))
//
//	for _, datum := range resp.DatumInfos {
//		require.NoError(t, err)
//		require.Equal(t, pps.DatumState_SUCCESS, datum.State)
//	}
//
//	// Make sure 'inspect datum' works
//	datum, err := c.InspectDatum(jobs[0].Job.ID, resp.DatumInfos[0].Datum.ID)
//	require.NoError(t, err)
//	require.Equal(t, pps.DatumState_SUCCESS, datum.State)
//}
//
//func TestPipelineWithStatsFailedDatums(t *testing.T) {
//	// TODO: Change semantics of test.
//	t.Skip("Stats semantics different in V2")
//	if testing.Short() {
//		t.Skip("Skipping integration tests in short mode")
//	}
//
//	c := tu.GetPachClient(t)
//	require.NoError(t, c.DeleteAll())
//
//	dataRepo := tu.UniqueString("TestPipelineWithStatsFailedDatums_data")
//	require.NoError(t, c.CreateRepo(dataRepo))
//
//	numFiles := 10
//	commit1, err := c.StartCommit(dataRepo, "master")
//	require.NoError(t, err)
//	for i := 0; i < numFiles; i++ {
//		require.NoError(t, c.PutFile(dataRepo, commit1.ID, fmt.Sprintf("file-%d", i), strings.NewReader(strings.Repeat("foo\n", 100)), client.WithAppendPutFile()))
//	}
//	require.NoError(t, c.FinishCommit(dataRepo, commit1.ID))
//
//	pipeline := tu.UniqueString("pipeline")
//	_, err = c.PpsAPIClient.CreatePipeline(context.Background(),
//		&pps.CreatePipelineRequest{
//			Pipeline: client.NewPipeline(pipeline),
//			Transform: &pps.Transform{
//				Cmd: []string{"bash"},
//				Stdin: []string{
//					fmt.Sprintf("if [ -f /pfs/%s/file-5 ]; then exit 1; fi", dataRepo),
//					fmt.Sprintf("cp /pfs/%s/* /pfs/out/", dataRepo),
//				},
//			},
//			Input:       client.NewPFSInput(dataRepo, "/*"),
//			EnableStats: true,
//			ParallelismSpec: &pps.ParallelismSpec{
//				Constant: 4,
//			},
//		})
//	require.NoError(t, err)
//
//	commitInfos, err := c.FlushCommitAll([]*pfs.Commit{commit1}, nil)
//	require.NoError(t, err)
//	require.Equal(t, 2, len(commitInfos))
//
//	jobs, err := c.ListJob(pipeline, nil, nil, -1, true)
//	require.NoError(t, err)
//	require.Equal(t, 1, len(jobs))
//	// Block on the job being complete before we call ListDatum
//	_, err = c.InspectJob(jobs[0].Job.ID, true)
//	require.NoError(t, err)
//
//	resp, err := c.ListDatumAll(jobs[0].Job.ID, 0, 0)
//	require.NoError(t, err)
//	require.Equal(t, numFiles, len(resp.DatumInfos))
//
//	// First entry should be failed
//	require.Equal(t, pps.DatumState_FAILED, resp.DatumInfos[0].State)
//	// Last entry should be success
//	require.Equal(t, pps.DatumState_SUCCESS, resp.DatumInfos[len(resp.DatumInfos)-1].State)
//
//	// Make sure 'inspect datum' works for failed state
//	datum, err := c.InspectDatum(jobs[0].Job.ID, resp.DatumInfos[0].Datum.ID)
//	require.NoError(t, err)
//	require.Equal(t, pps.DatumState_FAILED, datum.State)
//}
//
//func TestPipelineWithStatsPaginated(t *testing.T) {
//	// TODO: Implement pagination?.
//	t.Skip("Pagination not implemented in V2")
//	if testing.Short() {
//		t.Skip("Skipping integration tests in short mode")
//	}
//
//	c := tu.GetPachClient(t)
//	require.NoError(t, c.DeleteAll())
//
//	dataRepo := tu.UniqueString("TestPipelineWithStatsPaginated_data")
//	require.NoError(t, c.CreateRepo(dataRepo))
//
//	numPages := int64(2)
//	pageSize := int64(10)
//	numFiles := int(numPages * pageSize)
//	commit1, err := c.StartCommit(dataRepo, "master")
//	require.NoError(t, err)
//	for i := 0; i < numFiles; i++ {
//		require.NoError(t, c.PutFile(dataRepo, commit1.ID, fmt.Sprintf("file-%d", i), strings.NewReader(strings.Repeat("foo\n", 100)), client.WithAppendPutFile()))
//	}
//	require.NoError(t, c.FinishCommit(dataRepo, commit1.ID))
//
//	pipeline := tu.UniqueString("pipeline")
//	_, err = c.PpsAPIClient.CreatePipeline(context.Background(),
//		&pps.CreatePipelineRequest{
//			Pipeline: client.NewPipeline(pipeline),
//			Transform: &pps.Transform{
//				Cmd: []string{"bash"},
//				Stdin: []string{
//					fmt.Sprintf("if [ -f /pfs/%s/file-5 ]; then exit 1; fi", dataRepo),
//					fmt.Sprintf("cp /pfs/%s/* /pfs/out/", dataRepo),
//				},
//			},
//			Input:       client.NewPFSInput(dataRepo, "/*"),
//			EnableStats: true,
//			ParallelismSpec: &pps.ParallelismSpec{
//				Constant: 4,
//			},
//		})
//
//	commitInfos, err := c.FlushCommitAll([]*pfs.Commit{commit1}, nil)
//	require.NoError(t, err)
//	require.Equal(t, 2, len(commitInfos))
//
//	var jobs []*pps.PipelineJobInfo
//	require.NoError(t, backoff.Retry(func() error {
//		jobs, err = c.ListJob(pipeline, nil, nil, -1, true)
//		require.NoError(t, err)
//		if len(jobs) != 1 {
//			return errors.Errorf("expected 1 jobs, got %d", len(jobs))
//		}
//		return nil
//	}, backoff.NewTestingBackOff()))
//
//	// Block on the job being complete before we call ListDatum
//	_, err = c.InspectJob(jobs[0].Job.ID, true)
//	require.NoError(t, err)
//
//	resp, err := c.ListDatumAll(jobs[0].Job.ID, pageSize, 0)
//	require.NoError(t, err)
//	require.Equal(t, pageSize, int64(len(resp.DatumInfos)))
//	require.Equal(t, int64(numFiles)/pageSize, resp.TotalPages)
//
//	// First entry should be failed
//	require.Equal(t, pps.DatumState_FAILED, resp.DatumInfos[0].State)
//
//	resp, err = c.ListDatumAll(jobs[0].Job.ID, pageSize, int64(numPages-1))
//	require.NoError(t, err)
//	require.Equal(t, pageSize, int64(len(resp.DatumInfos)))
//	require.Equal(t, int64(int64(numFiles)/pageSize-1), resp.Page)
//
//	// Last entry should be success
//	require.Equal(t, pps.DatumState_SUCCESS, resp.DatumInfos[len(resp.DatumInfos)-1].State)
//
//	// Make sure we get error when requesting pages too high
//	_, err = c.ListDatumAll(jobs[0].Job.ID, pageSize, int64(numPages))
//	require.YesError(t, err)
//}
//
//func TestPipelineWithStatsAcrossJobs(t *testing.T) {
//	// TODO: Change semantics of test.
//	t.Skip("Stats semantics different in V2")
//	if testing.Short() {
//		t.Skip("Skipping integration tests in short mode")
//	}
//
//	c := tu.GetPachClient(t)
//	require.NoError(t, c.DeleteAll())
//
//	dataRepo := tu.UniqueString("TestPipelineWithStatsAcrossJobs_data")
//	require.NoError(t, c.CreateRepo(dataRepo))
//
//	numFiles := 10
//	commit1, err := c.StartCommit(dataRepo, "master")
//	require.NoError(t, err)
//	for i := 0; i < numFiles; i++ {
//		require.NoError(t, c.PutFile(dataRepo, commit1.ID, fmt.Sprintf("foo-%d", i), strings.NewReader(strings.Repeat("foo\n", 100)), client.WithAppendPutFile()))
//	}
//	require.NoError(t, c.FinishCommit(dataRepo, commit1.ID))
//
//	pipeline := tu.UniqueString("StatsAcrossJobs")
//	_, err = c.PpsAPIClient.CreatePipeline(context.Background(),
//		&pps.CreatePipelineRequest{
//			Pipeline: client.NewPipeline(pipeline),
//			Transform: &pps.Transform{
//				Cmd: []string{"bash"},
//				Stdin: []string{
//					fmt.Sprintf("cp /pfs/%s/* /pfs/out/", dataRepo),
//				},
//			},
//			Input:       client.NewPFSInput(dataRepo, "/*"),
//			EnableStats: true,
//			ParallelismSpec: &pps.ParallelismSpec{
//				Constant: 1,
//			},
//		})
//	require.NoError(t, err)
//
//	commitInfos, err := c.FlushCommitAll([]*pfs.Commit{commit1}, nil)
//	require.NoError(t, err)
//	require.Equal(t, 2, len(commitInfos))
//
//	jobs, err := c.ListJob(pipeline, nil, nil, -1, true)
//	require.NoError(t, err)
//	require.Equal(t, 1, len(jobs))
//
//	// Block on the job being complete before we call ListDatum
//	_, err = c.InspectJob(jobs[0].Job.ID, true)
//	require.NoError(t, err)
//
//	resp, err := c.ListDatumAll(jobs[0].Job.ID, 0, 0)
//	require.NoError(t, err)
//	require.Equal(t, numFiles, len(resp.DatumInfos))
//
//	datum, err := c.InspectDatum(jobs[0].Job.ID, resp.DatumInfos[0].Datum.ID)
//	require.NoError(t, err)
//	require.Equal(t, pps.DatumState_SUCCESS, datum.State)
//
//	commit2, err := c.StartCommit(dataRepo, "master")
//	require.NoError(t, err)
//	for i := 0; i < numFiles; i++ {
//		require.NoError(t, c.PutFile(dataRepo, commit2.ID, fmt.Sprintf("bar-%d", i), strings.NewReader(strings.Repeat("bar\n", 100)), client.WithAppendPutFile()))
//	}
//	require.NoError(t, c.FinishCommit(dataRepo, commit2.ID))
//
//	commitInfos, err = c.FlushCommitAll([]*pfs.Commit{commit2}, nil)
//	require.NoError(t, err)
//	require.Equal(t, 2, len(commitInfos))
//
//	jobs, err = c.ListJob(pipeline, nil, nil, -1, true)
//	require.NoError(t, err)
//	require.Equal(t, 2, len(jobs))
//
//	// Block on the job being complete before we call ListDatum
//	_, err = c.InspectJob(jobs[0].Job.ID, true)
//	require.NoError(t, err)
//
//	resp, err = c.ListDatumAll(jobs[0].Job.ID, 0, 0)
//	require.NoError(t, err)
//	// we should see all the datums from the first job (which should be skipped)
//	// in addition to all the new datums processed in this job
//	require.Equal(t, numFiles*2, len(resp.DatumInfos))
//
//	datum, err = c.InspectDatum(jobs[0].Job.ID, resp.DatumInfos[0].Datum.ID)
//	require.NoError(t, err)
//	require.Equal(t, pps.DatumState_SUCCESS, datum.State)
//	// Test datums marked as skipped correctly
//	// (also tests list datums are sorted by state)
//	datum, err = c.InspectDatum(jobs[0].Job.ID, resp.DatumInfos[numFiles].Datum.ID)
//	require.NoError(t, err)
//	require.Equal(t, pps.DatumState_SKIPPED, datum.State)
//}
//
//func TestPipelineWithStatsSkippedEdgeCase(t *testing.T) {
//	// TODO: Change semantics of test.
//	t.Skip("Stats semantics different in V2")
//	// If I add a file in commit1, delete it in commit2, add it again in commit 3 ...
//	// the datum will be marked as success on the 3rd job, even though it should be marked as skipped
//	if testing.Short() {
//		t.Skip("Skipping integration tests in short mode")
//	}
//
//	c := tu.GetPachClient(t)
//	require.NoError(t, c.DeleteAll())
//
//	dataRepo := tu.UniqueString("TestPipelineWithStatsSkippedEdgeCase_data")
//	require.NoError(t, c.CreateRepo(dataRepo))
//
//	numFiles := 10
//	commit1, err := c.StartCommit(dataRepo, "master")
//	require.NoError(t, err)
//	for i := 0; i < numFiles; i++ {
//		require.NoError(t, c.PutFile(dataRepo, commit1.ID, fmt.Sprintf("file-%d", i), strings.NewReader(strings.Repeat("foo\n", 100)), client.WithAppendPutFile()))
//	}
//	require.NoError(t, c.FinishCommit(dataRepo, commit1.ID))
//
//	pipeline := tu.UniqueString("StatsEdgeCase")
//	_, err = c.PpsAPIClient.CreatePipeline(context.Background(),
//		&pps.CreatePipelineRequest{
//			Pipeline: client.NewPipeline(pipeline),
//			Transform: &pps.Transform{
//				Cmd: []string{"bash"},
//				Stdin: []string{
//					fmt.Sprintf("cp /pfs/%s/* /pfs/out/", dataRepo),
//				},
//			},
//			Input:       client.NewPFSInput(dataRepo, "/*"),
//			EnableStats: true,
//			ParallelismSpec: &pps.ParallelismSpec{
//				Constant: 1,
//			},
//		})
//	require.NoError(t, err)
//
//	commitInfos, err := c.FlushCommitAll([]*pfs.Commit{commit1}, nil)
//	require.NoError(t, err)
//	require.Equal(t, 2, len(commitInfos))
//
//	jobs, err := c.ListJob(pipeline, nil, nil, -1, true)
//	require.NoError(t, err)
//	require.Equal(t, 1, len(jobs))
//
//	// Block on the job being complete before we call ListDatum
//	_, err = c.InspectJob(jobs[0].Job.ID, true)
//	require.NoError(t, err)
//	resp, err := c.ListDatumAll(jobs[0].Job.ID, 0, 0)
//	require.NoError(t, err)
//	require.Equal(t, numFiles, len(resp.DatumInfos))
//
//	for _, datum := range resp.DatumInfos {
//		require.NoError(t, err)
//		require.Equal(t, pps.DatumState_SUCCESS, datum.State)
//	}
//
//	// Make sure 'inspect datum' works
//	datum, err := c.InspectDatum(jobs[0].Job.ID, resp.DatumInfos[0].Datum.ID)
//	require.NoError(t, err)
//	require.Equal(t, pps.DatumState_SUCCESS, datum.State)
//
//	// Create a second commit that deletes a file in commit1
//	commit2, err := c.StartCommit(dataRepo, "master")
//	require.NoError(t, err)
//	err = c.DeleteFile(dataRepo, commit2.ID, "file-0")
//	require.NoError(t, err)
//	require.NoError(t, c.FinishCommit(dataRepo, commit2.ID))
//
//	// Create a third commit that re-adds the file removed in commit2
//	commit3, err := c.StartCommit(dataRepo, "master")
//	require.NoError(t, err)
//	require.NoError(t, c.PutFile(dataRepo, commit3.ID, "file-0", strings.NewReader(strings.Repeat("foo\n", 100)), client.WithAppendPutFile()))
//	require.NoError(t, c.FinishCommit(dataRepo, commit3.ID))
//
//	commitInfos, err = c.FlushCommitAll([]*pfs.Commit{commit3}, nil)
//	require.NoError(t, err)
//	require.Equal(t, 2, len(commitInfos))
//
//	jobs, err = c.ListJob(pipeline, nil, nil, -1, true)
//	require.NoError(t, err)
//	require.Equal(t, 3, len(jobs))
//
//	// Block on the job being complete before we call ListDatum
//	_, err = c.InspectJob(jobs[0].Job.ID, true)
//	require.NoError(t, err)
//	resp, err = c.ListDatumAll(jobs[0].Job.ID, 0, 0)
//	require.NoError(t, err)
//	require.Equal(t, numFiles, len(resp.DatumInfos))
//
//	for _, datum := range resp.DatumInfos {
//		require.Equal(t, pps.DatumState_SKIPPED, datum.State)
//	}
//}
>>>>>>> 3fae824a

func TestPipelineOnStatsBranch(t *testing.T) {
	if testing.Short() {
		t.Skip("Skipping integration tests in short mode")
	}

	c := tu.GetPachClient(t)
	require.NoError(t, c.DeleteAll())

	dataRepo := tu.UniqueString("TestPipelineOnStatsBranch_data")
	require.NoError(t, c.CreateRepo(dataRepo))

	commit, err := c.StartCommit(dataRepo, "master")
	require.NoError(t, err)
	require.NoError(t, c.PutFile(dataRepo, commit.ID, "file", strings.NewReader("foo"), client.WithAppendPutFile()))
	require.NoError(t, c.FinishCommit(dataRepo, commit.ID))

	pipeline1, pipeline2 := tu.UniqueString("TestPipelineOnStatsBranch1"), tu.UniqueString("TestPipelineOnStatsBranch2")
	_, err = c.PpsAPIClient.CreatePipeline(context.Background(),
		&pps.CreatePipelineRequest{
			Pipeline: client.NewPipeline(pipeline1),
			Transform: &pps.Transform{
				Cmd: []string{"bash", "-c", "cp -r $(ls -d /pfs/*|grep -v /pfs/out) /pfs/out"},
			},
			Input:       client.NewPFSInput(dataRepo, "/*"),
			EnableStats: true,
		})
	require.NoError(t, err)
	_, err = c.PpsAPIClient.CreatePipeline(context.Background(),
		&pps.CreatePipelineRequest{
			Pipeline: client.NewPipeline(pipeline2),
			Transform: &pps.Transform{
				Cmd: []string{"bash", "-c", "cp -r $(ls -d /pfs/*|grep -v /pfs/out) /pfs/out"},
			},
			Input: &pps.Input{
				Pfs: &pps.PFSInput{
					Repo:   pipeline1,
					Branch: "stats",
					Glob:   "/*",
				},
			},
			EnableStats: true,
		})
	require.NoError(t, err)

	pipelineJobInfos, err := c.FlushJobAll([]*pfs.Commit{commit}, nil)
	require.NoError(t, err)
	require.Equal(t, 2, len(pipelineJobInfos))
	for _, pji := range pipelineJobInfos {
		require.Equal(t, pji.State.String(), pps.JobState_JOB_SUCCESS.String())
	}
}

func TestSkippedDatums(t *testing.T) {
	if testing.Short() {
		t.Skip("Skipping integration tests in short mode")
	}

	c := tu.GetPachClient(t)
	require.NoError(t, c.DeleteAll())
	// create repos
	dataRepo := tu.UniqueString("TestPipeline_data")
	require.NoError(t, c.CreateRepo(dataRepo))
	// create pipeline
	pipelineName := tu.UniqueString("pipeline")
	//	require.NoError(t, c.CreatePipeline(
	_, err := c.PpsAPIClient.CreatePipeline(context.Background(),
		&pps.CreatePipelineRequest{
			Pipeline: client.NewPipeline(pipelineName),
			Transform: &pps.Transform{
				Cmd: []string{"bash"},
				Stdin: []string{
					fmt.Sprintf("cp /pfs/%s/* /pfs/out/", dataRepo),
				},
			},
			ParallelismSpec: &pps.ParallelismSpec{
				Constant: 1,
			},
			Input:       client.NewPFSInput(dataRepo, "/*"),
			EnableStats: true,
		})
	require.NoError(t, err)
	// Do first commit to repo
	commit1, err := c.StartCommit(dataRepo, "master")
	require.NoError(t, err)
	require.NoError(t, c.PutFile(dataRepo, commit1.ID, "file", strings.NewReader("foo\n"), client.WithAppendPutFile()))
	require.NoError(t, c.FinishCommit(dataRepo, commit1.ID))
	pjis, err := c.FlushJobAll([]*pfs.Commit{client.NewCommit(dataRepo, commit1.ID)}, nil)
	require.NoError(t, err)
	require.Equal(t, 1, len(pjis))
	pji := pjis[0]
	require.Equal(t, pji.State, pps.JobState_JOB_SUCCESS)
	var buffer bytes.Buffer
	require.NoError(t, c.GetFile(pji.OutputCommit.Repo.Name, pji.OutputCommit.ID, "file", &buffer))
	require.Equal(t, "foo\n", buffer.String())
	// Do second commit to repo
	commit2, err := c.StartCommit(dataRepo, "master")
	require.NoError(t, err)
	require.NoError(t, c.PutFile(dataRepo, commit2.ID, "file2", strings.NewReader("bar\n"), client.WithAppendPutFile()))
	require.NoError(t, c.FinishCommit(dataRepo, commit2.ID))
	pjis, err = c.FlushJobAll([]*pfs.Commit{client.NewCommit(dataRepo, "master")}, nil)
	require.NoError(t, err)
	require.Equal(t, 1, len(pjis))
	pji = pjis[0]
	require.Equal(t, pji.State, pps.JobState_JOB_SUCCESS)
	/*
		jobs, err := c.ListJob(pipelineName, nil, nil, -1, true)
		require.NoError(t, err)
		require.Equal(t, 2, len(jobs))

		datums, err := c.ListDatumAll(jobs[1].Job.ID)
		fmt.Printf("got datums: %v\n", datums)
		require.NoError(t, err)
		require.Equal(t, 2, len(datums))

		datum, err := c.InspectDatum(jobs[1].Job.ID, datums[0].ID)
		require.NoError(t, err)
		require.Equal(t, pps.DatumState_SUCCESS, datum.State)
	*/
}

func TestCronPipeline(t *testing.T) {
	if testing.Short() {
		t.Skip("Skipping integration tests in short mode")
	}

	c := tu.GetPachClient(t)
	require.NoError(t, c.DeleteAll())
	t.Run("SimpleCron", func(t *testing.T) {
		pipeline1 := tu.UniqueString("cron1-")
		require.NoError(t, c.CreatePipeline(
			pipeline1,
			"",
			[]string{"/bin/bash"},
			[]string{"cp /pfs/time/* /pfs/out/"},
			nil,
			client.NewCronInput("time", "@every 20s"),
			"",
			false,
		))
		pipeline2 := tu.UniqueString("cron2-")
		require.NoError(t, c.CreatePipeline(
			pipeline2,
			"",
			[]string{"/bin/bash"},
			[]string{"cp " + fmt.Sprintf("/pfs/%s/*", pipeline1) + " /pfs/out/"},
			nil,
			client.NewPFSInput(pipeline1, "/*"),
			"",
			false,
		))

		// subscribe to the pipeline1 cron repo and wait for inputs
		repo := fmt.Sprintf("%s_%s", pipeline1, "time")
		ctx, cancel := context.WithTimeout(context.Background(), time.Second*120)
		defer cancel() //cleanup resources
		// We'll look at three commits - with one created in each tick
		// We expect the first commit to have 1 file, the second to have 2 files, etc...
		countBreakFunc := newCountBreakFunc(3)
		count := 1
		require.NoError(t, c.WithCtx(ctx).SubscribeCommit(repo, "master", nil, "", pfs.CommitState_STARTED, func(ci *pfs.CommitInfo) error {
			return countBreakFunc(func() error {
				commitInfos, err := c.FlushCommitAll([]*pfs.Commit{ci.Commit}, nil)
				require.NoError(t, err)
				require.Equal(t, 4, len(commitInfos))

				files, err := c.ListFileAll(ci.Commit.Repo.Name, ci.Commit.ID, "")
				require.NoError(t, err)
				require.Equal(t, count, len(files))
				count++

				return nil
			})
		}))
	})

	// Test a CronInput with the overwrite flag set to true
	t.Run("CronOverwrite", func(t *testing.T) {
		pipeline3 := tu.UniqueString("cron3-")
		overwriteInput := client.NewCronInput("time", "@every 20s")
		overwriteInput.Cron.Overwrite = true
		require.NoError(t, c.CreatePipeline(
			pipeline3,
			"",
			[]string{"/bin/bash"},
			[]string{"cp /pfs/time/* /pfs/out/"},
			nil,
			overwriteInput,
			"",
			false,
		))
		repo := fmt.Sprintf("%s_%s", pipeline3, "time")
		ctx, cancel := context.WithTimeout(context.Background(), time.Second*120)
		defer cancel() //cleanup resources
		// We'll look at three commits - with one created in each tick
		// We expect each of the commits to have just a single file in this case
		countBreakFunc := newCountBreakFunc(3)
		require.NoError(t, c.WithCtx(ctx).SubscribeCommit(repo, "master", nil, "", pfs.CommitState_STARTED, func(ci *pfs.CommitInfo) error {
			return countBreakFunc(func() error {
				commitInfos, err := c.FlushCommitAll([]*pfs.Commit{ci.Commit}, nil)
				require.NoError(t, err)
				require.Equal(t, 2, len(commitInfos))

				files, err := c.ListFileAll(ci.Commit.Repo.Name, ci.Commit.ID, "")
				require.NoError(t, err)
				require.Equal(t, 1, len(files))

				return nil
			})
		}))
	})

	// Create a non-cron input repo, and test a pipeline with a cross of cron and
	// non-cron inputs
	t.Run("CronPFSCross", func(t *testing.T) {
		dataRepo := tu.UniqueString("TestCronPipeline_data")
		require.NoError(t, c.CreateRepo(dataRepo))
		pipeline4 := tu.UniqueString("cron4-")
		require.NoError(t, c.CreatePipeline(
			pipeline4,
			"",
			[]string{"bash"},
			[]string{
				"cp /pfs/time/time /pfs/out/time",
				fmt.Sprintf("cp /pfs/%s/file /pfs/out/file", dataRepo),
			},
			nil,
			client.NewCrossInput(
				client.NewCronInput("time", "@every 20s"),
				client.NewPFSInput(dataRepo, "/"),
			),
			"",
			false,
		))
		dataCommit, err := c.StartCommit(dataRepo, "master")
		require.NoError(t, err)
		require.NoError(t, c.PutFile(dataRepo, "master", "file", strings.NewReader("file"), client.WithAppendPutFile()))
		require.NoError(t, c.FinishCommit(dataRepo, "master"))

		repo := fmt.Sprintf("%s_%s", pipeline4, "time")
		ctx, cancel := context.WithTimeout(context.Background(), time.Second*30)
		defer cancel() //cleanup resources
		countBreakFunc := newCountBreakFunc(1)
		require.NoError(t, c.WithCtx(ctx).SubscribeCommit(repo, "master", nil, "", pfs.CommitState_STARTED, func(ci *pfs.CommitInfo) error {
			return countBreakFunc(func() error {
				commitInfos, err := c.FlushCommitAll([]*pfs.Commit{dataCommit, ci.Commit}, nil)
				require.NoError(t, err)
				require.Equal(t, 2, len(commitInfos))

				return nil
			})
		}))
	})
	t.Run("RunCron", func(t *testing.T) {
		pipeline5 := tu.UniqueString("cron5-")
		require.NoError(t, c.CreatePipeline(
			pipeline5,
			"",
			[]string{"/bin/bash"},
			[]string{"cp /pfs/time/* /pfs/out/"},
			nil,
			client.NewCronInput("time", "@every 1h"),
			"",
			false,
		))
		pipeline6 := tu.UniqueString("cron6-")
		require.NoError(t, c.CreatePipeline(
			pipeline6,
			"",
			[]string{"/bin/bash"},
			[]string{"cp " + fmt.Sprintf("/pfs/%s/*", pipeline5) + " /pfs/out/"},
			nil,
			client.NewPFSInput(pipeline5, "/*"),
			"",
			false,
		))

		_, err := c.PpsAPIClient.RunCron(context.Background(), &pps.RunCronRequest{Pipeline: client.NewPipeline(pipeline5)})
		require.NoError(t, err)
		_, err = c.PpsAPIClient.RunCron(context.Background(), &pps.RunCronRequest{Pipeline: client.NewPipeline(pipeline5)})
		require.NoError(t, err)
		_, err = c.PpsAPIClient.RunCron(context.Background(), &pps.RunCronRequest{Pipeline: client.NewPipeline(pipeline5)})
		require.NoError(t, err)

		// subscribe to the pipeline1 cron repo and wait for inputs
		repo := fmt.Sprintf("%s_%s", pipeline5, "time")
		ctx, cancel := context.WithTimeout(context.Background(), time.Second*120)
		defer cancel() //cleanup resources
		countBreakFunc := newCountBreakFunc(3)
		require.NoError(t, c.WithCtx(ctx).SubscribeCommit(repo, "master", nil, "", pfs.CommitState_STARTED, func(ci *pfs.CommitInfo) error {
			return countBreakFunc(func() error {
				commitInfos, err := c.FlushCommitAll([]*pfs.Commit{ci.Commit}, nil)
				require.NoError(t, err)
				require.Equal(t, 4, len(commitInfos))
				return nil
			})
		}))
	})
	t.Run("RunCronOverwrite", func(t *testing.T) {
		// TODO: This test does not work with V2. It is not clear what the issue is yet. It may be related to the fact that
		// run pipeline does not work correctly with stats (which is always enabled in V2).
		t.Skip("Does not work with V2, needs investigation")
		pipeline7 := tu.UniqueString("cron7-")
		require.NoError(t, c.CreatePipeline(
			pipeline7,
			"",
			[]string{"/bin/bash"},
			[]string{"cp /pfs/time/* /pfs/out/"},
			nil,
			client.NewCronInputOpts("time", "", "1-59/1 * * * *", true), // every minute
			"",
			false,
		))
		pipeline8 := tu.UniqueString("cron8-")
		require.NoError(t, c.CreatePipeline(
			pipeline8,
			"",
			[]string{"/bin/bash"},
			[]string{"cp " + fmt.Sprintf("/pfs/%s/*", pipeline7) + " /pfs/out/"},
			nil,
			client.NewPFSInput(pipeline7, "/*"),
			"",
			false,
		))

		// subscribe to the pipeline1 cron repo and wait for inputs
		repo := fmt.Sprintf("%s_%s", pipeline7, "time")
		ctx, cancel := context.WithTimeout(context.Background(), time.Second*120)
		defer cancel() //cleanup resources
		countBreakFunc := newCountBreakFunc(1)
		require.NoError(t, c.WithCtx(ctx).SubscribeCommit(repo, "master", nil, "", pfs.CommitState_FINISHED, func(ci *pfs.CommitInfo) error {
			return countBreakFunc(func() error {
				// if the runcron is run too soon, it will have the same timestamp and we won't hit the weird bug
				time.Sleep(2 * time.Second)

				_, err := c.PpsAPIClient.RunCron(context.Background(), &pps.RunCronRequest{Pipeline: client.NewPipeline(pipeline7)})
				require.NoError(t, err)
				_, err = c.PpsAPIClient.RunCron(context.Background(), &pps.RunCronRequest{Pipeline: client.NewPipeline(pipeline7)})
				require.NoError(t, err)
				_, err = c.PpsAPIClient.RunCron(context.Background(), &pps.RunCronRequest{Pipeline: client.NewPipeline(pipeline7)})
				require.NoError(t, err)

				// subscribe to the pipeline1 cron repo and wait for inputs
				repo = fmt.Sprintf("%s_%s", pipeline7, "time")
				ctx, cancel = context.WithTimeout(context.Background(), time.Second*120)
				defer cancel() //cleanup resources
				// We expect to see four commits, despite the schedule being every minute, and the timeout 120 seconds
				// We expect each of the commits to have just a single file in this case
				// We check four so that we can make sure the scheduled cron is not messed up by the run crons
				countBreakFunc := newCountBreakFunc(4)
				require.NoError(t, c.WithCtx(ctx).SubscribeCommit(repo, "master", nil, ci.Commit.ID, pfs.CommitState_STARTED, func(ci *pfs.CommitInfo) error {
					return countBreakFunc(func() error {
						commitInfos, err := c.FlushCommitAll([]*pfs.Commit{ci.Commit}, nil)
						require.NoError(t, err)
						require.Equal(t, 4, len(commitInfos))

						files, err := c.ListFileAll(ci.Commit.Repo.Name, ci.Commit.ID, "")
						require.NoError(t, err)
						require.Equal(t, 1, len(files))
						return nil
					})
				}))
				return nil
			})
		}))
	})
	t.Run("RunCronCross", func(t *testing.T) {
		pipeline9 := tu.UniqueString("cron9-")
		require.NoError(t, c.CreatePipeline(
			pipeline9,
			"",
			[]string{"/bin/bash"},
			[]string{"echo 'tick'"},
			nil,
			client.NewCrossInput(
				client.NewCronInput("time1", "@every 3h"),
				client.NewCronInput("time2", "@every 2h"),
			),
			"",
			false,
		))

		_, err := c.PpsAPIClient.RunCron(context.Background(), &pps.RunCronRequest{Pipeline: client.NewPipeline(pipeline9)})
		require.NoError(t, err)
		_, err = c.PpsAPIClient.RunCron(context.Background(), &pps.RunCronRequest{Pipeline: client.NewPipeline(pipeline9)})
		require.NoError(t, err)
		_, err = c.PpsAPIClient.RunCron(context.Background(), &pps.RunCronRequest{Pipeline: client.NewPipeline(pipeline9)})
		require.NoError(t, err)

		// subscribe to the pipeline1 cron repo and wait for inputs
		ctx, cancel := context.WithTimeout(context.Background(), time.Second*120)
		defer cancel() //cleanup resources
		// We expect to see at least three commits, despite the schedules not ticking until three hours, and the timeout 120 seconds
		repo := pipeline9
		countBreakFunc := newCountBreakFunc(3)
		require.NoError(t, c.WithCtx(ctx).SubscribeCommit(repo, "master", nil, "", pfs.CommitState_STARTED, func(ci *pfs.CommitInfo) error {
			return countBreakFunc(func() error {
				return nil
			})
		}))
	})
}

func TestSelfReferentialPipeline(t *testing.T) {
	if testing.Short() {
		t.Skip("Skipping integration tests in short mode")
	}

	c := tu.GetPachClient(t)
	require.NoError(t, c.DeleteAll())
	pipeline := tu.UniqueString("pipeline")
	require.YesError(t, c.CreatePipeline(
		pipeline,
		"",
		[]string{"true"},
		nil,
		nil,
		client.NewPFSInput(pipeline, "/"),
		"",
		false,
	))
}

func TestPipelineBadImage(t *testing.T) {
	if testing.Short() {
		t.Skip("Skipping integration tests in short mode")
	}

	c := tu.GetPachClient(t)
	require.NoError(t, c.DeleteAll())
	pipeline1 := tu.UniqueString("bad_pipeline_1_")
	require.NoError(t, c.CreatePipeline(
		pipeline1,
		"BadImage",
		[]string{"true"},
		nil,
		nil,
		client.NewCronInput("time", "@every 20s"),
		"",
		false,
	))
	pipeline2 := tu.UniqueString("bad_pipeline_2_")
	require.NoError(t, c.CreatePipeline(
		pipeline2,
		"bs/badimage:vcrap",
		[]string{"true"},
		nil,
		nil,
		client.NewCronInput("time", "@every 20s"),
		"",
		false,
	))
	require.NoError(t, backoff.Retry(func() error {
		for _, pipeline := range []string{pipeline1, pipeline2} {
			pipelineInfo, err := c.InspectPipeline(pipeline)
			if err != nil {
				return err
			}
			if pipelineInfo.State != pps.PipelineState_PIPELINE_CRASHING {
				return errors.Errorf("pipeline %s should be in crashing", pipeline)
			}
			require.True(t, pipelineInfo.Reason != "")
		}
		return nil
	}, backoff.NewTestingBackOff()))
}

func TestFixPipeline(t *testing.T) {
	if testing.Short() {
		t.Skip("Skipping integration tests in short mode")
	}

	c := tu.GetPachClient(t)
	require.NoError(t, c.DeleteAll())
	// create repos
	dataRepo := tu.UniqueString("TestFixPipeline_data")
	require.NoError(t, c.CreateRepo(dataRepo))
	_, err := c.StartCommit(dataRepo, "master")
	require.NoError(t, err)
	require.NoError(t, c.PutFile(dataRepo, "master", "file", strings.NewReader("1"), client.WithAppendPutFile()))
	require.NoError(t, c.FinishCommit(dataRepo, "master"))
	pipelineName := tu.UniqueString("TestFixPipeline_pipeline")
	require.NoError(t, c.CreatePipeline(
		pipelineName,
		"",
		[]string{"exit 1"},
		nil,
		&pps.ParallelismSpec{
			Constant: 1,
		},
		client.NewPFSInput(dataRepo, "/*"),
		"",
		false,
	))

	require.NoError(t, backoff.Retry(func() error {
		pipelineJobInfos, err := c.ListJob(pipelineName, nil, nil, -1, true)
		require.NoError(t, err)
		if len(pipelineJobInfos) != 1 {
			return errors.Errorf("expected 1 jobs, got %d", len(pipelineJobInfos))
		}
		pipelineJobInfo, err := c.InspectJob(pipelineJobInfos[0].Job.ID, true)
		require.NoError(t, err)
		require.Equal(t, pps.JobState_JOB_FAILURE, pipelineJobInfo.State)
		return nil
	}, backoff.NewTestingBackOff()))

	// Update the pipeline, this will not create a new pipeline as reprocess
	// isn't set to true.
	require.NoError(t, c.CreatePipeline(
		pipelineName,
		"",
		[]string{"bash"},
		[]string{"echo bar >/pfs/out/file"},
		&pps.ParallelismSpec{
			Constant: 1,
		},
		client.NewPFSInput(dataRepo, "/*"),
		"",
		true,
	))

	require.NoError(t, backoff.Retry(func() error {
		pipelineJobInfos, err := c.ListJob(pipelineName, nil, nil, -1, true)
		require.NoError(t, err)
		if len(pipelineJobInfos) != 2 {
			return errors.Errorf("expected 2 jobs, got %d", len(pipelineJobInfos))
		}
		pipelineJobInfo, err := c.InspectJob(pipelineJobInfos[0].Job.ID, true)
		require.NoError(t, err)
		require.Equal(t, pps.JobState_JOB_SUCCESS, pipelineJobInfo.State)
		return nil
	}, backoff.NewTestingBackOff()))
}

func TestListJobOutput(t *testing.T) {
	if testing.Short() {
		t.Skip("Skipping integration tests in short mode")
	}
	c := tu.GetPachClient(t)

	dataRepo := tu.UniqueString("TestListJobOutput_data")
	require.NoError(t, c.CreateRepo(dataRepo))

	commit1, err := c.StartCommit(dataRepo, "master")
	require.NoError(t, err)
	require.NoError(t, c.PutFile(dataRepo, commit1.ID, "file", strings.NewReader("foo"), client.WithAppendPutFile()))
	require.NoError(t, c.FinishCommit(dataRepo, commit1.ID))

	pipeline := tu.UniqueString("pipeline")
	require.NoError(t, c.CreatePipeline(
		pipeline,
		"",
		[]string{"bash"},
		[]string{
			fmt.Sprintf("cp /pfs/%s/* /pfs/out/", dataRepo),
		},
		&pps.ParallelismSpec{
			Constant: 4,
		},
		client.NewPFSInput(dataRepo, "/*"),
		"",
		false,
	))

	commitInfos, err := c.FlushCommitAll([]*pfs.Commit{commit1}, nil)
	require.NoError(t, err)
	require.Equal(t, 2, len(commitInfos))

	require.NoError(t, backoff.Retry(func() error {
		pipelineJobInfos, err := c.ListJob("", nil, commitInfos[0].Commit, -1, true)
		if err != nil {
			return err
		}
		if len(pipelineJobInfos) != 1 {
			return errors.Errorf("expected 1 job")
		}
		pipelineJobInfos, err = c.ListJob("", nil, client.NewCommit(pipeline, "master"), -1, true)
		if err != nil {
			return err
		}
		if len(pipelineJobInfos) != 1 {
			return errors.Errorf("expected 1 job")
		}
		return nil
	}, backoff.NewTestingBackOff()))
}

func TestListJobTruncated(t *testing.T) {
	if testing.Short() {
		t.Skip("Skipping integration tests in short mode")
	}
	c := tu.GetPachClient(t)

	dataRepo := tu.UniqueString("TestListJobTruncated_data")
	require.NoError(t, c.CreateRepo(dataRepo))

	commit1, err := c.StartCommit(dataRepo, "master")
	require.NoError(t, err)
	require.NoError(t, c.PutFile(dataRepo, commit1.ID, "file", strings.NewReader("foo"), client.WithAppendPutFile()))
	require.NoError(t, c.FinishCommit(dataRepo, commit1.ID))

	pipeline := tu.UniqueString("pipeline")
	require.NoError(t, c.CreatePipeline(
		pipeline,
		"",
		[]string{"bash"},
		[]string{
			fmt.Sprintf("cp /pfs/%s/* /pfs/out/", dataRepo),
		},
		nil,
		client.NewPFSInput(dataRepo, "/*"),
		"",
		false,
	))

	commitInfos, err := c.FlushCommitAll([]*pfs.Commit{commit1}, nil)
	require.NoError(t, err)
	require.Equal(t, 2, len(commitInfos))

	require.NoError(t, backoff.Retry(func() error {
		var liteJobInfos, fullJobInfos []*pps.PipelineJobInfo
		liteJobInfos, err := c.ListJob("", nil, commitInfos[0].Commit, 0, false)
		if err != nil {
			return err
		}
		fullJobInfos, err = c.ListJob("", nil, commitInfos[0].Commit, 0, true)
		if err != nil {
			return err
		}
		if len(liteJobInfos) != 1 {
			return errors.Errorf("expected 1 job from truncated ListJob")
		}
		if len(fullJobInfos) != 1 {
			return errors.Errorf("expected 1 job from ListJob")
		}
		// Check that fields stored in PFS are missing, but fields stored in etcd
		// are not
		require.Nil(t, liteJobInfos[0].Transform)
		require.Nil(t, liteJobInfos[0].Input)
		require.Equal(t, pipeline, liteJobInfos[0].Pipeline.Name)

		// Check that all fields are present
		require.NotNil(t, fullJobInfos[0].Transform)
		require.NotNil(t, fullJobInfos[0].Input)
		require.Equal(t, pipeline, fullJobInfos[0].Pipeline.Name)
		return nil
	}, backoff.NewTestingBackOff()))
}

func TestPipelineEnvVarAlias(t *testing.T) {
	if testing.Short() {
		t.Skip("Skipping integration tests in short mode")
	}

	c := tu.GetPachClient(t)
	require.NoError(t, c.DeleteAll())

	dataRepo := tu.UniqueString("TestPipelineEnvVarAlias_data")
	require.NoError(t, c.CreateRepo(dataRepo))

	numFiles := 10
	commit1, err := c.StartCommit(dataRepo, "master")
	require.NoError(t, err)
	for i := 0; i < numFiles; i++ {
		require.NoError(t, c.PutFile(dataRepo, commit1.ID, fmt.Sprintf("file-%d", i), strings.NewReader(fmt.Sprintf("%d", i)), client.WithAppendPutFile()))
	}
	require.NoError(t, c.FinishCommit(dataRepo, commit1.ID))

	pipeline := tu.UniqueString("pipeline")
	require.NoError(t, c.CreatePipeline(
		pipeline,
		"",
		[]string{"bash"},
		[]string{
			"env",
			fmt.Sprintf("cp $%s /pfs/out/", dataRepo),
		},
		nil,
		client.NewPFSInput(dataRepo, "/*"),
		"",
		false,
	))

	commitInfos, err := c.FlushCommitAll([]*pfs.Commit{commit1}, nil)
	require.NoError(t, err)
	require.Equal(t, 2, len(commitInfos))

	for i := 0; i < numFiles; i++ {
		var buf bytes.Buffer
		require.NoError(t, c.GetFile(commitInfos[0].Commit.Repo.Name, commitInfos[0].Commit.ID, fmt.Sprintf("file-%d", i), &buf))
		require.Equal(t, fmt.Sprintf("%d", i), buf.String())
	}
}

func TestMaxQueueSize(t *testing.T) {
	// TODO: Implement max queue size.
	t.Skip("Max queue size not implemented in V2")
	if testing.Short() {
		t.Skip("Skipping integration tests in short mode")
	}
	c := tu.GetPachClient(t)
	require.NoError(t, c.DeleteAll())

	dataRepo := tu.UniqueString("TestMaxQueueSize_input")
	require.NoError(t, c.CreateRepo(dataRepo))

	commit1, err := c.StartCommit(dataRepo, "master")
	require.NoError(t, err)
	for i := 0; i < 20; i++ {
		require.NoError(t, c.PutFile(dataRepo, commit1.ID, fmt.Sprintf("file%d", i), strings.NewReader("foo"), client.WithAppendPutFile()))
	}
	require.NoError(t, c.FinishCommit(dataRepo, commit1.ID))

	pipeline := tu.UniqueString("TestMaxQueueSize_output")
	// This pipeline sleeps for 10 secs per datum
	_, err = c.PpsAPIClient.CreatePipeline(
		context.Background(),
		&pps.CreatePipelineRequest{
			Pipeline: client.NewPipeline(pipeline),
			Transform: &pps.Transform{
				Cmd: []string{"bash"},
				Stdin: []string{
					"sleep 5",
				},
			},
			Input: client.NewPFSInput(dataRepo, "/*"),
			ParallelismSpec: &pps.ParallelismSpec{
				Constant: 2,
			},
			MaxQueueSize: 1,
			ChunkSpec: &pps.ChunkSpec{
				Number: 10,
			},
		})
	require.NoError(t, err)

	var pipelineJobInfo *pps.PipelineJobInfo
	for i := 0; i < 10; i++ {
		require.NoError(t, backoff.Retry(func() error {
			jobs, err := c.ListJob(pipeline, nil, nil, -1, true)
			if err != nil {
				return errors.Wrapf(err, "could not list job")
			}
			if len(jobs) == 0 {
				return errors.Errorf("failed to find job")
			}
			pipelineJobInfo, err = c.InspectJob(jobs[0].Job.ID, false, true)
			if err != nil {
				return errors.Wrapf(err, "could not inspect job")
			}
			if len(pipelineJobInfo.WorkerStatus) != 2 {
				return errors.Errorf("incorrect number of statuses: %v", len(pipelineJobInfo.WorkerStatus))
			}
			return nil
		}, backoff.RetryEvery(500*time.Millisecond).For(60*time.Second)))

		for _, status := range pipelineJobInfo.WorkerStatus {
			if status.QueueSize > 1 {
				t.Fatalf("queue size too big: %d", status.QueueSize)
			}
		}

		time.Sleep(500 * time.Millisecond)
	}
}

func TestHTTPAuth(t *testing.T) {
	if testing.Short() {
		t.Skip("Skipping integration tests in short mode")
	}
	c := tu.GetPachClient(t)

	host := c.GetAddress().Host
	port, ok := os.LookupEnv("PACHD_SERVICE_PORT_API_HTTP_PORT")
	if !ok {
		port = "30652" // default NodePort port for Pachd's HTTP API
	}
	httpAPIAddr := net.JoinHostPort(host, port)

	// Try to login
	token := "abbazabbadoo"
	form := url.Values{}
	form.Add("Token", token)
	req, err := http.NewRequest("POST", fmt.Sprintf("http://%s/v1/auth/login", httpAPIAddr), strings.NewReader(form.Encode()))
	req.Header.Add("Content-Type", "application/x-www-form-urlencoded")
	require.NoError(t, err)
	httpClient := &http.Client{}
	resp, err := httpClient.Do(req)
	require.NoError(t, err)
	defer resp.Body.Close()
	require.Equal(t, 1, len(resp.Cookies()))
	require.Equal(t, auth.ContextTokenKey, resp.Cookies()[0].Name)
	require.Equal(t, "*", resp.Header.Get("Access-Control-Allow-Origin"))
	require.Equal(t, token, resp.Cookies()[0].Value)

	// Try to logout
	req, err = http.NewRequest("POST", fmt.Sprintf("http://%s/v1/auth/logout", httpAPIAddr), nil)
	require.NoError(t, err)
	resp, err = httpClient.Do(req)
	require.NoError(t, err)
	defer resp.Body.Close()
	require.Equal(t, 1, len(resp.Cookies()))
	require.Equal(t, auth.ContextTokenKey, resp.Cookies()[0].Name)
	require.Equal(t, "*", resp.Header.Get("Access-Control-Allow-Origin"))
	// The cookie should be unset now
	require.Equal(t, "", resp.Cookies()[0].Value)

	// Make sure we get 404s for non existent routes
	req, err = http.NewRequest("POST", fmt.Sprintf("http://%s/v1/auth/logoutzz", httpAPIAddr), nil)
	require.NoError(t, err)
	resp, err = httpClient.Do(req)
	require.NoError(t, err)
	require.Equal(t, 404, resp.StatusCode)
}

func TestHTTPGetFile(t *testing.T) {
	if testing.Short() {
		t.Skip("Skipping integration tests in short mode")
	}
	c := tu.GetPachClient(t)

	dataRepo := tu.UniqueString("TestHTTPGetFile_data")
	require.NoError(t, c.CreateRepo(dataRepo))

	commit1, err := c.StartCommit(dataRepo, "master")
	require.NoError(t, err)
	require.NoError(t, c.PutFile(dataRepo, commit1.ID, "file", strings.NewReader("foo"), client.WithAppendPutFile()))
	f, err := os.Open("../../etc/testing/artifacts/giphy.gif")
	require.NoError(t, err)
	require.NoError(t, c.PutFile(dataRepo, commit1.ID, "giphy.gif", f, client.WithAppendPutFile()))
	require.NoError(t, c.FinishCommit(dataRepo, commit1.ID))

	host := c.GetAddress().Host
	port, ok := os.LookupEnv("PACHD_SERVICE_PORT_API_HTTP_PORT")
	if !ok {
		port = "30652" // default NodePort port for Pachd's HTTP API
	}
	httpAPIAddr := net.JoinHostPort(host, port)

	// Try to get raw contents
	resp, err := http.Get(fmt.Sprintf("http://%s/v1/pfs/repos/%v/commits/%v/files/file", httpAPIAddr, dataRepo, commit1.ID))
	require.NoError(t, err)
	defer resp.Body.Close()
	contents, err := ioutil.ReadAll(resp.Body)
	require.NoError(t, err)
	require.Equal(t, "foo", string(contents))
	contentDisposition := resp.Header.Get("Content-Disposition")
	require.Equal(t, "", contentDisposition)

	// Try to get file for downloading
	resp, err = http.Get(fmt.Sprintf("http://%s/v1/pfs/repos/%v/commits/%v/files/file?download=true", httpAPIAddr, dataRepo, commit1.ID))
	require.NoError(t, err)
	defer resp.Body.Close()
	contents, err = ioutil.ReadAll(resp.Body)
	require.NoError(t, err)
	require.Equal(t, "foo", string(contents))
	contentDisposition = resp.Header.Get("Content-Disposition")
	require.Equal(t, "attachment; filename=\"file\"", contentDisposition)

	// Make sure MIME type is set
	resp, err = http.Get(fmt.Sprintf("http://%s/v1/pfs/repos/%v/commits/%v/files/giphy.gif", httpAPIAddr, dataRepo, commit1.ID))
	require.NoError(t, err)
	defer resp.Body.Close()
	contentDisposition = resp.Header.Get("Content-Type")
	require.Equal(t, "image/gif", contentDisposition)
}

func TestService(t *testing.T) {
	if testing.Short() {
		t.Skip("Skipping integration tests in short mode")
	}
	c := tu.GetPachClient(t)
	require.NoError(t, c.DeleteAll())

	dataRepo := tu.UniqueString("TestService_data")
	require.NoError(t, c.CreateRepo(dataRepo))

	commit1, err := c.StartCommit(dataRepo, "master")
	require.NoError(t, err)
	require.NoError(t, c.PutFile(dataRepo, commit1.ID, "file1", strings.NewReader("foo"), client.WithAppendPutFile()))
	require.NoError(t, c.FinishCommit(dataRepo, commit1.ID))

	annotations := map[string]string{"foo": "bar"}

	pipeline := tu.UniqueString("pipelineservice")
	// This pipeline sleeps for 10 secs per datum
	require.NoError(t, c.CreatePipelineService(
		pipeline,
		"trinitronx/python-simplehttpserver",
		[]string{"sh"},
		[]string{
			"cd /pfs",
			"exec python -m SimpleHTTPServer 8000",
		},
		&pps.ParallelismSpec{
			Constant: 1,
		},
		client.NewPFSInput(dataRepo, "/"),
		false,
		8000,
		31800,
		annotations,
	))
	time.Sleep(10 * time.Second)

	// Lookup the address for 'pipelineservice' (different inside vs outside k8s)
	serviceAddr := func() string {
		// Hack: detect if running inside the cluster by looking for this env var
		if _, ok := os.LookupEnv("KUBERNETES_PORT"); !ok {
			// Outside cluster: Re-use external IP and external port defined above
			host := c.GetAddress().Host
			return net.JoinHostPort(host, "31800")
		}
		// Get k8s service corresponding to pachyderm service above--must access
		// via internal cluster IP, but we don't know what that is
		var address string
		kubeClient := tu.GetKubeClient(t)
		backoff.Retry(func() error {
			svcs, err := kubeClient.CoreV1().Services("default").List(metav1.ListOptions{})
			require.NoError(t, err)
			for _, svc := range svcs.Items {
				// Pachyderm actually generates two services for pipelineservice: one
				// for pachyderm (a ClusterIP service) and one for the user container
				// (a NodePort service, which is the one we want)
				rightName := strings.Contains(svc.Name, "pipelineservice")
				rightType := svc.Spec.Type == v1.ServiceTypeNodePort
				if !rightName || !rightType {
					continue
				}
				host := svc.Spec.ClusterIP
				port := fmt.Sprintf("%d", svc.Spec.Ports[0].Port)
				address = net.JoinHostPort(host, port)

				actualAnnotations := svc.Annotations
				delete(actualAnnotations, "pipelineName")
				if !reflect.DeepEqual(actualAnnotations, annotations) {
					return errors.Errorf(
						"expected service annotations map %#v, got %#v",
						annotations,
						actualAnnotations,
					)
				}

				return nil
			}
			return errors.Errorf("no matching k8s service found")
		}, backoff.NewTestingBackOff())

		require.NotEqual(t, "", address)
		return address
	}()

	httpClient := &http.Client{
		Timeout: 3 * time.Second,
	}
	require.NoError(t, backoff.Retry(func() error {
		resp, err := httpClient.Get(fmt.Sprintf("http://%s/%s/file1", serviceAddr, dataRepo))
		if err != nil {
			return err
		}
		if resp.StatusCode != 200 {
			return errors.Errorf("GET returned %d", resp.StatusCode)
		}
		content, err := ioutil.ReadAll(resp.Body)
		if err != nil {
			return err
		}
		if string(content) != "foo" {
			return errors.Errorf("wrong content for file1: expected foo, got %s", string(content))
		}
		return nil
	}, backoff.NewTestingBackOff()))

	host := c.GetAddress().Host
	port, ok := os.LookupEnv("PACHD_SERVICE_PORT_API_HTTP_PORT")
	if !ok {
		port = "30652" // default NodePort port for Pachd's HTTP API
	}
	httpAPIAddr := net.JoinHostPort(host, port)
	url := fmt.Sprintf("http://%s/v1/pps/services/%s/%s/file1", httpAPIAddr, pipeline, dataRepo)
	require.NoError(t, backoff.Retry(func() error {
		resp, err := httpClient.Get(url)
		if err != nil {
			return err
		}
		if resp.StatusCode != 200 {
			return errors.Errorf("GET returned %d", resp.StatusCode)
		}
		content, err := ioutil.ReadAll(resp.Body)
		if err != nil {
			return err
		}
		if string(content) != "foo" {
			return errors.Errorf("wrong content for file1: expected foo, got %s", string(content))
		}
		return nil
	}, backoff.NewTestingBackOff()))

	commit2, err := c.StartCommit(dataRepo, "master")
	require.NoError(t, err)
	require.NoError(t, c.PutFile(dataRepo, commit2.ID, "file2", strings.NewReader("bar"), client.WithAppendPutFile()))
	require.NoError(t, c.FinishCommit(dataRepo, commit2.ID))

	require.NoError(t, backoff.Retry(func() error {
		resp, err := httpClient.Get(fmt.Sprintf("http://%s/%s/file2", serviceAddr, dataRepo))
		if err != nil {
			return err
		}
		if resp.StatusCode != 200 {
			return errors.Errorf("GET returned %d", resp.StatusCode)
		}
		content, err := ioutil.ReadAll(resp.Body)
		if err != nil {
			return err
		}
		if string(content) != "bar" {
			return errors.Errorf("wrong content for file2: expected bar, got %s", string(content))
		}
		return nil
	}, backoff.NewTestingBackOff()))
}

func TestServiceEnvVars(t *testing.T) {
	if testing.Short() {
		t.Skip("Skipping integration tests in short mode")
	}
	c := tu.GetPachClient(t)
	require.NoError(t, c.DeleteAll())

	dataRepo := tu.UniqueString(t.Name() + "-input")
	require.NoError(t, c.CreateRepo(dataRepo))

	require.NoError(t, c.PutFile(dataRepo, "master", "file1", strings.NewReader("foo"), client.WithAppendPutFile()))

	pipeline := tu.UniqueString("pipelineservice")
	_, err := c.PpsAPIClient.CreatePipeline(
		c.Ctx(),
		&pps.CreatePipelineRequest{
			Pipeline: client.NewPipeline(pipeline),
			Transform: &pps.Transform{
				Image: "trinitronx/python-simplehttpserver",
				Cmd:   []string{"sh"},
				Stdin: []string{
					"echo ${CUSTOM_ENV_VAR} >/pfs/custom_env_var",
					"cd /pfs",
					"exec python -m SimpleHTTPServer 8000",
				},
				Env: map[string]string{
					"CUSTOM_ENV_VAR": "custom-value",
				},
			},
			ParallelismSpec: &pps.ParallelismSpec{
				Constant: 1,
			},
			Input:  client.NewPFSInput(dataRepo, "/"),
			Update: false,
			Service: &pps.Service{
				InternalPort: 8000,
				ExternalPort: 31800,
			},
		})
	require.NoError(t, err)

	// Lookup the address for 'pipelineservice' (different inside vs outside k8s)
	serviceAddr := func() string {
		// Hack: detect if running inside the cluster by looking for this env var
		if _, ok := os.LookupEnv("KUBERNETES_PORT"); !ok {
			// Outside cluster: Re-use external IP and external port defined above
			host := c.GetAddress().Host
			return net.JoinHostPort(host, "31800")
		}
		// Get k8s service corresponding to pachyderm service above--must access
		// via internal cluster IP, but we don't know what that is
		var address string
		kubeClient := tu.GetKubeClient(t)
		backoff.Retry(func() error {
			svcs, err := kubeClient.CoreV1().Services("default").List(metav1.ListOptions{})
			require.NoError(t, err)
			for _, svc := range svcs.Items {
				// Pachyderm actually generates two services for pipelineservice: one
				// for pachyderm (a ClusterIP service) and one for the user container
				// (a NodePort service, which is the one we want)
				rightName := strings.Contains(svc.Name, "pipelineservice")
				rightType := svc.Spec.Type == v1.ServiceTypeNodePort
				if !rightName || !rightType {
					continue
				}
				host := svc.Spec.ClusterIP
				port := fmt.Sprintf("%d", svc.Spec.Ports[0].Port)
				address = net.JoinHostPort(host, port)
				return nil
			}
			return fmt.Errorf("no matching k8s service found")
		}, backoff.NewTestingBackOff())

		require.NotEqual(t, "", address)
		return address
	}()

	var envValue []byte
	require.NoErrorWithinTRetry(t, 2*time.Minute, func() error {
		httpC := http.Client{
			Timeout: 3 * time.Second, // fail fast
		}
		resp, err := httpC.Get(fmt.Sprintf("http://%s/custom_env_var", serviceAddr))
		if err != nil {
			// sleep => don't spam retries. Seems to make test less flaky
			time.Sleep(time.Second)
			return err
		}
		if resp.StatusCode != 200 {
			return fmt.Errorf("GET returned %d", resp.StatusCode)
		}
		envValue, err = ioutil.ReadAll(resp.Body)
		if err != nil {
			return err
		}
		return nil
	})
	require.Equal(t, "custom-value", strings.TrimSpace(string(envValue)))
}

func TestChunkSpec(t *testing.T) {
	if testing.Short() {
		t.Skip("Skipping integration tests in short mode")
	}

	c := tu.GetPachClient(t)
	require.NoError(t, c.DeleteAll())

	dataRepo := tu.UniqueString("TestChunkSpec_data")
	require.NoError(t, c.CreateRepo(dataRepo))

	commit1, err := c.StartCommit(dataRepo, "master")
	require.NoError(t, err)
	numFiles := 101
	for i := 0; i < numFiles; i++ {
		require.NoError(t, c.PutFile(dataRepo, commit1.ID, fmt.Sprintf("file%d", i), strings.NewReader("foo"), client.WithAppendPutFile()))
	}
	require.NoError(t, c.FinishCommit(dataRepo, commit1.ID))

	t.Run("number", func(t *testing.T) {
		pipeline := tu.UniqueString("TestChunkSpec")
		c.PpsAPIClient.CreatePipeline(context.Background(),
			&pps.CreatePipelineRequest{
				Pipeline: client.NewPipeline(pipeline),
				Transform: &pps.Transform{
					Cmd: []string{"bash"},
					Stdin: []string{
						fmt.Sprintf("cp /pfs/%s/* /pfs/out/", dataRepo),
					},
				},
				Input:     client.NewPFSInput(dataRepo, "/*"),
				ChunkSpec: &pps.ChunkSpec{Number: 1},
			})

		commitInfos, err := c.FlushCommitAll([]*pfs.Commit{commit1}, []*pfs.Repo{client.NewRepo(pipeline)})
		require.NoError(t, err)
		require.Equal(t, 2, len(commitInfos))

		for i := 0; i < numFiles; i++ {
			var buf bytes.Buffer
			require.NoError(t, c.GetFile(commitInfos[0].Commit.Repo.Name, commitInfos[0].Commit.ID, fmt.Sprintf("file%d", i), &buf))
			require.Equal(t, "foo", buf.String())
		}
	})
	t.Run("size", func(t *testing.T) {
		pipeline := tu.UniqueString("TestChunkSpec")
		c.PpsAPIClient.CreatePipeline(context.Background(),
			&pps.CreatePipelineRequest{
				Pipeline: client.NewPipeline(pipeline),
				Transform: &pps.Transform{
					Cmd: []string{"bash"},
					Stdin: []string{
						fmt.Sprintf("cp /pfs/%s/* /pfs/out/", dataRepo),
					},
				},
				Input:     client.NewPFSInput(dataRepo, "/*"),
				ChunkSpec: &pps.ChunkSpec{SizeBytes: 5},
			})

		commitInfos, err := c.FlushCommitAll([]*pfs.Commit{commit1}, []*pfs.Repo{client.NewRepo(pipeline)})
		require.NoError(t, err)
		require.Equal(t, 2, len(commitInfos))

		for i := 0; i < numFiles; i++ {
			var buf bytes.Buffer
			require.NoError(t, c.GetFile(commitInfos[0].Commit.Repo.Name, commitInfos[0].Commit.ID, fmt.Sprintf("file%d", i), &buf))
			require.Equal(t, "foo", buf.String())
		}
	})
}

func TestLongDatums(t *testing.T) {
	if testing.Short() {
		t.Skip("Skipping integration tests in short mode")
	}

	c := tu.GetPachClient(t)
	require.NoError(t, c.DeleteAll())

	dataRepo := tu.UniqueString("TestLongDatums_data")
	require.NoError(t, c.CreateRepo(dataRepo))

	commit1, err := c.StartCommit(dataRepo, "master")
	require.NoError(t, err)
	numFiles := 8
	for i := 0; i < numFiles; i++ {
		require.NoError(t, c.PutFile(dataRepo, commit1.ID, fmt.Sprintf("file%d", i), strings.NewReader("foo"), client.WithAppendPutFile()))
	}
	require.NoError(t, c.FinishCommit(dataRepo, commit1.ID))

	pipeline := tu.UniqueString("TestLongDatums")
	require.NoError(t, c.CreatePipeline(
		pipeline,
		"",
		[]string{"bash"},
		[]string{
			"sleep 2s",
			fmt.Sprintf("cp /pfs/%s/* /pfs/out/", dataRepo),
		},
		&pps.ParallelismSpec{
			Constant: 4,
		},
		client.NewPFSInput(dataRepo, "/*"),
		"",
		false,
	))

	commitInfos, err := c.FlushCommitAll([]*pfs.Commit{commit1}, nil)
	require.NoError(t, err)
	require.Equal(t, 2, len(commitInfos))

	for i := 0; i < numFiles; i++ {
		var buf bytes.Buffer
		require.NoError(t, c.GetFile(commitInfos[0].Commit.Repo.Name, commitInfos[0].Commit.ID, fmt.Sprintf("file%d", i), &buf))
		require.Equal(t, "foo", buf.String())
	}
}

func TestPipelineWithGitInputInvalidURLs(t *testing.T) {
	// TODO: Implement git input.
	t.Skip("Git input not implemented in V2")
	if os.Getenv("RUN_BAD_TESTS") == "" {
		t.Skip("Skipping because RUN_BAD_TESTS was empty")
	}
	if testing.Short() {
		t.Skip("Skipping integration tests in short mode")
	}

	c := tu.GetPachClient(t)
	require.NoError(t, c.DeleteAll())

	outputFilename := "commitSHA"
	pipeline := tu.UniqueString("github_pipeline")
	// Of the common git URL types (listed below), only the 'clone' url is supported RN
	// (for several reasons, one of which is that we can't assume we have SSH / an ssh env setup on the user container)
	//git_url: "git://github.com/sjezewski/testgithook.git",
	//ssh_url: "git@github.com:sjezewski/testgithook.git",
	//svn_url: "https://github.com/sjezewski/testgithook",
	//clone_url: "https://github.com/sjezewski/testgithook.git",
	require.YesError(t, c.CreatePipeline(
		pipeline,
		"",
		[]string{"bash"},
		[]string{
			fmt.Sprintf("cat /pfs/test-artifacts/.git/HEAD > /pfs/out/%v", outputFilename),
		},
		nil,
		&pps.Input{
			Git: &pps.GitInput{
				URL: "git://github.com/pachyderm/test-artifacts.git",
			},
		},
		"",
		false,
	))
	require.YesError(t, c.CreatePipeline(
		pipeline,
		"",
		[]string{"bash"},
		[]string{
			fmt.Sprintf("cat /pfs/test-artifacts/.git/HEAD > /pfs/out/%v", outputFilename),
		},
		nil,
		&pps.Input{
			Git: &pps.GitInput{
				URL: "git@github.com:pachyderm/test-artifacts.git",
			},
		},
		"",
		false,
	))
	require.YesError(t, c.CreatePipeline(
		pipeline,
		"",
		[]string{"bash"},
		[]string{
			fmt.Sprintf("cat /pfs/test-artifacts/.git/HEAD > /pfs/out/%v", outputFilename),
		},
		nil,
		&pps.Input{
			Git: &pps.GitInput{
				URL: "https://github.com:pachyderm/test-artifacts",
			},
		},
		"",
		false,
	))
}

// TODO: Implement git input.
//func simulateGitPush(t *testing.T, pathToPayload string) {
//	payload, err := ioutil.ReadFile(pathToPayload)
//	require.NoError(t, err)
//	req, err := http.NewRequest(
//		"POST",
//		fmt.Sprintf("http://127.0.0.1:%v/v1/handle/push", githook.GitHookPort+30000),
//		bytes.NewBuffer(payload),
//	)
//	require.NoError(t, err)
//	req.Header.Set("X-Github-Delivery", "2984f5d0-c032-11e7-82d7-ed3ee54be25d")
//	req.Header.Set("User-Agent", "GitHub-Hookshot/c1d08eb")
//	req.Header.Set("X-Github-Event", "push")
//	req.Header.Set("Content-Type", "application/json")
//
//	client := &http.Client{}
//	resp, err := client.Do(req)
//	require.NoError(t, err)
//	defer resp.Body.Close()
//
//	require.Equal(t, 200, resp.StatusCode)
//}

func TestPipelineWithGitInputPrivateGHRepo(t *testing.T) {
	// TODO: Implement git input.
	t.Skip("Git input not implemented in V2")
	//	if testing.Short() {
	//		t.Skip("Skipping integration tests in short mode")
	//	}
	//
	//	c := tu.GetPachClient(t)
	//	require.NoError(t, c.DeleteAll())
	//
	//	outputFilename := "commitSHA"
	//	pipeline := tu.UniqueString("github_pipeline")
	//	repoName := "pachyderm-dummy"
	//	require.NoError(t, c.CreatePipeline(
	//		pipeline,
	//		"",
	//		[]string{"bash"},
	//		[]string{
	//			fmt.Sprintf("cat /pfs/%v/.git/HEAD > /pfs/out/%v", repoName, outputFilename),
	//		},
	//		nil,
	//		&pps.Input{
	//			Git: &pps.GitInput{
	//				URL: fmt.Sprintf("https://github.com/pachyderm/%v.git", repoName),
	//			},
	//		},
	//		"",
	//		false,
	//	))
	//	// There should be a pachyderm repo created w no commits:
	//	repos, err := c.ListRepo()
	//	require.NoError(t, err)
	//	found := false
	//	for _, repo := range repos {
	//		if repo.Repo.Name == repoName {
	//			found = true
	//		}
	//	}
	//	require.Equal(t, true, found)
	//
	//	// To trigger the pipeline, we'll need to simulate the webhook by pushing a POST payload to the githook server
	//	simulateGitPush(t, "../../etc/testing/artifacts/githook-payloads/private.json")
	//	// Need to sleep since the webhook http handler is non blocking
	//	time.Sleep(2 * time.Second)
	//
	//	// Now there should NOT be a new commit on the pachyderm repo
	//	commits, err := c.ListCommit(repoName, "master", "", 0)
	//	require.NoError(t, err)
	//	require.Equal(t, 0, len(commits))
	//
	//	// We should see that the pipeline has failed
	//	pipelineInfo, err := c.InspectPipeline(pipeline)
	//	require.NoError(t, err)
	//	require.Equal(t, pps.PipelineState_PIPELINE_FAILURE, pipelineInfo.State)
	//	require.Equal(t, fmt.Sprintf("unable to clone private github repo (https://github.com/pachyderm/%v.git)", repoName), pipelineInfo.Reason)
}

func TestPipelineWithGitInputDuplicateNames(t *testing.T) {
	// TODO: Implement git input.
	t.Skip("Git input not implemented in V2")
	//	if testing.Short() {
	//		t.Skip("Skipping integration tests in short mode")
	//	}
	//
	//	c := tu.GetPachClient(t)
	//	require.NoError(t, c.DeleteAll())
	//
	//	outputFilename := "commitSHA"
	//	pipeline := tu.UniqueString("github_pipeline")
	//	//Test same name on one pipeline
	//	require.YesError(t, c.CreatePipeline(
	//		pipeline,
	//		"",
	//		[]string{"bash"},
	//		[]string{
	//			fmt.Sprintf("cat /pfs/pachyderm/.git/HEAD > /pfs/out/%v", outputFilename),
	//		},
	//		nil,
	//		&pps.Input{
	//			Cross: []*pps.Input{
	//				&pps.Input{
	//					Git: &pps.GitInput{
	//						URL:  "https://github.com/pachyderm/test-artifacts.git",
	//						Name: "foo",
	//					},
	//				},
	//				&pps.Input{
	//					Git: &pps.GitInput{
	//						URL:  "https://github.com/pachyderm/test-artifacts.git",
	//						Name: "foo",
	//					},
	//				},
	//			},
	//		},
	//		"",
	//		false,
	//	))
	//	//Test same URL on one pipeline
	//	require.YesError(t, c.CreatePipeline(
	//		pipeline,
	//		"",
	//		[]string{"bash"},
	//		[]string{
	//			fmt.Sprintf("cat /pfs/pachyderm/.git/HEAD > /pfs/out/%v", outputFilename),
	//		},
	//		nil,
	//		&pps.Input{
	//			Cross: []*pps.Input{
	//				&pps.Input{
	//					Git: &pps.GitInput{
	//						URL: "https://github.com/pachyderm/test-artifacts.git",
	//					},
	//				},
	//				&pps.Input{
	//					Git: &pps.GitInput{
	//						URL: "https://github.com/pachyderm/test-artifacts.git",
	//					},
	//				},
	//			},
	//		},
	//		"",
	//		false,
	//	))
	//	// Test same URL but different names
	//	require.NoError(t, c.CreatePipeline(
	//		pipeline,
	//		"",
	//		[]string{"bash"},
	//		[]string{
	//			fmt.Sprintf("cat /pfs/pachyderm/.git/HEAD > /pfs/out/%v", outputFilename),
	//		},
	//		nil,
	//		&pps.Input{
	//			Cross: []*pps.Input{
	//				&pps.Input{
	//					Git: &pps.GitInput{
	//						URL:  "https://github.com/pachyderm/test-artifacts.git",
	//						Name: "foo",
	//					},
	//				},
	//				&pps.Input{
	//					Git: &pps.GitInput{
	//						URL: "https://github.com/pachyderm/test-artifacts.git",
	//					},
	//				},
	//			},
	//		},
	//		"",
	//		false,
	//	))
}

func TestPipelineWithGitInput(t *testing.T) {
	// TODO: Implement git input.
	t.Skip("Git input not implemented in V2")
	//	if testing.Short() {
	//		t.Skip("Skipping integration tests in short mode")
	//	}
	//
	//	c := tu.GetPachClient(t)
	//	require.NoError(t, c.DeleteAll())
	//
	//	outputFilename := "commitSHA"
	//	pipeline := tu.UniqueString("github_pipeline")
	//	require.NoError(t, c.CreatePipeline(
	//		pipeline,
	//		"",
	//		[]string{"bash"},
	//		[]string{
	//			fmt.Sprintf("cat /pfs/test-artifacts/.git/HEAD > /pfs/out/%v", outputFilename),
	//		},
	//		nil,
	//		&pps.Input{
	//			Git: &pps.GitInput{
	//				URL: "https://github.com/pachyderm/test-artifacts.git",
	//			},
	//		},
	//		"",
	//		false,
	//	))
	//	// There should be a pachyderm repo created w no commits:
	//	_, err := c.InspectRepo("test-artifacts")
	//	require.NoError(t, err)
	//
	//	commits, err := c.ListCommit("test-artifacts", "master", "", 0)
	//	require.NoError(t, err)
	//	require.Equal(t, 0, len(commits))
	//
	//	// To trigger the pipeline, we'll need to simulate the webhook by pushing a POST payload to the githook server
	//	simulateGitPush(t, "../../etc/testing/artifacts/githook-payloads/master.json")
	//	// Need to sleep since the webhook http handler is non blocking
	//	time.Sleep(2 * time.Second)
	//
	//	// Now there should be a new commit on the pachyderm repo / master branch
	//	branches, err := c.ListBranch("test-artifacts")
	//	require.NoError(t, err)
	//	require.Equal(t, 1, len(branches))
	//	require.Equal(t, "master", branches[0].Name)
	//	commit := branches[0].Head
	//
	//	// Now wait for the pipeline complete as normal
	//	outputRepo := client.NewRepo(pipeline)
	//	commitInfos, err := c.FlushCommitAll([]*pfs.Commit{commit}, []*pfs.Repo{outputRepo})
	//	require.NoError(t, err)
	//	require.Equal(t, 1, len(commitInfos))
	//
	//	commit = commitInfos[0].Commit
	//
	//	var buf bytes.Buffer
	//
	//	require.NoError(t, c.GetFile(commit.Repo.Name, commit.ID, outputFilename, &buf))
	//	require.Equal(t, "9047fbfc251e7412ef3300868f743f2c24852539", strings.TrimSpace(buf.String()))
}

func TestPipelineWithGitInputSequentialPushes(t *testing.T) {
	// TODO: Implement git input.
	t.Skip("Git input not implemented in V2")
	//	if testing.Short() {
	//		t.Skip("Skipping integration tests in short mode")
	//	}
	//
	//	c := tu.GetPachClient(t)
	//	require.NoError(t, c.DeleteAll())
	//
	//	outputFilename := "commitSHA"
	//	pipeline := tu.UniqueString("github_pipeline")
	//	require.NoError(t, c.CreatePipeline(
	//		pipeline,
	//		"",
	//		[]string{"bash"},
	//		[]string{
	//			fmt.Sprintf("cat /pfs/test-artifacts/.git/HEAD > /pfs/out/%v", outputFilename),
	//		},
	//		nil,
	//		&pps.Input{
	//			Git: &pps.GitInput{
	//				URL: "https://github.com/pachyderm/test-artifacts.git",
	//			},
	//		},
	//		"",
	//		false,
	//	))
	//	// There should be a pachyderm repo created w no commits:
	//	_, err := c.InspectRepo("test-artifacts")
	//	require.NoError(t, err)
	//
	//	commits, err := c.ListCommit("test-artifacts", "master", "", 0)
	//	require.NoError(t, err)
	//	require.Equal(t, 0, len(commits))
	//
	//	// To trigger the pipeline, we'll need to simulate the webhook by pushing a POST payload to the githook server
	//	simulateGitPush(t, "../../etc/testing/artifacts/githook-payloads/master.json")
	//	// Need to sleep since the webhook http handler is non blocking
	//	time.Sleep(2 * time.Second)
	//
	//	// Now there should be a new commit on the pachyderm repo / master branch
	//	branches, err := c.ListBranch("test-artifacts")
	//	require.NoError(t, err)
	//	require.Equal(t, 1, len(branches))
	//	require.Equal(t, "master", branches[0].Name)
	//	commit := branches[0].Head
	//
	//	// Now wait for the pipeline complete as normal
	//	commitInfos, err := c.FlushCommitAll([]*pfs.Commit{commit}, nil)
	//	require.NoError(t, err)
	//	require.Equal(t, 1, len(commitInfos))
	//
	//	commit = commitInfos[0].Commit
	//
	//	var buf bytes.Buffer
	//
	//	require.NoError(t, c.GetFile(commit.Repo.Name, commit.ID, outputFilename, &buf))
	//	require.Equal(t, "9047fbfc251e7412ef3300868f743f2c24852539", strings.TrimSpace(buf.String()))
	//
	//	// To trigger the pipeline, we'll need to simulate the webhook by pushing a POST payload to the githook server
	//	simulateGitPush(t, "../../etc/testing/artifacts/githook-payloads/master-2.json")
	//	// Need to sleep since the webhook http handler is non blocking
	//	time.Sleep(2 * time.Second)
	//
	//	// Now there should be a new commit on the pachyderm repo / master branch
	//	branches, err = c.ListBranch("test-artifacts")
	//	require.NoError(t, err)
	//	require.Equal(t, 1, len(branches))
	//	require.Equal(t, "master", branches[0].Name)
	//	commit = branches[0].Head
	//
	//	// Now wait for the pipeline complete as normal
	//	commitInfos, err = c.FlushCommitAll([]*pfs.Commit{commit}, nil)
	//	require.NoError(t, err)
	//	require.Equal(t, 1, len(commitInfos))
	//
	//	commit = commitInfos[0].Commit
	//
	//	buf.Reset()
	//	require.NoError(t, c.GetFile(commit.Repo.Name, commit.ID, outputFilename, &buf))
	//	require.Equal(t, "162963b4adf00cd378488abdedc085ba08e21674", strings.TrimSpace(buf.String()))
}

func TestPipelineWithGitInputCustomName(t *testing.T) {
	// TODO: Implement git input.
	t.Skip("Git input not implemented in V2")
	//	if testing.Short() {
	//		t.Skip("Skipping integration tests in short mode")
	//	}
	//
	//	c := tu.GetPachClient(t)
	//	require.NoError(t, c.DeleteAll())
	//
	//	outputFilename := "commitSHA"
	//	pipeline := tu.UniqueString("github_pipeline")
	//	repoName := "foo"
	//	require.NoError(t, c.CreatePipeline(
	//		pipeline,
	//		"",
	//		[]string{"bash"},
	//		[]string{
	//			fmt.Sprintf("cat /pfs/%v/.git/HEAD > /pfs/out/%v", repoName, outputFilename),
	//		},
	//		nil,
	//		&pps.Input{
	//			Git: &pps.GitInput{
	//				URL:  "https://github.com/pachyderm/test-artifacts.git",
	//				Name: repoName,
	//			},
	//		},
	//		"",
	//		false,
	//	))
	//	// There should be a pachyderm repo created w no commits:
	//	_, err := c.InspectRepo(repoName)
	//	require.NoError(t, err)
	//
	//	commits, err := c.ListCommit(repoName, "", "", 0)
	//	require.NoError(t, err)
	//	require.Equal(t, 0, len(commits))
	//
	//	// To trigger the pipeline, we'll need to simulate the webhook by pushing a POST payload to the githook server
	//	simulateGitPush(t, "../../etc/testing/artifacts/githook-payloads/master.json")
	//	// Need to sleep since the webhook http handler is non blocking
	//	time.Sleep(2 * time.Second)
	//
	//	// Now there should be a new commit on the pachyderm repo / master branch
	//	branches, err := c.ListBranch(repoName)
	//	require.NoError(t, err)
	//	require.Equal(t, 1, len(branches))
	//	require.Equal(t, "master", branches[0].Name)
	//	commit := branches[0].Head
	//
	//	// Now wait for the pipeline complete as normal
	//	outputRepo := client.NewRepo(pipeline)
	//	commitInfos, err := c.FlushCommitAll([]*pfs.Commit{commit}, []*pfs.Repo{outputRepo})
	//	require.NoError(t, err)
	//	require.Equal(t, 1, len(commitInfos))
	//
	//	commit = commitInfos[0].Commit
	//
	//	var buf bytes.Buffer
	//
	//	require.NoError(t, c.GetFile(commit.Repo.Name, commit.ID, outputFilename, &buf))
	//	require.Equal(t, "9047fbfc251e7412ef3300868f743f2c24852539", strings.TrimSpace(buf.String()))
}

func TestPipelineWithGitInputMultiPipelineSeparateInputs(t *testing.T) {
	// TODO: Implement git input.
	t.Skip("Git input not implemented in V2")
	//	if testing.Short() {
	//		t.Skip("Skipping integration tests in short mode")
	//	}
	//
	//	c := tu.GetPachClient(t)
	//	require.NoError(t, c.DeleteAll())
	//
	//	outputFilename := "commitSHA"
	//	repos := []string{"pachyderm", "foo"}
	//	pipelines := []string{
	//		tu.UniqueString("github_pipeline_a_"),
	//		tu.UniqueString("github_pipeline_b_"),
	//	}
	//	for i, repoName := range repos {
	//		require.NoError(t, c.CreatePipeline(
	//			pipelines[i],
	//			"",
	//			[]string{"bash"},
	//			[]string{
	//				fmt.Sprintf("cat /pfs/%v/.git/HEAD > /pfs/out/%v", repoName, outputFilename),
	//			},
	//			nil,
	//			&pps.Input{
	//				Git: &pps.GitInput{
	//					URL:  "https://github.com/pachyderm/test-artifacts.git",
	//					Name: repoName,
	//				},
	//			},
	//			"",
	//			false,
	//		))
	//		// There should be a pachyderm repo created w no commits:
	//		repos, err := c.ListRepo()
	//		require.NoError(t, err)
	//		found := false
	//		for _, repo := range repos {
	//			if repo.Repo.Name == repoName {
	//				found = true
	//			}
	//		}
	//		require.Equal(t, true, found)
	//
	//		commits, err := c.ListCommit(repoName, "", "", 0)
	//		require.NoError(t, err)
	//		require.Equal(t, 0, len(commits))
	//	}
	//
	//	// To trigger the pipeline, we'll need to simulate the webhook by pushing a POST payload to the githook server
	//	simulateGitPush(t, "../../etc/testing/artifacts/githook-payloads/master.json")
	//	// Need to sleep since the webhook http handler is non blocking
	//	time.Sleep(2 * time.Second)
	//
	//	for i, repoName := range repos {
	//		// Now there should be a new commit on the pachyderm repo / master branch
	//		branches, err := c.ListBranch(repoName)
	//		require.NoError(t, err)
	//		require.Equal(t, 1, len(branches))
	//		require.Equal(t, "master", branches[0].Name)
	//		commit := branches[0].Head
	//
	//		// Now wait for the pipeline complete as normal
	//		outputRepo := client.NewRepo(pipelines[i])
	//		commitInfos, err := c.FlushCommitAll([]*pfs.Commit{commit}, []*pfs.Repo{outputRepo})
	//		require.NoError(t, err)
	//		require.Equal(t, 1, len(commitInfos))
	//
	//		commit = commitInfos[0].Commit
	//
	//		var buf bytes.Buffer
	//
	//		require.NoError(t, c.GetFile(commit.Repo.Name, commit.ID, outputFilename, &buf))
	//		require.Equal(t, "9047fbfc251e7412ef3300868f743f2c24852539", strings.TrimSpace(buf.String()))
	//	}
}

func TestPipelineWithGitInputMultiPipelineSameInput(t *testing.T) {
	// TODO: Implement git input.
	t.Skip("Git input not implemented in V2")
	//	if testing.Short() {
	//		t.Skip("Skipping integration tests in short mode")
	//	}
	//
	//	c := tu.GetPachClient(t)
	//	require.NoError(t, c.DeleteAll())
	//
	//	outputFilename := "commitSHA"
	//	repos := []string{"test-artifacts", "test-artifacts"}
	//	pipelines := []string{
	//		tu.UniqueString("github_pipeline_a_"),
	//		tu.UniqueString("github_pipeline_b_"),
	//	}
	//	for i, repoName := range repos {
	//		require.NoError(t, c.CreatePipeline(
	//			pipelines[i],
	//			"",
	//			[]string{"bash"},
	//			[]string{
	//				fmt.Sprintf("cat /pfs/%v/.git/HEAD > /pfs/out/%v", repoName, outputFilename),
	//			},
	//			nil,
	//			&pps.Input{
	//				Git: &pps.GitInput{
	//					URL: "https://github.com/pachyderm/test-artifacts.git",
	//				},
	//			},
	//			"",
	//			false,
	//		))
	//		// There should be a pachyderm repo created w no commits:
	//		repos, err := c.ListRepo()
	//		require.NoError(t, err)
	//		found := false
	//		for _, repo := range repos {
	//			if repo.Repo.Name == repoName {
	//				found = true
	//			}
	//		}
	//		require.Equal(t, true, found)
	//
	//		commits, err := c.ListCommit(repoName, "", "", 0)
	//		require.NoError(t, err)
	//		require.Equal(t, 0, len(commits))
	//	}
	//
	//	// To trigger the pipeline, we'll need to simulate the webhook by pushing a POST payload to the githook server
	//	simulateGitPush(t, "../../etc/testing/artifacts/githook-payloads/master.json")
	//	// Need to sleep since the webhook http handler is non blocking
	//	time.Sleep(2 * time.Second)
	//
	//	// Now there should be a new commit on the pachyderm repo / master branch
	//	branches, err := c.ListBranch(repos[0])
	//	require.NoError(t, err)
	//	require.Equal(t, 1, len(branches))
	//	require.Equal(t, "master", branches[0].Name)
	//	commit := branches[0].Head
	//
	//	// Now wait for the pipeline complete as normal
	//	commitInfos, err := c.FlushCommitAll([]*pfs.Commit{commit}, nil)
	//	require.NoError(t, err)
	//	require.Equal(t, 2, len(commitInfos))
	//
	//	for _, commitInfo := range commitInfos {
	//		commit = commitInfo.Commit
	//		var buf bytes.Buffer
	//		require.NoError(t, c.GetFile(commit.Repo.Name, commit.ID, outputFilename, &buf))
	//		require.Equal(t, "9047fbfc251e7412ef3300868f743f2c24852539", strings.TrimSpace(buf.String()))
	//	}
}

func TestPipelineWithGitInputAndBranch(t *testing.T) {
	// TODO: Implement git input.
	t.Skip("Git input not implemented in V2")
	//	if testing.Short() {
	//		t.Skip("Skipping integration tests in short mode")
	//	}
	//
	//	c := tu.GetPachClient(t)
	//	require.NoError(t, c.DeleteAll())
	//
	//	branchName := "foo"
	//	outputFilename := "commitSHA"
	//	pipeline := tu.UniqueString("github_pipeline")
	//	require.NoError(t, c.CreatePipeline(
	//		pipeline,
	//		"",
	//		[]string{"bash"},
	//		[]string{
	//			fmt.Sprintf("cat /pfs/test-artifacts/.git/HEAD > /pfs/out/%v", outputFilename),
	//		},
	//		nil,
	//		&pps.Input{
	//			Git: &pps.GitInput{
	//				URL:    "https://github.com/pachyderm/test-artifacts.git",
	//				Branch: branchName,
	//			},
	//		},
	//		"",
	//		false,
	//	))
	//	// There should be a pachyderm repo created w no commits:
	//	_, err := c.InspectRepo("test-artifacts")
	//	require.NoError(t, err)
	//
	//	// Make sure a push to master does NOT trigger this pipeline
	//	simulateGitPush(t, "../../etc/testing/artifacts/githook-payloads/master.json")
	//	// Need to sleep since the webhook http handler is non blocking
	//	time.Sleep(5 * time.Second)
	//	// Now there should be a new commit on the pachyderm repo / master branch
	//	_, err = c.InspectBranch("test-artifacts", "master")
	//	require.YesError(t, err)
	//
	//	// To trigger the pipeline, we'll need to simulate the webhook by pushing a POST payload to the githook server
	//	simulateGitPush(t, "../../etc/testing/artifacts/githook-payloads/branch.json")
	//	// Need to sleep since the webhook http handler is non blocking
	//	time.Sleep(5 * time.Second)
	//	// Now there should be a new commit on the pachyderm repo / master branch
	//	branches, err := c.ListBranch("test-artifacts")
	//	require.NoError(t, err)
	//	require.Equal(t, 1, len(branches))
	//	require.Equal(t, branchName, branches[0].Name)
	//	commit := branches[0].Head
	//	require.NotNil(t, commit)
	//
	//	// Now wait for the pipeline complete as normal
	//	outputRepo := client.NewRepo(pipeline)
	//	commitInfos, err := c.FlushCommitAll([]*pfs.Commit{commit}, []*pfs.Repo{outputRepo})
	//	require.NoError(t, err)
	//	require.Equal(t, 1, len(commitInfos))
	//
	//	commit = commitInfos[0].Commit
	//
	//	var buf bytes.Buffer
	//
	//	require.NoError(t, c.GetFile(commit.Repo.Name, commit.ID, outputFilename, &buf))
	//	require.Equal(t, "81269575dcfc6ac2e2a463ad8016163f79c97f5c", strings.TrimSpace(buf.String()))
}

func TestPipelineWithDatumTimeout(t *testing.T) {
	if testing.Short() {
		t.Skip("Skipping integration tests in short mode")
	}

	c := tu.GetPachClient(t)
	require.NoError(t, c.DeleteAll())

	dataRepo := tu.UniqueString("TestPipelineWithDatumTimeout_data")
	require.NoError(t, c.CreateRepo(dataRepo))

	commit1, err := c.StartCommit(dataRepo, "master")
	require.NoError(t, err)
	require.NoError(t, c.PutFile(dataRepo, commit1.ID, "file", strings.NewReader("foo"), client.WithAppendPutFile()))
	require.NoError(t, c.FinishCommit(dataRepo, commit1.ID))
	timeout := 20
	pipeline := tu.UniqueString("pipeline")
	duration, err := time.ParseDuration(fmt.Sprintf("%vs", timeout))
	require.NoError(t, err)
	_, err = c.PpsAPIClient.CreatePipeline(
		context.Background(),
		&pps.CreatePipelineRequest{
			Pipeline: client.NewPipeline(pipeline),
			Transform: &pps.Transform{
				Cmd: []string{"bash"},
				Stdin: []string{
					"while true; do sleep 1; date; done",
					fmt.Sprintf("cp /pfs/%s/* /pfs/out/", dataRepo),
				},
			},
			Input:        client.NewPFSInput(dataRepo, "/*"),
			EnableStats:  true,
			DatumTimeout: types.DurationProto(duration),
		},
	)
	require.NoError(t, err)

	commitInfos, err := c.FlushCommitAll([]*pfs.Commit{commit1}, nil)
	require.NoError(t, err)
	require.Equal(t, 2, len(commitInfos))

	jobs, err := c.ListJob(pipeline, nil, nil, -1, true)
	require.NoError(t, err)
	require.Equal(t, 1, len(jobs))
	// Block on the job being complete before we call ListDatum
	pipelineJobInfo, err := c.InspectJob(jobs[0].Job.ID, true)
	require.NoError(t, err)
	require.Equal(t, pps.JobState_JOB_FAILURE, pipelineJobInfo.State)

	// Now validate the datum timed out properly
	dis, err := c.ListDatumAll(jobs[0].Job.ID)
	require.NoError(t, err)
	require.Equal(t, 1, len(dis))

	datum, err := c.InspectDatum(jobs[0].Job.ID, dis[0].Datum.ID)
	require.NoError(t, err)
	require.Equal(t, pps.DatumState_FAILED, datum.State)
	// ProcessTime looks like "20 seconds"
	tokens := strings.Split(pretty.Duration(datum.Stats.ProcessTime), " ")
	require.Equal(t, 2, len(tokens))
	seconds, err := strconv.Atoi(tokens[0])
	require.NoError(t, err)
	require.Equal(t, timeout, seconds)
}

func TestListDatumDuringJob(t *testing.T) {
	// TODO: Change semantics of test to list datums that have been processed while the job is running.
	t.Skip("Semantics need to be changed for V2")
	if testing.Short() {
		t.Skip("Skipping integration tests in short mode")
	}

	c := tu.GetPachClient(t)
	require.NoError(t, c.DeleteAll())

	dataRepo := tu.UniqueString("TestListDatumDuringJob_data")
	require.NoError(t, c.CreateRepo(dataRepo))

	commit1, err := c.StartCommit(dataRepo, "master")
	require.NoError(t, err)
	require.NoError(t, c.PutFile(dataRepo, commit1.ID, "file", strings.NewReader("foo"), client.WithAppendPutFile()))
	require.NoError(t, c.FinishCommit(dataRepo, commit1.ID))
	timeout := 20
	pipeline := tu.UniqueString("TestListDatumDuringJob_pipeline")
	duration, err := time.ParseDuration(fmt.Sprintf("%vs", timeout))
	require.NoError(t, err)
	_, err = c.PpsAPIClient.CreatePipeline(
		context.Background(),
		&pps.CreatePipelineRequest{
			Pipeline: client.NewPipeline(pipeline),
			Transform: &pps.Transform{
				Cmd: []string{"bash"},
				Stdin: []string{
					"while true; do sleep 1; date; done",
					fmt.Sprintf("cp /pfs/%s/* /pfs/out/", dataRepo),
				},
			},
			Input:        client.NewPFSInput(dataRepo, "/*"),
			EnableStats:  true,
			DatumTimeout: types.DurationProto(duration),
		},
	)
	require.NoError(t, err)

	var pipelineJobInfo *pps.PipelineJobInfo
	require.NoErrorWithinT(t, 30*time.Second, func() error {
		return backoff.Retry(func() error {
			pipelineJobInfos, err := c.ListJob(pipeline, nil, nil, -1, true)
			if err != nil {
				return err
			}
			if len(pipelineJobInfos) != 1 {
				return errors.Errorf("Expected one job, but got %d: %v", len(pipelineJobInfos), pipelineJobInfos)
			}
			pipelineJobInfo = pipelineJobInfos[0]
			return nil
		}, backoff.NewTestingBackOff())
	})

	dis, err := c.ListDatumAll(pipelineJobInfo.Job.ID)
	require.NoError(t, err)
	require.Equal(t, 1, len(dis))
}

func TestPipelineWithDatumTimeoutControl(t *testing.T) {
	if testing.Short() {
		t.Skip("Skipping integration tests in short mode")
	}

	c := tu.GetPachClient(t)
	require.NoError(t, c.DeleteAll())

	dataRepo := tu.UniqueString("TestPipelineWithDatumTimeoutControl_data")
	require.NoError(t, c.CreateRepo(dataRepo))

	commit1, err := c.StartCommit(dataRepo, "master")
	require.NoError(t, err)
	require.NoError(t, c.PutFile(dataRepo, commit1.ID, "file", strings.NewReader("foo"), client.WithAppendPutFile()))
	require.NoError(t, c.FinishCommit(dataRepo, commit1.ID))
	timeout := 20
	pipeline := tu.UniqueString("pipeline")
	duration, err := time.ParseDuration(fmt.Sprintf("%vs", timeout))
	require.NoError(t, err)
	_, err = c.PpsAPIClient.CreatePipeline(
		context.Background(),
		&pps.CreatePipelineRequest{
			Pipeline: client.NewPipeline(pipeline),
			Transform: &pps.Transform{
				Cmd: []string{"bash"},
				Stdin: []string{
					fmt.Sprintf("sleep %v", timeout-10),
					fmt.Sprintf("cp /pfs/%s/* /pfs/out/", dataRepo),
				},
			},
			Input:        client.NewPFSInput(dataRepo, "/*"),
			DatumTimeout: types.DurationProto(duration),
		},
	)
	require.NoError(t, err)

	commitInfos, err := c.FlushCommitAll([]*pfs.Commit{commit1}, nil)
	require.NoError(t, err)
	require.Equal(t, 2, len(commitInfos))

	jobs, err := c.ListJob(pipeline, nil, nil, -1, true)
	require.NoError(t, err)
	require.Equal(t, 1, len(jobs))
	// Block on the job being complete before we call ListDatum
	pipelineJobInfo, err := c.InspectJob(jobs[0].Job.ID, true)
	require.NoError(t, err)
	require.Equal(t, pps.JobState_JOB_SUCCESS, pipelineJobInfo.State)
}

func TestPipelineWithJobTimeout(t *testing.T) {
	if testing.Short() {
		t.Skip("Skipping integration tests in short mode")
	}

	c := tu.GetPachClient(t)
	require.NoError(t, c.DeleteAll())

	dataRepo := tu.UniqueString("TestPipelineWithDatumTimeout_data")
	require.NoError(t, c.CreateRepo(dataRepo))

	commit1, err := c.StartCommit(dataRepo, "master")
	require.NoError(t, err)
	numFiles := 2
	for i := 0; i < numFiles; i++ {
		require.NoError(t, c.PutFile(dataRepo, commit1.ID, fmt.Sprintf("file-%v", i), strings.NewReader("foo"), client.WithAppendPutFile()))
	}
	require.NoError(t, c.FinishCommit(dataRepo, commit1.ID))
	timeout := 20
	pipeline := tu.UniqueString("pipeline")
	duration, err := time.ParseDuration(fmt.Sprintf("%vs", timeout))
	require.NoError(t, err)
	_, err = c.PpsAPIClient.CreatePipeline(
		context.Background(),
		&pps.CreatePipelineRequest{
			Pipeline: client.NewPipeline(pipeline),
			Transform: &pps.Transform{
				Cmd: []string{"bash"},
				Stdin: []string{
					fmt.Sprintf("sleep %v", timeout), // we have 2 datums, so the total exec time will more than double the timeout value
					fmt.Sprintf("cp /pfs/%s/* /pfs/out/", dataRepo),
				},
			},
			Input:       client.NewPFSInput(dataRepo, "/*"),
			EnableStats: true,
			JobTimeout:  types.DurationProto(duration),
		},
	)
	require.NoError(t, err)

	// Wait for the job to get scheduled / appear in listjob
	// A sleep of 15s is insufficient
	time.Sleep(25 * time.Second)
	jobs, err := c.ListJob(pipeline, nil, nil, -1, true)
	require.NoError(t, err)
	require.Equal(t, 1, len(jobs))

	// Block on the job being complete before we call ListDatum
	pipelineJobInfo, err := c.InspectJob(jobs[0].Job.ID, true)
	require.NoError(t, err)
	require.Equal(t, pps.JobState_JOB_KILLED.String(), pipelineJobInfo.State.String())
	started, err := types.TimestampFromProto(pipelineJobInfo.Started)
	require.NoError(t, err)
	finished, err := types.TimestampFromProto(pipelineJobInfo.Finished)
	require.NoError(t, err)
	require.True(t, math.Abs((finished.Sub(started)-(time.Second*20)).Seconds()) <= 1.0)
}

func TestCommitDescription(t *testing.T) {
	if testing.Short() {
		t.Skip("Skipping integration tests in short mode")
	}

	c := tu.GetPachClient(t)
	require.NoError(t, c.DeleteAll())
	ctx, cancel := context.WithTimeout(context.Background(), 60*time.Second)
	defer cancel()

	dataRepo := tu.UniqueString("TestCommitDescription")
	require.NoError(t, c.CreateRepo(dataRepo))

	// Test putting a message in StartCommit
	commit, err := c.PfsAPIClient.StartCommit(ctx, &pfs.StartCommitRequest{
		Branch:      "master",
		Parent:      client.NewCommit(dataRepo, ""),
		Description: "test commit description in 'start commit'",
	})
	require.NoError(t, err)
	c.FinishCommit(dataRepo, commit.ID)
	commitInfo, err := c.InspectCommit(dataRepo, commit.ID)
	require.NoError(t, err)
	require.Equal(t, "test commit description in 'start commit'", commitInfo.Description)
	require.NoError(t, pfspretty.PrintDetailedCommitInfo(os.Stdout, pfspretty.NewPrintableCommitInfo(commitInfo)))

	// Test putting a message in FinishCommit
	commit, err = c.StartCommit(dataRepo, "master")
	require.NoError(t, err)
	c.PfsAPIClient.FinishCommit(ctx, &pfs.FinishCommitRequest{
		Commit:      commit,
		Description: "test commit description in 'finish commit'",
	})
	commitInfo, err = c.InspectCommit(dataRepo, commit.ID)
	require.NoError(t, err)
	require.Equal(t, "test commit description in 'finish commit'", commitInfo.Description)
	require.NoError(t, pfspretty.PrintDetailedCommitInfo(os.Stdout, pfspretty.NewPrintableCommitInfo(commitInfo)))

	// Test overwriting a commit message
	commit, err = c.PfsAPIClient.StartCommit(ctx, &pfs.StartCommitRequest{
		Branch:      "master",
		Parent:      client.NewCommit(dataRepo, ""),
		Description: "test commit description in 'start commit'",
	})
	require.NoError(t, err)
	c.PfsAPIClient.FinishCommit(ctx, &pfs.FinishCommitRequest{
		Commit:      commit,
		Description: "test commit description in 'finish commit' that overwrites",
	})
	commitInfo, err = c.InspectCommit(dataRepo, commit.ID)
	require.NoError(t, err)
	require.Equal(t, "test commit description in 'finish commit' that overwrites", commitInfo.Description)
	require.NoError(t, pfspretty.PrintDetailedCommitInfo(os.Stdout, pfspretty.NewPrintableCommitInfo(commitInfo)))
}

func TestPipelineDescription(t *testing.T) {
	if testing.Short() {
		t.Skip("Skipping integration tests in short mode")
	}

	c := tu.GetPachClient(t)
	require.NoError(t, c.DeleteAll())

	dataRepo := tu.UniqueString("TestPipelineDescription_data")
	require.NoError(t, c.CreateRepo(dataRepo))

	description := "pipeline description"
	pipeline := tu.UniqueString("TestPipelineDescription")
	_, err := c.PpsAPIClient.CreatePipeline(
		context.Background(),
		&pps.CreatePipelineRequest{
			Pipeline:    client.NewPipeline(pipeline),
			Transform:   &pps.Transform{Cmd: []string{"true"}},
			Description: description,
			Input:       client.NewPFSInput(dataRepo, "/"),
		})
	require.NoError(t, err)
	pi, err := c.InspectPipeline(pipeline)
	require.NoError(t, err)
	require.Equal(t, description, pi.Description)
}

func TestListJobInputCommits(t *testing.T) {
	if testing.Short() {
		t.Skip("Skipping integration tests in short mode")
	}

	c := tu.GetPachClient(t)
	require.NoError(t, c.DeleteAll())

	aRepo := tu.UniqueString("TestListJobInputCommits_data_a")
	require.NoError(t, c.CreateRepo(aRepo))
	bRepo := tu.UniqueString("TestListJobInputCommits_data_b")
	require.NoError(t, c.CreateRepo(bRepo))

	pipeline := tu.UniqueString("TestListJobInputCommits")
	require.NoError(t, c.CreatePipeline(
		pipeline,
		"",
		[]string{"bash"},
		[]string{
			fmt.Sprintf("cp /pfs/%s/* /pfs/out/", aRepo),
			fmt.Sprintf("cp /pfs/%s/* /pfs/out/", bRepo),
		},
		&pps.ParallelismSpec{
			Constant: 1,
		},
		client.NewCrossInput(
			client.NewPFSInput(aRepo, "/*"),
			client.NewPFSInput(bRepo, "/*"),
		),
		"",
		false,
	))

	commita1, err := c.StartCommit(aRepo, "master")
	require.NoError(t, err)
	require.NoError(t, c.PutFile(aRepo, "master", "file", strings.NewReader("foo"), client.WithAppendPutFile()))
	require.NoError(t, c.FinishCommit(aRepo, "master"))

	commitb1, err := c.StartCommit(bRepo, "master")
	require.NoError(t, err)
	require.NoError(t, c.PutFile(bRepo, "master", "file", strings.NewReader("foo"), client.WithAppendPutFile()))
	require.NoError(t, c.FinishCommit(bRepo, "master"))

	commitInfos, err := c.FlushCommitAll([]*pfs.Commit{commita1, commitb1}, nil)
	require.NoError(t, err)
	require.Equal(t, 2, len(commitInfos))

	commita2, err := c.StartCommit(aRepo, "master")
	require.NoError(t, err)
	require.NoError(t, c.PutFile(aRepo, "master", "file", strings.NewReader("bar"), client.WithAppendPutFile()))
	require.NoError(t, c.FinishCommit(aRepo, "master"))

	commitInfos, err = c.FlushCommitAll([]*pfs.Commit{commita2, commitb1}, nil)
	require.NoError(t, err)
	require.Equal(t, 2, len(commitInfos))

	commitb2, err := c.StartCommit(bRepo, "master")
	require.NoError(t, err)
	require.NoError(t, c.PutFile(bRepo, "master", "file", strings.NewReader("bar"), client.WithAppendPutFile()))
	require.NoError(t, c.FinishCommit(bRepo, "master"))

	commitInfos, err = c.FlushCommitAll([]*pfs.Commit{commita2, commitb2}, nil)
	require.NoError(t, err)
	require.Equal(t, 2, len(commitInfos))

	pipelineJobInfos, err := c.ListJob("", []*pfs.Commit{commita1}, nil, -1, true)
	require.NoError(t, err)
	require.Equal(t, 2, len(pipelineJobInfos)) // a1 + nil and a1 + b1

	pipelineJobInfos, err = c.ListJob("", []*pfs.Commit{commitb1}, nil, -1, true)
	require.NoError(t, err)
	require.Equal(t, 2, len(pipelineJobInfos)) // a1 + b1 and a2 + b1

	pipelineJobInfos, err = c.ListJob("", []*pfs.Commit{commita2}, nil, -1, true)
	require.NoError(t, err)
	require.Equal(t, 2, len(pipelineJobInfos)) // a2 + b1 and a2 + b2

	pipelineJobInfos, err = c.ListJob("", []*pfs.Commit{commitb2}, nil, -1, true)
	require.NoError(t, err)
	require.Equal(t, 1, len(pipelineJobInfos)) // a2 + b2

	pipelineJobInfos, err = c.ListJob("", []*pfs.Commit{commita1, commitb1}, nil, -1, true)
	require.NoError(t, err)
	require.Equal(t, 1, len(pipelineJobInfos))

	pipelineJobInfos, err = c.ListJob("", []*pfs.Commit{commita2, commitb1}, nil, -1, true)
	require.NoError(t, err)
	require.Equal(t, 1, len(pipelineJobInfos))

	pipelineJobInfos, err = c.ListJob("", []*pfs.Commit{commita2, commitb2}, nil, -1, true)
	require.NoError(t, err)
	require.Equal(t, 1, len(pipelineJobInfos))

	pipelineJobInfos, err = c.ListJob("", []*pfs.Commit{client.NewCommit(aRepo, "master"), client.NewCommit(bRepo, "master")}, nil, -1, true)
	require.NoError(t, err)
	require.Equal(t, 1, len(pipelineJobInfos))
}

// TestCancelJob creates a long-running job and then kills it, testing that the
// user process is killed.
func TestCancelJob(t *testing.T) {
	if testing.Short() {
		t.Skip("Skipping integration tests in short mode")
	}

	c := tu.GetPachClient(t)
	require.NoError(t, c.DeleteAll())

	// Create an input repo
	repo := tu.UniqueString("TestCancelJob")
	require.NoError(t, c.CreateRepo(repo))

	// Create an input commit
	commit, err := c.StartCommit(repo, "master")
	require.NoError(t, err)
	require.NoError(t, c.PutFile(repo, commit.ID, "/time", strings.NewReader("600"), client.WithAppendPutFile()))
	require.NoError(t, c.PutFile(repo, commit.ID, "/data", strings.NewReader("commit data"), client.WithAppendPutFile()))
	require.NoError(t, c.FinishCommit(repo, commit.ID))

	// Create sleep + copy pipeline
	pipeline := tu.UniqueString("pipeline")
	require.NoError(t, c.CreatePipeline(
		pipeline,
		"",
		[]string{"bash"},
		[]string{
			"sleep `cat /pfs/*/time`",
			"cp /pfs/*/data /pfs/out/",
		},
		&pps.ParallelismSpec{
			Constant: 1,
		},
		client.NewPFSInput(repo, "/"),
		"",
		false,
	))

	// Wait until PPS has started processing commit
	var pipelineJobInfo *pps.PipelineJobInfo
	require.NoErrorWithinT(t, 30*time.Second, func() error {
		return backoff.Retry(func() error {
			pipelineJobInfos, err := c.ListJob(pipeline, []*pfs.Commit{commit}, nil, -1, true)
			if err != nil {
				return err
			}
			if len(pipelineJobInfos) != 1 {
				return errors.Errorf("Expected one job, but got %d: %v", len(pipelineJobInfos), pipelineJobInfos)
			}
			pipelineJobInfo = pipelineJobInfos[0]
			return nil
		}, backoff.NewTestingBackOff())
	})

	// stop the job
	require.NoError(t, c.StopJob(pipelineJobInfo.Job.ID))

	// Wait until the job is cancelled
	require.NoErrorWithinT(t, 30*time.Second, func() error {
		return backoff.Retry(func() error {
			updatedJobInfo, err := c.InspectJob(pipelineJobInfo.Job.ID, false)
			if err != nil {
				return err
			}
			if updatedJobInfo.State != pps.JobState_JOB_KILLED {
				return errors.Errorf("job %s is still running, but should be KILLED", pipelineJobInfo.Job.ID)
			}
			return nil
		}, backoff.NewTestingBackOff())
	})

	// Create one more commit to make sure the pipeline can still process input
	// commits
	commit2, err := c.StartCommit(repo, "master")
	require.NoError(t, err)
	require.NoError(t, c.DeleteFile(repo, commit2.ID, "/time"))
	require.NoError(t, c.PutFile(repo, commit2.ID, "/time", strings.NewReader("1"), client.WithAppendPutFile()))
	require.NoError(t, c.DeleteFile(repo, commit2.ID, "/data"))
	require.NoError(t, c.PutFile(repo, commit2.ID, "/data", strings.NewReader("commit 2 data"), client.WithAppendPutFile()))
	require.NoError(t, c.FinishCommit(repo, commit2.ID))

	// Flush commit2, and make sure the output is as expected
	commitInfos, err := c.FlushCommitAll([]*pfs.Commit{commit2}, []*pfs.Repo{client.NewRepo(pipeline)})
	require.NoError(t, err)
	require.Equal(t, 2, len(commitInfos))

	buf := bytes.Buffer{}
	err = c.GetFile(pipeline, commitInfos[0].Commit.ID, "/data", &buf)
	require.NoError(t, err)
	require.Equal(t, "commit 2 data", buf.String())
}

// TestCancelManyJobs creates many jobs to test that the handling of many
// incoming job events is correct. Each job comes up (which tests that that
// cancelling job 'a' does not cancel subsequent job 'b'), must be the only job
// running (which tests that only one job can run at a time), and then is
// cancelled.
func TestCancelManyJobs(t *testing.T) {
	if testing.Short() {
		t.Skip("Skipping integration tests in short mode")
	}

	c := tu.GetPachClient(t)
	require.NoError(t, c.DeleteAll())

	// Create an input repo
	repo := tu.UniqueString("TestCancelManyJobs")
	require.NoError(t, c.CreateRepo(repo))

	// Create sleep pipeline
	pipeline := tu.UniqueString("pipeline")
	require.NoError(t, c.CreatePipeline(
		pipeline,
		"",
		[]string{"sleep", "600"},
		nil,
		&pps.ParallelismSpec{
			Constant: 1,
		},
		client.NewPFSInput(repo, "/*"),
		"",
		false,
	))

	// Create 10 input commits, to spawn 10 jobs
	var commits [10]*pfs.Commit
	var err error
	for i := 0; i < 10; i++ {
		commits[i], err = c.StartCommit(repo, "master")
		require.NoError(t, c.PutFile(repo, commits[i].ID, "file", strings.NewReader("foo"), client.WithAppendPutFile()))
		require.NoError(t, err)
		require.NoError(t, c.FinishCommit(repo, commits[i].ID))
	}

	// For each expected job: watch to make sure the input job comes up, make
	// sure that it's the only job running, then cancel it
	for _, commit := range commits {
		// Wait until PPS has started processing commit
		var pipelineJobInfo *pps.PipelineJobInfo
		require.NoErrorWithinT(t, 30*time.Second, func() error {
			return backoff.Retry(func() error {
				pipelineJobInfos, err := c.ListJob(pipeline, []*pfs.Commit{commit}, nil, -1, true)
				if err != nil {
					return err
				}
				if len(pipelineJobInfos) != 1 {
					return errors.Errorf("Expected one job, but got %d: %v", len(pipelineJobInfos), pipelineJobInfos)
				}
				pipelineJobInfo = pipelineJobInfos[0]
				return nil
			}, backoff.NewTestingBackOff())
		})

		// Stop the job
		require.NoError(t, c.StopJob(pipelineJobInfo.Job.ID))

		// Check that the job is now killed
		require.NoErrorWithinT(t, 30*time.Second, func() error {
			return backoff.Retry(func() error {
				// TODO(msteffen): once github.com/pachyderm/pachyderm/v2/pull/2642 is
				// submitted, change ListJob here to filter on commit1 as the input commit,
				// rather than inspecting the input in the test
				updatedJobInfo, err := c.InspectJob(pipelineJobInfo.Job.ID, false)
				if err != nil {
					return err
				}
				if updatedJobInfo.State != pps.JobState_JOB_KILLED {
					return errors.Errorf("job %s is still running, but should be KILLED", pipelineJobInfo.Job.ID)
				}
				return nil
			}, backoff.NewTestingBackOff())
		})
	}
}

// TestSquashCommitPropagation deletes an input commit and makes sure all
// downstream commits are also deleted.
// DAG in this test: repo -> pipeline[0] -> pipeline[1]
<<<<<<< HEAD
func TestSquashCommitPropagation(t *testing.T) {
	// TODO: Implement put file split in V2.
	t.Skip("Put file split not implemented in V2")
	// 	if testing.Short() {
	// 		t.Skip("Skipping integration tests in short mode")
	// 	}

	// 	c := tu.GetPachClient(t)
	// 	require.NoError(t, c.DeleteAll())

	// 	// Create an input repo
	// 	repo := tu.UniqueString("TestSquashCommitPropagation")
	// 	require.NoError(t, c.CreateRepo(repo))
	// 	_, err := c.PutFileSplit(repo, "master", "d", pfs.Delimiter_SQL, 0, 0, 0, false,
	// 		strings.NewReader(tu.TestPGDump))
	// 	require.NoError(t, err)

	// 	// Create a pipeline that roughly validates the header
	// 	pipeline := tu.UniqueString("TestSplitFileReprocessPL")
	// 	require.NoError(t, c.CreatePipeline(
	// 		pipeline,
	// 		"",
	// 		[]string{"/bin/bash"},
	// 		[]string{
	// 			`ls /pfs/*/d/*`, // for debugging
	// 			`cars_tables="$(grep "CREATE TABLE public.cars" /pfs/*/d/* | sort -u  | wc -l)"`,
	// 			`(( cars_tables == 1 )) && exit 0 || exit 1`,
	// 		},
	// 		&pps.ParallelismSpec{Constant: 1},
	// 		client.NewPFSInput(repo, "/d/*"),
	// 		"",
	// 		false,
	// 	))

	// 	// wait for job to run & check that all rows were processed
	// 	var jobCount int
	// 	c.FlushJob([]*pfs.Commit{client.NewCommit(repo, "master")}, nil,
	// 		func(jobInfo *pps.JobInfo) error {
	// 			jobCount++
	// 			require.Equal(t, 1, jobCount)
	// 			require.Equal(t, pps.JobState_JOB_SUCCESS, jobInfo.State)
	// 			require.Equal(t, int64(5), jobInfo.DataProcessed)
	// 			require.Equal(t, int64(0), jobInfo.DataSkipped)
	// 			return nil
	// 		})

	// 	// put empty dataset w/ new header
	// 	_, err = c.PutFileSplit(repo, "master", "d", pfs.Delimiter_SQL, 0, 0, 0, false,
	// 		strings.NewReader(tu.TestPGDumpNewHeader))
	// 	require.NoError(t, err)

	// 	// everything gets reprocessed (hashes all change even though the files
	// 	// themselves weren't altered)
	// 	jobCount = 0
	// 	c.FlushJob([]*pfs.Commit{client.NewCommit(repo, "master")}, nil,
	// 		func(jobInfo *pps.JobInfo) error {
	// 			jobCount++
	// 			require.Equal(t, 1, jobCount)
	// 			require.Equal(t, pps.JobState_JOB_SUCCESS, jobInfo.State)
	// 			require.Equal(t, int64(5), jobInfo.DataProcessed) // added 3 new rows
	// 			require.Equal(t, int64(0), jobInfo.DataSkipped)
	// 			return nil
	// 		})
}
=======
// func TestSquashCommitPropagation(t *testing.T) {
// 	if testing.Short() {
// 		t.Skip("Skipping integration tests in short mode")
// 	}

// 	c := tu.GetPachClient(t)
// 	require.NoError(t, c.DeleteAll())

// 	// Create an input repo
// 	repo := tu.UniqueString("TestSquashCommitPropagation")
// 	require.NoError(t, c.CreateRepo(repo))
// 	_, err := c.PutFileSplit(repo, "master", "d", pfs.Delimiter_SQL, 0, 0, 0, false,
// 		strings.NewReader(tu.TestPGDump))
// 	require.NoError(t, err)

// 	// Create a pipeline that roughly validates the header
// 	pipeline := tu.UniqueString("TestSplitFileReprocessPL")
// 	require.NoError(t, c.CreatePipeline(
// 		pipeline,
// 		"",
// 		[]string{"/bin/bash"},
// 		[]string{
// 			`ls /pfs/*/d/*`, // for debugging
// 			`cars_tables="$(grep "CREATE TABLE public.cars" /pfs/*/d/* | sort -u  | wc -l)"`,
// 			`(( cars_tables == 1 )) && exit 0 || exit 1`,
// 		},
// 		&pps.ParallelismSpec{Constant: 1},
// 		client.NewPFSInput(repo, "/d/*"),
// 		"",
// 		false,
// 	))

// 	// wait for job to run & check that all rows were processed
// 	var jobCount int
// 	c.FlushJob([]*pfs.Commit{client.NewCommit(repo, "master")}, nil,
// 		func(pipelineJobInfo *pps.PipelineJobInfo) error {
// 			jobCount++
// 			require.Equal(t, 1, jobCount)
// 			require.Equal(t, pps.JobState_JOB_SUCCESS, pipelineJobInfo.State)
// 			require.Equal(t, int64(5), pipelineJobInfo.DataProcessed)
// 			require.Equal(t, int64(0), pipelineJobInfo.DataSkipped)
// 			return nil
// 		})

// 	// put empty dataset w/ new header
// 	_, err = c.PutFileSplit(repo, "master", "d", pfs.Delimiter_SQL, 0, 0, 0, false,
// 		strings.NewReader(tu.TestPGDumpNewHeader))
// 	require.NoError(t, err)

// 	// everything gets reprocessed (hashes all change even though the files
// 	// themselves weren't altered)
// 	jobCount = 0
// 	c.FlushJob([]*pfs.Commit{client.NewCommit(repo, "master")}, nil,
// 		func(pipelineJobInfo *pps.PipelineJobInfo) error {
// 			jobCount++
// 			require.Equal(t, 1, jobCount)
// 			require.Equal(t, pps.JobState_JOB_SUCCESS, pipelineJobInfo.State)
// 			require.Equal(t, int64(5), pipelineJobInfo.DataProcessed) // added 3 new rows
// 			require.Equal(t, int64(0), pipelineJobInfo.DataSkipped)
// 			return nil
// 		})
// }
>>>>>>> 3fae824a

// TestSquashCommitRunsJob creates an input reo, commits several times, and then
// creates a pipeline. Creating the pipeline will spawn a job and while that
// job is running, this test deletes the HEAD commit of the input branch, which
// deletes the job's output commit and cancels the job. This should start
// another job that processes the original input HEAD commit's parent.
func TestSquashCommitRunsJob(t *testing.T) {
	if testing.Short() {
		t.Skip("Skipping integration tests in short mode")
	}
	tu.DeleteAll(t)
	defer tu.DeleteAll(t)
	c := tu.GetPachClient(t)

	// Create an input repo
	repo := tu.UniqueString("TestSquashCommitRunsJob")
	require.NoError(t, c.CreateRepo(repo))

	// Create two input commits. The input commit has two files: 'time' which
	// determines how long the processing job runs for, and 'data' which
	// determines the job's output. This ensures that the first job (processing
	// the second commit) runs for a long time, making it easy to cancel, while
	// the second job runs quickly, ensuring that the test finishes quickly
	commit1, err := c.StartCommit(repo, "master")
	require.NoError(t, err)
	require.NoError(t, c.PutFile(repo, commit1.ID, "/time", strings.NewReader("1"), client.WithAppendPutFile()))
	require.NoError(t, c.PutFile(repo, commit1.ID, "/data", strings.NewReader("commit 1 data"), client.WithAppendPutFile()))
	require.NoError(t, c.FinishCommit(repo, commit1.ID))

	commit2, err := c.StartCommit(repo, "master")
	require.NoError(t, err)
	require.NoError(t, c.DeleteFile(repo, commit2.ID, "/time"))
	require.NoError(t, c.PutFile(repo, commit2.ID, "/time", strings.NewReader("600"), client.WithAppendPutFile()))
	require.NoError(t, c.DeleteFile(repo, commit2.ID, "/data"))
	require.NoError(t, c.PutFile(repo, commit2.ID, "/data", strings.NewReader("commit 2 data"), client.WithAppendPutFile()))
	require.NoError(t, c.FinishCommit(repo, commit2.ID))

	// Create sleep + copy pipeline
	pipeline := tu.UniqueString("pipeline")
	require.NoError(t, c.CreatePipeline(
		pipeline,
		"",
		[]string{"bash"},
		[]string{
			"sleep `cat /pfs/*/time`",
			"cp /pfs/*/data /pfs/out/",
		},
		&pps.ParallelismSpec{
			Constant: 1,
		},
		client.NewPFSInput(repo, "/"),
		"",
		false,
	))

	// Wait until PPS has started processing commit2
	require.NoErrorWithinT(t, 30*time.Second, func() error {
		return backoff.Retry(func() error {
			// TODO(msteffen): once github.com/pachyderm/pachyderm/v2/pull/2642 is
			// submitted, change ListJob here to filter on commit1 as the input commit,
			// rather than inspecting the input in the test
			pipelineJobInfos, err := c.ListJob(pipeline, nil, nil, -1, true)
			if err != nil {
				return err
			}
			if len(pipelineJobInfos) != 1 {
				return errors.Errorf("Expected one job, but got %d: %v", len(pipelineJobInfos), pipelineJobInfos)
			}
			pps.VisitInput(pipelineJobInfos[0].Input, func(input *pps.Input) {
				if input.Pfs == nil {
					err = errors.Errorf("expected a single PFS input, but got: %v", pipelineJobInfos[0].Input)
					return
				}
				if input.Pfs.Commit != commit2.ID {
					err = errors.Errorf("expected job to process %s, but instead processed: %s", commit2.ID, pipelineJobInfos[0].Input)
					return
				}
			})
			return err
		}, backoff.NewTestingBackOff())
	})

	// Delete the first commit in the input repo
	require.NoError(t, c.SquashCommit(repo, commit2.ID))

	// Wait until PPS has started processing commit1
	require.NoErrorWithinT(t, 30*time.Second, func() error {
		return backoff.Retry(func() error {
			// TODO(msteffen): as above, change ListJob here to filter on commit2 as
			// the input, rather than inspecting the input in the test
			pipelineJobInfos, err := c.ListJob(pipeline, nil, nil, -1, true)
			if err != nil {
				return err
			}
			if len(pipelineJobInfos) != 1 {
				return errors.Errorf("Expected one job, but got %d: %v", len(pipelineJobInfos), pipelineJobInfos)
			}
			pps.VisitInput(pipelineJobInfos[0].Input, func(input *pps.Input) {
				if input.Pfs == nil {
					err = errors.Errorf("expected a single PFS input, but got: %v", pipelineJobInfos[0].Input)
					return
				}
				if input.Pfs.Commit != commit1.ID {
					err = errors.Errorf("expected job to process %s, but instead processed: %s", commit1.ID, pipelineJobInfos[0].Input)
					return
				}
			})
			return err
		}, backoff.NewTestingBackOff())
	})

	commitInfos, err := c.FlushCommitAll([]*pfs.Commit{commit1}, []*pfs.Repo{client.NewRepo(pipeline)})
	require.NoError(t, err)
	require.Equal(t, 2, len(commitInfos))

	// Check that the job processed the right data
	buf := bytes.Buffer{}
	err = c.GetFile(repo, "master", "/data", &buf)
	require.NoError(t, err)
	require.Equal(t, "commit 1 data", buf.String())

	// Create one more commit to make sure the pipeline can still process input
	// commits
	commit3, err := c.StartCommit(repo, "master")
	require.NoError(t, err)
	require.NoError(t, c.DeleteFile(repo, commit3.ID, "/data"))
	require.NoError(t, c.PutFile(repo, commit3.ID, "/data", strings.NewReader("commit 3 data"), client.WithAppendPutFile()))
	require.NoError(t, c.FinishCommit(repo, commit3.ID))

	// Flush commit3, and make sure the output is as expected
	commitInfos, err = c.FlushCommitAll([]*pfs.Commit{commit3}, []*pfs.Repo{client.NewRepo(pipeline)})
	require.NoError(t, err)
	require.Equal(t, 2, len(commitInfos))

	buf.Reset()
	err = c.GetFile(pipeline, commitInfos[0].Commit.ID, "/data", &buf)
	require.NoError(t, err)
	require.Equal(t, "commit 3 data", buf.String())
}

func TestEntryPoint(t *testing.T) {
	if testing.Short() {
		t.Skip("Skipping integration tests in short mode")
	}

	c := tu.GetPachClient(t)
	require.NoError(t, c.DeleteAll())

	dataRepo := tu.UniqueString(t.Name() + "-data")
	require.NoError(t, c.CreateRepo(dataRepo))

	commit1, err := c.StartCommit(dataRepo, "master")
	require.NoError(t, err)
	require.NoError(t, c.PutFile(dataRepo, commit1.ID, "file", strings.NewReader("foo"), client.WithAppendPutFile()))
	require.NoError(t, c.FinishCommit(dataRepo, commit1.ID))

	pipeline := tu.UniqueString(t.Name())
	require.NoError(t, c.CreatePipeline(
		pipeline,
		"pachyderm_entrypoint",
		nil,
		nil,
		&pps.ParallelismSpec{
			Constant: 1,
		},
		&pps.Input{
			Pfs: &pps.PFSInput{
				Name: "in",
				Repo: dataRepo,
				Glob: "/*",
			},
		},
		"",
		false,
	))

	commitInfos, err := c.FlushCommitAll([]*pfs.Commit{commit1}, nil)
	require.NoError(t, err)
	require.Equal(t, 2, len(commitInfos))

	var buf bytes.Buffer
	require.NoError(t, c.GetFile(commitInfos[0].Commit.Repo.Name, commitInfos[0].Commit.ID, "file", &buf))
	require.Equal(t, "foo", buf.String())
}

func TestDeleteSpecRepo(t *testing.T) {
	if testing.Short() {
		t.Skip("Skipping integration tests in short mode")
	}

	c := tu.GetPachClient(t)
	dataRepo := tu.UniqueString("TestDeleteSpecRepo_data")
	require.NoError(t, c.CreateRepo(dataRepo))

	pipeline := tu.UniqueString("TestSimplePipeline")
	require.NoError(t, c.CreatePipeline(
		pipeline,
		"pachyderm_entrypoint",
		[]string{"echo", "foo"},
		nil,
		&pps.ParallelismSpec{
			Constant: 1,
		},
		client.NewPFSInput(dataRepo, "/"),
		"",
		false,
	))
	require.YesError(t, c.DeleteRepo(ppsconsts.SpecRepo, false))
}

func TestUserWorkingDir(t *testing.T) {
	if testing.Short() {
		t.Skip("Skipping integration tests in short mode")
	}

	c := tu.GetPachClient(t)
	defer require.NoError(t, c.DeleteAll())

	dataRepo := tu.UniqueString("TestUserWorkingDir_data")
	require.NoError(t, c.CreateRepo(dataRepo))

	commit, err := c.StartCommit(dataRepo, "master")
	require.NoError(t, err)
	require.NoError(t, c.PutFile(dataRepo, commit.ID, "file", strings.NewReader("foo"), client.WithAppendPutFile()))
	require.NoError(t, c.FinishCommit(dataRepo, commit.ID))

	pipeline := tu.UniqueString("TestSimplePipeline")
	_, err = c.PpsAPIClient.CreatePipeline(
		context.Background(),
		&pps.CreatePipelineRequest{
			Pipeline: client.NewPipeline(pipeline),
			Transform: &pps.Transform{
				Image: "pachyderm_entrypoint",
				Cmd:   []string{"bash"},
				Stdin: []string{
					"ls -lh /pfs",
					"whoami >/pfs/out/whoami",
					"pwd >/pfs/out/pwd",
					fmt.Sprintf("cat /pfs/%s/file >/pfs/out/file", dataRepo),
				},
				User:       "test",
				WorkingDir: "/home/test",
			},
			Input: client.NewPFSInput(dataRepo, "/"),
		})
	require.NoError(t, err)

	commitInfos, err := c.FlushCommitAll([]*pfs.Commit{commit}, nil)
	require.NoError(t, err)
	require.Equal(t, 2, len(commitInfos))

	var buf bytes.Buffer
	require.NoError(t, c.GetFile(commitInfos[0].Commit.Repo.Name, commitInfos[0].Commit.ID, "whoami", &buf))
	require.Equal(t, "test\n", buf.String())
	buf.Reset()
	require.NoError(t, c.GetFile(commitInfos[0].Commit.Repo.Name, commitInfos[0].Commit.ID, "pwd", &buf))
	require.Equal(t, "/home/test\n", buf.String())
}

func TestDontReadStdin(t *testing.T) {
	if testing.Short() {
		t.Skip("Skipping integration tests in short mode")
	}

	c := tu.GetPachClient(t)
	dataRepo := tu.UniqueString("TestDontReadStdin_data")
	require.NoError(t, c.CreateRepo(dataRepo))

	pipeline := tu.UniqueString("TestDontReadStdin")
	require.NoError(t, c.CreatePipeline(
		pipeline,
		"",
		[]string{"true"},
		[]string{"stdin that will never be read"},
		&pps.ParallelismSpec{
			Constant: 1,
		},
		client.NewPFSInput(dataRepo, "/"),
		"",
		false,
	))
	numCommits := 20
	for i := 0; i < numCommits; i++ {
		commit, err := c.StartCommit(dataRepo, "master")
		require.NoError(t, err)
		require.NoError(t, c.FinishCommit(dataRepo, "master"))
		pipelineJobInfos, err := c.FlushJobAll([]*pfs.Commit{commit}, nil)
		require.NoError(t, err)
		require.Equal(t, 1, len(pipelineJobInfos))
		require.Equal(t, pipelineJobInfos[0].State.String(), pps.JobState_JOB_SUCCESS.String())
	}
}

func TestStatsDeleteAll(t *testing.T) {
	if testing.Short() {
		t.Skip("Skipping integration tests in short mode")
	}

	c := tu.GetPachClient(t)
	require.NoError(t, c.DeleteAll())

	dataRepo := tu.UniqueString("TestPipelineWithStats_data")
	require.NoError(t, c.CreateRepo(dataRepo))

	commit, err := c.StartCommit(dataRepo, "master")
	require.NoError(t, err)
	require.NoError(t, c.PutFile(dataRepo, commit.ID, "file", strings.NewReader("foo\n"), client.WithAppendPutFile()))
	require.NoError(t, c.FinishCommit(dataRepo, commit.ID))

	pipeline := tu.UniqueString("pipeline")
	_, err = c.PpsAPIClient.CreatePipeline(context.Background(),
		&pps.CreatePipelineRequest{
			Pipeline: client.NewPipeline(pipeline),
			Transform: &pps.Transform{
				Cmd: []string{"cp", fmt.Sprintf("/pfs/%s/file", dataRepo), "/pfs/out"},
			},
			Input:       client.NewPFSInput(dataRepo, "/"),
			EnableStats: true,
		})
	require.NoError(t, err)

	pjis, err := c.FlushJobAll([]*pfs.Commit{commit}, nil)
	require.NoError(t, err)
	require.Equal(t, 1, len(pjis))
	require.Equal(t, pps.JobState_JOB_SUCCESS.String(), pjis[0].State.String())
	require.NoError(t, c.DeleteAll())

	require.NoError(t, c.CreateRepo(dataRepo))
	commit, err = c.StartCommit(dataRepo, "master")
	require.NoError(t, err)
	require.NoError(t, c.PutFile(dataRepo, commit.ID, "file", strings.NewReader("foo\n"), client.WithAppendPutFile()))
	require.NoError(t, c.FinishCommit(dataRepo, commit.ID))

	_, err = c.PpsAPIClient.CreatePipeline(context.Background(),
		&pps.CreatePipelineRequest{
			Pipeline: client.NewPipeline(pipeline),
			Transform: &pps.Transform{
				Cmd: []string{"cp", fmt.Sprintf("/pfs/%s/file", dataRepo), "/pfs/out"},
			},
			Input:       client.NewPFSInput(dataRepo, "/*"),
			EnableStats: true,
		})
	require.NoError(t, err)

	pjis, err = c.FlushJobAll([]*pfs.Commit{commit}, nil)
	require.NoError(t, err)
	require.Equal(t, 1, len(pjis))
	require.Equal(t, pps.JobState_JOB_SUCCESS.String(), pjis[0].State.String())
	require.NoError(t, c.DeleteAll())
}

func TestRapidUpdatePipelines(t *testing.T) {
	if testing.Short() {
		t.Skip("Skipping integration tests in short mode")
	}

	c := tu.GetPachClient(t)
	require.NoError(t, c.DeleteAll())
	pipeline := tu.UniqueString(t.Name() + "-pipeline-")
	cronInput := client.NewCronInput("time", "@every 30s")
	cronInput.Cron.Overwrite = true
	require.NoError(t, c.CreatePipeline(
		pipeline,
		"",
		[]string{"/bin/bash"},
		[]string{"cp /pfs/time/* /pfs/out/"},
		nil,
		cronInput,
		"",
		false,
	))
	// TODO(msteffen): remove all sleeps from tests
	time.Sleep(10 * time.Second)

	for i := 0; i < 20; i++ {
		_, err := c.PpsAPIClient.CreatePipeline(
			context.Background(),
			&pps.CreatePipelineRequest{
				Pipeline: client.NewPipeline(pipeline),
				Transform: &pps.Transform{
					Cmd:   []string{"/bin/bash"},
					Stdin: []string{"cp /pfs/time/* /pfs/out/"},
				},
				Input:     cronInput,
				Update:    true,
				Reprocess: true,
			})
		require.NoError(t, err)
	}
	// TODO ideally this test would not take 5 minutes (or even 3 minutes)
	require.NoErrorWithinTRetry(t, 5*time.Minute, func() error {
		pjis, err := c.ListJob(pipeline, nil, nil, -1, true)
		if err != nil {
			return err
		}
		if len(pjis) < 6 {
			return errors.Errorf("should have more than 6 jobs in 5 minutes")
		}
		for i := 0; i+1 < len(pjis); i++ {
			difference := pjis[i].Started.Seconds - pjis[i+1].Started.Seconds
			if difference < 15 {
				return errors.Errorf("jobs too close together")
			} else if difference > 45 {
				return errors.Errorf("jobs too far apart")
			}
		}
		return nil
	})
}

<<<<<<< HEAD
func TestDatumTries(t *testing.T) {
	if testing.Short() {
		t.Skip("Skipping integration tests in short mode")
	}

	c := tu.GetPachClient(t)
	require.NoError(t, c.DeleteAll())

	dataRepo := tu.UniqueString("TestDatumTries_data")
	require.NoError(t, c.CreateRepo(dataRepo))

	require.NoError(t, c.PutFile(dataRepo, "master", "file", strings.NewReader("foo"), client.WithAppendPutFile()))

	tries := int64(5)
	pipeline := tu.UniqueString("TestSimplePipeline")
	_, err := c.PpsAPIClient.CreatePipeline(
		context.Background(),
		&pps.CreatePipelineRequest{
			Pipeline: client.NewPipeline(pipeline),
			Transform: &pps.Transform{
				Cmd: []string{"unknown"}, // Cmd fails because "unknown" isn't a known command.
			},
			Input:      client.NewPFSInput(dataRepo, "/"),
			DatumTries: tries,
		})
	require.NoError(t, err)
	jobInfos, err := c.FlushJobAll([]*pfs.Commit{client.NewCommit(dataRepo, "master")}, nil)
	require.NoError(t, err)
	require.Equal(t, 1, len(jobInfos))

	iter := c.GetLogs("", jobInfos[0].Job.ID, nil, "", false, false, 0)
	var observedTries int64
	for iter.Next() {
		if strings.Contains(iter.Message().Message, "errored running user code after") {
			observedTries++
		}
	}
	require.Equal(t, tries, observedTries)
}
=======
// TODO: Implement logs.
//func TestDatumTries(t *testing.T) {
//	t.Skip("Logs not implemented in V2")
//	if testing.Short() {
//		t.Skip("Skipping integration tests in short mode")
//	}
//
//	c := tu.GetPachClient(t)
//	require.NoError(t, c.DeleteAll())
//
//	dataRepo := tu.UniqueString("TestDatumTries_data")
//	require.NoError(t, c.CreateRepo(dataRepo))
//
//	require.NoError(t, c.PutFile(dataRepo, "master", "file", strings.NewReader("foo"), client.WithAppendPutFile()))
//
//	tries := int64(5)
//	pipeline := tu.UniqueString("TestSimplePipeline")
//	_, err := c.PpsAPIClient.CreatePipeline(
//		context.Background(),
//		&pps.CreatePipelineRequest{
//			Pipeline: client.NewPipeline(pipeline),
//			Transform: &pps.Transform{
//				Cmd: []string{"unknown"}, // Cmd fails because "unknown" isn't a known command.
//			},
//			Input:      client.NewPFSInput(dataRepo, "/"),
//			DatumTries: tries,
//		})
//	require.NoError(t, err)
//	pipelineJobInfos, err := c.FlushJobAll([]*pfs.Commit{client.NewCommit(dataRepo, "master")}, nil)
//	require.NoError(t, err)
//	require.Equal(t, 1, len(pipelineJobInfos))
//
//	iter := c.GetLogs("", pipelineJobInfos[0].Job.ID, nil, "", false, false, 0)
//	var observedTries int64
//	for iter.Next() {
//		if strings.Contains(iter.Message().Message, "errored running user code after") {
//			observedTries++
//		}
//	}
//	require.Equal(t, tries, observedTries)
//}
>>>>>>> 3fae824a

func TestInspectJob(t *testing.T) {
	if testing.Short() {
		t.Skip("Skipping integration tests in short mode")
	}

	c := tu.GetPachClient(t)
	require.NoError(t, c.DeleteAll())

	_, err := c.PpsAPIClient.InspectJob(context.Background(), &pps.InspectJobRequest{})
	require.YesError(t, err)
	require.True(t, strings.Contains(err.Error(), "must specify either a Job or an OutputCommit"))

	repo := tu.UniqueString("TestInspectJob")
	require.NoError(t, c.CreateRepo(repo))
	require.NoError(t, c.PutFile(repo, "master", "file", strings.NewReader("foo"), client.WithAppendPutFile()))
	ci, err := c.InspectCommit(repo, "master")
	require.NoError(t, err)

	_, err = c.InspectJobOutputCommit(repo, ci.Commit.ID, false)
	require.YesError(t, err)
	require.True(t, strings.Contains(err.Error(), "not found"))
}

func TestPipelineVersions(t *testing.T) {
	// TODO: Exposes existing race in V1.
	// Pipeline spec commit is made within an etcd stm.
	// Re-running the stm creates a new spec commit without deleting the old one.
	t.Skip("Exposes existing race in V1")
	if testing.Short() {
		t.Skip("Skipping integration tests in short mode")
	}

	c := tu.GetPachClient(t)
	require.NoError(t, c.DeleteAll())

	dataRepo := tu.UniqueString("TestPipelineVersions_data")
	require.NoError(t, c.CreateRepo(dataRepo))

	pipeline := tu.UniqueString("TestPipelineVersions")
	nVersions := 5
	for i := 0; i < nVersions; i++ {
		require.NoError(t, c.CreatePipeline(
			pipeline,
			"",
			[]string{fmt.Sprintf("%d", i)}, // an obviously illegal command, but the pipeline will never run
			nil,
			&pps.ParallelismSpec{
				Constant: 1,
			},
			client.NewPFSInput(dataRepo, "/*"),
			"",
			i != 0,
		))
	}

	for i := 0; i < nVersions; i++ {
		pi, err := c.InspectPipeline(ancestry.Add(pipeline, nVersions-1-i))
		require.NoError(t, err)
		require.Equal(t, fmt.Sprintf("%d", i), pi.Transform.Cmd[0])
	}
}

// TestSplitFileHeader tests putting data in Pachyderm with delimiter == SQL,
// and makes sure that every pipeline worker gets a copy of the file header. As
// well, adding more data with the same header should not change the contents of
// existing data.
<<<<<<< HEAD
func TestSplitFileHeader(t *testing.T) {
	// TODO: Implement put file split in V2?
	t.Skip("Split file header not implemented in V2")
	//	if testing.Short() {
	//		t.Skip("Skipping integration tests in short mode")
	//	}
	//
	//	c := tu.GetPachClient(t)
	//	require.NoError(t, c.DeleteAll())
	//
	//	// put a SQL file w/ header
	//	repo := tu.UniqueString("TestSplitFileHeader")
	//	require.NoError(t, c.CreateRepo(repo))
	//	require.NoError(t, c.PutFileSplit(repo, "master", "d", pfs.Delimiter_SQL, 0, 0, 0, false, strings.NewReader(tu.TestPGDump), client.WithAppendPutFile()))
	//
	//	// Create a pipeline that roughly validates the header
	//	pipeline := tu.UniqueString("TestSplitFileHeaderPipeline")
	//	require.NoError(t, c.CreatePipeline(
	//		pipeline,
	//		"",
	//		[]string{"/bin/bash"},
	//		[]string{
	//			`ls /pfs/*/d/*`, // for debugging
	//			`cars_tables="$(grep "CREATE TABLE public.cars" /pfs/*/d/* | sort -u  | wc -l)"`,
	//			`(( cars_tables == 1 )) && exit 0 || exit 1`,
	//		},
	//		&pps.ParallelismSpec{Constant: 1},
	//		client.NewPFSInput(repo, "/d/*"),
	//		"",
	//		false,
	//	))
	//
	//	// wait for job to run & check that all rows were processed
	//	var jobCount int
	//	c.FlushJob([]*pfs.Commit{client.NewCommit(repo, "master")}, nil,
	//		func(jobInfo *pps.JobInfo) error {
	//			jobCount++
	//			require.Equal(t, 1, jobCount)
	//			require.Equal(t, pps.JobState_JOB_SUCCESS, jobInfo.State)
	//			require.Equal(t, int64(5), jobInfo.DataProcessed)
	//			require.Equal(t, int64(0), jobInfo.DataSkipped)
	//			return nil
	//		})
	//
	//	// Add new rows with same header data
	//	require.NoError(t, c.PutFileSplit(repo, "master", "d", pfs.Delimiter_SQL, 0, 0, 0, false, strings.NewReader(tu.TestPGDumpNewRows), client.WithAppendPutFile()))
	//
	//	// old data should be skipped, even though header was uploaded twice (new
	//	// header shouldn't append or change the hash or anything)
	//	jobCount = 0
	//	c.FlushJob([]*pfs.Commit{client.NewCommit(repo, "master")}, nil,
	//		func(jobInfo *pps.JobInfo) error {
	//			jobCount++
	//			require.Equal(t, 1, jobCount)
	//			require.Equal(t, pps.JobState_JOB_SUCCESS, jobInfo.State)
	//			require.Equal(t, int64(3), jobInfo.DataProcessed) // added 3 new rows
	//			require.Equal(t, int64(5), jobInfo.DataSkipped)
	//			return nil
	//		})
}

func TestNewHeaderCausesReprocess(t *testing.T) {
	// TODO: Implement put file split in V2?
	t.Skip("Split file header not implemented in V2")
	//	if testing.Short() {
	//		t.Skip("Skipping integration tests in short mode")
	//	}
	//
	//	c := tu.GetPachClient(t)
	//	require.NoError(t, c.DeleteAll())
	//
	//	// put a SQL file w/ header
	//	repo := tu.UniqueString("TestSplitFileHeader")
	//	require.NoError(t, c.CreateRepo(repo))
	//	require.NoError(t, c.PutFileSplit(repo, "master", "d", pfs.Delimiter_SQL, 0, 0, 0, false, strings.NewReader(tu.TestPGDump), client.WithAppendPutFile()))
	//
	//	// Create a pipeline that roughly validates the header
	//	pipeline := tu.UniqueString("TestSplitFileReprocessPL")
	//	require.NoError(t, c.CreatePipeline(
	//		pipeline,
	//		"",
	//		[]string{"/bin/bash"},
	//		[]string{
	//			`ls /pfs/*/d/*`, // for debugging
	//			`cars_tables="$(grep "CREATE TABLE public.cars" /pfs/*/d/* | sort -u  | wc -l)"`,
	//			`(( cars_tables == 1 )) && exit 0 || exit 1`,
	//		},
	//		&pps.ParallelismSpec{Constant: 1},
	//		client.NewPFSInput(repo, "/d/*"),
	//		"",
	//		false,
	//	))
	//
	//	// wait for job to run & check that all rows were processed
	//	var jobCount int
	//	c.FlushJob([]*pfs.Commit{client.NewCommit(repo, "master")}, nil,
	//		func(jobInfo *pps.JobInfo) error {
	//			jobCount++
	//			require.Equal(t, 1, jobCount)
	//			require.Equal(t, pps.JobState_JOB_SUCCESS, jobInfo.State)
	//			require.Equal(t, int64(5), jobInfo.DataProcessed)
	//			require.Equal(t, int64(0), jobInfo.DataSkipped)
	//			return nil
	//		})
	//
	//	// put empty dataset w/ new header
	//	require.NoError(t, c.PutFileSplit(repo, "master", "d", pfs.Delimiter_SQL, 0, 0, 0, false, strings.NewReader(tu.TestPGDumpNewHeader), client.WithAppendPutFile()))
	//
	//	// everything gets reprocessed (hashes all change even though the files
	//	// themselves weren't altered)
	//	jobCount = 0
	//	c.FlushJob([]*pfs.Commit{client.NewCommit(repo, "master")}, nil,
	//		func(jobInfo *pps.JobInfo) error {
	//			jobCount++
	//			require.Equal(t, 1, jobCount)
	//			require.Equal(t, pps.JobState_JOB_SUCCESS, jobInfo.State)
	//			require.Equal(t, int64(5), jobInfo.DataProcessed) // added 3 new rows
	//			require.Equal(t, int64(0), jobInfo.DataSkipped)
	//			return nil
	//		})
}
=======
//func TestSplitFileHeader(t *testing.T) {
//	t.Skip("Split file header not implemented in V2")
//	if testing.Short() {
//		t.Skip("Skipping integration tests in short mode")
//	}
//
//	c := tu.GetPachClient(t)
//	require.NoError(t, c.DeleteAll())
//
//	// put a SQL file w/ header
//	repo := tu.UniqueString("TestSplitFileHeader")
//	require.NoError(t, c.CreateRepo(repo))
//	require.NoError(t, c.PutFileSplit(repo, "master", "d", pfs.Delimiter_SQL, 0, 0, 0, false, strings.NewReader(tu.TestPGDump), client.WithAppendPutFile()))
//
//	// Create a pipeline that roughly validates the header
//	pipeline := tu.UniqueString("TestSplitFileHeaderPipeline")
//	require.NoError(t, c.CreatePipeline(
//		pipeline,
//		"",
//		[]string{"/bin/bash"},
//		[]string{
//			`ls /pfs/*/d/*`, // for debugging
//			`cars_tables="$(grep "CREATE TABLE public.cars" /pfs/*/d/* | sort -u  | wc -l)"`,
//			`(( cars_tables == 1 )) && exit 0 || exit 1`,
//		},
//		&pps.ParallelismSpec{Constant: 1},
//		client.NewPFSInput(repo, "/d/*"),
//		"",
//		false,
//	))
//
//	// wait for job to run & check that all rows were processed
//	var jobCount int
//	c.FlushJob([]*pfs.Commit{client.NewCommit(repo, "master")}, nil,
//		func(pipelineJobInfo *pps.PipelineJobInfo) error {
//			jobCount++
//			require.Equal(t, 1, jobCount)
//			require.Equal(t, pps.JobState_JOB_SUCCESS, pipelineJobInfo.State)
//			require.Equal(t, int64(5), pipelineJobInfo.DataProcessed)
//			require.Equal(t, int64(0), pipelineJobInfo.DataSkipped)
//			return nil
//		})
//
//	// Add new rows with same header data
//	require.NoError(t, c.PutFileSplit(repo, "master", "d", pfs.Delimiter_SQL, 0, 0, 0, false, strings.NewReader(tu.TestPGDumpNewRows), client.WithAppendPutFile()))
//
//	// old data should be skipped, even though header was uploaded twice (new
//	// header shouldn't append or change the hash or anything)
//	jobCount = 0
//	c.FlushJob([]*pfs.Commit{client.NewCommit(repo, "master")}, nil,
//		func(pipelineJobInfo *pps.PipelineJobInfo) error {
//			jobCount++
//			require.Equal(t, 1, jobCount)
//			require.Equal(t, pps.JobState_JOB_SUCCESS, pipelineJobInfo.State)
//			require.Equal(t, int64(3), pipelineJobInfo.DataProcessed) // added 3 new rows
//			require.Equal(t, int64(5), pipelineJobInfo.DataSkipped)
//			return nil
//		})
//}

// TODO: Implement split?
//func TestNewHeaderCausesReprocess(t *testing.T) {
//	t.Skip("Split file header not implemented in V2")
//	if testing.Short() {
//		t.Skip("Skipping integration tests in short mode")
//	}
//
//	c := tu.GetPachClient(t)
//	require.NoError(t, c.DeleteAll())
//
//	// put a SQL file w/ header
//	repo := tu.UniqueString("TestSplitFileHeader")
//	require.NoError(t, c.CreateRepo(repo))
//	require.NoError(t, c.PutFileSplit(repo, "master", "d", pfs.Delimiter_SQL, 0, 0, 0, false, strings.NewReader(tu.TestPGDump), client.WithAppendPutFile()))
//
//	// Create a pipeline that roughly validates the header
//	pipeline := tu.UniqueString("TestSplitFileReprocessPL")
//	require.NoError(t, c.CreatePipeline(
//		pipeline,
//		"",
//		[]string{"/bin/bash"},
//		[]string{
//			`ls /pfs/*/d/*`, // for debugging
//			`cars_tables="$(grep "CREATE TABLE public.cars" /pfs/*/d/* | sort -u  | wc -l)"`,
//			`(( cars_tables == 1 )) && exit 0 || exit 1`,
//		},
//		&pps.ParallelismSpec{Constant: 1},
//		client.NewPFSInput(repo, "/d/*"),
//		"",
//		false,
//	))
//
//	// wait for job to run & check that all rows were processed
//	var jobCount int
//	c.FlushJob([]*pfs.Commit{client.NewCommit(repo, "master")}, nil,
//		func(pipelineJobInfo *pps.PipelineJobInfo) error {
//			jobCount++
//			require.Equal(t, 1, jobCount)
//			require.Equal(t, pps.JobState_JOB_SUCCESS, pipelineJobInfo.State)
//			require.Equal(t, int64(5), pipelineJobInfo.DataProcessed)
//			require.Equal(t, int64(0), pipelineJobInfo.DataSkipped)
//			return nil
//		})
//
//	// put empty dataset w/ new header
//	require.NoError(t, c.PutFileSplit(repo, "master", "d", pfs.Delimiter_SQL, 0, 0, 0, false, strings.NewReader(tu.TestPGDumpNewHeader), client.WithAppendPutFile()))
//
//	// everything gets reprocessed (hashes all change even though the files
//	// themselves weren't altered)
//	jobCount = 0
//	c.FlushJob([]*pfs.Commit{client.NewCommit(repo, "master")}, nil,
//		func(pipelineJobInfo *pps.PipelineJobInfo) error {
//			jobCount++
//			require.Equal(t, 1, jobCount)
//			require.Equal(t, pps.JobState_JOB_SUCCESS, pipelineJobInfo.State)
//			require.Equal(t, int64(5), pipelineJobInfo.DataProcessed) // added 3 new rows
//			require.Equal(t, int64(0), pipelineJobInfo.DataSkipped)
//			return nil
//		})
//}
>>>>>>> 3fae824a

// TestDeferredCross is a repro for https://github.com/pachyderm/pachyderm/v2/issues/5172
func TestDeferredCross(t *testing.T) {
	if testing.Short() {
		t.Skip("Skipping integration tests in short mode")
	}

	c := tu.GetPachClient(t)
	require.NoError(t, c.DeleteAll())

	// make repo for our dataset
	dataSet := tu.UniqueString("dataset")
	require.NoError(t, c.CreateRepo(dataSet))

	downstreamPipeline := tu.UniqueString("downstream")
	_, err := c.PpsAPIClient.CreatePipeline(
		context.Background(),
		&pps.CreatePipelineRequest{
			Pipeline: client.NewPipeline(downstreamPipeline),
			Transform: &pps.Transform{
				Cmd: []string{"bash"},
				Stdin: []string{
					fmt.Sprintf("cp /pfs/%v/* /pfs/out", dataSet),
				},
			},
			Input: client.NewPFSInput(dataSet, "master"),

			OutputBranch: "master",
		})
	require.NoError(t, err)

	require.NoError(t, c.PutFile(dataSet, "master", "file1", strings.NewReader("foo"), client.WithAppendPutFile()))
	require.NoError(t, c.PutFile(dataSet, "master", "file2", strings.NewReader("foo"), client.WithAppendPutFile()))
	require.NoError(t, c.PutFile(dataSet, "master", "file3", strings.NewReader("foo"), client.WithAppendPutFile()))

	_, err = c.FlushCommitAll([]*pfs.Commit{client.NewCommit(dataSet, "master")}, nil)
	require.NoError(t, err)

	err = c.CreateBranch(downstreamPipeline, "other", "master^", nil)
	require.NoError(t, err)

	// next, create an imputation pipeline which is a cross of the dataset with the union of two different freeze branches
	impPipeline := tu.UniqueString("imputed")
	_, err = c.PpsAPIClient.CreatePipeline(
		context.Background(),
		&pps.CreatePipelineRequest{
			Pipeline: client.NewPipeline(impPipeline),
			Transform: &pps.Transform{
				Cmd: []string{"bash"},
				Stdin: []string{
					"true",
				},
			},
			Input: client.NewCrossInput(
				client.NewUnionInput(
					client.NewPFSInputOpts("a", downstreamPipeline, "master", "/", "", "", false, false, nil),
					client.NewPFSInputOpts("b", downstreamPipeline, "other", "/", "", "", false, false, nil),
				),
				client.NewPFSInput(dataSet, "/"),
			),
			OutputBranch: "master",
		})
	require.NoError(t, err)

	// after all this, the imputation job should be using the master commit of the dataset repo
	_, err = c.FlushJobAll([]*pfs.Commit{client.NewCommit(dataSet, "master")}, nil)
	require.NoError(t, err)

	jobs, err := c.ListJob(impPipeline, nil, nil, 0, true)
	require.NoError(t, err)
	require.Equal(t, len(jobs), 1)

	pipelineJobInfo, err := c.InspectJob(jobs[0].Job.ID, false)
	require.NoError(t, err)

	headCommit, err := c.InspectCommit(dataSet, "master")
	require.NoError(t, err)

	pps.VisitInput(pipelineJobInfo.Input, func(i *pps.Input) {
		if i.Pfs != nil && i.Pfs.Repo == dataSet {
			require.Equal(t, i.Pfs.Commit, headCommit.Commit.ID)
		}
	})
}

func TestDeferredProcessing(t *testing.T) {
	if testing.Short() {
		t.Skip("Skipping integration tests in short mode")
	}

	c := tu.GetPachClient(t)
	require.NoError(t, c.DeleteAll())

	dataRepo := tu.UniqueString("TestDeferredProcessing_data")
	require.NoError(t, c.CreateRepo(dataRepo))

	pipeline1 := tu.UniqueString("TestDeferredProcessing1")
	_, err := c.PpsAPIClient.CreatePipeline(
		context.Background(),
		&pps.CreatePipelineRequest{
			Pipeline: client.NewPipeline(pipeline1),
			Transform: &pps.Transform{
				Cmd:   []string{"bash"},
				Stdin: []string{fmt.Sprintf("cp /pfs/%s/* /pfs/out/", dataRepo)},
			},
			Input:        client.NewPFSInput(dataRepo, "/*"),
			OutputBranch: "staging",
		})
	require.NoError(t, err)

	pipeline2 := tu.UniqueString("TestDeferredProcessing2")
	require.NoError(t, c.CreatePipeline(
		pipeline2,
		"",
		[]string{"bash"},
		[]string{
			fmt.Sprintf("cp /pfs/%s/* /pfs/out/", pipeline1),
		},
		&pps.ParallelismSpec{
			Constant: 1,
		},
		client.NewPFSInput(pipeline1, "/*"),
		"",
		false,
	))

	require.NoError(t, c.PutFile(dataRepo, "staging", "file", strings.NewReader("foo"), client.WithAppendPutFile()))

	commit := client.NewCommit(dataRepo, "staging")
	commitInfos, err := c.FlushCommitAll([]*pfs.Commit{commit}, nil)
	require.NoError(t, err)
	require.Equal(t, 0, len(commitInfos))

	c.CreateBranch(dataRepo, "master", "staging", nil)

	commitInfos, err = c.FlushCommitAll([]*pfs.Commit{commit}, nil)
	require.NoError(t, err)
	require.Equal(t, 2, len(commitInfos))

	c.CreateBranch(pipeline1, "master", "staging", nil)

	commitInfos, err = c.FlushCommitAll([]*pfs.Commit{commit}, nil)
	require.NoError(t, err)
	require.Equal(t, 4, len(commitInfos))
}

func TestPipelineHistory(t *testing.T) {
	if testing.Short() {
		t.Skip("Skipping integration tests in short mode")
	}

	c := tu.GetPachClient(t)
	require.NoError(t, c.DeleteAll())
	// create repos
	dataRepo := tu.UniqueString("TestPipelineHistory_data")
	require.NoError(t, c.CreateRepo(dataRepo))
	pipelineName := tu.UniqueString("TestPipelineHistory")
	require.NoError(t, c.CreatePipeline(
		pipelineName,
		"",
		[]string{"bash"},
		[]string{"echo foo >/pfs/out/file"},
		&pps.ParallelismSpec{
			Constant: 1,
		},
		client.NewPFSInput(dataRepo, "/*"),
		"",
		true,
	))

	require.NoError(t, c.PutFile(dataRepo, "master", "file", strings.NewReader("1"), client.WithAppendPutFile()))
	_, err := c.FlushCommitAll([]*pfs.Commit{client.NewCommit(dataRepo, "master")}, nil)
	require.NoError(t, err)

	pjis, err := c.ListJob(pipelineName, nil, nil, 0, true)
	require.NoError(t, err)
	require.Equal(t, 1, len(pjis))

	// Update the pipeline
	require.NoError(t, c.CreatePipeline(
		pipelineName,
		"",
		[]string{"bash"},
		[]string{"echo bar >/pfs/out/file"},
		&pps.ParallelismSpec{
			Constant: 1,
		},
		client.NewPFSInput(dataRepo, "/*"),
		"",
		true,
	))

	require.NoError(t, c.PutFile(dataRepo, "master", "file", strings.NewReader("2"), client.WithAppendPutFile()))
	_, err = c.FlushCommitAll([]*pfs.Commit{client.NewCommit(dataRepo, "master")}, nil)
	require.NoError(t, err)

	cis, err := c.ListCommit(pipelineName, "master", "", 0)
	require.NoError(t, err)
	require.Equal(t, 3, len(cis))

	pjis, err = c.ListJob(pipelineName, nil, nil, 0, true)
	require.NoError(t, err)
	require.Equal(t, 2, len(pjis))
	pjis, err = c.ListJob(pipelineName, nil, nil, 1, true)
	require.NoError(t, err)
	require.Equal(t, 3, len(pjis))
	pjis, err = c.ListJob(pipelineName, nil, nil, -1, true)
	require.NoError(t, err)
	require.Equal(t, 3, len(pjis))

	// Update the pipeline again
	require.NoError(t, c.CreatePipeline(
		pipelineName,
		"",
		[]string{"bash"},
		[]string{"echo buzz >/pfs/out/file"},
		&pps.ParallelismSpec{
			Constant: 1,
		},
		client.NewPFSInput(dataRepo, "/*"),
		"",
		true,
	))
	_, err = c.FlushCommitAll([]*pfs.Commit{client.NewCommit(dataRepo, "master")}, nil)
	require.NoError(t, err)

	pjis, err = c.ListJob(pipelineName, nil, nil, 0, true)
	require.NoError(t, err)
	require.Equal(t, 1, len(pjis))
	pjis, err = c.ListJob(pipelineName, nil, nil, 1, true)
	require.NoError(t, err)
	require.Equal(t, 3, len(pjis))
	pjis, err = c.ListJob(pipelineName, nil, nil, 2, true)
	require.NoError(t, err)
	require.Equal(t, 4, len(pjis))
	pjis, err = c.ListJob(pipelineName, nil, nil, -1, true)
	require.NoError(t, err)
	require.Equal(t, 4, len(pjis))

	// Add another pipeline, this shouldn't change the results of the above
	// commands.
	pipelineName2 := tu.UniqueString("TestPipelineHistory2")
	require.NoError(t, c.CreatePipeline(
		pipelineName2,
		"",
		[]string{"bash"},
		[]string{"echo foo >/pfs/out/file"},
		&pps.ParallelismSpec{
			Constant: 1,
		},
		client.NewPFSInput(dataRepo, "/*"),
		"",
		true,
	))
	_, err = c.FlushCommitAll([]*pfs.Commit{client.NewCommit(dataRepo, "master")}, nil)
	require.NoError(t, err)

	pjis, err = c.ListJob(pipelineName, nil, nil, 0, true)
	require.NoError(t, err)
	require.Equal(t, 1, len(pjis))
	pjis, err = c.ListJob(pipelineName, nil, nil, 1, true)
	require.NoError(t, err)
	require.Equal(t, 3, len(pjis))
	pjis, err = c.ListJob(pipelineName, nil, nil, 2, true)
	require.NoError(t, err)
	require.Equal(t, 4, len(pjis))
	pjis, err = c.ListJob(pipelineName, nil, nil, -1, true)
	require.NoError(t, err)
	require.Equal(t, 4, len(pjis))

	pipelineInfos, err := c.ListPipeline()
	require.NoError(t, err)
	require.Equal(t, 2, len(pipelineInfos))

	pipelineInfos, err = c.ListPipelineHistory("", -1)
	require.NoError(t, err)
	require.Equal(t, 4, len(pipelineInfos))

	pipelineInfos, err = c.ListPipelineHistory("", 1)
	require.NoError(t, err)
	require.Equal(t, 3, len(pipelineInfos))

	pipelineInfos, err = c.ListPipelineHistory(pipelineName, -1)
	require.NoError(t, err)
	require.Equal(t, 3, len(pipelineInfos))

	pipelineInfos, err = c.ListPipelineHistory(pipelineName2, -1)
	require.NoError(t, err)
	require.Equal(t, 1, len(pipelineInfos))
}

func TestFileHistory(t *testing.T) {
	// TODO: Implement file history in V2?
	t.Skip("File history not implemented in V2")
	if testing.Short() {
		t.Skip("Skipping integration tests in short mode")
	}

	c := tu.GetPachClient(t)
	require.NoError(t, c.DeleteAll())

	dataRepo1 := tu.UniqueString("TestFileHistory_data1")
	require.NoError(t, c.CreateRepo(dataRepo1))
	dataRepo2 := tu.UniqueString("TestFileHistory_data2")
	require.NoError(t, c.CreateRepo(dataRepo2))

	pipeline := tu.UniqueString("TestFileHistory")
	require.NoError(t, c.CreatePipeline(
		pipeline,
		"",
		[]string{"bash"},
		[]string{
			fmt.Sprintf("for a in /pfs/%s/*", dataRepo1),
			"do",
			fmt.Sprintf("for b in /pfs/%s/*", dataRepo2),
			"do",
			"touch /pfs/out/$(basename $a)_$(basename $b)",
			"done",
			"done",
		},
		&pps.ParallelismSpec{
			Constant: 1,
		},
		client.NewCrossInput(
			client.NewPFSInput(dataRepo1, "/*"),
			client.NewPFSInput(dataRepo2, "/*"),
		),
		"",
		false,
	))

	require.NoError(t, c.PutFile(dataRepo1, "master", "A1", strings.NewReader(""), client.WithAppendPutFile()))
	require.NoError(t, c.PutFile(dataRepo2, "master", "B1", strings.NewReader(""), client.WithAppendPutFile()))

	require.NoError(t, c.PutFile(dataRepo1, "master", "A2", strings.NewReader(""), client.WithAppendPutFile()))
	require.NoError(t, c.PutFile(dataRepo1, "master", "A3", strings.NewReader(""), client.WithAppendPutFile()))
	require.NoError(t, c.PutFile(dataRepo2, "master", "B2", strings.NewReader(""), client.WithAppendPutFile()))
	require.NoError(t, c.PutFile(dataRepo2, "master", "B3", strings.NewReader(""), client.WithAppendPutFile()))

	_, err := c.FlushCommitAll([]*pfs.Commit{client.NewCommit(dataRepo1, "master"), client.NewCommit(dataRepo2, "master")}, nil)
	require.NoError(t, err)

	//_, err = c.ListFileHistory(pipeline, "master", "", -1)
	//require.NoError(t, err)
}

// TestNoOutputRepoDoesntCrashPPSMaster creates a pipeline, then deletes its
// output repo while it's running (failing the pipeline and preventing the PPS
// master from finishing the pipeline's output commit) and makes sure new
// pipelines can be created (i.e. that the PPS master doesn't crashloop due to
// the missing output repo).
func TestNoOutputRepoDoesntCrashPPSMaster(t *testing.T) {
	if testing.Short() {
		t.Skip("Skipping integration tests in short mode")
	}
	c := tu.GetPachClient(t)
	require.NoError(t, c.DeleteAll())

	// Create input repo w/ initial commit
	repo := tu.UniqueString(t.Name())
	require.NoError(t, c.CreateRepo(repo))
	require.NoError(t, c.PutFile(repo, "master", "/file.1", strings.NewReader("1"), client.WithAppendPutFile()))

	// Create pipeline
	pipeline := tu.UniqueString("pipeline")
	require.NoError(t, c.CreatePipeline(
		pipeline,
		"", // default image: ubuntu:16.04
		[]string{"bash"},
		[]string{
			"sleep 10",
			"cp /pfs/*/* /pfs/out/",
		},
		&pps.ParallelismSpec{Constant: 1},
		client.NewPFSInput(repo, "/*"),
		"", // default output branch: master
		false,
	))

	// force-delete output repo while 'sleep 10' is running, failing the pipeline
	require.NoError(t, c.DeleteRepo(pipeline, true))

	// make sure the pipeline is failed
	require.NoErrorWithinTRetry(t, 30*time.Second, func() error {
		pi, err := c.InspectPipeline(pipeline)
		if err != nil {
			return err
		}
		if pi.State == pps.PipelineState_PIPELINE_FAILURE {
			return errors.Errorf("%q should be in state FAILURE but is in %q", pipeline, pi.State.String())
		}
		return nil
	})

	// Delete the pachd pod, so that it restarts and the PPS master has to process
	// the failed pipeline
	tu.DeletePachdPod(t) // delete the pachd pod
	require.NoErrorWithinTRetry(t, 30*time.Second, func() error {
		_, err := c.Version() // wait for pachd to come back
		return err
	})

	// Create a new input commit, and flush its output to 'pipeline', to make sure
	// the pipeline either restarts the RC and recreates the output repo, or fails
	require.NoError(t, c.PutFile(repo, "master", "/file.2", strings.NewReader("2"), client.WithAppendPutFile()))
	require.NoErrorWithinT(t, 30*time.Second, func() error {
		// TODO(msteffen): While not currently possible, PFS could return
		// CommitDeleted here. This should detect that error, but first:
		// - src/server/pfs/pfs.go should be moved to src/client/pfs (w/ other err
		//   handling code)
		// - packages depending on that code should be migrated
		// Then this could add "|| pfs.IsCommitDeletedErr(err)" and satisfy the todo
		if _, err := c.FlushCommitAll(
			[]*pfs.Commit{client.NewCommit(repo, "master")},
			[]*pfs.Repo{client.NewRepo(pipeline)},
		); err != nil {
			return errors.Wrapf(err, "unexpected error value")
		}
		return nil
	})

	// Create a new pipeline, make sure FlushCommit eventually returns, and check
	// pipeline output (i.e. the PPS master does not crashloop--pipeline2
	// eventually starts successfully)
	pipeline2 := tu.UniqueString("pipeline")
	require.NoError(t, c.CreatePipeline(
		pipeline2,
		"", // default image: ubuntu:16.04
		[]string{"bash"},
		[]string{"cp /pfs/*/* /pfs/out/"},
		&pps.ParallelismSpec{Constant: 1},
		client.NewPFSInput(repo, "/*"),
		"", // default output branch: master
		false,
	))
	require.NoErrorWithinT(t, 30*time.Second, func() error {
		_, err := c.FlushCommitAll(
			[]*pfs.Commit{client.NewCommit(repo, "master")},
			[]*pfs.Repo{client.NewRepo(pipeline2)})
		return err
	})
	buf := &bytes.Buffer{}
	require.NoError(t, c.GetFile(pipeline2, "master", "/file.1", buf))
	require.Equal(t, "1", buf.String())
	buf.Reset()
	require.NoError(t, c.GetFile(pipeline2, "master", "/file.2", buf))
	require.Equal(t, "2", buf.String())
}

// TestCreatePipelineErrorNoTransform tests that sending a CreatePipeline
// requests to pachd with no 'pipeline' field doesn't kill pachd
func TestCreatePipelineErrorNoPipeline(t *testing.T) {
	if testing.Short() {
		t.Skip("Skipping integration tests in short mode")
	}

	c := tu.GetPachClient(t)
	require.NoError(t, c.DeleteAll())

	// Create input repo
	dataRepo := tu.UniqueString(t.Name() + "-data")
	require.NoError(t, c.CreateRepo(dataRepo))

	// Create pipeline w/ no pipeline field--make sure we get a response
	_, err := c.PpsAPIClient.CreatePipeline(
		context.Background(),
		&pps.CreatePipelineRequest{
			Pipeline: nil,
			Transform: &pps.Transform{
				Cmd:   []string{"/bin/bash"},
				Stdin: []string{`cat foo >/pfs/out/file`},
			},
			Input: client.NewPFSInput(dataRepo, "/*"),
		})
	require.YesError(t, err)
	require.Matches(t, "pipeline", err.Error())
}

// TestCreatePipelineErrorNoTransform tests that sending a CreatePipeline
// requests to pachd with no 'transform' or 'pipeline' field doesn't kill pachd
func TestCreatePipelineError(t *testing.T) {
	if testing.Short() {
		t.Skip("Skipping integration tests in short mode")
	}

	c := tu.GetPachClient(t)
	require.NoError(t, c.DeleteAll())

	// Create input repo
	dataRepo := tu.UniqueString(t.Name() + "-data")
	require.NoError(t, c.CreateRepo(dataRepo))

	// Create pipeline w/ no transform--make sure we get a response (& make sure
	// it explains the problem)
	pipeline := tu.UniqueString("no-transform-")
	_, err := c.PpsAPIClient.CreatePipeline(
		context.Background(),
		&pps.CreatePipelineRequest{
			Pipeline:  client.NewPipeline(pipeline),
			Transform: nil,
			Input:     client.NewPFSInput(dataRepo, "/*"),
		})
	require.YesError(t, err)
	require.Matches(t, "transform", err.Error())
}

// TestCreatePipelineErrorNoCmd tests that sending a CreatePipeline request to
// pachd with no 'transform.cmd' field doesn't kill pachd
func TestCreatePipelineErrorNoCmd(t *testing.T) {
	if testing.Short() {
		t.Skip("Skipping integration tests in short mode")
	}

	c := tu.GetPachClient(t)
	require.NoError(t, c.DeleteAll())

	// Create input data
	dataRepo := tu.UniqueString(t.Name() + "-data")
	require.NoError(t, c.CreateRepo(dataRepo))
	require.NoError(t, c.PutFile(dataRepo, "master", "file", strings.NewReader("foo"), client.WithAppendPutFile()))

	// create pipeline
	pipeline := tu.UniqueString("no-cmd-")
	_, err := c.PpsAPIClient.CreatePipeline(
		context.Background(),
		&pps.CreatePipelineRequest{
			Pipeline: client.NewPipeline(pipeline),
			Transform: &pps.Transform{
				Cmd:   nil,
				Stdin: []string{`cat foo >/pfs/out/file`},
			},
			Input: client.NewPFSInput(dataRepo, "/*"),
		})
	require.NoError(t, err)
	time.Sleep(5 * time.Second) // give pipeline time to start

	require.NoErrorWithinTRetry(t, 30*time.Second, func() error {
		pipelineInfo, err := c.InspectPipeline(pipeline)
		if err != nil {
			return err
		}
		if pipelineInfo.State != pps.PipelineState_PIPELINE_FAILURE {
			return errors.Errorf("pipeline should be in state FAILURE, not: %s", pipelineInfo.State.String())
		}
		return nil
	})
}

func TestExtractPipeline(t *testing.T) {
	// TODO: Implement extract pipeline.
	t.Skip("Extract pipeline not implemented in V2")
	//	c := tu.GetPachClient(t)
	//	require.NoError(t, c.DeleteAll())
	//
	//	dataRepo := tu.UniqueString("TestExtractPipeline_data")
	//	require.NoError(t, c.CreateRepo(dataRepo))
	//	request := &pps.CreatePipelineRequest{}
	//	// Generate fake data
	//	gofakeit.Struct(&request)
	//
	//	// Now set a bunch of fields explicitly so the server will accept the request.
	//	// Override the input because otherwise the repo won't exist
	//	request.Input = client.NewPFSInput(dataRepo, "/*")
	//	// These must be set explicitly, because extract returns the default values
	//	// and we want them to match.
	//	request.Input.Pfs.Name = "input"
	//	request.Input.Pfs.Branch = "master"
	//	// Can't set both parallelism spec values
	//	request.ParallelismSpec.Coefficient = 0
	//	// If service, can only set as Constant:1
	//	request.ParallelismSpec.Constant = 1
	//	// CacheSize must parse as a memory value
	//	request.CacheSize = "1G"
	//	// Durations must be valid
	//	d := &types.Duration{Seconds: 1, Nanos: 1}
	//	request.JobTimeout = d
	//	request.DatumTimeout = d
	//	// PodSpec and PodPatch must parse as json
	//	request.PodSpec = "{}"
	//	request.PodPatch = "{}"
	//	request.Service.Type = string(v1.ServiceTypeClusterIP)
	//	// Don't want to explicitly set spec commit, since there's no valid commit
	//	// to set it to, and this is one of the few fields that shouldn't get
	//	// extracted back to us.
	//	request.SpecCommit = nil
	//	// MaxQueueSize gets set to 1 if it's negative, which will superficially
	//	// fail the test, so we set a real value.
	//	request.MaxQueueSize = 2
	//	// Update and reprocess don't get extracted back either so don't set it.
	//	request.Update = false
	//	request.Reprocess = false
	//	// Spouts can't have stats, so disable stats in that case
	//	if request.Spout != nil {
	//		request.EnableStats = false
	//	}
	//
	//	// Create the pipeline
	//	_, err := c.PpsAPIClient.CreatePipeline(
	//		context.Background(),
	//		request)
	//	require.YesError(t, err)
	//	require.True(t, strings.Contains(err.Error(), "TFJob"))
	//	// TODO when TFJobs are supported the above should be deleted
	//
	//	// Set TFJob to nil so request can work
	//	request.TFJob = nil
	//	_, err = c.PpsAPIClient.CreatePipeline(
	//		context.Background(),
	//		request)
	//	require.NoError(t, err)
	//
	//	// Extract it and see if we get the same thing
	//	extractedRequest, err := c.ExtractPipeline(request.Pipeline.Name)
	//	require.NoError(t, err)
	//	// When this check fails it most likely means that you've added field to
	//	// pipelines and not set it up to be extract. PipelineReqFromInfo is the
	//	// function you'll need to add it to.
	//	if !proto.Equal(request, extractedRequest) {
	//		marshaller := &jsonpb.Marshaler{
	//			Indent:   "  ",
	//			OrigName: true,
	//		}
	//		requestString, err := marshaller.MarshalToString(request)
	//		require.NoError(t, err)
	//		extractedRequestString, err := marshaller.MarshalToString(extractedRequest)
	//		require.NoError(t, err)
	//		t.Errorf("Expected:\n%s\n, Got:\n%s\n", requestString, extractedRequestString)
	//	}
}

// TestPodPatchUnmarshalling tests the fix for issues #3483, by adding a
// PodPatch to a pipeline spec and making sure it's applied correctly
func TestPodPatchUnmarshalling(t *testing.T) {
	if testing.Short() {
		t.Skip("Skipping integration tests in short mode")
	}

	c := tu.GetPachClient(t)
	require.NoError(t, c.DeleteAll())

	// Create input data
	dataRepo := tu.UniqueString(t.Name() + "-data-")
	require.NoError(t, c.CreateRepo(dataRepo))
	require.NoError(t, c.PutFile(dataRepo, "master", "file", strings.NewReader("foo"), client.WithAppendPutFile()))

	// create pipeline
	pipeline := tu.UniqueString("pod-patch-")
	_, err := c.PpsAPIClient.CreatePipeline(
		context.Background(),
		&pps.CreatePipelineRequest{
			Pipeline: client.NewPipeline(pipeline),
			Transform: &pps.Transform{
				Cmd:   []string{"bash"},
				Stdin: []string{"cp /pfs/in/* /pfs/out"},
			},
			Input: &pps.Input{Pfs: &pps.PFSInput{
				Name: "in", Repo: dataRepo, Glob: "/*",
			}},
			PodPatch: `[
				{
				  "op": "add",
				  "path": "/volumes/0",
				  "value": {
				    "name": "vol0",
				    "hostPath": {
				      "path": "/volumePath"
				}}}]`,
		})
	require.NoError(t, err)

	commitInfos, err := c.FlushCommitAll([]*pfs.Commit{client.NewCommit(dataRepo, "master")}, nil)
	require.NoError(t, err)
	require.Equal(t, 2, len(commitInfos))

	var buf bytes.Buffer
	require.NoError(t, c.GetFile(commitInfos[0].Commit.Repo.Name, commitInfos[0].Commit.ID, "file", &buf))
	require.Equal(t, "foo", buf.String())

	pipelineInfo, err := c.InspectPipeline(pipeline)
	require.NoError(t, err)

	// make sure 'vol0' is correct in the pod spec
	var volumes []v1.Volume
	rcName := ppsutil.PipelineRcName(pipelineInfo.Pipeline.Name, pipelineInfo.Version)
	kubeClient := tu.GetKubeClient(t)
	require.NoError(t, backoff.Retry(func() error {
		podList, err := kubeClient.CoreV1().Pods(v1.NamespaceDefault).List(
			metav1.ListOptions{
				LabelSelector: metav1.FormatLabelSelector(metav1.SetAsLabelSelector(
					map[string]string{"app": rcName},
				)),
			})
		if err != nil {
			return err // retry
		}
		if len(podList.Items) != 1 || len(podList.Items[0].Spec.Volumes) == 0 {
			return errors.Errorf("could not find volumes for pipeline %s", pipelineInfo.Pipeline.Name)
		}
		volumes = podList.Items[0].Spec.Volumes
		return nil // no more retries
	}, backoff.NewTestingBackOff()))
	// Make sure a CPU and Memory request are both set
	for _, vol := range volumes {
		require.True(t,
			vol.VolumeSource.HostPath == nil || vol.VolumeSource.EmptyDir == nil)
		if vol.Name == "vol0" {
			require.True(t, vol.VolumeSource.HostPath.Path == "/volumePath")
		}
	}
}

func TestSecrets(t *testing.T) {
	if testing.Short() {
		t.Skip("Skipping integration tests in short mode")
	}

	c := tu.GetPachClient(t)
	require.NoError(t, c.DeleteAll())

	b := []byte(
		`{
			"kind": "Secret",
			"apiVersion": "v1",
			"metadata": {
				"name": "test-secret",
				"creationTimestamp": null
			},
			"data": {
				"mykey": "bXktdmFsdWU="
			}
		}`)
	require.NoError(t, c.CreateSecret(b))

	secretInfo, err := c.InspectSecret("test-secret")
	secretInfo.CreationTimestamp = nil
	require.NoError(t, err)
	require.Equal(t, &pps.SecretInfo{
		Secret: &pps.Secret{
			Name: "test-secret",
		},
		Type:              "Opaque",
		CreationTimestamp: nil,
	}, secretInfo)

	secretInfos, err := c.ListSecret()
	require.NoError(t, err)
	initialLength := len(secretInfos)

	require.NoError(t, c.DeleteSecret("test-secret"))

	secretInfos, err = c.ListSecret()
	require.NoError(t, err)
	require.Equal(t, initialLength-1, len(secretInfos))

	_, err = c.InspectSecret("test-secret")
	require.YesError(t, err)
}

// Test that an unauthenticated user can't call secrets APIS
func TestSecretsUnauthenticated(t *testing.T) {
	if testing.Short() {
		t.Skip("Skipping integration tests in short mode")
	}

	// Enable auth on the cluster
	tu.DeleteAll(t)
	tu.GetAuthenticatedPachClient(t, auth.RootUser)
	defer tu.DeleteAll(t)

	// Get an unauthenticated client
	c := tu.GetPachClient(t)
	c.SetAuthToken("")

	b := []byte(
		`{
			"kind": "Secret",
			"apiVersion": "v1",
			"metadata": {
				"name": "test-secret",
				"creationTimestamp": null
			},
			"data": {
				"mykey": "bXktdmFsdWU="
			}
		}`)

	err := c.CreateSecret(b)
	require.YesError(t, err)
	require.Matches(t, "no authentication token", err.Error())

	_, err = c.InspectSecret("test-secret")
	require.YesError(t, err)
	require.Matches(t, "no authentication token", err.Error())

	_, err = c.ListSecret()
	require.YesError(t, err)
	require.Matches(t, "no authentication token", err.Error())

	err = c.DeleteSecret("test-secret")
	require.YesError(t, err)
	require.Matches(t, "no authentication token", err.Error())
}

func TestCopyOutToIn(t *testing.T) {
	if testing.Short() {
		t.Skip("Skipping integration tests in short mode")
	}

	c := tu.GetPachClient(t)
	require.NoError(t, c.DeleteAll())

	dataRepo := tu.UniqueString("TestCopyOutToIn_data")
	require.NoError(t, c.CreateRepo(dataRepo))

	require.NoError(t, c.PutFile(dataRepo, "master", "file", strings.NewReader("foo"), client.WithAppendPutFile()))

	pipeline := tu.UniqueString("TestCopyOutToIn")
	require.NoError(t, c.CreatePipeline(
		pipeline,
		"",
		[]string{"bash"},
		[]string{
			fmt.Sprintf("cp -R /pfs/%s/* /pfs/out/", dataRepo),
		},
		&pps.ParallelismSpec{
			Constant: 1,
		},
		client.NewPFSInput(dataRepo, "/*"),
		"",
		false,
	))

	_, err := c.FlushCommitAll([]*pfs.Commit{client.NewCommit(dataRepo, "master")}, nil)
	require.NoError(t, err)
	require.NoError(t, c.CopyFile(dataRepo, "master", "file2", pipeline, "master", "file", client.WithAppendCopyFile()))
	_, err = c.FlushCommitAll([]*pfs.Commit{client.NewCommit(dataRepo, "master")}, nil)
	require.NoError(t, err)

	require.NoError(t, c.PutFile(dataRepo, "master", "file2", strings.NewReader("foo"), client.WithAppendPutFile()))

	var buf bytes.Buffer
	require.NoError(t, c.GetFile(pipeline, "master", "file2", &buf))
	require.Equal(t, "foo", buf.String())

	mfc, err := c.NewModifyFileClient(dataRepo, "master")
	require.NoError(t, err)
	require.NoError(t, mfc.PutFile("dir/file3", strings.NewReader("foo"), client.WithAppendPutFile()))
	require.NoError(t, mfc.PutFile("dir/file4", strings.NewReader("bar"), client.WithAppendPutFile()))
	require.NoError(t, mfc.Close())

	_, err = c.FlushCommitAll([]*pfs.Commit{client.NewCommit(dataRepo, "master")}, nil)
	require.NoError(t, err)

	require.NoError(t, c.CopyFile(dataRepo, "master", "dir2", pipeline, "master", "dir", client.WithAppendCopyFile()))

	_, err = c.FlushCommitAll([]*pfs.Commit{client.NewCommit(dataRepo, "master")}, nil)
	require.NoError(t, err)

	buf.Reset()
	require.NoError(t, c.GetFile(pipeline, "master", "dir/file3", &buf))
	require.Equal(t, "foo", buf.String())
	buf.Reset()
	require.NoError(t, c.GetFile(pipeline, "master", "dir/file4", &buf))
	require.Equal(t, "bar", buf.String())
}

func TestKeepRepo(t *testing.T) {
	if os.Getenv("RUN_BAD_TESTS") == "" {
		t.Skip("Skipping because RUN_BAD_TESTS was empty")
	}
	if testing.Short() {
		t.Skip("Skipping integration tests in short mode")
	}

	c := tu.GetPachClient(t)
	require.NoError(t, c.DeleteAll())

	dataRepo := tu.UniqueString("TestKeepRepo_data")
	require.NoError(t, c.CreateRepo(dataRepo))

	require.NoError(t, c.PutFile(dataRepo, "master", "file", strings.NewReader("foo"), client.WithAppendPutFile()))

	pipeline := tu.UniqueString("TestKeepRepo")
	require.NoError(t, c.CreatePipeline(
		pipeline,
		"",
		[]string{"bash"},
		[]string{
			fmt.Sprintf("cp /pfs/%s/* /pfs/out/", dataRepo),
		},
		&pps.ParallelismSpec{
			Constant: 1,
		},
		client.NewPFSInput(dataRepo, "/*"),
		"",
		false,
	))

	_, err := c.FlushCommitAll([]*pfs.Commit{client.NewCommit(dataRepo, "master")}, nil)
	require.NoError(t, err)
	_, err = c.PpsAPIClient.DeletePipeline(c.Ctx(), &pps.DeletePipelineRequest{
		Pipeline: client.NewPipeline(pipeline),
		KeepRepo: true,
	})
	require.NoError(t, err)
	_, err = c.InspectRepo(pipeline)
	require.NoError(t, err)

	var buf bytes.Buffer
	require.NoError(t, c.GetFile(pipeline, "master", "file", &buf))
	require.Equal(t, "foo", buf.String())

	require.NoError(t, c.CreatePipeline(
		pipeline,
		"",
		[]string{"bash"},
		[]string{
			fmt.Sprintf("cp /pfs/%s/* /pfs/out/", dataRepo),
		},
		&pps.ParallelismSpec{
			Constant: 1,
		},
		client.NewPFSInput(dataRepo, "/*"),
		"",
		false,
	))

	require.NoError(t, c.PutFile(dataRepo, "master", "file2", strings.NewReader("bar"), client.WithAppendPutFile()))
	_, err = c.FlushCommitAll([]*pfs.Commit{client.NewCommit(dataRepo, "master")}, nil)
	require.NoError(t, err)

	buf.Reset()
	require.NoError(t, c.GetFile(pipeline, "master", "file", &buf))
	require.Equal(t, "foo", buf.String())
	buf.Reset()
	require.NoError(t, c.GetFile(pipeline, "master", "file2", &buf))
	require.Equal(t, "bar", buf.String())

	require.NoError(t, c.DeletePipeline(pipeline, false))
}

// Regression test to make sure that pipeline creation doesn't crash pachd due to missing fields
func TestMalformedPipeline(t *testing.T) {
	c := tu.GetPachClient(t)
	require.NoError(t, c.DeleteAll())

	pipelineName := tu.UniqueString("MalformedPipeline")

	var err error
	_, err = c.PpsAPIClient.CreatePipeline(c.Ctx(), &pps.CreatePipelineRequest{})
	require.YesError(t, err)
	require.Matches(t, "invalid pipeline spec", err.Error())

	_, err = c.PpsAPIClient.CreatePipeline(c.Ctx(), &pps.CreatePipelineRequest{
		Pipeline: client.NewPipeline(pipelineName)},
	)
	require.YesError(t, err)
	require.Matches(t, "must specify a transform", err.Error())

	_, err = c.PpsAPIClient.CreatePipeline(c.Ctx(), &pps.CreatePipelineRequest{
		Pipeline:  client.NewPipeline(pipelineName),
		Transform: &pps.Transform{},
		Input:     &pps.Input{},
	})
	require.YesError(t, err)
	require.Matches(t, "no input set", err.Error())

	_, err = c.PpsAPIClient.CreatePipeline(c.Ctx(), &pps.CreatePipelineRequest{
		Pipeline:        client.NewPipeline(pipelineName),
		Transform:       &pps.Transform{},
		Service:         &pps.Service{},
		ParallelismSpec: &pps.ParallelismSpec{},
	})
	require.YesError(t, err)
	require.Matches(t, "services can only be run with a constant parallelism of 1", err.Error())

	// TODO: This error isn't triggered in V2?
	//_, err = c.PpsAPIClient.CreatePipeline(c.Ctx(), &pps.CreatePipelineRequest{
	//	Pipeline:   client.NewPipeline(pipelineName),
	//	Transform:  &pps.Transform{},
	//	SpecCommit: &pfs.Commit{},
	//})
	//require.YesError(t, err)
	//require.Matches(t, "cannot resolve commit with no repo", err.Error())

	dataRepo := tu.UniqueString("TestMalformedPipeline_data")
	require.NoError(t, c.CreateRepo(dataRepo))

	require.NoError(t, c.PutFile(dataRepo, "master", "file", strings.NewReader("foo"), client.WithAppendPutFile()))

	_, err = c.PpsAPIClient.CreatePipeline(c.Ctx(), &pps.CreatePipelineRequest{
		Pipeline:  client.NewPipeline(pipelineName),
		Transform: &pps.Transform{},
		Input:     &pps.Input{Pfs: &pps.PFSInput{}},
	})
	require.YesError(t, err)
	require.Matches(t, "input must specify a name", err.Error())

	_, err = c.PpsAPIClient.CreatePipeline(c.Ctx(), &pps.CreatePipelineRequest{
		Pipeline:  client.NewPipeline(pipelineName),
		Transform: &pps.Transform{},
		Input:     &pps.Input{Pfs: &pps.PFSInput{Name: "data"}},
	})
	require.YesError(t, err)
	require.Matches(t, "input must specify a repo", err.Error())

	_, err = c.PpsAPIClient.CreatePipeline(c.Ctx(), &pps.CreatePipelineRequest{
		Pipeline:  client.NewPipeline(pipelineName),
		Transform: &pps.Transform{},
		Input:     &pps.Input{Pfs: &pps.PFSInput{Repo: dataRepo}},
	})
	require.YesError(t, err)
	require.Matches(t, "input must specify a glob", err.Error())

	_, err = c.PpsAPIClient.CreatePipeline(c.Ctx(), &pps.CreatePipelineRequest{
		Pipeline:  client.NewPipeline(pipelineName),
		Transform: &pps.Transform{},
		Input:     client.NewPFSInput("out", "/*"),
	})
	require.YesError(t, err)
	require.Matches(t, "input cannot be named \"out\"", err.Error())

	_, err = c.PpsAPIClient.CreatePipeline(c.Ctx(), &pps.CreatePipelineRequest{
		Pipeline:  client.NewPipeline(pipelineName),
		Transform: &pps.Transform{},
		Input:     &pps.Input{Pfs: &pps.PFSInput{Name: "out", Repo: dataRepo, Glob: "/*"}},
	})
	require.YesError(t, err)
	require.Matches(t, "input cannot be named \"out\"", err.Error())

	_, err = c.PpsAPIClient.CreatePipeline(c.Ctx(), &pps.CreatePipelineRequest{
		Pipeline:  client.NewPipeline(pipelineName),
		Transform: &pps.Transform{},
		Input:     &pps.Input{Pfs: &pps.PFSInput{Name: "data", Repo: "dne", Glob: "/*"}},
	})
	require.YesError(t, err)
	require.Matches(t, "dne not found", err.Error())

	_, err = c.PpsAPIClient.CreatePipeline(c.Ctx(), &pps.CreatePipelineRequest{
		Pipeline:  client.NewPipeline(pipelineName),
		Transform: &pps.Transform{},
		Input: client.NewCrossInput(
			client.NewPFSInput("foo", "/*"),
			client.NewPFSInput("foo", "/*"),
		),
	})
	require.YesError(t, err)
	require.Matches(t, "name \"foo\" was used more than once", err.Error())

	_, err = c.PpsAPIClient.CreatePipeline(c.Ctx(), &pps.CreatePipelineRequest{
		Pipeline:  client.NewPipeline(pipelineName),
		Transform: &pps.Transform{},
		Input:     &pps.Input{Cron: &pps.CronInput{}},
	})
	require.YesError(t, err)
	require.Matches(t, "input must specify a name", err.Error())

	_, err = c.PpsAPIClient.CreatePipeline(c.Ctx(), &pps.CreatePipelineRequest{
		Pipeline:  client.NewPipeline(pipelineName),
		Transform: &pps.Transform{},
		Input:     &pps.Input{Cron: &pps.CronInput{Name: "cron"}},
	})
	require.YesError(t, err)
	require.Matches(t, "Empty spec string", err.Error())

	// TODO: Implement git inputs.
	//_, err = c.PpsAPIClient.CreatePipeline(c.Ctx(), &pps.CreatePipelineRequest{
	//	Pipeline:  client.NewPipeline(pipelineName),
	//	Transform: &pps.Transform{},
	//	Input:     &pps.Input{Git: &pps.GitInput{}},
	//})
	//require.YesError(t, err)
	//require.Matches(t, "clone URL is missing \\(", err.Error())

	//_, err = c.PpsAPIClient.CreatePipeline(c.Ctx(), &pps.CreatePipelineRequest{
	//	Pipeline:  client.NewPipeline(pipelineName),
	//	Transform: &pps.Transform{},
	//	Input:     &pps.Input{Git: &pps.GitInput{URL: "foobar"}},
	//})
	//require.YesError(t, err)
	//require.Matches(t, "clone URL is missing .git suffix", err.Error())

	//_, err = c.PpsAPIClient.CreatePipeline(c.Ctx(), &pps.CreatePipelineRequest{
	//	Pipeline:  client.NewPipeline(pipelineName),
	//	Transform: &pps.Transform{},
	//	Input:     &pps.Input{Git: &pps.GitInput{URL: "foobar.git"}},
	//})
	//require.YesError(t, err)
	//require.Matches(t, "clone URL must use https protocol", err.Error())

	_, err = c.PpsAPIClient.CreatePipeline(c.Ctx(), &pps.CreatePipelineRequest{
		Pipeline:  client.NewPipeline(pipelineName),
		Transform: &pps.Transform{},
		Input:     &pps.Input{Cross: []*pps.Input{}},
	})
	require.YesError(t, err)
	require.Matches(t, "no input set", err.Error())

	_, err = c.PpsAPIClient.CreatePipeline(c.Ctx(), &pps.CreatePipelineRequest{
		Pipeline:  client.NewPipeline(pipelineName),
		Transform: &pps.Transform{},
		Input:     &pps.Input{Union: []*pps.Input{}},
	})
	require.YesError(t, err)
	require.Matches(t, "no input set", err.Error())

	_, err = c.PpsAPIClient.CreatePipeline(c.Ctx(), &pps.CreatePipelineRequest{
		Pipeline:  client.NewPipeline(pipelineName),
		Transform: &pps.Transform{},
		Input:     &pps.Input{Join: []*pps.Input{}},
	})
	require.YesError(t, err)
	require.Matches(t, "no input set", err.Error())
}

func TestTrigger(t *testing.T) {
	// TODO: This test does not work with V2. It is not clear what the issue is yet. Something noteworthy is that the output
	// size does not increase for the second to last commit, which may have something to do with compaction (the trigger won't kick
	// off since it is based on the output size). The output size calculation is a bit questionable due to the compaction delay (a
	// file may be accounted for in the size even if it is deleted).
	t.Skip("Does not work with V2, needs investigation")
	c := tu.GetPachClient(t)
	require.NoError(t, c.DeleteAll())

	dataRepo := tu.UniqueString("TestTrigger_data")
	require.NoError(t, c.CreateRepo(dataRepo))
	pipeline1 := tu.UniqueString("TestTrigger1")
	pipeline2 := tu.UniqueString("TestTrigger2")
	require.NoError(t, c.CreatePipeline(
		pipeline1,
		"",
		[]string{"bash"},
		[]string{
			fmt.Sprintf("cp /pfs/%s/* /pfs/out/", dataRepo),
		},
		&pps.ParallelismSpec{
			Constant: 1,
		},
		client.NewPFSInputOpts(dataRepo, dataRepo, "trigger", "/*", "", "", false, false, &pfs.Trigger{
			Branch: "master",
			Size_:  "1K",
		}),
		"",
		false,
	))
	require.NoError(t, c.CreatePipeline(
		pipeline2,
		"",
		[]string{"bash"},
		[]string{
			fmt.Sprintf("cp /pfs/%s/* /pfs/out/", pipeline1),
		},
		&pps.ParallelismSpec{
			Constant: 1,
		},
		client.NewPFSInputOpts(pipeline1, pipeline1, "", "/*", "", "", false, false, &pfs.Trigger{
			Size_: "2K",
		}),
		"",
		false,
	))
	// 10 100 byte files = 1K, so the last file should trigger pipeline1, but
	// not pipeline2.
	numFiles := 10
	fileBytes := 100
	for i := 0; i < numFiles; i++ {
		require.NoError(t, c.PutFile(dataRepo, "master", fmt.Sprintf("file%d", i), strings.NewReader(strings.Repeat("a", fileBytes)), client.WithAppendPutFile()))
	}
	// This should have given us a job, flush to let it complete.
	cis, err := c.FlushCommitAll([]*pfs.Commit{client.NewCommit(dataRepo, "master")}, nil)
	require.NoError(t, err)
	require.Equal(t, 2, len(cis))
	for i := 0; i < numFiles; i++ {
		var buf bytes.Buffer
		require.NoError(t, c.GetFile(pipeline1, "master", fmt.Sprintf("file%d", i), &buf))
		require.Equal(t, strings.Repeat("a", fileBytes), buf.String())
	}
	cis, err = c.ListCommit(pipeline1, "master", "", 0)
	require.NoError(t, err)
	// Another 10 100 byte files = 2K, so the last file should trigger both pipelines.
	for i := numFiles; i < 2*numFiles; i++ {
		require.NoError(t, c.PutFile(dataRepo, "master", fmt.Sprintf("file%d", i), strings.NewReader(strings.Repeat("a", fileBytes)), client.WithAppendPutFile()))
		require.NoError(t, err)
	}
	cis, err = c.FlushCommitAll([]*pfs.Commit{client.NewCommit(dataRepo, "master")}, nil)
	require.NoError(t, err)
	require.Equal(t, 4, len(cis))
	for i := 0; i < numFiles*2; i++ {
		var buf bytes.Buffer
		require.NoError(t, c.GetFile(pipeline1, "master", fmt.Sprintf("file%d", i), &buf))
		require.Equal(t, strings.Repeat("a", fileBytes), buf.String())
		buf.Reset()
		require.NoError(t, c.GetFile(pipeline2, "master", fmt.Sprintf("file%d", i), &buf))
		require.Equal(t, strings.Repeat("a", fileBytes), buf.String())
	}
	cis, err = c.ListCommit(pipeline1, "master", "", 0)
	require.NoError(t, err)
	require.Equal(t, 2, len(cis))
	cis, err = c.ListCommit(pipeline2, "master", "", 0)
	require.NoError(t, err)
	require.Equal(t, 1, len(cis))

	require.NoError(t, c.CreatePipeline(
		pipeline2,
		"",
		[]string{"bash"},
		[]string{
			fmt.Sprintf("cp /pfs/%s/* /pfs/out/", pipeline1),
		},
		&pps.ParallelismSpec{
			Constant: 1,
		},
		client.NewPFSInputOpts(pipeline1, pipeline1, "", "/*", "", "", false, false, &pfs.Trigger{
			Size_: "3K",
		}),
		"",
		true,
	))

	// Make sure that updating the pipeline reuses the previous branch name
	// rather than creating a new one.
	bis, err := c.ListBranch(pipeline1)
	require.NoError(t, err)
	require.Equal(t, 3, len(bis))

	cis, err = c.ListCommit(pipeline2, "master", "", 0)
	require.NoError(t, err)
	require.Equal(t, 2, len(cis))

	// Another 30 100 byte files = 3K, so the last file should trigger both pipelines.
	for i := 2 * numFiles; i < 5*numFiles; i++ {
		require.NoError(t, c.PutFile(dataRepo, "master", fmt.Sprintf("file%d", i), strings.NewReader(strings.Repeat("a", fileBytes)), client.WithAppendPutFile()))
	}

	cis, err = c.FlushCommitAll([]*pfs.Commit{client.NewCommit(dataRepo, "master")}, nil)
	require.NoError(t, err)
	require.Equal(t, 4, len(cis))

	cis, err = c.ListCommit(pipeline2, "master", "", 0)
	require.NoError(t, err)
	require.Equal(t, 3, len(cis))
}

func TestListDatum(t *testing.T) {
	c := tu.GetPachClient(t)
	require.NoError(t, c.DeleteAll())

	repo1 := tu.UniqueString("TestListDatum1")
	repo2 := tu.UniqueString("TestListDatum2")

	require.NoError(t, c.CreateRepo(repo1))
	require.NoError(t, c.CreateRepo(repo2))

	numFiles := 5
	for i := 0; i < numFiles; i++ {
		require.NoError(t, c.PutFile(repo1, "master", fmt.Sprintf("file-%d", i), strings.NewReader("foo"), client.WithAppendPutFile()))
		require.NoError(t, c.PutFile(repo2, "master", fmt.Sprintf("file-%d", i), strings.NewReader("foo"), client.WithAppendPutFile()))
	}

	dis, err := c.ListDatumInputAll(&pps.Input{
		Cross: []*pps.Input{{
			Pfs: &pps.PFSInput{
				Repo: repo1,
				Glob: "/*",
			},
		}, {
			Pfs: &pps.PFSInput{
				Repo: repo2,
				Glob: "/*",
			},
		}},
	})
	require.NoError(t, err)
	require.Equal(t, 25, len(dis))
}

func TestDebug(t *testing.T) {
	if testing.Short() {
		t.Skip("Skipping integration tests in short mode")
	}

	c := tu.GetPachClient(t)
	require.NoError(t, c.DeleteAll())

	dataRepo := tu.UniqueString("TestDebug_data")
	require.NoError(t, c.CreateRepo(dataRepo))

	expectedFiles := make(map[string]*globlib.Glob)
	// Record glob patterns for expected pachd files.
	for _, file := range []string{"version", "logs", "logs-previous**", "goroutine", "heap"} {
		pattern := path.Join("pachd", "*", "pachd", file)
		g, err := globlib.Compile(pattern, '/')
		require.NoError(t, err)
		expectedFiles[pattern] = g
	}
	pattern := path.Join("input-repos", dataRepo, "commits")
	g, err := globlib.Compile(pattern, '/')
	require.NoError(t, err)
	expectedFiles[pattern] = g
	for i := 0; i < 3; i++ {
		pipeline := tu.UniqueString("TestDebug")
		require.NoError(t, c.CreatePipeline(
			pipeline,
			"",
			[]string{"bash"},
			[]string{
				fmt.Sprintf("cp /pfs/%s/* /pfs/out/", dataRepo),
			},
			&pps.ParallelismSpec{
				Constant: 1,
			},
			client.NewPFSInput(dataRepo, "/*"),
			"",
			false,
		))
		// Record glob patterns for expected pipeline files.
		for _, container := range []string{"user", "storage"} {
			for _, file := range []string{"logs", "logs-previous**", "goroutine", "heap"} {
				pattern := path.Join("pipelines", pipeline, "pods", "*", container, file)
				g, err := globlib.Compile(pattern, '/')
				require.NoError(t, err)
				expectedFiles[pattern] = g
			}
		}
		for _, file := range []string{"spec", "commits", "jobs"} {
			pattern := path.Join("pipelines", pipeline, file)
			g, err := globlib.Compile(pattern, '/')
			require.NoError(t, err)
			expectedFiles[pattern] = g
		}
	}

	commit1, err := c.StartCommit(dataRepo, "master")
	require.NoError(t, err)
	require.NoError(t, c.PutFile(dataRepo, commit1.ID, "file", strings.NewReader("foo"), client.WithAppendPutFile()))
	require.NoError(t, c.FinishCommit(dataRepo, commit1.ID))

	commitInfos, err := c.FlushCommitAll([]*pfs.Commit{commit1}, nil)
	require.NoError(t, err)
	require.Equal(t, 6, len(commitInfos))

	buf := &bytes.Buffer{}
	require.NoError(t, c.Dump(nil, 0, buf))
	gr, err := gzip.NewReader(buf)
	require.NoError(t, err)
	defer func() {
		require.NoError(t, gr.Close())
	}()
	// Check that all of the expected files were returned.
	tr := tar.NewReader(gr)
	for {
		hdr, err := tr.Next()
		if err != nil {
			if err == io.EOF {
				break
			}
			require.NoError(t, err)
		}
		for pattern, g := range expectedFiles {
			if g.Match(hdr.Name) {
				delete(expectedFiles, pattern)
				break
			}
		}
	}
	require.Equal(t, 0, len(expectedFiles))
}

func TestUpdateMultiplePipelinesInTransaction(t *testing.T) {
	if testing.Short() {
		t.Skip("Skipping integration tests in short mode")
	}
	c := tu.GetPachClient(t)
	require.NoError(t, c.DeleteAll())
	input := tu.UniqueString("in")
	pipelineA := tu.UniqueString("A")
	pipelineB := tu.UniqueString("B")

	createPipeline := func(c *client.APIClient, input, pipeline string, update bool) error {
		return c.CreatePipeline(
			pipeline,
			"",
			[]string{"bash"},
			[]string{fmt.Sprintf("cp /pfs/%s/* /pfs/out/", input)},
			&pps.ParallelismSpec{
				Constant: 1,
			},
			client.NewPFSInput(input, "/*"),
			"",
			update,
		)
	}

	require.NoError(t, c.CreateRepo(input))
	require.NoError(t, c.PutFile(input, "master", "foo", strings.NewReader("bar"), client.WithAppendPutFile()))

	_, err := c.ExecuteInTransaction(func(txnClient *client.APIClient) error {
		require.NoError(t, createPipeline(txnClient, input, pipelineA, false))
		require.NoError(t, createPipeline(txnClient, pipelineA, pipelineB, false))
		return nil
	})
	require.NoError(t, err)
	_, err = c.FlushCommitAll([]*pfs.Commit{client.NewCommit(input, "master")}, []*pfs.Repo{client.NewRepo(pipelineB)})
	require.NoError(t, err)

	// now update both
	_, err = c.ExecuteInTransaction(func(txnClient *client.APIClient) error {
		require.NoError(t, createPipeline(txnClient, input, pipelineA, true))
		require.NoError(t, createPipeline(txnClient, pipelineA, pipelineB, true))
		return nil
	})
	require.NoError(t, err)

	_, err = c.FlushCommitAll([]*pfs.Commit{client.NewCommit(input, "master")}, []*pfs.Repo{client.NewRepo(pipelineB)})
	require.NoError(t, err)
	commits, err := c.ListCommitByRepo(pipelineB)
	require.NoError(t, err)
	require.Equal(t, 4, len(commits))

	pipelineJobInfos, err := c.ListJob(pipelineB, nil, nil, -1, false)
	require.NoError(t, err)
	require.Equal(t, 2, len(pipelineJobInfos))
}

func TestInterruptedUpdatePipelineInTransaction(t *testing.T) {
	if testing.Short() {
		t.Skip("Skipping integration tests in short mode")
	}

	c := tu.GetPachClient(t)
	require.NoError(t, c.DeleteAll())
	inputA := tu.UniqueString("A")
	inputB := tu.UniqueString("B")
	inputC := tu.UniqueString("C")
	pipeline := tu.UniqueString("pipeline")

	createPipeline := func(c *client.APIClient, input string, update bool) error {
		return c.CreatePipeline(
			pipeline,
			"",
			[]string{"bash"},
			[]string{fmt.Sprintf("cp /pfs/%s/* /pfs/out/", input)},
			&pps.ParallelismSpec{
				Constant: 1,
			},
			client.NewPFSInput(input, "/*"),
			"",
			update,
		)
	}

	require.NoError(t, c.CreateRepo(inputA))
	require.NoError(t, c.CreateRepo(inputB))
	require.NoError(t, c.CreateRepo(inputC))
	require.NoError(t, createPipeline(c, inputA, false))

	txn, err := c.StartTransaction()
	require.NoError(t, err)

	require.NoError(t, createPipeline(c.WithTransaction(txn), inputB, true))
	require.NoError(t, createPipeline(c, inputC, true))

	_, err = c.FinishTransaction(txn)
	require.YesError(t, err)
	require.Matches(t, "outside of transaction", err.Error())
}

func TestPipelineSpecCommitCleanup(t *testing.T) {
	if testing.Short() {
		t.Skip("Skipping integration tests in short mode")
	}

	c := tu.GetPachClient(t)
	require.NoError(t, c.DeleteAll())
	input := tu.UniqueString("in")
	pipeline := tu.UniqueString("pipeline")

	createPipeline := func(c *client.APIClient) error {
		return c.CreatePipeline(
			pipeline,
			"",
			[]string{"bash"},
			[]string{fmt.Sprintf("cp /pfs/%s/* /pfs/out/", input)},
			&pps.ParallelismSpec{
				Constant: 1,
			},
			client.NewPFSInput(input, "/*"),
			"",
			false,
		)
	}
	require.NoError(t, c.CreateRepo(input))

	txn, err := c.StartTransaction()
	require.NoError(t, err)
	require.NoError(t, createPipeline(c.WithTransaction(txn)))
	require.NoError(t, c.DeleteTransaction(txn))

	commits, err := c.ListCommitByRepo(ppsconsts.SpecRepo)
	require.NoError(t, err)
	require.Equal(t, len(commits), 0)

	require.NoError(t, createPipeline(c))
	// creating again should error
	require.YesError(t, createPipeline(c))
	// resulting in any temporary spec commit being deleted
	commits, err = c.ListCommitByRepo(ppsconsts.SpecRepo)
	require.NoError(t, err)
	require.Equal(t, len(commits), 1)
}

//lint:ignore U1000 false positive from staticcheck
func restartAll(t *testing.T) {
	k := tu.GetKubeClient(t)
	podsInterface := k.CoreV1().Pods(v1.NamespaceDefault)
	podList, err := podsInterface.List(
		metav1.ListOptions{
			LabelSelector: "suite=pachyderm",
		})
	require.NoError(t, err)
	for _, pod := range podList.Items {
		require.NoError(t, podsInterface.Delete(pod.Name, &metav1.DeleteOptions{
			GracePeriodSeconds: new(int64),
		}))
	}
	tu.WaitForPachdReady(t, v1.NamespaceDefault)
}

//lint:ignore U1000 false positive from staticcheck
func restartOne(t *testing.T) {
	k := tu.GetKubeClient(t)
	podsInterface := k.CoreV1().Pods(v1.NamespaceDefault)
	podList, err := podsInterface.List(
		metav1.ListOptions{
			LabelSelector: "app=pachd",
		})
	require.NoError(t, err)
	require.NoError(t, podsInterface.Delete(
		podList.Items[rand.Intn(len(podList.Items))].Name,
		&metav1.DeleteOptions{GracePeriodSeconds: new(int64)}))
	tu.WaitForPachdReady(t, v1.NamespaceDefault)
}<|MERGE_RESOLUTION|>--- conflicted
+++ resolved
@@ -571,7 +571,6 @@
 	require.Equal(t, "data A\ndata B\n", buffer.String())
 }
 
-<<<<<<< HEAD
 func TestRunPipeline(t *testing.T) {
 	// TODO: Run pipeline creates a dangling commit, but uses the stats branch for stats commits.
 	// Since there is no relationship between the commits created by run pipeline, there should be no
@@ -1116,551 +1115,6 @@
 	//	})
 	//})
 }
-=======
-// TODO: Make work with V2 (run pipeline is not working with stats).
-//func TestRunPipeline(t *testing.T) {
-//	if testing.Short() {
-//		t.Skip("Skipping integration tests in short mode")
-//	}
-//
-//	c := tu.GetPachClient(t)
-//	require.NoError(t, c.DeleteAll())
-//
-//	// Test on cross pipeline
-//	t.Run("RunPipelineCross", func(t *testing.T) {
-//		dataRepo := tu.UniqueString("TestRunPipeline_data")
-//		require.NoError(t, c.CreateRepo(dataRepo))
-//
-//		branchA := "branchA"
-//		branchB := "branchB"
-//
-//		pipeline := tu.UniqueString("pipeline")
-//		require.NoError(t, c.CreatePipeline(
-//			pipeline,
-//			"",
-//			[]string{"bash"},
-//			[]string{
-//				"cat /pfs/branch-a/file >> /pfs/out/file",
-//				"cat /pfs/branch-b/file >> /pfs/out/file",
-//				"echo ran-pipeline",
-//			},
-//			nil,
-//			client.NewCrossInput(
-//				client.NewPFSInputOpts("branch-a", dataRepo, branchA, "/*", "", "", false, false, nil),
-//				client.NewPFSInputOpts("branch-b", dataRepo, branchB, "/*", "", "", false, false, nil),
-//			),
-//			"",
-//			false,
-//		))
-//
-//		commitA, err := c.StartCommit(dataRepo, branchA)
-//		require.NoError(t, err)
-//		require.NoError(t, c.PutFile(dataRepo, commitA.ID, "/file", strings.NewReader("data A\n"), client.WithAppendPutFile()))
-//		require.NoError(t, c.FinishCommit(dataRepo, commitA.ID))
-//
-//		commitB, err := c.StartCommit(dataRepo, branchB)
-//		require.NoError(t, err)
-//		require.NoError(t, c.PutFile(dataRepo, commitB.ID, "/file", strings.NewReader("data B\n"), client.WithAppendPutFile()))
-//		require.NoError(t, c.FinishCommit(dataRepo, commitB.ID))
-//
-//		iter, err := c.FlushCommit([]*pfs.Commit{commitA, commitB}, nil)
-//		require.NoError(t, err)
-//		require.Equal(t, 2, len(commits))
-//		buffer := bytes.Buffer{}
-//		require.NoError(t, c.GetFile(commits[0].Commit.Repo.Name, commits[0].Commit.ID, "file", &buffer))
-//		require.Equal(t, "data A\ndata B\n", buffer.String())
-//
-//		commitM, err := c.StartCommit(dataRepo, "master")
-//		require.NoError(t, err)
-//		require.NoError(t, c.FinishCommit(dataRepo, commitM.ID))
-//
-//		// we should have two jobs
-//		pji, err := c.ListJob(pipeline, nil, nil, -1, true)
-//		require.NoError(t, err)
-//		require.Equal(t, 2, len(pji))
-//		// now run the pipeline
-//		require.NoError(t, c.RunPipeline(pipeline, nil, ""))
-//		// running the pipeline should create a new job
-//		require.NoError(t, backoff.Retry(func() error {
-//			pipelineJobInfos, err := c.ListJob(pipeline, nil, nil, -1, true)
-//			require.NoError(t, err)
-//			if len(pipelineJobInfos) != 3 {
-//				return errors.Errorf("expected 3 jobs, got %d", len(pipelineJobInfos))
-//			}
-//			return nil
-//		}, backoff.NewTestingBackOff()))
-//
-//		// now run the pipeline with non-empty provenance
-//		require.NoError(t, backoff.Retry(func() error {
-//			return c.RunPipeline(pipeline, []*pfs.CommitProvenance{
-//				client.NewCommitProvenance(dataRepo, "branchA", commitA.ID),
-//			}, "")
-//		}, backoff.NewTestingBackOff()))
-//
-//		// running the pipeline should create a new job
-//		require.NoError(t, backoff.Retry(func() error {
-//			pipelineJobInfos, err := c.ListJob(pipeline, nil, nil, -1, true)
-//			require.NoError(t, err)
-//			if len(pipelineJobInfos) != 4 {
-//				return errors.Errorf("expected 4 jobs, got %d", len(pipelineJobInfos))
-//			}
-//			return nil
-//		}, backoff.NewTestingBackOff()))
-//
-//		// add some new commits with some new info
-//		commitA2, err := c.StartCommit(dataRepo, branchA)
-//		require.NoError(t, err)
-//		require.NoError(t, c.PutFile(dataRepo, commitA2.ID, "/file", strings.NewReader("data A2\n"), client.WithAppendPutFile()))
-//		require.NoError(t, c.FinishCommit(dataRepo, commitA2.ID))
-//
-//		commitB2, err := c.StartCommit(dataRepo, branchB)
-//		require.NoError(t, err)
-//		require.NoError(t, c.PutFile(dataRepo, commitB2.ID, "/file", strings.NewReader("data B2\n"), client.WithAppendPutFile()))
-//		require.NoError(t, c.FinishCommit(dataRepo, commitB2.ID))
-//
-//		// and make sure the output file is updated appropriately
-//		iter, err = c.FlushCommit([]*pfs.Commit{commitA2, commitB2}, nil)
-//		require.NoError(t, err)
-//		require.Equal(t, 2, len(commits))
-//		buffer = bytes.Buffer{}
-//		require.NoError(t, c.GetFile(commits[0].Commit.Repo.Name, commits[0].Commit.ID, "file", &buffer))
-//		require.Equal(t, "data A\ndata A2\ndata B\ndata B2\n", buffer.String())
-//
-//		// now run the pipeline provenant on the old commits
-//		require.NoError(t, c.RunPipeline(pipeline, []*pfs.CommitProvenance{
-//			client.NewCommitProvenance(dataRepo, "branchA", commitA.ID),
-//			client.NewCommitProvenance(dataRepo, "branchB", commitB2.ID),
-//		}, ""))
-//
-//		// and ensure that the file now has the info from the correct versions of the commits
-//		iter, err = c.FlushCommit([]*pfs.Commit{commitA, commitB2}, nil)
-//		require.NoError(t, err)
-//		require.Equal(t, 2, len(commits))
-//		buffer = bytes.Buffer{}
-//		require.NoError(t, c.GetFile(commits[0].Commit.Repo.Name, commits[0].Commit.ID, "file", &buffer))
-//		require.Equal(t, "data A\ndata B\ndata B2\n", buffer.String())
-//
-//		// make sure no commits with this provenance combination exist
-//		iter, err = c.FlushCommit([]*pfs.Commit{commitA2, commitB}, nil)
-//		require.NoError(t, err)
-//		require.Equal(t, 0, len(commits))
-//	})
-//
-//	// Test on pipeline with no commits
-//	t.Run("RunPipelineEmpty", func(t *testing.T) {
-//		dataRepo := tu.UniqueString("TestRunPipeline_data")
-//		require.NoError(t, c.CreateRepo(dataRepo))
-//
-//		pipeline := tu.UniqueString("empty-pipeline")
-//		require.NoError(t, c.CreatePipeline(
-//			pipeline,
-//			"",
-//			nil,
-//			nil,
-//			nil,
-//			nil,
-//			"",
-//			false,
-//		))
-//
-//		// we should have two jobs
-//		pji, err := c.ListJob(pipeline, nil, nil, -1, true)
-//		require.NoError(t, err)
-//		require.Equal(t, 0, len(pji))
-//		// now run the pipeline
-//		require.YesError(t, c.RunPipeline(pipeline, nil, ""))
-//	})
-//
-//	// Test on unrelated branch
-//	t.Run("RunPipelineUnrelated", func(t *testing.T) {
-//		dataRepo := tu.UniqueString("TestRunPipeline_data")
-//		require.NoError(t, c.CreateRepo(dataRepo))
-//
-//		branchA := "branchA"
-//		branchB := "branchB"
-//
-//		pipeline := tu.UniqueString("unrelated-pipeline")
-//		require.NoError(t, c.CreatePipeline(
-//			pipeline,
-//			"",
-//			[]string{"bash"},
-//			[]string{
-//				"cat /pfs/branch-a/file >> /pfs/out/file",
-//				"cat /pfs/branch-b/file >> /pfs/out/file",
-//				"echo ran-pipeline",
-//			},
-//			nil,
-//			client.NewCrossInput(
-//				client.NewPFSInputOpts("branch-a", dataRepo, branchA, "/*", "", "", false, false, nil),
-//				client.NewPFSInputOpts("branch-b", dataRepo, branchB, "/*", "", "", false, false, nil),
-//			),
-//			"",
-//			false,
-//		))
-//		commitA, err := c.StartCommit(dataRepo, branchA)
-//		require.NoError(t, err)
-//		c.PutFile(dataRepo, commitA.ID, "/file", strings.NewReader("data A\n", client.WithAppendPutFile()))
-//		c.FinishCommit(dataRepo, commitA.ID)
-//
-//		commitM, err := c.StartCommit(dataRepo, "master")
-//		require.NoError(t, err)
-//		err = c.FinishCommit(dataRepo, commitM.ID)
-//		require.NoError(t, err)
-//
-//		require.NoError(t, c.CreateBranch(dataRepo, "unrelated", "", nil))
-//		commitU, err := c.StartCommit(dataRepo, "unrelated")
-//		require.NoError(t, err)
-//		err = c.FinishCommit(dataRepo, commitU.ID)
-//		require.NoError(t, err)
-//
-//		_, err = c.FlushCommit([]*pfs.Commit{commitA, commitM, commitU}, nil)
-//		require.NoError(t, err)
-//
-//		// now run the pipeline with unrelated provenance
-//		require.YesError(t, c.RunPipeline(pipeline, []*pfs.CommitProvenance{
-//			client.NewCommitProvenance(dataRepo, "unrelated", commitU.ID)}, ""))
-//	})
-//
-//	// Test with downstream pipeline
-//	t.Run("RunPipelineDownstream", func(t *testing.T) {
-//		dataRepo := tu.UniqueString("TestRunPipeline_data")
-//		require.NoError(t, c.CreateRepo(dataRepo))
-//
-//		branchA := "branchA"
-//		branchB := "branchB"
-//
-//		pipeline := tu.UniqueString("original-pipeline")
-//		require.NoError(t, c.CreatePipeline(
-//			pipeline,
-//			"",
-//			[]string{"bash"},
-//			[]string{
-//				"cat /pfs/branch-a/file >> /pfs/out/file",
-//				"cat /pfs/branch-b/file >> /pfs/out/file",
-//				"echo ran-pipeline",
-//			},
-//			nil,
-//			client.NewCrossInput(
-//				client.NewPFSInputOpts("branch-a", dataRepo, branchA, "/*", "", "", false, false, nil),
-//				client.NewPFSInputOpts("branch-b", dataRepo, branchB, "/*", "", "", false, false, nil),
-//			),
-//			"",
-//			false,
-//		))
-//
-//		commitA, err := c.StartCommit(dataRepo, branchA)
-//		require.NoError(t, err)
-//		c.PutFile(dataRepo, commitA.ID, "/file", strings.NewReader("data A\n", client.WithAppendPutFile()))
-//		c.FinishCommit(dataRepo, commitA.ID)
-//
-//		commitB, err := c.StartCommit(dataRepo, branchB)
-//		require.NoError(t, err)
-//		c.PutFile(dataRepo, commitB.ID, "/file", strings.NewReader("data B\n", client.WithAppendPutFile()))
-//		c.FinishCommit(dataRepo, commitB.ID)
-//
-//		iter, err := c.FlushCommit([]*pfs.Commit{commitA, commitB}, nil)
-//		require.NoError(t, err)
-//		require.Equal(t, 2, len(commits))
-//		buffer := bytes.Buffer{}
-//		require.NoError(t, c.GetFile(commits[0].Commit.Repo.Name, commits[0].Commit.ID, "file", &buffer))
-//		require.Equal(t, "data A\ndata B\n", buffer.String())
-//
-//		// and make sure we can attatch a downstream pipeline
-//		downstreamPipeline := tu.UniqueString("downstream-pipeline")
-//		require.NoError(t, c.CreatePipeline(
-//			downstreamPipeline,
-//			"",
-//			[]string{"/bin/bash"},
-//			[]string{"cp " + fmt.Sprintf("/pfs/%s/*", pipeline) + " /pfs/out/"},
-//			nil,
-//			client.NewPFSInput(pipeline, "/*"),
-//			"",
-//			false,
-//		))
-//
-//		commitA2, err := c.StartCommit(dataRepo, branchA)
-//		require.NoError(t, err)
-//		err = c.FinishCommit(dataRepo, commitA2.ID)
-//		require.NoError(t, err)
-//
-//		// there should be one job on the old commit for downstreamPipeline
-//		pipelineJobInfos, err := c.FlushJobAll([]*pfs.Commit{commitA}, []string{downstreamPipeline})
-//		require.NoError(t, err)
-//		require.Equal(t, 1, len(pipelineJobInfos))
-//
-//		// now run the pipeline
-//		require.NoError(t, backoff.Retry(func() error {
-//			return c.RunPipeline(pipeline, []*pfs.CommitProvenance{
-//				client.NewCommitProvenance(dataRepo, branchA, commitA.ID),
-//			}, "")
-//		}, backoff.NewTestingBackOff()))
-//
-//		// the downstream pipeline shouldn't have any new jobs, since runpipeline jobs don't propagate
-//		pipelineJobInfos, err = c.FlushJobAll([]*pfs.Commit{commitA}, []string{downstreamPipeline})
-//		require.NoError(t, err)
-//		require.Equal(t, 1, len(pipelineJobInfos))
-//
-//		// now rerun the one job that we saw
-//		require.NoError(t, backoff.Retry(func() error {
-//			return c.RunPipeline(downstreamPipeline, nil, pipelineJobInfos[0].Job.ID)
-//		}, backoff.NewTestingBackOff()))
-//
-//		// we should now have two jobs
-//		pipelineJobInfos, err = c.FlushJobAll([]*pfs.Commit{commitA}, []string{downstreamPipeline})
-//		require.NoError(t, err)
-//		require.Equal(t, 2, len(pipelineJobInfos))
-//	})
-//
-//	// Test with a downstream pipeline who's upstream has no datum, but where the downstream still needs to succeed
-//	t.Run("RunPipelineEmptyUpstream", func(t *testing.T) {
-//		dataRepo := tu.UniqueString("TestRunPipeline_data")
-//		require.NoError(t, c.CreateRepo(dataRepo))
-//
-//		branchA := "branchA"
-//		branchB := "branchB"
-//
-//		pipeline := tu.UniqueString("pipeline-downstream")
-//		require.NoError(t, c.CreatePipeline(
-//			pipeline,
-//			"",
-//			[]string{"bash"},
-//			[]string{
-//				"cat /pfs/branch-a/file >> /pfs/out/file",
-//				"cat /pfs/branch-b/file >> /pfs/out/file",
-//				"echo ran-pipeline",
-//			},
-//			nil,
-//			client.NewCrossInput(
-//				client.NewPFSInputOpts("branch-a", dataRepo, branchA, "/*", "", "", false, false, nil),
-//				client.NewPFSInputOpts("branch-b", dataRepo, branchB, "/*", "", "", false, false, nil),
-//			),
-//			"",
-//			false,
-//		))
-//
-//		commitA, err := c.StartCommit(dataRepo, branchA)
-//		require.NoError(t, err)
-//		c.PutFile(dataRepo, commitA.ID, "/file", strings.NewReader("data A\n", client.WithAppendPutFile()))
-//		c.FinishCommit(dataRepo, commitA.ID)
-//
-//		iter, err := c.FlushCommit([]*pfs.Commit{commitA}, nil)
-//		require.NoError(t, err)
-//		require.Equal(t, 2, len(commits))
-//
-//		// no commit to branch-b so "file" should not exist
-//		// TODO: File not found?
-//		// buffer := bytes.Buffer{}
-//		// require.YesError(t, c.GetFile(commits[0].Commit.Repo.Name, commits[0].Commit.ID, "file", &buffer))
-//
-//		// and make sure we can attatch a downstream pipeline
-//		downstreamPipeline := tu.UniqueString("pipelinedownstream")
-//		require.NoError(t, c.CreatePipeline(
-//			downstreamPipeline,
-//			"",
-//			[]string{"/bin/bash"},
-//			[]string{
-//				"cat /pfs/branch-a/file >> /pfs/out/file",
-//				fmt.Sprintf("cat /pfs/%s/file >> /pfs/out/file", pipeline),
-//				"echo ran-pipeline",
-//			},
-//			nil,
-//			client.NewUnionInput(
-//				client.NewPFSInputOpts("branch-a", dataRepo, branchA, "/*", "", "", false, false, nil),
-//				client.NewPFSInput(pipeline, "/*"),
-//			),
-//			"",
-//			false,
-//		))
-//
-//		commitA2, err := c.StartCommit(dataRepo, branchA)
-//		require.NoError(t, err)
-//		err = c.FinishCommit(dataRepo, commitA2.ID)
-//		require.NoError(t, err)
-//
-//		// there should be one job on the old commit for downstreamPipeline
-//		pipelineJobInfos, err := c.FlushJobAll([]*pfs.Commit{commitA}, []string{downstreamPipeline})
-//		require.NoError(t, err)
-//		require.Equal(t, 1, len(pipelineJobInfos))
-//
-//		// now run the pipeline
-//		require.NoError(t, backoff.Retry(func() error {
-//			return c.RunPipeline(pipeline, []*pfs.CommitProvenance{
-//				client.NewCommitProvenance(dataRepo, branchA, commitA.ID),
-//			}, "")
-//		}, backoff.NewTestingBackOff()))
-//
-//		buffer2 := bytes.Buffer{}
-//		require.NoError(t, c.GetFile(pipelineJobInfos[0].OutputCommit.Repo.Name, pipelineJobInfos[0].OutputCommit.ID, "file", &buffer2))
-//		// the union of an empty output and datA should only return a file with "data A" in it.
-//		require.Equal(t, "data A\n", buffer2.String())
-//
-//		// add another commit to see that we can successfully do the cross and union together
-//		commitB, err := c.StartCommit(dataRepo, branchB)
-//		require.NoError(t, err)
-//		c.PutFile(dataRepo, commitB.ID, "/file", strings.NewReader("data B\n", client.WithAppendPutFile()))
-//		c.FinishCommit(dataRepo, commitB.ID)
-//
-//		_, err = c.FlushCommit([]*pfs.Commit{commitA, commitB}, nil)
-//		require.NoError(t, err)
-//
-//		pipelineJobInfos, err = c.FlushJobAll([]*pfs.Commit{commitB}, []string{downstreamPipeline})
-//		require.NoError(t, err)
-//		require.Equal(t, 1, len(pipelineJobInfos))
-//
-//		buffer3 := bytes.Buffer{}
-//		require.NoError(t, c.GetFile(pipelineJobInfos[0].OutputCommit.Repo.Name, pipelineJobInfos[0].OutputCommit.ID, "file", &buffer3))
-//		// now that we've added data to the other branch of the cross, we should see the union of data A along with the the crossed data.
-//		require.Equal(t, "data A\ndata A\ndata B\n", buffer3.String())
-//	})
-//
-//	// Test on commits from the same branch
-//	t.Run("RunPipelineSameBranch", func(t *testing.T) {
-//		dataRepo := tu.UniqueString("TestRunPipeline_data")
-//		require.NoError(t, c.CreateRepo(dataRepo))
-//
-//		branchA := "branchA"
-//		branchB := "branchB"
-//
-//		pipeline := tu.UniqueString("sameBranch-pipeline")
-//		require.NoError(t, c.CreatePipeline(
-//			pipeline,
-//			"",
-//			[]string{"bash"},
-//			[]string{
-//				"cat /pfs/branch-a/file >> /pfs/out/file",
-//				"cat /pfs/branch-b/file >> /pfs/out/file",
-//				"echo ran-pipeline",
-//			},
-//			nil,
-//			client.NewCrossInput(
-//				client.NewPFSInputOpts("branch-a", dataRepo, branchA, "/*", "", "", false, false, nil),
-//				client.NewPFSInputOpts("branch-b", dataRepo, branchB, "/*", "", "", false, false, nil),
-//			),
-//			"",
-//			false,
-//		))
-//		commitA1, err := c.StartCommit(dataRepo, branchA)
-//		require.NoError(t, err)
-//		c.PutFile(dataRepo, commitA1.ID, "/file", strings.NewReader("data A1\n", client.WithAppendPutFile()))
-//		c.FinishCommit(dataRepo, commitA1.ID)
-//
-//		commitA2, err := c.StartCommit(dataRepo, branchA)
-//		require.NoError(t, err)
-//		c.PutFile(dataRepo, commitA2.ID, "/file", strings.NewReader("data A2\n", client.WithAppendPutFile()))
-//		c.FinishCommit(dataRepo, commitA2.ID)
-//
-//		_, err = c.FlushCommit([]*pfs.Commit{commitA1, commitA2}, nil)
-//		require.NoError(t, err)
-//
-//		// now run the pipeline with provenance from the same branch
-//		require.YesError(t, c.RunPipeline(pipeline, []*pfs.CommitProvenance{
-//			client.NewCommitProvenance(dataRepo, branchA, commitA1.ID),
-//			client.NewCommitProvenance(dataRepo, branchA, commitA2.ID),
-//		}, ""))
-//	})
-//	// Test on pipeline that should always fail
-//	t.Run("RerunPipeline", func(t *testing.T) {
-//		dataRepo := tu.UniqueString("TestRerunPipeline_data")
-//		require.NoError(t, c.CreateRepo(dataRepo))
-//
-//		// jobs on this pipeline should always fail
-//		pipeline := tu.UniqueString("rerun-pipeline")
-//		require.NoError(t, c.CreatePipeline(
-//			pipeline,
-//			"",
-//			[]string{"bash"},
-//			[]string{"false"},
-//			nil,
-//			client.NewPFSInputOpts("branch-a", dataRepo, "branchA", "/*", "", "", false, false, nil),
-//			"",
-//			false,
-//		))
-//
-//		commitA1, err := c.StartCommit(dataRepo, "branchA")
-//		require.NoError(t, err)
-//		require.NoError(t, c.PutFile(dataRepo, commitA1.ID, "/file", strings.NewReader("data A1\n"), client.WithAppendPutFile()))
-//		require.NoError(t, c.FinishCommit(dataRepo, commitA1.ID))
-//
-//		iter, err := c.FlushCommit([]*pfs.Commit{commitA1}, nil)
-//		require.NoError(t, err)
-//		require.Equal(t, 2, len(commits))
-//		// now run the pipeline
-//		require.NoError(t, c.RunPipeline(pipeline, nil, ""))
-//
-//		// running the pipeline should create a new job
-//		require.NoError(t, backoff.Retry(func() error {
-//			pipelineJobInfos, err := c.ListJob(pipeline, nil, nil, -1, true)
-//			require.NoError(t, err)
-//			if len(pipelineJobInfos) != 2 {
-//				return errors.Errorf("expected 2 jobs, got %d", len(pipelineJobInfos))
-//			}
-//
-//			// but both of these jobs should fail
-//			for i, job := range pipelineJobInfos {
-//				if job.State.String() != "JOB_FAILURE" {
-//					return errors.Errorf("expected job %v to fail, but got %v", i, job.State.String())
-//				}
-//			}
-//			return nil
-//		}, backoff.NewTestingBackOff()))
-//
-//		// Shouldn't error if you try to delete an already deleted pipeline
-//		require.NoError(t, c.DeletePipeline(pipeline, false))
-//		require.NoError(t, c.DeletePipeline(pipeline, false))
-//	})
-//	// Test with stats enabled pipeline
-//	// TODO: Make work with V2?
-//	//t.Run("RunPipelineStats", func(t *testing.T) {
-//	//	dataRepo := tu.UniqueString("TestRunPipeline_data")
-//	//	require.NoError(t, c.CreateRepo(dataRepo))
-//
-//	//	branchA := "branchA"
-//
-//	//	pipeline := tu.UniqueString("stats-pipeline")
-//	//	_, err := c.PpsAPIClient.CreatePipeline(
-//	//		context.Background(),
-//	//		&pps.CreatePipelineRequest{
-//	//			Pipeline: client.NewPipeline(pipeline),
-//	//			Transform: &pps.Transform{
-//	//				Cmd: []string{"bash"},
-//	//				Stdin: []string{
-//	//					"cat /pfs/branch-a/file >> /pfs/out/file",
-//
-//	//					"echo ran-pipeline",
-//	//				},
-//	//			},
-//	//			EnableStats: true,
-//	//			Input:       client.NewPFSInputOpts("branch-a", dataRepo, branchA, "/*", "", "", false, false, nil),
-//	//		})
-//	//	require.NoError(t, err)
-//
-//	//	commitA, err := c.StartCommit(dataRepo, branchA)
-//	//	require.NoError(t, err)
-//	//	c.PutFile(dataRepo, commitA.ID, "/file", strings.NewReader("data A\n", client.WithAppendPutFile()))
-//	//	c.FinishCommit(dataRepo, commitA.ID)
-//
-//	//	// wait for the commit to finish before calling RunPipeline
-//	//	_, err = c.FlushCommitAll([]*pfs.Commit{client.NewCommit(dataRepo, commitA.ID)}, nil)
-//	//	require.NoError(t, err)
-//
-//	//	// now run the pipeline
-//	//	require.NoError(t, backoff.Retry(func() error {
-//	//		return c.RunPipeline(pipeline, []*pfs.CommitProvenance{
-//	//			client.NewCommitProvenance(dataRepo, branchA, commitA.ID),
-//	//		}, "")
-//	//	}, backoff.NewTestingBackOff()))
-//
-//	//	// make sure the pipeline didn't crash
-//	//	commitInfos, err := c.FlushCommitAll([]*pfs.Commit{client.NewCommit(dataRepo, commitA.ID)}, nil)
-//	//	require.NoError(t, err)
-//
-//	//	// we'll know it crashed if this causes it to hang
-//	//	require.NoErrorWithinTRetry(t, 80*time.Second, func() error {
-//	//		return nil
-//	//	})
-//	// })
-//}
->>>>>>> 3fae824a
 
 func TestPipelineFailure(t *testing.T) {
 	if testing.Short() {
@@ -1839,59 +1293,6 @@
 	})
 }
 
-<<<<<<< HEAD
-=======
-func TestEgressFailure(t *testing.T) {
-	// TODO: Fail job after certain number of failures, or just keep restarting?
-	t.Skip("Fail job after certain number of failures, or just keep restarting?")
-	if testing.Short() {
-		t.Skip("Skipping integration tests in short mode")
-	}
-
-	c := tu.GetPachClient(t)
-	require.NoError(t, c.DeleteAll())
-
-	dataRepo := tu.UniqueString("TestEgressFailure_data")
-	require.NoError(t, c.CreateRepo(dataRepo))
-
-	commit, err := c.StartCommit(dataRepo, "master")
-	require.NoError(t, err)
-	require.NoError(t, c.PutFile(dataRepo, commit.ID, "file", strings.NewReader("foo\n"), client.WithAppendPutFile()))
-	require.NoError(t, c.FinishCommit(dataRepo, commit.ID))
-
-	// This pipeline should fail because the egress URL is invalid
-	pipeline := tu.UniqueString("pipeline")
-	_, err = c.PpsAPIClient.CreatePipeline(
-		context.Background(),
-		&pps.CreatePipelineRequest{
-			Pipeline: client.NewPipeline(pipeline),
-			Transform: &pps.Transform{
-				Cmd: []string{"cp", path.Join("/pfs", dataRepo, "file"), "/pfs/out/file"},
-			},
-			Input:  client.NewPFSInput(dataRepo, "/"),
-			Egress: &pps.Egress{URL: "invalid://blahblah"},
-		})
-	require.NoError(t, err)
-
-	var pipelineJobInfos []*pps.PipelineJobInfo
-	require.NoError(t, backoff.Retry(func() error {
-		pipelineJobInfos, err = c.ListJob(pipeline, nil, nil, -1, true)
-		require.NoError(t, err)
-		if len(pipelineJobInfos) != 1 {
-			return errors.Errorf("expected 1 jobs, got %d", len(pipelineJobInfos))
-		}
-		return nil
-	}, backoff.NewTestingBackOff()))
-	pipelineJobInfo, err := c.PpsAPIClient.InspectJob(context.Background(), &pps.InspectJobRequest{
-		Job:        pipelineJobInfos[0].Job,
-		BlockState: true,
-	})
-	require.NoError(t, err)
-	require.Equal(t, pps.JobState_JOB_FAILURE, pipelineJobInfo.State)
-	require.True(t, strings.Contains(pipelineJobInfo.Reason, "egress"))
-}
-
->>>>>>> 3fae824a
 func TestLazyPipelinePropagation(t *testing.T) {
 	if testing.Short() {
 		t.Skip("Skipping integration tests in short mode")
@@ -2046,85 +1447,6 @@
 	require.Equal(t, "foo\n", buffer.String())
 }
 
-<<<<<<< HEAD
-=======
-// There's an issue where if you use cp with certain flags, it might copy
-// special files without reading from them.  In our case, we use named pipes
-// to simulate lazy files, so the pipes themselves might get copied into
-// the output directory, blocking upload.
-//
-// We've updated the code such that we are able to detect if the files we
-// are uploading are pipes, and make the job fail in that case.
-func TestLazyPipelineCPPipes(t *testing.T) {
-	// TODO: This seems like a weird thing to account for in Pachyderm. We either need to inform
-	// users that lazy files are pipes or not implement them with pipes to avoid this.
-	// Make work with V2?
-	t.Skip("Not clear how this should be handled in V2")
-	if testing.Short() {
-		t.Skip("Skipping integration tests in short mode")
-	}
-
-	c := tu.GetPachClient(t)
-	require.NoError(t, c.DeleteAll())
-	// create repos
-	dataRepo := tu.UniqueString("TestLazyPipeline_data")
-	require.NoError(t, c.CreateRepo(dataRepo))
-	// create pipeline
-	pipeline := tu.UniqueString("pipeline")
-	_, err := c.PpsAPIClient.CreatePipeline(
-		context.Background(),
-		&pps.CreatePipelineRequest{
-			Pipeline: client.NewPipeline(pipeline),
-			Transform: &pps.Transform{
-				// Using cp with the -r flag apparently just copes go
-				Cmd: []string{"cp", "-r", path.Join("/pfs", dataRepo, "file"), "/pfs/out/file"},
-			},
-			ParallelismSpec: &pps.ParallelismSpec{
-				Constant: 1,
-			},
-			Input: &pps.Input{
-				Pfs: &pps.PFSInput{
-					Repo: dataRepo,
-					Glob: "/",
-					Lazy: true,
-				},
-			},
-		})
-	require.NoError(t, err)
-	// Do a commit
-	_, err = c.StartCommit(dataRepo, "master")
-	require.NoError(t, err)
-	require.NoError(t, c.PutFile(dataRepo, "master", "file", strings.NewReader("foo\n"), client.WithAppendPutFile()))
-	require.NoError(t, c.FinishCommit(dataRepo, "master"))
-
-	// wait for job to spawn
-	time.Sleep(15 * time.Second)
-	var jobID string
-	require.NoError(t, backoff.Retry(func() error {
-		pipelineJobInfos, err := c.ListJob(pipeline, nil, nil, -1, true)
-		if err != nil {
-			return err
-		}
-		if len(pipelineJobInfos) != 1 {
-			return errors.Errorf("len(pipelineJobInfos) should be 1")
-		}
-		jobID = pipelineJobInfos[0].Job.ID
-		pipelineJobInfo, err := c.PpsAPIClient.InspectJob(context.Background(), &pps.InspectJobRequest{
-			Job:        client.NewJob(jobID),
-			BlockState: true,
-		})
-		if err != nil {
-			return err
-		}
-		if pipelineJobInfo.State != pps.JobState_JOB_FAILURE {
-			return errors.Errorf("job did not fail, even though it tried to copy " +
-				"pipes, which should be disallowed by Pachyderm")
-		}
-		return nil
-	}, backoff.NewTestingBackOff()))
-}
-
->>>>>>> 3fae824a
 // TestProvenance creates a pipeline DAG that's not a transitive reduction
 // It looks like this:
 // A
@@ -5962,7 +5284,6 @@
 	})
 }
 
-<<<<<<< HEAD
 func TestPipelineWithStats(t *testing.T) {
 	// TODO: Change the semantics of the test.
 	t.Skip("Stats semantics different in V2")
@@ -6382,427 +5703,6 @@
 	//		require.Equal(t, pps.DatumState_SKIPPED, datum.State)
 	//	}
 }
-=======
-// TODO: Change semantics of test.
-//func TestPipelineWithStats(t *testing.T) {
-//	t.Skip("Stats semantics different in V2")
-//	if testing.Short() {
-//		t.Skip("Skipping integration tests in short mode")
-//	}
-//
-//	c := tu.GetPachClient(t)
-//	require.NoError(t, c.DeleteAll())
-//
-//	dataRepo := tu.UniqueString("TestPipelineWithStats_data")
-//	require.NoError(t, c.CreateRepo(dataRepo))
-//
-//	numFiles := 10
-//	commit1, err := c.StartCommit(dataRepo, "master")
-//	require.NoError(t, err)
-//	for i := 0; i < numFiles; i++ {
-//		require.NoError(t, c.PutFile(dataRepo, commit1.ID, fmt.Sprintf("file-%d", i), strings.NewReader(strings.Repeat("foo\n", 100)), client.WithAppendPutFile()))
-//	}
-//	require.NoError(t, c.FinishCommit(dataRepo, commit1.ID))
-//
-//	pipeline := tu.UniqueString("pipeline")
-//	_, err = c.PpsAPIClient.CreatePipeline(context.Background(),
-//		&pps.CreatePipelineRequest{
-//			Pipeline: client.NewPipeline(pipeline),
-//			Transform: &pps.Transform{
-//				Cmd: []string{"bash"},
-//				Stdin: []string{
-//					fmt.Sprintf("cp /pfs/%s/* /pfs/out/", dataRepo),
-//				},
-//			},
-//			Input:       client.NewPFSInput(dataRepo, "/*"),
-//			EnableStats: true,
-//			ParallelismSpec: &pps.ParallelismSpec{
-//				Constant: 4,
-//			},
-//		})
-//	require.NoError(t, err)
-//
-//	commitInfos, err := c.FlushCommitAll([]*pfs.Commit{commit1}, nil)
-//	require.NoError(t, err)
-//	require.Equal(t, 2, len(commitInfos))
-//
-//	jobs, err := c.ListJob(pipeline, nil, nil, -1, true)
-//	require.NoError(t, err)
-//	require.Equal(t, 1, len(jobs))
-//
-//	// Check we can list datums before job completion
-//	resp, err := c.ListDatumAll(jobs[0].Job.ID, 0, 0)
-//	require.NoError(t, err)
-//	require.Equal(t, numFiles, len(resp.DatumInfos))
-//	require.Equal(t, 1, len(resp.DatumInfos[0].Data))
-//
-//	// Check we can list datums before job completion w pagination
-//	resp, err = c.ListDatumAll(jobs[0].Job.ID)
-//	require.NoError(t, err)
-//	require.Equal(t, 5, len(resp.DatumInfos))
-//	require.Equal(t, int64(numFiles/5), resp.TotalPages)
-//	require.Equal(t, int64(0), resp.Page)
-//
-//	// Block on the job being complete before we call ListDatum again so we're
-//	// sure the datums have actually been processed.
-//	_, err = c.InspectJob(jobs[0].Job.ID, true)
-//	require.NoError(t, err)
-//
-//	resp, err = c.ListDatumAll(jobs[0].Job.ID, 0, 0)
-//	require.NoError(t, err)
-//	require.Equal(t, numFiles, len(resp.DatumInfos))
-//	require.Equal(t, 1, len(resp.DatumInfos[0].Data))
-//
-//	for _, datum := range resp.DatumInfos {
-//		require.NoError(t, err)
-//		require.Equal(t, pps.DatumState_SUCCESS, datum.State)
-//	}
-//
-//	// Make sure 'inspect datum' works
-//	datum, err := c.InspectDatum(jobs[0].Job.ID, resp.DatumInfos[0].Datum.ID)
-//	require.NoError(t, err)
-//	require.Equal(t, pps.DatumState_SUCCESS, datum.State)
-//}
-//
-//func TestPipelineWithStatsFailedDatums(t *testing.T) {
-//	// TODO: Change semantics of test.
-//	t.Skip("Stats semantics different in V2")
-//	if testing.Short() {
-//		t.Skip("Skipping integration tests in short mode")
-//	}
-//
-//	c := tu.GetPachClient(t)
-//	require.NoError(t, c.DeleteAll())
-//
-//	dataRepo := tu.UniqueString("TestPipelineWithStatsFailedDatums_data")
-//	require.NoError(t, c.CreateRepo(dataRepo))
-//
-//	numFiles := 10
-//	commit1, err := c.StartCommit(dataRepo, "master")
-//	require.NoError(t, err)
-//	for i := 0; i < numFiles; i++ {
-//		require.NoError(t, c.PutFile(dataRepo, commit1.ID, fmt.Sprintf("file-%d", i), strings.NewReader(strings.Repeat("foo\n", 100)), client.WithAppendPutFile()))
-//	}
-//	require.NoError(t, c.FinishCommit(dataRepo, commit1.ID))
-//
-//	pipeline := tu.UniqueString("pipeline")
-//	_, err = c.PpsAPIClient.CreatePipeline(context.Background(),
-//		&pps.CreatePipelineRequest{
-//			Pipeline: client.NewPipeline(pipeline),
-//			Transform: &pps.Transform{
-//				Cmd: []string{"bash"},
-//				Stdin: []string{
-//					fmt.Sprintf("if [ -f /pfs/%s/file-5 ]; then exit 1; fi", dataRepo),
-//					fmt.Sprintf("cp /pfs/%s/* /pfs/out/", dataRepo),
-//				},
-//			},
-//			Input:       client.NewPFSInput(dataRepo, "/*"),
-//			EnableStats: true,
-//			ParallelismSpec: &pps.ParallelismSpec{
-//				Constant: 4,
-//			},
-//		})
-//	require.NoError(t, err)
-//
-//	commitInfos, err := c.FlushCommitAll([]*pfs.Commit{commit1}, nil)
-//	require.NoError(t, err)
-//	require.Equal(t, 2, len(commitInfos))
-//
-//	jobs, err := c.ListJob(pipeline, nil, nil, -1, true)
-//	require.NoError(t, err)
-//	require.Equal(t, 1, len(jobs))
-//	// Block on the job being complete before we call ListDatum
-//	_, err = c.InspectJob(jobs[0].Job.ID, true)
-//	require.NoError(t, err)
-//
-//	resp, err := c.ListDatumAll(jobs[0].Job.ID, 0, 0)
-//	require.NoError(t, err)
-//	require.Equal(t, numFiles, len(resp.DatumInfos))
-//
-//	// First entry should be failed
-//	require.Equal(t, pps.DatumState_FAILED, resp.DatumInfos[0].State)
-//	// Last entry should be success
-//	require.Equal(t, pps.DatumState_SUCCESS, resp.DatumInfos[len(resp.DatumInfos)-1].State)
-//
-//	// Make sure 'inspect datum' works for failed state
-//	datum, err := c.InspectDatum(jobs[0].Job.ID, resp.DatumInfos[0].Datum.ID)
-//	require.NoError(t, err)
-//	require.Equal(t, pps.DatumState_FAILED, datum.State)
-//}
-//
-//func TestPipelineWithStatsPaginated(t *testing.T) {
-//	// TODO: Implement pagination?.
-//	t.Skip("Pagination not implemented in V2")
-//	if testing.Short() {
-//		t.Skip("Skipping integration tests in short mode")
-//	}
-//
-//	c := tu.GetPachClient(t)
-//	require.NoError(t, c.DeleteAll())
-//
-//	dataRepo := tu.UniqueString("TestPipelineWithStatsPaginated_data")
-//	require.NoError(t, c.CreateRepo(dataRepo))
-//
-//	numPages := int64(2)
-//	pageSize := int64(10)
-//	numFiles := int(numPages * pageSize)
-//	commit1, err := c.StartCommit(dataRepo, "master")
-//	require.NoError(t, err)
-//	for i := 0; i < numFiles; i++ {
-//		require.NoError(t, c.PutFile(dataRepo, commit1.ID, fmt.Sprintf("file-%d", i), strings.NewReader(strings.Repeat("foo\n", 100)), client.WithAppendPutFile()))
-//	}
-//	require.NoError(t, c.FinishCommit(dataRepo, commit1.ID))
-//
-//	pipeline := tu.UniqueString("pipeline")
-//	_, err = c.PpsAPIClient.CreatePipeline(context.Background(),
-//		&pps.CreatePipelineRequest{
-//			Pipeline: client.NewPipeline(pipeline),
-//			Transform: &pps.Transform{
-//				Cmd: []string{"bash"},
-//				Stdin: []string{
-//					fmt.Sprintf("if [ -f /pfs/%s/file-5 ]; then exit 1; fi", dataRepo),
-//					fmt.Sprintf("cp /pfs/%s/* /pfs/out/", dataRepo),
-//				},
-//			},
-//			Input:       client.NewPFSInput(dataRepo, "/*"),
-//			EnableStats: true,
-//			ParallelismSpec: &pps.ParallelismSpec{
-//				Constant: 4,
-//			},
-//		})
-//
-//	commitInfos, err := c.FlushCommitAll([]*pfs.Commit{commit1}, nil)
-//	require.NoError(t, err)
-//	require.Equal(t, 2, len(commitInfos))
-//
-//	var jobs []*pps.PipelineJobInfo
-//	require.NoError(t, backoff.Retry(func() error {
-//		jobs, err = c.ListJob(pipeline, nil, nil, -1, true)
-//		require.NoError(t, err)
-//		if len(jobs) != 1 {
-//			return errors.Errorf("expected 1 jobs, got %d", len(jobs))
-//		}
-//		return nil
-//	}, backoff.NewTestingBackOff()))
-//
-//	// Block on the job being complete before we call ListDatum
-//	_, err = c.InspectJob(jobs[0].Job.ID, true)
-//	require.NoError(t, err)
-//
-//	resp, err := c.ListDatumAll(jobs[0].Job.ID, pageSize, 0)
-//	require.NoError(t, err)
-//	require.Equal(t, pageSize, int64(len(resp.DatumInfos)))
-//	require.Equal(t, int64(numFiles)/pageSize, resp.TotalPages)
-//
-//	// First entry should be failed
-//	require.Equal(t, pps.DatumState_FAILED, resp.DatumInfos[0].State)
-//
-//	resp, err = c.ListDatumAll(jobs[0].Job.ID, pageSize, int64(numPages-1))
-//	require.NoError(t, err)
-//	require.Equal(t, pageSize, int64(len(resp.DatumInfos)))
-//	require.Equal(t, int64(int64(numFiles)/pageSize-1), resp.Page)
-//
-//	// Last entry should be success
-//	require.Equal(t, pps.DatumState_SUCCESS, resp.DatumInfos[len(resp.DatumInfos)-1].State)
-//
-//	// Make sure we get error when requesting pages too high
-//	_, err = c.ListDatumAll(jobs[0].Job.ID, pageSize, int64(numPages))
-//	require.YesError(t, err)
-//}
-//
-//func TestPipelineWithStatsAcrossJobs(t *testing.T) {
-//	// TODO: Change semantics of test.
-//	t.Skip("Stats semantics different in V2")
-//	if testing.Short() {
-//		t.Skip("Skipping integration tests in short mode")
-//	}
-//
-//	c := tu.GetPachClient(t)
-//	require.NoError(t, c.DeleteAll())
-//
-//	dataRepo := tu.UniqueString("TestPipelineWithStatsAcrossJobs_data")
-//	require.NoError(t, c.CreateRepo(dataRepo))
-//
-//	numFiles := 10
-//	commit1, err := c.StartCommit(dataRepo, "master")
-//	require.NoError(t, err)
-//	for i := 0; i < numFiles; i++ {
-//		require.NoError(t, c.PutFile(dataRepo, commit1.ID, fmt.Sprintf("foo-%d", i), strings.NewReader(strings.Repeat("foo\n", 100)), client.WithAppendPutFile()))
-//	}
-//	require.NoError(t, c.FinishCommit(dataRepo, commit1.ID))
-//
-//	pipeline := tu.UniqueString("StatsAcrossJobs")
-//	_, err = c.PpsAPIClient.CreatePipeline(context.Background(),
-//		&pps.CreatePipelineRequest{
-//			Pipeline: client.NewPipeline(pipeline),
-//			Transform: &pps.Transform{
-//				Cmd: []string{"bash"},
-//				Stdin: []string{
-//					fmt.Sprintf("cp /pfs/%s/* /pfs/out/", dataRepo),
-//				},
-//			},
-//			Input:       client.NewPFSInput(dataRepo, "/*"),
-//			EnableStats: true,
-//			ParallelismSpec: &pps.ParallelismSpec{
-//				Constant: 1,
-//			},
-//		})
-//	require.NoError(t, err)
-//
-//	commitInfos, err := c.FlushCommitAll([]*pfs.Commit{commit1}, nil)
-//	require.NoError(t, err)
-//	require.Equal(t, 2, len(commitInfos))
-//
-//	jobs, err := c.ListJob(pipeline, nil, nil, -1, true)
-//	require.NoError(t, err)
-//	require.Equal(t, 1, len(jobs))
-//
-//	// Block on the job being complete before we call ListDatum
-//	_, err = c.InspectJob(jobs[0].Job.ID, true)
-//	require.NoError(t, err)
-//
-//	resp, err := c.ListDatumAll(jobs[0].Job.ID, 0, 0)
-//	require.NoError(t, err)
-//	require.Equal(t, numFiles, len(resp.DatumInfos))
-//
-//	datum, err := c.InspectDatum(jobs[0].Job.ID, resp.DatumInfos[0].Datum.ID)
-//	require.NoError(t, err)
-//	require.Equal(t, pps.DatumState_SUCCESS, datum.State)
-//
-//	commit2, err := c.StartCommit(dataRepo, "master")
-//	require.NoError(t, err)
-//	for i := 0; i < numFiles; i++ {
-//		require.NoError(t, c.PutFile(dataRepo, commit2.ID, fmt.Sprintf("bar-%d", i), strings.NewReader(strings.Repeat("bar\n", 100)), client.WithAppendPutFile()))
-//	}
-//	require.NoError(t, c.FinishCommit(dataRepo, commit2.ID))
-//
-//	commitInfos, err = c.FlushCommitAll([]*pfs.Commit{commit2}, nil)
-//	require.NoError(t, err)
-//	require.Equal(t, 2, len(commitInfos))
-//
-//	jobs, err = c.ListJob(pipeline, nil, nil, -1, true)
-//	require.NoError(t, err)
-//	require.Equal(t, 2, len(jobs))
-//
-//	// Block on the job being complete before we call ListDatum
-//	_, err = c.InspectJob(jobs[0].Job.ID, true)
-//	require.NoError(t, err)
-//
-//	resp, err = c.ListDatumAll(jobs[0].Job.ID, 0, 0)
-//	require.NoError(t, err)
-//	// we should see all the datums from the first job (which should be skipped)
-//	// in addition to all the new datums processed in this job
-//	require.Equal(t, numFiles*2, len(resp.DatumInfos))
-//
-//	datum, err = c.InspectDatum(jobs[0].Job.ID, resp.DatumInfos[0].Datum.ID)
-//	require.NoError(t, err)
-//	require.Equal(t, pps.DatumState_SUCCESS, datum.State)
-//	// Test datums marked as skipped correctly
-//	// (also tests list datums are sorted by state)
-//	datum, err = c.InspectDatum(jobs[0].Job.ID, resp.DatumInfos[numFiles].Datum.ID)
-//	require.NoError(t, err)
-//	require.Equal(t, pps.DatumState_SKIPPED, datum.State)
-//}
-//
-//func TestPipelineWithStatsSkippedEdgeCase(t *testing.T) {
-//	// TODO: Change semantics of test.
-//	t.Skip("Stats semantics different in V2")
-//	// If I add a file in commit1, delete it in commit2, add it again in commit 3 ...
-//	// the datum will be marked as success on the 3rd job, even though it should be marked as skipped
-//	if testing.Short() {
-//		t.Skip("Skipping integration tests in short mode")
-//	}
-//
-//	c := tu.GetPachClient(t)
-//	require.NoError(t, c.DeleteAll())
-//
-//	dataRepo := tu.UniqueString("TestPipelineWithStatsSkippedEdgeCase_data")
-//	require.NoError(t, c.CreateRepo(dataRepo))
-//
-//	numFiles := 10
-//	commit1, err := c.StartCommit(dataRepo, "master")
-//	require.NoError(t, err)
-//	for i := 0; i < numFiles; i++ {
-//		require.NoError(t, c.PutFile(dataRepo, commit1.ID, fmt.Sprintf("file-%d", i), strings.NewReader(strings.Repeat("foo\n", 100)), client.WithAppendPutFile()))
-//	}
-//	require.NoError(t, c.FinishCommit(dataRepo, commit1.ID))
-//
-//	pipeline := tu.UniqueString("StatsEdgeCase")
-//	_, err = c.PpsAPIClient.CreatePipeline(context.Background(),
-//		&pps.CreatePipelineRequest{
-//			Pipeline: client.NewPipeline(pipeline),
-//			Transform: &pps.Transform{
-//				Cmd: []string{"bash"},
-//				Stdin: []string{
-//					fmt.Sprintf("cp /pfs/%s/* /pfs/out/", dataRepo),
-//				},
-//			},
-//			Input:       client.NewPFSInput(dataRepo, "/*"),
-//			EnableStats: true,
-//			ParallelismSpec: &pps.ParallelismSpec{
-//				Constant: 1,
-//			},
-//		})
-//	require.NoError(t, err)
-//
-//	commitInfos, err := c.FlushCommitAll([]*pfs.Commit{commit1}, nil)
-//	require.NoError(t, err)
-//	require.Equal(t, 2, len(commitInfos))
-//
-//	jobs, err := c.ListJob(pipeline, nil, nil, -1, true)
-//	require.NoError(t, err)
-//	require.Equal(t, 1, len(jobs))
-//
-//	// Block on the job being complete before we call ListDatum
-//	_, err = c.InspectJob(jobs[0].Job.ID, true)
-//	require.NoError(t, err)
-//	resp, err := c.ListDatumAll(jobs[0].Job.ID, 0, 0)
-//	require.NoError(t, err)
-//	require.Equal(t, numFiles, len(resp.DatumInfos))
-//
-//	for _, datum := range resp.DatumInfos {
-//		require.NoError(t, err)
-//		require.Equal(t, pps.DatumState_SUCCESS, datum.State)
-//	}
-//
-//	// Make sure 'inspect datum' works
-//	datum, err := c.InspectDatum(jobs[0].Job.ID, resp.DatumInfos[0].Datum.ID)
-//	require.NoError(t, err)
-//	require.Equal(t, pps.DatumState_SUCCESS, datum.State)
-//
-//	// Create a second commit that deletes a file in commit1
-//	commit2, err := c.StartCommit(dataRepo, "master")
-//	require.NoError(t, err)
-//	err = c.DeleteFile(dataRepo, commit2.ID, "file-0")
-//	require.NoError(t, err)
-//	require.NoError(t, c.FinishCommit(dataRepo, commit2.ID))
-//
-//	// Create a third commit that re-adds the file removed in commit2
-//	commit3, err := c.StartCommit(dataRepo, "master")
-//	require.NoError(t, err)
-//	require.NoError(t, c.PutFile(dataRepo, commit3.ID, "file-0", strings.NewReader(strings.Repeat("foo\n", 100)), client.WithAppendPutFile()))
-//	require.NoError(t, c.FinishCommit(dataRepo, commit3.ID))
-//
-//	commitInfos, err = c.FlushCommitAll([]*pfs.Commit{commit3}, nil)
-//	require.NoError(t, err)
-//	require.Equal(t, 2, len(commitInfos))
-//
-//	jobs, err = c.ListJob(pipeline, nil, nil, -1, true)
-//	require.NoError(t, err)
-//	require.Equal(t, 3, len(jobs))
-//
-//	// Block on the job being complete before we call ListDatum
-//	_, err = c.InspectJob(jobs[0].Job.ID, true)
-//	require.NoError(t, err)
-//	resp, err = c.ListDatumAll(jobs[0].Job.ID, 0, 0)
-//	require.NoError(t, err)
-//	require.Equal(t, numFiles, len(resp.DatumInfos))
-//
-//	for _, datum := range resp.DatumInfos {
-//		require.Equal(t, pps.DatumState_SKIPPED, datum.State)
-//	}
-//}
->>>>>>> 3fae824a
 
 func TestPipelineOnStatsBranch(t *testing.T) {
 	if testing.Short() {
@@ -9310,7 +8210,6 @@
 // TestSquashCommitPropagation deletes an input commit and makes sure all
 // downstream commits are also deleted.
 // DAG in this test: repo -> pipeline[0] -> pipeline[1]
-<<<<<<< HEAD
 func TestSquashCommitPropagation(t *testing.T) {
 	// TODO: Implement put file split in V2.
 	t.Skip("Put file split not implemented in V2")
@@ -9375,70 +8274,6 @@
 	// 			return nil
 	// 		})
 }
-=======
-// func TestSquashCommitPropagation(t *testing.T) {
-// 	if testing.Short() {
-// 		t.Skip("Skipping integration tests in short mode")
-// 	}
-
-// 	c := tu.GetPachClient(t)
-// 	require.NoError(t, c.DeleteAll())
-
-// 	// Create an input repo
-// 	repo := tu.UniqueString("TestSquashCommitPropagation")
-// 	require.NoError(t, c.CreateRepo(repo))
-// 	_, err := c.PutFileSplit(repo, "master", "d", pfs.Delimiter_SQL, 0, 0, 0, false,
-// 		strings.NewReader(tu.TestPGDump))
-// 	require.NoError(t, err)
-
-// 	// Create a pipeline that roughly validates the header
-// 	pipeline := tu.UniqueString("TestSplitFileReprocessPL")
-// 	require.NoError(t, c.CreatePipeline(
-// 		pipeline,
-// 		"",
-// 		[]string{"/bin/bash"},
-// 		[]string{
-// 			`ls /pfs/*/d/*`, // for debugging
-// 			`cars_tables="$(grep "CREATE TABLE public.cars" /pfs/*/d/* | sort -u  | wc -l)"`,
-// 			`(( cars_tables == 1 )) && exit 0 || exit 1`,
-// 		},
-// 		&pps.ParallelismSpec{Constant: 1},
-// 		client.NewPFSInput(repo, "/d/*"),
-// 		"",
-// 		false,
-// 	))
-
-// 	// wait for job to run & check that all rows were processed
-// 	var jobCount int
-// 	c.FlushJob([]*pfs.Commit{client.NewCommit(repo, "master")}, nil,
-// 		func(pipelineJobInfo *pps.PipelineJobInfo) error {
-// 			jobCount++
-// 			require.Equal(t, 1, jobCount)
-// 			require.Equal(t, pps.JobState_JOB_SUCCESS, pipelineJobInfo.State)
-// 			require.Equal(t, int64(5), pipelineJobInfo.DataProcessed)
-// 			require.Equal(t, int64(0), pipelineJobInfo.DataSkipped)
-// 			return nil
-// 		})
-
-// 	// put empty dataset w/ new header
-// 	_, err = c.PutFileSplit(repo, "master", "d", pfs.Delimiter_SQL, 0, 0, 0, false,
-// 		strings.NewReader(tu.TestPGDumpNewHeader))
-// 	require.NoError(t, err)
-
-// 	// everything gets reprocessed (hashes all change even though the files
-// 	// themselves weren't altered)
-// 	jobCount = 0
-// 	c.FlushJob([]*pfs.Commit{client.NewCommit(repo, "master")}, nil,
-// 		func(pipelineJobInfo *pps.PipelineJobInfo) error {
-// 			jobCount++
-// 			require.Equal(t, 1, jobCount)
-// 			require.Equal(t, pps.JobState_JOB_SUCCESS, pipelineJobInfo.State)
-// 			require.Equal(t, int64(5), pipelineJobInfo.DataProcessed) // added 3 new rows
-// 			require.Equal(t, int64(0), pipelineJobInfo.DataSkipped)
-// 			return nil
-// 		})
-// }
->>>>>>> 3fae824a
 
 // TestSquashCommitRunsJob creates an input reo, commits several times, and then
 // creates a pipeline. Creating the pipeline will spawn a job and while that
@@ -9849,7 +8684,6 @@
 	})
 }
 
-<<<<<<< HEAD
 func TestDatumTries(t *testing.T) {
 	if testing.Short() {
 		t.Skip("Skipping integration tests in short mode")
@@ -9889,49 +8723,6 @@
 	}
 	require.Equal(t, tries, observedTries)
 }
-=======
-// TODO: Implement logs.
-//func TestDatumTries(t *testing.T) {
-//	t.Skip("Logs not implemented in V2")
-//	if testing.Short() {
-//		t.Skip("Skipping integration tests in short mode")
-//	}
-//
-//	c := tu.GetPachClient(t)
-//	require.NoError(t, c.DeleteAll())
-//
-//	dataRepo := tu.UniqueString("TestDatumTries_data")
-//	require.NoError(t, c.CreateRepo(dataRepo))
-//
-//	require.NoError(t, c.PutFile(dataRepo, "master", "file", strings.NewReader("foo"), client.WithAppendPutFile()))
-//
-//	tries := int64(5)
-//	pipeline := tu.UniqueString("TestSimplePipeline")
-//	_, err := c.PpsAPIClient.CreatePipeline(
-//		context.Background(),
-//		&pps.CreatePipelineRequest{
-//			Pipeline: client.NewPipeline(pipeline),
-//			Transform: &pps.Transform{
-//				Cmd: []string{"unknown"}, // Cmd fails because "unknown" isn't a known command.
-//			},
-//			Input:      client.NewPFSInput(dataRepo, "/"),
-//			DatumTries: tries,
-//		})
-//	require.NoError(t, err)
-//	pipelineJobInfos, err := c.FlushJobAll([]*pfs.Commit{client.NewCommit(dataRepo, "master")}, nil)
-//	require.NoError(t, err)
-//	require.Equal(t, 1, len(pipelineJobInfos))
-//
-//	iter := c.GetLogs("", pipelineJobInfos[0].Job.ID, nil, "", false, false, 0)
-//	var observedTries int64
-//	for iter.Next() {
-//		if strings.Contains(iter.Message().Message, "errored running user code after") {
-//			observedTries++
-//		}
-//	}
-//	require.Equal(t, tries, observedTries)
-//}
->>>>>>> 3fae824a
 
 func TestInspectJob(t *testing.T) {
 	if testing.Short() {
@@ -9999,7 +8790,6 @@
 // and makes sure that every pipeline worker gets a copy of the file header. As
 // well, adding more data with the same header should not change the contents of
 // existing data.
-<<<<<<< HEAD
 func TestSplitFileHeader(t *testing.T) {
 	// TODO: Implement put file split in V2?
 	t.Skip("Split file header not implemented in V2")
@@ -10121,128 +8911,6 @@
 	//			return nil
 	//		})
 }
-=======
-//func TestSplitFileHeader(t *testing.T) {
-//	t.Skip("Split file header not implemented in V2")
-//	if testing.Short() {
-//		t.Skip("Skipping integration tests in short mode")
-//	}
-//
-//	c := tu.GetPachClient(t)
-//	require.NoError(t, c.DeleteAll())
-//
-//	// put a SQL file w/ header
-//	repo := tu.UniqueString("TestSplitFileHeader")
-//	require.NoError(t, c.CreateRepo(repo))
-//	require.NoError(t, c.PutFileSplit(repo, "master", "d", pfs.Delimiter_SQL, 0, 0, 0, false, strings.NewReader(tu.TestPGDump), client.WithAppendPutFile()))
-//
-//	// Create a pipeline that roughly validates the header
-//	pipeline := tu.UniqueString("TestSplitFileHeaderPipeline")
-//	require.NoError(t, c.CreatePipeline(
-//		pipeline,
-//		"",
-//		[]string{"/bin/bash"},
-//		[]string{
-//			`ls /pfs/*/d/*`, // for debugging
-//			`cars_tables="$(grep "CREATE TABLE public.cars" /pfs/*/d/* | sort -u  | wc -l)"`,
-//			`(( cars_tables == 1 )) && exit 0 || exit 1`,
-//		},
-//		&pps.ParallelismSpec{Constant: 1},
-//		client.NewPFSInput(repo, "/d/*"),
-//		"",
-//		false,
-//	))
-//
-//	// wait for job to run & check that all rows were processed
-//	var jobCount int
-//	c.FlushJob([]*pfs.Commit{client.NewCommit(repo, "master")}, nil,
-//		func(pipelineJobInfo *pps.PipelineJobInfo) error {
-//			jobCount++
-//			require.Equal(t, 1, jobCount)
-//			require.Equal(t, pps.JobState_JOB_SUCCESS, pipelineJobInfo.State)
-//			require.Equal(t, int64(5), pipelineJobInfo.DataProcessed)
-//			require.Equal(t, int64(0), pipelineJobInfo.DataSkipped)
-//			return nil
-//		})
-//
-//	// Add new rows with same header data
-//	require.NoError(t, c.PutFileSplit(repo, "master", "d", pfs.Delimiter_SQL, 0, 0, 0, false, strings.NewReader(tu.TestPGDumpNewRows), client.WithAppendPutFile()))
-//
-//	// old data should be skipped, even though header was uploaded twice (new
-//	// header shouldn't append or change the hash or anything)
-//	jobCount = 0
-//	c.FlushJob([]*pfs.Commit{client.NewCommit(repo, "master")}, nil,
-//		func(pipelineJobInfo *pps.PipelineJobInfo) error {
-//			jobCount++
-//			require.Equal(t, 1, jobCount)
-//			require.Equal(t, pps.JobState_JOB_SUCCESS, pipelineJobInfo.State)
-//			require.Equal(t, int64(3), pipelineJobInfo.DataProcessed) // added 3 new rows
-//			require.Equal(t, int64(5), pipelineJobInfo.DataSkipped)
-//			return nil
-//		})
-//}
-
-// TODO: Implement split?
-//func TestNewHeaderCausesReprocess(t *testing.T) {
-//	t.Skip("Split file header not implemented in V2")
-//	if testing.Short() {
-//		t.Skip("Skipping integration tests in short mode")
-//	}
-//
-//	c := tu.GetPachClient(t)
-//	require.NoError(t, c.DeleteAll())
-//
-//	// put a SQL file w/ header
-//	repo := tu.UniqueString("TestSplitFileHeader")
-//	require.NoError(t, c.CreateRepo(repo))
-//	require.NoError(t, c.PutFileSplit(repo, "master", "d", pfs.Delimiter_SQL, 0, 0, 0, false, strings.NewReader(tu.TestPGDump), client.WithAppendPutFile()))
-//
-//	// Create a pipeline that roughly validates the header
-//	pipeline := tu.UniqueString("TestSplitFileReprocessPL")
-//	require.NoError(t, c.CreatePipeline(
-//		pipeline,
-//		"",
-//		[]string{"/bin/bash"},
-//		[]string{
-//			`ls /pfs/*/d/*`, // for debugging
-//			`cars_tables="$(grep "CREATE TABLE public.cars" /pfs/*/d/* | sort -u  | wc -l)"`,
-//			`(( cars_tables == 1 )) && exit 0 || exit 1`,
-//		},
-//		&pps.ParallelismSpec{Constant: 1},
-//		client.NewPFSInput(repo, "/d/*"),
-//		"",
-//		false,
-//	))
-//
-//	// wait for job to run & check that all rows were processed
-//	var jobCount int
-//	c.FlushJob([]*pfs.Commit{client.NewCommit(repo, "master")}, nil,
-//		func(pipelineJobInfo *pps.PipelineJobInfo) error {
-//			jobCount++
-//			require.Equal(t, 1, jobCount)
-//			require.Equal(t, pps.JobState_JOB_SUCCESS, pipelineJobInfo.State)
-//			require.Equal(t, int64(5), pipelineJobInfo.DataProcessed)
-//			require.Equal(t, int64(0), pipelineJobInfo.DataSkipped)
-//			return nil
-//		})
-//
-//	// put empty dataset w/ new header
-//	require.NoError(t, c.PutFileSplit(repo, "master", "d", pfs.Delimiter_SQL, 0, 0, 0, false, strings.NewReader(tu.TestPGDumpNewHeader), client.WithAppendPutFile()))
-//
-//	// everything gets reprocessed (hashes all change even though the files
-//	// themselves weren't altered)
-//	jobCount = 0
-//	c.FlushJob([]*pfs.Commit{client.NewCommit(repo, "master")}, nil,
-//		func(pipelineJobInfo *pps.PipelineJobInfo) error {
-//			jobCount++
-//			require.Equal(t, 1, jobCount)
-//			require.Equal(t, pps.JobState_JOB_SUCCESS, pipelineJobInfo.State)
-//			require.Equal(t, int64(5), pipelineJobInfo.DataProcessed) // added 3 new rows
-//			require.Equal(t, int64(0), pipelineJobInfo.DataSkipped)
-//			return nil
-//		})
-//}
->>>>>>> 3fae824a
 
 // TestDeferredCross is a repro for https://github.com/pachyderm/pachyderm/v2/issues/5172
 func TestDeferredCross(t *testing.T) {
