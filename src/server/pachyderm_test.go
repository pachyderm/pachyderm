package server

import (
	"archive/tar"
	"bytes"
	"compress/gzip"
	"context"
	"encoding/base64"
	"encoding/json"
	"fmt"
	"io"
	"io/ioutil"
	"math"
	"net"
	"net/http"
	"os"
	"path"
	"reflect"
	"sort"
	"strconv"
	"strings"
	"testing"
	"time"

	"github.com/docker/go-units"
	"github.com/gogo/protobuf/proto"
	"github.com/gogo/protobuf/types"
	"github.com/pachyderm/pachyderm/v2/src/auth"
	"github.com/pachyderm/pachyderm/v2/src/client"
	"github.com/pachyderm/pachyderm/v2/src/debug"
	"github.com/pachyderm/pachyderm/v2/src/internal/ancestry"
	"github.com/pachyderm/pachyderm/v2/src/internal/backoff"
	"github.com/pachyderm/pachyderm/v2/src/internal/cmdutil"
	"github.com/pachyderm/pachyderm/v2/src/internal/errors"
	"github.com/pachyderm/pachyderm/v2/src/internal/errutil"
	"github.com/pachyderm/pachyderm/v2/src/internal/minikubetestenv"
	"github.com/pachyderm/pachyderm/v2/src/internal/pachsql"
	"github.com/pachyderm/pachyderm/v2/src/internal/ppsutil"
	"github.com/pachyderm/pachyderm/v2/src/internal/pretty"
	"github.com/pachyderm/pachyderm/v2/src/internal/require"
	"github.com/pachyderm/pachyderm/v2/src/internal/storage/fileset"
	"github.com/pachyderm/pachyderm/v2/src/internal/tarutil"
	"github.com/pachyderm/pachyderm/v2/src/internal/testsnowflake"
	tu "github.com/pachyderm/pachyderm/v2/src/internal/testutil"
	"github.com/pachyderm/pachyderm/v2/src/internal/testutil/random"
	"github.com/pachyderm/pachyderm/v2/src/internal/uuid"
	"github.com/pachyderm/pachyderm/v2/src/pfs"
	"github.com/pachyderm/pachyderm/v2/src/pps"
	pfspretty "github.com/pachyderm/pachyderm/v2/src/server/pfs/pretty"
	ppspretty "github.com/pachyderm/pachyderm/v2/src/server/pps/pretty"

	"golang.org/x/sync/errgroup"

	v1 "k8s.io/api/core/v1"
	metav1 "k8s.io/apimachinery/pkg/apis/meta/v1"
)

func newCountBreakFunc(maxCount int) func(func() error) error {
	var count int
	return func(cb func() error) error {
		if err := cb(); err != nil {
			return err
		}
		count++
		if count == maxCount {
			return errutil.ErrBreak
		}
		return nil
	}
}

func basicPipelineReq(name, input string) *pps.CreatePipelineRequest {
	return &pps.CreatePipelineRequest{
		Pipeline: client.NewPipeline(name),
		Transform: &pps.Transform{
			Cmd: []string{"bash"},
			Stdin: []string{
				fmt.Sprintf("cp /pfs/%s/* /pfs/out/", input),
			},
		},
		ParallelismSpec: &pps.ParallelismSpec{
			Constant: 1,
		},
		Input: client.NewPFSInput(input, "/*"),
	}
}

func createTestCommits(t *testing.T, repoName, branchName string, numCommits int, c *client.APIClient) {
	require.NoError(t, c.CreateRepo(repoName), "pods should be available to create a repo against")

	for i := 0; i < numCommits; i++ {
		commit, err := c.StartCommit(repoName, branchName)
		require.NoError(t, err, "creating a test commit should succeed")

		err = c.PutFile(commit, "/file", bytes.NewBufferString("file contents"))
		require.NoError(t, err, "should be able to add a file to a commit")

		err = c.FinishCommit(repoName, branchName, commit.ID)
		require.NoError(t, err, "finishing a commit should succeed")
	}
}

func TestSimplePipeline(t *testing.T) {
	if testing.Short() {
		t.Skip("Skipping integration tests in short mode")
	}

	t.Parallel()
	c, _ := minikubetestenv.AcquireCluster(t)
	c = c.WithDefaultTransformUser("1000")

	dataRepo := tu.UniqueString("TestSimplePipeline_data")
	require.NoError(t, c.CreateRepo(dataRepo))

	commit1, err := c.StartCommit(dataRepo, "master")
	require.NoError(t, err)
	require.NoError(t, c.PutFile(commit1, "file", strings.NewReader("foo"), client.WithAppendPutFile()))
	require.NoError(t, c.FinishCommit(dataRepo, commit1.Branch.Name, commit1.ID))

	pipeline := tu.UniqueString("TestSimplePipeline")
	require.NoError(t, c.CreatePipeline(
		pipeline,
		tu.DefaultTransformImage,
		[]string{"bash"},
		[]string{
			fmt.Sprintf("cp /pfs/%s/* /pfs/out/", dataRepo),
		},
		&pps.ParallelismSpec{
			Constant: 1,
		},
		client.NewPFSInput(dataRepo, "/*"),
		"",
		false,
	))

	commitInfo, err := c.InspectCommit(pipeline, "master", "")
	require.NoError(t, err)
	commitInfos, err := c.WaitCommitSetAll(commitInfo.Commit.ID)
	require.NoError(t, err)
	// The commitset should have a commit in: data, spec, pipeline, meta
	// the last two are dependent upon the first two, so should come later
	// in topological ordering
	require.Equal(t, 4, len(commitInfos))
	var commitRepos []*pfs.Repo
	for _, info := range commitInfos {
		commitRepos = append(commitRepos, info.Commit.Branch.Repo)
	}
	require.EqualOneOf(t, commitRepos[:2], client.NewRepo(dataRepo))
	require.EqualOneOf(t, commitRepos[:2], client.NewSystemRepo(pipeline, pfs.SpecRepoType))
	require.EqualOneOf(t, commitRepos[2:], client.NewRepo(pipeline))
	require.EqualOneOf(t, commitRepos[2:], client.NewSystemRepo(pipeline, pfs.MetaRepoType))

	var buf bytes.Buffer
	for _, info := range commitInfos {
		if proto.Equal(info.Commit.Branch.Repo, client.NewRepo(pipeline)) {
			require.NoError(t, c.GetFile(info.Commit, "file", &buf))
			require.Equal(t, "foo", buf.String())
		}
	}
}

func TestRepoSize(t *testing.T) {
	if testing.Short() {
		t.Skip("Skipping integration tests in short mode")
	}
	t.Parallel()
	c, _ := minikubetestenv.AcquireCluster(t)

	// create a data repo
	dataRepo := tu.UniqueString("TestRepoSize_data")
	require.NoError(t, c.CreateRepo(dataRepo))

	// create a pipeline
	pipeline := tu.UniqueString("TestRepoSize")
	require.NoError(t, c.CreatePipeline(
		pipeline,
		"",
		[]string{"bash"},
		[]string{
			fmt.Sprintf("cp /pfs/%s/* /pfs/out/", dataRepo),
		},
		&pps.ParallelismSpec{
			Constant: 1,
		},
		client.NewPFSInput(dataRepo, "/*"),
		"",
		false,
	))

	// put a file without an open commit - should count towards repo size
	require.NoError(t, c.PutFile(client.NewCommit(dataRepo, "master", ""), "file2", strings.NewReader("foo"), client.WithAppendPutFile()))

	// put a file on another branch - should not count towards repo size
	require.NoError(t, c.PutFile(client.NewCommit(dataRepo, "develop", ""), "file3", strings.NewReader("foo"), client.WithAppendPutFile()))

	// put a file on an open commit - should count toward repo size
	commit1, err := c.StartCommit(dataRepo, "master")
	require.NoError(t, err)
	require.NoError(t, c.PutFile(commit1, "file1", strings.NewReader("foo"), client.WithAppendPutFile()))
	require.NoError(t, c.FinishCommit(dataRepo, commit1.Branch.Name, commit1.ID))

	// wait for everything to be processed
	commitInfos, err := c.WaitCommitSetAll(commit1.ID)
	require.NoError(t, err)
	require.Equal(t, 4, len(commitInfos))

	// check data repo size
	repoInfo, err := c.InspectRepo(dataRepo)
	require.NoError(t, err)
	require.Equal(t, int64(6), repoInfo.Details.SizeBytes)

	// check pipeline repo size
	repoInfo, err = c.InspectRepo(pipeline)
	require.NoError(t, err)
	require.Equal(t, int64(6), repoInfo.Details.SizeBytes)

	// ensure size is updated when we delete a commit
	require.NoError(t, c.DropCommitSet(commit1.ID))
	repoInfo, err = c.InspectRepo(dataRepo)
	require.NoError(t, err)
	require.Equal(t, int64(3), repoInfo.Details.SizeBytes)
	repoInfo, err = c.InspectRepo(pipeline)
	require.NoError(t, err)
	require.Equal(t, int64(3), repoInfo.Details.SizeBytes)
}

func TestPFSPipeline(t *testing.T) {
	if testing.Short() {
		t.Skip("Skipping integration tests in short mode")
	}
	t.Parallel()
	c, _ := minikubetestenv.AcquireCluster(t)

	dataRepo := tu.UniqueString("TestPFSPipeline_data")
	require.NoError(t, c.CreateRepo(dataRepo))

	pipeline := tu.UniqueString("TestPFSPipeline")
	require.NoError(t, c.CreatePipeline(
		pipeline,
		"",
		[]string{"bash"},
		[]string{
			fmt.Sprintf("cp /pfs/%s/* /pfs/out/", dataRepo),
		},
		&pps.ParallelismSpec{
			Constant: 1,
		},
		client.NewPFSInput(dataRepo, "/*"),
		"",
		false,
	))

	commit1, err := c.StartCommit(dataRepo, "master")
	require.NoError(t, err)
	require.NoError(t, c.PutFile(commit1, "file", strings.NewReader("foo"), client.WithAppendPutFile()))
	require.NoError(t, c.FinishCommit(dataRepo, commit1.Branch.Name, commit1.ID))

	commitInfos, err := c.WaitCommitSetAll(commit1.ID)
	require.NoError(t, err)
	require.Equal(t, 4, len(commitInfos))

	var buf bytes.Buffer
	outputCommit := client.NewCommit(pipeline, "master", commit1.ID)
	require.NoError(t, c.GetFile(outputCommit, "file", &buf))
	require.Equal(t, "foo", buf.String())
}

func TestPipelineWithParallelism(t *testing.T) {
	if testing.Short() {
		t.Skip("Skipping integration tests in short mode")
	}
	t.Parallel()
	c, _ := minikubetestenv.AcquireCluster(t)

	dataRepo := tu.UniqueString("TestPipelineWithParallelism_data")
	require.NoError(t, c.CreateRepo(dataRepo))

	pipeline := tu.UniqueString("pipeline")
	require.NoError(t, c.CreatePipeline(
		pipeline,
		"",
		[]string{"bash"},
		[]string{
			fmt.Sprintf("cp /pfs/%s/* /pfs/out/", dataRepo),
		},
		&pps.ParallelismSpec{
			Constant: 4,
		},
		client.NewPFSInput(dataRepo, "/*"),
		"",
		false,
	))

	numFiles := 200
	commit1, err := c.StartCommit(dataRepo, "master")
	require.NoError(t, err)
	for i := 0; i < numFiles; i++ {
		require.NoError(t, c.PutFile(commit1, fmt.Sprintf("file-%d", i), strings.NewReader(fmt.Sprintf("%d", i)), client.WithAppendPutFile()))
	}
	require.NoError(t, c.FinishCommit(dataRepo, commit1.Branch.Name, commit1.ID))

	commitInfos, err := c.WaitCommitSetAll(commit1.ID)
	require.NoError(t, err)
	require.Equal(t, 4, len(commitInfos))

	outputCommit := client.NewCommit(pipeline, "master", commit1.ID)
	for i := 0; i < numFiles; i++ {
		var buf bytes.Buffer
		require.NoError(t, c.GetFile(outputCommit, fmt.Sprintf("file-%d", i), &buf))
		require.Equal(t, fmt.Sprintf("%d", i), buf.String())
	}
}

func TestPipelineWithLargeFiles(t *testing.T) {
	if testing.Short() {
		t.Skip("Skipping integration tests in short mode")
	}
	t.Parallel()
	c, _ := minikubetestenv.AcquireCluster(t)

	dataRepo := tu.UniqueString("TestPipelineWithLargeFiles_data")
	require.NoError(t, c.CreateRepo(dataRepo))

	pipeline := tu.UniqueString("pipeline")
	require.NoError(t, c.CreatePipeline(
		pipeline,
		"",
		[]string{"bash"},
		[]string{
			fmt.Sprintf("cp /pfs/%s/* /pfs/out/", dataRepo),
		},
		nil,
		client.NewPFSInput(dataRepo, "/*"),
		"",
		false,
	))

	random.SeedRand(99)
	numFiles := 10
	var fileContents []string
	commit1, err := c.StartCommit(dataRepo, "master")
	require.NoError(t, err)
	chunkSize := int(pfs.ChunkSize / 32) // We used to use a full ChunkSize, but it was increased which caused this test to take too long.
	for i := 0; i < numFiles; i++ {
		fileContent := random.String(chunkSize + i*units.MB)
		require.NoError(t, c.PutFile(commit1, fmt.Sprintf("file-%d", i), strings.NewReader(fileContent), client.WithAppendPutFile()))
		fileContents = append(fileContents, fileContent)
	}
	require.NoError(t, c.FinishCommit(dataRepo, commit1.Branch.Name, commit1.ID))

	commitInfos, err := c.WaitCommitSetAll(commit1.ID)
	require.NoError(t, err)
	require.Equal(t, 4, len(commitInfos))

	outputCommit := client.NewCommit(pipeline, "master", commit1.ID)

	for i := 0; i < numFiles; i++ {
		var buf bytes.Buffer
		fileName := fmt.Sprintf("file-%d", i)

		fileInfo, err := c.InspectFile(outputCommit, fileName)
		require.NoError(t, err)
		require.Equal(t, chunkSize+i*units.MB, int(fileInfo.SizeBytes))

		require.NoError(t, c.GetFile(outputCommit, fileName, &buf))
		// we don't wanna use the `require` package here since it prints
		// the strings, which would clutter the output.
		if fileContents[i] != buf.String() {
			t.Fatalf("file content does not match")
		}
	}
}

func TestDatumDedup(t *testing.T) {
	if testing.Short() {
		t.Skip("Skipping integration tests in short mode")
	}
	t.Parallel()
	c, _ := minikubetestenv.AcquireCluster(t)

	dataRepo := tu.UniqueString("TestDatumDedup_data")
	require.NoError(t, c.CreateRepo(dataRepo))

	pipeline := tu.UniqueString("pipeline")
	// This pipeline sleeps for 10 secs per datum
	require.NoError(t, c.CreatePipeline(
		pipeline,
		"",
		[]string{"bash"},
		[]string{
			"sleep 10",
		},
		nil,
		client.NewPFSInput(dataRepo, "/*"),
		"",
		false,
	))

	commit1, err := c.StartCommit(dataRepo, "master")
	require.NoError(t, err)
	require.NoError(t, c.PutFile(commit1, "file", strings.NewReader("foo"), client.WithAppendPutFile()))
	require.NoError(t, c.FinishCommit(dataRepo, commit1.Branch.Name, commit1.ID))

	commitInfos, err := c.WaitCommitSetAll(commit1.ID)
	require.NoError(t, err)
	require.Equal(t, 4, len(commitInfos))

	commit2, err := c.StartCommit(dataRepo, "master")
	require.NoError(t, err)
	require.NoError(t, c.FinishCommit(dataRepo, commit2.Branch.Name, commit2.ID))

	// Since we did not change the datum, the datum should not be processed
	// again, which means that the job should complete instantly.
	ctx, cancel := context.WithTimeout(context.Background(), time.Second*5)
	defer cancel()
	_, err = c.WithCtx(ctx).WaitCommitSetAll(commit2.ID)
	require.NoError(t, err)
}

func TestPipelineInputDataModification(t *testing.T) {
	if testing.Short() {
		t.Skip("Skipping integration tests in short mode")
	}
	t.Parallel()
	c, _ := minikubetestenv.AcquireCluster(t)

	dataRepo := tu.UniqueString("TestPipelineInputDataModification_data")
	require.NoError(t, c.CreateRepo(dataRepo))

	pipeline := tu.UniqueString("pipeline")
	require.NoError(t, c.CreatePipeline(
		pipeline,
		"",
		[]string{"bash"},
		[]string{
			fmt.Sprintf("cp /pfs/%s/* /pfs/out/", dataRepo),
		},
		nil,
		client.NewPFSInput(dataRepo, "/*"),
		"",
		false,
	))

	commit1, err := c.StartCommit(dataRepo, "master")
	require.NoError(t, err)
	require.NoError(t, c.PutFile(commit1, "file", strings.NewReader("foo"), client.WithAppendPutFile()))
	require.NoError(t, c.FinishCommit(dataRepo, commit1.Branch.Name, commit1.ID))

	commitInfos, err := c.WaitCommitSetAll(commit1.ID)
	require.NoError(t, err)
	require.Equal(t, 4, len(commitInfos))

	var buf bytes.Buffer
	outputCommit := client.NewCommit(pipeline, "master", commit1.ID)
	require.NoError(t, c.GetFile(outputCommit, "file", &buf))
	require.Equal(t, "foo", buf.String())

	// replace the contents of 'file' in dataRepo (from "foo" to "bar")
	commit2, err := c.StartCommit(dataRepo, "master")
	require.NoError(t, err)
	require.NoError(t, c.DeleteFile(commit2, "file"))
	require.NoError(t, c.PutFile(commit2, "file", strings.NewReader("bar"), client.WithAppendPutFile()))
	require.NoError(t, c.FinishCommit(dataRepo, commit2.Branch.Name, commit2.ID))

	commitInfos, err = c.WaitCommitSetAll(commit2.ID)
	require.NoError(t, err)
	require.Equal(t, 4, len(commitInfos))

	buf.Reset()
	outputCommit = client.NewCommit(pipeline, "master", commit2.ID)
	require.NoError(t, c.GetFile(outputCommit, "file", &buf))
	require.Equal(t, "bar", buf.String())

	// Add a file to dataRepo
	commit3, err := c.StartCommit(dataRepo, "master")
	require.NoError(t, err)
	require.NoError(t, c.DeleteFile(commit3, "file"))
	require.NoError(t, c.PutFile(commit3, "file2", strings.NewReader("foo"), client.WithAppendPutFile()))
	require.NoError(t, c.FinishCommit(dataRepo, commit3.Branch.Name, commit3.ID))

	commitInfos, err = c.WaitCommitSetAll(commit3.ID)
	require.NoError(t, err)
	require.Equal(t, 4, len(commitInfos))

	outputCommit = client.NewCommit(pipeline, "master", commit3.ID)
	require.YesError(t, c.GetFile(outputCommit, "file", &buf))
	buf.Reset()
	require.NoError(t, c.GetFile(outputCommit, "file2", &buf))
	require.Equal(t, "foo", buf.String())

	commitInfos, err = c.ListCommit(client.NewRepo(pipeline), client.NewCommit(pipeline, "master", ""), nil, 0)
	require.NoError(t, err)
	require.Equal(t, 4, len(commitInfos))
}

func TestMultipleInputsFromTheSameBranch(t *testing.T) {
	if testing.Short() {
		t.Skip("Skipping integration tests in short mode")
	}
	t.Parallel()
	c, _ := minikubetestenv.AcquireCluster(t)

	dataRepo := tu.UniqueString("TestMultipleInputsFromTheSameBranch_data")
	require.NoError(t, c.CreateRepo(dataRepo))

	pipeline := tu.UniqueString("pipeline")
	require.NoError(t, c.CreatePipeline(
		pipeline,
		"",
		[]string{"bash"},
		[]string{
			"cat /pfs/out/file",
			"cat /pfs/dirA/dirA/file >> /pfs/out/file",
			"cat /pfs/dirB/dirB/file >> /pfs/out/file",
		},
		nil,
		client.NewCrossInput(
			client.NewPFSInputOpts("dirA", dataRepo, "", "/dirA/*", "", "", false, false, nil),
			client.NewPFSInputOpts("dirB", dataRepo, "", "/dirB/*", "", "", false, false, nil),
		),
		"",
		false,
	))

	commit1, err := c.StartCommit(dataRepo, "master")
	require.NoError(t, err)
	require.NoError(t, c.PutFile(commit1, "dirA/file", strings.NewReader("foo\n"), client.WithAppendPutFile()))
	require.NoError(t, c.PutFile(commit1, "dirB/file", strings.NewReader("foo\n"), client.WithAppendPutFile()))
	require.NoError(t, c.FinishCommit(dataRepo, commit1.Branch.Name, commit1.ID))

	commitInfos, err := c.WaitCommitSetAll(commit1.ID)
	require.NoError(t, err)
	require.Equal(t, 4, len(commitInfos))

	var buf bytes.Buffer
	outputCommit := client.NewCommit(pipeline, "master", commit1.ID)
	require.NoError(t, c.GetFile(outputCommit, "file", &buf))
	require.Equal(t, "foo\nfoo\n", buf.String())

	commit2, err := c.StartCommit(dataRepo, "master")
	require.NoError(t, err)
	require.NoError(t, c.PutFile(commit2, "dirA/file", strings.NewReader("bar\n"), client.WithAppendPutFile()))
	require.NoError(t, c.FinishCommit(dataRepo, commit2.Branch.Name, commit2.ID))

	commitInfos, err = c.WaitCommitSetAll(commit2.ID)
	require.NoError(t, err)
	require.Equal(t, 4, len(commitInfos))

	buf.Reset()
	outputCommit = client.NewCommit(pipeline, "master", commit2.ID)
	require.NoError(t, c.GetFile(outputCommit, "file", &buf))
	require.Equal(t, "foo\nbar\nfoo\n", buf.String())

	commit3, err := c.StartCommit(dataRepo, "master")
	require.NoError(t, err)
	require.NoError(t, c.PutFile(commit3, "dirB/file", strings.NewReader("buzz\n"), client.WithAppendPutFile()))
	require.NoError(t, c.FinishCommit(dataRepo, commit3.Branch.Name, commit3.ID))

	commitInfos, err = c.WaitCommitSetAll(commit3.ID)
	require.NoError(t, err)
	require.Equal(t, 4, len(commitInfos))

	buf.Reset()
	outputCommit = client.NewCommit(pipeline, "master", commit3.ID)
	require.NoError(t, c.GetFile(outputCommit, "file", &buf))
	require.Equal(t, "foo\nbar\nfoo\nbuzz\n", buf.String())

	commitInfos, err = c.ListCommit(client.NewRepo(pipeline), client.NewCommit(pipeline, "master", ""), nil, 0)
	require.NoError(t, err)
	require.Equal(t, 4, len(commitInfos))
}

func TestMultipleInputsFromTheSameRepoDifferentBranches(t *testing.T) {
	if testing.Short() {
		t.Skip("Skipping integration tests in short mode")
	}
	t.Parallel()
	c, _ := minikubetestenv.AcquireCluster(t)

	dataRepo := tu.UniqueString("TestMultipleInputsFromTheSameRepoDifferentBranches_data")
	require.NoError(t, c.CreateRepo(dataRepo))

	branchA := "branchA"
	branchB := "branchB"

	pipeline := tu.UniqueString("pipeline")
	// Creating this pipeline should error, because the two inputs are
	// from the same repo but they don't specify different names.
	require.NoError(t, c.CreatePipeline(
		pipeline,
		"",
		[]string{"bash"},
		[]string{
			"cat /pfs/branch-a/file >> /pfs/out/file",
			"cat /pfs/branch-b/file >> /pfs/out/file",
		},
		nil,
		client.NewCrossInput(
			client.NewPFSInputOpts("branch-a", dataRepo, branchA, "/*", "", "", false, false, nil),
			client.NewPFSInputOpts("branch-b", dataRepo, branchB, "/*", "", "", false, false, nil),
		),
		"",
		false,
	))

	commitA, err := c.StartCommit(dataRepo, branchA)
	require.NoError(t, err)
	c.PutFile(commitA, "/file", strings.NewReader("data A\n"), client.WithAppendPutFile())
	c.FinishCommit(dataRepo, commitA.Branch.Name, commitA.ID)

	commitB, err := c.StartCommit(dataRepo, branchB)
	require.NoError(t, err)
	c.PutFile(commitB, "/file", strings.NewReader("data B\n"), client.WithAppendPutFile())
	c.FinishCommit(dataRepo, commitB.Branch.Name, commitB.ID)

	commitInfos, err := c.WaitCommitSetAll(commitB.ID)
	require.NoError(t, err)
	require.Equal(t, 5, len(commitInfos))
	buffer := bytes.Buffer{}
	outputCommit := client.NewCommit(pipeline, "master", commitB.ID)
	require.NoError(t, c.GetFile(outputCommit, "file", &buffer))
	require.Equal(t, "data A\ndata B\n", buffer.String())
}

func TestRunPipeline(t *testing.T) {
	// TODO(2.0 optional): Run pipeline creates a dangling commit, but uses the stats branch for stats commits.
	// Since there is no relationship between the commits created by run pipeline, there should be no
	// relationship between the stats commits. So, the stats commits should also be dangling commits.
	// This might be easier to address when global IDs are implemented.
	t.Skip("Run pipeline does not work correctly with stats enabled")
	//if testing.Short() {
	//	t.Skip("Skipping integration tests in short mode")
	//}

	//c := tu.GetPachClient(t)
	//require.NoError(t, c.DeleteAll())

	//// Test on cross pipeline
	//t.Run("RunPipelineCross", func(t *testing.T) {
	//	dataRepo := tu.UniqueString("TestRunPipeline_data")
	//	require.NoError(t, c.CreateRepo(dataRepo))

	//	branchA := "branchA"
	//	branchB := "branchB"

	//	pipeline := tu.UniqueString("pipeline")
	//	require.NoError(t, c.CreatePipeline(
	//		pipeline,
	//		"",
	//		[]string{"bash"},
	//		[]string{
	//			"cat /pfs/branch-a/file >> /pfs/out/file",
	//			"cat /pfs/branch-b/file >> /pfs/out/file",
	//			"echo ran-pipeline",
	//		},
	//		nil,
	//		client.NewCrossInput(
	//			client.NewPFSInputOpts("branch-a", dataRepo, branchA, "/*", "", "", false, false, nil),
	//			client.NewPFSInputOpts("branch-b", dataRepo, branchB, "/*", "", "", false, false, nil),
	//		),
	//		"",
	//		false,
	//	))

	//	commitA, err := c.StartCommit(dataRepo, branchA)
	//	require.NoError(t, err)
	//	require.NoError(t, c.PutFile(dataRepo, commitA.Branch.Name, commitA.ID, "/file", strings.NewReader("data A\n"), client.WithAppendPutFile()))
	//	require.NoError(t, c.FinishCommit(dataRepo, commitA.Branch.Name, commitA.ID))

	//	commitB, err := c.StartCommit(dataRepo, branchB)
	//	require.NoError(t, err)
	//	require.NoError(t, c.PutFile(dataRepo, commitB.Branch.Name, commitB.ID, "/file", strings.NewReader("data B\n"), client.WithAppendPutFile()))
	//	require.NoError(t, c.FinishCommit(dataRepo, commitB.Branch.Name, commitB.ID))

	//	iter, err := c.FlushJob([]*pfs.Commit{commitA, commitB}, nil)
	//	require.NoError(t, err)
	//	require.Equal(t, 2, len(commits))
	//	buffer := bytes.Buffer{}
	//	require.NoError(t, c.GetFile(commits[0].Commit.Repo.Name, commits[0].Commit.Branch.Name, commits[0].Commit.ID, "file", &buffer))
	//	require.Equal(t, "data A\ndata B\n", buffer.String())

	//	commitM, err := c.StartCommit(dataRepo, "master")
	//	require.NoError(t, err)
	//	require.NoError(t, c.FinishCommit(dataRepo, commitM.Branch.Name, commitM.ID))

	//	// we should have two jobs
	//	ji, err := c.ListJob(pipeline, nil, nil, -1, true)
	//	require.NoError(t, err)
	//	require.Equal(t, 2, len(ji))
	//	// now run the pipeline
	//	require.NoError(t, c.RunPipeline(pipeline, nil, ""))
	//	// running the pipeline should create a new job
	//	require.NoError(t, backoff.Retry(func() error {
	//		jobInfos, err := c.ListJob(pipeline, nil, nil, -1, true)
	//		require.NoError(t, err)
	//		if len(jobInfos) != 3 {
	//			return errors.Errorf("expected 3 jobs, got %d", len(jobInfos))
	//		}
	//		return nil
	//	}, backoff.NewTestingBackOff()))

	//	// now run the pipeline with non-empty provenance
	//	require.NoError(t, backoff.Retry(func() error {
	//		return c.RunPipeline(pipeline, []*pfs.Commit{
	//			client.NewCommit(dataRepo, "branchA", commitA.ID),
	//		}, "")
	//	}, backoff.NewTestingBackOff()))

	//	// running the pipeline should create a new job
	//	require.NoError(t, backoff.Retry(func() error {
	//		jobInfos, err := c.ListJob(pipeline, nil, nil, -1, true)
	//		require.NoError(t, err)
	//		if len(jobInfos) != 4 {
	//			return errors.Errorf("expected 4 jobs, got %d", len(jobInfos))
	//		}
	//		return nil
	//	}, backoff.NewTestingBackOff()))

	//	// add some new commits with some new info
	//	commitA2, err := c.StartCommit(dataRepo, branchA)
	//	require.NoError(t, err)
	//	require.NoError(t, c.PutFile(dataRepo, commitA2.Branch.Name, commitA2.ID, "/file", strings.NewReader("data A2\n"), client.WithAppendPutFile()))
	//	require.NoError(t, c.FinishCommit(dataRepo, commitA2.Branch.Name, commitA2.ID))

	//	commitB2, err := c.StartCommit(dataRepo, branchB)
	//	require.NoError(t, err)
	//	require.NoError(t, c.PutFile(dataRepo, commitB2.Branch.Name, commitB2.ID, "/file", strings.NewReader("data B2\n"), client.WithAppendPutFile()))
	//	require.NoError(t, c.FinishCommit(dataRepo, commitB2.Branch.Name, commitB2.ID))

	//	// and make sure the output file is updated appropriately
	//	iter, err = c.FlushJob([]*pfs.Commit{commitA2, commitB2}, nil)
	//	require.NoError(t, err)
	//	require.Equal(t, 2, len(commits))
	//	buffer = bytes.Buffer{}
	//	require.NoError(t, c.GetFile(commits[0].Commit.Repo.Name, commits[0].Commit.Branch.Name, commits[0].Commit.ID, "file", &buffer))
	//	require.Equal(t, "data A\ndata A2\ndata B\ndata B2\n", buffer.String())

	//	// now run the pipeline provenant on the old commits
	//	require.NoError(t, c.RunPipeline(pipeline, []*pfs.Commit{
	//		client.NewCommit(dataRepo, "branchA", commitA.ID),
	//		client.NewCommit(dataRepo, "branchB", commitB2.ID),
	//	}, ""))

	//	// and ensure that the file now has the info from the correct versions of the commits
	//	iter, err = c.FlushJob([]*pfs.Commit{commitA, commitB2}, nil)
	//	require.NoError(t, err)
	//	require.Equal(t, 2, len(commits))
	//	buffer = bytes.Buffer{}
	//	require.NoError(t, c.GetFile(commits[0].Commit.Repo.Name, commits[0].Commit.Branch.Name, commits[0].Commit.ID, "file", &buffer))
	//	require.Equal(t, "data A\ndata B\ndata B2\n", buffer.String())

	//	// make sure no commits with this provenance combination exist
	//	iter, err = c.FlushJob([]*pfs.Commit{commitA2, commitB}, nil)
	//	require.NoError(t, err)
	//	require.Equal(t, 0, len(commits))
	//})

	//// Test on pipeline with no commits
	//t.Run("RunPipelineEmpty", func(t *testing.T) {
	//	dataRepo := tu.UniqueString("TestRunPipeline_data")
	//	require.NoError(t, c.CreateRepo(dataRepo))

	//	pipeline := tu.UniqueString("empty-pipeline")
	//	require.NoError(t, c.CreatePipeline(
	//		pipeline,
	//		"",
	//		nil,
	//		nil,
	//		nil,
	//		nil,
	//		"",
	//		false,
	//	))

	//	// we should have two jobs
	//	ji, err := c.ListJob(pipeline, nil, nil, -1, true)
	//	require.NoError(t, err)
	//	require.Equal(t, 0, len(ji))
	//	// now run the pipeline
	//	require.YesError(t, c.RunPipeline(pipeline, nil, ""))
	//})

	//// Test on unrelated branch
	//t.Run("RunPipelineUnrelated", func(t *testing.T) {
	//	dataRepo := tu.UniqueString("TestRunPipeline_data")
	//	require.NoError(t, c.CreateRepo(dataRepo))

	//	branchA := "branchA"
	//	branchB := "branchB"

	//	pipeline := tu.UniqueString("unrelated-pipeline")
	//	require.NoError(t, c.CreatePipeline(
	//		pipeline,
	//		"",
	//		[]string{"bash"},
	//		[]string{
	//			"cat /pfs/branch-a/file >> /pfs/out/file",
	//			"cat /pfs/branch-b/file >> /pfs/out/file",
	//			"echo ran-pipeline",
	//		},
	//		nil,
	//		client.NewCrossInput(
	//			client.NewPFSInputOpts("branch-a", dataRepo, branchA, "/*", "", "", false, false, nil),
	//			client.NewPFSInputOpts("branch-b", dataRepo, branchB, "/*", "", "", false, false, nil),
	//		),
	//		"",
	//		false,
	//	))
	//	commitA, err := c.StartCommit(dataRepo, branchA)
	//	require.NoError(t, err)
	//	c.PutFile(dataRepo, commitA.Branch.Name, commitA.ID, "/file", strings.NewReader("data A\n", client.WithAppendPutFile()))
	//	c.FinishCommit(dataRepo, commitA.Branch.Name, commitA.ID)

	//	commitM, err := c.StartCommit(dataRepo, "master")
	//	require.NoError(t, err)
	//	err = c.FinishCommit(dataRepo, commitM.Branch.Name, commitM.ID)
	//	require.NoError(t, err)

	//	require.NoError(t, c.CreateBranch(dataRepo, "unrelated", "", nil))
	//	commitU, err := c.StartCommit(dataRepo, "unrelated")
	//	require.NoError(t, err)
	//	err = c.FinishCommit(dataRepo, commitU.Branch.Name, commitU.ID)
	//	require.NoError(t, err)

	//	_, err = c.FlushJob([]*pfs.Commit{commitA, commitM, commitU}, nil)
	//	require.NoError(t, err)

	//	// now run the pipeline with unrelated provenance
	//	require.YesError(t, c.RunPipeline(pipeline, []*pfs.Commit{
	//		client.NewCommit(dataRepo, "unrelated", commitU.ID)}, ""))
	//})

	//// Test with downstream pipeline
	//t.Run("RunPipelineDownstream", func(t *testing.T) {
	//	dataRepo := tu.UniqueString("TestRunPipeline_data")
	//	require.NoError(t, c.CreateRepo(dataRepo))

	//	branchA := "branchA"
	//	branchB := "branchB"

	//	pipeline := tu.UniqueString("original-pipeline")
	//	require.NoError(t, c.CreatePipeline(
	//		pipeline,
	//		"",
	//		[]string{"bash"},
	//		[]string{
	//			"cat /pfs/branch-a/file >> /pfs/out/file",
	//			"cat /pfs/branch-b/file >> /pfs/out/file",
	//			"echo ran-pipeline",
	//		},
	//		nil,
	//		client.NewCrossInput(
	//			client.NewPFSInputOpts("branch-a", dataRepo, branchA, "/*", "", "", false, false, nil),
	//			client.NewPFSInputOpts("branch-b", dataRepo, branchB, "/*", "", "", false, false, nil),
	//		),
	//		"",
	//		false,
	//	))

	//	commitA, err := c.StartCommit(dataRepo, branchA)
	//	require.NoError(t, err)
	//	c.PutFile(dataRepo, commitA.Branch.Name, commitA.ID, "/file", strings.NewReader("data A\n", client.WithAppendPutFile()))
	//	c.FinishCommit(dataRepo, commitA.Branch.Name, commitA.ID)

	//	commitB, err := c.StartCommit(dataRepo, branchB)
	//	require.NoError(t, err)
	//	c.PutFile(dataRepo, commitB.Branch.Name, commitB.ID, "/file", strings.NewReader("data B\n", client.WithAppendPutFile()))
	//	c.FinishCommit(dataRepo, commitB.Branch.Name, commitB.ID)

	//	iter, err := c.FlushJob([]*pfs.Commit{commitA, commitB}, nil)
	//	require.NoError(t, err)
	//	require.Equal(t, 2, len(commits))
	//	buffer := bytes.Buffer{}
	//	require.NoError(t, c.GetFile(commits[0].Commit.Repo.Name, commits[0].Commit.Branch.Name, commits[0].Commit.ID, "file", &buffer))
	//	require.Equal(t, "data A\ndata B\n", buffer.String())

	//	// and make sure we can attatch a downstream pipeline
	//	downstreamPipeline := tu.UniqueString("downstream-pipeline")
	//	require.NoError(t, c.CreatePipeline(
	//		downstreamPipeline,
	//		"",
	//		[]string{"/bin/bash"},
	//		[]string{"cp " + fmt.Sprintf("/pfs/%s/*", pipeline) + " /pfs/out/"},
	//		nil,
	//		client.NewPFSInput(pipeline, "/*"),
	//		"",
	//		false,
	//	))

	//	commitA2, err := c.StartCommit(dataRepo, branchA)
	//	require.NoError(t, err)
	//	err = c.FinishCommit(dataRepo, commitA2.Branch.Name, commitA2.ID)
	//	require.NoError(t, err)

	//	// there should be one job on the old commit for downstreamPipeline
	//	jobInfos, err := c.FlushJobAll([]*pfs.Commit{commitA}, []string{downstreamPipeline})
	//	require.NoError(t, err)
	//	require.Equal(t, 1, len(jobInfos))

	//	// now run the pipeline
	//	require.NoError(t, backoff.Retry(func() error {
	//		return c.RunPipeline(pipeline, []*pfs.Commit{
	//			client.NewCommit(dataRepo, branchA, commitA.ID),
	//		}, "")
	//	}, backoff.NewTestingBackOff()))

	//	// the downstream pipeline shouldn't have any new jobs, since runpipeline jobs don't propagate
	//	jobInfos, err = c.FlushJobAll([]*pfs.Commit{commitA}, []string{downstreamPipeline})
	//	require.NoError(t, err)
	//	require.Equal(t, 1, len(jobInfos))

	//	// now rerun the one job that we saw
	//	require.NoError(t, backoff.Retry(func() error {
	//		return c.RunPipeline(downstreamPipeline, nil, jobInfos[0].Job.ID)
	//	}, backoff.NewTestingBackOff()))

	//	// we should now have two jobs
	//	jobInfos, err = c.FlushJobAll([]*pfs.Commit{commitA}, []string{downstreamPipeline})
	//	require.NoError(t, err)
	//	require.Equal(t, 2, len(jobInfos))
	//})

	//// Test with a downstream pipeline who's upstream has no datum, but where the downstream still needs to succeed
	//t.Run("RunPipelineEmptyUpstream", func(t *testing.T) {
	//	dataRepo := tu.UniqueString("TestRunPipeline_data")
	//	require.NoError(t, c.CreateRepo(dataRepo))

	//	branchA := "branchA"
	//	branchB := "branchB"

	//	pipeline := tu.UniqueString("pipeline-downstream")
	//	require.NoError(t, c.CreatePipeline(
	//		pipeline,
	//		"",
	//		[]string{"bash"},
	//		[]string{
	//			"cat /pfs/branch-a/file >> /pfs/out/file",
	//			"cat /pfs/branch-b/file >> /pfs/out/file",
	//			"echo ran-pipeline",
	//		},
	//		nil,
	//		client.NewCrossInput(
	//			client.NewPFSInputOpts("branch-a", dataRepo, branchA, "/*", "", "", false, false, nil),
	//			client.NewPFSInputOpts("branch-b", dataRepo, branchB, "/*", "", "", false, false, nil),
	//		),
	//		"",
	//		false,
	//	))

	//	commitA, err := c.StartCommit(dataRepo, branchA)
	//	require.NoError(t, err)
	//	c.PutFile(dataRepo, commitA.Branch.Name, commitA.ID, "/file", strings.NewReader("data A\n", client.WithAppendPutFile()))
	//	c.FinishCommit(dataRepo, commitA.Branch.Name, commitA.ID)

	//	iter, err := c.FlushJob([]*pfs.Commit{commitA}, nil)
	//	require.NoError(t, err)
	//	require.Equal(t, 2, len(commits))

	//	// no commit to branch-b so "file" should not exist
	//	buffer := bytes.Buffer{}
	//	require.YesError(t, c.GetFile(commits[0].Commit.Repo.Name, commits[0].Commit.Branch.Name, commits[0].Commit.ID, "file", &buffer))

	//	// and make sure we can attatch a downstream pipeline
	//	downstreamPipeline := tu.UniqueString("pipelinedownstream")
	//	require.NoError(t, c.CreatePipeline(
	//		downstreamPipeline,
	//		"",
	//		[]string{"/bin/bash"},
	//		[]string{
	//			"cat /pfs/branch-a/file >> /pfs/out/file",
	//			fmt.Sprintf("cat /pfs/%s/file >> /pfs/out/file", pipeline),
	//			"echo ran-pipeline",
	//		},
	//		nil,
	//		client.NewUnionInput(
	//			client.NewPFSInputOpts("branch-a", dataRepo, branchA, "/*", "", "", false, false, nil),
	//			client.NewPFSInput(pipeline, "/*"),
	//		),
	//		"",
	//		false,
	//	))

	//	commitA2, err := c.StartCommit(dataRepo, branchA)
	//	require.NoError(t, err)
	//	err = c.FinishCommit(dataRepo, commitA2.Branch.Name, commitA2.ID)
	//	require.NoError(t, err)

	//	// there should be one job on the old commit for downstreamPipeline
	//	jobInfos, err := c.FlushJobAll([]*pfs.Commit{commitA}, []string{downstreamPipeline})
	//	require.NoError(t, err)
	//	require.Equal(t, 1, len(jobInfos))

	//	// now run the pipeline
	//	require.NoError(t, backoff.Retry(func() error {
	//		return c.RunPipeline(pipeline, []*pfs.Commit{
	//			client.NewCommit(dataRepo, branchA, commitA.ID),
	//		}, "")
	//	}, backoff.NewTestingBackOff()))

	//	buffer2 := bytes.Buffer{}
	//	require.NoError(t, c.GetFile(jobInfos[0].OutputCommit.Repo.Name, jobInfos[0].OutputCommit.Branch.Name, jobInfos[0].OutputCommit.ID, "file", &buffer2))
	//	// the union of an empty output and datA should only return a file with "data A" in it.
	//	require.Equal(t, "data A\n", buffer2.String())

	//	// add another commit to see that we can successfully do the cross and union together
	//	commitB, err := c.StartCommit(dataRepo, branchB)
	//	require.NoError(t, err)
	//	c.PutFile(dataRepo, commitB.Branch.Name, commitB.ID, "/file", strings.NewReader("data B\n", client.WithAppendPutFile()))
	//	c.FinishCommit(dataRepo, commitB.Branch.Name, commitB.ID)

	//	_, err = c.FlushJob([]*pfs.Commit{commitA, commitB}, nil)
	//	require.NoError(t, err)

	//	jobInfos, err = c.FlushJobAll([]*pfs.Commit{commitB}, []string{downstreamPipeline})
	//	require.NoError(t, err)
	//	require.Equal(t, 1, len(jobInfos))

	//	buffer3 := bytes.Buffer{}
	//	require.NoError(t, c.GetFile(jobInfos[0].OutputCommit.Repo.Name, jobInfos[0].OutputCommit.Branch.Name, jobInfos[0].OutputCommit.ID, "file", &buffer3))
	//	// now that we've added data to the other branch of the cross, we should see the union of data A along with the the crossed data.
	//	require.Equal(t, "data A\ndata A\ndata B\n", buffer3.String())
	//})

	//// Test on commits from the same branch
	//t.Run("RunPipelineSameBranch", func(t *testing.T) {
	//	dataRepo := tu.UniqueString("TestRunPipeline_data")
	//	require.NoError(t, c.CreateRepo(dataRepo))

	//	branchA := "branchA"
	//	branchB := "branchB"

	//	pipeline := tu.UniqueString("sameBranch-pipeline")
	//	require.NoError(t, c.CreatePipeline(
	//		pipeline,
	//		"",
	//		[]string{"bash"},
	//		[]string{
	//			"cat /pfs/branch-a/file >> /pfs/out/file",
	//			"cat /pfs/branch-b/file >> /pfs/out/file",
	//			"echo ran-pipeline",
	//		},
	//		nil,
	//		client.NewCrossInput(
	//			client.NewPFSInputOpts("branch-a", dataRepo, branchA, "/*", "", "", false, false, nil),
	//			client.NewPFSInputOpts("branch-b", dataRepo, branchB, "/*", "", "", false, false, nil),
	//		),
	//		"",
	//		false,
	//	))
	//	commitA1, err := c.StartCommit(dataRepo, branchA)
	//	require.NoError(t, err)
	//	c.PutFile(dataRepo, commitA1.Branch.Name, commitA1.ID, "/file", strings.NewReader("data A1\n", client.WithAppendPutFile()))
	//	c.FinishCommit(dataRepo, commitA1.Branch.Name, commitA1.ID)

	//	commitA2, err := c.StartCommit(dataRepo, branchA)
	//	require.NoError(t, err)
	//	c.PutFile(dataRepo, commitA2.Branch.Name, commitA2.ID, "/file", strings.NewReader("data A2\n", client.WithAppendPutFile()))
	//	c.FinishCommit(dataRepo, commitA2.Branch.Name, commitA2.ID)

	//	_, err = c.FlushJob([]*pfs.Commit{commitA1, commitA2}, nil)
	//	require.NoError(t, err)

	//	// now run the pipeline with provenance from the same branch
	//	require.YesError(t, c.RunPipeline(pipeline, []*pfs.Commit{
	//		client.NewCommit(dataRepo, branchA, commitA1.ID),
	//		client.NewCommit(dataRepo, branchA, commitA2.ID),
	//	}, ""))
	//})
	//// Test on pipeline that should always fail
	//t.Run("RerunPipeline", func(t *testing.T) {
	//	dataRepo := tu.UniqueString("TestRerunPipeline_data")
	//	require.NoError(t, c.CreateRepo(dataRepo))

	//	// jobs on this pipeline should always fail
	//	pipeline := tu.UniqueString("rerun-pipeline")
	//	require.NoError(t, c.CreatePipeline(
	//		pipeline,
	//		"",
	//		[]string{"bash"},
	//		[]string{"false"},
	//		nil,
	//		client.NewPFSInputOpts("branch-a", dataRepo, "branchA", "/*", "", "", false, false, nil),
	//		"",
	//		false,
	//	))

	//	commitA1, err := c.StartCommit(dataRepo, "branchA")
	//	require.NoError(t, err)
	//	require.NoError(t, c.PutFile(dataRepo, commitA1.Branch.Name, commitA1.ID, "/file", strings.NewReader("data A1\n"), client.WithAppendPutFile()))
	//	require.NoError(t, c.FinishCommit(dataRepo, commitA1.Branch.Name, commitA1.ID))

	//	iter, err := c.FlushJob([]*pfs.Commit{commitA1}, nil)
	//	require.NoError(t, err)
	//	require.Equal(t, 2, len(commits))
	//	// now run the pipeline
	//	require.NoError(t, c.RunPipeline(pipeline, nil, ""))

	//	// running the pipeline should create a new job
	//	require.NoError(t, backoff.Retry(func() error {
	//		jobInfos, err := c.ListJob(pipeline, nil, nil, -1, true)
	//		require.NoError(t, err)
	//		if len(jobInfos) != 2 {
	//			return errors.Errorf("expected 2 jobs, got %d", len(jobInfos))
	//		}

	//		// but both of these jobs should fail
	//		for i, job := range jobInfos {
	//			if job.State.String() != "JOB_FAILURE" {
	//				return errors.Errorf("expected job %v to fail, but got %v", i, job.State.String())
	//			}
	//		}
	//		return nil
	//	}, backoff.NewTestingBackOff()))

	//	// Shouldn't error if you try to delete an already deleted pipeline
	//	require.NoError(t, c.DeletePipeline(pipeline, false))
	//	require.NoError(t, c.DeletePipeline(pipeline, false))
	//})
	//t.Run("RunPipelineStats", func(t *testing.T) {
	//	dataRepo := tu.UniqueString("TestRunPipeline_data")
	//	require.NoError(t, c.CreateRepo(dataRepo))

	//	branchA := "branchA"

	//	pipeline := tu.UniqueString("stats-pipeline")
	//	_, err := c.PpsAPIClient.CreatePipeline(
	//		context.Background(),
	//		&pps.CreatePipelineRequest{
	//			Pipeline: client.NewPipeline(pipeline),
	//			Transform: &pps.Transform{
	//				Cmd: []string{"bash"},
	//				Stdin: []string{
	//					"cat /pfs/branch-a/file >> /pfs/out/file",

	//					"echo ran-pipeline",
	//				},
	//			},
	//			Input:       client.NewPFSInputOpts("branch-a", dataRepo, branchA, "/*", "", "", false, false, nil),
	//		})
	//	require.NoError(t, err)

	//	commitA, err := c.StartCommit(dataRepo, branchA)
	//	require.NoError(t, err)
	//	c.PutFile(dataRepo, commitA.Branch.Name, commitA.ID, "/file", strings.NewReader("data A\n", client.WithAppendPutFile()))
	//	c.FinishCommit(dataRepo, commitA.Branch.Name, commitA.ID)

	//	// wait for the commit to finish before calling RunPipeline
	//	_, err = c.WaitCommitSetAll([]*pfs.Commit{client.NewCommit(dataRepo, commitA.ID)}, nil)
	//	require.NoError(t, err)

	//	// now run the pipeline
	//	require.NoError(t, backoff.Retry(func() error {
	//		return c.RunPipeline(pipeline, []*pfs.Commit{
	//			client.NewCommit(dataRepo, branchA, commitA.ID),
	//		}, "")
	//	}, backoff.NewTestingBackOff()))

	//	// make sure the pipeline didn't crash
	//	commitInfos, err := c.WaitCommitSetAll([]*pfs.Commit{client.NewCommit(dataRepo, commitA.ID)}, nil)
	//	require.NoError(t, err)

	//	// we'll know it crashed if this causes it to hang
	//	require.NoErrorWithinTRetry(t, 80*time.Second, func() error {
	//		return nil
	//	})
	//})
}

func TestPipelineFailure(t *testing.T) {
	if testing.Short() {
		t.Skip("Skipping integration tests in short mode")
	}
	t.Parallel()
	c, _ := minikubetestenv.AcquireCluster(t)

	dataRepo := tu.UniqueString("TestPipelineFailure_data")
	require.NoError(t, c.CreateRepo(dataRepo))

	commit, err := c.StartCommit(dataRepo, "master")
	require.NoError(t, err)
	require.NoError(t, c.PutFile(commit, "file", strings.NewReader("foo\n"), client.WithAppendPutFile()))
	require.NoError(t, c.FinishCommit(dataRepo, commit.Branch.Name, commit.ID))

	pipeline := tu.UniqueString("pipeline")
	require.NoError(t, c.CreatePipeline(
		pipeline,
		"",
		[]string{"exit 1"},
		nil,
		&pps.ParallelismSpec{
			Constant: 1,
		},
		client.NewPFSInput(dataRepo, "/*"),
		"",
		false,
	))
	var jobInfos []*pps.JobInfo
	require.NoError(t, backoff.Retry(func() error {
		jobInfos, err = c.ListJob(pipeline, nil, -1, true)
		require.NoError(t, err)
		if len(jobInfos) != 1 {
			return errors.Errorf("expected 1 jobs, got %d", len(jobInfos))
		}
		return nil
	}, backoff.NewTestingBackOff()))
	jobInfo, err := c.WaitJob(pipeline, jobInfos[0].Job.ID, false)
	require.NoError(t, err)
	require.Equal(t, pps.JobState_JOB_FAILURE, jobInfo.State)
	require.True(t, strings.Contains(jobInfo.Reason, "datum"))
}

func TestPPSEgressURLOnly(t *testing.T) {
	if testing.Short() {
		t.Skipf("Skipping %s in short mode", t.Name())
	}
	t.Parallel()
	c, _ := minikubetestenv.AcquireCluster(t)

	repo := tu.UniqueString(t.Name())
	require.NoError(t, c.CreateRepo(repo))
	require.NoError(t, c.PutFile(client.NewCommit(repo, "master", ""), "file1", strings.NewReader("foo")))

	pipeline := tu.UniqueString("egress")
	pipelineReq := basicPipelineReq(pipeline, repo)
	pipelineReq.Egress = &pps.Egress{URL: fmt.Sprintf("test-minio://%s/%s/%s", minikubetestenv.MinioEndpoint, minikubetestenv.MinioBucket, pipeline)}

	_, err := c.PpsAPIClient.CreatePipeline(c.Ctx(), pipelineReq)
	require.NoError(t, err)
	require.NoErrorWithinT(t, time.Minute, func() error {
		commitInfo, err := c.WaitCommit(pipeline, "master", "")
		if err != nil {
			return err
		}
		jobInfo, err := c.InspectJob(pipeline, commitInfo.Commit.ID, false)
		if err != nil {
			return err
		}
		require.Equal(t, pps.JobState_JOB_SUCCESS, jobInfo.State)
		return nil
	})
}

func TestEgressFailure(t *testing.T) {
	if testing.Short() {
		t.Skip("Skipping integration test in short mode")
	}
	t.Parallel()
	c, _ := minikubetestenv.AcquireCluster(t)

	repo := tu.UniqueString(t.Name())
	require.NoError(t, c.CreateRepo(repo))
	commit, err := c.StartCommit(repo, "master")
	require.NoError(t, err)
	require.NoError(t, c.PutFile(commit, "file", strings.NewReader("foo"), client.WithAppendPutFile()))
	require.NoError(t, c.FinishCommit(repo, "master", commit.ID))

	pipeline := tu.UniqueString("egress")
	_, err = c.PpsAPIClient.CreatePipeline(
		c.Ctx(),
		&pps.CreatePipelineRequest{
			Pipeline: client.NewPipeline(pipeline),
			Transform: &pps.Transform{
				Image: tu.DefaultTransformImage,
				Cmd:   []string{"bash"},
				Stdin: []string{fmt.Sprintf("cp /pfs/%s/* /pfs/out/", repo)},
			},
			Input: &pps.Input{Pfs: &pps.PFSInput{
				Repo: repo,
				Glob: "/*",
			}},
			Egress: &pps.Egress{
				URL: "garbage-url",
			},
		},
	)
	require.NoError(t, err)
	var jobInfos []*pps.JobInfo
	require.NoErrorWithinTRetry(t, time.Minute, func() error {
		jobInfos, err = c.ListJob(pipeline, nil, -1, true)
		require.NoError(t, err)
		if len(jobInfos) != 1 {
			return errors.Errorf("expected 1 jobs, got %d", len(jobInfos))
		}
		return nil
	})
	time.Sleep(10 * time.Second)
	jobInfo, err := c.InspectJob(pipeline, jobInfos[0].Job.ID, false)
	require.NoError(t, err)
	require.Equal(t, pps.JobState_JOB_EGRESSING, jobInfo.State)
	fileInfos, err := c.ListFileAll(commit, "")
	require.NoError(t, err)
	require.Equal(t, 1, len(fileInfos))
}

func TestInputFailure(t *testing.T) {
	if testing.Short() {
		t.Skip("Skipping integration tests in short mode")
	}
	t.Parallel()
	c, _ := minikubetestenv.AcquireCluster(t)

	dataRepo := tu.UniqueString("TestInputFailure_data")
	require.NoError(t, c.CreateRepo(dataRepo))

	commit, err := c.StartCommit(dataRepo, "master")
	require.NoError(t, err)
	require.NoError(t, c.PutFile(commit, "file", strings.NewReader("foo\n"), client.WithAppendPutFile()))
	require.NoError(t, c.FinishCommit(dataRepo, commit.Branch.Name, commit.ID))

	pipeline1 := tu.UniqueString("pipeline1")
	require.NoError(t, c.CreatePipeline(
		pipeline1,
		"",
		[]string{"exit 1"},
		nil,
		&pps.ParallelismSpec{
			Constant: 1,
		},
		client.NewPFSInput(dataRepo, "/*"),
		"",
		false,
	))
	var jobInfos []*pps.JobInfo
	require.NoErrorWithinTRetry(t, time.Minute, func() error {
		jobInfos, err = c.ListJob(pipeline1, nil, -1, true)
		require.NoError(t, err)
		if len(jobInfos) != 1 {
			return errors.Errorf("expected 1 jobs, got %d", len(jobInfos))
		}
		return nil
	})
	jobInfo, err := c.WaitJob(pipeline1, jobInfos[0].Job.ID, false)
	require.NoError(t, err)
	require.Equal(t, pps.JobState_JOB_FAILURE, jobInfo.State)
	require.True(t, strings.Contains(jobInfo.Reason, "datum"))
	pipeline2 := tu.UniqueString("pipeline2")
	require.NoError(t, c.CreatePipeline(
		pipeline2,
		"",
		[]string{"exit 0"},
		nil,
		&pps.ParallelismSpec{
			Constant: 1,
		},
		client.NewPFSInput(pipeline1, "/*"),
		"",
		false,
	))
	require.NoErrorWithinTRetry(t, time.Minute, func() error {
		jobInfos, err = c.ListJob(pipeline2, nil, -1, true)
		require.NoError(t, err)
		if len(jobInfos) != 1 {
			return errors.Errorf("expected 1 jobs, got %d", len(jobInfos))
		}
		return nil
	})
	jobInfo, err = c.WaitJob(pipeline2, jobInfos[0].Job.ID, false)
	require.NoError(t, err)
	require.Equal(t, pps.JobState_JOB_UNRUNNABLE, jobInfo.State)
	require.True(t, strings.Contains(jobInfo.Reason, "unrunnable because"))

	pipeline3 := tu.UniqueString("pipeline3")
	require.NoError(t, c.CreatePipeline(
		pipeline3,
		"",
		[]string{"exit 0"},
		nil,
		&pps.ParallelismSpec{
			Constant: 1,
		},
		client.NewPFSInput(pipeline2, "/*"),
		"",
		false,
	))
	require.NoErrorWithinTRetry(t, time.Minute, func() error {
		jobInfos, err = c.ListJob(pipeline3, nil, -1, true)
		require.NoError(t, err)
		if len(jobInfos) != 1 {
			return errors.Errorf("expected 1 jobs, got %d", len(jobInfos))
		}
		return nil
	})
	jobInfo, err = c.WaitJob(pipeline3, jobInfos[0].Job.ID, false)
	require.NoError(t, err)
	require.Equal(t, pps.JobState_JOB_UNRUNNABLE, jobInfo.State)
	// the fact that pipeline 2 failed should be noted in the message
	require.True(t, strings.Contains(jobInfo.Reason, pipeline2))
}

func TestPipelineErrorHandling(t *testing.T) {
	if testing.Short() {
		t.Skip("Skipping integration tests in short mode")
	}
	t.Parallel()
	c, _ := minikubetestenv.AcquireCluster(t)

	t.Run("ErrCmd", func(t *testing.T) {

		dataRepo := tu.UniqueString("TestPipelineErrorHandling_data")
		require.NoError(t, c.CreateRepo(dataRepo))

		dataCommit := client.NewCommit(dataRepo, "master", "")
		require.NoError(t, c.PutFile(dataCommit, "file1", strings.NewReader("foo\n"), client.WithAppendPutFile()))
		require.NoError(t, c.PutFile(dataCommit, "file2", strings.NewReader("bar\n"), client.WithAppendPutFile()))
		require.NoError(t, c.PutFile(dataCommit, "file3", strings.NewReader("bar\n"), client.WithAppendPutFile()))

		// In this pipeline, we'll have a command that fails for files 2 and 3, and an error handler that fails for file 2
		pipeline := tu.UniqueString("pipeline1")
		_, err := c.PpsAPIClient.CreatePipeline(
			context.Background(),
			&pps.CreatePipelineRequest{
				Pipeline: client.NewPipeline(pipeline),
				Transform: &pps.Transform{
					Cmd:      []string{"bash"},
					Stdin:    []string{"if", fmt.Sprintf("[ -a pfs/%v/file1 ]", dataRepo), "then", "exit 0", "fi", "exit 1"},
					ErrCmd:   []string{"bash"},
					ErrStdin: []string{"if", fmt.Sprintf("[ -a pfs/%v/file3 ]", dataRepo), "then", "exit 0", "fi", "exit 1"},
				},
				Input: client.NewPFSInput(dataRepo, "/*"),
			})
		require.NoError(t, err)

		commitInfo, err := c.WaitCommit(pipeline, "master", "")
		require.NoError(t, err)
		jobInfo, err := c.InspectJob(pipeline, commitInfo.Commit.ID, false)
		require.NoError(t, err)

		// We expect the job to fail, and have 1 datum processed, recovered, and failed each
		require.Equal(t, pps.JobState_JOB_FAILURE, jobInfo.State)
		require.Equal(t, int64(1), jobInfo.DataProcessed)
		require.Equal(t, int64(1), jobInfo.DataRecovered)
		require.Equal(t, int64(1), jobInfo.DataFailed)

		// Now update this pipeline, we have the same command as before, but this time the error handling passes for all
		_, err = c.PpsAPIClient.CreatePipeline(
			context.Background(),
			&pps.CreatePipelineRequest{
				Pipeline: client.NewPipeline(pipeline),
				Transform: &pps.Transform{
					Cmd:    []string{"bash"},
					Stdin:  []string{"if", fmt.Sprintf("[ -a pfs/%v/file1 ]", dataRepo), "then", "exit 0", "fi", "exit 1"},
					ErrCmd: []string{"true"},
				},
				Input:  client.NewPFSInput(dataRepo, "/*"),
				Update: true,
			})
		require.NoError(t, err)

		commitInfo, err = c.WaitCommit(pipeline, "master", "")
		require.NoError(t, err)
		jobInfo, err = c.InspectJob(pipeline, commitInfo.Commit.ID, false)
		require.NoError(t, err)

		// so we expect the job to succeed, and to have recovered 2 datums
		require.Equal(t, pps.JobState_JOB_SUCCESS, jobInfo.State)
		require.Equal(t, int64(1), jobInfo.DataProcessed)
		require.Equal(t, int64(0), jobInfo.DataSkipped)
		require.Equal(t, int64(2), jobInfo.DataRecovered)
		require.Equal(t, int64(0), jobInfo.DataFailed)
	})
	t.Run("RecoveredDatums", func(t *testing.T) {
		dataRepo := tu.UniqueString("TestPipelineRecoveredDatums_data")
		require.NoError(t, c.CreateRepo(dataRepo))

		dataCommit := client.NewCommit(dataRepo, "master", "")
		require.NoError(t, c.PutFile(dataCommit, "foo", strings.NewReader("bar\n"), client.WithAppendPutFile()))

		// In this pipeline, we'll have a command that fails the datum, and then recovers it
		pipeline := tu.UniqueString("pipeline3")
		_, err := c.PpsAPIClient.CreatePipeline(
			context.Background(),
			&pps.CreatePipelineRequest{
				Pipeline: client.NewPipeline(pipeline),
				Transform: &pps.Transform{
					Cmd:      []string{"bash"},
					Stdin:    []string{"false"},
					ErrCmd:   []string{"bash"},
					ErrStdin: []string{"true"},
				},
				Input: client.NewPFSInput(dataRepo, "/*"),
			})
		require.NoError(t, err)

		commitInfo, err := c.WaitCommit(pipeline, "master", "")
		require.NoError(t, err)
		jobInfo, err := c.InspectJob(pipeline, commitInfo.Commit.ID, false)
		require.NoError(t, err)

		// We expect there to be one recovered datum
		require.Equal(t, pps.JobState_JOB_SUCCESS, jobInfo.State)
		require.Equal(t, int64(0), jobInfo.DataProcessed)
		require.Equal(t, int64(1), jobInfo.DataRecovered)
		require.Equal(t, int64(0), jobInfo.DataFailed)

		// Update the pipeline so that datums will now successfully be processed
		_, err = c.PpsAPIClient.CreatePipeline(
			context.Background(),
			&pps.CreatePipelineRequest{
				Pipeline: client.NewPipeline(pipeline),
				Transform: &pps.Transform{
					Cmd:   []string{"bash"},
					Stdin: []string{"true"},
				},
				Input:  client.NewPFSInput(dataRepo, "/*"),
				Update: true,
			})
		require.NoError(t, err)

		commitInfo, err = c.WaitCommit(pipeline, "master", "")
		require.NoError(t, err)
		jobInfo, err = c.InspectJob(pipeline, commitInfo.Commit.ID, false)
		require.NoError(t, err)

		// Now the recovered datum should have been processed
		require.Equal(t, pps.JobState_JOB_SUCCESS, jobInfo.State)
		require.Equal(t, int64(1), jobInfo.DataProcessed)
		require.Equal(t, int64(0), jobInfo.DataRecovered)
		require.Equal(t, int64(0), jobInfo.DataFailed)
	})
}

func TestLazyPipelinePropagation(t *testing.T) {
	if testing.Short() {
		t.Skip("Skipping integration tests in short mode")
	}
	t.Parallel()
	c, _ := minikubetestenv.AcquireCluster(t)

	dataRepo := tu.UniqueString("TestLazyPipelinePropagation_data")
	require.NoError(t, c.CreateRepo(dataRepo))

	pipelineA := tu.UniqueString("pipeline-A")
	require.NoError(t, c.CreatePipeline(
		pipelineA,
		"",
		[]string{"cp", path.Join("/pfs", dataRepo, "file"), "/pfs/out/file"},
		nil,
		&pps.ParallelismSpec{
			Constant: 1,
		},
		client.NewPFSInputOpts("", dataRepo, "", "/*", "", "", false, true, nil),
		"",
		false,
	))
	pipelineB := tu.UniqueString("pipeline-B")
	require.NoError(t, c.CreatePipeline(
		pipelineB,
		"",
		[]string{"cp", path.Join("/pfs", pipelineA, "file"), "/pfs/out/file"},
		nil,
		&pps.ParallelismSpec{
			Constant: 1,
		},
		client.NewPFSInputOpts("", pipelineA, "", "/*", "", "", false, true, nil),
		"",
		false,
	))

	commit1, err := c.StartCommit(dataRepo, "master")
	require.NoError(t, err)
	require.NoError(t, c.PutFile(commit1, "file", strings.NewReader("foo\n"), client.WithAppendPutFile()))
	require.NoError(t, c.FinishCommit(dataRepo, commit1.Branch.Name, commit1.ID))

	_, err = c.WaitCommitSetAll(commit1.ID)
	require.NoError(t, err)

	jobInfos, err := c.ListJob(pipelineA, nil, -1, true)
	require.NoError(t, err)
	require.Equal(t, 2, len(jobInfos))
	require.NotNil(t, jobInfos[0].Details.Input.Pfs)
	require.Equal(t, true, jobInfos[0].Details.Input.Pfs.Lazy)

	jobInfos, err = c.ListJob(pipelineB, nil, -1, true)
	require.NoError(t, err)
	require.Equal(t, 2, len(jobInfos))
	require.NotNil(t, jobInfos[0].Details.Input.Pfs)
	require.Equal(t, true, jobInfos[0].Details.Input.Pfs.Lazy)
}

func TestLazyPipeline(t *testing.T) {
	if testing.Short() {
		t.Skip("Skipping integration tests in short mode")
	}
	t.Parallel()
	c, _ := minikubetestenv.AcquireCluster(t)
	// create repos
	dataRepo := tu.UniqueString("TestLazyPipeline_data")
	require.NoError(t, c.CreateRepo(dataRepo))
	dataCommit := client.NewCommit(dataRepo, "master", "")

	// create pipeline
	pipelineName := tu.UniqueString("pipeline")
	_, err := c.PpsAPIClient.CreatePipeline(
		context.Background(),
		&pps.CreatePipelineRequest{
			Pipeline: client.NewPipeline(pipelineName),
			Transform: &pps.Transform{
				Cmd: []string{"cp", path.Join("/pfs", dataRepo, "file"), "/pfs/out/file"},
			},
			ParallelismSpec: &pps.ParallelismSpec{
				Constant: 1,
			},
			Input: &pps.Input{
				Pfs: &pps.PFSInput{
					Repo: dataRepo,
					Glob: "/",
					Lazy: true,
				},
			},
		})
	require.NoError(t, err)

	// Do a commit
	commit, err := c.StartCommit(dataRepo, "master")
	require.NoError(t, err)
	require.NoError(t, c.PutFile(dataCommit, "file", strings.NewReader("foo\n"), client.WithAppendPutFile()))
	// We put 2 files, 1 of which will never be touched by the pipeline code.
	// This is an important part of the correctness of this test because the
	// job-shim sets up a goro for each pipe, pipes that are never opened will
	// leak but that shouldn't prevent the job from completing.
	require.NoError(t, c.PutFile(dataCommit, "file2", strings.NewReader("foo\n"), client.WithAppendPutFile()))
	require.NoError(t, c.FinishCommit(dataRepo, "master", ""))

	commitInfos, err := c.WaitCommitSetAll(commit.ID)
	require.NoError(t, err)
	require.Equal(t, 4, len(commitInfos))

	buffer := bytes.Buffer{}
	outputCommit := client.NewCommit(pipelineName, "master", commit.ID)
	require.NoError(t, c.GetFile(outputCommit, "file", &buffer))
	require.Equal(t, "foo\n", buffer.String())
}

func TestEmptyFiles(t *testing.T) {
	if testing.Short() {
		t.Skip("Skipping integration tests in short mode")
	}
	t.Parallel()
	c, _ := minikubetestenv.AcquireCluster(t)
	// create repos
	dataRepo := tu.UniqueString("TestShufflePipeline_data")
	require.NoError(t, c.CreateRepo(dataRepo))
	dataCommit := client.NewCommit(dataRepo, "master", "")

	// create pipeline
	pipelineName := tu.UniqueString("pipeline")
	_, err := c.PpsAPIClient.CreatePipeline(
		context.Background(),
		&pps.CreatePipelineRequest{
			Pipeline: client.NewPipeline(pipelineName),
			Transform: &pps.Transform{
				Cmd: []string{"bash"},
				Stdin: []string{
					fmt.Sprintf("if [ -s /pfs/%s/dir/file1 ]; then exit 1; fi", dataRepo),
					fmt.Sprintf("ln -s /pfs/%s/dir/file1 /pfs/out/file1", dataRepo),
					fmt.Sprintf("if [ -s /pfs/%s/dir/file2 ]; then exit 1; fi", dataRepo),
					fmt.Sprintf("ln -s /pfs/%s/dir/file2 /pfs/out/file2", dataRepo),
					fmt.Sprintf("if [ -s /pfs/%s/dir/file3 ]; then exit 1; fi", dataRepo),
					fmt.Sprintf("ln -s /pfs/%s/dir/file3 /pfs/out/file3", dataRepo),
				},
			},
			ParallelismSpec: &pps.ParallelismSpec{
				Constant: 1,
			},
			Input: &pps.Input{
				Pfs: &pps.PFSInput{
					Repo:       dataRepo,
					Glob:       "/*",
					EmptyFiles: true,
				},
			},
		})
	require.NoError(t, err)

	// Do a commit
	commit, err := c.StartCommit(dataRepo, "master")
	require.NoError(t, err)
	require.NoError(t, c.PutFile(dataCommit, "/dir/file1", strings.NewReader("foo\n")))
	require.NoError(t, c.PutFile(dataCommit, "/dir/file2", strings.NewReader("foo\n")))
	require.NoError(t, c.PutFile(dataCommit, "/dir/file3", strings.NewReader("foo\n")))
	require.NoError(t, c.FinishCommit(dataRepo, "master", ""))

	commitInfos, err := c.WaitCommitSetAll(commit.ID)
	require.NoError(t, err)
	require.Equal(t, 4, len(commitInfos))

	buffer := bytes.Buffer{}
	outputCommit := client.NewCommit(pipelineName, "master", commit.ID)
	require.NoError(t, c.GetFile(outputCommit, "file1", &buffer))
	require.Equal(t, "foo\n", buffer.String())
	buffer.Reset()
	require.NoError(t, c.GetFile(outputCommit, "file2", &buffer))
	require.Equal(t, "foo\n", buffer.String())
	buffer.Reset()
	require.NoError(t, c.GetFile(outputCommit, "file3", &buffer))
	require.Equal(t, "foo\n", buffer.String())
}

// TestProvenance creates a pipeline DAG that's not a transitive reduction
// It looks like this:
// A
// | \
// v  v
// B-->C
// When we commit to A we expect to see 1 commit on C rather than 2.
func TestProvenance(t *testing.T) {
	if testing.Short() {
		t.Skip("Skipping integration tests in short mode")
	}
	t.Parallel()
	c, _ := minikubetestenv.AcquireCluster(t)
	aRepo := tu.UniqueString("A")
	require.NoError(t, c.CreateRepo(aRepo))

	bPipeline := tu.UniqueString("B")
	require.NoError(t, c.CreatePipeline(
		bPipeline,
		"",
		[]string{"cp", path.Join("/pfs", aRepo, "file"), "/pfs/out/file"},
		nil,
		&pps.ParallelismSpec{
			Constant: 1,
		},
		client.NewPFSInput(aRepo, "/*"),
		"",
		false,
	))

	cPipeline := tu.UniqueString("C")
	require.NoError(t, c.CreatePipeline(
		cPipeline,
		"",
		[]string{"sh"},
		[]string{fmt.Sprintf("diff %s %s >/pfs/out/file",
			path.Join("/pfs", aRepo, "file"), path.Join("/pfs", bPipeline, "file"))},
		&pps.ParallelismSpec{
			Constant: 1,
		},
		client.NewCrossInput(
			client.NewPFSInput(aRepo, "/*"),
			client.NewPFSInput(bPipeline, "/*"),
		),
		"",
		false,
	))

	// commit to aRepo
	commit1, err := c.StartCommit(aRepo, "master")
	require.NoError(t, err)
	require.NoError(t, c.PutFile(commit1, "file", strings.NewReader("foo\n"), client.WithAppendPutFile()))
	require.NoError(t, c.FinishCommit(aRepo, commit1.Branch.Name, commit1.ID))

	commit2, err := c.StartCommit(aRepo, "master")
	require.NoError(t, err)
	require.NoError(t, c.PutFile(commit2, "file", strings.NewReader("bar\n"), client.WithAppendPutFile()))
	require.NoError(t, c.FinishCommit(aRepo, commit2.Branch.Name, commit2.ID))

	commitInfos, err := c.WaitCommitSetAll(commit2.ID)
	require.NoError(t, err)
	require.Equal(t, 7, len(commitInfos)) // input repo plus spec/output/meta for b and c pipelines

	for _, ci := range commitInfos {
		if ci.Commit.Branch.Repo.Name == cPipeline && ci.Commit.Branch.Repo.Type == pfs.UserRepoType {
			require.Equal(t, int64(0), ci.Details.SizeBytes)
		}
	}

	// We should only see three commits in aRepo (empty head, commit1, commit2)
	commitInfos, err = c.ListCommit(client.NewRepo(aRepo), client.NewCommit(aRepo, "master", ""), nil, 0)
	require.NoError(t, err)
	require.Equal(t, 3, len(commitInfos))

	// There are three commits in the bPipeline repo (bPipeline created, commit1, commit2)
	commitInfos, err = c.ListCommit(client.NewRepo(bPipeline), client.NewCommit(bPipeline, "master", ""), nil, 0)
	require.NoError(t, err)
	require.Equal(t, 3, len(commitInfos))

	// There are three commits in the cPipeline repo (cPipeline created, commit1, commit2)
	commitInfos, err = c.ListCommit(client.NewRepo(cPipeline), client.NewCommit(cPipeline, "master", ""), nil, 0)
	require.NoError(t, err)
	require.Equal(t, 3, len(commitInfos))
}

// TestProvenance2 tests the following DAG:
//   A
//  / \
// B   C
//  \ /
//   D
func TestProvenance2(t *testing.T) {
	if testing.Short() {
		t.Skip("Skipping integration tests in short mode")
	}

	t.Parallel()
	c, _ := minikubetestenv.AcquireCluster(t)
	aRepo := tu.UniqueString("A")
	require.NoError(t, c.CreateRepo(aRepo))

	bPipeline := tu.UniqueString("B")
	require.NoError(t, c.CreatePipeline(
		bPipeline,
		"",
		[]string{"cp", path.Join("/pfs", aRepo, "bfile"), "/pfs/out/bfile"},
		nil,
		&pps.ParallelismSpec{
			Constant: 1,
		},
		client.NewPFSInput(aRepo, "/b*"),
		"",
		false,
	))

	cPipeline := tu.UniqueString("C")
	require.NoError(t, c.CreatePipeline(
		cPipeline,
		"",
		[]string{"cp", path.Join("/pfs", aRepo, "cfile"), "/pfs/out/cfile"},
		nil,
		&pps.ParallelismSpec{
			Constant: 1,
		},
		client.NewPFSInput(aRepo, "/c*"),
		"",
		false,
	))

	dPipeline := tu.UniqueString("D")
	require.NoError(t, c.CreatePipeline(
		dPipeline,
		"",
		[]string{"sh"},
		[]string{
			fmt.Sprintf("diff /pfs/%s/bfile /pfs/%s/cfile >/pfs/out/file", bPipeline, cPipeline),
		},
		&pps.ParallelismSpec{
			Constant: 1,
		},
		client.NewCrossInput(
			client.NewPFSInput(bPipeline, "/*"),
			client.NewPFSInput(cPipeline, "/*"),
		),
		"",
		false,
	))

	// commit to aRepo
	commit1, err := c.StartCommit(aRepo, "master")
	require.NoError(t, err)
	require.NoError(t, c.PutFile(commit1, "bfile", strings.NewReader("foo\n"), client.WithAppendPutFile()))
	require.NoError(t, c.PutFile(commit1, "cfile", strings.NewReader("foo\n"), client.WithAppendPutFile()))
	require.NoError(t, c.FinishCommit(aRepo, commit1.Branch.Name, commit1.ID))

	commit2, err := c.StartCommit(aRepo, "master")
	require.NoError(t, err)
	require.NoError(t, c.PutFile(commit2, "bfile", strings.NewReader("bar\n"), client.WithAppendPutFile()))
	require.NoError(t, c.PutFile(commit2, "cfile", strings.NewReader("bar\n"), client.WithAppendPutFile()))
	require.NoError(t, c.FinishCommit(aRepo, commit2.Branch.Name, commit2.ID))

	_, err = c.WaitCommit(dPipeline, "", commit2.ID)
	require.NoError(t, err)

	// We should see 3 commits in aRepo (empty head two user commits)
	commitInfos, err := c.ListCommit(client.NewRepo(aRepo), client.NewCommit(aRepo, "master", ""), nil, 0)
	require.NoError(t, err)
	require.Equal(t, 3, len(commitInfos))

	// We should see 3 commits in bPipeline (bPipeline creation and from the two user commits)
	commitInfos, err = c.ListCommit(client.NewRepo(bPipeline), client.NewCommit(bPipeline, "master", ""), nil, 0)
	require.NoError(t, err)
	require.Equal(t, 3, len(commitInfos))

	// We should see 3 commits in cPipeline (cPipeline creation and from the two user commits)
	commitInfos, err = c.ListCommit(client.NewRepo(cPipeline), client.NewCommit(cPipeline, "master", ""), nil, 0)
	require.NoError(t, err)
	require.Equal(t, 3, len(commitInfos))

	// We should see 3 commits in dPipeline (dPipeline creation and from the two user commits)
	commitInfos, err = c.ListCommit(client.NewRepo(dPipeline), client.NewCommit(dPipeline, "master", ""), nil, 0)
	require.NoError(t, err)
	require.Equal(t, 3, len(commitInfos))

	buffer := bytes.Buffer{}
	outputCommit := client.NewCommit(dPipeline, "master", commit1.ID)
	require.NoError(t, c.GetFile(outputCommit, "file", &buffer))
	require.Equal(t, "", buffer.String())

	buffer.Reset()
	outputCommit = client.NewCommit(dPipeline, "master", commit2.ID)
	require.NoError(t, c.GetFile(outputCommit, "file", &buffer))
	require.Equal(t, "", buffer.String())
}

// TestStopPipelineExtraCommit generates the following DAG:
// A -> B -> C
// and ensures that calling StopPipeline on B does not create an commit in C.
func TestStopPipelineExtraCommit(t *testing.T) {
	if testing.Short() {
		t.Skip("Skipping integration tests in short mode")
	}

	t.Parallel()
	c, _ := minikubetestenv.AcquireCluster(t)
	aRepo := tu.UniqueString("A")
	require.NoError(t, c.CreateRepo(aRepo))

	bPipeline := tu.UniqueString("B")
	require.NoError(t, c.CreatePipeline(
		bPipeline,
		"",
		[]string{"cp", path.Join("/pfs", aRepo, "file"), "/pfs/out/file"},
		nil,
		&pps.ParallelismSpec{
			Constant: 1,
		},
		client.NewPFSInput(aRepo, "/*"),
		"",
		false,
	))

	cPipeline := tu.UniqueString("C")
	require.NoError(t, c.CreatePipeline(
		cPipeline,
		"",
		[]string{"cp", path.Join("/pfs", aRepo, "file"), "/pfs/out/file"},
		nil,
		&pps.ParallelismSpec{
			Constant: 1,
		},
		client.NewPFSInput(bPipeline, "/*"),
		"",
		false,
	))

	// commit to aRepo
	commit1, err := c.StartCommit(aRepo, "master")
	require.NoError(t, err)
	require.NoError(t, c.PutFile(commit1, "file", strings.NewReader("foo\n"), client.WithAppendPutFile()))
	require.NoError(t, c.FinishCommit(aRepo, commit1.Branch.Name, commit1.ID))

	commitInfos, err := c.WaitCommitSetAll(commit1.ID)
	require.NoError(t, err)
	require.Equal(t, 7, len(commitInfos))

	// We should see 2 commits in aRepo (empty head and the user commit)
	commitInfos, err = c.ListCommit(client.NewRepo(aRepo), client.NewCommit(aRepo, "master", ""), nil, 0)
	require.NoError(t, err)
	require.Equal(t, 2, len(commitInfos))

	// We should see 2 commits in bPipeline (bPipeline creation and the user commit)
	commitInfos, err = c.ListCommit(client.NewRepo(bPipeline), client.NewCommit(bPipeline, "master", ""), nil, 0)
	require.NoError(t, err)
	require.Equal(t, 2, len(commitInfos))

	// We should see 2 commits in cPipeline (cPipeline creation and the user commit)
	commitInfos, err = c.ListCommit(client.NewRepo(cPipeline), client.NewCommit(cPipeline, "master", ""), nil, 0)
	require.NoError(t, err)
	require.Equal(t, 2, len(commitInfos))

	require.NoError(t, c.StopPipeline(bPipeline))
	commitInfos, err = c.ListCommit(client.NewRepo(cPipeline), client.NewCommit(cPipeline, "master", ""), nil, 0)
	require.NoError(t, err)
	require.Equal(t, 2, len(commitInfos))
}

func TestWaitJobSet(t *testing.T) {
	if testing.Short() {
		t.Skip("Skipping integration tests in short mode")
	}

	t.Parallel()
	c, _ := minikubetestenv.AcquireCluster(t)
	prefix := tu.UniqueString("repo")
	makeRepoName := func(i int) string {
		return fmt.Sprintf("%s-%d", prefix, i)
	}

	sourceRepo := makeRepoName(0)
	require.NoError(t, c.CreateRepo(sourceRepo))

	// Create a four-stage pipeline
	numStages := 4
	for i := 0; i < numStages; i++ {
		repo := makeRepoName(i)
		require.NoError(t, c.CreatePipeline(
			makeRepoName(i+1),
			"",
			[]string{"cp", path.Join("/pfs", repo, "file"), "/pfs/out/file"},
			nil,
			&pps.ParallelismSpec{
				Constant: 1,
			},
			client.NewPFSInput(repo, "/*"),
			"",
			false,
		))
	}

	for i := 0; i < 5; i++ {
		commit, err := c.StartCommit(sourceRepo, "master")
		require.NoError(t, err)
		require.NoError(t, c.PutFile(commit, "file", strings.NewReader("foo\n"), client.WithAppendPutFile()))
		require.NoError(t, c.FinishCommit(sourceRepo, commit.Branch.Name, commit.ID))

		commitInfos, err := c.WaitCommitSetAll(commit.ID)
		require.NoError(t, err)
		require.Equal(t, numStages*3+1, len(commitInfos))

		jobInfos, err := c.WaitJobSetAll(commit.ID, false)
		require.NoError(t, err)
		require.Equal(t, numStages, len(jobInfos))
	}
}

func TestWaitJobSetFailures(t *testing.T) {
	if testing.Short() {
		t.Skip("Skipping integration tests in short mode")
	}
	t.Parallel()
	c, _ := minikubetestenv.AcquireCluster(t)
	dataRepo := tu.UniqueString("TestWaitJobSetFailures")
	require.NoError(t, c.CreateRepo(dataRepo))
	prefix := tu.UniqueString("TestWaitJobSetFailures")
	pipelineName := func(i int) string { return prefix + fmt.Sprintf("%d", i) }

	require.NoError(t, c.CreatePipeline(
		pipelineName(0),
		"",
		[]string{"sh"},
		[]string{fmt.Sprintf("cp /pfs/%s/* /pfs/out/", dataRepo)},
		&pps.ParallelismSpec{
			Constant: 1,
		},
		client.NewPFSInput(dataRepo, "/*"),
		"",
		false,
	))
	require.NoError(t, c.CreatePipeline(
		pipelineName(1),
		"",
		[]string{"sh"},
		[]string{
			fmt.Sprintf("if [ -f /pfs/%s/file1 ]; then exit 1; fi", pipelineName(0)),
			fmt.Sprintf("cp /pfs/%s/* /pfs/out/", pipelineName(0)),
		},
		&pps.ParallelismSpec{
			Constant: 1,
		},
		client.NewPFSInput(pipelineName(0), "/*"),
		"",
		false,
	))
	require.NoError(t, c.CreatePipeline(
		pipelineName(2),
		"",
		[]string{"sh"},
		[]string{fmt.Sprintf("cp /pfs/%s/* /pfs/out/", pipelineName(1))},
		&pps.ParallelismSpec{
			Constant: 1,
		},
		client.NewPFSInput(pipelineName(1), "/*"),
		"",
		false,
	))

	for i := 0; i < 2; i++ {
		commit, err := c.StartCommit(dataRepo, "master")
		require.NoError(t, err)
		require.NoError(t, c.PutFile(commit, fmt.Sprintf("file%d", i), strings.NewReader("foo\n"), client.WithAppendPutFile()))
		require.NoError(t, c.FinishCommit(dataRepo, commit.Branch.Name, commit.ID))
		jobInfos, err := c.WaitJobSetAll(commit.ID, false)
		require.NoError(t, err)
		require.Equal(t, 3, len(jobInfos))
		if i == 0 {
			for _, ji := range jobInfos {
				require.Equal(t, pps.JobState_JOB_SUCCESS.String(), ji.State.String())
			}
		} else {
			for _, ji := range jobInfos {
				switch ji.Job.Pipeline.Name {
				case pipelineName(1):
					require.Equal(t, pps.JobState_JOB_FAILURE.String(), ji.State.String())
				case pipelineName(2):
					require.Equal(t, pps.JobState_JOB_UNRUNNABLE.String(), ji.State.String())
				}
			}
		}
	}
}

func TestWaitCommitSetAfterCreatePipeline(t *testing.T) {
	if testing.Short() {
		t.Skip("Skipping integration tests in short mode")
	}

	t.Parallel()
	c, _ := minikubetestenv.AcquireCluster(t)
	repo := tu.UniqueString("data")
	require.NoError(t, c.CreateRepo(repo))

	var commit *pfs.Commit
	var err error
	for i := 0; i < 10; i++ {
		commit, err = c.StartCommit(repo, "dev")
		require.NoError(t, err)
		require.NoError(t, c.PutFile(commit, "file", strings.NewReader(fmt.Sprintf("foo%d\n", i)), client.WithAppendPutFile()))
		require.NoError(t, c.FinishCommit(repo, commit.Branch.Name, commit.ID))
	}
	require.NoError(t, c.CreateBranch(repo, "master", commit.Branch.Name, commit.ID, nil))

	pipeline := tu.UniqueString("pipeline")
	require.NoError(t, c.CreatePipeline(
		pipeline,
		"",
		[]string{"cp", path.Join("/pfs", repo, "file"), "/pfs/out/file"},
		nil,
		&pps.ParallelismSpec{
			Constant: 1,
		},
		client.NewPFSInput(repo, "/*"),
		"",
		false,
	))
	commitInfo, err := c.InspectCommit(repo, "master", "")
	require.NoError(t, err)
	_, err = c.WaitCommitSetAll(commitInfo.Commit.ID)
	require.NoError(t, err)
}

// TestRecreatePipeline tracks #432
func TestRecreatePipeline(t *testing.T) {
	if testing.Short() {
		t.Skip("Skipping integration tests in short mode")
	}

	t.Parallel()
	c, _ := minikubetestenv.AcquireCluster(t)
	repo := tu.UniqueString("data")
	require.NoError(t, c.CreateRepo(repo))
	commit, err := c.StartCommit(repo, "master")
	require.NoError(t, err)
	require.NoError(t, c.PutFile(commit, "file", strings.NewReader("foo"), client.WithAppendPutFile()))
	require.NoError(t, c.FinishCommit(repo, commit.Branch.Name, commit.ID))
	pipeline := tu.UniqueString("pipeline")
	createPipeline := func() {
		require.NoError(t, c.CreatePipeline(
			pipeline,
			"",
			[]string{"cp", path.Join("/pfs", repo, "file"), "/pfs/out/file"},
			nil,
			&pps.ParallelismSpec{
				Constant: 1,
			},
			client.NewPFSInput(repo, "/*"),
			"",
			false,
		))
		_, err := c.WaitCommitSetAll(commit.ID)
		require.NoError(t, err)
	}

	// Do it twice.  We expect jobs to be created on both runs.
	createPipeline()
	time.Sleep(5 * time.Second)
	require.NoError(t, c.DeletePipeline(pipeline, false))
	time.Sleep(5 * time.Second)
	createPipeline()
}

func TestDeletePipeline(t *testing.T) {
	if testing.Short() {
		t.Skip("Skipping integration tests in short mode")
	}

	t.Parallel()
	c, _ := minikubetestenv.AcquireCluster(t)

	repo := tu.UniqueString("data")
	require.NoError(t, c.CreateRepo(repo))
	commit, err := c.StartCommit(repo, "master")
	require.NoError(t, err)
	require.NoError(t, c.PutFile(commit, uuid.NewWithoutDashes(), strings.NewReader("foo"), client.WithAppendPutFile()))
	require.NoError(t, c.FinishCommit(repo, commit.Branch.Name, commit.ID))
	pipelines := []string{tu.UniqueString("TestDeletePipeline1"), tu.UniqueString("TestDeletePipeline2")}
	createPipelines := func() {
		require.NoError(t, c.CreatePipeline(
			pipelines[0],
			"",
			[]string{"sleep", "20"},
			nil,
			&pps.ParallelismSpec{
				Constant: 1,
			},
			client.NewPFSInput(repo, "/*"),
			"",
			false,
		))
		require.NoError(t, c.CreatePipeline(
			pipelines[1],
			"",
			[]string{"sleep", "20"},
			nil,
			&pps.ParallelismSpec{
				Constant: 1,
			},
			client.NewPFSInput(pipelines[0], "/*"),
			"",
			false,
		))
		time.Sleep(10 * time.Second)
		// Wait for the pipeline to start running
		require.NoErrorWithinTRetry(t, 90*time.Second, func() error {
			pipelineInfos, err := c.ListPipeline(false)
			if err != nil {
				return err
			}
			// Check number of pipelines
			names := make([]string, 0, len(pipelineInfos))
			for _, pi := range pipelineInfos {
				names = append(names, fmt.Sprintf("(%s, %s)", pi.Pipeline.Name, pi.State))
			}
			if len(pipelineInfos) != 2 {
				return errors.Errorf("Expected two pipelines, but got: %+v", names)
			}
			// make sure second pipeline is running
			pipelineInfo, err := c.InspectPipeline(pipelines[1], false)
			if err != nil {
				return err
			}
			if pipelineInfo.State != pps.PipelineState_PIPELINE_RUNNING {
				return errors.Errorf("no running pipeline (only %+v)", names)
			}
			return nil
		})
	}

	createPipelines()

	deletePipeline := func(pipeline string) {
		require.NoError(t, c.DeletePipeline(pipeline, false))
		time.Sleep(5 * time.Second)
		// Wait for the pipeline to disappear
		require.NoError(t, backoff.Retry(func() error {
			_, err := c.InspectPipeline(pipeline, false)
			if err == nil {
				return errors.Errorf("expected pipeline to be missing, but it's still present")
			}
			return nil
		}, backoff.NewTestingBackOff()))

	}
	// Can't delete a pipeline from the middle of the dag
	require.YesError(t, c.DeletePipeline(pipelines[0], false))

	deletePipeline(pipelines[1])
	deletePipeline(pipelines[0])

	// The jobs should be gone
	jobs, err := c.ListJob("", nil, -1, true)
	require.NoError(t, err)
	require.Equal(t, len(jobs), 0)

	// Listing jobs for a deleted pipeline should error
	_, err = c.ListJob(pipelines[0], nil, -1, true)
	require.YesError(t, err)

	createPipelines()

	// Can force delete pipelines from the middle of the dag.
	require.NoError(t, c.DeletePipeline(pipelines[0], true))
}

func TestPipelineState(t *testing.T) {
	if testing.Short() {
		t.Skip("Skipping integration tests in short mode")
	}

	t.Parallel()
	c, _ := minikubetestenv.AcquireCluster(t)
	repo := tu.UniqueString("data")
	require.NoError(t, c.CreateRepo(repo))
	pipeline := tu.UniqueString("pipeline")
	require.NoError(t, c.CreatePipeline(
		pipeline,
		"",
		[]string{"cp", path.Join("/pfs", repo, "file"), "/pfs/out/file"},
		nil,
		&pps.ParallelismSpec{
			Constant: 1,
		},
		client.NewPFSInput(repo, "/*"),
		"",
		false,
	))

	// Wait for pipeline to get picked up
	time.Sleep(15 * time.Second)
	require.NoError(t, backoff.Retry(func() error {
		pipelineInfo, err := c.InspectPipeline(pipeline, false)
		if err != nil {
			return err
		}
		if pipelineInfo.State != pps.PipelineState_PIPELINE_RUNNING {
			return errors.Errorf("pipeline should be in state running, not: %s", pipelineInfo.State.String())
		}
		return nil
	}, backoff.NewTestingBackOff()))

	// Stop pipeline and wait for the pipeline to pause
	require.NoError(t, c.StopPipeline(pipeline))
	time.Sleep(5 * time.Second)
	require.NoError(t, backoff.Retry(func() error {
		pipelineInfo, err := c.InspectPipeline(pipeline, false)
		if err != nil {
			return err
		}
		if !pipelineInfo.Stopped {
			return errors.Errorf("pipeline never paused, even though StopPipeline() was called, state: %s", pipelineInfo.State.String())
		}
		return nil
	}, backoff.NewTestingBackOff()))

	// Restart pipeline and wait for the pipeline to resume
	require.NoError(t, c.StartPipeline(pipeline))
	time.Sleep(15 * time.Second)
	require.NoError(t, backoff.Retry(func() error {
		pipelineInfo, err := c.InspectPipeline(pipeline, false)
		if err != nil {
			return err
		}
		if pipelineInfo.State != pps.PipelineState_PIPELINE_RUNNING {
			return errors.Errorf("pipeline never restarted, even though StartPipeline() was called, state: %s", pipelineInfo.State.String())
		}
		return nil
	}, backoff.NewTestingBackOff()))
}

// TestUpdatePipelineThatHasNoOutput tracks #1637
func TestUpdatePipelineThatHasNoOutput(t *testing.T) {
	if testing.Short() {
		t.Skip("Skipping integration tests in short mode")
	}

	t.Parallel()
	c, _ := minikubetestenv.AcquireCluster(t)
	dataRepo := tu.UniqueString("TestUpdatePipelineThatHasNoOutput")
	require.NoError(t, c.CreateRepo(dataRepo))

	commit, err := c.StartCommit(dataRepo, "master")
	require.NoError(t, err)
	require.NoError(t, c.PutFile(commit, "file", strings.NewReader("foo\n"), client.WithAppendPutFile()))
	require.NoError(t, c.FinishCommit(dataRepo, commit.Branch.Name, commit.ID))

	pipeline := tu.UniqueString("pipeline")
	require.NoError(t, c.CreatePipeline(
		pipeline,
		"",
		[]string{"sh"},
		[]string{"exit 1"},
		nil,
		client.NewPFSInput(dataRepo, "/"),
		"",
		false,
	))

	// Wait for job to spawn
	var jobInfos []*pps.JobInfo
	time.Sleep(10 * time.Second)
	require.NoError(t, backoff.Retry(func() error {
		var err error
		jobInfos, err = c.ListJob(pipeline, nil, -1, true)
		if err != nil {
			return err
		}
		if len(jobInfos) < 1 {
			return errors.Errorf("job not spawned")
		}
		return nil
	}, backoff.NewTestingBackOff()))

	jobInfo, err := c.WaitJob(pipeline, jobInfos[0].Job.ID, false)
	require.NoError(t, err)
	require.Equal(t, pps.JobState_JOB_FAILURE, jobInfo.State)

	// Now we update the pipeline
	require.NoError(t, c.CreatePipeline(
		pipeline,
		"",
		[]string{"sh"},
		[]string{"exit 1"},
		nil,
		client.NewPFSInput(dataRepo, "/"),
		"",
		true,
	))
}

func TestAcceptReturnCode(t *testing.T) {
	if testing.Short() {
		t.Skip("Skipping integration tests in short mode")
	}

	t.Parallel()
	c, _ := minikubetestenv.AcquireCluster(t)

	dataRepo := tu.UniqueString("TestAcceptReturnCode")
	require.NoError(t, c.CreateRepo(dataRepo))

	pipelineName := tu.UniqueString("pipeline")
	_, err := c.PpsAPIClient.CreatePipeline(
		context.Background(),
		&pps.CreatePipelineRequest{
			Pipeline: client.NewPipeline(pipelineName),
			Transform: &pps.Transform{
				Cmd:              []string{"sh"},
				Stdin:            []string{"exit 1"},
				AcceptReturnCode: []int64{1},
			},
			Input: client.NewPFSInput(dataRepo, "/*"),
		},
	)
	require.NoError(t, err)

	commit, err := c.StartCommit(dataRepo, "master")
	require.NoError(t, err)
	require.NoError(t, c.PutFile(commit, "file", strings.NewReader("foo\n"), client.WithAppendPutFile()))
	require.NoError(t, c.FinishCommit(dataRepo, commit.Branch.Name, commit.ID))

	commitInfos, err := c.WaitCommitSetAll(commit.ID)
	require.NoError(t, err)
	require.Equal(t, 4, len(commitInfos))

	jobInfos, err := c.ListJob(pipelineName, nil, -1, true)
	require.NoError(t, err)
	require.Equal(t, 2, len(jobInfos))
	require.Equal(t, commit.ID, jobInfos[0].Job.ID)

	jobInfo, err := c.WaitJob(pipelineName, jobInfos[0].Job.ID, false)
	require.NoError(t, err)
	require.Equal(t, pps.JobState_JOB_SUCCESS, jobInfo.State)
}

func TestPrettyPrinting(t *testing.T) {
	if testing.Short() {
		t.Skip("Skipping integration tests in short mode")
	}

	t.Parallel()
	c, _ := minikubetestenv.AcquireCluster(t)

	// create repos
	dataRepo := tu.UniqueString("TestPrettyPrinting_data")
	require.NoError(t, c.CreateRepo(dataRepo))

	// create pipeline
	pipelineName := tu.UniqueString("pipeline")
	_, err := c.PpsAPIClient.CreatePipeline(
		context.Background(),
		&pps.CreatePipelineRequest{
			Pipeline: client.NewPipeline(pipelineName),
			Transform: &pps.Transform{
				Cmd: []string{"cp", path.Join("/pfs", dataRepo, "file"), "/pfs/out/file"},
			},
			ParallelismSpec: &pps.ParallelismSpec{
				Constant: 1,
			},
			Input: client.NewPFSInput(dataRepo, "/*"),
		})
	require.NoError(t, err)

	// Do a commit to repo
	commit, err := c.StartCommit(dataRepo, "master")
	require.NoError(t, err)
	require.NoError(t, c.PutFile(commit, "file", strings.NewReader("foo\n"), client.WithAppendPutFile()))
	require.NoError(t, c.FinishCommit(dataRepo, commit.Branch.Name, commit.ID))

	commitInfos, err := c.WaitCommitSetAll(commit.ID)
	require.NoError(t, err)
	require.Equal(t, 4, len(commitInfos))

	repoInfo, err := c.InspectRepo(dataRepo)
	require.NoError(t, err)
	require.NoError(t, pfspretty.PrintDetailedRepoInfo(pfspretty.NewPrintableRepoInfo(repoInfo)))
	for _, c := range commitInfos {
		require.NoError(t, pfspretty.PrintDetailedCommitInfo(os.Stdout, pfspretty.NewPrintableCommitInfo(c)))
	}

	fileInfo, err := c.InspectFile(commit, "file")
	require.NoError(t, err)
	require.NoError(t, pfspretty.PrintDetailedFileInfo(fileInfo))
	pipelineInfo, err := c.InspectPipeline(pipelineName, true)
	require.NoError(t, err)
	require.NoError(t, ppspretty.PrintDetailedPipelineInfo(os.Stdout, ppspretty.NewPrintablePipelineInfo(pipelineInfo)))
	jobInfos, err := c.ListJob("", nil, -1, true)
	require.NoError(t, err)
	require.True(t, len(jobInfos) > 0)
	require.NoError(t, ppspretty.PrintDetailedJobInfo(os.Stdout, ppspretty.NewPrintableJobInfo(jobInfos[0])))
}

func TestAuthPrettyPrinting(t *testing.T) {
	if testing.Short() {
		t.Skip("Skipping integration tests in short mode")
	}

	t.Parallel()
	c, _ := minikubetestenv.AcquireCluster(t)
	tu.ActivateAuthClient(t, c)
	rc := tu.AuthenticateClient(t, c, auth.RootUser)

	// create repos
	dataRepo := tu.UniqueString("TestPrettyPrinting_data")
	require.NoError(t, rc.CreateRepo(dataRepo))

	// create pipeline
	pipelineName := tu.UniqueString("pipeline")
	_, err := rc.PpsAPIClient.CreatePipeline(
		rc.Ctx(),
		&pps.CreatePipelineRequest{
			Pipeline: client.NewPipeline(pipelineName),
			Transform: &pps.Transform{
				Cmd: []string{"cp", path.Join("/pfs", dataRepo, "file"), "/pfs/out/file"},
			},
			ParallelismSpec: &pps.ParallelismSpec{
				Constant: 1,
			},
			Input: client.NewPFSInput(dataRepo, "/*"),
		})
	require.NoError(t, err)

	// Do a commit to repo
	commit, err := c.StartCommit(dataRepo, "master")
	require.NoError(t, err)
	require.NoError(t, c.PutFile(commit, "file", strings.NewReader("foo\n"), client.WithAppendPutFile()))
	require.NoError(t, c.FinishCommit(dataRepo, commit.Branch.Name, commit.ID))

	commitInfos, err := c.WaitCommitSetAll(commit.ID)
	require.NoError(t, err)
	require.Equal(t, 4, len(commitInfos))

	repoInfo, err := c.InspectRepo(dataRepo)
	require.NoError(t, err)
	require.NoError(t, pfspretty.PrintDetailedRepoInfo(pfspretty.NewPrintableRepoInfo(repoInfo)))
	for _, c := range commitInfos {
		require.NoError(t, pfspretty.PrintDetailedCommitInfo(os.Stdout, pfspretty.NewPrintableCommitInfo(c)))
	}

	fileInfo, err := c.InspectFile(commit, "file")
	require.NoError(t, err)
	require.NoError(t, pfspretty.PrintDetailedFileInfo(fileInfo))
	pipelineInfo, err := c.InspectPipeline(pipelineName, true)
	require.NoError(t, err)
	require.NoError(t, ppspretty.PrintDetailedPipelineInfo(os.Stdout, ppspretty.NewPrintablePipelineInfo(pipelineInfo)))
	jobInfos, err := c.ListJob("", nil, -1, true)
	require.NoError(t, err)
	require.True(t, len(jobInfos) > 0)
	require.NoError(t, ppspretty.PrintDetailedJobInfo(os.Stdout, ppspretty.NewPrintableJobInfo(jobInfos[0])))
}

func TestDeleteAll(t *testing.T) {
	if testing.Short() {
		t.Skip("Skipping integration tests in short mode")
	}
	// this test cannot be run in parallel because it deletes everything
	t.Parallel()
	c, _ := minikubetestenv.AcquireCluster(t)
	// create repos
	dataRepo := tu.UniqueString("TestDeleteAll_data")
	require.NoError(t, c.CreateRepo(dataRepo))
	// create pipeline
	pipelineName := tu.UniqueString("pipeline")
	require.NoError(t, c.CreatePipeline(
		pipelineName,
		"",
		[]string{"cp", path.Join("/pfs", dataRepo, "file"), "/pfs/out/file"},
		nil,
		&pps.ParallelismSpec{
			Constant: 1,
		},
		client.NewPFSInput(dataRepo, "/"),
		"",
		false,
	))
	// Do commit to repo
	commit, err := c.StartCommit(dataRepo, "master")
	require.NoError(t, err)
	require.NoError(t, c.PutFile(commit, "file", strings.NewReader("foo\n"), client.WithAppendPutFile()))
	require.NoError(t, c.FinishCommit(dataRepo, commit.Branch.Name, commit.ID))
	_, err = c.WaitCommitSetAll(commit.ID)
	require.NoError(t, err)
	require.NoError(t, c.DeleteAll())
	repoInfos, err := c.ListRepo()
	require.NoError(t, err)
	require.Equal(t, 0, len(repoInfos))
	pipelineInfos, err := c.ListPipeline(false)
	require.NoError(t, err)
	require.Equal(t, 0, len(pipelineInfos))
	jobInfos, err := c.ListJob("", nil, -1, true)
	require.NoError(t, err)
	require.Equal(t, 0, len(jobInfos))
}

func TestRecursiveCp(t *testing.T) {
	if testing.Short() {
		t.Skip("Skipping integration tests in short mode")
	}

	t.Parallel()
	c, _ := minikubetestenv.AcquireCluster(t)
	// create repos
	dataRepo := tu.UniqueString("TestRecursiveCp_data")
	require.NoError(t, c.CreateRepo(dataRepo))
	// create pipeline
	pipelineName := tu.UniqueString("TestRecursiveCp")
	require.NoError(t, c.CreatePipeline(
		pipelineName,
		"",
		[]string{"sh"},
		[]string{
			fmt.Sprintf("cp -r /pfs/%s /pfs/out", dataRepo),
		},
		&pps.ParallelismSpec{
			Constant: 1,
		},
		client.NewPFSInput(dataRepo, "/*"),
		"",
		false,
	))
	// Do commit to repo
	commit, err := c.StartCommit(dataRepo, "master")
	require.NoError(t, err)
	for i := 0; i < 100; i++ {
		require.NoError(t, c.PutFile(
			commit,
			fmt.Sprintf("file%d", i),
			strings.NewReader(strings.Repeat("foo\n", 10000)),
		))
	}
	require.NoError(t, c.FinishCommit(dataRepo, commit.Branch.Name, commit.ID))
	_, err = c.WaitCommitSetAll(commit.ID)
	require.NoError(t, err)
}

func TestPipelineUniqueness(t *testing.T) {
	if testing.Short() {
		t.Skip("Skipping integration tests in short mode")
	}

	t.Parallel()
	c, _ := minikubetestenv.AcquireCluster(t)

	repo := tu.UniqueString("data")
	require.NoError(t, c.CreateRepo(repo))
	pipelineName := tu.UniqueString("pipeline")
	require.NoError(t, c.CreatePipeline(
		pipelineName,
		"",
		[]string{"bash"},
		[]string{""},
		&pps.ParallelismSpec{
			Constant: 1,
		},
		client.NewPFSInput(repo, "/"),
		"",
		false,
	))
	err := c.CreatePipeline(
		pipelineName,
		"",
		[]string{"bash"},
		[]string{""},
		&pps.ParallelismSpec{
			Constant: 1,
		},
		client.NewPFSInput(repo, "/"),
		"",
		false,
	)
	require.YesError(t, err)
	require.Matches(t, "pipeline .*? already exists", err.Error())
}

func TestUpdatePipeline(t *testing.T) {
	if testing.Short() {
		t.Skip("Skipping integration tests in short mode")
	}

	t.Parallel()
	c, ns := minikubetestenv.AcquireCluster(t)
	// create repos and create the pipeline
	dataRepo := tu.UniqueString("TestUpdatePipeline_data")
	require.NoError(t, c.CreateRepo(dataRepo))
	pipelineName := tu.UniqueString("pipeline")
	pipelineCommit := client.NewCommit(pipelineName, "master", "")
	require.NoError(t, c.CreatePipeline(
		pipelineName,
		"",
		[]string{"bash"},
		[]string{"echo foo >/pfs/out/file"},
		&pps.ParallelismSpec{
			Constant: 1,
		},
		client.NewPFSInput(dataRepo, "/*"),
		"",
		true,
	))

	commit, err := c.StartCommit(dataRepo, "master")
	require.NoError(t, err)
	require.NoError(t, c.PutFile(commit, "file", strings.NewReader("1"), client.WithAppendPutFile()))
	require.NoError(t, c.FinishCommit(dataRepo, "master", ""))

	_, err = c.WaitCommitSetAll(commit.ID)
	require.NoError(t, err)

	var buffer bytes.Buffer
	require.NoError(t, c.GetFile(pipelineCommit, "file", &buffer))
	require.Equal(t, "foo\n", buffer.String())

	// Update the pipeline
	require.NoError(t, c.CreatePipeline(
		pipelineName,
		"",
		[]string{"bash"},
		[]string{"echo bar >/pfs/out/file"},
		&pps.ParallelismSpec{
			Constant: 1,
		},
		client.NewPFSInput(dataRepo, "/*"),
		"",
		true,
	))

	// Confirm that k8s resources have been updated (fix #4071)
	require.NoErrorWithinTRetry(t, 60*time.Second, func() error {
		kc := tu.GetKubeClient(t)
		svcs, err := kc.CoreV1().Services(ns).List(context.Background(), metav1.ListOptions{})
		require.NoError(t, err)
		var newServiceSeen bool
		for _, svc := range svcs.Items {
			switch svc.ObjectMeta.Name {
			case ppsutil.PipelineRcName(pipelineName, 1):
				return errors.Errorf("stale service encountered: %q", svc.ObjectMeta.Name)
			case ppsutil.PipelineRcName(pipelineName, 2):
				newServiceSeen = true
			}
		}
		if !newServiceSeen {
			return errors.Errorf("did not find new service: %q", ppsutil.PipelineRcName(pipelineName, 2))
		}
		rcs, err := kc.CoreV1().ReplicationControllers(ns).List(context.Background(), metav1.ListOptions{})
		require.NoError(t, err)
		var newRCSeen bool
		for _, rc := range rcs.Items {
			switch rc.ObjectMeta.Name {
			case ppsutil.PipelineRcName(pipelineName, 1):
				return errors.Errorf("stale RC encountered: %q", rc.ObjectMeta.Name)
			case ppsutil.PipelineRcName(pipelineName, 2):
				newRCSeen = true
			}
		}
		require.True(t, newRCSeen)
		if !newRCSeen {
			return errors.Errorf("did not find new RC: %q", ppsutil.PipelineRcName(pipelineName, 2))
		}
		return nil
	})

	commit, err = c.StartCommit(dataRepo, "master")
	require.NoError(t, err)
	require.NoError(t, c.PutFile(commit, "file", strings.NewReader("2"), client.WithAppendPutFile()))
	require.NoError(t, c.FinishCommit(dataRepo, "master", ""))
	_, err = c.WaitCommitSetAll(commit.ID)
	require.NoError(t, err)

	buffer.Reset()
	require.NoError(t, c.GetFile(pipelineCommit, "file", &buffer))
	require.Equal(t, "bar\n", buffer.String())

	// Inspect the first job to make sure it hasn't changed
	jis, err := c.ListJob(pipelineName, nil, -1, true)
	require.NoError(t, err)
	require.Equal(t, 4, len(jis))
	require.Equal(t, "echo bar >/pfs/out/file", jis[0].Details.Transform.Stdin[0])
	require.Equal(t, "echo bar >/pfs/out/file", jis[1].Details.Transform.Stdin[0])
	require.Equal(t, "echo foo >/pfs/out/file", jis[2].Details.Transform.Stdin[0])
	require.Equal(t, "echo foo >/pfs/out/file", jis[3].Details.Transform.Stdin[0])

	// Update the pipeline again, this time with Reprocess: true set. Now we
	// should see a different output file
	_, err = c.PpsAPIClient.CreatePipeline(
		context.Background(),
		&pps.CreatePipelineRequest{
			Pipeline: client.NewPipeline(pipelineName),
			Transform: &pps.Transform{
				Cmd:   []string{"bash"},
				Stdin: []string{"echo buzz >/pfs/out/file"},
			},
			ParallelismSpec: &pps.ParallelismSpec{
				Constant: 1,
			},
			Input:     client.NewPFSInput(dataRepo, "/*"),
			Update:    true,
			Reprocess: true,
		})
	require.NoError(t, err)

	// Confirm that k8s resources have been updated (fix #4071)
	require.NoErrorWithinTRetry(t, 60*time.Second, func() error {
		kc := tu.GetKubeClient(t)
		svcs, err := kc.CoreV1().Services(ns).List(context.Background(), metav1.ListOptions{})
		require.NoError(t, err)
		var newServiceSeen bool
		for _, svc := range svcs.Items {
			switch svc.ObjectMeta.Name {
			case ppsutil.PipelineRcName(pipelineName, 1):
				return errors.Errorf("stale service encountered: %q", svc.ObjectMeta.Name)
			case ppsutil.PipelineRcName(pipelineName, 2):
				newServiceSeen = true
			}
		}
		if !newServiceSeen {
			return errors.Errorf("did not find new service: %q", ppsutil.PipelineRcName(pipelineName, 2))
		}
		rcs, err := kc.CoreV1().ReplicationControllers(ns).List(context.Background(), metav1.ListOptions{})
		require.NoError(t, err)
		var newRCSeen bool
		for _, rc := range rcs.Items {
			switch rc.ObjectMeta.Name {
			case ppsutil.PipelineRcName(pipelineName, 1):
				return errors.Errorf("stale RC encountered: %q", rc.ObjectMeta.Name)
			case ppsutil.PipelineRcName(pipelineName, 2):
				newRCSeen = true
			}
		}
		require.True(t, newRCSeen)
		if !newRCSeen {
			return errors.Errorf("did not find new RC: %q", ppsutil.PipelineRcName(pipelineName, 2))
		}
		return nil
	})

	_, err = c.WaitCommit(pipelineName, "master", "")
	require.NoError(t, err)
	buffer.Reset()
	require.NoError(t, c.GetFile(pipelineCommit, "file", &buffer))
	require.Equal(t, "buzz\n", buffer.String())
}

func TestUpdatePipelineWithInProgressCommitsAndStats(t *testing.T) {
	if testing.Short() {
		t.Skip("Skipping integration tests in short mode")
	}
	t.Parallel()
	c, _ := minikubetestenv.AcquireCluster(t)
	dataRepo := tu.UniqueString("TestUpdatePipelineWithInProgressCommitsAndStats_data")
	require.NoError(t, c.CreateRepo(dataRepo))

	pipeline := tu.UniqueString("pipeline")
	createPipeline := func() {
		_, err := c.PpsAPIClient.CreatePipeline(
			context.Background(),
			&pps.CreatePipelineRequest{
				Pipeline: client.NewPipeline(pipeline),
				Transform: &pps.Transform{
					Cmd:   []string{"bash"},
					Stdin: []string{"sleep 1"},
				},
				Input:  client.NewPFSInput(dataRepo, "/*"),
				Update: true,
			})
		require.NoError(t, err)
	}
	createPipeline()

	flushJob := func(commitNum int) {
		commit, err := c.StartCommit(dataRepo, "master")
		require.NoError(t, err)
		require.NoError(t, c.PutFile(commit, "file"+strconv.Itoa(commitNum), strings.NewReader("foo"), client.WithAppendPutFile()))
		require.NoError(t, c.FinishCommit(dataRepo, commit.Branch.Name, commit.ID))
		commitInfos, err := c.WaitCommitSetAll(commit.ID)
		require.NoError(t, err)
		require.Equal(t, 4, len(commitInfos))
	}
	// Create a new job that should succeed (both output and stats commits should be finished normally).
	flushJob(1)

	// Create multiple new commits.
	numCommits := 5
	for i := 1; i < numCommits; i++ {
		commit, err := c.StartCommit(dataRepo, "master")
		require.NoError(t, err)
		require.NoError(t, c.PutFile(commit, "file"+strconv.Itoa(i), strings.NewReader("foo"), client.WithAppendPutFile()))
		require.NoError(t, c.FinishCommit(dataRepo, commit.Branch.Name, commit.ID))
	}

	// Force the in progress commits to be finished.
	createPipeline()
	// Create a new job that should succeed (should not get blocked on an unfinished stats commit).
	flushJob(numCommits)
}

func TestUpdateFailedPipeline(t *testing.T) {
	if testing.Short() {
		t.Skip("Skipping integration tests in short mode")
	}

	t.Parallel()
	c, _ := minikubetestenv.AcquireCluster(t)
	// create repos
	dataRepo := tu.UniqueString("TestUpdateFailedPipeline_data")
	require.NoError(t, c.CreateRepo(dataRepo))
	pipelineName := tu.UniqueString("pipeline")
	require.NoError(t, c.CreatePipeline(
		pipelineName,
		"imagethatdoesntexist",
		[]string{"bash"},
		[]string{"echo foo >/pfs/out/file"},
		&pps.ParallelismSpec{
			Constant: 1,
		},
		client.NewPFSInput(dataRepo, "/*"),
		"",
		false,
	))
	commit, err := c.StartCommit(dataRepo, "master")
	require.NoError(t, err)
	require.NoError(t, c.PutFile(commit, "file", strings.NewReader("1"), client.WithAppendPutFile()))
	require.NoError(t, c.FinishCommit(dataRepo, "master", ""))

	// Wait for pod to try and pull the bad image
	require.NoErrorWithinTRetry(t, time.Second*30, func() error {
		pipelineInfo, err := c.InspectPipeline(pipelineName, false)
		require.NoError(t, err)
		if pipelineInfo.State != pps.PipelineState_PIPELINE_CRASHING {
			return errors.Errorf("expected pipeline to be in CRASHING state but got: %v\n", pipelineInfo.State)
		}
		return nil
	})

	require.NoError(t, c.CreatePipeline(
		pipelineName,
		"bash:4",
		[]string{"bash"},
		[]string{"echo bar >/pfs/out/file"},
		&pps.ParallelismSpec{
			Constant: 1,
		},
		client.NewPFSInput(dataRepo, "/*"),
		"",
		true,
	))
	require.NoErrorWithinTRetry(t, time.Second*30, func() error {
		pipelineInfo, err := c.InspectPipeline(pipelineName, false)
		require.NoError(t, err)
		if pipelineInfo.State != pps.PipelineState_PIPELINE_RUNNING {
			return errors.Errorf("expected pipeline to be in RUNNING state but got: %v\n", pipelineInfo.State)
		}
		return nil
	})

	// Sanity check run some actual data through the pipeline:
	commit, err = c.StartCommit(dataRepo, "master")
	require.NoError(t, err)
	require.NoError(t, c.PutFile(commit, "file", strings.NewReader("2"), client.WithAppendPutFile()))
	require.NoError(t, c.FinishCommit(dataRepo, "master", ""))
	_, err = c.WaitCommitSetAll(commit.ID)
	require.NoError(t, err)

	var buffer bytes.Buffer
	require.NoError(t, c.GetFile(client.NewCommit(pipelineName, "master", ""), "file", &buffer))
	require.Equal(t, "bar\n", buffer.String())
}

func TestUpdateStoppedPipeline(t *testing.T) {
	// Pipeline should be updated, but should not be restarted
	if testing.Short() {
		t.Skip("Skipping integration tests in short mode")
	}

	t.Parallel()
	c, _ := minikubetestenv.AcquireCluster(t)
	// create repo & pipeline
	dataRepo := tu.UniqueString("TestUpdateStoppedPipeline_data")
	require.NoError(t, c.CreateRepo(dataRepo))
	dataCommit := client.NewCommit(dataRepo, "master", "")
	pipelineName := tu.UniqueString("pipeline")
	require.NoError(t, c.CreatePipeline(
		pipelineName,
		"",
		[]string{"bash"},
		[]string{"cp /pfs/*/file /pfs/out/file"},
		&pps.ParallelismSpec{
			Constant: 1,
		},
		client.NewPFSInput(dataRepo, "/*"),
		"",
		false,
	))

	commits, err := c.ListCommit(client.NewRepo(pipelineName), client.NewCommit(pipelineName, "master", ""), nil, 0)
	require.NoError(t, err)
	require.Equal(t, 1, len(commits))

	// Add input data
	require.NoError(t, c.PutFile(dataCommit, "file", strings.NewReader("foo"), client.WithAppendPutFile()))

	commits, err = c.ListCommit(client.NewRepo(pipelineName), client.NewCommit(pipelineName, "master", ""), nil, 0)
	require.NoError(t, err)
	require.Equal(t, 2, len(commits))

	// Make sure the pipeline runs once (i.e. it's all the way up)
	commitInfos, err := c.WaitCommitSetAll(commits[0].Commit.ID)
	require.NoError(t, err)
	require.Equal(t, 4, len(commitInfos))

	// Stop the pipeline (and confirm that it's stopped)
	require.NoError(t, c.StopPipeline(pipelineName))
	pipelineInfo, err := c.InspectPipeline(pipelineName, false)
	require.NoError(t, err)
	require.Equal(t, true, pipelineInfo.Stopped)
	require.NoError(t, backoff.Retry(func() error {
		pipelineInfo, err = c.InspectPipeline(pipelineName, false)
		if err != nil {
			return err
		}
		if pipelineInfo.State != pps.PipelineState_PIPELINE_PAUSED {
			return errors.Errorf("expected pipeline to be in state PAUSED, but was in %s",
				pipelineInfo.State)
		}
		return nil
	}, backoff.NewTestingBackOff()))

	commits, err = c.ListCommit(client.NewRepo(pipelineName), client.NewCommit(pipelineName, "master", ""), nil, 0)
	require.NoError(t, err)
	require.Equal(t, 2, len(commits))

	// Update shouldn't restart it (wait for version to increment)
	require.NoError(t, c.CreatePipeline(
		pipelineName,
		"",
		[]string{"bash"},
		[]string{"cp /pfs/*/file /pfs/out/file"},
		&pps.ParallelismSpec{
			Constant: 1,
		},
		client.NewPFSInput(dataRepo, "/*"),
		"",
		true,
	))
	time.Sleep(10 * time.Second)
	require.NoError(t, backoff.Retry(func() error {
		pipelineInfo, err = c.InspectPipeline(pipelineName, false)
		if err != nil {
			return err
		}
		if pipelineInfo.State != pps.PipelineState_PIPELINE_PAUSED {
			return errors.Errorf("expected pipeline to be in state PAUSED, but was in %s",
				pipelineInfo.State)
		}
		if pipelineInfo.Version != 2 {
			return errors.Errorf("expected pipeline to be on v2, but was on v%d",
				pipelineInfo.Version)
		}
		return nil
	}, backoff.NewTestingBackOff()))

	commits, err = c.ListCommit(client.NewRepo(pipelineName), client.NewCommit(pipelineName, "master", ""), nil, 0)
	require.NoError(t, err)
	require.Equal(t, 2, len(commits))

	// Create a commit (to give the pipeline pending work), then start the pipeline
	require.NoError(t, c.PutFile(dataCommit, "file", strings.NewReader("bar"), client.WithAppendPutFile()))
	require.NoError(t, c.StartPipeline(pipelineName))

	// Pipeline should start and create a job should succeed -- fix
	// https://github.com/pachyderm/pachyderm/v2/issues/3934)
	commitInfo, err := c.InspectCommit(dataRepo, "master", "")
	require.NoError(t, err)
	commitInfos, err = c.WaitCommitSetAll(commitInfo.Commit.ID)
	require.NoError(t, err)
	require.Equal(t, 4, len(commitInfos))
	commits, err = c.ListCommit(client.NewRepo(pipelineName), client.NewCommit(pipelineName, "master", ""), nil, 0)
	require.NoError(t, err)
	require.Equal(t, 3, len(commits))

	var buf bytes.Buffer
	outputCommit := client.NewCommit(pipelineName, "master", commitInfo.Commit.ID)
	require.NoError(t, c.GetFile(outputCommit, "file", &buf))
	require.Equal(t, "foobar", buf.String())
}

func TestUpdatePipelineRunningJob(t *testing.T) {
	if testing.Short() {
		t.Skip("Skipping integration tests in short mode")
	}

	t.Parallel()
	c, _ := minikubetestenv.AcquireCluster(t)
	// create repos
	dataRepo := tu.UniqueString("TestUpdatePipeline_data")
	require.NoError(t, c.CreateRepo(dataRepo))
	pipelineName := tu.UniqueString("pipeline")
	require.NoError(t, c.CreatePipeline(
		pipelineName,
		"",
		[]string{"bash"},
		[]string{"sleep 1000"},
		&pps.ParallelismSpec{
			Constant: 2,
		},
		client.NewPFSInput(dataRepo, "/*"),
		"",
		false,
	))

	numFiles := 50
	commit1, err := c.StartCommit(dataRepo, "master")
	require.NoError(t, err)
	for i := 0; i < numFiles; i++ {
		require.NoError(t, c.PutFile(commit1, fmt.Sprintf("file-%d", i), strings.NewReader(""), client.WithAppendPutFile()))
	}
	require.NoError(t, c.FinishCommit(dataRepo, commit1.Branch.Name, commit1.ID))

	commit2, err := c.StartCommit(dataRepo, "master")
	require.NoError(t, err)
	for i := 0; i < numFiles; i++ {
		require.NoError(t, c.PutFile(commit2, fmt.Sprintf("file-%d", i+numFiles), strings.NewReader(""), client.WithAppendPutFile()))
	}
	require.NoError(t, c.FinishCommit(dataRepo, commit2.Branch.Name, commit2.ID))

	b := backoff.NewTestingBackOff()
	require.NoError(t, backoff.Retry(func() error {
		jobInfos, err := c.ListJob(pipelineName, nil, -1, true)
		if err != nil {
			return err
		}
		if len(jobInfos) != 3 {
			return errors.Errorf("wrong number of jobs")
		}

		state := jobInfos[1].State
		if state != pps.JobState_JOB_RUNNING {
			return errors.Errorf("wrong state: %v for %s", state, jobInfos[1].Job.ID)
		}

		state = jobInfos[0].State
		if state != pps.JobState_JOB_RUNNING {
			return errors.Errorf("wrong state: %v for %s", state, jobInfos[0].Job.ID)
		}
		return nil
	}, b))

	// Update the pipeline. This will not create a new pipeline as reprocess
	// isn't set to true.
	require.NoError(t, c.CreatePipeline(
		pipelineName,
		"",
		[]string{"bash"},
		[]string{"true"},
		&pps.ParallelismSpec{
			Constant: 2,
		},
		client.NewPFSInput(dataRepo, "/*"),
		"",
		true,
	))
	commitInfo, err := c.InspectCommit(dataRepo, "master", "")
	require.NoError(t, err)
	_, err = c.WaitCommitSetAll(commitInfo.Commit.ID)
	require.NoError(t, err)

	jobInfos, err := c.ListJob(pipelineName, nil, -1, true)
	require.NoError(t, err)
	require.Equal(t, 4, len(jobInfos))
	require.Equal(t, pps.JobState_JOB_SUCCESS.String(), jobInfos[0].State.String())
	require.Equal(t, pps.JobState_JOB_KILLED.String(), jobInfos[1].State.String())
	require.Equal(t, pps.JobState_JOB_KILLED.String(), jobInfos[2].State.String())
	require.Equal(t, pps.JobState_JOB_SUCCESS.String(), jobInfos[3].State.String())
}

func TestManyFilesSingleCommit(t *testing.T) {
	if testing.Short() {
		t.Skip("Skipping integration tests in short mode")
	}
	t.Parallel()
	c, _ := minikubetestenv.AcquireCluster(t)
	// create repos
	dataRepo := tu.UniqueString("TestManyFilesSingleCommit_data")
	require.NoError(t, c.CreateRepo(dataRepo))
	dataCommit := client.NewCommit(dataRepo, "master", "")

	numFiles := 20000
	_, err := c.StartCommit(dataRepo, "master")
	require.NoError(t, err)
	require.NoError(t, c.WithModifyFileClient(dataCommit, func(mfc client.ModifyFile) error {
		for i := 0; i < numFiles; i++ {
			require.NoError(t, mfc.PutFile(fmt.Sprintf("file-%d", i), strings.NewReader(""), client.WithAppendPutFile()))
		}
		return nil
	}))
	require.NoError(t, c.FinishCommit(dataRepo, "master", ""))
	fileInfos, err := c.ListFileAll(dataCommit, "")
	require.NoError(t, err)
	require.Equal(t, numFiles, len(fileInfos))
}

func TestManyFilesSingleOutputCommit(t *testing.T) {
	if testing.Short() {
		t.Skip("Skipping integration tests in short mode")
	}
	t.Parallel()
	c, _ := minikubetestenv.AcquireCluster(t)
	dataRepo := tu.UniqueString("TestManyFilesSingleOutputCommit_data")
	require.NoError(t, c.CreateRepo(dataRepo))
	file := "file"

	// Setup pipeline.
	pipelineName := tu.UniqueString("TestManyFilesSingleOutputCommit")
	_, err := c.PpsAPIClient.CreatePipeline(context.Background(),
		&pps.CreatePipelineRequest{
			Pipeline: client.NewPipeline(pipelineName),
			Transform: &pps.Transform{
				Cmd:   []string{"sh"},
				Stdin: []string{"while read line; do echo $line > /pfs/out/$line; done < " + path.Join("/pfs", dataRepo, file)},
			},
			Input: client.NewPFSInput(dataRepo, "/*"),
		},
	)
	require.NoError(t, err)

	// Setup input.
	commit, err := c.StartCommit(dataRepo, "master")
	require.NoError(t, err)
	numFiles := 20000
	var data string
	for i := 0; i < numFiles; i++ {
		data += strconv.Itoa(i) + "\n"
	}
	require.NoError(t, c.PutFile(commit, file, strings.NewReader(data), client.WithAppendPutFile()))
	require.NoError(t, c.FinishCommit(dataRepo, "master", commit.ID))

	// Check results.
	jis, err := c.WaitJobSetAll(commit.ID, false)
	require.NoError(t, err)
	require.Equal(t, 1, len(jis))
	fileInfos, err := c.ListFileAll(client.NewCommit(pipelineName, "master", ""), "")
	require.NoError(t, err)
	require.Equal(t, numFiles, len(fileInfos))
}

func TestStopPipeline(t *testing.T) {
	if testing.Short() {
		t.Skip("Skipping integration tests in short mode")
	}

	t.Parallel()
	c, _ := minikubetestenv.AcquireCluster(t)
	// create repos
	dataRepo := tu.UniqueString("TestPipeline_data")
	require.NoError(t, c.CreateRepo(dataRepo))
	// create pipeline
	pipelineName := tu.UniqueString("pipeline")
	require.NoError(t, c.CreatePipeline(
		pipelineName,
		"",
		[]string{"cp", path.Join("/pfs", dataRepo, "file"), "/pfs/out/file"},
		nil,
		&pps.ParallelismSpec{
			Constant: 1,
		},
		client.NewPFSInput(dataRepo, "/*"),
		"",
		false,
	))

	// We should just have the initial output branch head commit
	commits, err := c.ListCommit(client.NewRepo(pipelineName), client.NewCommit(pipelineName, "master", ""), nil, 0)
	require.NoError(t, err)
	require.Equal(t, len(commits), 1)

	// Stop the pipeline, so it doesn't process incoming commits
	require.NoError(t, c.StopPipeline(pipelineName))

	// Do first commit to repo
	commit1, err := c.StartCommit(dataRepo, "master")
	require.NoError(t, err)
	require.NoError(t, c.PutFile(commit1, "file", strings.NewReader("foo\n"), client.WithAppendPutFile()))
	require.NoError(t, c.FinishCommit(dataRepo, commit1.Branch.Name, commit1.ID))

	// wait for 10 seconds and check that no new commit has been outputted
	time.Sleep(10 * time.Second)
	commits, err = c.ListCommit(client.NewRepo(pipelineName), client.NewCommit(pipelineName, "master", ""), nil, 0)
	require.NoError(t, err)
	require.Equal(t, len(commits), 1)

	// Restart pipeline, and make sure a new output commit is generated
	require.NoError(t, c.StartPipeline(pipelineName))

	commits, err = c.ListCommit(client.NewRepo(pipelineName), client.NewCommit(pipelineName, "master", ""), nil, 0)
	require.NoError(t, err)
	require.Equal(t, len(commits), 2)

	commitInfo, err := c.WaitCommit(pipelineName, "master", "")
	require.NoError(t, err)

	var buffer bytes.Buffer
	require.NoError(t, c.GetFile(commitInfo.Commit, "file", &buffer))
	require.Equal(t, "foo\n", buffer.String())
}

func TestAutoscalingStandby(t *testing.T) {
	if testing.Short() {
		t.Skip("Skipping integration tests in short mode")
	}

	t.Parallel()
	c, _ := minikubetestenv.AcquireCluster(t)
	t.Run("ChainOf10", func(t *testing.T) {
		require.NoError(t, c.DeleteAll())

		dataRepo := tu.UniqueString("TestAutoscalingStandby_data")
		require.NoError(t, c.CreateRepo(dataRepo))
		dataCommit := client.NewCommit(dataRepo, "master", "")

		numPipelines := 10
		pipelines := make([]string, numPipelines)
		for i := 0; i < numPipelines; i++ {
			pipelines[i] = tu.UniqueString("TestAutoscalingStandby")
			input := dataRepo
			if i > 0 {
				input = pipelines[i-1]
			}
			_, err := c.PpsAPIClient.CreatePipeline(context.Background(),
				&pps.CreatePipelineRequest{
					Pipeline: client.NewPipeline(pipelines[i]),
					Transform: &pps.Transform{
						Cmd: []string{"cp", path.Join("/pfs", input, "file"), "/pfs/out/file"},
					},
					Input:       client.NewPFSInput(input, "/*"),
					Autoscaling: true,
				},
			)
			require.NoError(t, err)
		}

		require.NoErrorWithinT(t, time.Second*60, func() error {
			_, err := c.WaitCommit(pipelines[9], "master", "")
			return err
		})

		require.NoErrorWithinTRetry(t, time.Second*15, func() error {
			pis, err := c.ListPipeline(false)
			require.NoError(t, err)
			var standby int
			for _, pi := range pis {
				if pi.State == pps.PipelineState_PIPELINE_STANDBY {
					standby++
				}
			}
			if standby != numPipelines {
				return errors.Errorf("should have %d pipelines in standby, not %d", numPipelines, standby)
			}
			return nil
		})

		require.NoError(t, c.PutFile(dataCommit, "file", strings.NewReader("foo")))
		commitInfo, err := c.InspectCommit(dataRepo, "master", "")
		require.NoError(t, err)

		var eg errgroup.Group
		var finished bool
		eg.Go(func() error {
			_, err := c.WaitCommitSetAll(commitInfo.Commit.ID)
			require.NoError(t, err)
			finished = true
			return nil
		})
		eg.Go(func() error {
			for !finished {
				pis, err := c.ListPipeline(false)
				require.NoError(t, err)
				var active int
				for _, pi := range pis {
					if pi.State != pps.PipelineState_PIPELINE_STANDBY {
						active++
					}
				}
				// We tolerate having 2 pipelines out of standby because there's
				// latency associated with entering and exiting standby.
				require.True(t, active <= 2, "active: %d", active)
			}
			return nil
		})
		eg.Wait()
	})
	t.Run("ManyCommits", func(t *testing.T) {
		require.NoError(t, c.DeleteAll())

		dataRepo := tu.UniqueString("TestAutoscalingStandby_data")
		dataCommit := client.NewCommit(dataRepo, "master", "")
		pipeline := tu.UniqueString("TestAutoscalingStandby")
		require.NoError(t, c.CreateRepo(dataRepo))
		_, err := c.PpsAPIClient.CreatePipeline(context.Background(),
			&pps.CreatePipelineRequest{
				Pipeline: client.NewPipeline(pipeline),
				Transform: &pps.Transform{
					Cmd:   []string{"sh"},
					Stdin: []string{"echo $PPS_POD_NAME >/pfs/out/pod"},
				},
				Input:       client.NewPFSInput(dataRepo, "/"),
				Autoscaling: true,
			},
		)
		require.NoError(t, err)
		numCommits := 100
		for i := 0; i < numCommits; i++ {
			require.NoError(t, c.PutFile(dataCommit, fmt.Sprintf("file-%d", i), strings.NewReader("foo")))
		}
		commitInfo, err := c.InspectCommit(dataRepo, "master", "")
		require.NoError(t, err)
		commitInfos, err := c.WaitCommitSetAll(commitInfo.Commit.ID)
		require.NoError(t, err)
		nonAliasCommits := 0
		for _, v := range commitInfos {
			if v.Origin.Kind != pfs.OriginKind_ALIAS {
				nonAliasCommits++
			}
		}
		require.Equal(t, 3, nonAliasCommits)
		pod := ""
		commitInfos, err = c.ListCommit(client.NewRepo(pipeline), client.NewCommit(pipeline, "master", ""), nil, 0)
		require.NoError(t, err)
		for i, ci := range commitInfos {
			// the last commit accessed (the oldest commit) will not have any files in it
			// since it's created as a result of the spec commit
			if i == len(commitInfos)-1 {
				break
			}
			var buffer bytes.Buffer
			require.NoError(t, c.GetFile(ci.Commit, "pod", &buffer))
			if pod == "" {
				pod = buffer.String()
			} else {
				require.True(t, pod == buffer.String(), "multiple pods were used to process commits")
			}
		}
		pi, err := c.InspectPipeline(pipeline, false)
		require.NoError(t, err)
		require.Equal(t, pps.PipelineState_PIPELINE_STANDBY.String(), pi.State.String())
	})
}

func TestStopStandbyPipeline(t *testing.T) {
	if testing.Short() {
		t.Skip("Skipping integration tests in short mode")
	}

	t.Parallel()
	c, _ := minikubetestenv.AcquireCluster(t)

	dataRepo := tu.UniqueString(t.Name() + "_data")
	require.NoError(t, c.CreateRepo(dataRepo))
	dataCommit := client.NewCommit(dataRepo, "master", "")

	pipeline := tu.UniqueString(t.Name())
	_, err := c.PpsAPIClient.CreatePipeline(context.Background(),
		&pps.CreatePipelineRequest{
			Pipeline: client.NewPipeline(pipeline),
			Transform: &pps.Transform{
				Cmd: []string{"/bin/bash"},
				Stdin: []string{
					fmt.Sprintf("cp /pfs/%s/* /pfs/out", dataRepo),
				},
			},
			Input:       client.NewPFSInput(dataRepo, "/*"),
			Autoscaling: true,
		},
	)
	require.NoError(t, err)

	require.NoErrorWithinTRetry(t, 30*time.Second, func() error {
		pi, err := c.InspectPipeline(pipeline, false)
		require.NoError(t, err)
		if pi.State != pps.PipelineState_PIPELINE_STANDBY {
			return errors.Errorf("expected %q to be in STANDBY, but was in %s", pipeline, pi.State)
		}
		return nil
	})

	// Run the pipeline once under normal conditions. It should run and then go
	// back into standby
	require.NoError(t, c.PutFile(dataCommit, "/foo", strings.NewReader("foo"), client.WithAppendPutFile()))
	require.NoErrorWithinTRetry(t, 60*time.Second, func() error {
		// Let pipeline run
		commitInfo, err := c.InspectCommit(dataRepo, "master", "")
		require.NoError(t, err)
		_, err = c.WaitCommitSetAll(commitInfo.Commit.ID)
		require.NoError(t, err)
		// check ending state
		pi, err := c.InspectPipeline(pipeline, false)
		require.NoError(t, err)
		if pi.State != pps.PipelineState_PIPELINE_STANDBY {
			return errors.Errorf("expected %q to be in STANDBY, but was in %s", pipeline, pi.State)
		}
		return nil
	})

	// Stop the pipeline...
	require.NoError(t, c.StopPipeline(pipeline))
	require.NoErrorWithinTRetry(t, 60*time.Second, func() error {
		pi, err := c.InspectPipeline(pipeline, false)
		require.NoError(t, err)
		if pi.State != pps.PipelineState_PIPELINE_PAUSED {
			return errors.Errorf("expected %q to be in PAUSED, but was in %s", pipeline,
				pi.State)
		}
		return nil
	})
	// ...and then create several new input commits. Pipeline shouldn't run.
	for i := 0; i < 3; i++ {
		file := fmt.Sprintf("bar-%d", i)
		require.NoError(t, c.PutFile(dataCommit, "/"+file, strings.NewReader(file), client.WithAppendPutFile()))
	}
	ctx, cancel := context.WithTimeout(context.Background(), 60*time.Second)
	for ctx.Err() == nil {
		pi, err := c.InspectPipeline(pipeline, false)
		require.NoError(t, err)
		require.NotEqual(t, pps.PipelineState_PIPELINE_RUNNING, pi.State)
	}
	cancel()

	// Start pipeline--it should run and then enter standby
	require.NoError(t, c.StartPipeline(pipeline))
	require.NoErrorWithinTRetry(t, 60*time.Second, func() error {
		// Let pipeline run
		commitInfo, err := c.InspectCommit(dataRepo, "master", "")
		require.NoError(t, err)
		_, err = c.WaitCommitSetAll(commitInfo.Commit.ID)
		require.NoError(t, err)
		// check ending state
		pi, err := c.InspectPipeline(pipeline, false)
		require.NoError(t, err)
		if pi.State != pps.PipelineState_PIPELINE_STANDBY {
			return errors.Errorf("expected %q to be in STANDBY, but was in %s", pipeline, pi.State)
		}
		return nil
	})

	// Finally, check that there's only three output commits
	commitInfos, err := c.ListCommit(client.NewRepo(pipeline), client.NewCommit(pipeline, "master", ""), nil, 0)
	require.NoError(t, err)
	require.Equal(t, 3, len(commitInfos))
}

func TestPipelineEnv(t *testing.T) {
	if testing.Short() {
		t.Skip("Skipping integration tests in short mode")
	}

	t.Parallel()
	c, ns := minikubetestenv.AcquireCluster(t)

	// make a secret to reference
	k := tu.GetKubeClient(t)
	secretName := tu.UniqueString("test-secret")
	_, err := k.CoreV1().Secrets(ns).Create(
		context.Background(),
		&v1.Secret{
			ObjectMeta: metav1.ObjectMeta{
				Name: secretName,
			},
			Data: map[string][]byte{
				"foo": []byte("foo\n"),
			},
		},
		metav1.CreateOptions{},
	)
	require.NoError(t, err)

	// create repos
	dataRepo := tu.UniqueString("TestPipelineEnv_data")
	require.NoError(t, c.CreateRepo(dataRepo))

	// create pipeline
	pipelineName := tu.UniqueString("pipeline")
	input := client.NewPFSInput(dataRepo, "/*")
	_, err = c.PpsAPIClient.CreatePipeline(
		context.Background(),
		&pps.CreatePipelineRequest{
			Pipeline: client.NewPipeline(pipelineName),
			Transform: &pps.Transform{
				Cmd: []string{"sh"},
				Stdin: []string{
					"ls /var/secret",
					"cat /var/secret/foo > /pfs/out/foo",
					"echo $bar> /pfs/out/bar",
					"echo $foo> /pfs/out/foo_env",
					fmt.Sprintf("echo $%s >/pfs/out/job_id", client.JobIDEnv),
					fmt.Sprintf("echo $%s >/pfs/out/output_commit_id", client.OutputCommitIDEnv),
					fmt.Sprintf("echo $%s >/pfs/out/input", dataRepo),
					fmt.Sprintf("echo $%s_COMMIT >/pfs/out/input_commit", dataRepo),
					fmt.Sprintf("echo $%s >/pfs/out/datum_id", client.DatumIDEnv),
				},
				Env: map[string]string{"bar": "bar"},
				Secrets: []*pps.SecretMount{
					{
						Name:      secretName,
						Key:       "foo",
						MountPath: "/var/secret",
						EnvVar:    "foo",
					},
				},
			},
			ParallelismSpec: &pps.ParallelismSpec{
				Constant: 1,
			},
			Input: input,
		})
	require.NoError(t, err)

	// Do first commit to repo
	dataCommit := client.NewCommit(dataRepo, "master", "")
	require.NoError(t, c.PutFile(dataCommit, "file", strings.NewReader("foo\n"), client.WithAppendPutFile()))

	commitInfo, err := c.InspectCommit(dataRepo, "master", "")
	require.NoError(t, err)

	jis, err := c.WaitJobSetAll(commitInfo.Commit.ID, true)
	require.NoError(t, err)
	require.Equal(t, 1, len(jis))

	var buffer bytes.Buffer
	require.NoError(t, c.GetFile(jis[0].OutputCommit, "foo", &buffer))
	require.Equal(t, "foo\n", buffer.String())
	buffer.Reset()
	require.NoError(t, c.GetFile(jis[0].OutputCommit, "foo_env", &buffer))
	require.Equal(t, "foo\n", buffer.String())
	buffer.Reset()
	require.NoError(t, c.GetFile(jis[0].OutputCommit, "bar", &buffer))
	require.Equal(t, "bar\n", buffer.String())
	buffer.Reset()
	require.NoError(t, c.GetFile(jis[0].OutputCommit, "job_id", &buffer))
	require.Equal(t, fmt.Sprintf("%s\n", jis[0].Job.ID), buffer.String())
	buffer.Reset()
	require.NoError(t, c.GetFile(jis[0].OutputCommit, "output_commit_id", &buffer))
	require.Equal(t, fmt.Sprintf("%s\n", jis[0].OutputCommit.ID), buffer.String())
	buffer.Reset()
	require.NoError(t, c.GetFile(jis[0].OutputCommit, "input", &buffer))
	require.Equal(t, fmt.Sprintf("/pfs/%s/file\n", dataRepo), buffer.String())
	buffer.Reset()
	require.NoError(t, c.GetFile(jis[0].OutputCommit, "input_commit", &buffer))
	require.Equal(t, fmt.Sprintf("%s\n", jis[0].Details.Input.Pfs.Commit), buffer.String())
	datumInfos, err := c.ListDatumInputAll(input)
	require.NoError(t, err)
	buffer.Reset()
	require.NoError(t, c.GetFile(jis[0].OutputCommit, "datum_id", &buffer))
	require.Equal(t, fmt.Sprintf("%s\n", datumInfos[0].Datum.ID), buffer.String())
}

func TestPipelineWithFullObjects(t *testing.T) {
	if testing.Short() {
		t.Skip("Skipping integration tests in short mode")
	}

	t.Parallel()
	c, _ := minikubetestenv.AcquireCluster(t)
	// create repos
	dataRepo := tu.UniqueString("TestPipeline_data")
	require.NoError(t, c.CreateRepo(dataRepo))
	// create pipeline
	pipelineName := tu.UniqueString("pipeline")
	require.NoError(t, c.CreatePipeline(
		pipelineName,
		"",
		[]string{"cp", path.Join("/pfs", dataRepo, "file"), "/pfs/out/file"},
		nil,
		&pps.ParallelismSpec{
			Constant: 1,
		},
		client.NewPFSInput(dataRepo, "/*"),
		"",
		false,
	))

	// Do first commit to repo
	commit1, err := c.StartCommit(dataRepo, "master")
	require.NoError(t, err)
	require.NoError(t, c.PutFile(commit1, "file", strings.NewReader("foo\n"), client.WithAppendPutFile()))
	require.NoError(t, c.FinishCommit(dataRepo, commit1.Branch.Name, commit1.ID))
	commitInfos, err := c.WaitCommitSetAll(commit1.ID)
	require.NoError(t, err)
	require.Equal(t, 4, len(commitInfos))

	var buffer bytes.Buffer
	outputCommit := client.NewCommit(pipelineName, "master", commit1.ID)
	require.NoError(t, c.GetFile(outputCommit, "file", &buffer))
	require.Equal(t, "foo\n", buffer.String())

	// Do second commit to repo
	commit2, err := c.StartCommit(dataRepo, "master")
	require.NoError(t, err)
	require.NoError(t, c.PutFile(commit2, "file", strings.NewReader("bar\n"), client.WithAppendPutFile()))
	require.NoError(t, c.FinishCommit(dataRepo, commit2.Branch.Name, commit2.ID))
	commitInfos, err = c.WaitCommitSetAll(commit2.ID)
	require.NoError(t, err)
	require.Equal(t, 4, len(commitInfos))

	buffer = bytes.Buffer{}
	outputCommit = client.NewCommit(pipelineName, "master", commit2.ID)
	require.NoError(t, c.GetFile(outputCommit, "file", &buffer))
	require.Equal(t, "foo\nbar\n", buffer.String())
}

func TestPipelineWithExistingInputCommits(t *testing.T) {
	if testing.Short() {
		t.Skip("Skipping integration tests in short mode")
	}

	t.Parallel()
	c, _ := minikubetestenv.AcquireCluster(t)
	// create repos
	dataRepo := tu.UniqueString("TestPipeline_data")
	require.NoError(t, c.CreateRepo(dataRepo))

	// Do first commit to repo
	commit1, err := c.StartCommit(dataRepo, "master")
	require.NoError(t, err)
	require.NoError(t, c.PutFile(commit1, "file", strings.NewReader("foo\n"), client.WithAppendPutFile()))
	require.NoError(t, c.FinishCommit(dataRepo, commit1.Branch.Name, commit1.ID))

	// Do second commit to repo
	commit2, err := c.StartCommit(dataRepo, "master")
	require.NoError(t, err)
	require.NoError(t, c.PutFile(commit2, "file", strings.NewReader("bar\n"), client.WithAppendPutFile()))
	require.NoError(t, c.FinishCommit(dataRepo, commit2.Branch.Name, commit2.ID))

	// create pipeline
	pipelineName := tu.UniqueString("pipeline")
	require.NoError(t, c.CreatePipeline(
		pipelineName,
		"",
		[]string{"cp", path.Join("/pfs", dataRepo, "file"), "/pfs/out/file"},
		nil,
		&pps.ParallelismSpec{
			Constant: 1,
		},
		client.NewPFSInput(dataRepo, "/*"),
		"",
		false,
	))

	commitInfo, err := c.InspectCommit(dataRepo, "master", "")
	require.NoError(t, err)
	commitInfos, err := c.WaitCommitSetAll(commitInfo.Commit.ID)
	require.NoError(t, err)
	require.Equal(t, 4, len(commitInfos))

	buffer := bytes.Buffer{}
	outputCommit := client.NewCommit(pipelineName, "master", commitInfo.Commit.ID)
	require.NoError(t, c.GetFile(outputCommit, "file", &buffer))
	require.Equal(t, "foo\nbar\n", buffer.String())

	// Check that one output commit is created (processing the inputs' head commits)
	commitInfos, err = c.ListCommit(client.NewRepo(pipelineName), client.NewCommit(pipelineName, "master", ""), nil, 0)
	require.NoError(t, err)
	require.Equal(t, 1, len(commitInfos))
}

func TestPipelineThatSymlinks(t *testing.T) {
	t.Parallel()
	c, _ := minikubetestenv.AcquireCluster(t)

	// create repos
	dataRepo := tu.UniqueString("TestPipeline_data")
	require.NoError(t, c.CreateRepo(dataRepo))

	// Do first commit to repo
	commit, err := c.StartCommit(dataRepo, "master")
	require.NoError(t, err)
	require.NoError(t, c.PutFile(commit, "foo", strings.NewReader("foo")))
	require.NoError(t, c.PutFile(commit, "dir1/bar", strings.NewReader("bar")))
	require.NoError(t, c.PutFile(commit, "dir2/foo", strings.NewReader("foo")))
	require.NoError(t, c.FinishCommit(dataRepo, commit.Branch.Name, commit.ID))

	check := func(input *pps.Input) {
		pipelineName := tu.UniqueString("pipeline")
		require.NoError(t, c.CreatePipeline(
			pipelineName,
			"",
			[]string{"bash"},
			[]string{
				// Symlinks to input files
				fmt.Sprintf("ln -s /pfs/%s/foo /pfs/out/foo", dataRepo),
				fmt.Sprintf("ln -s /pfs/%s/dir1/bar /pfs/out/bar", dataRepo),
				"mkdir /pfs/out/dir",
				fmt.Sprintf("ln -s /pfs/%s/dir2 /pfs/out/dir/dir2", dataRepo),
				// Symlinks to external files
				"echo buzz > /tmp/buzz",
				"ln -s /tmp/buzz /pfs/out/buzz",
				"mkdir /tmp/dir3",
				"mkdir /tmp/dir3/dir4",
				"echo foobar > /tmp/dir3/dir4/foobar",
				"ln -s /tmp/dir3 /pfs/out/dir3",
			},
			&pps.ParallelismSpec{
				Constant: 1,
			},
			input,
			"",
			false,
		))

		commitInfo, err := c.InspectCommit(dataRepo, "master", "")
		require.NoError(t, err)
		commitInfos, err := c.WaitCommitSetAll(commitInfo.Commit.ID)
		require.NoError(t, err)
		require.Equal(t, 4, len(commitInfos))

		// Check that the output files are identical to the input files.
		buffer := bytes.Buffer{}
		outputCommit := client.NewCommit(pipelineName, "master", commitInfo.Commit.ID)
		require.NoError(t, c.GetFile(outputCommit, "foo", &buffer))
		require.Equal(t, "foo", buffer.String())
		buffer.Reset()
		require.NoError(t, c.GetFile(outputCommit, "bar", &buffer))
		require.Equal(t, "bar", buffer.String())
		buffer.Reset()
		require.NoError(t, c.GetFile(outputCommit, "dir/dir2/foo", &buffer))
		require.Equal(t, "foo", buffer.String())
		buffer.Reset()
		require.NoError(t, c.GetFile(outputCommit, "buzz", &buffer))
		require.Equal(t, "buzz\n", buffer.String())
		buffer.Reset()
		require.NoError(t, c.GetFile(outputCommit, "dir3/dir4/foobar", &buffer))
		require.Equal(t, "foobar\n", buffer.String())
	}

	// Check normal pipeline.
	input := client.NewPFSInput(dataRepo, "/")
	check(input)
	// Check pipeline with empty files.
	input = client.NewPFSInput(dataRepo, "/")
	input.Pfs.EmptyFiles = true
	check(input)
	// Check pipeline with lazy files.
	input = client.NewPFSInput(dataRepo, "/")
	input.Pfs.Lazy = true
	check(input)
}

// TestChainedPipelines tracks https://github.com/pachyderm/pachyderm/v2/issues/797
func TestChainedPipelines(t *testing.T) {
	if testing.Short() {
		t.Skip("Skipping integration tests in short mode")
	}

	t.Parallel()
	c, _ := minikubetestenv.AcquireCluster(t)
	aRepo := tu.UniqueString("A")
	require.NoError(t, c.CreateRepo(aRepo))

	dRepo := tu.UniqueString("D")
	require.NoError(t, c.CreateRepo(dRepo))

	aCommit, err := c.StartCommit(aRepo, "master")
	require.NoError(t, err)
	require.NoError(t, c.PutFile(aCommit, "file", strings.NewReader("foo\n"), client.WithAppendPutFile()))
	require.NoError(t, c.FinishCommit(aRepo, "master", ""))

	dCommit, err := c.StartCommit(dRepo, "master")
	require.NoError(t, err)
	require.NoError(t, c.PutFile(dCommit, "file", strings.NewReader("bar\n"), client.WithAppendPutFile()))
	require.NoError(t, c.FinishCommit(dRepo, "master", ""))

	bPipeline := tu.UniqueString("B")
	require.NoError(t, c.CreatePipeline(
		bPipeline,
		"",
		[]string{"cp", path.Join("/pfs", aRepo, "file"), "/pfs/out/file"},
		nil,
		&pps.ParallelismSpec{
			Constant: 1,
		},
		client.NewPFSInput(aRepo, "/"),
		"",
		false,
	))

	cPipeline := tu.UniqueString("C")
	require.NoError(t, c.CreatePipeline(
		cPipeline,
		"",
		[]string{"sh"},
		[]string{fmt.Sprintf("cp /pfs/%s/file /pfs/out/bFile", bPipeline),
			fmt.Sprintf("cp /pfs/%s/file /pfs/out/dFile", dRepo)},
		&pps.ParallelismSpec{
			Constant: 1,
		},
		client.NewCrossInput(
			client.NewPFSInput(bPipeline, "/"),
			client.NewPFSInput(dRepo, "/"),
		),
		"",
		false,
	))

	commitInfo, err := c.InspectCommit(cPipeline, "master", "")
	require.NoError(t, err)

	commitInfos, err := c.WaitCommitSetAll(commitInfo.Commit.ID)
	require.NoError(t, err)
	require.Equal(t, 7, len(commitInfos))

	var buf bytes.Buffer
	require.NoError(t, c.GetFile(commitInfo.Commit, "bFile", &buf))
	require.Equal(t, "foo\n", buf.String())

	buf.Reset()
	require.NoError(t, c.GetFile(commitInfo.Commit, "dFile", &buf))
	require.Equal(t, "bar\n", buf.String())
}

// DAG:
//
// A
// |
// B  E
// | /
// C
// |
// D
func TestChainedPipelinesNoDelay(t *testing.T) {
	if testing.Short() {
		t.Skip("Skipping integration tests in short mode")
	}

	t.Parallel()
	c, _ := minikubetestenv.AcquireCluster(t)
	aRepo := tu.UniqueString("A")
	require.NoError(t, c.CreateRepo(aRepo))

	eRepo := tu.UniqueString("E")
	require.NoError(t, c.CreateRepo(eRepo))

	aCommit, err := c.StartCommit(aRepo, "master")
	require.NoError(t, err)
	require.NoError(t, c.PutFile(aCommit, "file", strings.NewReader("foo\n"), client.WithAppendPutFile()))
	require.NoError(t, c.FinishCommit(aRepo, "", "master"))

	eCommit, err := c.StartCommit(eRepo, "master")
	require.NoError(t, err)
	require.NoError(t, c.PutFile(eCommit, "file", strings.NewReader("bar\n"), client.WithAppendPutFile()))
	require.NoError(t, c.FinishCommit(eRepo, "master", ""))

	bPipeline := tu.UniqueString("B")
	require.NoError(t, c.CreatePipeline(
		bPipeline,
		"",
		[]string{"cp", path.Join("/pfs", aRepo, "file"), "/pfs/out/file"},
		nil,
		&pps.ParallelismSpec{
			Constant: 1,
		},
		client.NewPFSInput(aRepo, "/"),
		"",
		false,
	))

	cPipeline := tu.UniqueString("C")
	require.NoError(t, c.CreatePipeline(
		cPipeline,
		"",
		[]string{"sh"},
		[]string{fmt.Sprintf("cp /pfs/%s/file /pfs/out/bFile", bPipeline),
			fmt.Sprintf("cp /pfs/%s/file /pfs/out/eFile", eRepo)},
		&pps.ParallelismSpec{
			Constant: 1,
		},
		client.NewCrossInput(
			client.NewPFSInput(bPipeline, "/"),
			client.NewPFSInput(eRepo, "/"),
		),
		"",
		false,
	))

	dPipeline := tu.UniqueString("D")
	require.NoError(t, c.CreatePipeline(
		dPipeline,
		"",
		[]string{"sh"},
		[]string{fmt.Sprintf("cp /pfs/%s/bFile /pfs/out/bFile", cPipeline),
			fmt.Sprintf("cp /pfs/%s/eFile /pfs/out/eFile", cPipeline)},
		&pps.ParallelismSpec{
			Constant: 1,
		},
		client.NewPFSInput(cPipeline, "/"),
		"",
		false,
	))

	commitInfo, err := c.InspectCommit(dPipeline, "master", "")
	require.NoError(t, err)
	commitInfos, err := c.WaitCommitSetAll(commitInfo.Commit.ID)
	require.NoError(t, err)
	require.Equal(t, 9, len(commitInfos))

	eCommit2, err := c.StartCommit(eRepo, "master")
	require.NoError(t, err)
	require.NoError(t, c.PutFile(eCommit2, "file", strings.NewReader("bar\n"), client.WithAppendPutFile()))
	require.NoError(t, c.FinishCommit(eRepo, "master", ""))

	commitInfos, err = c.WaitCommitSetAll(eCommit2.ID)
	require.NoError(t, err)
	require.Equal(t, 10, len(commitInfos))

	// Get number of jobs triggered in pipeline D
	jobInfos, err := c.ListJob(dPipeline, nil, -1, true)
	require.NoError(t, err)
	require.Equal(t, 2, len(jobInfos))
}

func TestJobDeletion(t *testing.T) {
	if testing.Short() {
		t.Skip("Skipping integration tests in short mode")
	}

	t.Parallel()
	c, _ := minikubetestenv.AcquireCluster(t)
	// create repos
	dataRepo := tu.UniqueString("TestPipeline_data")
	require.NoError(t, c.CreateRepo(dataRepo))
	// create pipeline
	pipelineName := tu.UniqueString("pipeline")
	require.NoError(t, c.CreatePipeline(
		pipelineName,
		"",
		[]string{"cp", path.Join("/pfs", dataRepo, "file"), "/pfs/out/file"},
		nil,
		&pps.ParallelismSpec{
			Constant: 1,
		},
		client.NewPFSInput(dataRepo, "/"),
		"",
		false,
	))

	commit, err := c.StartCommit(dataRepo, "master")
	require.NoError(t, err)
	require.NoError(t, c.PutFile(commit, "file", strings.NewReader("foo\n"), client.WithAppendPutFile()))
	require.NoError(t, c.FinishCommit(dataRepo, commit.Branch.Name, commit.ID))

	_, err = c.WaitCommitSetAll(commit.ID)
	require.NoError(t, err)

	err = c.DeleteJob(pipelineName, commit.ID)
	require.NoError(t, err)
}

func TestStopJob(t *testing.T) {
	if testing.Short() {
		t.Skip("Skipping integration tests in short mode")
	}

	t.Parallel()
	c, _ := minikubetestenv.AcquireCluster(t)
	// create repos
	dataRepo := tu.UniqueString("TestStopJob")
	require.NoError(t, c.CreateRepo(dataRepo))

	// create pipeline
	pipelineName := tu.UniqueString("pipeline-stop-job")
	require.NoError(t, c.CreatePipeline(
		pipelineName,
		"",
		[]string{"sleep", "10"},
		nil,
		&pps.ParallelismSpec{
			Constant: 1,
		},
		client.NewPFSInput(dataRepo, "/"),
		"",
		false,
	))

	// Create three input commits to trigger jobs.
	// We will stop the second job midway through, and assert that the
	// last job finishes.
	commit1, err := c.StartCommit(dataRepo, "master")
	require.NoError(t, err)
	require.NoError(t, c.PutFile(commit1, "file", strings.NewReader("foo\n"), client.WithAppendPutFile()))
	require.NoError(t, c.FinishCommit(dataRepo, commit1.Branch.Name, commit1.ID))

	commit2, err := c.StartCommit(dataRepo, "master")
	require.NoError(t, err)
	require.NoError(t, c.PutFile(commit2, "file", strings.NewReader("foo\n"), client.WithAppendPutFile()))
	require.NoError(t, c.FinishCommit(dataRepo, commit2.Branch.Name, commit2.ID))

	commit3, err := c.StartCommit(dataRepo, "master")
	require.NoError(t, err)
	require.NoError(t, c.PutFile(commit3, "file", strings.NewReader("foo\n"), client.WithAppendPutFile()))
	require.NoError(t, c.FinishCommit(dataRepo, commit3.Branch.Name, commit3.ID))

	jobInfos, err := c.ListJob(pipelineName, nil, -1, true)
	require.NoError(t, err)
	require.Equal(t, 4, len(jobInfos))
	require.Equal(t, commit3.ID, jobInfos[0].Job.ID)
	require.Equal(t, commit2.ID, jobInfos[1].Job.ID)
	require.Equal(t, commit1.ID, jobInfos[2].Job.ID)

	require.NoError(t, backoff.Retry(func() error {
		jobInfo, err := c.InspectJob(pipelineName, commit1.ID, false)
		require.NoError(t, err)
		if jobInfo.State != pps.JobState_JOB_RUNNING {
			return errors.Errorf("first job has the wrong state")
		}
		return nil
	}, backoff.NewTestingBackOff()))

	// Now stop the second job
	err = c.StopJob(pipelineName, commit2.ID)
	require.NoError(t, err)
	jobInfo, err := c.WaitJob(pipelineName, commit2.ID, false)
	require.NoError(t, err)
	require.Equal(t, pps.JobState_JOB_KILLED, jobInfo.State)

	// Check that the third job completes
	jobInfo, err = c.WaitJob(pipelineName, commit3.ID, false)
	require.NoError(t, err)
	require.Equal(t, pps.JobState_JOB_SUCCESS, jobInfo.State)
}

func TestGetLogs(t *testing.T) {
	if testing.Short() {
		t.Skip("Skipping integration tests in short mode")
	}

	t.Parallel()
	c, _ := minikubetestenv.AcquireCluster(t)
	iter := c.GetLogs("", "", nil, "", false, false, 0)
	for iter.Next() {
	}
	require.NoError(t, iter.Err())
	// create repos
	dataRepo := tu.UniqueString("data")
	require.NoError(t, c.CreateRepo(dataRepo))
	dataCommit := client.NewCommit(dataRepo, "master", "")
	// create pipeline
	pipelineName := tu.UniqueString("pipeline")
	_, err := c.PpsAPIClient.CreatePipeline(context.Background(),
		&pps.CreatePipelineRequest{
			Pipeline: client.NewPipeline(pipelineName),
			Transform: &pps.Transform{
				Cmd: []string{"sh"},
				Stdin: []string{
					fmt.Sprintf("cp /pfs/%s/file /pfs/out/file", dataRepo),
					"echo foo",
					"echo %s", // %s tests a formatting bug we had (#2729)
				},
			},
			Input: client.NewPFSInput(dataRepo, "/*"),
			ParallelismSpec: &pps.ParallelismSpec{
				Constant: 4,
			},
		})
	require.NoError(t, err)

	// Commit data to repo and flush commit
	commit, err := c.StartCommit(dataRepo, "master")
	require.NoError(t, err)
	require.NoError(t, c.PutFile(commit, "file", strings.NewReader("foo\n"), client.WithAppendPutFile()))
	require.NoError(t, c.FinishCommit(dataRepo, "master", ""))
	_, err = c.WaitJobSetAll(commit.ID, false)
	require.NoError(t, err)

	// Get logs from pipeline, using a pipeline that doesn't exist. There should
	// be an error
	iter = c.GetLogs("__DOES_NOT_EXIST__", "", nil, "", false, false, 0)
	require.False(t, iter.Next())
	require.YesError(t, iter.Err())
	require.Matches(t, "could not get", iter.Err().Error())

	// Get logs from pipeline, using a job that doesn't exist. There should
	// be an error
	iter = c.GetLogs(pipelineName, "__DOES_NOT_EXIST__", nil, "", false, false, 0)
	require.False(t, iter.Next())
	require.YesError(t, iter.Err())
	require.Matches(t, "could not get", iter.Err().Error())

	// This is put in a backoff because there's the possibility that pod was
	// evicted from k8s and is being re-initialized, in which case `GetLogs`
	// will appropriately fail. With the loki logging backend enabled the
	// eviction worry goes away, but is replaced with there being a window when
	// Loki hasn't scraped the logs yet so they don't show up.
	require.NoError(t, backoff.Retry(func() error {
		// Get logs from pipeline, using pipeline
		iter = c.GetLogs(pipelineName, "", nil, "", false, false, 0)
		var numLogs int
		for iter.Next() {
			if !iter.Message().User {
				continue
			}
			numLogs++
			require.True(t, iter.Message().Message != "")
			require.False(t, strings.Contains(iter.Message().Message, "MISSING"), iter.Message().Message)
		}
		if numLogs < 2 {
			return errors.Errorf("didn't get enough log lines")
		}
		if err := iter.Err(); err != nil {
			return err
		}

		// Get logs from pipeline, using job
		// (1) Get job ID, from pipeline that just ran
		jobInfos, err := c.ListJob(pipelineName, nil, -1, true)
		if err != nil {
			return err
		}
		require.Equal(t, 2, len(jobInfos))
		// (2) Get logs using extracted job ID
		// wait for logs to be collected
		time.Sleep(10 * time.Second)
		iter = c.GetLogs(pipelineName, jobInfos[0].Job.ID, nil, "", false, false, 0)
		numLogs = 0
		for iter.Next() {
			numLogs++
			require.True(t, iter.Message().Message != "")
		}
		// Make sure that we've seen some logs
		if err = iter.Err(); err != nil {
			return err
		}
		require.True(t, numLogs > 0)

		// Get logs for datums but don't specify pipeline or job. These should error
		iter = c.GetLogs("", "", []string{"/foo"}, "", false, false, 0)
		require.False(t, iter.Next())
		require.YesError(t, iter.Err())

		dis, err := c.ListDatumAll(jobInfos[0].Job.Pipeline.Name, jobInfos[0].Job.ID)
		if err != nil {
			return err
		}
		require.True(t, len(dis) > 0)
		iter = c.GetLogs("", "", nil, dis[0].Datum.ID, false, false, 0)
		require.False(t, iter.Next())
		require.YesError(t, iter.Err())

		// Filter logs based on input (using file that exists). Get logs using file
		// path, hex hash, and base64 hash, and make sure you get the same log lines
		fileInfo, err := c.InspectFile(dataCommit, "/file")
		if err != nil {
			return err
		}

		pathLog := c.GetLogs(pipelineName, jobInfos[0].Job.ID, []string{"/file"}, "", false, false, 0)

		base64Hash := "kstrTGrFE58QWlxEpCRBt3aT8NJPNY0rso6XK7a4+wM="
		require.Equal(t, base64Hash, base64.StdEncoding.EncodeToString(fileInfo.Hash))
		base64Log := c.GetLogs(pipelineName, jobInfos[0].Job.ID, []string{base64Hash}, "", false, false, 0)

		numLogs = 0
		for {
			havePathLog, haveBase64Log := pathLog.Next(), base64Log.Next()
			if havePathLog != haveBase64Log {
				return errors.Errorf("Unequal log lengths")
			}
			if !havePathLog {
				break
			}
			numLogs++
			if pathLog.Message().Message != base64Log.Message().Message {
				return errors.Errorf(
					"unequal logs, pathLogs: \"%s\" base64Log: \"%s\"",
					pathLog.Message().Message,
					base64Log.Message().Message)
			}
		}
		for _, logsiter := range []*client.LogsIter{pathLog, base64Log} {
			if logsiter.Err() != nil {
				return logsiter.Err()
			}
		}
		if numLogs == 0 {
			return errors.Errorf("no logs found")
		}

		// Filter logs based on input (using file that doesn't exist). There should
		// be no logs
		iter = c.GetLogs(pipelineName, jobInfos[0].Job.ID, []string{"__DOES_NOT_EXIST__"}, "", false, false, 0)
		require.False(t, iter.Next())
		if err = iter.Err(); err != nil {
			return err
		}

		ctx, cancel := context.WithTimeout(context.Background(), time.Minute)
		defer cancel()
		iter = c.WithCtx(ctx).GetLogs(pipelineName, "", nil, "", false, false, 0)
		numLogs = 0
		for iter.Next() {
			numLogs++
			if numLogs == 8 {
				// Do another commit so there's logs to receive with follow
				_, err = c.StartCommit(dataRepo, "master")
				if err != nil {
					return err
				}
				if err := c.PutFile(dataCommit, "file", strings.NewReader("bar\n"), client.WithAppendPutFile()); err != nil {
					return err
				}
				if err = c.FinishCommit(dataRepo, "master", ""); err != nil {
					return err
				}
			}
			require.True(t, iter.Message().Message != "")
			if numLogs == 16 {
				break
			}
		}
		if err := iter.Err(); err != nil {
			return err
		}

		time.Sleep(time.Second * 30)

		numLogs = 0
		iter = c.WithCtx(ctx).GetLogs(pipelineName, "", nil, "", false, false, 15*time.Second)
		for iter.Next() {
			numLogs++
		}
		if err := iter.Err(); err != nil {
			return err
		}
		if numLogs != 0 {
			return errors.Errorf("shouldn't return logs due to since time")
		}
		return nil
	}, backoff.NewTestingBackOff()))
}

func TestManyLogs(t *testing.T) {
	if testing.Short() {
		t.Skip("Skipping integration tests in short mode")
	}
	t.Parallel()
	c, _ := minikubetestenv.AcquireCluster(t)
	// create repos
	dataRepo := tu.UniqueString("data")
	require.NoError(t, c.CreateRepo(dataRepo))
	dataCommit := client.NewCommit(dataRepo, "master", "")
	require.NoError(t, c.PutFile(dataCommit, "file", strings.NewReader("foo\n"), client.WithAppendPutFile()))
	// create pipeline
	numLogs := 10000
	pipelineName := tu.UniqueString("pipeline")
	_, err := c.PpsAPIClient.CreatePipeline(context.Background(),
		&pps.CreatePipelineRequest{
			Pipeline: client.NewPipeline(pipelineName),
			Transform: &pps.Transform{
				Cmd: []string{"sh"},
				Stdin: []string{
					"i=0",
					fmt.Sprintf("while [ \"$i\" -lt %d ]", numLogs),
					"do",
					"	echo $i",
					"	i=`expr $i + 1`",
					"done",
				},
			},
			Input: client.NewPFSInput(dataRepo, "/*"),
		})
	require.NoError(t, err)

	commitInfo, err := c.InspectCommit(pipelineName, "master", "")
	require.NoError(t, err)

	jis, err := c.WaitJobSetAll(commitInfo.Commit.ID, false)
	require.NoError(t, err)
	require.Equal(t, 1, len(jis))

	require.NoErrorWithinTRetry(t, 30*time.Second, func() error {
		iter := c.GetLogs(pipelineName, jis[0].Job.ID, nil, "", false, false, 0)
		logsReceived := 0
		for iter.Next() {
			if iter.Message().User {
				logsReceived++
			}
		}
		if iter.Err() != nil {
			return iter.Err()
		}
		if numLogs != logsReceived {
			return errors.Errorf("received: %d log lines, expected: %d", logsReceived, numLogs)
		}
		return nil
	})
}

func TestLokiLogs(t *testing.T) {
	if testing.Short() {
		t.Skip("Skipping integration tests in short mode")
	}
	t.Parallel()
	c, _ := minikubetestenv.AcquireCluster(t, minikubetestenv.WaitForLokiOption)
	tu.ActivateEnterprise(t, c)
	// create repos
	dataRepo := tu.UniqueString("data")
	require.NoError(t, c.CreateRepo(dataRepo))
	dataCommit := client.NewCommit(dataRepo, "master", "")
	numFiles := 10
	for i := 0; i < numFiles; i++ {
		require.NoError(t, c.PutFile(dataCommit, fmt.Sprintf("file-%d", i), strings.NewReader("foo\n"), client.WithAppendPutFile()))
	}

	// create pipeline
	pipelineName := tu.UniqueString("pipeline")
	_, err := c.PpsAPIClient.CreatePipeline(context.Background(),
		&pps.CreatePipelineRequest{
			Pipeline: client.NewPipeline(pipelineName),
			Transform: &pps.Transform{
				Cmd: []string{"echo", "foo"},
			},
			Input: client.NewPFSInput(dataRepo, "/*"),
		})
	require.NoError(t, err)

	commitInfo, err := c.InspectCommit(pipelineName, "master", "")
	require.NoError(t, err)

	jis, err := c.WaitJobSetAll(commitInfo.Commit.ID, false)
	require.NoError(t, err)
	require.Equal(t, 1, len(jis))

	// Follow the logs the make sure we get enough foos
	require.NoErrorWithinT(t, time.Minute, func() error {
		iter := c.GetLogsLoki(pipelineName, jis[0].Job.ID, nil, "", false, true, 0)
		foundFoos := 0
		for iter.Next() {
			if strings.Contains(iter.Message().Message, "foo") {
				foundFoos++
				if foundFoos == numFiles {
					break
				}
			}
		}
		if iter.Err() != nil {
			return iter.Err()
		}
		return nil
	})

	time.Sleep(5 * time.Second)

	iter := c.GetLogsLoki(pipelineName, jis[0].Job.ID, nil, "", false, false, 0)
	foundFoos := 0
	for iter.Next() {
		if strings.Contains(iter.Message().Message, "foo") {
			foundFoos++
		}
	}
	require.NoError(t, iter.Err())
	require.Equal(t, numFiles, foundFoos, "didn't receive enough log lines containing foo")
}

func TestAllDatumsAreProcessed(t *testing.T) {
	if testing.Short() {
		t.Skip("Skipping integration tests in short mode")
	}

	t.Parallel()
	c, _ := minikubetestenv.AcquireCluster(t)

	dataRepo1 := tu.UniqueString("TestAllDatumsAreProcessed_data1")
	require.NoError(t, c.CreateRepo(dataRepo1))
	dataRepo2 := tu.UniqueString("TestAllDatumsAreProcessed_data2")
	require.NoError(t, c.CreateRepo(dataRepo2))

	commit1, err := c.StartCommit(dataRepo1, "master")
	require.NoError(t, err)
	require.NoError(t, c.PutFile(commit1, "file1", strings.NewReader("foo\n"), client.WithAppendPutFile()))
	require.NoError(t, c.PutFile(commit1, "file2", strings.NewReader("foo\n"), client.WithAppendPutFile()))
	require.NoError(t, c.FinishCommit(dataRepo1, "master", ""))

	commit2, err := c.StartCommit(dataRepo2, "master")
	require.NoError(t, err)
	require.NoError(t, c.PutFile(commit2, "file1", strings.NewReader("foo\n"), client.WithAppendPutFile()))
	require.NoError(t, c.PutFile(commit2, "file2", strings.NewReader("foo\n"), client.WithAppendPutFile()))
	require.NoError(t, c.FinishCommit(dataRepo2, "master", ""))

	pipeline := tu.UniqueString("TestAllDatumsAreProcessed_pipelines")
	require.NoError(t, c.CreatePipeline(
		pipeline,
		"",
		[]string{"bash"},
		[]string{
			fmt.Sprintf("cat /pfs/%s/* /pfs/%s/* > /pfs/out/file", dataRepo1, dataRepo2),
		},
		nil,
		client.NewCrossInput(
			client.NewPFSInput(dataRepo1, "/*"),
			client.NewPFSInput(dataRepo2, "/*"),
		),
		"",
		false,
	))

	commitInfo, err := c.InspectCommit(pipeline, "master", "")
	require.NoError(t, err)
	commitInfos, err := c.WaitCommitSetAll(commitInfo.Commit.ID)
	require.NoError(t, err)
	require.Equal(t, 5, len(commitInfos))

	var buf bytes.Buffer
	rc, err := c.GetFileTAR(commitInfo.Commit, "file")
	require.NoError(t, err)
	defer rc.Close()
	require.NoError(t, tarutil.ConcatFileContent(&buf, rc))
	// should be 8 because each file gets copied twice due to cross product
	require.Equal(t, strings.Repeat("foo\n", 8), buf.String())
}

func TestDatumStatusRestart(t *testing.T) {
	if testing.Short() {
		t.Skip("Skipping integration tests in short mode")
	}

	t.Parallel()
	c, _ := minikubetestenv.AcquireCluster(t)

	dataRepo := tu.UniqueString("TestDatumDedup_data")
	require.NoError(t, c.CreateRepo(dataRepo))

	pipeline := tu.UniqueString("pipeline")
	// This pipeline sleeps for 20 secs per datum
	require.NoError(t, c.CreatePipeline(
		pipeline,
		"",
		[]string{"bash"},
		[]string{
			"sleep 20",
		},
		nil,
		client.NewPFSInput(dataRepo, "/*"),
		"",
		false,
	))

	commit1, err := c.StartCommit(dataRepo, "master")
	require.NoError(t, err)
	require.NoError(t, c.PutFile(commit1, "file", strings.NewReader("foo"), client.WithAppendPutFile()))
	require.NoError(t, c.FinishCommit(dataRepo, commit1.Branch.Name, commit1.ID))

	// get the job status
	jobs, err := c.ListJob(pipeline, nil, -1, true)
	require.NoError(t, err)
	require.Equal(t, 2, len(jobs))

	var datumStarted time.Time
	// checkStatus waits for 'pipeline' to start and makes sure that each time
	// it's called, the datum being processes was started at a new and later time
	// (than the last time checkStatus was called)
	checkStatus := func() {
		require.NoErrorWithinTRetry(t, time.Minute, func() error {
			jobInfo, err := c.InspectJob(pipeline, commit1.ID, true)
			require.NoError(t, err)
			if len(jobInfo.Details.WorkerStatus) == 0 {
				return errors.Errorf("no worker statuses")
			}
			workerStatus := jobInfo.Details.WorkerStatus[0]
			if workerStatus.JobID == jobInfo.Job.ID {
				if workerStatus.DatumStatus == nil {
					return errors.Errorf("no datum status")
				}
				// The first time this function is called, datumStarted is zero
				// so `Before` is true for any non-zero time.
				started, err := types.TimestampFromProto(workerStatus.DatumStatus.Started)
				if err != nil {
					return errors.Errorf("could not convert timestamp: %v", err)
				}
				if !datumStarted.Before(started) {
					return errors.Errorf("%v ≮ %v", datumStarted, started)
				}
				datumStarted = started
				return nil
			}
			return errors.Errorf("worker status from wrong job")
		})
	}
	checkStatus()
	require.NoError(t, c.RestartDatum(pipeline, commit1.ID, []string{"/file"}))
	checkStatus()

	commitInfos, err := c.WaitCommitSetAll(commit1.ID)
	require.NoError(t, err)
	require.Equal(t, 4, len(commitInfos))
}

// TestSystemResourceRequest doesn't create any jobs or pipelines, it
// just makes sure that when pachyderm is deployed, we give pachd,
// and etcd default resource requests. This prevents them from overloading
// nodes and getting evicted, which can slow down or break a cluster.
func TestSystemResourceRequests(t *testing.T) {
	if testing.Short() {
		t.Skip("Skipping integration tests in short mode")
	}
	t.Parallel()
	_, ns := minikubetestenv.AcquireCluster(t)
	kubeClient := tu.GetKubeClient(t)

	// Expected resource requests for pachyderm system pods:
	defaultLocalMem := map[string]string{
		"pachd": "512M",
		"etcd":  "512M",
	}
	defaultLocalCPU := map[string]string{
		"pachd": "250m",
		"etcd":  "250m",
	}
	defaultCloudMem := map[string]string{
		"pachd": "3G",
		"etcd":  "2G",
	}
	defaultCloudCPU := map[string]string{
		"pachd": "1",
		"etcd":  "1",
	}
	// Get Pod info for 'app' from k8s
	var c v1.Container
	for _, app := range []string{"pachd", "etcd"} {
		err := backoff.Retry(func() error {
			podList, err := kubeClient.CoreV1().Pods(ns).List(
				context.Background(),
				metav1.ListOptions{
					LabelSelector: metav1.FormatLabelSelector(metav1.SetAsLabelSelector(
						map[string]string{"app": app, "suite": "pachyderm"},
					)),
				})
			if err != nil {
				return errors.EnsureStack(err)
			}
			if len(podList.Items) < 1 {
				return errors.Errorf("could not find pod for %s", app) // retry
			}
			c = podList.Items[0].Spec.Containers[0]
			return nil
		}, backoff.NewTestingBackOff())
		require.NoError(t, err)

		// Make sure the pod's container has resource requests
		cpu, ok := c.Resources.Requests[v1.ResourceCPU]
		require.True(t, ok, "could not get CPU request for "+app)
		require.True(t, cpu.String() == defaultLocalCPU[app] ||
			cpu.String() == defaultCloudCPU[app])
		mem, ok := c.Resources.Requests[v1.ResourceMemory]
		require.True(t, ok, "could not get memory request for "+app)
		require.True(t, mem.String() == defaultLocalMem[app] ||
			mem.String() == defaultCloudMem[app])
	}
}

// TestPipelineResourceRequest creates a pipeline with a resource request, and
// makes sure that's passed to k8s (by inspecting the pipeline's pods)
func TestPipelineResourceRequest(t *testing.T) {
	if testing.Short() {
		t.Skip("Skipping integration tests in short mode")
	}

	t.Parallel()
	c, ns := minikubetestenv.AcquireCluster(t)
	// create repos
	dataRepo := tu.UniqueString("TestPipelineResourceRequest")
	pipelineName := tu.UniqueString("TestPipelineResourceRequest_Pipeline")
	require.NoError(t, c.CreateRepo(dataRepo))
	// Resources are not yet in client.CreatePipeline() (we may add them later)
	_, err := c.PpsAPIClient.CreatePipeline(
		context.Background(),
		&pps.CreatePipelineRequest{
			Pipeline: client.NewPipeline(pipelineName),
			Transform: &pps.Transform{
				Cmd: []string{"cp", path.Join("/pfs", dataRepo, "file"), "/pfs/out/file"},
			},
			ParallelismSpec: &pps.ParallelismSpec{
				Constant: 1,
			},
			ResourceRequests: &pps.ResourceSpec{
				Memory: "100M",
				Cpu:    0.5,
				Disk:   "10M",
			},
			Input: &pps.Input{
				Pfs: &pps.PFSInput{
					Repo:   dataRepo,
					Branch: "master",
					Glob:   "/*",
				},
			},
		})
	require.NoError(t, err)

	// Get info about the pipeline pods from k8s & check for resources
	pipelineInfo, err := c.InspectPipeline(pipelineName, false)
	require.NoError(t, err)

	var container v1.Container
	rcName := ppsutil.PipelineRcName(pipelineInfo.Pipeline.Name, pipelineInfo.Version)
	kubeClient := tu.GetKubeClient(t)
	require.NoError(t, backoff.Retry(func() error {
		podList, err := kubeClient.CoreV1().Pods(ns).List(
			context.Background(),
			metav1.ListOptions{
				LabelSelector: metav1.FormatLabelSelector(metav1.SetAsLabelSelector(
					map[string]string{"app": rcName},
				)),
			})
		if err != nil {
			return errors.EnsureStack(err) // retry
		}
		if len(podList.Items) != 1 || len(podList.Items[0].Spec.Containers) == 0 {
			return errors.Errorf("could not find single container for pipeline %s", pipelineInfo.Pipeline.Name)
		}
		container = podList.Items[0].Spec.Containers[0]
		return nil // no more retries
	}, backoff.NewTestingBackOff()))
	// Make sure a CPU and Memory request are both set
	cpu, ok := container.Resources.Requests[v1.ResourceCPU]
	require.True(t, ok)
	require.Equal(t, "500m", cpu.String())
	mem, ok := container.Resources.Requests[v1.ResourceMemory]
	require.True(t, ok)
	require.Equal(t, "100M", mem.String())
	disk, ok := container.Resources.Requests[v1.ResourceEphemeralStorage]
	require.True(t, ok)
	require.Equal(t, "10M", disk.String())
}

func TestPipelineResourceLimit(t *testing.T) {
	if testing.Short() {
		t.Skip("Skipping integration tests in short mode")
	}

	t.Parallel()
	c, ns := minikubetestenv.AcquireCluster(t)
	// create repos
	dataRepo := tu.UniqueString("TestPipelineResourceLimit")
	pipelineName := tu.UniqueString("TestPipelineResourceLimit_Pipeline")
	require.NoError(t, c.CreateRepo(dataRepo))
	// Resources are not yet in client.CreatePipeline() (we may add them later)
	_, err := c.PpsAPIClient.CreatePipeline(
		context.Background(),
		&pps.CreatePipelineRequest{
			Pipeline: client.NewPipeline(pipelineName),
			Transform: &pps.Transform{
				Cmd: []string{"cp", path.Join("/pfs", dataRepo, "file"), "/pfs/out/file"},
			},
			ParallelismSpec: &pps.ParallelismSpec{
				Constant: 1,
			},
			ResourceLimits: &pps.ResourceSpec{
				Memory: "100M",
				Cpu:    0.5,
			},
			Input: &pps.Input{
				Pfs: &pps.PFSInput{
					Repo:   dataRepo,
					Branch: "master",
					Glob:   "/*",
				},
			},
		})
	require.NoError(t, err)

	// Get info about the pipeline pods from k8s & check for resources
	pipelineInfo, err := c.InspectPipeline(pipelineName, false)
	require.NoError(t, err)

	var container v1.Container
	rcName := ppsutil.PipelineRcName(pipelineInfo.Pipeline.Name, pipelineInfo.Version)
	kubeClient := tu.GetKubeClient(t)
	err = backoff.Retry(func() error {
		podList, err := kubeClient.CoreV1().Pods(ns).List(
			context.Background(),
			metav1.ListOptions{
				LabelSelector: metav1.FormatLabelSelector(metav1.SetAsLabelSelector(
					map[string]string{"app": rcName, "suite": "pachyderm"},
				)),
			})
		if err != nil {
			return errors.EnsureStack(err) // retry
		}
		if len(podList.Items) != 1 || len(podList.Items[0].Spec.Containers) == 0 {
			return errors.Errorf("could not find single container for pipeline %s", pipelineInfo.Pipeline.Name)
		}
		container = podList.Items[0].Spec.Containers[0]
		return nil // no more retries
	}, backoff.NewTestingBackOff())
	require.NoError(t, err)
	// Make sure a CPU and Memory request are both set
	cpu, ok := container.Resources.Limits[v1.ResourceCPU]
	require.True(t, ok)
	require.Equal(t, "500m", cpu.String())
	mem, ok := container.Resources.Limits[v1.ResourceMemory]
	require.True(t, ok)
	require.Equal(t, "100M", mem.String())
}

func TestPipelineResourceLimitDefaults(t *testing.T) {
	if testing.Short() {
		t.Skip("Skipping integration tests in short mode")
	}

	t.Parallel()
	c, ns := minikubetestenv.AcquireCluster(t)
	// create repos
	dataRepo := tu.UniqueString("TestPipelineResourceLimit")
	pipelineName := tu.UniqueString("TestPipelineResourceLimit_Pipeline")
	require.NoError(t, c.CreateRepo(dataRepo))
	// Resources are not yet in client.CreatePipeline() (we may add them later)
	_, err := c.PpsAPIClient.CreatePipeline(
		context.Background(),
		&pps.CreatePipelineRequest{
			Pipeline: client.NewPipeline(pipelineName),
			Transform: &pps.Transform{
				Cmd: []string{"cp", path.Join("/pfs", dataRepo, "file"), "/pfs/out/file"},
			},
			ParallelismSpec: &pps.ParallelismSpec{
				Constant: 1,
			},
			Input: &pps.Input{
				Pfs: &pps.PFSInput{
					Repo:   dataRepo,
					Branch: "master",
					Glob:   "/*",
				},
			},
		})
	require.NoError(t, err)

	// Get info about the pipeline pods from k8s & check for resources
	pipelineInfo, err := c.InspectPipeline(pipelineName, false)
	require.NoError(t, err)

	var container v1.Container
	rcName := ppsutil.PipelineRcName(pipelineInfo.Pipeline.Name, pipelineInfo.Version)
	kubeClient := tu.GetKubeClient(t)
	err = backoff.Retry(func() error {
		podList, err := kubeClient.CoreV1().Pods(ns).List(
			context.Background(),
			metav1.ListOptions{
				LabelSelector: metav1.FormatLabelSelector(metav1.SetAsLabelSelector(
					map[string]string{"app": rcName, "suite": "pachyderm"},
				)),
			})
		if err != nil {
			return errors.EnsureStack(err) // retry
		}
		if len(podList.Items) != 1 || len(podList.Items[0].Spec.Containers) == 0 {
			return errors.Errorf("could not find single container for pipeline %s", pipelineInfo.Pipeline.Name)
		}
		container = podList.Items[0].Spec.Containers[0]
		return nil // no more retries
	}, backoff.NewTestingBackOff())
	require.NoError(t, err)
	require.Nil(t, container.Resources.Limits)
}

func TestPipelinePartialResourceRequest(t *testing.T) {
	if testing.Short() {
		t.Skip("Skipping integration tests in short mode")
	}

	t.Parallel()
	c, _ := minikubetestenv.AcquireCluster(t)
	// create repos
	dataRepo := tu.UniqueString("TestPipelinePartialResourceRequest")
	pipelineName := tu.UniqueString("pipeline")
	require.NoError(t, c.CreateRepo(dataRepo))
	// Resources are not yet in client.CreatePipeline() (we may add them later)
	_, err := c.PpsAPIClient.CreatePipeline(
		context.Background(),
		&pps.CreatePipelineRequest{
			Pipeline: client.NewPipeline(fmt.Sprintf("%s-%d", pipelineName, 0)),
			Transform: &pps.Transform{
				Cmd: []string{"true"},
			},
			ResourceRequests: &pps.ResourceSpec{
				Cpu:    0.25,
				Memory: "100M",
			},
			Input: &pps.Input{
				Pfs: &pps.PFSInput{
					Repo:   dataRepo,
					Branch: "master",
					Glob:   "/*",
				},
			},
		})
	require.NoError(t, err)
	_, err = c.PpsAPIClient.CreatePipeline(
		context.Background(),
		&pps.CreatePipelineRequest{
			Pipeline: client.NewPipeline(fmt.Sprintf("%s-%d", pipelineName, 1)),
			Transform: &pps.Transform{
				Cmd: []string{"true"},
			},
			ResourceRequests: &pps.ResourceSpec{
				Memory: "100M",
			},
			Input: &pps.Input{
				Pfs: &pps.PFSInput{
					Repo:   dataRepo,
					Branch: "master",
					Glob:   "/*",
				},
			},
		})
	require.NoError(t, err)
	_, err = c.PpsAPIClient.CreatePipeline(
		context.Background(),
		&pps.CreatePipelineRequest{
			Pipeline: client.NewPipeline(fmt.Sprintf("%s-%d", pipelineName, 2)),
			Transform: &pps.Transform{
				Cmd: []string{"true"},
			},
			ResourceRequests: &pps.ResourceSpec{},
			Input: &pps.Input{
				Pfs: &pps.PFSInput{
					Repo:   dataRepo,
					Branch: "master",
					Glob:   "/*",
				},
			},
		})
	require.NoError(t, err)
	require.NoError(t, backoff.Retry(func() error {
		for i := 0; i < 3; i++ {
			pipelineInfo, err := c.InspectPipeline(fmt.Sprintf("%s-%d", pipelineName, i), false)
			require.NoError(t, err)
			if pipelineInfo.State != pps.PipelineState_PIPELINE_RUNNING {
				return errors.Errorf("pipeline not in running state")
			}
		}
		return nil
	}, backoff.NewTestingBackOff()))
}

func TestPipelineCrashing(t *testing.T) {
	if testing.Short() {
		t.Skip("Skipping integration tests in short mode")
	}

	t.Parallel()
	c, _ := minikubetestenv.AcquireCluster(t)
	// create repos
	dataRepo := tu.UniqueString("TestPipelineCrashing_data")
	pipelineName := tu.UniqueString("TestPipelineCrashing_pipeline")
	require.NoError(t, c.CreateRepo(dataRepo))

	create := func(gpu bool) error {
		req := pps.CreatePipelineRequest{
			Pipeline: client.NewPipeline(pipelineName),
			Transform: &pps.Transform{
				Cmd: []string{"cp", path.Join("/pfs", dataRepo, "file"), "/pfs/out/file"},
			},
			ParallelismSpec: &pps.ParallelismSpec{
				Constant: 1,
			},

			Input: &pps.Input{
				Pfs: &pps.PFSInput{
					Repo:   dataRepo,
					Branch: "master",
					Glob:   "/*",
				},
			},
			Update: true,
		}
		if gpu {
			req.ResourceLimits = &pps.ResourceSpec{
				Gpu: &pps.GPUSpec{
					Type:   "nvidia.com/gpu",
					Number: 1,
				},
			}
		}
		_, err := c.PpsAPIClient.CreatePipeline(context.Background(), &req)
		return errors.EnsureStack(err)
	}
	require.NoError(t, create(true))

	require.NoError(t, backoff.Retry(func() error {
		pi, err := c.InspectPipeline(pipelineName, false)
		require.NoError(t, err)
		if pi.State != pps.PipelineState_PIPELINE_CRASHING {
			return errors.Errorf("pipeline in wrong state: %s", pi.State.String())
		}
		require.True(t, pi.Reason != "")
		return nil
	}, backoff.NewTestingBackOff()))

	// recreate with no gpu
	require.NoError(t, create(false))
	// wait for pipeline to restart and enter running
	require.NoError(t, backoff.Retry(func() error {
		pi, err := c.InspectPipeline(pipelineName, false)
		require.NoError(t, err)
		if pi.State != pps.PipelineState_PIPELINE_RUNNING {
			return errors.Errorf("pipeline in wrong state: %s", pi.State.String())
		}
		return nil
	}, backoff.NewTestingBackOff()))
}

func TestPodOpts(t *testing.T) {
	if testing.Short() {
		t.Skip("Skipping integration tests in short mode")
	}

	t.Parallel()
	c, ns := minikubetestenv.AcquireCluster(t)
	// create repos
	dataRepo := tu.UniqueString("TestPodSpecOpts_data")
	require.NoError(t, c.CreateRepo(dataRepo))
	t.Run("Validation", func(t *testing.T) {
		pipelineName := tu.UniqueString("TestPodSpecOpts")
		_, err := c.PpsAPIClient.CreatePipeline(
			context.Background(),
			&pps.CreatePipelineRequest{
				Pipeline: client.NewPipeline(pipelineName),
				Transform: &pps.Transform{
					Cmd: []string{"cp", path.Join("/pfs", dataRepo, "file"), "/pfs/out/file"},
				},
				Input: &pps.Input{
					Pfs: &pps.PFSInput{
						Repo:   dataRepo,
						Branch: "master",
						Glob:   "/*",
					},
				},
				PodSpec: "not-json",
			})
		require.YesError(t, err)
		_, err = c.PpsAPIClient.CreatePipeline(
			context.Background(),
			&pps.CreatePipelineRequest{
				Pipeline: client.NewPipeline(pipelineName),
				Transform: &pps.Transform{
					Cmd: []string{"cp", path.Join("/pfs", dataRepo, "file"), "/pfs/out/file"},
				},
				Input: &pps.Input{
					Pfs: &pps.PFSInput{
						Repo:   dataRepo,
						Branch: "master",
						Glob:   "/*",
					},
				},
				PodPatch: "also-not-json",
			})
		require.YesError(t, err)
	})
	t.Run("Spec", func(t *testing.T) {
		pipelineName := tu.UniqueString("TestPodSpecOpts")
		_, err := c.PpsAPIClient.CreatePipeline(
			context.Background(),
			&pps.CreatePipelineRequest{
				Pipeline: client.NewPipeline(pipelineName),
				Transform: &pps.Transform{
					Cmd: []string{"cp", path.Join("/pfs", dataRepo, "file"), "/pfs/out/file"},
				},
				ParallelismSpec: &pps.ParallelismSpec{
					Constant: 1,
				},
				Input: &pps.Input{
					Pfs: &pps.PFSInput{
						Repo:   dataRepo,
						Branch: "master",
						Glob:   "/*",
					},
				},
				SchedulingSpec: &pps.SchedulingSpec{
					// This NodeSelector will cause the worker pod to fail to
					// schedule, but the test can still pass because we just check
					// for values on the pod, it doesn't need to actually come up.
					NodeSelector: map[string]string{
						"foo": "bar",
					},
				},
				PodSpec: `{
				"hostname": "hostname"
			}`,
			})
		require.NoError(t, err)

		// Get info about the pipeline pods from k8s & check for resources
		pipelineInfo, err := c.InspectPipeline(pipelineName, false)
		require.NoError(t, err)

		var pod v1.Pod
		rcName := ppsutil.PipelineRcName(pipelineInfo.Pipeline.Name, pipelineInfo.Version)
		kubeClient := tu.GetKubeClient(t)
		err = backoff.Retry(func() error {
			podList, err := kubeClient.CoreV1().Pods(ns).List(
				context.Background(),
				metav1.ListOptions{
					LabelSelector: metav1.FormatLabelSelector(metav1.SetAsLabelSelector(
						map[string]string{"app": rcName, "suite": "pachyderm"},
					)),
				})
			if err != nil {
				return errors.EnsureStack(err) // retry
			}
			if len(podList.Items) != 1 || len(podList.Items[0].Spec.Containers) == 0 {
				return errors.Errorf("could not find single container for pipeline %s", pipelineInfo.Pipeline.Name)
			}
			pod = podList.Items[0]
			return nil // no more retries
		}, backoff.NewTestingBackOff())
		require.NoError(t, err)
		// Make sure a CPU and Memory request are both set
		require.Equal(t, "bar", pod.Spec.NodeSelector["foo"])
		require.Equal(t, "hostname", pod.Spec.Hostname)
	})
	t.Run("Patch", func(t *testing.T) {
		pipelineName := tu.UniqueString("TestPodSpecOpts")
		_, err := c.PpsAPIClient.CreatePipeline(
			context.Background(),
			&pps.CreatePipelineRequest{
				Pipeline: client.NewPipeline(pipelineName),
				Transform: &pps.Transform{
					Cmd: []string{"cp", path.Join("/pfs", dataRepo, "file"), "/pfs/out/file"},
				},
				ParallelismSpec: &pps.ParallelismSpec{
					Constant: 1,
				},
				Input: &pps.Input{
					Pfs: &pps.PFSInput{
						Repo:   dataRepo,
						Branch: "master",
						Glob:   "/*",
					},
				},
				SchedulingSpec: &pps.SchedulingSpec{
					// This NodeSelector will cause the worker pod to fail to
					// schedule, but the test can still pass because we just check
					// for values on the pod, it doesn't need to actually come up.
					NodeSelector: map[string]string{
						"foo": "bar",
					},
				},
				PodPatch: `[
					{ "op": "add", "path": "/hostname", "value": "hostname" }
			]`,
			})
		require.NoError(t, err)

		// Get info about the pipeline pods from k8s & check for resources
		pipelineInfo, err := c.InspectPipeline(pipelineName, false)
		require.NoError(t, err)

		var pod v1.Pod
		rcName := ppsutil.PipelineRcName(pipelineInfo.Pipeline.Name, pipelineInfo.Version)
		kubeClient := tu.GetKubeClient(t)
		err = backoff.Retry(func() error {
			podList, err := kubeClient.CoreV1().Pods(ns).List(
				context.Background(),
				metav1.ListOptions{
					LabelSelector: metav1.FormatLabelSelector(metav1.SetAsLabelSelector(
						map[string]string{"app": rcName, "suite": "pachyderm"},
					)),
				})
			if err != nil {
				return errors.EnsureStack(err) // retry
			}
			if len(podList.Items) != 1 || len(podList.Items[0].Spec.Containers) == 0 {
				return errors.Errorf("could not find single container for pipeline %s", pipelineInfo.Pipeline.Name)
			}
			pod = podList.Items[0]
			return nil // no more retries
		}, backoff.NewTestingBackOff())
		require.NoError(t, err)
		// Make sure a CPU and Memory request are both set
		require.Equal(t, "bar", pod.Spec.NodeSelector["foo"])
		require.Equal(t, "hostname", pod.Spec.Hostname)
	})
}

func TestPipelineLargeOutput(t *testing.T) {
	if testing.Short() {
		t.Skip("Skipping integration tests in short mode")
	}

	t.Parallel()
	c, _ := minikubetestenv.AcquireCluster(t)

	dataRepo := tu.UniqueString("TestPipelineInputDataModification_data")
	require.NoError(t, c.CreateRepo(dataRepo))

	pipeline := tu.UniqueString("pipeline")
	require.NoError(t, c.CreatePipeline(
		pipeline,
		"",
		[]string{"bash"},
		[]string{
			"for i in `seq 1 100`; do touch /pfs/out/$RANDOM; done",
		},
		&pps.ParallelismSpec{
			Constant: 4,
		},
		client.NewPFSInput(dataRepo, "/*"),
		"",
		false,
	))

	numFiles := 100
	commit1, err := c.StartCommit(dataRepo, "master")
	require.NoError(t, err)
	for i := 0; i < numFiles; i++ {
		require.NoError(t, c.PutFile(commit1, fmt.Sprintf("file-%d", i), strings.NewReader(""), client.WithAppendPutFile()))
	}
	require.NoError(t, c.FinishCommit(dataRepo, commit1.Branch.Name, commit1.ID))

	commitInfos, err := c.WaitCommitSetAll(commit1.ID)
	require.NoError(t, err)
	require.Equal(t, 4, len(commitInfos))
}

func TestJoinInput(t *testing.T) {
	if testing.Short() {
		t.Skip("Skipping integration tests in short mode")
	}

	t.Parallel()
	c, _ := minikubetestenv.AcquireCluster(t)

	var repos []string
	for i := 0; i < 2; i++ {
		repos = append(repos, tu.UniqueString(fmt.Sprintf("TestJoinInput%v", i)))
		require.NoError(t, c.CreateRepo(repos[i]))
	}

	numFiles := 16
	for r, repo := range repos {
		commit, err := c.StartCommit(repo, "master")
		require.NoError(t, err)
		for i := 0; i < numFiles; i++ {
			require.NoError(t, c.PutFile(commit, fmt.Sprintf("file-%v.%4b", r, i), strings.NewReader(fmt.Sprintf("%d\n", i)), client.WithAppendPutFile()))
		}
		require.NoError(t, c.FinishCommit(repo, "master", ""))
	}

	pipeline := tu.UniqueString("join-pipeline")
	require.NoError(t, c.CreatePipeline(
		pipeline,
		"",
		[]string{"bash"},
		[]string{
			fmt.Sprintf("touch /pfs/out/$(echo $(ls -r /pfs/%s/)$(ls -r /pfs/%s/))", repos[0], repos[1]),
		},
		&pps.ParallelismSpec{
			Constant: 1,
		},
		client.NewJoinInput(
			client.NewPFSInputOpts("", repos[0], "", "/file-?.(11*)", "$1", "", false, false, nil),
			client.NewPFSInputOpts("", repos[1], "", "/file-?.(*0)", "$1", "", false, false, nil),
		),
		"",
		false,
	))

	commitInfo, err := c.WaitCommit(pipeline, "master", "")
	require.NoError(t, err)
	fileInfos, err := c.ListFileAll(commitInfo.Commit, "")
	require.NoError(t, err)
	require.Equal(t, 2, len(fileInfos))
	expectedNames := []string{"/file-0.1100file-1.1100", "/file-0.1110file-1.1110"}
	for i, fi := range fileInfos {
		// 1 byte per repo
		require.Equal(t, expectedNames[i], fi.File.Path)
	}

	dataRepo0 := "TestJoinInputDirectory-0"
	require.NoError(t, c.CreateRepo(dataRepo0))
	masterCommit := client.NewCommit(dataRepo0, "master", "")
	require.NoError(t, c.PutFile(masterCommit, "/dir-01/foo", strings.NewReader("foo")))
	dataRepo1 := "TestJoinInputDirectory-1"
	require.NoError(t, c.CreateRepo(dataRepo1))
	masterCommit = client.NewCommit(dataRepo1, "master", "")
	require.NoError(t, c.PutFile(masterCommit, "/dir-10/bar", strings.NewReader("bar")))

	pipeline = tu.UniqueString("join-pipeline-directory")
	require.NoError(t, c.CreatePipeline(
		pipeline,
		"",
		[]string{"bash"},
		[]string{
			fmt.Sprintf("cp -r /pfs/%s/*/. /pfs/out", dataRepo0),
			fmt.Sprintf("cp -r /pfs/%s/*/. /pfs/out", dataRepo1),
		},
		&pps.ParallelismSpec{
			Constant: 1,
		},
		client.NewJoinInput(
			client.NewPFSInputOpts("", dataRepo0, "", "/dir-(?)(?)", "$2", "", false, false, nil),
			client.NewPFSInputOpts("", dataRepo1, "", "/dir-(?)(?)", "$1", "", false, false, nil),
		),
		"",
		false,
	))

	commitInfo, err = c.WaitCommit(pipeline, "master", "")
	require.NoError(t, err)
	fileInfos, err = c.ListFileAll(commitInfo.Commit, "")
	require.NoError(t, err)
	require.Equal(t, 2, len(fileInfos))
	expectedNames = []string{"/bar", "/foo"}
	for i, fi := range fileInfos {
		require.Equal(t, expectedNames[i], fi.File.Path)
	}
}

func TestGroupInput(t *testing.T) {
	if testing.Short() {
		t.Skip("Skipping integration tests in short mode")
	}

	t.Parallel()
	c, _ := minikubetestenv.AcquireCluster(t)

	t.Run("Basic", func(t *testing.T) {
		repo := tu.UniqueString("TestGroupInput")
		require.NoError(t, c.CreateRepo(repo))
		commit := client.NewCommit(repo, "master", "")
		numFiles := 16
		for i := 0; i < numFiles; i++ {
			require.NoError(t, c.PutFile(commit, fmt.Sprintf("file.%4b", i), strings.NewReader(fmt.Sprintf("%d\n", i)), client.WithAppendPutFile()))
		}

		pipeline := "group-pipeline"
		require.NoError(t, c.CreatePipeline(
			pipeline,
			"",
			[]string{"bash"},
			[]string{},
			&pps.ParallelismSpec{
				Constant: 1,
			},
			client.NewGroupInput(
				client.NewPFSInputOpts("", repo, "", "/file.(?)(?)(?)(?)", "", "$3", false, false, nil),
			),
			"",
			false,
		))

		commitInfo, err := c.InspectCommit(pipeline, "master", "")
		require.NoError(t, err)

		jobs, err := c.WaitJobSetAll(commitInfo.Commit.ID, false)
		require.NoError(t, err)
		require.Equal(t, 1, len(jobs))

		// We're grouping by the third digit in the filename
		// for 0 and 1, this is just a space
		// then we should see the 8 files with a one there, and the 6 files with a zero there
		expected := [][]string{
			{"/file.   0",
				"/file.   1"},

			{"/file.  10",
				"/file.  11",
				"/file. 110",
				"/file. 111",
				"/file.1010",
				"/file.1011",
				"/file.1110",
				"/file.1111"},

			{"/file. 100",
				"/file. 101",
				"/file.1000",
				"/file.1001",
				"/file.1100",
				"/file.1101"}}
		actual := make([][]string, 0, 3)
		dis, err := c.ListDatumAll(jobs[0].Job.Pipeline.Name, jobs[0].Job.ID)
		require.NoError(t, err)
		for _, di := range dis {
			sort.Slice(di.Data, func(i, j int) bool { return di.Data[i].File.Path < di.Data[j].File.Path })
			datumFiles := make([]string, 0)
			for _, fi := range di.Data {
				datumFiles = append(datumFiles, fi.File.Path)
			}
			actual = append(actual, datumFiles)
		}
		sort.Slice(actual, func(i, j int) bool {
			return actual[i][0] < actual[j][0]
		})
		require.Equal(t, expected, actual)
	})

	t.Run("MultiInput", func(t *testing.T) {
		var repos []string
		for i := 0; i < 2; i++ {
			repos = append(repos, tu.UniqueString(fmt.Sprintf("TestGroupInput%v", i)))
			require.NoError(t, c.CreateRepo(repos[i]))
		}

		numFiles := 16
		for r, repo := range repos {
			for i := 0; i < numFiles; i++ {
				require.NoError(t, c.PutFile(client.NewCommit(repo, "master", ""), fmt.Sprintf("file-%v.%4b", r, i), strings.NewReader(fmt.Sprintf("%d\n", i)), client.WithAppendPutFile()))
			}
		}

		pipeline := "group-pipeline-multi-input"
		require.NoError(t, c.CreatePipeline(
			pipeline,
			"",
			[]string{"bash"},
			[]string{},
			&pps.ParallelismSpec{
				Constant: 1,
			},
			client.NewGroupInput(
				client.NewPFSInputOpts("", repos[0], "", "/file-?.(?)(?)(?)(?)", "", "$3", false, false, nil),
				client.NewPFSInputOpts("", repos[1], "", "/file-?.(?)(?)(?)(?)", "", "$2", false, false, nil),
			),
			"",
			false,
		))

		commitInfo, err := c.InspectCommit(pipeline, "master", "")
		require.NoError(t, err)

		jobs, err := c.WaitJobSetAll(commitInfo.Commit.ID, false)
		require.NoError(t, err)
		require.Equal(t, 1, len(jobs))

		// this time, we are grouping by the third digit in the 0 repo, and the second digit in the 1 repo
		// so the first group should have all the things from the 0 repo with a space in the third digit
		// and all the things from the 1 repo with a space in the second digit
		//
		// similarly for the second and third groups
		expected := [][]string{
			{"/file-0.   0",
				"/file-0.   1",
				"/file-1.   0",
				"/file-1.   1",
				"/file-1.  10",
				"/file-1.  11"},

			{"/file-0.  10",
				"/file-0.  11",
				"/file-0. 110",
				"/file-0. 111",
				"/file-0.1010",
				"/file-0.1011",
				"/file-0.1110",
				"/file-0.1111",
				"/file-1. 100",
				"/file-1. 101",
				"/file-1. 110",
				"/file-1. 111",
				"/file-1.1100",
				"/file-1.1101",
				"/file-1.1110",
				"/file-1.1111"},

			{"/file-0. 100",
				"/file-0. 101",
				"/file-0.1000",
				"/file-0.1001",
				"/file-0.1100",
				"/file-0.1101",
				"/file-1.1000",
				"/file-1.1001",
				"/file-1.1010",
				"/file-1.1011"}}
		actual := make([][]string, 0, 3)
		dis, err := c.ListDatumAll(jobs[0].Job.Pipeline.Name, jobs[0].Job.ID)
		require.NoError(t, err)
		for _, di := range dis {
			sort.Slice(di.Data, func(i, j int) bool { return di.Data[i].File.Path < di.Data[j].File.Path })
			datumFiles := make([]string, 0)
			for _, fi := range di.Data {
				datumFiles = append(datumFiles, fi.File.Path)
			}
			actual = append(actual, datumFiles)
		}
		sort.Slice(actual, func(i, j int) bool {
			return actual[i][0] < actual[j][0]
		})
		require.Equal(t, expected, actual)
	})

	t.Run("GroupJoinCombo", func(t *testing.T) {
		var repos []string
		for i := 0; i < 2; i++ {
			repos = append(repos, tu.UniqueString(fmt.Sprintf("TestGroupInput%v", i)))
			require.NoError(t, c.CreateRepo(repos[i]))
		}

		numFiles := 16
		for r, repo := range repos {
			for i := 0; i < numFiles; i++ {
				require.NoError(t, c.PutFile(client.NewCommit(repo, "master", ""), fmt.Sprintf("file-%v.%4b", r, i), strings.NewReader(fmt.Sprintf("%d\n", i)), client.WithAppendPutFile()))
			}
		}

		pipeline := "group-join-pipeline"
		require.NoError(t, c.CreatePipeline(
			pipeline,
			"",
			[]string{"bash"},
			[]string{},
			&pps.ParallelismSpec{
				Constant: 1,
			},
			client.NewGroupInput(
				client.NewJoinInput(
					client.NewPFSInputOpts("", repos[0], "", "/file-?.(?)(?)(?)(?)", "$1$2$3$4", "$3", false, false, nil),
					client.NewPFSInputOpts("", repos[1], "", "/file-?.(?)(?)(?)(?)", "$4$3$2$1", "$2", false, false, nil),
				),
			),
			"",
			false,
		))

		commitInfo, err := c.InspectCommit(pipeline, "master", "")
		require.NoError(t, err)

		jobs, err := c.WaitJobSetAll(commitInfo.Commit.ID, false)
		require.NoError(t, err)
		require.Equal(t, 1, len(jobs))

		// here, we're first doing a join to get pairs of files (one from each repo) that have the reverse numbers
		// we should see four pairs
		// then, we're grouping the files in these pairs by the third digit/second digit as before
		// this should regroup things into two groups of four
		expected := [][]string{
			{"/file-0.1001",
				"/file-0.1101",
				"/file-1.1001",
				"/file-1.1011"},
			{"/file-0.1011",
				"/file-0.1111",
				"/file-1.1101",
				"/file-1.1111"}}
		actual := make([][]string, 0, 2)
		dis, err := c.ListDatumAll(jobs[0].Job.Pipeline.Name, jobs[0].Job.ID)
		require.NoError(t, err)
		for _, di := range dis {
			sort.Slice(di.Data, func(i, j int) bool { return di.Data[i].File.Path < di.Data[j].File.Path })
			datumFiles := make([]string, 0)
			for _, fi := range di.Data {
				datumFiles = append(datumFiles, fi.File.Path)
			}
			actual = append(actual, datumFiles)
		}
		sort.Slice(actual, func(i, j int) bool {
			return actual[i][0] < actual[j][0]
		})
		require.Equal(t, expected, actual)
	})
	t.Run("Symlink", func(t *testing.T) {
		// Fix for the bug exhibited here: https://github.com/pachyderm/pachyderm/v2/tree/example-groupby/examples/group
		repo := tu.UniqueString("TestGroupInputSymlink")
		require.NoError(t, c.CreateRepo(repo))

		commit := client.NewCommit(repo, "master", "")

		require.NoError(t, c.PutFile(commit, "/T1606331395-LIPID-PATID2-CLIA24D9871327.txt", strings.NewReader(""), client.WithAppendPutFile()))
		require.NoError(t, c.PutFile(commit, "/T1606707579-LIPID-PATID3-CLIA24D9871327.txt", strings.NewReader(""), client.WithAppendPutFile()))
		require.NoError(t, c.PutFile(commit, "/T1606707597-LIPID-PATID4-CLIA24D9871327.txt", strings.NewReader(""), client.WithAppendPutFile()))
		require.NoError(t, c.PutFile(commit, "/T1606707557-LIPID-PATID1-CLIA24D9871327.txt", strings.NewReader(""), client.WithAppendPutFile()))
		require.NoError(t, c.PutFile(commit, "/T1606707613-LIPID-PATID1-CLIA24D9871328.txt", strings.NewReader(""), client.WithAppendPutFile()))
		require.NoError(t, c.PutFile(commit, "/T1606707635-LIPID-PATID3-CLIA24D9871328.txt", strings.NewReader(""), client.WithAppendPutFile()))

		pipeline := "group-pipeline-symlink"
		_, err := c.PpsAPIClient.CreatePipeline(context.Background(),
			&pps.CreatePipelineRequest{
				Pipeline: client.NewPipeline(pipeline),
				Transform: &pps.Transform{
					Cmd: []string{"bash"},
					Stdin: []string{"PATTERN=.*-PATID\\(.*\\)-.*.txt",
						fmt.Sprintf("FILES=/pfs/%v/*", repo),
						"for f in $FILES",
						"do",
						"[[ $(basename $f) =~ $PATTERN ]]",
						"mkdir -p /pfs/out/${BASH_REMATCH[1]}/",
						"cp $f /pfs/out/${BASH_REMATCH[1]}/",
						"done"},
				},
				Input: client.NewGroupInput(
					client.NewPFSInputOpts("", repo, "master", "/*-PATID(*)-*.txt", "", "$1", false, false, nil),
				),
				ParallelismSpec: &pps.ParallelismSpec{
					Constant: 1,
				},
			})
		require.NoError(t, err)

		commitInfo, err := c.InspectCommit(pipeline, "master", "")
		require.NoError(t, err)

		jobs, err := c.WaitJobSetAll(commitInfo.Commit.ID, false)
		require.NoError(t, err)
		require.Equal(t, 1, len(jobs))

		require.Equal(t, "JOB_SUCCESS", jobs[0].State.String())

		expected := [][]string{
			{"/T1606331395-LIPID-PATID2-CLIA24D9871327.txt"},
			{"/T1606707557-LIPID-PATID1-CLIA24D9871327.txt", "/T1606707613-LIPID-PATID1-CLIA24D9871328.txt"},
			{"/T1606707579-LIPID-PATID3-CLIA24D9871327.txt", "/T1606707635-LIPID-PATID3-CLIA24D9871328.txt"},
			{"/T1606707597-LIPID-PATID4-CLIA24D9871327.txt"},
		}
		actual := make([][]string, 0, 3)
		dis, err := c.ListDatumAll(jobs[0].Job.Pipeline.Name, jobs[0].Job.ID)
		require.NoError(t, err)
		// these don't come in a consistent order because group inputs use maps
		for _, di := range dis {
			sort.Slice(di.Data, func(i, j int) bool { return di.Data[i].File.Path < di.Data[j].File.Path })
			datumFiles := make([]string, 0)
			for _, fi := range di.Data {
				datumFiles = append(datumFiles, fi.File.Path)
			}
			actual = append(actual, datumFiles)
		}
		sort.Slice(actual, func(i, j int) bool {
			return actual[i][0] < actual[j][0]
		})
		require.Equal(t, expected, actual)
	})
}

func TestUnionInput(t *testing.T) {
	if testing.Short() {
		t.Skip("Skipping integration tests in short mode")
	}

	t.Parallel()
	c, _ := minikubetestenv.AcquireCluster(t)

	var repos []string
	for i := 0; i < 4; i++ {
		repos = append(repos, tu.UniqueString("TestUnionInput"))
		require.NoError(t, c.CreateRepo(repos[i]))
	}

	numFiles := 2
	for _, repo := range repos {
		commit, err := c.StartCommit(repo, "master")
		require.NoError(t, err)
		for i := 0; i < numFiles; i++ {
			require.NoError(t, c.PutFile(commit, fmt.Sprintf("file-%d", i), strings.NewReader(fmt.Sprintf("%d", i)), client.WithAppendPutFile()))
		}
		require.NoError(t, c.FinishCommit(repo, "master", ""))
	}

	t.Run("union all", func(t *testing.T) {
		pipeline := tu.UniqueString("pipeline")
		require.NoError(t, c.CreatePipeline(
			pipeline,
			"",
			[]string{"bash"},
			[]string{
				"cp /pfs/*/* /pfs/out",
			},
			&pps.ParallelismSpec{
				Constant: 1,
			},
			client.NewUnionInput(
				client.NewPFSInput(repos[0], "/*"),
				client.NewPFSInput(repos[1], "/*"),
				client.NewPFSInput(repos[2], "/*"),
				client.NewPFSInput(repos[3], "/*"),
			),
			"",
			false,
		))

		commitInfo, err := c.WaitCommit(pipeline, "master", "")
		require.NoError(t, err)
		fileInfos, err := c.ListFileAll(commitInfo.Commit, "")
		require.NoError(t, err)
		require.Equal(t, 8, len(fileInfos))
	})

	t.Run("union crosses", func(t *testing.T) {
		pipeline := tu.UniqueString("pipeline")
		require.NoError(t, c.CreatePipeline(
			pipeline,
			"",
			[]string{"bash"},
			[]string{
				"cp -r -L /pfs/TestUnionInput* /pfs/out",
			},
			&pps.ParallelismSpec{
				Constant: 1,
			},
			client.NewUnionInput(
				client.NewCrossInput(
					client.NewPFSInput(repos[0], "/*"),
					client.NewPFSInput(repos[1], "/*"),
				),
				client.NewCrossInput(
					client.NewPFSInput(repos[2], "/*"),
					client.NewPFSInput(repos[3], "/*"),
				),
			),
			"",
			false,
		))

		commitInfo, err := c.WaitCommit(pipeline, "master", "")
		require.NoError(t, err)
		for _, repo := range repos {
			fileInfos, err := c.ListFileAll(commitInfo.Commit, repo)
			require.NoError(t, err)
			require.Equal(t, 4, len(fileInfos))
		}
	})

	t.Run("cross unions", func(t *testing.T) {
		pipeline := tu.UniqueString("pipeline")
		require.NoError(t, c.CreatePipeline(
			pipeline,
			"",
			[]string{"bash"},
			[]string{
				"cp -r -L /pfs/TestUnionInput* /pfs/out",
			},
			&pps.ParallelismSpec{
				Constant: 1,
			},
			client.NewCrossInput(
				client.NewUnionInput(
					client.NewPFSInput(repos[0], "/*"),
					client.NewPFSInput(repos[1], "/*"),
				),
				client.NewUnionInput(
					client.NewPFSInput(repos[2], "/*"),
					client.NewPFSInput(repos[3], "/*"),
				),
			),
			"",
			false,
		))

		commitInfo, err := c.WaitCommit(pipeline, "master", "")
		require.NoError(t, err)
		for _, repo := range repos {
			fileInfos, err := c.ListFileAll(commitInfo.Commit, repo)
			require.NoError(t, err)
			require.Equal(t, 8, len(fileInfos))
		}
	})

	t.Run("union alias", func(t *testing.T) {
		pipeline := tu.UniqueString("pipeline")
		require.NoError(t, c.CreatePipeline(
			pipeline,
			"",
			[]string{"bash"},
			[]string{
				"cp /pfs/in/* '/pfs/out/$RANDOM'",
			},
			&pps.ParallelismSpec{
				Constant: 1,
			},
			client.NewUnionInput(
				client.NewPFSInputOpts("in", repos[0], "", "/*", "", "", false, false, nil),
				client.NewPFSInputOpts("in", repos[1], "", "/*", "", "", false, false, nil),
				client.NewPFSInputOpts("in", repos[2], "", "/*", "", "", false, false, nil),
				client.NewPFSInputOpts("in", repos[3], "", "/*", "", "", false, false, nil),
			),
			"",
			false,
		))

		commitInfo, err := c.WaitCommit(pipeline, "master", "")
		require.NoError(t, err)
		fileInfos, err := c.ListFileAll(commitInfo.Commit, "")
		require.NoError(t, err)
		require.Equal(t, 8, len(fileInfos))
		dis, err := c.ListDatumAll(pipeline, commitInfo.Commit.ID)
		require.NoError(t, err)
		require.Equal(t, 8, len(dis))
	})
}

func TestPipelineWithStats(t *testing.T) {
	if testing.Short() {
		t.Skip("Skipping integration tests in short mode")
	}

	t.Parallel()
	c, _ := minikubetestenv.AcquireCluster(t)

	dataRepo := tu.UniqueString("TestPipelineWithStats_data")
	require.NoError(t, c.CreateRepo(dataRepo))

	numFiles := 10
	commit1, err := c.StartCommit(dataRepo, "master")
	require.NoError(t, err)
	for i := 0; i < numFiles; i++ {
		require.NoError(t, c.PutFile(commit1, fmt.Sprintf("file-%d", i), strings.NewReader(strings.Repeat("foo\n", 100))))
	}
	require.NoError(t, c.FinishCommit(dataRepo, "master", commit1.ID))

	pipeline := tu.UniqueString("pipeline")
	_, err = c.PpsAPIClient.CreatePipeline(context.Background(),
		&pps.CreatePipelineRequest{
			Pipeline: client.NewPipeline(pipeline),
			Transform: &pps.Transform{
				Cmd: []string{"bash"},
				Stdin: []string{
					fmt.Sprintf("cp /pfs/%s/* /pfs/out/", dataRepo),
				},
			},
			Input: client.NewPFSInput(dataRepo, "/*"),
			ParallelismSpec: &pps.ParallelismSpec{
				Constant: 4,
			},
		})
	require.NoError(t, err)

	outputCommit, err := c.InspectCommit(pipeline, "master", "")
	require.NoError(t, err)

	id := outputCommit.Commit.ID

	commitInfos, err := c.WaitCommitSetAll(id)
	require.NoError(t, err)
	// input (alias), output, spec, meta
	require.Equal(t, 4, len(commitInfos))

	jobs, err := c.ListJob(pipeline, nil, -1, true)
	require.NoError(t, err)
	require.Equal(t, 1, len(jobs))

	resp, err := c.ListDatumAll(pipeline, id)
	require.NoError(t, err)
	require.Equal(t, numFiles, len(resp))
	require.Equal(t, 1, len(resp[0].Data))

	for _, datum := range resp {
		require.NoError(t, err)
		require.Equal(t, pps.DatumState_SUCCESS, datum.State)
	}

	// Make sure 'inspect datum' works
	datum, err := c.InspectDatum(pipeline, id, resp[0].Datum.ID)
	require.NoError(t, err)
	require.Equal(t, pps.DatumState_SUCCESS, datum.State)
}

func TestPipelineWithStatsFailedDatums(t *testing.T) {
	if testing.Short() {
		t.Skip("Skipping integration tests in short mode")
	}

	t.Parallel()
	c, _ := minikubetestenv.AcquireCluster(t)

	dataRepo := tu.UniqueString("TestPipelineWithStatsFailedDatums_data")
	require.NoError(t, c.CreateRepo(dataRepo))

	numFiles := 10
	commit1, err := c.StartCommit(dataRepo, "master")
	require.NoError(t, err)
	for i := 0; i < numFiles; i++ {
		require.NoError(t, c.PutFile(commit1, fmt.Sprintf("file-%d", i), strings.NewReader(strings.Repeat("foo\n", 100))))
	}
	require.NoError(t, c.FinishCommit(dataRepo, "master", commit1.ID))

	pipeline := tu.UniqueString("pipeline")
	_, err = c.PpsAPIClient.CreatePipeline(context.Background(),
		&pps.CreatePipelineRequest{
			Pipeline: client.NewPipeline(pipeline),
			Transform: &pps.Transform{
				Cmd: []string{"bash"},
				Stdin: []string{
					fmt.Sprintf("if [ -f /pfs/%s/file-5 ]; then exit 1; fi", dataRepo),
					fmt.Sprintf("cp /pfs/%s/* /pfs/out/", dataRepo),
				},
			},
			Input: client.NewPFSInput(dataRepo, "/*"),
			ParallelismSpec: &pps.ParallelismSpec{
				Constant: 4,
			},
		})
	require.NoError(t, err)

	outputCommit, err := c.InspectCommit(pipeline, "master", "")
	require.NoError(t, err)
	id := outputCommit.Commit.ID

	commitInfos, err := c.WaitCommitSetAll(id)
	require.NoError(t, err)
	// input (alias), output, spec, meta
	require.Equal(t, 4, len(commitInfos))

	jobs, err := c.ListJob(pipeline, nil, -1, true)
	require.NoError(t, err)
	require.Equal(t, 1, len(jobs))

	resp, err := c.ListDatumAll(pipeline, id)
	require.NoError(t, err)
	require.Equal(t, numFiles, len(resp))

	var failedID string
	for _, d := range resp {
		if d.State == pps.DatumState_FAILED {
			// one entry should be failed (list datum isn't sorted)
			require.Equal(t, "", failedID)
			failedID = d.Datum.ID
		} else {
			// other entries should be success
			require.Equal(t, pps.DatumState_SUCCESS, d.State)
		}
	}

	// Make sure 'inspect datum' works for failed state
	datum, err := c.InspectDatum(pipeline, id, failedID)
	require.NoError(t, err)
	require.Equal(t, pps.DatumState_FAILED, datum.State)
}

func TestPipelineWithStatsPaginated(t *testing.T) {
	// TODO(2.0 optional): Implement datum pagination?.
	t.Skip("Datum pagination not implemented in V2")
	if testing.Short() {
		t.Skip("Skipping integration tests in short mode")
	}

	t.Parallel()
	c, _ := minikubetestenv.AcquireCluster(t)

	dataRepo := tu.UniqueString("TestPipelineWithStatsPaginated_data")
	require.NoError(t, c.CreateRepo(dataRepo))

	numPages := int64(2)
	pageSize := int64(10)
	numFiles := int(numPages * pageSize)
	commit1, err := c.StartCommit(dataRepo, "master")
	require.NoError(t, err)
	for i := 0; i < numFiles; i++ {
		require.NoError(t, c.PutFile(commit1, fmt.Sprintf("file-%d", i), strings.NewReader(strings.Repeat("foo\n", 100)), client.WithAppendPutFile()))
	}
	require.NoError(t, c.FinishCommit(dataRepo, "master", commit1.ID))

	pipeline := tu.UniqueString("pipeline")
	_, err = c.PpsAPIClient.CreatePipeline(context.Background(),
		&pps.CreatePipelineRequest{
			Pipeline: client.NewPipeline(pipeline),
			Transform: &pps.Transform{
				Cmd: []string{"bash"},
				Stdin: []string{
					fmt.Sprintf("if [ -f /pfs/%s/file-5 ]; then exit 1; fi", dataRepo),
					fmt.Sprintf("cp /pfs/%s/* /pfs/out/", dataRepo),
				},
			},
			Input: client.NewPFSInput(dataRepo, "/*"),
			ParallelismSpec: &pps.ParallelismSpec{
				Constant: 4,
			},
		})
	require.NoError(t, err)

	outputCommit, err := c.InspectCommit(pipeline, "master", "")
	require.NoError(t, err)
	id := outputCommit.Commit.ID

	commitInfos, err := c.WaitCommitSetAll(id)
	require.NoError(t, err)
	// input (alias), output, spec, meta
	require.Equal(t, 4, len(commitInfos))

	var jobs []*pps.JobInfo
	require.NoError(t, backoff.Retry(func() error {
		jobs, err = c.ListJob(pipeline, nil, -1, true)
		require.NoError(t, err)
		if len(jobs) != 1 {
			return errors.Errorf("expected 1 jobs, got %d", len(jobs))
		}
		return nil
	}, backoff.NewTestingBackOff()))

	// Block on the job being complete before we call ListDatum
	_, err = c.WaitJob(pipeline, jobs[0].Job.ID, false)
	require.NoError(t, err)

	// resp, err := c.ListDatumAll(jobs[0].Job.ID, pageSize, 0)
	// require.NoError(t, err)
	// require.Equal(t, pageSize, int64(len(resp.DatumInfos)))
	// require.Equal(t, int64(numFiles)/pageSize, resp.TotalPages)

	// // First entry should be failed
	// require.Equal(t, pps.DatumState_FAILED, resp.DatumInfos[0].State)

	// resp, err = c.ListDatumAll(jobs[0].Job.ID, pageSize, int64(numPages-1))
	// require.NoError(t, err)
	// require.Equal(t, pageSize, int64(len(resp.DatumInfos)))
	// require.Equal(t, int64(int64(numFiles)/pageSize-1), resp.Page)

	// // Last entry should be success
	// require.Equal(t, pps.DatumState_SUCCESS, resp.DatumInfos[len(resp.DatumInfos)-1].State)

	// // Make sure we get error when requesting pages too high
	// _, err = c.ListDatumAll(jobs[0].Job.ID, pageSize, int64(numPages))
	// require.YesError(t, err)
}

func TestPipelineWithStatsAcrossJobs(t *testing.T) {
	if testing.Short() {
		t.Skip("Skipping integration tests in short mode")
	}

	t.Parallel()
	c, _ := minikubetestenv.AcquireCluster(t)

	dataRepo := tu.UniqueString("TestPipelineWithStatsAcrossJobs_data")
	require.NoError(t, c.CreateRepo(dataRepo))

	numFiles := 10
	commit1, err := c.StartCommit(dataRepo, "master")
	require.NoError(t, err)
	for i := 0; i < numFiles; i++ {
		require.NoError(t, c.PutFile(commit1, fmt.Sprintf("foo-%d", i), strings.NewReader(strings.Repeat("foo\n", 100)), client.WithAppendPutFile()))
	}
	require.NoError(t, c.FinishCommit(dataRepo, "master", commit1.ID))

	pipeline := tu.UniqueString("StatsAcrossJobs")
	_, err = c.PpsAPIClient.CreatePipeline(context.Background(),
		&pps.CreatePipelineRequest{
			Pipeline: client.NewPipeline(pipeline),
			Transform: &pps.Transform{
				Cmd: []string{"bash"},
				Stdin: []string{
					fmt.Sprintf("cp /pfs/%s/* /pfs/out/", dataRepo),
				},
			},
			Input: client.NewPFSInput(dataRepo, "/*"),
			ParallelismSpec: &pps.ParallelismSpec{
				Constant: 1,
			},
		})
	require.NoError(t, err)

	outputCommit, err := c.InspectCommit(pipeline, "master", "")
	require.NoError(t, err)
	id := outputCommit.Commit.ID

	commitInfos, err := c.WaitCommitSetAll(id)
	require.NoError(t, err)
	// input (alias), output, spec, meta
	require.Equal(t, 4, len(commitInfos))

	jobs, err := c.ListJob(pipeline, nil, -1, true)
	require.NoError(t, err)
	require.Equal(t, 1, len(jobs))

	resp, err := c.ListDatumAll(pipeline, id)
	require.NoError(t, err)
	require.Equal(t, numFiles, len(resp))

	datum, err := c.InspectDatum(pipeline, id, resp[0].Datum.ID)
	require.NoError(t, err)
	require.Equal(t, pps.DatumState_SUCCESS, datum.State)

	commit2, err := c.StartCommit(dataRepo, "master")
	require.NoError(t, err)
	for i := 0; i < numFiles; i++ {
		require.NoError(t, c.PutFile(commit2, fmt.Sprintf("bar-%d", i), strings.NewReader(strings.Repeat("bar\n", 100)), client.WithAppendPutFile()))
	}
	require.NoError(t, c.FinishCommit(dataRepo, "master", commit2.ID))

	outputCommit, err = c.InspectCommit(pipeline, "master", "")
	require.NoError(t, err)
	id = outputCommit.Commit.ID

	commitInfos, err = c.WaitCommitSetAll(id)
	require.NoError(t, err)
	// input (alias), output, spec, meta
	require.Equal(t, 4, len(commitInfos))

	jobs, err = c.ListJob(pipeline, nil, -1, true)
	require.NoError(t, err)
	require.Equal(t, 2, len(jobs))

	resp, err = c.ListDatumAll(pipeline, id)
	require.NoError(t, err)
	// we should see all the datums from the first job (which should be skipped)
	// in addition to all the new datums processed in this job
	require.Equal(t, numFiles*2, len(resp))

	// test inspect datum
	var skippedCount int
	for _, info := range resp {
		if info.State == pps.DatumState_SKIPPED {
			skippedCount++
		}
		inspectedInfo, err := c.InspectDatum(pipeline, id, info.Datum.ID)
		require.NoError(t, err)
		require.Equal(t, info.State, inspectedInfo.State)
	}
	require.Equal(t, numFiles, skippedCount)
}

func TestPipelineOnStatsBranch(t *testing.T) {
	if testing.Short() {
		t.Skip("Skipping integration tests in short mode")
	}

	t.Parallel()
	c, _ := minikubetestenv.AcquireCluster(t)

	dataRepo := tu.UniqueString("TestPipelineOnStatsBranch_data")
	require.NoError(t, c.CreateRepo(dataRepo))

	commit, err := c.StartCommit(dataRepo, "master")
	require.NoError(t, err)
	require.NoError(t, c.PutFile(commit, "file", strings.NewReader("foo"), client.WithAppendPutFile()))
	require.NoError(t, c.FinishCommit(dataRepo, commit.Branch.Name, commit.ID))

	pipeline1, pipeline2 := tu.UniqueString("TestPipelineOnStatsBranch1"), tu.UniqueString("TestPipelineOnStatsBranch2")
	_, err = c.PpsAPIClient.CreatePipeline(context.Background(),
		&pps.CreatePipelineRequest{
			Pipeline: client.NewPipeline(pipeline1),
			Transform: &pps.Transform{
				Cmd: []string{"bash", "-c", "cp -r $(ls -d /pfs/*|grep -v /pfs/out) /pfs/out"},
			},
			Input: client.NewPFSInput(dataRepo, "/*"),
		})
	require.NoError(t, err)
	_, err = c.PpsAPIClient.CreatePipeline(context.Background(),
		&pps.CreatePipelineRequest{
			Pipeline: client.NewPipeline(pipeline2),
			Transform: &pps.Transform{
				Cmd: []string{"bash", "-c", "cp -r $(ls -d /pfs/*|grep -v /pfs/out) /pfs/out"},
			},
			Input: &pps.Input{
				Pfs: &pps.PFSInput{
					Repo:     pipeline1,
					RepoType: pfs.MetaRepoType,
					Branch:   "master",
					Glob:     "/*",
				},
			},
		})
	require.NoError(t, err)

	commitInfo, err := c.InspectCommit(pipeline2, "master", "")
	require.NoError(t, err)

	jobInfos, err := c.WaitJobSetAll(commitInfo.Commit.ID, false)
	require.NoError(t, err)
	require.Equal(t, 1, len(jobInfos))
	for _, ji := range jobInfos {
		require.Equal(t, ji.State.String(), pps.JobState_JOB_SUCCESS.String())
	}
}

func TestSkippedDatums(t *testing.T) {
	if testing.Short() {
		t.Skip("Skipping integration tests in short mode")
	}

	t.Parallel()
	c, _ := minikubetestenv.AcquireCluster(t)
	// create repos
	dataRepo := tu.UniqueString("TestPipeline_data")
	require.NoError(t, c.CreateRepo(dataRepo))

	// create pipeline
	pipelineName := tu.UniqueString("pipeline")
	//	require.NoError(t, c.CreatePipeline(
	_, err := c.PpsAPIClient.CreatePipeline(context.Background(),
		&pps.CreatePipelineRequest{
			Pipeline: client.NewPipeline(pipelineName),
			Transform: &pps.Transform{
				Cmd: []string{"bash"},
				Stdin: []string{
					fmt.Sprintf("cp /pfs/%s/* /pfs/out/", dataRepo),
				},
			},
			ParallelismSpec: &pps.ParallelismSpec{
				Constant: 1,
			},
			Input: client.NewPFSInput(dataRepo, "/*"),
		})
	require.NoError(t, err)

	// Do first commit to repo
	commit1, err := c.StartCommit(dataRepo, "master")
	require.NoError(t, err)
	require.NoError(t, c.PutFile(commit1, "file", strings.NewReader("foo\n"), client.WithAppendPutFile()))
	require.NoError(t, c.FinishCommit(dataRepo, commit1.Branch.Name, commit1.ID))
	jis, err := c.WaitJobSetAll(commit1.ID, false)
	require.NoError(t, err)
	require.Equal(t, 1, len(jis))
	ji := jis[0]
	require.Equal(t, ji.State, pps.JobState_JOB_SUCCESS)
	var buffer bytes.Buffer
	require.NoError(t, c.GetFile(ji.OutputCommit, "file", &buffer))
	require.Equal(t, "foo\n", buffer.String())

	// Do second commit to repo
	commit2, err := c.StartCommit(dataRepo, "master")
	require.NoError(t, err)
	require.NoError(t, c.PutFile(commit2, "file2", strings.NewReader("bar\n"), client.WithAppendPutFile()))
	require.NoError(t, c.FinishCommit(dataRepo, commit2.Branch.Name, commit2.ID))
	jis, err = c.WaitJobSetAll(commit2.ID, false)
	require.NoError(t, err)
	require.Equal(t, 1, len(jis))
	ji = jis[0]
	require.Equal(t, ji.State, pps.JobState_JOB_SUCCESS)

	jobs, err := c.ListJob(pipelineName, nil, -1, true)
	require.NoError(t, err)
	require.Equal(t, 3, len(jobs))

	job1 := jobs[1]
	datums, err := c.ListDatumAll(pipelineName, job1.Job.ID)
	require.NoError(t, err)
	require.Equal(t, 1, len(datums))
	datum, err := c.InspectDatum(pipelineName, job1.Job.ID, datums[0].Datum.ID)
	require.NoError(t, err)
	require.Equal(t, pps.DatumState_SUCCESS, datum.State)

	job2 := jobs[0]
	// check the successful datum from job1 is now skipped
	datum, err = c.InspectDatum(pipelineName, job2.Job.ID, datums[0].Datum.ID)
	require.NoError(t, err)
	require.Equal(t, pps.DatumState_SKIPPED, datum.State)
	// load datums for job2
	datums, err = c.ListDatumAll(pipelineName, job2.Job.ID)
	require.NoError(t, err)
	require.Equal(t, 2, len(datums))
	require.NoError(t, err)
	require.Equal(t, int64(1), job2.DataSkipped)
	require.Equal(t, pps.JobState_JOB_SUCCESS, job2.State)
}

func TestMetaRepoContents(t *testing.T) {
	if testing.Short() {
		t.Skip("Skipping integration tests in short mode")
	}
	t.Parallel()
	c, _ := minikubetestenv.AcquireCluster(t)
	dataRepo := tu.UniqueString("TestPipeline_data")
	require.NoError(t, c.CreateRepo(dataRepo))
	pipelineName := tu.UniqueString("pipeline")
	_, err := c.PpsAPIClient.CreatePipeline(context.Background(),
		&pps.CreatePipelineRequest{
			Pipeline: client.NewPipeline(pipelineName),
			Transform: &pps.Transform{
				Cmd: []string{"bash"},
				Stdin: []string{
					fmt.Sprintf("cp /pfs/%s/* /pfs/out/", dataRepo),
				},
			},
			ParallelismSpec: &pps.ParallelismSpec{
				Constant: 1,
			},
			Input: client.NewPFSInput(dataRepo, "/*"),
		})
	require.NoError(t, err)
	assertMetaContents := func(commitID string, inputFile string) {
		var datumID string
		require.NoError(t, c.ListDatum(pipelineName, commitID, func(di *pps.DatumInfo) error {
			datumID = di.Datum.ID
			return nil
		}))
		expectedFiles := map[string]struct{}{
			fmt.Sprintf("/meta/%v/meta", datumID):                      {},
			fmt.Sprintf("/pfs/%v/%v/%v", datumID, dataRepo, inputFile): {},
			fmt.Sprintf("/pfs/%v/out/%v", datumID, inputFile):          {},
		}
		metaCommit := &pfs.Commit{
			Branch: client.NewSystemRepo(pipelineName, pfs.MetaRepoType).NewBranch("master"),
			ID:     commitID,
		}
		var files []string
		require.NoError(t, c.WalkFile(metaCommit, "", func(fi *pfs.FileInfo) error {
			if fi.FileType == pfs.FileType_FILE {
				files = append(files, fi.File.Path)
			}
			return nil
		}))
		require.Equal(t, len(expectedFiles), len(files))
		for _, f := range files {
			delete(expectedFiles, f)
		}
		require.Equal(t, 0, len(expectedFiles))
	}
	// Do first commit to repo
	commit1, err := c.StartCommit(dataRepo, "master")
	require.NoError(t, err)
	require.NoError(t, c.PutFile(commit1, "foo", strings.NewReader("foo\n")))
	require.NoError(t, c.FinishCommit(dataRepo, commit1.Branch.Name, commit1.ID))
	jis, err := c.WaitJobSetAll(commit1.ID, false)
	require.NoError(t, err)
	require.Equal(t, 1, len(jis))
	ji := jis[0]
	require.Equal(t, ji.State, pps.JobState_JOB_SUCCESS)
	assertMetaContents(commit1.ID, "foo")
	// Replace file in input repo
	commit2, err := c.StartCommit(dataRepo, "master")
	require.NoError(t, err)
	require.NoError(t, c.PutFile(commit2, "bar", strings.NewReader("bar\n")))
	require.NoError(t, c.DeleteFile(commit2, "/foo"))
	require.NoError(t, c.FinishCommit(dataRepo, commit2.Branch.Name, commit2.ID))
	_, err = c.WaitJobSetAll(commit2.ID, false)
	require.NoError(t, err)
	assertMetaContents(commit2.ID, "bar")
	fileCount := 0
	var fileName string
	require.NoError(t, c.ListFile(client.NewCommit(pipelineName, "master", commit2.ID), "", func(fi *pfs.FileInfo) error {
		fileCount++
		fileName = fi.File.Path
		return nil
	}))
	require.Equal(t, 1, fileCount)
	require.Equal(t, "/bar", fileName)
}

func TestCronPipeline(t *testing.T) {
	if testing.Short() {
		t.Skip("Skipping integration tests in short mode")
	}

	t.Parallel()
	c, _ := minikubetestenv.AcquireCluster(t)
	t.Run("SimpleCron", func(t *testing.T) {
		defer func() {
			require.NoError(t, c.DeleteAll())
		}()
		pipeline1 := tu.UniqueString("cron1-")
		require.NoError(t, c.CreatePipeline(
			pipeline1,
			"",
			[]string{"/bin/bash"},
			[]string{"cp /pfs/time/* /pfs/out/"},
			nil,
			client.NewCronInput("time", "@every 10s"),
			"",
			false,
		))
		pipeline2 := tu.UniqueString("cron2-")
		require.NoError(t, c.CreatePipeline(
			pipeline2,
			"",
			[]string{"/bin/bash"},
			[]string{"cp " + fmt.Sprintf("/pfs/%s/*", pipeline1) + " /pfs/out/"},
			nil,
			client.NewPFSInput(pipeline1, "/*"),
			"",
			false,
		))

		// subscribe to the pipeline2 cron repo and wait for inputs
		repo := client.NewRepo(pipeline2)
		ctx, cancel := context.WithTimeout(context.Background(), time.Second*120)
		defer cancel() //cleanup resources
		// We'll look at four commits - with one initial head and one created in each tick
		// We expect the first commit to have 0 files, the second to have 1 file, etc...
		countBreakFunc := newCountBreakFunc(4)
		count := 0
		require.NoError(t, c.WithCtx(ctx).SubscribeCommit(repo, "master", "", pfs.CommitState_STARTED, func(ci *pfs.CommitInfo) error {
			return countBreakFunc(func() error {
				_, err := c.WaitCommitSetAll(ci.Commit.ID)
				require.NoError(t, err)

				files, err := c.ListFileAll(ci.Commit, "")
				require.NoError(t, err)
				require.Equal(t, count, len(files))
				count++

				return nil
			})
		}))
	})

	// Test a CronInput with the overwrite flag set to true
	t.Run("CronOverwrite", func(t *testing.T) {
		defer func() {
			require.NoError(t, c.DeleteAll())
		}()
		pipeline3 := tu.UniqueString("cron3-")
		overwriteInput := client.NewCronInput("time", "@every 10s")
		overwriteInput.Cron.Overwrite = true
		require.NoError(t, c.CreatePipeline(
			pipeline3,
			"",
			[]string{"/bin/bash"},
			[]string{"cp /pfs/time/* /pfs/out/"},
			nil,
			overwriteInput,
			"",
			false,
		))
		repo := client.NewRepo(fmt.Sprintf("%s_time", pipeline3))
		ctx, cancel := context.WithTimeout(context.Background(), time.Second*120)
		defer cancel() //cleanup resources
		// We'll look at four commits - with one created in each tick
		// We expect each of the commits to have just a single file in this case
		// except the first, which is the default branch head.
		countBreakFunc := newCountBreakFunc(3)
		count := 0
		require.NoError(t, c.WithCtx(ctx).SubscribeCommit(repo, "master", "", pfs.CommitState_STARTED, func(ci *pfs.CommitInfo) error {
			return countBreakFunc(func() error {
				commitInfos, err := c.WaitCommitSetAll(ci.Commit.ID)
				require.NoError(t, err)
				require.Equal(t, 4, len(commitInfos))

				files, err := c.ListFileAll(ci.Commit, "")
				require.NoError(t, err)
				require.Equal(t, count, len(files))
				count = 1

				return nil
			})
		}))
	})

	// Create a non-cron input repo, and test a pipeline with a cross of cron and
	// non-cron inputs
	t.Run("CronPFSCross", func(t *testing.T) {
		defer func() {
			require.NoError(t, c.DeleteAll())
		}()
		dataRepo := tu.UniqueString("TestCronPipeline_data")
		require.NoError(t, c.CreateRepo(dataRepo))
		pipeline4 := tu.UniqueString("cron4-")
		require.NoError(t, c.CreatePipeline(
			pipeline4,
			"",
			[]string{"bash"},
			[]string{
				"cp /pfs/time/time /pfs/out/time",
				fmt.Sprintf("cp /pfs/%s/file /pfs/out/file", dataRepo),
			},
			nil,
			client.NewCrossInput(
				client.NewCronInput("time", "@every 20s"),
				client.NewPFSInput(dataRepo, "/"),
			),
			"",
			false,
		))
		_, err := c.StartCommit(dataRepo, "master")
		require.NoError(t, err)
		require.NoError(t, c.PutFile(client.NewCommit(dataRepo, "master", ""), "file", strings.NewReader("file"), client.WithAppendPutFile()))
		require.NoError(t, c.FinishCommit(dataRepo, "master", ""))

		repo := client.NewRepo(fmt.Sprintf("%s_time", pipeline4))
		ctx, cancel := context.WithTimeout(context.Background(), time.Second*30)
		defer cancel() //cleanup resources
		countBreakFunc := newCountBreakFunc(2)
		require.NoError(t, c.WithCtx(ctx).SubscribeCommit(repo, "master", "", pfs.CommitState_STARTED, func(ci *pfs.CommitInfo) error {
			return countBreakFunc(func() error {
				commitInfos, err := c.WaitCommitSetAll(ci.Commit.ID)
				require.NoError(t, err)
				require.Equal(t, 5, len(commitInfos))

				return nil
			})
		}))
	})
	t.Run("RunCron", func(t *testing.T) {
		defer func() {
			require.NoError(t, c.DeleteAll())
		}()
		pipeline5 := tu.UniqueString("cron5-")
		require.NoError(t, c.CreatePipeline(
			pipeline5,
			"",
			[]string{"/bin/bash"},
			[]string{"cp /pfs/time/* /pfs/out/"},
			nil,
			client.NewCronInput("time", "@every 1h"),
			"",
			false,
		))
		pipeline6 := tu.UniqueString("cron6-")
		require.NoError(t, c.CreatePipeline(
			pipeline6,
			"",
			[]string{"/bin/bash"},
			[]string{"cp " + fmt.Sprintf("/pfs/%s/*", pipeline5) + " /pfs/out/"},
			nil,
			client.NewPFSInput(pipeline5, "/*"),
			"",
			false,
		))

		_, err := c.PpsAPIClient.RunCron(context.Background(), &pps.RunCronRequest{Pipeline: client.NewPipeline(pipeline5)})
		require.NoError(t, err)
		_, err = c.PpsAPIClient.RunCron(context.Background(), &pps.RunCronRequest{Pipeline: client.NewPipeline(pipeline5)})
		require.NoError(t, err)
		_, err = c.PpsAPIClient.RunCron(context.Background(), &pps.RunCronRequest{Pipeline: client.NewPipeline(pipeline5)})
		require.NoError(t, err)

		// subscribe to the pipeline6 cron repo and wait for inputs
		repo := client.NewRepo(pipeline6)
		ctx, cancel := context.WithTimeout(context.Background(), time.Second*120)
		defer cancel() //cleanup resources
		countBreakFunc := newCountBreakFunc(4)
		require.NoError(t, c.WithCtx(ctx).SubscribeCommit(repo, "master", "", pfs.CommitState_STARTED, func(ci *pfs.CommitInfo) error {
			return countBreakFunc(func() error {
				_, err := c.WaitCommit(pipeline6, "master", ci.Commit.ID)
				require.NoError(t, err)

				return nil
			})
		}))
	})
	t.Run("RunCronOverwrite", func(t *testing.T) {
		defer func() {
			require.NoError(t, c.DeleteAll())
		}()
		pipeline7 := tu.UniqueString("cron7-")
		require.NoError(t, c.CreatePipeline(
			pipeline7,
			"",
			[]string{"/bin/bash"},
			[]string{"cp /pfs/time/* /pfs/out/"},
			nil,
			client.NewCronInputOpts("time", "", "*/1 * * * *", true), // every minute
			"",
			false,
		))
		pipeline8 := tu.UniqueString("cron8-")
		require.NoError(t, c.CreatePipeline(
			pipeline8,
			"",
			[]string{"/bin/bash"},
			[]string{"cp " + fmt.Sprintf("/pfs/%s/*", pipeline7) + " /pfs/out/"},
			nil,
			client.NewPFSInput(pipeline7, "/*"),
			"",
			false,
		))

		// subscribe to the pipeline1 cron repo and wait for inputs
		repo := fmt.Sprintf("%s_%s", pipeline7, "time")
		ctx, cancel := context.WithTimeout(context.Background(), time.Second*120)
		defer cancel() //cleanup resources
		countBreakFunc := newCountBreakFunc(1)
		require.NoError(t, c.WithCtx(ctx).SubscribeCommit(client.NewRepo(repo), "master", "", pfs.CommitState_FINISHED, func(ci *pfs.CommitInfo) error {
			return countBreakFunc(func() error {
				// if the runcron is run too soon, it will have the same timestamp and we won't hit the weird bug
				time.Sleep(2 * time.Second)

				_, err := c.PpsAPIClient.RunCron(context.Background(), &pps.RunCronRequest{Pipeline: client.NewPipeline(pipeline7)})
				require.NoError(t, err)
				_, err = c.PpsAPIClient.RunCron(context.Background(), &pps.RunCronRequest{Pipeline: client.NewPipeline(pipeline7)})
				require.NoError(t, err)
				_, err = c.PpsAPIClient.RunCron(context.Background(), &pps.RunCronRequest{Pipeline: client.NewPipeline(pipeline7)})
				require.NoError(t, err)

				ctx, cancel = context.WithTimeout(context.Background(), time.Second*120)
				defer cancel() //cleanup resources
				// We expect to see four commits, despite the schedule being every minute, and the timeout 120 seconds
				// We expect each of the commits to have just a single file in this case
				// We check four so that we can make sure the scheduled cron is not messed up by the run crons
				countBreakFunc := newCountBreakFunc(4)
				require.NoError(t, c.WithCtx(ctx).SubscribeCommit(client.NewRepo(repo), "master", ci.Commit.ID, pfs.CommitState_STARTED, func(ci *pfs.CommitInfo) error {
					return countBreakFunc(func() error {
						_, err := c.WaitCommit(repo, "", ci.Commit.ID)
						require.NoError(t, err)
						files, err := c.ListFileAll(ci.Commit, "/")
						require.NoError(t, err)
						require.Equal(t, 1, len(files))
						return nil
					})
				}))
				return nil
			})
		}))
	})
	t.Run("RunCronCross", func(t *testing.T) {
		defer func() {
			require.NoError(t, c.DeleteAll())
		}()
		pipeline9 := tu.UniqueString("cron9-")
		// schedule cron ticks so they definitely won't occur
		futureMonth := int(time.Now().AddDate(0, 2, 0).Month())
		require.NoError(t, c.CreatePipeline(
			pipeline9,
			"",
			[]string{"/bin/bash"},
			[]string{"echo 'tick'"},
			nil,
			client.NewCrossInput(
				client.NewCronInput("time1", fmt.Sprintf("0 0 1 %d *", futureMonth)),
				client.NewCronInput("time2", fmt.Sprintf("0 0 15 %d *", futureMonth)),
			),
			"",
			false,
		))

		_, err := c.PpsAPIClient.RunCron(context.Background(), &pps.RunCronRequest{Pipeline: client.NewPipeline(pipeline9)})
		require.NoError(t, err)
		_, err = c.PpsAPIClient.RunCron(context.Background(), &pps.RunCronRequest{Pipeline: client.NewPipeline(pipeline9)})
		require.NoError(t, err)
		_, err = c.PpsAPIClient.RunCron(context.Background(), &pps.RunCronRequest{Pipeline: client.NewPipeline(pipeline9)})
		require.NoError(t, err)

		// We should see an initial empty commit, exactly six from our RunCron calls (two each), and nothing else
		commits, err := c.ListCommit(client.NewRepo(pipeline9), nil, nil, 0)
		require.NoError(t, err)
		require.Equal(t, 7, len(commits))
	})
}

func TestSelfReferentialPipeline(t *testing.T) {
	if testing.Short() {
		t.Skip("Skipping integration tests in short mode")
	}

	t.Parallel()
	c, _ := minikubetestenv.AcquireCluster(t)
	pipeline := tu.UniqueString("pipeline")
	require.YesError(t, c.CreatePipeline(
		pipeline,
		"",
		[]string{"true"},
		nil,
		nil,
		client.NewPFSInput(pipeline, "/"),
		"",
		false,
	))
}

func TestPipelineBadImage(t *testing.T) {
	if testing.Short() {
		t.Skip("Skipping integration tests in short mode")
	}

	t.Parallel()
	c, _ := minikubetestenv.AcquireCluster(t)
	pipeline1 := tu.UniqueString("bad_pipeline_1_")
	require.NoError(t, c.CreatePipeline(
		pipeline1,
		"BadImage",
		[]string{"true"},
		nil,
		nil,
		client.NewCronInput("time", "@every 20s"),
		"",
		false,
	))
	pipeline2 := tu.UniqueString("bad_pipeline_2_")
	require.NoError(t, c.CreatePipeline(
		pipeline2,
		"bs/badimage:vcrap",
		[]string{"true"},
		nil,
		nil,
		client.NewCronInput("time", "@every 20s"),
		"",
		false,
	))
	require.NoError(t, backoff.Retry(func() error {
		for _, pipeline := range []string{pipeline1, pipeline2} {
			pipelineInfo, err := c.InspectPipeline(pipeline, false)
			if err != nil {
				return err
			}
			if pipelineInfo.State != pps.PipelineState_PIPELINE_CRASHING {
				return errors.Errorf("pipeline %s should be in crashing", pipeline)
			}
			require.True(t, pipelineInfo.Reason != "")
		}
		return nil
	}, backoff.NewTestingBackOff()))
}

func TestFixPipeline(t *testing.T) {
	if testing.Short() {
		t.Skip("Skipping integration tests in short mode")
	}

	t.Parallel()
	c, _ := minikubetestenv.AcquireCluster(t)
	// create repos
	dataRepo := tu.UniqueString("TestFixPipeline_data")
	require.NoError(t, c.CreateRepo(dataRepo))
	commit, err := c.StartCommit(dataRepo, "master")
	require.NoError(t, err)
	require.NoError(t, c.PutFile(commit, "file", strings.NewReader("1"), client.WithAppendPutFile()))
	require.NoError(t, c.FinishCommit(dataRepo, "master", ""))
	pipelineName := tu.UniqueString("TestFixPipeline_pipeline")
	require.NoError(t, c.CreatePipeline(
		pipelineName,
		"",
		[]string{"exit 1"},
		nil,
		&pps.ParallelismSpec{
			Constant: 1,
		},
		client.NewPFSInput(dataRepo, "/*"),
		"",
		false,
	))

	require.NoError(t, backoff.Retry(func() error {
		jobInfos, err := c.ListJob(pipelineName, nil, -1, true)
		require.NoError(t, err)
		if len(jobInfos) != 1 {
			return errors.Errorf("expected 1 jobs, got %d", len(jobInfos))
		}
		jobInfo, err := c.WaitJob(jobInfos[0].Job.Pipeline.Name, jobInfos[0].Job.ID, false)
		require.NoError(t, err)
		require.Equal(t, pps.JobState_JOB_FAILURE, jobInfo.State)
		return nil
	}, backoff.NewTestingBackOff()))

	// Update the pipeline, this will not create a new pipeline as reprocess
	// isn't set to true.
	require.NoError(t, c.CreatePipeline(
		pipelineName,
		"",
		[]string{"bash"},
		[]string{"echo bar >/pfs/out/file"},
		&pps.ParallelismSpec{
			Constant: 1,
		},
		client.NewPFSInput(dataRepo, "/*"),
		"",
		true,
	))

	require.NoError(t, backoff.Retry(func() error {
		jobInfos, err := c.ListJob(pipelineName, nil, -1, true)
		require.NoError(t, err)
		if len(jobInfos) != 2 {
			return errors.Errorf("expected 2 jobs, got %d", len(jobInfos))
		}
		jobInfo, err := c.WaitJob(jobInfos[0].Job.Pipeline.Name, jobInfos[0].Job.ID, false)
		require.NoError(t, err)
		require.Equal(t, pps.JobState_JOB_SUCCESS, jobInfo.State)
		return nil
	}, backoff.NewTestingBackOff()))
}

func TestListJobTruncated(t *testing.T) {
	if testing.Short() {
		t.Skip("Skipping integration tests in short mode")
	}
	t.Parallel()
	c, _ := minikubetestenv.AcquireCluster(t)

	dataRepo := tu.UniqueString("TestListJobTruncated_data")
	require.NoError(t, c.CreateRepo(dataRepo))

	pipeline := tu.UniqueString("pipeline")
	require.NoError(t, c.CreatePipeline(
		pipeline,
		"",
		[]string{"bash"},
		[]string{
			fmt.Sprintf("cp /pfs/%s/* /pfs/out/", dataRepo),
		},
		nil,
		client.NewPFSInput(dataRepo, "/*"),
		"",
		false,
	))

	commit1, err := c.StartCommit(dataRepo, "master")
	require.NoError(t, err)
	require.NoError(t, c.PutFile(commit1, "file", strings.NewReader("foo"), client.WithAppendPutFile()))
	require.NoError(t, c.FinishCommit(dataRepo, commit1.Branch.Name, commit1.ID))

	commitInfos, err := c.WaitCommitSetAll(commit1.ID)
	require.NoError(t, err)
	require.Equal(t, 4, len(commitInfos))

	liteJobInfos, err := c.ListJob(pipeline, nil, 0, false)
	require.NoError(t, err)
	require.Equal(t, 2, len(liteJobInfos))
	require.Equal(t, commit1.ID, liteJobInfos[0].Job.ID)
	fullJobInfos, err := c.ListJob(pipeline, nil, 0, true)
	require.NoError(t, err)
	require.Equal(t, commit1.ID, fullJobInfos[0].Job.ID)

	// Check that details are missing when not requested
	require.Nil(t, liteJobInfos[0].Details)
	require.Equal(t, pipeline, liteJobInfos[0].Job.Pipeline.Name)

	// Check that all fields are present when requested
	require.NotNil(t, fullJobInfos[0].Details)
	require.NotNil(t, fullJobInfos[0].Details.Transform)
	require.NotNil(t, fullJobInfos[0].Details.Input)
	require.Equal(t, pipeline, fullJobInfos[0].Job.Pipeline.Name)
}

func TestPipelineEnvVarAlias(t *testing.T) {
	if testing.Short() {
		t.Skip("Skipping integration tests in short mode")
	}

	t.Parallel()
	c, _ := minikubetestenv.AcquireCluster(t)

	dataRepo := tu.UniqueString("TestPipelineEnvVarAlias_data")
	require.NoError(t, c.CreateRepo(dataRepo))

	pipeline := tu.UniqueString("pipeline")
	require.NoError(t, c.CreatePipeline(
		pipeline,
		"",
		[]string{"bash"},
		[]string{
			"env",
			fmt.Sprintf("cp $%s /pfs/out/", dataRepo),
		},
		nil,
		client.NewPFSInput(dataRepo, "/*"),
		"",
		false,
	))

	numFiles := 10
	commit1, err := c.StartCommit(dataRepo, "master")
	require.NoError(t, err)
	for i := 0; i < numFiles; i++ {
		require.NoError(t, c.PutFile(commit1, fmt.Sprintf("file-%d", i), strings.NewReader(fmt.Sprintf("%d", i)), client.WithAppendPutFile()))
	}
	require.NoError(t, c.FinishCommit(dataRepo, commit1.Branch.Name, commit1.ID))

	commitInfos, err := c.WaitCommitSetAll(commit1.ID)
	require.NoError(t, err)
	require.Equal(t, 4, len(commitInfos))

	outputCommit := client.NewCommit(pipeline, "master", commit1.ID)

	for i := 0; i < numFiles; i++ {
		var buf bytes.Buffer
		require.NoError(t, c.GetFile(outputCommit, fmt.Sprintf("file-%d", i), &buf))
		require.Equal(t, fmt.Sprintf("%d", i), buf.String())
	}
}

func TestPipelineEnvVarJoinOn(t *testing.T) {
	if testing.Short() {
		t.Skip("Skipping integration tests in short mode")
	}

	t.Parallel()
	c, _ := minikubetestenv.AcquireCluster(t)
	// create repos
	repo1 := tu.UniqueString("TestPipelineEnvVarJoinOn_repo1")
	require.NoError(t, c.CreateRepo(repo1))
	repo2 := tu.UniqueString("TestPipelineEnvVarJoinOn_repo2")
	require.NoError(t, c.CreateRepo(repo2))

	input := client.NewJoinInput(
		client.NewPFSInput(repo1, "/(*)"),
		client.NewPFSInput(repo2, "/(*)"),
	)
	input.Join[0].Pfs.Name = "repo1"
	input.Join[1].Pfs.Name = "repo2"
	input.Join[0].Pfs.JoinOn = "$1"
	input.Join[1].Pfs.JoinOn = "$1"

	require.NoError(t, c.PutFile(client.NewCommit(repo1, "master", ""), "a", strings.NewReader("foo")))
	require.NoError(t, c.PutFile(client.NewCommit(repo2, "master", ""), "a", strings.NewReader("bar")))

	// create pipeline
	pipeline := tu.UniqueString("pipeline")
	_, err := c.PpsAPIClient.CreatePipeline(
		context.Background(),
		&pps.CreatePipelineRequest{
			Pipeline: client.NewPipeline(pipeline),
			Transform: &pps.Transform{
				Cmd: []string{"bash"},
				Stdin: []string{
					"touch /pfs/out/repo1-$PACH_DATUM_repo1_JOIN_ON",
					"touch /pfs/out/repo2-$PACH_DATUM_repo2_JOIN_ON",
				},
			},
			Input:  input,
			Update: true,
		},
	)
	require.NoError(t, err)

	// wait for job and get its datums
	jobs, err := c.ListJob(pipeline, nil, 0, false)
	require.NoError(t, err)
	require.Equal(t, 1, len(jobs))
	jobInfo, err := c.WaitJob(pipeline, jobs[0].Job.ID, false)
	require.NoError(t, err)
	require.Equal(t, pps.JobState_JOB_SUCCESS, jobInfo.State)

	// check the value of JOIN_ON env variable
	require.NoError(t, c.GetFile(jobInfo.OutputCommit, "repo1-a", &bytes.Buffer{}))
	require.NoError(t, c.GetFile(jobInfo.OutputCommit, "repo2-a", &bytes.Buffer{}))
}

func TestPipelineEnvVarGroupBy(t *testing.T) {
	if testing.Short() {
		t.Skip("Skipping integration tests in short mode")
	}

	t.Parallel()
	c, _ := minikubetestenv.AcquireCluster(t)

	// create repos
	repo := tu.UniqueString("TestPipelineEnvVarGroupBy_repo")
	require.NoError(t, c.CreateRepo(repo))

	input := client.NewGroupInput(
		client.NewPFSInput(repo, "/(*)-*"),
	)
	input.Group[0].Pfs.Name = "repo"
	input.Group[0].Pfs.GroupBy = "$1"

	commit, err := c.StartCommit(repo, "master")
	require.NoError(t, err)
	require.NoError(t, c.PutFile(commit, "a-1", strings.NewReader("foo")))
	require.NoError(t, c.PutFile(commit, "a-2", strings.NewReader("foo")))
	require.NoError(t, c.PutFile(commit, "b-1", strings.NewReader("foo")))
	require.NoError(t, c.PutFile(commit, "b-2", strings.NewReader("foo")))
	require.NoError(t, c.FinishCommit(repo, commit.Branch.Name, commit.ID))

	// create pipeline
	pipeline := tu.UniqueString("pipeline")
	_, err = c.PpsAPIClient.CreatePipeline(
		context.Background(),
		&pps.CreatePipelineRequest{
			Pipeline: client.NewPipeline(pipeline),
			Transform: &pps.Transform{
				Cmd: []string{"bash"},
				Stdin: []string{
					"touch /pfs/out/$PACH_DATUM_repo_GROUP_BY",
				},
			},
			Input:  input,
			Update: true,
		},
	)
	require.NoError(t, err)

	// wait for job to finish
	jobs, err := c.ListJob(pipeline, nil, 0, false)
	require.NoError(t, err)
	require.Equal(t, 1, len(jobs))
	jobInfo, err := c.WaitJob(pipeline, jobs[0].Job.ID, false)
	require.NoError(t, err)
	require.Equal(t, pps.JobState_JOB_SUCCESS, jobInfo.State)

	// check the value of the GROUP_BY env var
	require.NoError(t, c.GetFile(jobInfo.OutputCommit, "a", &bytes.Buffer{}))
	require.NoError(t, c.GetFile(jobInfo.OutputCommit, "b", &bytes.Buffer{}))
}

func TestService(t *testing.T) {
	if testing.Short() {
		t.Skip("Skipping integration tests in short mode")
	}
	t.Parallel()
	c, ns := minikubetestenv.AcquireCluster(t)

	dataRepo := tu.UniqueString("TestService_data")
	require.NoError(t, c.CreateRepo(dataRepo))

	commit1, err := c.StartCommit(dataRepo, "master")
	require.NoError(t, err)
	require.NoError(t, c.PutFile(commit1, "file1", strings.NewReader("foo"), client.WithAppendPutFile()))
	require.NoError(t, c.FinishCommit(dataRepo, commit1.Branch.Name, commit1.ID))

	annotations := map[string]string{"foo": "bar"}

	pipeline := tu.UniqueString("pipelineservice")
	// This pipeline sleeps for 10 secs per datum
	require.NoError(t, c.CreatePipelineService(
		pipeline,
		"trinitronx/python-simplehttpserver",
		[]string{"sh"},
		[]string{
			"cd /pfs",
			"exec python -m SimpleHTTPServer 8000",
		},
		&pps.ParallelismSpec{
			Constant: 1,
		},
		client.NewPFSInput(dataRepo, "/"),
		false,
		8000,
		31800,
		annotations,
	))
	time.Sleep(10 * time.Second)

	// Lookup the address for 'pipelineservice' (different inside vs outside k8s)
	serviceAddr := func() string {
		// Hack: detect if running inside the cluster by looking for this env var
		if _, ok := os.LookupEnv("KUBERNETES_PORT"); !ok {
			// Outside cluster: Re-use external IP and external port defined above
			host := c.GetAddress().Host
			return net.JoinHostPort(host, "31800")
		}
		// Get k8s service corresponding to pachyderm service above--must access
		// via internal cluster IP, but we don't know what that is
		var address string
		kubeClient := tu.GetKubeClient(t)
		backoff.Retry(func() error {
			svcs, err := kubeClient.CoreV1().Services(ns).List(context.Background(), metav1.ListOptions{})
			require.NoError(t, err)
			for _, svc := range svcs.Items {
				// Pachyderm actually generates two services for pipelineservice: one
				// for pachyderm (a ClusterIP service) and one for the user container
				// (a NodePort service, which is the one we want)
				rightName := strings.Contains(svc.Name, "pipelineservice")
				rightType := svc.Spec.Type == v1.ServiceTypeNodePort
				if !rightName || !rightType {
					continue
				}
				host := svc.Spec.ClusterIP
				port := fmt.Sprintf("%d", svc.Spec.Ports[0].Port)
				address = net.JoinHostPort(host, port)

				actualAnnotations := svc.Annotations
				delete(actualAnnotations, "pipelineName")
				if !reflect.DeepEqual(actualAnnotations, annotations) {
					return errors.Errorf(
						"expected service annotations map %#v, got %#v",
						annotations,
						actualAnnotations,
					)
				}

				return nil
			}
			return errors.Errorf("no matching k8s service found")
		}, backoff.NewTestingBackOff())

		require.NotEqual(t, "", address)
		return address
	}()

	httpClient := &http.Client{
		Timeout: 3 * time.Second,
	}
	require.NoError(t, backoff.Retry(func() error {
		resp, err := httpClient.Get(fmt.Sprintf("http://%s/%s/file1", serviceAddr, dataRepo))
		if err != nil {
			return errors.EnsureStack(err)
		}
		if resp.StatusCode != 200 {
			return errors.Errorf("GET returned %d", resp.StatusCode)
		}
		content, err := ioutil.ReadAll(resp.Body)
		if err != nil {
			return errors.EnsureStack(err)
		}
		if string(content) != "foo" {
			return errors.Errorf("wrong content for file1: expected foo, got %s", string(content))
		}
		return nil
	}, backoff.NewTestingBackOff()))

}

func TestServiceEnvVars(t *testing.T) {
	if testing.Short() {
		t.Skip("Skipping integration tests in short mode")
	}
	t.Parallel()
	c, ns := minikubetestenv.AcquireCluster(t)

	dataRepo := tu.UniqueString(t.Name() + "-input")
	require.NoError(t, c.CreateRepo(dataRepo))

	require.NoError(t, c.PutFile(client.NewCommit(dataRepo, "master", ""), "file1", strings.NewReader("foo"), client.WithAppendPutFile()))

	pipeline := tu.UniqueString("pipelineservice")
	_, err := c.PpsAPIClient.CreatePipeline(
		c.Ctx(),
		&pps.CreatePipelineRequest{
			Pipeline: client.NewPipeline(pipeline),
			Transform: &pps.Transform{
				Image: "trinitronx/python-simplehttpserver",
				Cmd:   []string{"sh"},
				Stdin: []string{
					"echo ${CUSTOM_ENV_VAR} >/pfs/custom_env_var",
					"cd /pfs",
					"exec python -m SimpleHTTPServer 8000",
				},
				Env: map[string]string{
					"CUSTOM_ENV_VAR": "custom-value",
				},
			},
			ParallelismSpec: &pps.ParallelismSpec{
				Constant: 1,
			},
			Input:  client.NewPFSInput(dataRepo, "/"),
			Update: false,
			Service: &pps.Service{
				InternalPort: 8000,
				ExternalPort: 31801,
			},
		})
	require.NoError(t, err)

	// Lookup the address for 'pipelineservice' (different inside vs outside k8s)
	serviceAddr := func() string {
		// Hack: detect if running inside the cluster by looking for this env var
		if _, ok := os.LookupEnv("KUBERNETES_PORT"); !ok {
			// Outside cluster: Re-use external IP and external port defined above
			host := c.GetAddress().Host
			return net.JoinHostPort(host, "31801")
		}
		// Get k8s service corresponding to pachyderm service above--must access
		// via internal cluster IP, but we don't know what that is
		var address string
		kubeClient := tu.GetKubeClient(t)
		backoff.Retry(func() error {
			svcs, err := kubeClient.CoreV1().Services(ns).List(context.Background(), metav1.ListOptions{})
			require.NoError(t, err)
			for _, svc := range svcs.Items {
				// Pachyderm actually generates two services for pipelineservice: one
				// for pachyderm (a ClusterIP service) and one for the user container
				// (a NodePort service, which is the one we want)
				rightName := strings.Contains(svc.Name, "pipelineservice")
				rightType := svc.Spec.Type == v1.ServiceTypeNodePort
				if !rightName || !rightType {
					continue
				}
				host := svc.Spec.ClusterIP
				port := fmt.Sprintf("%d", svc.Spec.Ports[0].Port)
				address = net.JoinHostPort(host, port)
				return nil
			}
			return errors.Errorf("no matching k8s service found")
		}, backoff.NewTestingBackOff())

		require.NotEqual(t, "", address)
		return address
	}()

	var envValue []byte
	require.NoErrorWithinTRetry(t, 2*time.Minute, func() error {
		httpC := http.Client{
			Timeout: 3 * time.Second, // fail fast
		}
		resp, err := httpC.Get(fmt.Sprintf("http://%s/custom_env_var", serviceAddr))
		if err != nil {
			// sleep => don't spam retries. Seems to make test less flaky
			time.Sleep(time.Second)
			return errors.EnsureStack(err)
		}
		if resp.StatusCode != 200 {
			return errors.Errorf("GET returned %d", resp.StatusCode)
		}
		envValue, err = ioutil.ReadAll(resp.Body)
		if err != nil {
			return errors.EnsureStack(err)
		}
		return nil
	})
	require.Equal(t, "custom-value", strings.TrimSpace(string(envValue)))
}

func TestDatumSetSpec(t *testing.T) {
	if testing.Short() {
		t.Skip("Skipping integration tests in short mode")
	}

	t.Parallel()
	c, _ := minikubetestenv.AcquireCluster(t)

	dataRepo := tu.UniqueString("TestDatumSetSpec_data")
	require.NoError(t, c.CreateRepo(dataRepo))

	commit1, err := c.StartCommit(dataRepo, "master")
	require.NoError(t, err)
	numFiles := 101
	for i := 0; i < numFiles; i++ {
		require.NoError(t, c.PutFile(commit1, fmt.Sprintf("file%d", i), strings.NewReader("foo"), client.WithAppendPutFile()))
	}
	require.NoError(t, c.FinishCommit(dataRepo, commit1.Branch.Name, commit1.ID))

	t.Run("number", func(t *testing.T) {
		pipeline := tu.UniqueString("TestDatumSetSpec")
		c.PpsAPIClient.CreatePipeline(context.Background(),
			&pps.CreatePipelineRequest{
				Pipeline: client.NewPipeline(pipeline),
				Transform: &pps.Transform{
					Cmd: []string{"bash"},
					Stdin: []string{
						fmt.Sprintf("cp /pfs/%s/* /pfs/out/", dataRepo),
					},
				},
				Input:        client.NewPFSInput(dataRepo, "/*"),
				DatumSetSpec: &pps.DatumSetSpec{Number: 1},
			})

		commitInfo, err := c.WaitCommit(pipeline, "master", "")
		require.NoError(t, err)

		for i := 0; i < numFiles; i++ {
			var buf bytes.Buffer
			require.NoError(t, c.GetFile(commitInfo.Commit, fmt.Sprintf("file%d", i), &buf))
			require.Equal(t, "foo", buf.String())
		}
	})
	t.Run("size", func(t *testing.T) {
		pipeline := tu.UniqueString("TestDatumSetSpec")
		c.PpsAPIClient.CreatePipeline(context.Background(),
			&pps.CreatePipelineRequest{
				Pipeline: client.NewPipeline(pipeline),
				Transform: &pps.Transform{
					Cmd: []string{"bash"},
					Stdin: []string{
						fmt.Sprintf("cp /pfs/%s/* /pfs/out/", dataRepo),
					},
				},
				Input:        client.NewPFSInput(dataRepo, "/*"),
				DatumSetSpec: &pps.DatumSetSpec{SizeBytes: 5},
			})

		commitInfo, err := c.WaitCommit(pipeline, "master", "")
		require.NoError(t, err)

		for i := 0; i < numFiles; i++ {
			var buf bytes.Buffer
			require.NoError(t, c.GetFile(commitInfo.Commit, fmt.Sprintf("file%d", i), &buf))
			require.Equal(t, "foo", buf.String())
		}
	})
}

func TestLongDatums(t *testing.T) {
	if testing.Short() {
		t.Skip("Skipping integration tests in short mode")
	}

	t.Parallel()
	c, _ := minikubetestenv.AcquireCluster(t)

	dataRepo := tu.UniqueString("TestLongDatums_data")
	require.NoError(t, c.CreateRepo(dataRepo))

	pipeline := tu.UniqueString("TestLongDatums")
	require.NoError(t, c.CreatePipeline(
		pipeline,
		"",
		[]string{"bash"},
		[]string{
			"sleep 2s",
			fmt.Sprintf("cp /pfs/%s/* /pfs/out/", dataRepo),
		},
		&pps.ParallelismSpec{
			Constant: 4,
		},
		client.NewPFSInput(dataRepo, "/*"),
		"",
		false,
	))

	commit1, err := c.StartCommit(dataRepo, "master")
	require.NoError(t, err)
	numFiles := 8
	for i := 0; i < numFiles; i++ {
		require.NoError(t, c.PutFile(commit1, fmt.Sprintf("file%d", i), strings.NewReader("foo"), client.WithAppendPutFile()))
	}
	require.NoError(t, c.FinishCommit(dataRepo, commit1.Branch.Name, commit1.ID))

	commitInfos, err := c.WaitCommitSetAll(commit1.ID)
	require.NoError(t, err)
	require.Equal(t, 4, len(commitInfos))

	outputCommit := client.NewCommit(pipeline, "master", commit1.ID)

	for i := 0; i < numFiles; i++ {
		var buf bytes.Buffer
		require.NoError(t, c.GetFile(outputCommit, fmt.Sprintf("file%d", i), &buf))
		require.Equal(t, "foo", buf.String())
	}
}

func TestPipelineWithDatumTimeout(t *testing.T) {
	if testing.Short() {
		t.Skip("Skipping integration tests in short mode")
	}

	t.Parallel()
	c, _ := minikubetestenv.AcquireCluster(t)

	dataRepo := tu.UniqueString("TestPipelineWithDatumTimeout_data")
	require.NoError(t, c.CreateRepo(dataRepo))

	commit1, err := c.StartCommit(dataRepo, "master")
	require.NoError(t, err)
	require.NoError(t, c.PutFile(commit1, "file", strings.NewReader("foo"), client.WithAppendPutFile()))
	require.NoError(t, c.FinishCommit(dataRepo, commit1.Branch.Name, commit1.ID))
	timeout := 20
	pipeline := tu.UniqueString("pipeline")
	duration, err := time.ParseDuration(fmt.Sprintf("%vs", timeout))
	require.NoError(t, err)
	_, err = c.PpsAPIClient.CreatePipeline(
		context.Background(),
		&pps.CreatePipelineRequest{
			Pipeline: client.NewPipeline(pipeline),
			Transform: &pps.Transform{
				Cmd: []string{"bash"},
				Stdin: []string{
					"while true; do sleep 1; date; done",
					fmt.Sprintf("cp /pfs/%s/* /pfs/out/", dataRepo),
				},
			},
			Input:        client.NewPFSInput(dataRepo, "/*"),
			DatumTimeout: types.DurationProto(duration),
		},
	)
	require.NoError(t, err)

	jobs, err := c.ListJob(pipeline, nil, -1, true)
	require.NoError(t, err)
	require.Equal(t, 1, len(jobs))
	// Block on the job being complete before we call ListDatum
	jobInfo, err := c.WaitJob(jobs[0].Job.Pipeline.Name, jobs[0].Job.ID, false)
	require.NoError(t, err)
	require.Equal(t, pps.JobState_JOB_FAILURE, jobInfo.State)

	// Now validate the datum timed out properly
	dis, err := c.ListDatumAll(jobs[0].Job.Pipeline.Name, jobs[0].Job.ID)
	require.NoError(t, err)
	require.Equal(t, 1, len(dis))

	datum, err := c.InspectDatum(jobs[0].Job.Pipeline.Name, jobs[0].Job.ID, dis[0].Datum.ID)
	require.NoError(t, err)
	require.Equal(t, pps.DatumState_FAILED, datum.State)
	// ProcessTime looks like "20 seconds"
	tokens := strings.Split(pretty.Duration(datum.Stats.ProcessTime), " ")
	require.Equal(t, 2, len(tokens))
	seconds, err := strconv.Atoi(tokens[0])
	require.NoError(t, err)
	require.Equal(t, timeout, seconds)
}

func TestListDatumDuringJob(t *testing.T) {
	if testing.Short() {
		t.Skip("Skipping integration tests in short mode")
	}

	t.Parallel()
	c, _ := minikubetestenv.AcquireCluster(t)

	dataRepo := tu.UniqueString("TestListDatumDuringJob_data")
	require.NoError(t, c.CreateRepo(dataRepo))

	commit1, err := c.StartCommit(dataRepo, "master")
	require.NoError(t, err)

	fileCount := 10
	for i := 0; i < fileCount; i++ {
		fileName := "file" + strconv.Itoa(i)
		require.NoError(t, c.PutFile(commit1, fileName, strings.NewReader("foo")))
	}

	require.NoError(t, c.FinishCommit(dataRepo, commit1.Branch.Name, commit1.ID))
	timeout := 20
	pipeline := tu.UniqueString("TestListDatumDuringJob_pipeline")
	duration, err := time.ParseDuration(fmt.Sprintf("%vs", timeout))
	require.NoError(t, err)
	_, err = c.PpsAPIClient.CreatePipeline(
		context.Background(),
		&pps.CreatePipelineRequest{
			Pipeline: client.NewPipeline(pipeline),
			Transform: &pps.Transform{
				Cmd: []string{"bash"},
				Stdin: []string{
					"sleep 5;",
					fmt.Sprintf("cp /pfs/%s/* /pfs/out/", dataRepo),
				},
			},
			Input:        client.NewPFSInput(dataRepo, "/*"),
			DatumTimeout: types.DurationProto(duration),
			DatumSetSpec: &pps.DatumSetSpec{
				Number: 2, // since we set the DatumSetSpec number to 2, we expect our datums to be processed in 5 datum sets (10 files / 2 files per set)
			},
		},
	)
	require.NoError(t, err)

	var jobInfo *pps.JobInfo
	require.NoErrorWithinT(t, 30*time.Second, func() error {
		return backoff.Retry(func() error {
			jobInfos, err := c.ListJob(pipeline, nil, -1, true)
			if err != nil {
				return err
			}
			if len(jobInfos) != 1 {
				return errors.Errorf("Expected one job, but got %d: %v", len(jobInfos), jobInfos)
			}
			jobInfo = jobInfos[0]
			return nil
		}, backoff.NewTestingBackOff())
	})

	// initially since no datum chunks have been processed, we receive 0 datums
	dis, err := c.ListDatumAll(jobInfo.Job.Pipeline.Name, jobInfo.Job.ID)
	require.NoError(t, err)
	require.Equal(t, 0, len(dis))

	// test job progress by waiting until some datums are returned, and verify that it's not all of them
	require.NoErrorWithinT(t, 60*time.Second, func() error {
		return backoff.Retry(func() error {
			dis, err = c.ListDatumAll(jobInfo.Job.Pipeline.Name, jobInfo.Job.ID)
			if err != nil {
				return err
			}
			if len(dis) == 0 {
				return errors.Errorf("expected some datums to be listed")
			}
			return nil
		}, backoff.NewTestingBackOff())
	})

	// fewer than all the datums have been processed
	require.True(t, len(dis) < fileCount)

	// wait until all datums are processed
	_, err = c.WaitCommitSetAll(jobInfo.Job.ID)
	require.NoError(t, err)

	dis, err = c.ListDatumAll(jobInfo.Job.Pipeline.Name, jobInfo.Job.ID)
	require.NoError(t, err)
	require.Equal(t, fileCount, len(dis))
}

func TestPipelineWithDatumTimeoutControl(t *testing.T) {
	if testing.Short() {
		t.Skip("Skipping integration tests in short mode")
	}

	t.Parallel()
	c, _ := minikubetestenv.AcquireCluster(t)

	dataRepo := tu.UniqueString("TestPipelineWithDatumTimeoutControl_data")
	require.NoError(t, c.CreateRepo(dataRepo))

	commit1, err := c.StartCommit(dataRepo, "master")
	require.NoError(t, err)
	require.NoError(t, c.PutFile(commit1, "file", strings.NewReader("foo"), client.WithAppendPutFile()))
	require.NoError(t, c.FinishCommit(dataRepo, commit1.Branch.Name, commit1.ID))

	timeout := 20
	pipeline := tu.UniqueString("pipeline")
	duration, err := time.ParseDuration(fmt.Sprintf("%vs", timeout))
	require.NoError(t, err)
	_, err = c.PpsAPIClient.CreatePipeline(
		context.Background(),
		&pps.CreatePipelineRequest{
			Pipeline: client.NewPipeline(pipeline),
			Transform: &pps.Transform{
				Cmd: []string{"bash"},
				Stdin: []string{
					fmt.Sprintf("sleep %v", timeout-10),
					fmt.Sprintf("cp /pfs/%s/* /pfs/out/", dataRepo),
				},
			},
			Input:        client.NewPFSInput(dataRepo, "/*"),
			DatumTimeout: types.DurationProto(duration),
		},
	)
	require.NoError(t, err)

	commitInfo, err := c.InspectCommit(pipeline, "master", "")
	require.NoError(t, err)
	commitInfos, err := c.WaitCommitSetAll(commitInfo.Commit.ID)
	require.NoError(t, err)
	require.Equal(t, 4, len(commitInfos))

	jobs, err := c.ListJob(pipeline, nil, -1, true)
	require.NoError(t, err)
	require.Equal(t, 1, len(jobs))

	// Block on the job being complete before we call ListDatum
	jobInfo, err := c.WaitJob(jobs[0].Job.Pipeline.Name, jobs[0].Job.ID, false)
	require.NoError(t, err)
	require.Equal(t, pps.JobState_JOB_SUCCESS, jobInfo.State)
}

func TestPipelineWithJobTimeout(t *testing.T) {
	if testing.Short() {
		t.Skip("Skipping integration tests in short mode")
	}

	t.Parallel()
	c, _ := minikubetestenv.AcquireCluster(t)

	dataRepo := tu.UniqueString("TestPipelineWithDatumTimeout_data")
	require.NoError(t, c.CreateRepo(dataRepo))

	commit1, err := c.StartCommit(dataRepo, "master")
	require.NoError(t, err)
	numFiles := 2
	for i := 0; i < numFiles; i++ {
		require.NoError(t, c.PutFile(commit1, fmt.Sprintf("file-%v", i), strings.NewReader("foo"), client.WithAppendPutFile()))
	}
	require.NoError(t, c.FinishCommit(dataRepo, commit1.Branch.Name, commit1.ID))
	timeout := 20
	pipeline := tu.UniqueString("pipeline")
	duration, err := time.ParseDuration(fmt.Sprintf("%vs", timeout))
	require.NoError(t, err)
	_, err = c.PpsAPIClient.CreatePipeline(
		context.Background(),
		&pps.CreatePipelineRequest{
			Pipeline: client.NewPipeline(pipeline),
			Transform: &pps.Transform{
				Cmd: []string{"bash"},
				Stdin: []string{
					fmt.Sprintf("sleep %v", timeout), // we have 2 datums, so the total exec time will more than double the timeout value
					fmt.Sprintf("cp /pfs/%s/* /pfs/out/", dataRepo),
				},
			},
			Input:      client.NewPFSInput(dataRepo, "/*"),
			JobTimeout: types.DurationProto(duration),
		},
	)
	require.NoError(t, err)

	// Wait for the job to get scheduled / appear in listjob
	var job *pps.JobInfo
	require.NoErrorWithinTRetry(t, 90*time.Second, func() error {
		jobs, err := c.ListJob(pipeline, nil, -1, true)
		if err != nil {
			return fmt.Errorf("list job: %w", err) //nolint:wrapcheck

		}
		if got, want := len(jobs), 1; got != want {
			return fmt.Errorf("job count: got %v want %v (jobs: %v)", got, want, jobs) //nolint:wrapcheck
		}
		job = jobs[0]
		return nil
	}, "pipeline should appear in list jobs")

	// Block on the job being complete before we call ListDatum
	jobInfo, err := c.WaitJob(job.Job.Pipeline.Name, job.Job.ID, false)
	require.NoError(t, err)
	require.Equal(t, pps.JobState_JOB_KILLED.String(), jobInfo.State.String())
	started, err := types.TimestampFromProto(jobInfo.Started)
	require.NoError(t, err)
	finished, err := types.TimestampFromProto(jobInfo.Finished)
	require.NoError(t, err)
	require.True(t, math.Abs((finished.Sub(started)-(time.Second*20)).Seconds()) <= 1.0)
}

func TestCommitDescription(t *testing.T) {
	if testing.Short() {
		t.Skip("Skipping integration tests in short mode")
	}

	t.Parallel()
	c, _ := minikubetestenv.AcquireCluster(t)
	ctx, cancel := context.WithTimeout(context.Background(), 60*time.Second)
	defer cancel()

	dataRepo := tu.UniqueString("TestCommitDescription")
	require.NoError(t, c.CreateRepo(dataRepo))

	// Test putting a message in StartCommit
	commit, err := c.PfsAPIClient.StartCommit(ctx, &pfs.StartCommitRequest{
		Branch:      client.NewBranch(dataRepo, "master"),
		Description: "test commit description in 'start commit'",
	})
	require.NoError(t, err)
	c.FinishCommit(dataRepo, commit.Branch.Name, commit.ID)
	commitInfo, err := c.InspectCommit(dataRepo, commit.Branch.Name, commit.ID)
	require.NoError(t, err)
	require.Equal(t, "test commit description in 'start commit'", commitInfo.Description)
	require.NoError(t, pfspretty.PrintDetailedCommitInfo(os.Stdout, pfspretty.NewPrintableCommitInfo(commitInfo)))

	// Test putting a message in FinishCommit
	commit, err = c.StartCommit(dataRepo, "master")
	require.NoError(t, err)
	c.PfsAPIClient.FinishCommit(ctx, &pfs.FinishCommitRequest{
		Commit:      commit,
		Description: "test commit description in 'finish commit'",
	})
	commitInfo, err = c.InspectCommit(dataRepo, commit.Branch.Name, commit.ID)
	require.NoError(t, err)
	require.Equal(t, "test commit description in 'finish commit'", commitInfo.Description)
	require.NoError(t, pfspretty.PrintDetailedCommitInfo(os.Stdout, pfspretty.NewPrintableCommitInfo(commitInfo)))

	// Test overwriting a commit message
	commit, err = c.PfsAPIClient.StartCommit(ctx, &pfs.StartCommitRequest{
		Branch:      client.NewBranch(dataRepo, "master"),
		Description: "test commit description in 'start commit'",
	})
	require.NoError(t, err)
	c.PfsAPIClient.FinishCommit(ctx, &pfs.FinishCommitRequest{
		Commit:      commit,
		Description: "test commit description in 'finish commit' that overwrites",
	})
	commitInfo, err = c.InspectCommit(dataRepo, commit.Branch.Name, commit.ID)
	require.NoError(t, err)
	require.Equal(t, "test commit description in 'finish commit' that overwrites", commitInfo.Description)
	require.NoError(t, pfspretty.PrintDetailedCommitInfo(os.Stdout, pfspretty.NewPrintableCommitInfo(commitInfo)))
}

func TestPipelineDescription(t *testing.T) {
	if testing.Short() {
		t.Skip("Skipping integration tests in short mode")
	}

	t.Parallel()
	c, _ := minikubetestenv.AcquireCluster(t)

	dataRepo := tu.UniqueString("TestPipelineDescription_data")
	require.NoError(t, c.CreateRepo(dataRepo))

	description := "pipeline description"
	pipeline := tu.UniqueString("TestPipelineDescription")
	_, err := c.PpsAPIClient.CreatePipeline(
		context.Background(),
		&pps.CreatePipelineRequest{
			Pipeline:    client.NewPipeline(pipeline),
			Transform:   &pps.Transform{Cmd: []string{"true"}},
			Description: description,
			Input:       client.NewPFSInput(dataRepo, "/"),
		})
	require.NoError(t, err)
	pi, err := c.InspectPipeline(pipeline, true)
	require.NoError(t, err)
	require.Equal(t, description, pi.Details.Description)
}

func TestListJobInputCommits(t *testing.T) {
	// TODO(optional 2.0): listing jobs by their input commits is not supported in 2.0
	t.Skip("Listing jobs by their input commits is not supported in 2.0")
	if testing.Short() {
		t.Skip("Skipping integration tests in short mode")
	}

	t.Parallel()
	c, _ := minikubetestenv.AcquireCluster(t)

	aRepo := tu.UniqueString("TestListJobInputCommits_data_a")
	require.NoError(t, c.CreateRepo(aRepo))
	bRepo := tu.UniqueString("TestListJobInputCommits_data_b")
	require.NoError(t, c.CreateRepo(bRepo))

	pipeline := tu.UniqueString("TestListJobInputCommits")
	require.NoError(t, c.CreatePipeline(
		pipeline,
		"",
		[]string{"bash"},
		[]string{
			fmt.Sprintf("cp /pfs/%s/* /pfs/out/", aRepo),
			fmt.Sprintf("cp /pfs/%s/* /pfs/out/", bRepo),
		},
		&pps.ParallelismSpec{
			Constant: 1,
		},
		client.NewCrossInput(
			client.NewPFSInput(aRepo, "/*"),
			client.NewPFSInput(bRepo, "/*"),
		),
		"",
		false,
	))

	commita1, err := c.StartCommit(aRepo, "master")
	require.NoError(t, err)
	require.NoError(t, c.PutFile(commita1, "file", strings.NewReader("foo"), client.WithAppendPutFile()))
	require.NoError(t, c.FinishCommit(aRepo, "master", ""))

	commitb1, err := c.StartCommit(bRepo, "master")
	require.NoError(t, err)
	require.NoError(t, c.PutFile(commitb1, "file", strings.NewReader("foo"), client.WithAppendPutFile()))
	require.NoError(t, c.FinishCommit(bRepo, "master", ""))

	commitInfos, err := c.WaitCommitSetAll(commitb1.ID)
	require.NoError(t, err)
	require.Equal(t, 5, len(commitInfos))

	commita2, err := c.StartCommit(aRepo, "master")
	require.NoError(t, err)
	require.NoError(t, c.PutFile(commita2, "file", strings.NewReader("bar"), client.WithAppendPutFile()))
	require.NoError(t, c.FinishCommit(aRepo, "master", ""))

	commitInfos, err = c.WaitCommitSetAll(commita2.ID)
	require.NoError(t, err)
	require.Equal(t, 5, len(commitInfos))

	commitb2, err := c.StartCommit(bRepo, "master")
	require.NoError(t, err)
	require.NoError(t, c.PutFile(commitb2, "file", strings.NewReader("bar"), client.WithAppendPutFile()))
	require.NoError(t, c.FinishCommit(bRepo, "master", ""))

	commitInfos, err = c.WaitCommitSetAll(commitb2.ID)
	require.NoError(t, err)
	require.Equal(t, 5, len(commitInfos))

	jobInfos, err := c.ListJob("", []*pfs.Commit{commita1}, -1, true)
	require.NoError(t, err)
	require.Equal(t, 2, len(jobInfos)) // a1 + nil and a1 + b1

	jobInfos, err = c.ListJob("", []*pfs.Commit{commitb1}, -1, true)
	require.NoError(t, err)
	require.Equal(t, 2, len(jobInfos)) // a1 + b1 and a2 + b1

	jobInfos, err = c.ListJob("", []*pfs.Commit{commita2}, -1, true)
	require.NoError(t, err)
	require.Equal(t, 2, len(jobInfos)) // a2 + b1 and a2 + b2

	jobInfos, err = c.ListJob("", []*pfs.Commit{commitb2}, -1, true)
	require.NoError(t, err)
	require.Equal(t, 1, len(jobInfos)) // a2 + b2

	jobInfos, err = c.ListJob("", []*pfs.Commit{commita1, commitb1}, -1, true)
	require.NoError(t, err)
	require.Equal(t, 1, len(jobInfos))

	jobInfos, err = c.ListJob("", []*pfs.Commit{commita2, commitb1}, -1, true)
	require.NoError(t, err)
	require.Equal(t, 1, len(jobInfos))

	jobInfos, err = c.ListJob("", []*pfs.Commit{commita2, commitb2}, -1, true)
	require.NoError(t, err)
	require.Equal(t, 1, len(jobInfos))

	jobInfos, err = c.ListJob("", []*pfs.Commit{client.NewCommit(aRepo, "master", ""), client.NewCommit(bRepo, "master", "")}, -1, true)
	require.NoError(t, err)
	require.Equal(t, 1, len(jobInfos))
}

// TestCancelJob creates a long-running job and then kills it, testing
// that the user process is killed.
func TestCancelJob(t *testing.T) {
	if testing.Short() {
		t.Skip("Skipping integration tests in short mode")
	}

	t.Parallel()
	c, _ := minikubetestenv.AcquireCluster(t)

	// Create an input repo
	repo := tu.UniqueString("TestCancelJob")
	require.NoError(t, c.CreateRepo(repo))

	// Create an input commit
	commit, err := c.StartCommit(repo, "master")
	require.NoError(t, err)
	require.NoError(t, c.PutFile(commit, "/time", strings.NewReader("600"), client.WithAppendPutFile()))
	require.NoError(t, c.PutFile(commit, "/data", strings.NewReader("commit data"), client.WithAppendPutFile()))
	require.NoError(t, c.FinishCommit(repo, commit.Branch.Name, commit.ID))

	// Create sleep + copy pipeline
	pipeline := tu.UniqueString("pipeline")
	require.NoError(t, c.CreatePipeline(
		pipeline,
		"",
		[]string{"bash"},
		[]string{
			"sleep `cat /pfs/*/time`",
			"cp /pfs/*/data /pfs/out/",
		},
		&pps.ParallelismSpec{
			Constant: 1,
		},
		client.NewPFSInput(repo, "/"),
		"",
		false,
	))

	// Wait until PPS has started processing commit
	var jobInfo *pps.JobInfo
	require.NoErrorWithinT(t, 30*time.Second, func() error {
		return backoff.Retry(func() error {
			jobInfos, err := c.ListJob(pipeline, nil, -1, true)
			if err != nil {
				return err
			}
			if len(jobInfos) != 1 {
				return errors.Errorf("Expected one job, but got %d: %v", len(jobInfos), jobInfos)
			}
			jobInfo = jobInfos[0]
			return nil
		}, backoff.NewTestingBackOff())
	})

	// stop the job
	require.NoError(t, c.StopJob(jobInfo.Job.Pipeline.Name, jobInfo.Job.ID))

	// Wait until the job is cancelled
	require.NoErrorWithinT(t, 30*time.Second, func() error {
		return backoff.Retry(func() error {
			updatedJobInfo, err := c.InspectJob(jobInfo.Job.Pipeline.Name, jobInfo.Job.ID, false)
			if err != nil {
				return err
			}
			if updatedJobInfo.State != pps.JobState_JOB_KILLED {
				return errors.Errorf("job %s is still running, but should be KILLED", jobInfo.Job.ID)
			}
			return nil
		}, backoff.NewTestingBackOff())
	})

	// Create one more commit to make sure the pipeline can still process input
	// commits
	commit2, err := c.StartCommit(repo, "master")
	require.NoError(t, err)
	require.NoError(t, c.DeleteFile(commit2, "/time"))
	require.NoError(t, c.PutFile(commit2, "/time", strings.NewReader("1"), client.WithAppendPutFile()))
	require.NoError(t, c.DeleteFile(commit2, "/data"))
	require.NoError(t, c.PutFile(commit2, "/data", strings.NewReader("commit 2 data"), client.WithAppendPutFile()))
	require.NoError(t, c.FinishCommit(repo, commit2.Branch.Name, commit2.ID))

	// Flush commit2, and make sure the output is as expected
	commitInfo, err := c.WaitCommit(pipeline, "master", commit2.ID)
	require.NoError(t, err)

	buf := bytes.Buffer{}
	err = c.GetFile(commitInfo.Commit, "/data", &buf)
	require.NoError(t, err)
	require.Equal(t, "commit 2 data", buf.String())
}

// TestCancelManyJobs creates many jobs to test that the handling of many
// incoming job events is correct. Each job comes up (which tests that that
// cancelling job 'a' does not cancel subsequent job 'b'), must be the only job
// running (which tests that only one job can run at a time), and then is
// cancelled.
func TestCancelManyJobs(t *testing.T) {
	if testing.Short() {
		t.Skip("Skipping integration tests in short mode")
	}

	t.Parallel()
	c, _ := minikubetestenv.AcquireCluster(t)

	// Create an input repo
	repo := tu.UniqueString("TestCancelManyJobs")
	require.NoError(t, c.CreateRepo(repo))

	// Create sleep pipeline
	pipeline := tu.UniqueString("pipeline")
	require.NoError(t, c.CreatePipeline(
		pipeline,
		"",
		[]string{"sleep", "600"},
		nil,
		&pps.ParallelismSpec{
			Constant: 1,
		},
		client.NewPFSInput(repo, "/*"),
		"",
		false,
	))

	// Create 10 input commits, to spawn 10 jobs
	var commits []*pfs.Commit
	for i := 0; i < 10; i++ {
		commit, err := c.StartCommit(repo, "master")
		require.NoError(t, c.PutFile(commit, "file", strings.NewReader("foo")))
		require.NoError(t, err)
		require.NoError(t, c.FinishCommit(repo, commit.Branch.Name, commit.ID))
		commits = append(commits, commit)
	}

	// For each expected job: watch to make sure the input job comes up, make
	// sure that it's the only job running, then cancel it
	for _, commit := range commits {
		// Wait until PPS has started processing commit
		var jobInfo *pps.JobInfo
		require.NoErrorWithinT(t, 30*time.Second, func() error {
			return backoff.Retry(func() error {
				jobInfos, err := c.ListJob(pipeline, []*pfs.Commit{commit}, -1, true)
				if err != nil {
					return err
				}
				if len(jobInfos) != 1 {
					return errors.Errorf("Expected one job, but got %d: %v", len(jobInfos), jobInfos)
				}
				jobInfo = jobInfos[0]
				return nil
			}, backoff.NewTestingBackOff())
		})

		// Stop the job
		require.NoError(t, c.StopJob(jobInfo.Job.Pipeline.Name, jobInfo.Job.ID))

		// Check that the job is now killed
		require.NoErrorWithinT(t, 30*time.Second, func() error {
			return backoff.Retry(func() error {
				// TODO(msteffen): once github.com/pachyderm/pachyderm/v2/pull/2642 is
				// submitted, change ListJob here to filter on commit1 as the input commit,
				// rather than inspecting the input in the test
				updatedJobInfo, err := c.InspectJob(jobInfo.Job.Pipeline.Name, jobInfo.Job.ID, false)
				if err != nil {
					return err
				}
				if updatedJobInfo.State != pps.JobState_JOB_KILLED {
					return errors.Errorf("job %s is still running, but should be KILLED", jobInfo.Job.ID)
				}
				return nil
			}, backoff.NewTestingBackOff())
		})
	}
}

// TestSquashCommitSetPropagation deletes an input commit and makes sure all
// downstream commits are also deleted.
// DAG in this test: repo -> pipeline[0] -> pipeline[1]
func TestSquashCommitSetPropagation(t *testing.T) {
	// TODO(2.0 optional): Implement put file split in V2.
	t.Skip("Put file split not implemented in V2")
	// 	if testing.Short() {
	// 		t.Skip("Skipping integration tests in short mode")
	// 	}

	// 	c := tu.GetPachClient(t)
	// 	require.NoError(t, c.DeleteAll())

	// 	// Create an input repo
	// 	repo := tu.UniqueString("TestSquashCommitSetPropagation")
	// 	require.NoError(t, c.CreateRepo(repo))
	// 	_, err := c.PutFileSplit(repo, "master", "d", pfs.Delimiter_SQL, 0, 0, 0, false,
	// 		strings.NewReader(tu.TestPGDump))
	// 	require.NoError(t, err)

	// 	// Create a pipeline that roughly validates the header
	// 	pipeline := tu.UniqueString("TestSplitFileReprocessPL")
	// 	require.NoError(t, c.CreatePipeline(
	// 		pipeline,
	// 		"",
	// 		[]string{"/bin/bash"},
	// 		[]string{
	// 			`ls /pfs/*/d/*`, // for debugging
	// 			`cars_tables="$(grep "CREATE TABLE public.cars" /pfs/*/d/* | sort -u  | wc -l)"`,
	// 			`(( cars_tables == 1 )) && exit 0 || exit 1`,
	// 		},
	// 		&pps.ParallelismSpec{Constant: 1},
	// 		client.NewPFSInput(repo, "/d/*"),
	// 		"",
	// 		false,
	// 	))

	// 	// wait for job to run & check that all rows were processed
	// 	var jobCount int
	// 	c.FlushJob([]*pfs.Commit{client.NewCommit(repo, "master")}, nil,
	// 		func(jobInfo *pps.JobInfo) error {
	// 			jobCount++
	// 			require.Equal(t, 1, jobCount)
	// 			require.Equal(t, pps.JobState_JOB_SUCCESS, jobInfo.State)
	// 			require.Equal(t, int64(5), jobInfo.DataProcessed)
	// 			require.Equal(t, int64(0), jobInfo.DataSkipped)
	// 			return nil
	// 		})

	// 	// put empty dataset w/ new header
	// 	_, err = c.PutFileSplit(repo, "master", "d", pfs.Delimiter_SQL, 0, 0, 0, false,
	// 		strings.NewReader(tu.TestPGDumpNewHeader))
	// 	require.NoError(t, err)

	// 	// everything gets reprocessed (hashes all change even though the files
	// 	// themselves weren't altered)
	// 	jobCount = 0
	// 	c.FlushJob([]*pfs.Commit{client.NewCommit(repo, "master")}, nil,
	// 		func(jobInfo *pps.JobInfo) error {
	// 			jobCount++
	// 			require.Equal(t, 1, jobCount)
	// 			require.Equal(t, pps.JobState_JOB_SUCCESS, jobInfo.State)
	// 			require.Equal(t, int64(5), jobInfo.DataProcessed) // added 3 new rows
	// 			require.Equal(t, int64(0), jobInfo.DataSkipped)
	// 			return nil
	// 		})
}

func TestDeleteSpecRepo(t *testing.T) {
	if testing.Short() {
		t.Skip("Skipping integration tests in short mode")
	}

	t.Parallel()
	c, _ := minikubetestenv.AcquireCluster(t)
	dataRepo := tu.UniqueString("TestDeleteSpecRepo_data")
	require.NoError(t, c.CreateRepo(dataRepo))

	pipeline := tu.UniqueString("TestSimplePipeline")
	require.NoError(t, c.CreatePipeline(
		pipeline,
		"",
		[]string{"echo", "foo"},
		nil,
		&pps.ParallelismSpec{
			Constant: 1,
		},
		client.NewPFSInput(dataRepo, "/"),
		"",
		false,
	))
	_, err := c.PfsAPIClient.DeleteRepo(
		c.Ctx(),
		&pfs.DeleteRepoRequest{
			Repo: client.NewSystemRepo(pipeline, pfs.SpecRepoType),
		})
	require.YesError(t, err)
}

func TestDontReadStdin(t *testing.T) {
	if testing.Short() {
		t.Skip("Skipping integration tests in short mode")
	}

	t.Parallel()
	c, _ := minikubetestenv.AcquireCluster(t)
	dataRepo := tu.UniqueString("TestDontReadStdin_data")
	require.NoError(t, c.CreateRepo(dataRepo))

	pipeline := tu.UniqueString("TestDontReadStdin")
	require.NoError(t, c.CreatePipeline(
		pipeline,
		"",
		[]string{"true"},
		[]string{"stdin that will never be read"},
		&pps.ParallelismSpec{
			Constant: 1,
		},
		client.NewPFSInput(dataRepo, "/"),
		"",
		false,
	))
	numCommits := 20
	for i := 0; i < numCommits; i++ {
		commit, err := c.StartCommit(dataRepo, "master")
		require.NoError(t, err)
		require.NoError(t, c.FinishCommit(dataRepo, "master", ""))
		jobInfos, err := c.WaitJobSetAll(commit.ID, false)
		require.NoError(t, err)
		require.Equal(t, 1, len(jobInfos))
		require.Equal(t, jobInfos[0].State.String(), pps.JobState_JOB_SUCCESS.String())
	}
}

func TestStatsDeleteAll(t *testing.T) {
	if testing.Short() {
		t.Skip("Skipping integration tests in short mode")
	}

	t.Parallel()
	c, _ := minikubetestenv.AcquireCluster(t)

	dataRepo := tu.UniqueString("TestPipelineWithStats_data")
	require.NoError(t, c.CreateRepo(dataRepo))

	pipeline := tu.UniqueString("pipeline")
	_, err := c.PpsAPIClient.CreatePipeline(context.Background(),
		&pps.CreatePipelineRequest{
			Pipeline: client.NewPipeline(pipeline),
			Transform: &pps.Transform{
				Cmd: []string{"cp", fmt.Sprintf("/pfs/%s/file", dataRepo), "/pfs/out"},
			},
			Input: client.NewPFSInput(dataRepo, "/"),
		})
	require.NoError(t, err)

	commit, err := c.StartCommit(dataRepo, "master")
	require.NoError(t, err)
	require.NoError(t, c.PutFile(commit, "file", strings.NewReader("foo\n"), client.WithAppendPutFile()))
	require.NoError(t, c.FinishCommit(dataRepo, commit.Branch.Name, commit.ID))

	jis, err := c.WaitJobSetAll(commit.ID, false)
	require.NoError(t, err)
	require.Equal(t, 1, len(jis))
	require.Equal(t, pps.JobState_JOB_SUCCESS.String(), jis[0].State.String())
	require.NoError(t, c.DeleteAll())

	require.NoError(t, c.CreateRepo(dataRepo))

	_, err = c.PpsAPIClient.CreatePipeline(context.Background(),
		&pps.CreatePipelineRequest{
			Pipeline: client.NewPipeline(pipeline),
			Transform: &pps.Transform{
				Cmd: []string{"cp", fmt.Sprintf("/pfs/%s/file", dataRepo), "/pfs/out"},
			},
			Input: client.NewPFSInput(dataRepo, "/*"),
		})
	require.NoError(t, err)

	commit, err = c.StartCommit(dataRepo, "master")
	require.NoError(t, err)
	require.NoError(t, c.PutFile(commit, "file", strings.NewReader("foo\n"), client.WithAppendPutFile()))
	require.NoError(t, c.FinishCommit(dataRepo, commit.Branch.Name, commit.ID))

	jis, err = c.WaitJobSetAll(commit.ID, false)
	require.NoError(t, err)
	require.Equal(t, 1, len(jis))
	require.Equal(t, pps.JobState_JOB_SUCCESS.String(), jis[0].State.String())
	require.NoError(t, c.DeleteAll())
}

func TestRapidUpdatePipelines(t *testing.T) {
	if testing.Short() {
		t.Skip("Skipping integration tests in short mode")
	}

	t.Parallel()
	c, _ := minikubetestenv.AcquireCluster(t)
	pipeline := tu.UniqueString(t.Name() + "-pipeline-")
	cronInput := client.NewCronInput("time", "@every 20s")
	cronInput.Cron.Overwrite = true
	require.NoError(t, c.CreatePipeline(
		pipeline,
		"",
		[]string{"/bin/bash"},
		[]string{"cp /pfs/time/* /pfs/out/"},
		nil,
		cronInput,
		"",
		false,
	))
	// TODO(msteffen): remove all sleeps from tests
	time.Sleep(10 * time.Second)

	for i := 0; i < 20; i++ {
		_, err := c.PpsAPIClient.CreatePipeline(
			context.Background(),
			&pps.CreatePipelineRequest{
				Pipeline: client.NewPipeline(pipeline),
				Transform: &pps.Transform{
					Cmd:   []string{"/bin/bash"},
					Stdin: []string{"cp /pfs/time/* /pfs/out/"},
				},
				Input:     cronInput,
				Update:    true,
				Reprocess: true,
			})
		require.NoError(t, err)
	}
	// TODO ideally this test would not take 5 minutes (or even 3 minutes)
	require.NoErrorWithinTRetry(t, 5*time.Minute, func() error {
		jis, err := c.ListJob(pipeline, nil, -1, true)
		if err != nil {
			return err
		}
		if len(jis) < 6 {
			return errors.Errorf("should have more than 6 jobs in 5 minutes")
		}
		for i := 0; i < 6; i++ {
			if jis[i].Started == nil {
				return errors.Errorf("not enough jobs have been started yet")
			}
		}
		for i := 0; i < 5; i++ {
			difference := jis[i].Started.Seconds - jis[i+1].Started.Seconds
			if difference < 10 {
				return errors.Errorf("jobs too close together")
			} else if difference > 30 {
				return errors.Errorf("jobs too far apart")
			}
		}
		return nil
	})
}

func TestDatumTries(t *testing.T) {
	if testing.Short() {
		t.Skip("Skipping integration tests in short mode")
	}

	t.Parallel()
	c, _ := minikubetestenv.AcquireCluster(t)

	dataRepo := tu.UniqueString("TestDatumTries_data")
	require.NoError(t, c.CreateRepo(dataRepo))

	require.NoError(t, c.PutFile(client.NewCommit(dataRepo, "master", ""), "file", strings.NewReader("foo"), client.WithAppendPutFile()))

	tries := int64(5)
	pipeline := tu.UniqueString("TestSimplePipeline")
	_, err := c.PpsAPIClient.CreatePipeline(
		context.Background(),
		&pps.CreatePipelineRequest{
			Pipeline: client.NewPipeline(pipeline),
			Transform: &pps.Transform{
				Cmd: []string{"unknown"}, // Cmd fails because "unknown" isn't a known command.
			},
			Input:      client.NewPFSInput(dataRepo, "/"),
			DatumTries: tries,
		})
	require.NoError(t, err)

	commitInfo, err := c.InspectCommit(dataRepo, "master", "")
	require.NoError(t, err)

	jobInfos, err := c.WaitJobSetAll(commitInfo.Commit.ID, false)
	require.NoError(t, err)
	require.Equal(t, 1, len(jobInfos))

	iter := c.GetLogs(pipeline, jobInfos[0].Job.ID, nil, "", false, false, 0)
	var observedTries int64
	for iter.Next() {
		if strings.Contains(iter.Message().Message, "errored running user code after") {
			observedTries++
		}
	}
	require.Equal(t, tries, observedTries)
}

func TestInspectJob(t *testing.T) {
	if testing.Short() {
		t.Skip("Skipping integration tests in short mode")
	}

	t.Parallel()
	c, _ := minikubetestenv.AcquireCluster(t)

	_, err := c.PpsAPIClient.InspectJob(context.Background(), &pps.InspectJobRequest{})
	require.YesError(t, err)
	require.True(t, strings.Contains(err.Error(), "must specify a job"))

	repo := tu.UniqueString("TestInspectJob")
	require.NoError(t, c.CreateRepo(repo))
	require.NoError(t, c.PutFile(client.NewCommit(repo, "master", ""), "file", strings.NewReader("foo"), client.WithAppendPutFile()))
	ci, err := c.InspectCommit(repo, "master", "")
	require.NoError(t, err)

	_, err = c.InspectJob(repo, ci.Commit.ID, false)
	require.YesError(t, err)
	require.True(t, errutil.IsNotFoundError(err))
}

func TestPipelineVersions(t *testing.T) {
	if testing.Short() {
		t.Skip("Skipping integration tests in short mode")
	}

	t.Parallel()
	c, _ := minikubetestenv.AcquireCluster(t)

	dataRepo := tu.UniqueString("TestPipelineVersions_data")
	require.NoError(t, c.CreateRepo(dataRepo))

	pipeline := tu.UniqueString("TestPipelineVersions")
	nVersions := 5
	for i := 0; i < nVersions; i++ {
		require.NoError(t, c.CreatePipeline(
			pipeline,
			"",
			[]string{fmt.Sprintf("%d", i)}, // an obviously illegal command, but the pipeline will never run
			nil,
			&pps.ParallelismSpec{
				Constant: 1,
			},
			client.NewPFSInput(dataRepo, "/*"),
			"",
			i != 0,
		))
	}

	for i := 0; i < nVersions; i++ {
		pi, err := c.InspectPipeline(ancestry.Add(pipeline, nVersions-1-i), true)
		require.NoError(t, err)
		require.Equal(t, fmt.Sprintf("%d", i), pi.Details.Transform.Cmd[0])
	}
}

// TestSplitFileHeader tests putting data in Pachyderm with delimiter == SQL,
// and makes sure that every pipeline worker gets a copy of the file header. As
// well, adding more data with the same header should not change the contents of
// existing data.
func TestSplitFileHeader(t *testing.T) {
	// TODO(2.0 optional): Implement put file split in V2?
	t.Skip("Split file header not implemented in V2")
	//	if testing.Short() {
	//		t.Skip("Skipping integration tests in short mode")
	//	}
	//
	//	c := tu.GetPachClient(t)
	//	require.NoError(t, c.DeleteAll())
	//
	//	// put a SQL file w/ header
	//	repo := tu.UniqueString("TestSplitFileHeader")
	//	require.NoError(t, c.CreateRepo(repo))
	//	require.NoError(t, c.PutFileSplit(repo, "master", "d", pfs.Delimiter_SQL, 0, 0, 0, false, strings.NewReader(tu.TestPGDump), client.WithAppendPutFile()))
	//
	//	// Create a pipeline that roughly validates the header
	//	pipeline := tu.UniqueString("TestSplitFileHeaderPipeline")
	//	require.NoError(t, c.CreatePipeline(
	//		pipeline,
	//		"",
	//		[]string{"/bin/bash"},
	//		[]string{
	//			`ls /pfs/*/d/*`, // for debugging
	//			`cars_tables="$(grep "CREATE TABLE public.cars" /pfs/*/d/* | sort -u  | wc -l)"`,
	//			`(( cars_tables == 1 )) && exit 0 || exit 1`,
	//		},
	//		&pps.ParallelismSpec{Constant: 1},
	//		client.NewPFSInput(repo, "/d/*"),
	//		"",
	//		false,
	//	))
	//
	//	// wait for job to run & check that all rows were processed
	//	var jobCount int
	//	c.FlushJob([]*pfs.Commit{client.NewCommit(repo, "master")}, nil,
	//		func(jobInfo *pps.JobInfo) error {
	//			jobCount++
	//			require.Equal(t, 1, jobCount)
	//			require.Equal(t, pps.JobState_JOB_SUCCESS, jobInfo.State)
	//			require.Equal(t, int64(5), jobInfo.DataProcessed)
	//			require.Equal(t, int64(0), jobInfo.DataSkipped)
	//			return nil
	//		})
	//
	//	// Add new rows with same header data
	//	require.NoError(t, c.PutFileSplit(repo, "master", "d", pfs.Delimiter_SQL, 0, 0, 0, false, strings.NewReader(tu.TestPGDumpNewRows), client.WithAppendPutFile()))
	//
	//	// old data should be skipped, even though header was uploaded twice (new
	//	// header shouldn't append or change the hash or anything)
	//	jobCount = 0
	//	c.FlushJob([]*pfs.Commit{client.NewCommit(repo, "master")}, nil,
	//		func(jobInfo *pps.JobInfo) error {
	//			jobCount++
	//			require.Equal(t, 1, jobCount)
	//			require.Equal(t, pps.JobState_JOB_SUCCESS, jobInfo.State)
	//			require.Equal(t, int64(3), jobInfo.DataProcessed) // added 3 new rows
	//			require.Equal(t, int64(5), jobInfo.DataSkipped)
	//			return nil
	//		})
}

func TestNewHeaderCausesReprocess(t *testing.T) {
	// TODO(2.0 optional): Implement put file split in V2?
	t.Skip("Split file header not implemented in V2")
	//	if testing.Short() {
	//		t.Skip("Skipping integration tests in short mode")
	//	}
	//
	//	c := tu.GetPachClient(t)
	//	require.NoError(t, c.DeleteAll())
	//
	//	// put a SQL file w/ header
	//	repo := tu.UniqueString("TestSplitFileHeader")
	//	require.NoError(t, c.CreateRepo(repo))
	//	require.NoError(t, c.PutFileSplit(repo, "master", "d", pfs.Delimiter_SQL, 0, 0, 0, false, strings.NewReader(tu.TestPGDump), client.WithAppendPutFile()))
	//
	//	// Create a pipeline that roughly validates the header
	//	pipeline := tu.UniqueString("TestSplitFileReprocessPL")
	//	require.NoError(t, c.CreatePipeline(
	//		pipeline,
	//		"",
	//		[]string{"/bin/bash"},
	//		[]string{
	//			`ls /pfs/*/d/*`, // for debugging
	//			`cars_tables="$(grep "CREATE TABLE public.cars" /pfs/*/d/* | sort -u  | wc -l)"`,
	//			`(( cars_tables == 1 )) && exit 0 || exit 1`,
	//		},
	//		&pps.ParallelismSpec{Constant: 1},
	//		client.NewPFSInput(repo, "/d/*"),
	//		"",
	//		false,
	//	))
	//
	//	// wait for job to run & check that all rows were processed
	//	var jobCount int
	//	c.FlushJob([]*pfs.Commit{client.NewCommit(repo, "master")}, nil,
	//		func(jobInfo *pps.JobInfo) error {
	//			jobCount++
	//			require.Equal(t, 1, jobCount)
	//			require.Equal(t, pps.JobState_JOB_SUCCESS, jobInfo.State)
	//			require.Equal(t, int64(5), jobInfo.DataProcessed)
	//			require.Equal(t, int64(0), jobInfo.DataSkipped)
	//			return nil
	//		})
	//
	//	// put empty dataset w/ new header
	//	require.NoError(t, c.PutFileSplit(repo, "master", "d", pfs.Delimiter_SQL, 0, 0, 0, false, strings.NewReader(tu.TestPGDumpNewHeader), client.WithAppendPutFile()))
	//
	//	// everything gets reprocessed (hashes all change even though the files
	//	// themselves weren't altered)
	//	jobCount = 0
	//	c.FlushJob([]*pfs.Commit{client.NewCommit(repo, "master")}, nil,
	//		func(jobInfo *pps.JobInfo) error {
	//			jobCount++
	//			require.Equal(t, 1, jobCount)
	//			require.Equal(t, pps.JobState_JOB_SUCCESS, jobInfo.State)
	//			require.Equal(t, int64(5), jobInfo.DataProcessed) // added 3 new rows
	//			require.Equal(t, int64(0), jobInfo.DataSkipped)
	//			return nil
	//		})
}

// TestDeferredCross is a repro for https://github.com/pachyderm/pachyderm/v2/issues/5172
func TestDeferredCross(t *testing.T) {
	if testing.Short() {
		t.Skip("Skipping integration tests in short mode")
	}

	t.Parallel()
	c, _ := minikubetestenv.AcquireCluster(t)

	// make repo for our dataset
	dataSet := tu.UniqueString("dataset")
	require.NoError(t, c.CreateRepo(dataSet))
	dataCommit := client.NewCommit(dataSet, "master", "")

	downstreamPipeline := tu.UniqueString("downstream")
	_, err := c.PpsAPIClient.CreatePipeline(
		context.Background(),
		&pps.CreatePipelineRequest{
			Pipeline: client.NewPipeline(downstreamPipeline),
			Transform: &pps.Transform{
				Cmd: []string{"bash"},
				Stdin: []string{
					fmt.Sprintf("cp /pfs/%v/* /pfs/out", dataSet),
				},
			},
			Input: client.NewPFSInput(dataSet, "master"),

			OutputBranch: "master",
		})
	require.NoError(t, err)

	require.NoError(t, c.PutFile(dataCommit, "file1", strings.NewReader("foo"), client.WithAppendPutFile()))
	require.NoError(t, c.PutFile(dataCommit, "file2", strings.NewReader("foo"), client.WithAppendPutFile()))
	require.NoError(t, c.PutFile(dataCommit, "file3", strings.NewReader("foo"), client.WithAppendPutFile()))

	commitInfo, err := c.InspectCommit(dataSet, "master", "")
	require.NoError(t, err)
	_, err = c.WaitCommitSetAll(commitInfo.Commit.ID)
	require.NoError(t, err)

	err = c.CreateBranch(downstreamPipeline, "other", "", "master^", nil)
	require.NoError(t, err)

	// next, create an imputation pipeline which is a cross of the dataset with the union of two different freeze branches
	impPipeline := tu.UniqueString("imputed")
	_, err = c.PpsAPIClient.CreatePipeline(
		context.Background(),
		&pps.CreatePipelineRequest{
			Pipeline: client.NewPipeline(impPipeline),
			Transform: &pps.Transform{
				Cmd: []string{"bash"},
				Stdin: []string{
					"true",
				},
			},
			Input: client.NewCrossInput(
				client.NewUnionInput(
					client.NewPFSInputOpts("a", downstreamPipeline, "master", "/", "", "", false, false, nil),
					client.NewPFSInputOpts("b", downstreamPipeline, "other", "/", "", "", false, false, nil),
				),
				client.NewPFSInput(dataSet, "/"),
			),
			OutputBranch: "master",
		})
	require.NoError(t, err)

	// after all this, the imputation job should be using the master commit of the dataset repo
	_, err = c.WaitCommit(impPipeline, "master", "")
	require.NoError(t, err)

	jobs, err := c.ListJob(impPipeline, nil, 0, true)
	require.NoError(t, err)
	require.Equal(t, len(jobs), 1)

	jobInfo, err := c.InspectJob(jobs[0].Job.Pipeline.Name, jobs[0].Job.ID, true)
	require.NoError(t, err)

	headCommit, err := c.InspectCommit(dataSet, "master", "")
	require.NoError(t, err)

	pps.VisitInput(jobInfo.Details.Input, func(i *pps.Input) error {
		if i.Pfs != nil && i.Pfs.Repo == dataSet {
			require.Equal(t, i.Pfs.Commit, headCommit.Commit.ID)
		}
		return nil
	})
}

func TestDeferredProcessing(t *testing.T) {
	if testing.Short() {
		t.Skip("Skipping integration tests in short mode")
	}

	t.Parallel()
	c, _ := minikubetestenv.AcquireCluster(t)

	dataRepo := tu.UniqueString("TestDeferredProcessing_data")
	require.NoError(t, c.CreateRepo(dataRepo))

	pipeline1 := tu.UniqueString("TestDeferredProcessing1")
	_, err := c.PpsAPIClient.CreatePipeline(
		context.Background(),
		&pps.CreatePipelineRequest{
			Pipeline: client.NewPipeline(pipeline1),
			Transform: &pps.Transform{
				Cmd:   []string{"bash"},
				Stdin: []string{fmt.Sprintf("cp /pfs/%s/* /pfs/out/", dataRepo)},
			},
			Input:        client.NewPFSInput(dataRepo, "/*"),
			OutputBranch: "staging",
		})
	require.NoError(t, err)

	pipeline2 := tu.UniqueString("TestDeferredProcessing2")
	require.NoError(t, c.CreatePipeline(
		pipeline2,
		"",
		[]string{"bash"},
		[]string{
			fmt.Sprintf("cp /pfs/%s/* /pfs/out/", pipeline1),
		},
		&pps.ParallelismSpec{
			Constant: 1,
		},
		client.NewPFSInput(pipeline1, "/*"),
		"",
		false,
	))

	commit := client.NewCommit(dataRepo, "staging", "")
	require.NoError(t, c.PutFile(commit, "file", strings.NewReader("foo"), client.WithAppendPutFile()))

	commitInfo, err := c.InspectCommit(dataRepo, "staging", "")
	require.NoError(t, err)

	// The same commitset should be extended after each branch head move
	commitInfos, err := c.WaitCommitSetAll(commitInfo.Commit.ID)
	require.NoError(t, err)
	require.Equal(t, 1, len(commitInfos))

	require.NoError(t, c.CreateBranch(dataRepo, "master", "staging", "", nil))

	commitInfos, err = c.WaitCommitSetAll(commitInfo.Commit.ID)
	require.NoError(t, err)
	require.Equal(t, 5, len(commitInfos))

	require.NoError(t, c.CreateBranch(pipeline1, "master", "staging", "", nil))

	commitInfos, err = c.WaitCommitSetAll(commitInfo.Commit.ID)
	require.NoError(t, err)
	require.Equal(t, 9, len(commitInfos))
}

func TestPipelineHistory(t *testing.T) {
	if testing.Short() {
		t.Skip("Skipping integration tests in short mode")
	}

	t.Parallel()
	c, _ := minikubetestenv.AcquireCluster(t)
	// create repos
	dataRepo := tu.UniqueString("TestPipelineHistory_data")
	require.NoError(t, c.CreateRepo(dataRepo))
	pipelineName := tu.UniqueString("TestPipelineHistory")
	require.NoError(t, c.CreatePipeline(
		pipelineName,
		"",
		[]string{"bash"},
		[]string{"echo foo >/pfs/out/file"},
		&pps.ParallelismSpec{
			Constant: 1,
		},
		client.NewPFSInput(dataRepo, "/*"),
		"",
		true,
	))

	require.NoError(t, c.PutFile(client.NewCommit(dataRepo, "master", ""), "file", strings.NewReader("1"), client.WithAppendPutFile()))
	commitInfo, err := c.InspectCommit(dataRepo, "master", "")
	require.NoError(t, err)
	_, err = c.WaitCommitSetAll(commitInfo.Commit.ID)
	require.NoError(t, err)

	jis, err := c.ListJob(pipelineName, nil, 0, true)
	require.NoError(t, err)
	require.Equal(t, 2, len(jis))

	// Update the pipeline
	require.NoError(t, c.CreatePipeline(
		pipelineName,
		"",
		[]string{"bash"},
		[]string{"echo bar >/pfs/out/file"},
		&pps.ParallelismSpec{
			Constant: 1,
		},
		client.NewPFSInput(dataRepo, "/*"),
		"",
		true,
	))

	require.NoError(t, c.PutFile(client.NewCommit(dataRepo, "master", ""), "file", strings.NewReader("2"), client.WithAppendPutFile()))
	commitInfo, err = c.InspectCommit(dataRepo, "master", "")
	require.NoError(t, err)
	_, err = c.WaitCommitSetAll(commitInfo.Commit.ID)
	require.NoError(t, err)

	commitInfos, err := c.ListCommit(client.NewRepo(pipelineName), client.NewCommit(pipelineName, "master", ""), nil, 0)
	require.NoError(t, err)
	require.Equal(t, 4, len(commitInfos))

	jis, err = c.ListJob(pipelineName, nil, 0, true)
	require.NoError(t, err)
	require.Equal(t, 2, len(jis))
	jis, err = c.ListJob(pipelineName, nil, 1, true)
	require.NoError(t, err)
	require.Equal(t, 4, len(jis))
	jis, err = c.ListJob(pipelineName, nil, -1, true)
	require.NoError(t, err)
	require.Equal(t, 4, len(jis))

	// Update the pipeline again
	require.NoError(t, c.CreatePipeline(
		pipelineName,
		"",
		[]string{"bash"},
		[]string{"echo buzz >/pfs/out/file"},
		&pps.ParallelismSpec{
			Constant: 1,
		},
		client.NewPFSInput(dataRepo, "/*"),
		"",
		true,
	))
	commitInfo, err = c.InspectCommit(dataRepo, "master", "")
	require.NoError(t, err)
	_, err = c.WaitCommitSetAll(commitInfo.Commit.ID)
	require.NoError(t, err)

	jis, err = c.ListJob(pipelineName, nil, 0, true)
	require.NoError(t, err)
	require.Equal(t, 1, len(jis))
	jis, err = c.ListJob(pipelineName, nil, 1, true)
	require.NoError(t, err)
	require.Equal(t, 3, len(jis))
	jis, err = c.ListJob(pipelineName, nil, 2, true)
	require.NoError(t, err)
	require.Equal(t, 5, len(jis))
	jis, err = c.ListJob(pipelineName, nil, -1, true)
	require.NoError(t, err)
	require.Equal(t, 5, len(jis))

	// Add another pipeline, this shouldn't change the results of the above
	// commands.
	pipelineName2 := tu.UniqueString("TestPipelineHistory2")
	require.NoError(t, c.CreatePipeline(
		pipelineName2,
		"",
		[]string{"bash"},
		[]string{"echo foo >/pfs/out/file"},
		&pps.ParallelismSpec{
			Constant: 1,
		},
		client.NewPFSInput(dataRepo, "/*"),
		"",
		true,
	))
	commitInfo, err = c.InspectCommit(dataRepo, "master", "")
	require.NoError(t, err)
	_, err = c.WaitCommitSetAll(commitInfo.Commit.ID)
	require.NoError(t, err)

	jis, err = c.ListJob(pipelineName, nil, 0, true)
	require.NoError(t, err)
	require.Equal(t, 1, len(jis))
	jis, err = c.ListJob(pipelineName, nil, 1, true)
	require.NoError(t, err)
	require.Equal(t, 3, len(jis))
	jis, err = c.ListJob(pipelineName, nil, 2, true)
	require.NoError(t, err)
	require.Equal(t, 5, len(jis))
	jis, err = c.ListJob(pipelineName, nil, -1, true)
	require.NoError(t, err)
	require.Equal(t, 5, len(jis))

	pipelineInfos, err := c.ListPipeline(false)
	require.NoError(t, err)
	require.Equal(t, 2, len(pipelineInfos))

	pipelineInfos, err = c.ListPipelineHistory("", -1, false)
	require.NoError(t, err)
	require.Equal(t, 4, len(pipelineInfos))

	pipelineInfos, err = c.ListPipelineHistory("", 1, false)
	require.NoError(t, err)
	require.Equal(t, 3, len(pipelineInfos))

	pipelineInfos, err = c.ListPipelineHistory(pipelineName, -1, false)
	require.NoError(t, err)
	require.Equal(t, 3, len(pipelineInfos))

	pipelineInfos, err = c.ListPipelineHistory(pipelineName2, -1, false)
	require.NoError(t, err)
	require.Equal(t, 1, len(pipelineInfos))
}

func TestFileHistory(t *testing.T) {
	// TODO: Implement file history in V2?
	t.Skip("File history not implemented in V2")
	if testing.Short() {
		t.Skip("Skipping integration tests in short mode")
	}

	t.Parallel()
	c, _ := minikubetestenv.AcquireCluster(t)

	dataRepo1 := tu.UniqueString("TestFileHistory_data1")
	require.NoError(t, c.CreateRepo(dataRepo1))
	dataRepo2 := tu.UniqueString("TestFileHistory_data2")
	require.NoError(t, c.CreateRepo(dataRepo2))

	pipeline := tu.UniqueString("TestFileHistory")
	require.NoError(t, c.CreatePipeline(
		pipeline,
		"",
		[]string{"bash"},
		[]string{
			fmt.Sprintf("for a in /pfs/%s/*", dataRepo1),
			"do",
			fmt.Sprintf("for b in /pfs/%s/*", dataRepo2),
			"do",
			"touch /pfs/out/$(basename $a)_$(basename $b)",
			"done",
			"done",
		},
		&pps.ParallelismSpec{
			Constant: 1,
		},
		client.NewCrossInput(
			client.NewPFSInput(dataRepo1, "/*"),
			client.NewPFSInput(dataRepo2, "/*"),
		),
		"",
		false,
	))

	commit1 := client.NewCommit(dataRepo1, "master", "")
	commit2 := client.NewCommit(dataRepo2, "master", "")

	require.NoError(t, c.PutFile(commit1, "A1", strings.NewReader(""), client.WithAppendPutFile()))
	require.NoError(t, c.PutFile(commit2, "B1", strings.NewReader(""), client.WithAppendPutFile()))

	require.NoError(t, c.PutFile(commit1, "A2", strings.NewReader(""), client.WithAppendPutFile()))
	require.NoError(t, c.PutFile(commit1, "A3", strings.NewReader(""), client.WithAppendPutFile()))
	require.NoError(t, c.PutFile(commit2, "B2", strings.NewReader(""), client.WithAppendPutFile()))
	require.NoError(t, c.PutFile(commit2, "B3", strings.NewReader(""), client.WithAppendPutFile()))

	commitInfo, err := c.InspectCommit(pipeline, "master", "")
	require.NoError(t, err)
	_, err = c.WaitCommitSetAll(commitInfo.Commit.ID)
	require.NoError(t, err)

	//_, err = c.ListFileHistory(pipeline, "master", "", -1)
	//require.NoError(t, err)
}

// TestCreatePipelineErrorNoTransform tests that sending a CreatePipeline
// requests to pachd with no 'pipeline' field doesn't kill pachd
func TestCreatePipelineErrorNoPipeline(t *testing.T) {
	if testing.Short() {
		t.Skip("Skipping integration tests in short mode")
	}

	t.Parallel()
	c, _ := minikubetestenv.AcquireCluster(t)

	// Create input repo
	dataRepo := tu.UniqueString(t.Name() + "-data")
	require.NoError(t, c.CreateRepo(dataRepo))

	// Create pipeline w/ no pipeline field--make sure we get a response
	_, err := c.PpsAPIClient.CreatePipeline(
		context.Background(),
		&pps.CreatePipelineRequest{
			Pipeline: nil,
			Transform: &pps.Transform{
				Cmd:   []string{"/bin/bash"},
				Stdin: []string{`cat foo >/pfs/out/file`},
			},
			Input: client.NewPFSInput(dataRepo, "/*"),
		})
	require.YesError(t, err)
	require.Matches(t, "request.Pipeline", err.Error())
}

// TestCreatePipelineErrorNoTransform tests that sending a CreatePipeline
// requests to pachd with no 'transform' or 'pipeline' field doesn't kill pachd
func TestCreatePipelineError(t *testing.T) {
	if testing.Short() {
		t.Skip("Skipping integration tests in short mode")
	}

	t.Parallel()
	c, _ := minikubetestenv.AcquireCluster(t)

	// Create input repo
	dataRepo := tu.UniqueString(t.Name() + "-data")
	require.NoError(t, c.CreateRepo(dataRepo))

	// Create pipeline w/ no transform--make sure we get a response (& make sure
	// it explains the problem)
	pipeline := tu.UniqueString("no-transform-")
	_, err := c.PpsAPIClient.CreatePipeline(
		context.Background(),
		&pps.CreatePipelineRequest{
			Pipeline:  client.NewPipeline(pipeline),
			Transform: nil,
			Input:     client.NewPFSInput(dataRepo, "/*"),
		})
	require.YesError(t, err)
	require.Matches(t, "transform", err.Error())
}

// TestCreatePipelineErrorNoCmd tests that sending a CreatePipeline request to
// pachd with no 'transform.cmd' field doesn't kill pachd
func TestCreatePipelineErrorNoCmd(t *testing.T) {
	if testing.Short() {
		t.Skip("Skipping integration tests in short mode")
	}

	t.Parallel()
	c, _ := minikubetestenv.AcquireCluster(t)

	// Create input data
	dataRepo := tu.UniqueString(t.Name() + "-data")
	require.NoError(t, c.CreateRepo(dataRepo))
	require.NoError(t, c.PutFile(client.NewCommit(dataRepo, "master", ""), "file", strings.NewReader("foo"), client.WithAppendPutFile()))

	// create pipeline
	pipeline := tu.UniqueString("no-cmd-")
	_, err := c.PpsAPIClient.CreatePipeline(
		context.Background(),
		&pps.CreatePipelineRequest{
			Pipeline: client.NewPipeline(pipeline),
			Transform: &pps.Transform{
				Cmd:   nil,
				Stdin: []string{`cat foo >/pfs/out/file`},
			},
			Input: client.NewPFSInput(dataRepo, "/*"),
		})
	require.NoError(t, err)
	time.Sleep(5 * time.Second) // give pipeline time to start

	require.NoErrorWithinTRetry(t, 30*time.Second, func() error {
		pipelineInfo, err := c.InspectPipeline(pipeline, false)
		if err != nil {
			return err
		}
		if pipelineInfo.State != pps.PipelineState_PIPELINE_FAILURE {
			return errors.Errorf("pipeline should be in state FAILURE, not: %s", pipelineInfo.State.String())
		}
		return nil
	})
}

func TestExtractPipeline(t *testing.T) {
	// TODO: Implement extract pipeline.
	t.Skip("Extract pipeline not implemented in V2")
	//	c := tu.GetPachClient(t)
	//	require.NoError(t, c.DeleteAll())
	//
	//	dataRepo := tu.UniqueString("TestExtractPipeline_data")
	//	require.NoError(t, c.CreateRepo(dataRepo))
	//	request := &pps.CreatePipelineRequest{}
	//	// Generate fake data
	//	gofakeit.Struct(&request)
	//
	//	// Now set a bunch of fields explicitly so the server will accept the request.
	//	// Override the input because otherwise the repo won't exist
	//	request.Input = client.NewPFSInput(dataRepo, "/*")
	//	// These must be set explicitly, because extract returns the default values
	//	// and we want them to match.
	//	request.Input.Pfs.Name = "input"
	//	request.Input.Pfs.Branch = "master"
	//	// If service, can only set as Constant:1
	//	request.ParallelismSpec.Constant = 1
	//	// CacheSize must parse as a memory value
	//	request.CacheSize = "1G"
	//	// Durations must be valid
	//	d := &types.Duration{Seconds: 1, Nanos: 1}
	//	request.JobTimeout = d
	//	request.DatumTimeout = d
	//	// PodSpec and PodPatch must parse as json
	//	request.PodSpec = "{}"
	//	request.PodPatch = "{}"
	//	request.Service.Type = string(v1.ServiceTypeClusterIP)
	//	// Don't want to explicitly set spec commit, since there's no valid commit
	//	// to set it to, and this is one of the few fields that shouldn't get
	//	// extracted back to us.
	//	request.SpecCommit = nil
	//	// MaxQueueSize gets set to 1 if it's negative, which will superficially
	//	// fail the test, so we set a real value.
	//	request.MaxQueueSize = 2
	//	// Update and reprocess don't get extracted back either so don't set it.
	//	request.Update = false
	//	request.Reprocess = false
	//
	//	// Create the pipeline
	//	_, err := c.PpsAPIClient.CreatePipeline(
	//		context.Background(),
	//		request)
	//	require.YesError(t, err)
	//	require.True(t, strings.Contains(err.Error(), "TFJob"))
	//	// TODO when TFJobs are supported the above should be deleted
	//
	//	// Set TFJob to nil so request can work
	//	request.TFJob = nil
	//	_, err = c.PpsAPIClient.CreatePipeline(
	//		context.Background(),
	//		request)
	//	require.NoError(t, err)
	//
	//	// Extract it and see if we get the same thing
	//	extractedRequest, err := c.ExtractPipeline(request.Pipeline.Name)
	//	require.NoError(t, err)
	//	// When this check fails it most likely means that you've added field to
	//	// pipelines and not set it up to be extract. PipelineReqFromInfo is the
	//	// function you'll need to add it to.
	//	if !proto.Equal(request, extractedRequest) {
	//		marshaller := &jsonpb.Marshaler{
	//			Indent:   "  ",
	//			OrigName: true,
	//		}
	//		requestString, err := marshaller.MarshalToString(request)
	//		require.NoError(t, err)
	//		extractedRequestString, err := marshaller.MarshalToString(extractedRequest)
	//		require.NoError(t, err)
	//		t.Errorf("Expected:\n%s\n, Got:\n%s\n", requestString, extractedRequestString)
	//	}
}

// TestPodPatchUnmarshalling tests the fix for issues #3483, by adding a
// PodPatch to a pipeline spec and making sure it's applied correctly
func TestPodPatchUnmarshalling(t *testing.T) {
	if testing.Short() {
		t.Skip("Skipping integration tests in short mode")
	}

	t.Parallel()
	c, ns := minikubetestenv.AcquireCluster(t)

	// Create input data
	dataRepo := tu.UniqueString(t.Name() + "-data-")
	require.NoError(t, c.CreateRepo(dataRepo))

	dataCommit := client.NewCommit(dataRepo, "master", "")
	require.NoError(t, c.PutFile(dataCommit, "file", strings.NewReader("foo"), client.WithAppendPutFile()))

	// create pipeline
	pipeline := tu.UniqueString("pod-patch-")
	_, err := c.PpsAPIClient.CreatePipeline(
		context.Background(),
		&pps.CreatePipelineRequest{
			Pipeline: client.NewPipeline(pipeline),
			Transform: &pps.Transform{
				Cmd:   []string{"bash"},
				Stdin: []string{"cp /pfs/in/* /pfs/out"},
			},
			Input: &pps.Input{Pfs: &pps.PFSInput{
				Name: "in", Repo: dataRepo, Glob: "/*",
			}},
			PodPatch: `[
				{
				  "op": "add",
				  "path": "/volumes/0",
				  "value": {
				    "name": "vol0",
				    "hostPath": {
				      "path": "/volumePath"
				}}}]`,
		})
	require.NoError(t, err)

	commitInfo, err := c.WaitCommit(pipeline, "master", "")
	require.NoError(t, err)

	var buf bytes.Buffer
	require.NoError(t, c.GetFile(commitInfo.Commit, "file", &buf))
	require.Equal(t, "foo", buf.String())

	pipelineInfo, err := c.InspectPipeline(pipeline, false)
	require.NoError(t, err)

	// make sure 'vol0' is correct in the pod spec
	var volumes []v1.Volume
	rcName := ppsutil.PipelineRcName(pipelineInfo.Pipeline.Name, pipelineInfo.Version)
	kubeClient := tu.GetKubeClient(t)
	require.NoError(t, backoff.Retry(func() error {
		podList, err := kubeClient.CoreV1().Pods(ns).List(
			context.Background(),
			metav1.ListOptions{
				LabelSelector: metav1.FormatLabelSelector(metav1.SetAsLabelSelector(
					map[string]string{"app": rcName},
				)),
			})
		if err != nil {
			return errors.EnsureStack(err) // retry
		}
		if len(podList.Items) != 1 || len(podList.Items[0].Spec.Volumes) == 0 {
			return errors.Errorf("could not find volumes for pipeline %s", pipelineInfo.Pipeline.Name)
		}
		volumes = podList.Items[0].Spec.Volumes
		return nil // no more retries
	}, backoff.NewTestingBackOff()))
	// Make sure a CPU and Memory request are both set
	for _, vol := range volumes {
		require.True(t,
			vol.VolumeSource.HostPath == nil || vol.VolumeSource.EmptyDir == nil)
		if vol.Name == "vol0" {
			require.True(t, vol.VolumeSource.HostPath.Path == "/volumePath")
		}
	}
}

func TestSecrets(t *testing.T) {
	if testing.Short() {
		t.Skip("Skipping integration tests in short mode")
	}

	t.Parallel()
	c, _ := minikubetestenv.AcquireCluster(t)

	b := []byte(
		`{
			"kind": "Secret",
			"apiVersion": "v1",
			"metadata": {
				"name": "test-secret",
				"creationTimestamp": null
			},
			"data": {
				"mykey": "bXktdmFsdWU="
			}
		}`)
	require.NoError(t, c.CreateSecret(b))

	secretInfo, err := c.InspectSecret("test-secret")
	secretInfo.CreationTimestamp = nil
	require.NoError(t, err)
	require.Equal(t, &pps.SecretInfo{
		Secret: &pps.Secret{
			Name: "test-secret",
		},
		Type:              "Opaque",
		CreationTimestamp: nil,
	}, secretInfo)

	secretInfos, err := c.ListSecret()
	require.NoError(t, err)
	initialLength := len(secretInfos)

	require.NoError(t, c.DeleteSecret("test-secret"))

	secretInfos, err = c.ListSecret()
	require.NoError(t, err)
	require.Equal(t, initialLength-1, len(secretInfos))

	_, err = c.InspectSecret("test-secret")
	require.YesError(t, err)
}

// Test that an unauthenticated user can't call secrets APIS
func TestSecretsUnauthenticated(t *testing.T) {
	if testing.Short() {
		t.Skip("Skipping integration tests in short mode")
	}
	t.Parallel()
	// Get an unauthenticated client
	c, _ := minikubetestenv.AcquireCluster(t)
	tu.ActivateAuthClient(t, c)
	c.SetAuthToken("")

	b := []byte(
		`{
			"kind": "Secret",
			"apiVersion": "v1",
			"metadata": {
				"name": "test-secret",
				"creationTimestamp": null
			},
			"data": {
				"mykey": "bXktdmFsdWU="
			}
		}`)

	err := c.CreateSecret(b)
	require.YesError(t, err)
	require.Matches(t, "no authentication token", err.Error())

	_, err = c.InspectSecret("test-secret")
	require.YesError(t, err)
	require.Matches(t, "no authentication token", err.Error())

	_, err = c.ListSecret()
	require.YesError(t, err)
	require.Matches(t, "no authentication token", err.Error())

	err = c.DeleteSecret("test-secret")
	require.YesError(t, err)
	require.Matches(t, "no authentication token", err.Error())
}

func TestCopyOutToIn(t *testing.T) {
	if testing.Short() {
		t.Skip("Skipping integration tests in short mode")
	}

	t.Parallel()
	c, _ := minikubetestenv.AcquireCluster(t)

	dataRepo := tu.UniqueString("TestCopyOutToIn_data")
	require.NoError(t, c.CreateRepo(dataRepo))

	dataCommit := client.NewCommit(dataRepo, "master", "")
	require.NoError(t, c.PutFile(dataCommit, "file", strings.NewReader("foo"), client.WithAppendPutFile()))

	pipeline := tu.UniqueString("TestCopyOutToIn")
	pipelineCommit := client.NewCommit(pipeline, "master", "")
	require.NoError(t, c.CreatePipeline(
		pipeline,
		"",
		[]string{"bash"},
		[]string{
			fmt.Sprintf("cp -R /pfs/%s/* /pfs/out/", dataRepo),
		},
		&pps.ParallelismSpec{
			Constant: 1,
		},
		client.NewPFSInput(dataRepo, "/*"),
		"",
		false,
	))

	commitInfo, err := c.InspectCommit(dataRepo, "master", "")
	require.NoError(t, err)
	_, err = c.WaitCommitSetAll(commitInfo.Commit.ID)
	require.NoError(t, err)
	require.NoError(t, c.CopyFile(dataCommit, "file2", pipelineCommit, "file", client.WithAppendCopyFile()))
	commitInfo, err = c.InspectCommit(dataRepo, "master", "")
	require.NoError(t, err)
	_, err = c.WaitCommitSetAll(commitInfo.Commit.ID)
	require.NoError(t, err)

	require.NoError(t, c.PutFile(dataCommit, "file2", strings.NewReader("foo"), client.WithAppendPutFile()))

	var buf bytes.Buffer
	require.NoError(t, c.GetFile(pipelineCommit, "file2", &buf))
	require.Equal(t, "foo", buf.String())

	mfc, err := c.NewModifyFileClient(dataCommit)
	require.NoError(t, err)
	require.NoError(t, mfc.PutFile("dir/file3", strings.NewReader("foo"), client.WithAppendPutFile()))
	require.NoError(t, mfc.PutFile("dir/file4", strings.NewReader("bar"), client.WithAppendPutFile()))
	require.NoError(t, mfc.Close())

	commitInfo, err = c.InspectCommit(dataRepo, "master", "")
	require.NoError(t, err)
	_, err = c.WaitCommitSetAll(commitInfo.Commit.ID)
	require.NoError(t, err)

	require.NoError(t, c.CopyFile(dataCommit, "dir2", pipelineCommit, "dir", client.WithAppendCopyFile()))

	commitInfo, err = c.InspectCommit(dataRepo, "master", "")
	require.NoError(t, err)
	_, err = c.WaitCommitSetAll(commitInfo.Commit.ID)
	require.NoError(t, err)

	buf.Reset()
	require.NoError(t, c.GetFile(pipelineCommit, "dir/file3", &buf))
	require.Equal(t, "foo", buf.String())
	buf.Reset()
	require.NoError(t, c.GetFile(pipelineCommit, "dir/file4", &buf))
	require.Equal(t, "bar", buf.String())
}

func TestKeepRepo(t *testing.T) {
	if testing.Short() {
		t.Skip("Skipping integration tests in short mode")
	}

	t.Parallel()
	c, _ := minikubetestenv.AcquireCluster(t)

	dataRepo := tu.UniqueString("TestKeepRepo_data")
	require.NoError(t, c.CreateRepo(dataRepo))

	dataCommit := client.NewCommit(dataRepo, "master", "")
	require.NoError(t, c.PutFile(dataCommit, "file", strings.NewReader("foo"), client.WithAppendPutFile()))

	pipeline := tu.UniqueString("TestKeepRepo")
	pipelineCommit := client.NewCommit(pipeline, "master", "")
	require.NoError(t, c.CreatePipeline(
		pipeline,
		"",
		[]string{"bash"},
		[]string{
			fmt.Sprintf("cp /pfs/%s/* /pfs/out/", dataRepo),
		},
		&pps.ParallelismSpec{
			Constant: 1,
		},
		client.NewPFSInput(dataRepo, "/*"),
		"",
		false,
	))

	commitInfo, err := c.InspectCommit(dataRepo, "master", "")
	require.NoError(t, err)
	_, err = c.WaitCommitSetAll(commitInfo.Commit.ID)
	require.NoError(t, err)

	_, err = c.PpsAPIClient.DeletePipeline(c.Ctx(), &pps.DeletePipelineRequest{
		Pipeline: client.NewPipeline(pipeline),
		KeepRepo: true,
	})
	require.NoError(t, err)
	_, err = c.InspectRepo(pipeline)
	require.NoError(t, err)

	_, err = c.PfsAPIClient.InspectRepo(c.Ctx(), &pfs.InspectRepoRequest{
		Repo: client.NewSystemRepo(pipeline, pfs.SpecRepoType),
	})
	require.YesError(t, err)
	require.True(t, errutil.IsNotFoundError(err))

	_, err = c.PfsAPIClient.InspectRepo(c.Ctx(), &pfs.InspectRepoRequest{
		Repo: client.NewSystemRepo(pipeline, pfs.MetaRepoType),
	})
	require.YesError(t, err)
	require.True(t, errutil.IsNotFoundError(err))

	var buf bytes.Buffer
	require.NoError(t, c.GetFile(pipelineCommit, "file", &buf))
	require.Equal(t, "foo", buf.String())

	require.YesError(t, c.CreatePipeline(
		pipeline,
		"",
		[]string{"bash"},
		[]string{
			fmt.Sprintf("cp /pfs/%s/* /pfs/out/", dataRepo),
		},
		&pps.ParallelismSpec{
			Constant: 1,
		},
		client.NewPFSInput(dataRepo, "/*"),
		"",
		false,
	))
}

// Regression test to make sure that pipeline creation doesn't crash pachd due to missing fields
func TestMalformedPipeline(t *testing.T) {
	t.Parallel()
	c, _ := minikubetestenv.AcquireCluster(t)

	pipelineName := tu.UniqueString("MalformedPipeline")

	var err error
	_, err = c.PpsAPIClient.CreatePipeline(c.Ctx(), &pps.CreatePipelineRequest{})
	require.YesError(t, err)
	require.Matches(t, "request.Pipeline cannot be nil", err.Error())

	_, err = c.PpsAPIClient.CreatePipeline(c.Ctx(), &pps.CreatePipelineRequest{
		Pipeline: client.NewPipeline(pipelineName)},
	)
	require.YesError(t, err)
	require.Matches(t, "must specify a transform", err.Error())

	_, err = c.PpsAPIClient.CreatePipeline(c.Ctx(), &pps.CreatePipelineRequest{
		Pipeline:  client.NewPipeline(pipelineName),
		Transform: &pps.Transform{},
		Input:     &pps.Input{},
	})
	require.YesError(t, err)
	require.Matches(t, "no input set", err.Error())

	_, err = c.PpsAPIClient.CreatePipeline(c.Ctx(), &pps.CreatePipelineRequest{
		Pipeline:        client.NewPipeline(pipelineName),
		Transform:       &pps.Transform{},
		Service:         &pps.Service{},
		ParallelismSpec: &pps.ParallelismSpec{},
	})
	require.YesError(t, err)
	require.Matches(t, "services can only be run with a constant parallelism of 1", err.Error())

	_, err = c.PpsAPIClient.CreatePipeline(c.Ctx(), &pps.CreatePipelineRequest{
		Pipeline:   client.NewPipeline(pipelineName),
		Transform:  &pps.Transform{},
		SpecCommit: &pfs.Commit{},
	})
	require.YesError(t, err)
	require.Matches(t, "cannot resolve commit with no branch", err.Error())

	_, err = c.PpsAPIClient.CreatePipeline(c.Ctx(), &pps.CreatePipelineRequest{
		Pipeline:   client.NewPipeline(pipelineName),
		Transform:  &pps.Transform{},
		SpecCommit: &pfs.Commit{Branch: &pfs.Branch{}},
	})
	require.YesError(t, err)
	require.Matches(t, "cannot resolve commit with no repo", err.Error())

	dataRepo := tu.UniqueString("TestMalformedPipeline_data")
	require.NoError(t, c.CreateRepo(dataRepo))

	dataCommit := client.NewCommit(dataRepo, "master", "")
	require.NoError(t, c.PutFile(dataCommit, "file", strings.NewReader("foo"), client.WithAppendPutFile()))

	_, err = c.PpsAPIClient.CreatePipeline(c.Ctx(), &pps.CreatePipelineRequest{
		Pipeline:  client.NewPipeline(pipelineName),
		Transform: &pps.Transform{},
		Input:     &pps.Input{Pfs: &pps.PFSInput{}},
	})
	require.YesError(t, err)
	require.Matches(t, "input must specify a name", err.Error())

	_, err = c.PpsAPIClient.CreatePipeline(c.Ctx(), &pps.CreatePipelineRequest{
		Pipeline:  client.NewPipeline(pipelineName),
		Transform: &pps.Transform{},
		Input:     &pps.Input{Pfs: &pps.PFSInput{Name: "data"}},
	})
	require.YesError(t, err)
	require.Matches(t, "input must specify a repo", err.Error())

	_, err = c.PpsAPIClient.CreatePipeline(c.Ctx(), &pps.CreatePipelineRequest{
		Pipeline:  client.NewPipeline(pipelineName),
		Transform: &pps.Transform{},
		Input:     &pps.Input{Pfs: &pps.PFSInput{Repo: dataRepo}},
	})
	require.YesError(t, err)
	require.Matches(t, "input must specify a glob", err.Error())

	_, err = c.PpsAPIClient.CreatePipeline(c.Ctx(), &pps.CreatePipelineRequest{
		Pipeline:  client.NewPipeline(pipelineName),
		Transform: &pps.Transform{},
		Input:     client.NewPFSInput("out", "/*"),
	})
	require.YesError(t, err)
	require.Matches(t, "input cannot be named \"out\"", err.Error())

	_, err = c.PpsAPIClient.CreatePipeline(c.Ctx(), &pps.CreatePipelineRequest{
		Pipeline:  client.NewPipeline(pipelineName),
		Transform: &pps.Transform{},
		Input:     &pps.Input{Pfs: &pps.PFSInput{Name: "out", Repo: dataRepo, Glob: "/*"}},
	})
	require.YesError(t, err)
	require.Matches(t, "input cannot be named \"out\"", err.Error())

	_, err = c.PpsAPIClient.CreatePipeline(c.Ctx(), &pps.CreatePipelineRequest{
		Pipeline:  client.NewPipeline(pipelineName),
		Transform: &pps.Transform{},
		Input:     &pps.Input{Pfs: &pps.PFSInput{Name: "data", Repo: "dne", Glob: "/*"}},
	})
	require.YesError(t, err)
	require.Matches(t, "dne[^ ]* not found", err.Error())

	_, err = c.PpsAPIClient.CreatePipeline(c.Ctx(), &pps.CreatePipelineRequest{
		Pipeline:  client.NewPipeline(pipelineName),
		Transform: &pps.Transform{},
		Input: client.NewCrossInput(
			client.NewPFSInput("foo", "/*"),
			client.NewPFSInput("foo", "/*"),
		),
	})
	require.YesError(t, err)
	require.Matches(t, "name \"foo\" was used more than once", err.Error())

	_, err = c.PpsAPIClient.CreatePipeline(c.Ctx(), &pps.CreatePipelineRequest{
		Pipeline:  client.NewPipeline(pipelineName),
		Transform: &pps.Transform{},
		Input:     &pps.Input{Cron: &pps.CronInput{}},
	})
	require.YesError(t, err)
	require.Matches(t, "input must specify a name", err.Error())

	_, err = c.PpsAPIClient.CreatePipeline(c.Ctx(), &pps.CreatePipelineRequest{
		Pipeline:  client.NewPipeline(pipelineName),
		Transform: &pps.Transform{},
		Input:     &pps.Input{Cron: &pps.CronInput{Name: "cron"}},
	})
	require.YesError(t, err)
	require.Matches(t, "Empty spec string", err.Error())

	_, err = c.PpsAPIClient.CreatePipeline(c.Ctx(), &pps.CreatePipelineRequest{
		Pipeline:  client.NewPipeline(pipelineName),
		Transform: &pps.Transform{},
		Input:     &pps.Input{Cross: []*pps.Input{}},
	})
	require.YesError(t, err)
	require.Matches(t, "no input set", err.Error())

	_, err = c.PpsAPIClient.CreatePipeline(c.Ctx(), &pps.CreatePipelineRequest{
		Pipeline:  client.NewPipeline(pipelineName),
		Transform: &pps.Transform{},
		Input:     &pps.Input{Union: []*pps.Input{}},
	})
	require.YesError(t, err)
	require.Matches(t, "no input set", err.Error())

	_, err = c.PpsAPIClient.CreatePipeline(c.Ctx(), &pps.CreatePipelineRequest{
		Pipeline:  client.NewPipeline(pipelineName),
		Transform: &pps.Transform{},
		Input:     &pps.Input{Join: []*pps.Input{}},
	})
	require.YesError(t, err)
	require.Matches(t, "no input set", err.Error())
}

func TestTrigger(t *testing.T) {
	t.Parallel()
	c, _ := minikubetestenv.AcquireCluster(t)

	dataRepo := tu.UniqueString("TestTrigger_data")
	require.NoError(t, c.CreateRepo(dataRepo))
	dataCommit := client.NewCommit(dataRepo, "master", "")
	pipeline1 := tu.UniqueString("TestTrigger1")
	pipelineCommit1 := client.NewCommit(pipeline1, "master", "")
	pipeline2 := tu.UniqueString("TestTrigger2")
	pipelineCommit2 := client.NewCommit(pipeline2, "master", "")
	require.NoError(t, c.CreatePipeline(
		pipeline1,
		"",
		[]string{"bash"},
		[]string{
			fmt.Sprintf("cp /pfs/%s/* /pfs/out/", dataRepo),
		},
		&pps.ParallelismSpec{
			Constant: 1,
		},
		client.NewPFSInputOpts(dataRepo, dataRepo, "trigger", "/*", "", "", false, false, &pfs.Trigger{
			Branch: "master",
			Size_:  "1K",
		}),
		"",
		false,
	))
	require.NoError(t, c.CreatePipeline(
		pipeline2,
		"",
		[]string{"bash"},
		[]string{
			fmt.Sprintf("cp /pfs/%s/* /pfs/out/", pipeline1),
		},
		&pps.ParallelismSpec{
			Constant: 1,
		},
		client.NewPFSInputOpts(pipeline1, pipeline1, "", "/*", "", "", false, false, &pfs.Trigger{
			Size_: "2K",
		}),
		"",
		false,
	))
	// 10 100 byte files = 1K, so the last file should trigger pipeline1, but
	// not pipeline2.
	numFiles := 10
	fileBytes := 100
	for i := 0; i < numFiles; i++ {
		require.NoError(t, c.PutFile(dataCommit, fmt.Sprintf("file%d", i), strings.NewReader(strings.Repeat("a", fileBytes)), client.WithAppendPutFile()))
	}
	commitInfo, err := c.InspectCommit(dataRepo, "master", "")
	require.NoError(t, err)
	// This should have given us a job, flush to let it complete.
	commitInfos, err := c.WaitCommitSetAll(commitInfo.Commit.ID)
	require.NoError(t, err)
	require.Equal(t, 5, len(commitInfos))
	for i := 0; i < numFiles; i++ {
		var buf bytes.Buffer
		require.NoError(t, c.GetFile(pipelineCommit1, fmt.Sprintf("file%d", i), &buf))
		require.Equal(t, strings.Repeat("a", fileBytes), buf.String())
	}
	_, err = c.ListCommit(client.NewRepo(pipeline1), client.NewCommit(pipeline1, "master", ""), nil, 0)
	require.NoError(t, err)
	// Another 10 100 byte files = 2K, so the last file should trigger both pipelines.
	for i := numFiles; i < 2*numFiles; i++ {
		require.NoError(t, c.PutFile(dataCommit, fmt.Sprintf("file%d", i), strings.NewReader(strings.Repeat("a", fileBytes)), client.WithAppendPutFile()))
		require.NoError(t, err)
	}
	commitInfo, err = c.InspectCommit(dataRepo, "master", "")
	require.NoError(t, err)
	commitInfos, err = c.WaitCommitSetAll(commitInfo.Commit.ID)
	require.NoError(t, err)
	require.Equal(t, 9, len(commitInfos))
	for i := 0; i < numFiles*2; i++ {
		var buf bytes.Buffer
		require.NoError(t, c.GetFile(pipelineCommit1, fmt.Sprintf("file%d", i), &buf))
		require.Equal(t, strings.Repeat("a", fileBytes), buf.String())
		buf.Reset()
		require.NoError(t, c.GetFile(pipelineCommit2, fmt.Sprintf("file%d", i), &buf))
		require.Equal(t, strings.Repeat("a", fileBytes), buf.String())
	}
	commitInfos, err = c.ListCommit(client.NewRepo(pipeline1), client.NewCommit(pipeline1, "master", ""), nil, 0)
	require.NoError(t, err)
	require.Equal(t, 3, len(commitInfos))
	commitInfos, err = c.ListCommit(client.NewRepo(pipeline2), client.NewCommit(pipeline2, "master", ""), nil, 0)
	require.NoError(t, err)
	require.Equal(t, 2, len(commitInfos))

	require.NoError(t, c.CreatePipeline(
		pipeline2,
		"",
		[]string{"bash"},
		[]string{
			fmt.Sprintf("cp /pfs/%s/* /pfs/out/", pipeline1),
		},
		&pps.ParallelismSpec{
			Constant: 1,
		},
		client.NewPFSInputOpts(pipeline1, pipeline1, "", "/*", "", "", false, false, &pfs.Trigger{
			Size_: "3K",
		}),
		"",
		true,
	))

	// Make sure that updating the pipeline reuses the previous branch name
	// rather than creating a new one.
	bis, err := c.ListBranch(pipeline1)
	require.NoError(t, err)
	require.Equal(t, 2, len(bis))

	commitInfos, err = c.ListCommit(client.NewRepo(pipeline2), client.NewCommit(pipeline2, "master", ""), nil, 0)
	require.NoError(t, err)
	require.Equal(t, 3, len(commitInfos))

	// Another 30 100 byte files = 3K, so the last file should trigger both pipelines.
	for i := 2 * numFiles; i < 5*numFiles; i++ {
		require.NoError(t, c.PutFile(dataCommit, fmt.Sprintf("file%d", i), strings.NewReader(strings.Repeat("a", fileBytes)), client.WithAppendPutFile()))
	}

	commitInfo, err = c.InspectCommit(dataRepo, "master", "")
	require.NoError(t, err)
	commitInfos, err = c.WaitCommitSetAll(commitInfo.Commit.ID)
	require.NoError(t, err)
	require.Equal(t, 9, len(commitInfos))

	commitInfos, err = c.ListCommit(client.NewRepo(pipeline2), client.NewCommit(pipeline2, "master", ""), nil, 0)
	require.NoError(t, err)
	require.Equal(t, 4, len(commitInfos))
}

func TestListDatum(t *testing.T) {
	t.Parallel()
	c, _ := minikubetestenv.AcquireCluster(t)

	repo1 := tu.UniqueString("TestListDatum1")
	repo2 := tu.UniqueString("TestListDatum2")

	require.NoError(t, c.CreateRepo(repo1))
	require.NoError(t, c.CreateRepo(repo2))

	numFiles := 5
	for i := 0; i < numFiles; i++ {
		require.NoError(t, c.PutFile(client.NewCommit(repo1, "master", ""), fmt.Sprintf("file-%d", i), strings.NewReader("foo"), client.WithAppendPutFile()))
		require.NoError(t, c.PutFile(client.NewCommit(repo2, "master", ""), fmt.Sprintf("file-%d", i), strings.NewReader("foo"), client.WithAppendPutFile()))
	}

	dis, err := c.ListDatumInputAll(&pps.Input{
		Cross: []*pps.Input{{
			Pfs: &pps.PFSInput{
				Repo: repo1,
				Glob: "/*",
			},
		}, {
			Pfs: &pps.PFSInput{
				Repo: repo2,
				Glob: "/*",
			},
		}},
	})
	require.NoError(t, err)
	require.Equal(t, 25, len(dis))
}

func TestDebug(t *testing.T) {
	if testing.Short() {
		t.Skip("Skipping integration tests in short mode")
	}
	t.Parallel()
	c, _ := minikubetestenv.AcquireCluster(t, minikubetestenv.WaitForLokiOption)

	dataRepo := tu.UniqueString("TestDebug_data")
	require.NoError(t, c.CreateRepo(dataRepo))

	expectedFiles, pipelines := tu.DebugFiles(t, dataRepo)

	for i, p := range pipelines {
		cmdStdin := []string{
			fmt.Sprintf("cp /pfs/%s/* /pfs/out/", dataRepo),
			"sleep 45",
		}
		if i == 0 {
			// We had a bug where generating a debug dump for failed pipelines/jobs would crash pachd.
			// Fail a pipeline on purpose to see if we can still generate debug dump.
			cmdStdin = append(cmdStdin, "exit -1")
		}
		require.NoError(t, c.CreatePipeline(
			p,
			"",
			[]string{"bash"},
			cmdStdin,
			&pps.ParallelismSpec{
				Constant: 1,
			},
			client.NewPFSInput(dataRepo, "/*"),
			"",
			false,
		))
	}
	commit1, err := c.StartCommit(dataRepo, "master")
	require.NoError(t, err)
	require.NoError(t, c.PutFile(commit1, "file", strings.NewReader("foo"), client.WithAppendPutFile()))
	require.NoError(t, c.FinishCommit(dataRepo, commit1.Branch.Name, commit1.ID))

	commitInfos, err := c.WaitCommitSetAll(commit1.ID)
	require.NoError(t, err)
	require.Equal(t, 10, len(commitInfos))

	require.NoErrorWithinT(t, time.Minute, func() error {
		buf := &bytes.Buffer{}
		require.NoError(t, c.Dump(nil, 0, buf))
		gr, err := gzip.NewReader(buf)
		if err != nil {
			return err //nolint:wrapcheck
		}
		defer func() {
			require.NoError(t, gr.Close())
		}()
		// Check that all of the expected files were returned.
		var gotFiles []string
		tr := tar.NewReader(gr)
		for {
			hdr, err := tr.Next()
			if err != nil {
				if err == io.EOF {
					break
				}
				return err //nolint:wrapcheck
			}
			gotFiles = append(gotFiles, hdr.Name)
			for pattern, g := range expectedFiles {
				if g.Match(hdr.Name) {
					delete(expectedFiles, pattern)
					break
				}
			}
		}
		if len(expectedFiles) > 0 {
			return errors.Errorf("Debug dump has produced %v of the exepcted files: %v", gotFiles, expectedFiles)
		}
		return nil
	})
}

func TestUpdateMultiplePipelinesInTransaction(t *testing.T) {
	if testing.Short() {
		t.Skip("Skipping integration tests in short mode")
	}
	t.Parallel()
	c, _ := minikubetestenv.AcquireCluster(t)
	input := tu.UniqueString("in")
	commit := client.NewCommit(input, "master", "")
	pipelineA := tu.UniqueString("A")
	pipelineB := tu.UniqueString("B")
	repoB := client.NewRepo(pipelineB)

	createPipeline := func(c *client.APIClient, input, pipeline string, update bool) error {
		return c.CreatePipeline(
			pipeline,
			"",
			[]string{"bash"},
			[]string{fmt.Sprintf("cp /pfs/%s/* /pfs/out/", input)},
			&pps.ParallelismSpec{
				Constant: 1,
			},
			client.NewPFSInput(input, "/*"),
			"",
			update,
		)
	}

	require.NoError(t, c.CreateRepo(input))
	require.NoError(t, c.PutFile(commit, "foo", strings.NewReader("bar"), client.WithAppendPutFile()))

	_, err := c.ExecuteInTransaction(func(txnClient *client.APIClient) error {
		require.NoError(t, createPipeline(txnClient, input, pipelineA, false))
		require.NoError(t, createPipeline(txnClient, pipelineA, pipelineB, false))
		return nil
	})
	require.NoError(t, err)
	_, err = c.WaitCommit(pipelineB, "master", "")
	require.NoError(t, err)

	// now update both
	_, err = c.ExecuteInTransaction(func(txnClient *client.APIClient) error {
		require.NoError(t, createPipeline(txnClient, input, pipelineA, true))
		require.NoError(t, createPipeline(txnClient, pipelineA, pipelineB, true))
		return nil
	})
	require.NoError(t, err)

	_, err = c.WaitCommit(pipelineB, "master", "")
	require.NoError(t, err)
	commits, err := c.ListCommitByRepo(repoB)
	require.NoError(t, err)
	require.Equal(t, 2, len(commits))

	jobInfos, err := c.ListJob(pipelineB, nil, -1, false)
	require.NoError(t, err)
	require.Equal(t, 2, len(jobInfos))
}

func TestInterruptedUpdatePipelineInTransaction(t *testing.T) {
	if testing.Short() {
		t.Skip("Skipping integration tests in short mode")
	}

	t.Parallel()
	c, _ := minikubetestenv.AcquireCluster(t)
	inputA := tu.UniqueString("A")
	inputB := tu.UniqueString("B")
	inputC := tu.UniqueString("C")
	pipeline := tu.UniqueString("pipeline")

	createPipeline := func(c *client.APIClient, input string, update bool) error {
		return c.CreatePipeline(
			pipeline,
			"",
			[]string{"bash"},
			[]string{fmt.Sprintf("cp /pfs/%s/* /pfs/out/", input)},
			&pps.ParallelismSpec{
				Constant: 1,
			},
			client.NewPFSInput(input, "/*"),
			"",
			update,
		)
	}

	require.NoError(t, c.CreateRepo(inputA))
	require.NoError(t, c.CreateRepo(inputB))
	require.NoError(t, c.CreateRepo(inputC))
	require.NoError(t, createPipeline(c, inputA, false))

	txn, err := c.StartTransaction()
	require.NoError(t, err)

	require.NoError(t, createPipeline(c.WithTransaction(txn), inputB, true))
	require.NoError(t, createPipeline(c, inputC, true))

	_, err = c.FinishTransaction(txn)
	require.NoError(t, err)
	// make sure the final pipeline is the third version, with the input from in the transaction
	pipelineInfo, err := c.InspectPipeline(pipeline, true)
	require.NoError(t, err)
	require.Equal(t, uint64(3), pipelineInfo.Version)
	require.NotNil(t, pipelineInfo.Details.Input.Pfs)
	require.Equal(t, inputB, pipelineInfo.Details.Input.Pfs.Repo)
}

func TestPipelineAutoscaling(t *testing.T) {
	if testing.Short() {
		t.Skip("Skipping integration tests in short mode")
	}
	t.Parallel()
	c, ns := minikubetestenv.AcquireCluster(t)
	dataRepo := tu.UniqueString("TestPipelineAutoscaling_data")
	require.NoError(t, c.CreateRepo(dataRepo))

	pipeline := tu.UniqueString("pipeline")
	_, err := c.PpsAPIClient.CreatePipeline(context.Background(),
		&pps.CreatePipelineRequest{
			Pipeline: client.NewPipeline(pipeline),
			Transform: &pps.Transform{
				Cmd: []string{"bash"},
				Stdin: []string{
					fmt.Sprintf("cp /pfs/%s/* /pfs/out/", dataRepo),
					"sleep 30",
				},
			},
			Input:           client.NewPFSInput(dataRepo, "/*"),
			ParallelismSpec: &pps.ParallelismSpec{Constant: 4},
			Autoscaling:     true,
		},
	)
	require.NoError(t, err)
	_, err = c.WaitCommit(pipeline, "master", "")
	require.NoError(t, err)

	fileIndex := 0
	commitNFiles := func(n int) {
		commit1, err := c.StartCommit(dataRepo, "master")
		require.NoError(t, err)
		for i := fileIndex; i < fileIndex+n; i++ {
			err := c.PutFile(commit1, fmt.Sprintf("file-%d", i), strings.NewReader(fmt.Sprintf("%d", i)))
			require.NoError(t, err)
		}
		require.NoError(t, c.FinishCommit(dataRepo, "master", commit1.ID))
		fileIndex += n
		replicas := n
		if replicas > 4 {
			replicas = 4
		}
		monitorReplicas(t, c, ns, pipeline, replicas)
	}
	commitNFiles(1)
	commitNFiles(3)
	commitNFiles(8)
}

func TestListDeletedDatums(t *testing.T) {
	// TODO(2.0 optional): Duplicate file paths from different datums no longer allowed.
	t.Skip("Duplicate file paths from different datums no longer allowed.")
	if testing.Short() {
		t.Skip("Skipping integration tests in short mode")
	}
	t.Parallel()
	c, _ := minikubetestenv.AcquireCluster(t)

	twoRepo := tu.UniqueString("TestListDeletedDatums_Two")
	threeRepo := tu.UniqueString("TestListDeletedDatums_Three")
	require.NoError(t, c.CreateRepo(twoRepo))
	require.NoError(t, c.CreateRepo(threeRepo))

	input := client.NewJoinInput(
		client.NewPFSInput(twoRepo, "/(*)"),
		client.NewPFSInput(threeRepo, "/(*)"),
	)
	input.Join[0].Pfs.JoinOn = "$1"
	input.Join[1].Pfs.JoinOn = "$1"

	// put files into the repo based on divisibility by 2 and 3
	twoCommit, err := c.StartCommit(twoRepo, "master")
	require.NoError(t, err)
	threeCommit, err := c.StartCommit(threeRepo, "master")
	require.NoError(t, err)

	const fileLimit = 12
	for i := 0; i < fileLimit; i++ {
		if i%2 == 0 {
			require.NoError(t, c.PutFile(twoCommit, strconv.Itoa(i), strings.NewReader("fizz")))
		}
		if i%3 == 0 {
			require.NoError(t, c.PutFile(threeCommit, strconv.Itoa(i), strings.NewReader("buzz")))
		}
	}
	require.NoError(t, c.FinishCommit(twoRepo, "master", twoCommit.ID))
	require.NoError(t, c.FinishCommit(threeRepo, "master", threeCommit.ID))

	pipeline := tu.UniqueString("pipeline")
	createAndCheckJoin := func(twoOuter, threeOuter bool) {
		input.Join[0].Pfs.OuterJoin = twoOuter
		input.Join[1].Pfs.OuterJoin = threeOuter
		_, err := c.PpsAPIClient.CreatePipeline(context.Background(),
			&pps.CreatePipelineRequest{
				Pipeline: client.NewPipeline(pipeline),
				Transform: &pps.Transform{
					Cmd:   []string{"bash"},
					Stdin: []string{"touch pfs/out/ignore"},
				},
				Input:  input,
				Update: true,
			},
		)
		require.NoError(t, err)
		// wait for job and get its datums
		jobs, err := c.ListJob(pipeline, nil, 0, false)
		require.NoError(t, err)
		require.Equal(t, 1, len(jobs))
		id := jobs[0].Job.ID
		info, err := c.WaitJob(pipeline, id, false)
		require.NoError(t, err)
		require.Equal(t, pps.JobState_JOB_SUCCESS, info.State)
		datums, err := c.ListDatumAll(pipeline, id)
		require.NoError(t, err)

		// find which file numbers are present in the datums
		numSet := make(map[int]struct{})
		for _, d := range datums {
			key, err := strconv.Atoi(path.Base(d.Data[0].File.Path))
			require.NoError(t, err)
			numSet[key] = struct{}{}
		}
		// we shouldn't have any duplicate keys across datums for any of these joins
		require.Equal(t, len(numSet), len(datums))

		// now check against what should be included
		for i := 0; i < fileLimit; i++ {
			expected := (i%6 == 0) || (i%2 == 0 && twoOuter) || (i%3 == 0 && threeOuter)
			_, ok := numSet[i]
			require.Equal(t, expected, ok)
		}
	}

	// first a completely outer join with all datums
	createAndCheckJoin(true, true)
	// then the half-outer joins, which should be smaller
	createAndCheckJoin(true, false)
	createAndCheckJoin(false, true)
	// finally the smallest, should only have datums divisible by 6
	createAndCheckJoin(false, false)
}

// TestNonrootPipeline tests that a pipeline can work when it's running as a UID that's not 0 (root).
// This test doesn't work in a typical local deployment because the storage sidecar needs to
// run as root to access the host path where the chunks are stored (at /pach).
func TestNonrootPipeline(t *testing.T) {
	if testing.Short() {
		t.Skip("Skipping integration tests in short mode")
	}

	// Only run this test in CI since we can control the permissions on the hostpath
	if os.Getenv("CIRCLE_REPOSITORY_URL") == "" {
		t.Skip("Skipping non-root test because hostpath permissions can't be verified")
	}

	t.Parallel()
	c, _ := minikubetestenv.AcquireCluster(t)

	dataRepo := tu.UniqueString("TestNonrootPipeline_data")
	require.NoError(t, c.CreateRepo(dataRepo))

	commit1, err := c.StartCommit(dataRepo, "master")
	require.NoError(t, err)
	require.NoError(t, c.PutFile(commit1, "file", strings.NewReader("foo"), client.WithAppendPutFile()))
	require.NoError(t, c.FinishCommit(dataRepo, commit1.Branch.Name, commit1.ID))

	pipeline := tu.UniqueString("TestNonrootPipeline")
	_, err = c.PpsAPIClient.CreatePipeline(
		c.Ctx(),
		&pps.CreatePipelineRequest{
			Pipeline: client.NewPipeline(pipeline),
			Transform: &pps.Transform{
				Cmd:   []string{"bash"},
				Stdin: []string{fmt.Sprintf("cp /pfs/%s/* /pfs/out/", dataRepo)},
				User:  "65534", // This is "nobody" on the default ubuntu:20.04 container, but it works.
			},
			ParallelismSpec: &pps.ParallelismSpec{
				Constant: 1,
			},
			Input:        client.NewPFSInput(dataRepo, "/*"),
			OutputBranch: "",
			Update:       false,
			PodPatch: `[
				{"op": "add",  "path": "/securityContext",  "value": {}},
				{"op": "add",  "path": "/securityContext/runAsUser",  "value": 65534}
			]`,
			Autoscaling: false,
		},
	)
	require.NoError(t, err)

	commitInfo, err := c.InspectCommit(pipeline, "master", "")
	require.NoError(t, err)
	commitInfos, err := c.WaitCommitSetAll(commitInfo.Commit.ID)
	require.NoError(t, err)
	// The commitset should have a commit in: data, spec, pipeline, meta
	// the last two are dependent upon the first two, so should come later
	// in topological ordering
	require.Equal(t, 4, len(commitInfos))
	var commitRepos []*pfs.Repo
	for _, info := range commitInfos {
		commitRepos = append(commitRepos, info.Commit.Branch.Repo)
	}
	require.EqualOneOf(t, commitRepos[:2], client.NewRepo(dataRepo))
	require.EqualOneOf(t, commitRepos[:2], client.NewSystemRepo(pipeline, pfs.SpecRepoType))
	require.EqualOneOf(t, commitRepos[2:], client.NewRepo(pipeline))
	require.EqualOneOf(t, commitRepos[2:], client.NewSystemRepo(pipeline, pfs.MetaRepoType))

	var buf bytes.Buffer
	for _, info := range commitInfos {
		if proto.Equal(info.Commit.Branch.Repo, client.NewRepo(pipeline)) {
			require.NoError(t, c.GetFile(info.Commit, "file", &buf))
			require.Equal(t, "foo", buf.String())
		}
	}
}

func TestRewindCrossPipeline(t *testing.T) {
	// TODO(2.0 optional): Duplicate file paths from different datums no longer allowed.
	t.Skip("Duplicate file paths from different datums no longer allowed.")
	if testing.Short() {
		t.Skip("Skipping integration tests in short mode")
	}

	t.Parallel()
	c, _ := minikubetestenv.AcquireCluster(t)

	dataRepo := tu.UniqueString("TestRewindCrossPipeline_data")
	require.NoError(t, c.CreateRepo(dataRepo))

	pipeline := tu.UniqueString("pipeline")
	create := func(update bool, repos ...string) error {
		var indivInputs []*pps.Input
		var stdin []string
		for _, r := range repos {
			indivInputs = append(indivInputs, client.NewPFSInput(r, "/*"))
			stdin = append(stdin, fmt.Sprintf("cp /pfs/%s/* /pfs/out/", r))
		}
		var input *pps.Input
		if len(repos) > 1 {
			input = client.NewCrossInput(indivInputs...)
		} else {
			input = indivInputs[0]
		}
		_, err := c.PpsAPIClient.CreatePipeline(context.Background(),
			&pps.CreatePipelineRequest{
				Pipeline: client.NewPipeline(pipeline),
				Transform: &pps.Transform{
					Cmd:   []string{"bash"},
					Stdin: stdin,
				},
				Input:  input,
				Update: update,
			})
		return errors.EnsureStack(err)
	}
	require.NoError(t, create(false, dataRepo))

	require.NoError(t, c.PutFile(client.NewCommit(dataRepo, "master", ""), "first", strings.NewReader("first")))
	_, err := c.WaitCommit(pipeline, "master", "")
	require.NoError(t, err)

	// make a new repo, and update the pipeline to take it as input
	laterRepo := tu.UniqueString("LaterRepo")
	require.NoError(t, c.CreateRepo(laterRepo))
	require.NoError(t, create(true, dataRepo, laterRepo))

	// save the current commit set ID
	oldCommit, err := c.InspectCommit(dataRepo, "master", "")
	require.NoError(t, err)

	// add new files to both repos
	require.NoError(t, c.PutFile(client.NewCommit(dataRepo, "master", ""), "second", strings.NewReader("second")))
	require.NoError(t, c.PutFile(client.NewCommit(laterRepo, "master", ""), "later", strings.NewReader("later")))
	_, err = c.WaitCommit(pipeline, "master", "")
	require.NoError(t, err)

	// now, move dataRepo back to the saved commit
	require.NoError(t, c.CreateBranch(dataRepo, "master", "master", oldCommit.Commit.ID, nil))
	_, err = c.WaitCommit(pipeline, "master", "")
	require.NoError(t, err)
	info, err := c.InspectCommit(dataRepo, "master", "")
	require.NoError(t, err)

	// the new commit cannot reuse the old ID
	require.NotEqual(t, info.Commit.ID, oldCommit.Commit.ID)

	// laterRepo has the same contents
	files, err := c.ListFileAll(client.NewCommit(laterRepo, "master", info.Commit.ID), "/")
	require.NoError(t, err)
	require.Equal(t, 1, len(files))
	require.Equal(t, "/later", files[0].File.Path)

	// which is reflected in the output
	files, err = c.ListFileAll(client.NewCommit(pipeline, "master", info.Commit.ID), "/")
	require.NoError(t, err)
	require.Equal(t, 2, len(files))
	require.ElementsEqualUnderFn(t, []string{"/first", "/later"}, files, func(f interface{}) interface{} { return f.(*pfs.FileInfo).File.Path })
}

func TestMoveBranchTrigger(t *testing.T) {
	if testing.Short() {
		t.Skip("Skipping integration tests in short mode")
	}

	t.Parallel()
	c, _ := minikubetestenv.AcquireCluster(t)

	dataRepo := tu.UniqueString("TestRewindTrigger_data")
	require.NoError(t, c.CreateRepo(dataRepo))

	// create a pipeline taking both master and the trigger branch as input
	pipeline := tu.UniqueString("pipeline")
	_, err := c.PpsAPIClient.CreatePipeline(context.Background(),
		&pps.CreatePipelineRequest{
			Pipeline: client.NewPipeline(pipeline),
			Transform: &pps.Transform{
				Cmd: []string{"bash"},
				Stdin: []string{
					fmt.Sprintf("cp /pfs/%s/* /pfs/out/", dataRepo),
					"cp /pfs/trigger/* /pfs/out/",
				},
			},
			Input: client.NewCrossInput(
				client.NewPFSInput(dataRepo, "/*"),
				client.NewPFSInputOpts("trigger", dataRepo, "trigger", "/*", "", "", false, false, &pfs.Trigger{
					Branch:  "toMove",
					Commits: 1,
				}),
			),
		})
	require.NoError(t, err)

	require.NoError(t, c.PutFile(client.NewCommit(dataRepo, "master", ""), "foo", strings.NewReader("bar")))
	_, err = c.WaitCommit(pipeline, "master", "")
	require.NoError(t, err)

	// create the trigger source branch
	require.NoError(t, c.CreateBranch(dataRepo, "toMove", "master", "", nil))
	_, err = c.WaitCommit(pipeline, "master", "")
	require.NoError(t, err)

	// make sure the trigger triggered
	files, err := c.ListFileAll(client.NewCommit(dataRepo, "trigger", ""), "/")
	require.NoError(t, err)
	require.Equal(t, 1, len(files))
	require.Equal(t, "/foo", files[0].File.Path)
}

func TestPipelineAncestry(t *testing.T) {
	if testing.Short() {
		t.Skip("Skipping integration tests in short mode")
	}

	t.Parallel()
	c, _ := minikubetestenv.AcquireCluster(t)

	dataRepo := tu.UniqueString(t.Name())
	require.NoError(t, c.CreateRepo(dataRepo))

	pipeline := tu.UniqueString("pipeline")
	base := basicPipelineReq(pipeline, dataRepo)
	base.Autoscaling = true

	// create three versions of the pipeline differing only in the transform user field
	for i := 1; i <= 3; i++ {
		base.Transform.User = fmt.Sprintf("user:%d", i)
		base.Update = i != 1
		_, err := c.PpsAPIClient.CreatePipeline(c.Ctx(), base)
		require.NoError(t, err)
	}

	for i := 1; i <= 3; i++ {
		info, err := c.InspectPipeline(fmt.Sprintf("%s^%d", pipeline, 3-i), true)
		require.NoError(t, err)
		require.Equal(t, fmt.Sprintf("user:%d", i), info.Details.Transform.User)
	}

	infos, err := c.ListPipeline(true)
	require.NoError(t, err)
	require.Equal(t, 1, len(infos))
	require.Equal(t, pipeline, infos[0].Pipeline.Name)
	require.Equal(t, fmt.Sprintf("user:%d", 3), infos[0].Details.Transform.User)

	checkInfos := func(infos []*pps.PipelineInfo) {
		// make sure versions are sorted and have the correct details
		for i, info := range infos {
			require.Equal(t, 3-i, int(info.Version))
			require.Equal(t, fmt.Sprintf("user:%d", 3-i), info.Details.Transform.User)
		}
	}

	// get all pipelines
	infos, err = c.ListPipelineHistory(pipeline, -1, true)
	require.NoError(t, err)
	require.Equal(t, 3, len(infos))
	checkInfos(infos)

	// get all pipelines by asking for too many
	infos, err = c.ListPipelineHistory(pipeline, 3, true)
	require.NoError(t, err)
	require.Equal(t, 3, len(infos))
	checkInfos(infos)

	// get only the later two pipelines
	infos, err = c.ListPipelineHistory(pipeline, 1, true)
	require.NoError(t, err)
	require.Equal(t, 2, len(infos))
	checkInfos(infos)
}

func TestDatumSetCache(t *testing.T) {
	if testing.Short() {
		t.Skip("Skipping integration tests in short mode")
	}
	t.Parallel()
	c, ns := minikubetestenv.AcquireCluster(t)
	c = c.WithDefaultTransformUser("1000")
	dataRepo := tu.UniqueString("TestDatumSetCache_data")
	require.NoError(t, c.CreateRepo(dataRepo))
	masterCommit := client.NewCommit(dataRepo, "master", "")
	require.NoError(t, c.WithModifyFileClient(masterCommit, func(mfc client.ModifyFile) error {
		for i := 0; i < 90; i++ {
			require.NoError(t, mfc.PutFile(strconv.Itoa(i), strings.NewReader("")))
		}
		return nil
	}))
	pipeline := tu.UniqueString("TestDatumSetCache")
	_, err := c.PpsAPIClient.CreatePipeline(context.Background(),
		&pps.CreatePipelineRequest{
			Pipeline: client.NewPipeline(pipeline),
			Transform: &pps.Transform{
				Cmd: []string{"bash"},
				Stdin: []string{
					fmt.Sprintf("cp /pfs/%s/* /pfs/out/", dataRepo),
					"sleep 1",
				},
			},
			Input:        client.NewPFSInput(dataRepo, "/*"),
			DatumSetSpec: &pps.DatumSetSpec{Number: 1},
		})
	require.NoError(t, err)
	ctx, cancel := context.WithCancel(context.Background())
	defer cancel()
	go func() {
		ticker := time.NewTicker(time.Minute)
		defer ticker.Stop()
		for {
			select {
			case <-ctx.Done():
				return
			case <-ticker.C:
				tu.DeletePod(t, "etcd", ns)
			}
		}
	}()
	commitInfo, err := c.InspectCommit(pipeline, "master", "")
	require.NoError(t, err)
	_, err = c.WaitCommitSetAll(commitInfo.Commit.ID)
	require.NoError(t, err)
	for i := 0; i < 5; i++ {
		_, err := c.InspectFile(commitInfo.Commit, strconv.Itoa(i))
		require.NoError(t, err)
	}
}

func monitorReplicas(t testing.TB, c *client.APIClient, namespace, pipeline string, n int) {
	kc := tu.GetKubeClient(t)
	rcName := ppsutil.PipelineRcName(pipeline, 1)
	enoughReplicas := false
	tooManyReplicas := false
	var maxSeen int
	require.NoErrorWithinTRetry(t, 180*time.Second, func() error {
		for {
			scale, err := kc.CoreV1().ReplicationControllers(namespace).GetScale(context.Background(), rcName, metav1.GetOptions{})
			if err != nil {
				return errors.EnsureStack(err)
			}
			replicas := int(scale.Spec.Replicas)
			if replicas >= n {
				enoughReplicas = true
			}
			if replicas > n {
				if replicas > maxSeen {
					maxSeen = replicas
				}
				tooManyReplicas = true
			}
			ci, err := c.InspectCommit(pipeline, "master", "")
			require.NoError(t, err)
			if ci.Finished != nil {
				return nil
			}
			time.Sleep(time.Second * 2)
		}
	})
	require.True(t, enoughReplicas, "didn't get enough replicas, looking for: %d", n)
	require.False(t, tooManyReplicas, "got too many replicas (%d), looking for: %d", maxSeen, n)
}

func TestLoad(t *testing.T) {
	if testing.Short() {
		t.Skip("Skipping integration tests in short mode")
	}
	t.Parallel()
	c, _ := minikubetestenv.AcquireCluster(t)
	resp, err := c.PpsAPIClient.RunLoadTestDefault(c.Ctx(), &types.Empty{})
	require.NoError(t, err)
	buf := &bytes.Buffer{}
	require.NoError(t, cmdutil.Encoder("", buf).EncodeProto(resp))
	require.Equal(t, "", resp.Error, buf.String())
}

func TestPutFileNoErrorOnErroredParentCommit(t *testing.T) {
	// Test whether PutFile still works on a repo where a parent commit errored
	if testing.Short() {
		t.Skip("Skipping integration tests in short mode")
	}
	t.Parallel()
	c, _ := minikubetestenv.AcquireCluster(t)

	require.NoError(t, c.CreateRepo("inA"))
	require.NoError(t, c.CreateRepo("inB"))
	require.NoError(t, c.CreatePipeline(
		"A",
		"",
		[]string{"bash"},
		[]string{"exit -1"},
		&pps.ParallelismSpec{
			Constant: 1,
		},
		client.NewPFSInput("inA", "/*"),
		"",
		false,
	))
	require.NoError(t, c.CreatePipeline(
		"B",
		"",
		[]string{"bash"},
		[]string{"sleep 3"},
		&pps.ParallelismSpec{
			Constant: 1,
		},
		client.NewUnionInput(
			client.NewPFSInput("inB", "/*"),
			client.NewPFSInput("A", "/*"),
		),
		"",
		false,
	))
	require.NoError(t, c.PutFile(client.NewCommit("inA", "master", ""), "file", strings.NewReader("foo")))
	commitInfo, err := c.WaitCommit("A", "master", "")
	require.NoError(t, err)
	require.True(t, strings.Contains(commitInfo.Error, "failed"))
	require.NoError(t, c.PutFile(client.NewCommit("inB", "master", ""), "file", strings.NewReader("foo")))
}

func TestTemporaryDuplicatedPath(t *testing.T) {
	if testing.Short() {
		t.Skip("Skipping integration tests in short mode")
	}
	t.Parallel()
	c, _ := minikubetestenv.AcquireCluster(t)

	repo := tu.UniqueString(t.Name())
	other := tu.UniqueString("other-" + t.Name())
	pipeline := tu.UniqueString("pipeline-" + t.Name())

	require.NoError(t, c.CreateRepo(repo))
	require.NoError(t, c.CreateRepo(other))

	require.NoError(t, c.PutFile(client.NewCommit(other, "master", ""), "empty",
		strings.NewReader("")))

	// add an output file bigger than the sharding threshold so that two in a row
	// will fall on either side of a naive shard division
	bigSize := fileset.DefaultShardSizeThreshold * 5 / 4
	require.NoError(t, c.PutFile(client.NewCommit(repo, "master", ""), "a",
		strings.NewReader(strconv.Itoa(bigSize/units.MB))))

	// add some more files to push the fileset that deletes the old datums out of the first fan-in
	for i := 0; i < 10; i++ {
		require.NoError(t, c.PutFile(client.NewCommit(repo, "master", ""), fmt.Sprintf("b-%d", i),
			strings.NewReader("1")))
	}

	req := basicPipelineReq(pipeline, repo)
	req.DatumSetSpec = &pps.DatumSetSpec{
		Number: 1,
	}
	req.Transform.Stdin = []string{
		fmt.Sprintf("for f in /pfs/%s/* ; do", repo),
		"dd if=/dev/zero of=/pfs/out/$(basename $f) bs=1M count=$(cat $f)",
		"done",
	}
	_, err := c.PpsAPIClient.CreatePipeline(c.Ctx(), req)
	require.NoError(t, err)

	commitInfo, err := c.WaitCommit(pipeline, "master", "")
	require.NoError(t, err)
	require.Equal(t, "", commitInfo.Error)

	// update the pipeline to take new input, but produce identical output
	// the filesets in the output of the resulting job should look roughly like
	// [old output] [new output] [deletion of old output]
	// If a path is included in multiple shards, it would appear twice for both
	// the old and new datums, while only one copy would be deleted,
	// leading to either a validation error or a repeated path/datum pair
	req.Update = true
	req.Input = client.NewCrossInput(
		client.NewPFSInput(repo, "/*"),
		client.NewPFSInput(other, "/*"))
	_, err = c.PpsAPIClient.CreatePipeline(c.Ctx(), req)
	require.NoError(t, err)

	commitInfo, err = c.WaitCommit(pipeline, "master", "")
	require.NoError(t, err)
	require.Equal(t, "", commitInfo.Error)
}

func TestValidationFailure(t *testing.T) {
	if testing.Short() {
		t.Skip("Skipping integration tests in short mode")
	}
	t.Parallel()
	c, _ := minikubetestenv.AcquireCluster(t)

	repo := tu.UniqueString(t.Name())
	pipeline := tu.UniqueString("pipeline-" + t.Name())

	require.NoError(t, c.CreateRepo(repo))

	require.NoError(t, c.PutFile(client.NewCommit(repo, "master", ""), "foo", strings.NewReader("baz")))
	require.NoError(t, c.PutFile(client.NewCommit(repo, "master", ""), "bar", strings.NewReader("baz")))

	req := basicPipelineReq(pipeline, repo)
	req.Transform.Stdin = []string{
		fmt.Sprintf("cat /pfs/%s/* > /pfs/out/overlap", repo), // write datums to the same path
	}
	_, err := c.PpsAPIClient.CreatePipeline(c.Ctx(), req)
	require.NoError(t, err)

	commitInfo, err := c.WaitCommit(pipeline, "master", "")
	require.NoError(t, err)
	require.NotEqual(t, "", commitInfo.Error)

	// update the pipeline to fix things
	req.Update = true
	req.Transform.Stdin = []string{
		fmt.Sprintf("cp /pfs/%s/* /pfs/out", repo),
	}

	_, err = c.PpsAPIClient.CreatePipeline(c.Ctx(), req)
	require.NoError(t, err)

	commitInfo, err = c.WaitCommit(pipeline, "master", "")
	require.NoError(t, err)
	require.Equal(t, "", commitInfo.Error)
}

// TestPPSEgressToSnowflake tests basic Egress functionality via PPS mechanism,
// and how it handles inserting the same primary key twice.
func TestPPSEgressToSnowflake(t *testing.T) {
	// setup
	if testing.Short() {
		t.Skip("Skipping integration test in short mode")
	}
	t.Parallel()
	c, _ := minikubetestenv.AcquireCluster(t)

	// create input repo with CSV
	repo := tu.UniqueString(t.Name())
	require.NoError(t, c.CreateRepo(repo))

	// create output database, and destination table
	db, dbName := testsnowflake.NewEphemeralSnowflakeDB(t)
	require.NoError(t, pachsql.CreateTestTable(db, "test_table", struct {
		Id int    `column:"ID" dtype:"INT" constraint:"PRIMARY KEY"`
		A  string `column:"A" dtype:"VARCHAR(100)"`
	}{}))

	// create K8s secrets
	b := []byte(fmt.Sprintf(`
	{
		"apiVersion": "v1",
		"kind": "Secret",
		"stringData": {
			"PACHYDERM_SQL_PASSWORD": "%s"
		},
		"metadata": {
			"name": "egress-secret",
			"creationTimestamp": null
		}
	}`, os.Getenv("SNOWFLAKE_PASSWORD")))
	require.NoError(t, c.CreateSecret(b))

	// create a pipeline with egress
	pipeline := tu.UniqueString("egress")
	dsn, err := testsnowflake.DSN()
	if err != nil {
		t.Fatal(err)
	}
	if _, err := c.PpsAPIClient.CreatePipeline(
		c.Ctx(),
		&pps.CreatePipelineRequest{
			Pipeline: client.NewPipeline(pipeline),
			Transform: &pps.Transform{
				Image: tu.DefaultTransformImage,
				Cmd:   []string{"bash"},
				Stdin: []string{"cp -r /pfs/in/* /pfs/out/"},
			},
			Input: &pps.Input{Pfs: &pps.PFSInput{
				Repo: repo,
				Glob: "/",
				Name: "in",
			}},
			Egress: &pps.Egress{
				Target: &pps.Egress_SqlDatabase{SqlDatabase: &pfs.SQLDatabaseEgress{
					Url: fmt.Sprintf("%s/%s", dsn, dbName),
					FileFormat: &pfs.SQLDatabaseEgress_FileFormat{
						Type: pfs.SQLDatabaseEgress_FileFormat_CSV,
					},
					Secret: &pfs.SQLDatabaseEgress_Secret{
						Name: "egress-secret",
						Key:  "PACHYDERM_SQL_PASSWORD",
					},
				},
				},
			},
		},
	); err != nil {
		t.Fatal(err)
	}

	// Initial load
	master := client.NewCommit(repo, "master", "")
	require.NoError(t, c.PutFile(master, "/test_table/0000", strings.NewReader("1,Foo\n2,Bar")))
	commitInfo, err := c.WaitCommit(pipeline, "master", "")
	require.NoError(t, err)
	_, err = c.InspectJob(pipeline, commitInfo.Commit.ID, false)
	require.NoError(t, err)
	// query db for results
	var count, expected int
	expected = 2
	require.NoError(t, db.QueryRow("select count(*) from test_table").Scan(&count))
	require.Equal(t, expected, count)

	// Add a new row, and test whether primary key conflicts
	require.NoError(t, c.PutFile(master, "/test_table/0000", strings.NewReader("1,Foo\n2,Bar\n3,ABC")))
	commitInfo, err = c.WaitCommit(pipeline, "master", "")
	require.NoError(t, err)
	_, err = c.InspectJob(pipeline, commitInfo.Commit.ID, false)
	require.NoError(t, err)
	// query db for results
	expected = 3
	require.NoError(t, db.QueryRow("select count(*) from test_table").Scan(&count))
	require.Equal(t, expected, count)
}

func TestMissingSecretFailure(t *testing.T) {
	if testing.Short() {
		t.Skip("Skipping integration tests in short mode")
	}
	t.Parallel()
	c, ns := minikubetestenv.AcquireCluster(t)
	kc := tu.GetKubeClient(t).CoreV1().Secrets(ns)

	secret := tu.UniqueString(strings.ToLower(t.Name() + "-secret"))
	repo := tu.UniqueString(t.Name() + "-data")
	pipeline := tu.UniqueString(t.Name())
	_, err := kc.Create(c.Ctx(), &v1.Secret{
		ObjectMeta: metav1.ObjectMeta{Name: secret},
		StringData: map[string]string{"foo": "bar"}}, metav1.CreateOptions{})
	require.NoError(t, err)

	require.NoError(t, c.CreateRepo(repo))
	req := basicPipelineReq(pipeline, repo)
	req.Transform.Secrets = append(req.Transform.Secrets, &pps.SecretMount{
		Name:   secret,
		Key:    "foo",
		EnvVar: "MY_SECRET_ENV_VAR",
	})
	req.Autoscaling = true
	_, err = c.PpsAPIClient.CreatePipeline(c.Ctx(), req)
	require.NoError(t, err)

	// wait for system to go into standby
	require.NoErrorWithinTRetry(t, 60*time.Second, func() error {
		_, err = c.WaitCommit(repo, "master", "")
		if err != nil {
			return err
		}
		info, err := c.InspectPipeline(pipeline, false)
		if err != nil {
			return err
		}
		if info.State != pps.PipelineState_PIPELINE_STANDBY {
			return errors.Errorf("pipeline in %s instead of standby", info.State)
		}
		return nil
	})

	require.NoError(t, kc.Delete(c.Ctx(), secret, metav1.DeleteOptions{}))
	// force pipeline to come back up, and check for failure
	require.NoError(t, c.PutFile(
		client.NewCommit(repo, "master", ""), "foo", strings.NewReader("bar")))
	require.NoErrorWithinTRetry(t, 30*time.Second, func() error {
		info, err := c.InspectPipeline(pipeline, false)
		if err != nil {
			return err
		}
		if info.State != pps.PipelineState_PIPELINE_CRASHING {
			return errors.Errorf("pipeline in %s instead of crashing", info.State)
		}
		return nil
	})
}

<<<<<<< HEAD
func TestSimplePipelineNonRoot(t *testing.T) {
=======
func TestDatabaseStats(t *testing.T) {
>>>>>>> c0569416
	if testing.Short() {
		t.Skip("Skipping integration tests in short mode")
	}

<<<<<<< HEAD
	//t.Parallel()
	c, _ := minikubetestenv.AcquireCluster(t)
	c = c.WithDefaultTransformUser("1000")

	dataRepo := tu.UniqueString("TestSimplePipeline_data")
	require.NoError(t, c.CreateRepo(dataRepo))

	commit1, err := c.StartCommit(dataRepo, "master")
	require.NoError(t, err)
	require.NoError(t, c.PutFile(commit1, "file", strings.NewReader("foo"), client.WithAppendPutFile()))
	require.NoError(t, c.FinishCommit(dataRepo, commit1.Branch.Name, commit1.ID))
	pipeline := tu.UniqueString("TestSimplePipeline")
	req := basicPipelineReq(pipeline, dataRepo)

	req.PodPatch = "[{\"op\":\"add\",\"path\":\"/securityContext\",\"value\":{}},{\"op\":\"add\",\"path\":\"/securityContext/runAsGroup\",\"value\":1000},{\"op\":\"add\",\"path\":\"/securityContext/runAsNonRoot\",\"value\":true},{\"op\":\"add\",\"path\":\"/securityContext/runAsUser\",\"value\":1000},{\"op\":\"add\",\"path\":\"/securityContext/seccompProfile\",\"value\":{\"type\":\"RuntimeDefault\"}},{\"op\":\"add\",\"path\":\"/initContainers/0/securityContext/allowPrivilegeEscalation\",\"value\":false},{\"op\":\"add\",\"path\":\"/initContainers/0/securityContext/capabilities\",\"value\":{\"drop\":[\"all\"]}},{\"op\":\"add\",\"path\":\"/initContainers/0/securityContext\",\"value\":{}},{\"op\":\"add\",\"path\":\"/initContainers/0/securityContext/readOnlyRootFilesystem\",\"value\":true},{\"op\":\"add\",\"path\":\"/containers/1/securityContext/allowPrivilegeEscalation\",\"value\":false},{\"op\":\"add\",\"path\":\"/containers/1/securityContext/capabilities\",\"value\":{\"drop\":[\"all\"]}},{\"op\":\"add\",\"path\":\"/containers/1/securityContext/readOnlyRootFilesystem\",\"value\":true},{\"op\":\"add\",\"path\":\"/containers/0/securityContext\",\"value\":{}},{\"op\":\"add\",\"path\":\"/containers/0/securityContext\",\"value\":{\"runAsGroup\":1000,\"runAsUser\":1000,\"allowPrivilegeEscalation\":false,\"capabilities\":{\"drop\":[\"all\"]},\"readOnlyRootFilesystem\":true}}]"
	_, err = c.PpsAPIClient.CreatePipeline(c.Ctx(), req)
	require.NoError(t, err)

	commitInfo, err := c.InspectCommit(pipeline, "master", "")
	require.NoError(t, err)
	commitInfos, err := c.WaitCommitSetAll(commitInfo.Commit.ID)
	require.NoError(t, err)
	// The commitset should have a commit in: data, spec, pipeline, meta
	// the last two are dependent upon the first two, so should come later
	// in topological ordering
	require.Equal(t, 4, len(commitInfos))
	var commitRepos []*pfs.Repo
	for _, info := range commitInfos {
		commitRepos = append(commitRepos, info.Commit.Branch.Repo)
	}
	require.EqualOneOf(t, commitRepos[:2], client.NewRepo(dataRepo))
	require.EqualOneOf(t, commitRepos[:2], client.NewSystemRepo(pipeline, pfs.SpecRepoType))
	require.EqualOneOf(t, commitRepos[2:], client.NewRepo(pipeline))
	require.EqualOneOf(t, commitRepos[2:], client.NewSystemRepo(pipeline, pfs.MetaRepoType))

	var buf bytes.Buffer
	for _, info := range commitInfos {
		if proto.Equal(info.Commit.Branch.Repo, client.NewRepo(pipeline)) {
			require.NoError(t, c.GetFile(info.Commit, "file", &buf))
			require.Equal(t, "foo", buf.String())
		}
	}
=======
	type rowCountResults struct {
		NLiveTup int    `json:"n_live_tup"`
		RelName  string `json:"relname"`
	}

	type commitResults struct {
		Key string `json:"key"`
	}

	repoName := tu.UniqueString("TestDatabaseStats-repo")
	branchName := "master"
	numCommits := 100
	buf := &bytes.Buffer{}
	filter := &debug.Filter{
		Filter: &debug.Filter_Database{Database: true},
	}

	c, _ := minikubetestenv.AcquireCluster(t)

	createTestCommits(t, repoName, branchName, numCommits, c)
	time.Sleep(5 * time.Second) // give some time for the stats collector to run.
	require.NoError(t, c.Dump(filter, 100, buf), "dumping database files should succeed")
	gr, err := gzip.NewReader(buf)
	require.NoError(t, err)

	var rows []commitResults
	foundCommitsJSON, foundRowCounts := false, false
	require.NoError(t, tarutil.Iterate(gr, func(f tarutil.File) error {
		fileContents := &bytes.Buffer{}
		if err := f.Content(fileContents); err != nil {
			return errors.EnsureStack(err)
		}

		hdr, err := f.Header()
		require.NoError(t, err, "getting database tar file header should succeed")
		require.NotMatch(t, "^[a-zA-Z0-9_\\-\\/]+\\.error$", hdr.Name)
		switch hdr.Name {
		case "database/row-counts.json":
			var rows []rowCountResults
			require.NoError(t, json.Unmarshal(fileContents.Bytes(), &rows),
				"unmarshalling row-counts.json should succeed")

			for _, row := range rows {
				if row.RelName == "commits" {
					require.NotEqual(t, 0, row.NLiveTup,
						"some commits from createTestCommits should be accounted for")
					foundRowCounts = true
				}
			}
		case "database/tables/collections/commits.json":
			require.NoError(t, json.Unmarshal(fileContents.Bytes(), &rows),
				"unmarshalling commits.json should succeed")
			require.Equal(t, numCommits, len(rows), "number of commits should match number of rows")
			foundCommitsJSON = true
		}

		return nil
	}))

	require.Equal(t, true, foundRowCounts,
		"we should have an entry in row-counts.json for commits")
	require.Equal(t, true, foundCommitsJSON,
		"checks for commits.json should succeed")
>>>>>>> c0569416
}<|MERGE_RESOLUTION|>--- conflicted
+++ resolved
@@ -10581,17 +10581,8 @@
 	})
 }
 
-<<<<<<< HEAD
 func TestSimplePipelineNonRoot(t *testing.T) {
-=======
-func TestDatabaseStats(t *testing.T) {
->>>>>>> c0569416
-	if testing.Short() {
-		t.Skip("Skipping integration tests in short mode")
-	}
-
-<<<<<<< HEAD
-	//t.Parallel()
+  	//t.Parallel()
 	c, _ := minikubetestenv.AcquireCluster(t)
 	c = c.WithDefaultTransformUser("1000")
 
@@ -10633,7 +10624,11 @@
 			require.Equal(t, "foo", buf.String())
 		}
 	}
-=======
+
+func TestDatabaseStats(t *testing.T) {
+	if testing.Short() {
+		t.Skip("Skipping integration tests in short mode")
+	}
 	type rowCountResults struct {
 		NLiveTup int    `json:"n_live_tup"`
 		RelName  string `json:"relname"`
@@ -10697,5 +10692,4 @@
 		"we should have an entry in row-counts.json for commits")
 	require.Equal(t, true, foundCommitsJSON,
 		"checks for commits.json should succeed")
->>>>>>> c0569416
 }