--- conflicted
+++ resolved
@@ -11562,11 +11562,53 @@
 	require.Matches(t, "zombie", messages[0])
 }
 
-<<<<<<< HEAD
+func TestJobPropagationOnlyOutputBranch(t *testing.T) {
+	if testing.Short() {
+		t.Skip("Skipping integration tests in short mode")
+	}
+
+	t.Parallel()
+	c, _ := minikubetestenv.AcquireCluster(t)
+	c = c.WithDefaultTransformUser("1000")
+
+	project := tu.UniqueString("project")
+	require.NoError(t, c.CreateProject(project))
+	dataRepo := tu.UniqueString("JobPropagationOnlyOutputBranch_data")
+	require.NoError(t, c.CreateProjectRepo(project, dataRepo))
+
+	pipeline := tu.UniqueString("JobPropagationOnlyOutputBranch")
+	outputBranch := client.NewProjectBranch(project, pipeline, "output")
+	require.NoError(t, c.CreateProjectPipeline(project,
+		pipeline,
+		tu.DefaultTransformImage,
+		[]string{"bash"},
+		[]string{
+			fmt.Sprintf("cp /pfs/%s/* /pfs/out/", dataRepo),
+		},
+		&pps.ParallelismSpec{
+			Constant: 1,
+		},
+		client.NewProjectPFSInput(project, dataRepo, "/*"),
+		outputBranch.Name,
+		false,
+	))
+
+	require.NoError(t, c.CreateProjectBranch(project, pipeline, "test", "", "", nil))
+
+	commit := client.NewProjectCommit(project, dataRepo, "master", "")
+	for i := 0; i < 3; i++ {
+		require.NoError(t, c.PutFile(commit, "file", strings.NewReader("")))
+	}
+
+	jobInfos, err := c.ListProjectJob(project, pipeline, nil, -1, false)
+	require.NoError(t, err)
+	require.Equal(t, 4, len(jobInfos))
+	for _, jobInfo := range jobInfos {
+		require.Equal(t, outputBranch, jobInfo.OutputCommit.Branch)
+	}
+}
+
 func TestDatumBatching(t *testing.T) {
-=======
-func TestJobPropagationOnlyOutputBranch(t *testing.T) {
->>>>>>> 51ee42b2
 	if testing.Short() {
 		t.Skip("Skipping integration tests in short mode")
 	}
@@ -11575,7 +11617,6 @@
 	c, _ := minikubetestenv.AcquireCluster(t)
 	c = c.WithDefaultTransformUser("1000")
 
-<<<<<<< HEAD
 	dataRepo := tu.UniqueString("DatumBatching_data")
 	require.NoError(t, c.CreateProjectRepo(pfs.DefaultProjectName, dataRepo))
 	dataCommit := client.NewProjectCommit(pfs.DefaultProjectName, dataRepo, "master", "")
@@ -11663,41 +11704,4 @@
 		require.NoError(t, err)
 		check(pipeline)
 	})
-=======
-	project := tu.UniqueString("project")
-	require.NoError(t, c.CreateProject(project))
-	dataRepo := tu.UniqueString("JobPropagationOnlyOutputBranch_data")
-	require.NoError(t, c.CreateProjectRepo(project, dataRepo))
-
-	pipeline := tu.UniqueString("JobPropagationOnlyOutputBranch")
-	outputBranch := client.NewProjectBranch(project, pipeline, "output")
-	require.NoError(t, c.CreateProjectPipeline(project,
-		pipeline,
-		tu.DefaultTransformImage,
-		[]string{"bash"},
-		[]string{
-			fmt.Sprintf("cp /pfs/%s/* /pfs/out/", dataRepo),
-		},
-		&pps.ParallelismSpec{
-			Constant: 1,
-		},
-		client.NewProjectPFSInput(project, dataRepo, "/*"),
-		outputBranch.Name,
-		false,
-	))
-
-	require.NoError(t, c.CreateProjectBranch(project, pipeline, "test", "", "", nil))
-
-	commit := client.NewProjectCommit(project, dataRepo, "master", "")
-	for i := 0; i < 3; i++ {
-		require.NoError(t, c.PutFile(commit, "file", strings.NewReader("")))
-	}
-
-	jobInfos, err := c.ListProjectJob(project, pipeline, nil, -1, false)
-	require.NoError(t, err)
-	require.Equal(t, 4, len(jobInfos))
-	for _, jobInfo := range jobInfos {
-		require.Equal(t, outputBranch, jobInfo.OutputCommit.Branch)
-	}
->>>>>>> 51ee42b2
 }