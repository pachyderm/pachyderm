package server

import (
	"bytes"
	"fmt"
	"io/ioutil"
	"math/rand"
	"os"
	"path"
	"path/filepath"
	"strings"
	"sync"
	"testing"
	"time"

	"github.com/pachyderm/pachyderm"
	"github.com/pachyderm/pachyderm/src/client"
	pfsclient "github.com/pachyderm/pachyderm/src/client/pfs"
	"github.com/pachyderm/pachyderm/src/client/pkg/require"
	"github.com/pachyderm/pachyderm/src/client/pkg/uuid"
	ppsclient "github.com/pachyderm/pachyderm/src/client/pps"
	pfspretty "github.com/pachyderm/pachyderm/src/server/pfs/pretty"
	"github.com/pachyderm/pachyderm/src/server/pkg/workload"
	ppsserver "github.com/pachyderm/pachyderm/src/server/pps"
	ppspretty "github.com/pachyderm/pachyderm/src/server/pps/pretty"
	pps_server "github.com/pachyderm/pachyderm/src/server/pps/server"
	"go.pedge.io/proto/time"
	"golang.org/x/net/context"
	"k8s.io/kubernetes/pkg/api"
	kube_client "k8s.io/kubernetes/pkg/client/restclient"
	kube "k8s.io/kubernetes/pkg/client/unversioned"
	"k8s.io/kubernetes/pkg/labels"
	kube_labels "k8s.io/kubernetes/pkg/labels"
)

const (
	NUMFILES = 25
	KB       = 1024
)

func TestJob(t *testing.T) {
	t.Parallel()
	testJob(t, 4)
}

func TestJobNoShard(t *testing.T) {
	t.Parallel()
	testJob(t, 0)
}

func testJob(t *testing.T, shards int) {
	if testing.Short() {
		t.Skip("Skipping integration tests in short mode")
	}
	c := getPachClient(t)
	dataRepo := uniqueString("TestJob_data")
	require.NoError(t, c.CreateRepo(dataRepo))
	commit, err := c.StartCommit(dataRepo, "", "")
	require.NoError(t, err)
	fileContent := "foo\n"
	// We want to create lots of files so that each parallel job will be
	// started with some files
	numFiles := shards*100 + 100
	for i := 0; i < numFiles; i++ {
		_, err = c.PutFile(dataRepo, commit.ID, fmt.Sprintf("file-%d", i), strings.NewReader(fileContent))
		require.NoError(t, err)
	}
	require.NoError(t, c.FinishCommit(dataRepo, commit.ID))
	job, err := c.CreateJob(
		"",
		[]string{"bash"},
		[]string{fmt.Sprintf("cp %s %s", path.Join("/pfs", dataRepo, "*"), "/pfs/out")},
		uint64(shards),
		[]*ppsclient.JobInput{{
			Commit: commit,
			Method: client.ReduceMethod,
		}},
		"",
	)
	require.NoError(t, err)
	inspectJobRequest := &ppsclient.InspectJobRequest{
		Job:        job,
		BlockState: true,
	}
	ctx, cancel := context.WithTimeout(context.Background(), time.Second*120)
	defer cancel() //cleanup resources
	jobInfo, err := c.PpsAPIClient.InspectJob(ctx, inspectJobRequest)
	require.NoError(t, err)
	require.Equal(t, ppsclient.JobState_JOB_SUCCESS.String(), jobInfo.State.String())
	require.True(t, pps_server.GetExpectedNumWorkers(*jobInfo.ParallelismSpec) > 0)
	commitInfo, err := c.InspectCommit(jobInfo.OutputCommit.Repo.Name, jobInfo.OutputCommit.ID)
	require.NoError(t, err)
	require.Equal(t, pfsclient.CommitType_COMMIT_TYPE_READ, commitInfo.CommitType)
	require.NotNil(t, jobInfo.Started)
	require.NotNil(t, jobInfo.Finished)
	require.True(t, prototime.TimestampToTime(jobInfo.Finished).After(prototime.TimestampToTime(jobInfo.Started)))
	for i := 0; i < numFiles; i++ {
		var buffer bytes.Buffer
		require.NoError(t, c.GetFile(jobInfo.OutputCommit.Repo.Name, jobInfo.OutputCommit.ID, fmt.Sprintf("file-%d", i), 0, 0, "", false, nil, &buffer))
		require.Equal(t, fileContent, buffer.String())
	}
}

func TestPachCommitIdEnvVarInJob(t *testing.T) {
	if testing.Short() {
		t.Skip("Skipping integration tests in short mode")
	}
	t.Parallel()

	shards := 0
	c := getPachClient(t)
	repos := []string{
		uniqueString("TestJob_FriarTuck"),
		uniqueString("TestJob_RobinHood"),
	}

	var commits []*pfsclient.Commit

	for _, repo := range repos {
		require.NoError(t, c.CreateRepo(repo))
		commit, err := c.StartCommit(repo, "", "")
		require.NoError(t, err)
		fileContent := "foo\n"

		_, err = c.PutFile(repo, commit.ID, "file", strings.NewReader(fileContent))
		require.NoError(t, err)

		require.NoError(t, c.FinishCommit(repo, commit.ID))
		commits = append(commits, commit)
	}

	job, err := c.CreateJob(
		"",
		[]string{"bash"},
		[]string{
			fmt.Sprintf("echo $PACH_%v_COMMIT_ID > /pfs/out/input-id-%v", pps_server.RepoNameToEnvString(repos[0]), repos[0]),
			fmt.Sprintf("echo $PACH_%v_COMMIT_ID > /pfs/out/input-id-%v", pps_server.RepoNameToEnvString(repos[1]), repos[1]),
		},
		uint64(shards),
		[]*ppsclient.JobInput{
			{
				Commit: commits[0],
				Method: client.ReduceMethod,
			},
			{
				Commit: commits[1],
				Method: client.ReduceMethod,
			},
		},
		"",
	)
	require.NoError(t, err)
	inspectJobRequest := &ppsclient.InspectJobRequest{
		Job:        job,
		BlockState: true,
	}

	ctx, cancel := context.WithTimeout(context.Background(), time.Second*30)
	defer cancel() //cleanup resources
	jobInfo, err := c.PpsAPIClient.InspectJob(ctx, inspectJobRequest)
	require.NoError(t, err)
	require.Equal(t, ppsclient.JobState_JOB_SUCCESS.String(), jobInfo.State.String())
	require.True(t, pps_server.GetExpectedNumWorkers(*jobInfo.ParallelismSpec) > 0)
	commitInfo, err := c.InspectCommit(jobInfo.OutputCommit.Repo.Name, jobInfo.OutputCommit.ID)
	require.NoError(t, err)
	require.Equal(t, pfsclient.CommitType_COMMIT_TYPE_READ, commitInfo.CommitType)

	var buffer bytes.Buffer
	require.NoError(t, c.GetFile(jobInfo.OutputCommit.Repo.Name, jobInfo.OutputCommit.ID, fmt.Sprintf("input-id-%v", repos[0]), 0, 0, "", false, nil, &buffer))
	require.Equal(t, jobInfo.Inputs[0].Commit.ID, strings.TrimSpace(buffer.String()))

	buffer.Reset()
	require.NoError(t, c.GetFile(jobInfo.OutputCommit.Repo.Name, jobInfo.OutputCommit.ID, fmt.Sprintf("input-id-%v", repos[1]), 0, 0, "", false, nil, &buffer))
	require.Equal(t, jobInfo.Inputs[1].Commit.ID, strings.TrimSpace(buffer.String()))
}

func TestDuplicatedJob(t *testing.T) {
	if testing.Short() {
		t.Skip("Skipping integration tests in short mode")
	}
	t.Parallel()
	c := getPachClient(t)

	dataRepo := uniqueString("TestDuplicatedJob_data")
	require.NoError(t, c.CreateRepo(dataRepo))

	commit, err := c.StartCommit(dataRepo, "", "")
	require.NoError(t, err)

	fileContent := "foo\n"
	_, err = c.PutFile(dataRepo, commit.ID, "file", strings.NewReader(fileContent))
	require.NoError(t, err)

	require.NoError(t, c.FinishCommit(dataRepo, commit.ID))

	pipelineName := uniqueString("TestDuplicatedJob_pipeline")
	_, err = c.PfsAPIClient.CreateRepo(
		context.Background(),
		&pfsclient.CreateRepoRequest{
			Repo:       client.NewRepo(pipelineName),
			Provenance: []*pfsclient.Repo{client.NewRepo(dataRepo)},
		},
	)
	require.NoError(t, err)

	cmd := []string{"cp", path.Join("/pfs", dataRepo, "file"), "/pfs/out/file"}
	// Now we manually create the same job
	req := &ppsclient.CreateJobRequest{
		Transform: &ppsclient.Transform{
			Cmd: cmd,
		},
		Pipeline: &ppsclient.Pipeline{
			Name: pipelineName,
		},
		Inputs: []*ppsclient.JobInput{{
			Commit: commit,
		}},
	}

	job1, err := c.PpsAPIClient.CreateJob(context.Background(), req)
	require.NoError(t, err)

	job2, err := c.PpsAPIClient.CreateJob(context.Background(), req)
	require.NoError(t, err)

	require.Equal(t, job1, job2)

	req.Force = true
	job3, err := c.PpsAPIClient.CreateJob(context.Background(), req)
	require.NoError(t, err)
	require.NotEqual(t, job1, job3)

	inspectJobRequest := &ppsclient.InspectJobRequest{
		Job:        job1,
		BlockState: true,
	}
	ctx, cancel := context.WithTimeout(context.Background(), time.Second*30)
	defer cancel() //cleanup resources
	jobInfo, err := c.PpsAPIClient.InspectJob(ctx, inspectJobRequest)
	require.NoError(t, err)

	var buffer bytes.Buffer
	require.NoError(t, c.GetFile(jobInfo.OutputCommit.Repo.Name, jobInfo.OutputCommit.ID, "file", 0, 0, "", false, nil, &buffer))
	require.Equal(t, fileContent, buffer.String())
}

func TestLogs(t *testing.T) {
	if testing.Short() {
		t.Skip("Skipping integration tests in short mode")
	}
	t.Parallel()
	c := getPachClient(t)

	job, err := c.CreateJob(
		"",
		[]string{"echo", "foo"},
		nil,
		4,
		[]*ppsclient.JobInput{},
		"",
	)
	require.NoError(t, err)
	inspectJobRequest := &ppsclient.InspectJobRequest{
		Job:        job,
		BlockState: true,
	}
	ctx, cancel := context.WithTimeout(context.Background(), time.Second*30)
	defer cancel() //cleanup resources
	_, err = c.PpsAPIClient.InspectJob(ctx, inspectJobRequest)
	require.NoError(t, err)
	// TODO we Sleep here because even though the job has completed kubernetes
	// might not have even noticed the container was created yet
	time.Sleep(10 * time.Second)
	var buffer bytes.Buffer
	require.NoError(t, c.GetLogs(job.ID, &buffer))
	require.Equal(t, "0 | foo\n1 | foo\n2 | foo\n3 | foo\n", buffer.String())

	// Should get an error if the job does not exist
	require.YesError(t, c.GetLogs("nonexistent", &buffer))
}

func TestGrep(t *testing.T) {
	if testing.Short() {
		t.Skip("Skipping integration tests in short mode")
	}
	t.Parallel()

	dataRepo := uniqueString("TestGrep_data")
	c := getPachClient(t)
	require.NoError(t, c.CreateRepo(dataRepo))
	commit, err := c.StartCommit(dataRepo, "", "")
	require.NoError(t, err)
	for i := 0; i < 100; i++ {
		_, err = c.PutFile(dataRepo, commit.ID, fmt.Sprintf("file%d", i), strings.NewReader("foo\nbar\nfizz\nbuzz\n"))
		require.NoError(t, err)
	}
	require.NoError(t, c.FinishCommit(dataRepo, commit.ID))
	job1, err := c.CreateJob(
		"",
		[]string{"bash"},
		[]string{fmt.Sprintf("grep foo /pfs/%s/* >/pfs/out/foo", dataRepo)},
		1,
		[]*ppsclient.JobInput{{Commit: commit}},
		"",
	)
	require.NoError(t, err)
	job2, err := c.CreateJob(
		"",
		[]string{"bash"},
		[]string{fmt.Sprintf("grep foo /pfs/%s/* >/pfs/out/foo", dataRepo)},
		4,
		[]*ppsclient.JobInput{{Commit: commit}},
		"",
	)
	require.NoError(t, err)
	inspectJobRequest := &ppsclient.InspectJobRequest{
		Job:        job1,
		BlockState: true,
	}
	ctx, cancel := context.WithTimeout(context.Background(), time.Second*30)
	defer cancel() //cleanup resources
	job1Info, err := c.PpsAPIClient.InspectJob(ctx, inspectJobRequest)
	require.NoError(t, err)
	inspectJobRequest.Job = job2
	job2Info, err := c.PpsAPIClient.InspectJob(ctx, inspectJobRequest)
	require.NoError(t, err)
	repo1Info, err := c.InspectRepo(job1Info.OutputCommit.Repo.Name)
	require.NoError(t, err)
	repo2Info, err := c.InspectRepo(job2Info.OutputCommit.Repo.Name)
	require.NoError(t, err)
	require.Equal(t, repo1Info.SizeBytes, repo2Info.SizeBytes)
}

func TestJobLongOutputLine(t *testing.T) {
	if testing.Short() {
		t.Skip("Skipping integration tests in short mode")
	}
	t.Parallel()
	c := getPachClient(t)
	job, err := c.CreateJob(
		"",
		[]string{"sh"},
		[]string{"yes | tr -d '\\n' | head -c 1000000 > /pfs/out/file"},
		1,
		[]*ppsclient.JobInput{},
		"",
	)
	require.NoError(t, err)
	inspectJobRequest := &ppsclient.InspectJobRequest{
		Job:        job,
		BlockState: true,
	}
	jobInfo, err := c.PpsAPIClient.InspectJob(context.Background(), inspectJobRequest)
	require.NoError(t, err)
	require.Equal(t, ppsclient.JobState_JOB_SUCCESS.String(), jobInfo.State.String())
}

func TestPipeline(t *testing.T) {

	if testing.Short() {
		t.Skip("Skipping integration tests in short mode")
	}
	t.Parallel()

	c := getPachClient(t)
	// create repos
	dataRepo := uniqueString("TestPipeline_data")
	require.NoError(t, c.CreateRepo(dataRepo))
	// create pipeline
	pipelineName := uniqueString("pipeline")
	outRepo := ppsserver.PipelineRepo(client.NewPipeline(pipelineName))
	require.NoError(t, c.CreatePipeline(
		pipelineName,
		"",
		[]string{"cp", path.Join("/pfs", dataRepo, "file"), "/pfs/out/file"},
		nil,
<<<<<<< HEAD
		&ppsclient.ParallelismSpec{
			Strategy: ppsclient.ParallelismSpec_CONSTANT,
			Constant: 1,
		},
		[]*ppsclient.PipelineInput{{Repo: &pfsclient.Repo{Name: dataRepo}}},
=======
		1,
		[]*ppsclient.PipelineInput{{
			Repo:   &pfsclient.Repo{Name: dataRepo},
			Method: client.MapMethod,
		}},
>>>>>>> ae243e53
		false,
	))
	// Do first commit to repo
	commit1, err := c.StartCommit(dataRepo, "", "")
	require.NoError(t, err)
	_, err = c.PutFile(dataRepo, commit1.ID, "file", strings.NewReader("foo\n"))
	require.NoError(t, err)
	require.NoError(t, c.FinishCommit(dataRepo, commit1.ID))
	listCommitRequest := &pfsclient.ListCommitRequest{
		Repo:       []*pfsclient.Repo{outRepo},
		CommitType: pfsclient.CommitType_COMMIT_TYPE_READ,
		Block:      true,
	}
	listCommitResponse, err := c.PfsAPIClient.ListCommit(
		context.Background(),
		listCommitRequest,
	)
	require.NoError(t, err)
	outCommits := listCommitResponse.CommitInfo
	require.Equal(t, 1, len(outCommits))
	var buffer bytes.Buffer
	require.NoError(t, c.GetFile(outRepo.Name, outCommits[0].Commit.ID, "file", 0, 0, "", false, nil, &buffer))
	require.Equal(t, "foo\n", buffer.String())
	// Do second commit to repo
	commit2, err := c.StartCommit(dataRepo, commit1.ID, "")
	require.NoError(t, err)
	_, err = c.PutFile(dataRepo, commit2.ID, "file", strings.NewReader("bar\n"))
	require.NoError(t, err)
	require.NoError(t, c.FinishCommit(dataRepo, commit2.ID))
	listCommitRequest = &pfsclient.ListCommitRequest{
		Repo:       []*pfsclient.Repo{outRepo},
		FromCommit: []*pfsclient.Commit{outCommits[0].Commit},
		CommitType: pfsclient.CommitType_COMMIT_TYPE_READ,
		Block:      true,
	}
	listCommitResponse, err = c.PfsAPIClient.ListCommit(
		context.Background(),
		listCommitRequest,
	)
	require.NoError(t, err)
	require.NotNil(t, listCommitResponse.CommitInfo[0].ParentCommit)
	require.Equal(t, outCommits[0].Commit.ID, listCommitResponse.CommitInfo[0].ParentCommit.ID)
	outCommits = listCommitResponse.CommitInfo
	require.Equal(t, 1, len(outCommits))
	buffer = bytes.Buffer{}
	require.NoError(t, c.GetFile(outRepo.Name, outCommits[0].Commit.ID, "file", 0, 0, "", false, nil, &buffer))
	require.Equal(t, "bar\n", buffer.String())

	require.NoError(t, c.DeletePipeline(pipelineName))

	pipelineInfos, err := c.PpsAPIClient.ListPipeline(context.Background(), &ppsclient.ListPipelineRequest{})
	require.NoError(t, err)
	for _, pipelineInfo := range pipelineInfos.PipelineInfo {
		require.True(t, pipelineInfo.Pipeline.Name != pipelineName)
	}

	// Do third commit to repo; this time pipeline should not run since it's been deleted
	commit3, err := c.StartCommit(dataRepo, commit2.ID, "")
	require.NoError(t, err)
	_, err = c.PutFile(dataRepo, commit3.ID, "file", strings.NewReader("buzz\n"))
	require.NoError(t, err)
	require.NoError(t, c.FinishCommit(dataRepo, commit3.ID))

	// We will sleep a while to wait for the pipeline to actually get cancelled
	// Also if the pipeline didn't get cancelled (due to a bug), we sleep a while
	// to let the pipeline commit
	time.Sleep(5 * time.Second)
	listCommitRequest = &pfsclient.ListCommitRequest{
		Repo: []*pfsclient.Repo{outRepo},
	}
	listCommitResponse, err = c.PfsAPIClient.ListCommit(
		context.Background(),
		listCommitRequest,
	)
	require.NoError(t, err)
	// there should only be two commits in the pipeline
	require.Equal(t, 2, len(listCommitResponse.CommitInfo))
}

func TestPipelineWithEmptyInputs(t *testing.T) {
	if testing.Short() {
		t.Skip("Skipping integration tests in short mode")
	}
	t.Parallel()

	c := getPachClient(t)
	// create repo
	dataRepo := uniqueString("data")
	require.NoError(t, c.CreateRepo(dataRepo))

	// create a pipeline that doesn't run with empty commits
	pipelineName := uniqueString("pipeline")
	outRepo := ppsserver.PipelineRepo(client.NewPipeline(pipelineName))
	require.NoError(t, c.CreatePipeline(
		pipelineName,
		"",
		[]string{"bash"},
		[]string{
			"echo foo > /pfs/out/file",
		},
		&ppsclient.ParallelismSpec{
			Strategy: ppsclient.ParallelismSpec_CONSTANT,
			Constant: 1,
		},
		[]*ppsclient.PipelineInput{{
			Repo:     &pfsclient.Repo{Name: dataRepo},
			RunEmpty: false,
		}},
		false,
	))
	// Add first empty commit to repo
	commit1, err := c.StartCommit(dataRepo, "", "")
	require.NoError(t, err)
	require.NoError(t, c.FinishCommit(dataRepo, commit1.ID))
	listCommitRequest := &pfsclient.ListCommitRequest{
		Repo:       []*pfsclient.Repo{outRepo},
		CommitType: pfsclient.CommitType_COMMIT_TYPE_READ,
		Block:      true,
	}
	listCommitResponse, err := c.PfsAPIClient.ListCommit(
		context.Background(),
		listCommitRequest,
	)
	require.NoError(t, err)
	outCommits := listCommitResponse.CommitInfo
	require.Equal(t, 1, len(outCommits))
	require.Equal(t, 0, int(outCommits[0].SizeBytes))
	// An empty job should've been created
	jobInfos, err := c.ListJob(pipelineName, nil)
	require.NoError(t, err)
	require.Equal(t, 1, len(jobInfos))
	require.Equal(t, ppsclient.JobState_JOB_EMPTY, jobInfos[0].State)

	// Make another empty commit in the input repo
	// The output commit should have the previous output commit as its parent
	parentOutputCommit := outCommits[0].Commit
	commit2, err := c.StartCommit(dataRepo, commit1.ID, "")
	require.NoError(t, err)
	require.NoError(t, c.FinishCommit(dataRepo, commit2.ID))
	listCommitRequest = &pfsclient.ListCommitRequest{
		Repo:       []*pfsclient.Repo{outRepo},
		CommitType: pfsclient.CommitType_COMMIT_TYPE_READ,
		Block:      true,
		FromCommit: []*pfsclient.Commit{parentOutputCommit},
	}
	listCommitResponse, err = c.PfsAPIClient.ListCommit(
		context.Background(),
		listCommitRequest,
	)
	require.NoError(t, err)
	outCommits = listCommitResponse.CommitInfo
	require.Equal(t, 1, len(outCommits))
	require.Equal(t, 0, int(outCommits[0].SizeBytes))
	require.Equal(t, parentOutputCommit.ID, outCommits[0].ParentCommit.ID)
	jobInfos, err = c.ListJob(pipelineName, nil)
	require.NoError(t, err)
	require.Equal(t, 2, len(jobInfos))
	require.Equal(t, ppsclient.JobState_JOB_EMPTY, jobInfos[1].State)

	// create a pipeline that runs with empty commits
	dataRepo = uniqueString("data")
	require.NoError(t, c.CreateRepo(dataRepo))
	pipelineName = uniqueString("pipeline")

	commit, err := c.StartCommit(dataRepo, "", "")
	require.NoError(t, err)
	require.NoError(t, c.FinishCommit(dataRepo, commit.ID))

	outRepo = ppsserver.PipelineRepo(client.NewPipeline(pipelineName))
	require.NoError(t, c.CreatePipeline(
		pipelineName,
		"",
		[]string{"bash"},
		[]string{
			"echo foo > /pfs/out/file",
		},
		&ppsclient.ParallelismSpec{
			Strategy: ppsclient.ParallelismSpec_CONSTANT,
			Constant: 1,
		},
		[]*ppsclient.PipelineInput{{
			Repo:     &pfsclient.Repo{Name: dataRepo},
			RunEmpty: true,
		}},
		false,
	))
	listCommitRequest = &pfsclient.ListCommitRequest{
		Repo:       []*pfsclient.Repo{outRepo},
		CommitType: pfsclient.CommitType_COMMIT_TYPE_READ,
		Block:      true,
	}
	listCommitResponse, err = c.PfsAPIClient.ListCommit(
		context.Background(),
		listCommitRequest,
	)
	require.NoError(t, err)
	outCommits = listCommitResponse.CommitInfo
	require.Equal(t, 1, len(outCommits))
	require.Equal(t, len("foo\n"), int(outCommits[0].SizeBytes))
	jobInfos, err = c.ListJob(pipelineName, nil)
	require.NoError(t, err)
	require.Equal(t, 1, len(jobInfos))
}

func TestPipelineWithTooMuchParallelism(t *testing.T) {
	if testing.Short() {
		t.Skip("Skipping integration tests in short mode")
	}
	t.Parallel()

	c := getPachClient(t)
	// create repos
	dataRepo := uniqueString("TestPipelineWithTooMuchParallelism_data")
	require.NoError(t, c.CreateRepo(dataRepo))
	// create pipeline
	pipelineName := uniqueString("pipeline")
	outRepo := ppsserver.PipelineRepo(client.NewPipeline(pipelineName))
	// This pipeline will fail if any pod sees empty input, since cp won't
	// be able to find the file.
	// We have parallelism set to 3 so that if we actually start 3 pods,
	// which would be a buggy behavior, some jobs don't see any files
	require.NoError(t, c.CreatePipeline(
		pipelineName,
		"",
		[]string{"cp", path.Join("/pfs", dataRepo, "file"), "/pfs/out/file"},
		nil,
		&ppsclient.ParallelismSpec{
			Strategy: ppsclient.ParallelismSpec_CONSTANT,
			Constant: 3,
		},
		[]*ppsclient.PipelineInput{{
			Repo: &pfsclient.Repo{Name: dataRepo},
			// Use reduce method so only one pod gets the file
			Method: client.ReduceMethod,
		}},
		false,
	))
	// Do first commit to repo
	commit1, err := c.StartCommit(dataRepo, "", "")
	require.NoError(t, err)
	_, err = c.PutFile(dataRepo, commit1.ID, "file", strings.NewReader("foo\n"))
	require.NoError(t, err)
	require.NoError(t, c.FinishCommit(dataRepo, commit1.ID))
	listCommitRequest := &pfsclient.ListCommitRequest{
		Repo:       []*pfsclient.Repo{outRepo},
		CommitType: pfsclient.CommitType_COMMIT_TYPE_READ,
		Block:      true,
	}
	ctx, cancel := context.WithTimeout(context.Background(), time.Second*30)
	defer cancel() //cleanup resources
	listCommitResponse, err := c.PfsAPIClient.ListCommit(
		ctx,
		listCommitRequest,
	)
	require.NoError(t, err)
	outCommits := listCommitResponse.CommitInfo
	require.Equal(t, 1, len(outCommits))
	var buffer bytes.Buffer
	require.NoError(t, c.GetFile(outRepo.Name, outCommits[0].Commit.ID, "file", 0, 0, "", false, nil, &buffer))
	require.Equal(t, "foo\n", buffer.String())
	require.Equal(t, false, outCommits[0].Cancelled)
}

func TestPipelineWithNoInputs(t *testing.T) {
	if testing.Short() {
		t.Skip("Skipping integration tests in short mode")
	}
	t.Parallel()

	c := getPachClient(t)
	// create pipeline
	pipelineName := uniqueString("pipeline")
	outRepo := ppsserver.PipelineRepo(client.NewPipeline(pipelineName))
	require.NoError(t, c.CreatePipeline(
		pipelineName,
		"",
		[]string{"sh"},
		[]string{
			"NEW_UUID=$(cat /dev/urandom | tr -dc 'a-zA-Z0-9' | fold -w 32 | head -n 1)",
			"echo foo > /pfs/out/$NEW_UUID",
		},
		&ppsclient.ParallelismSpec{
			Strategy: ppsclient.ParallelismSpec_CONSTANT,
			Constant: 3,
		},
		nil,
		false,
	))

	// Manually trigger the pipeline
	job, err := c.PpsAPIClient.CreateJob(context.Background(), &ppsclient.CreateJobRequest{
		Pipeline: &ppsclient.Pipeline{
			Name: pipelineName,
		},
	})
	require.NoError(t, err)

	inspectJobRequest := &ppsclient.InspectJobRequest{
		Job:        job,
		BlockState: true,
	}
	ctx, cancel := context.WithTimeout(context.Background(), time.Second*60)
	defer cancel()
	jobInfo, err := c.PpsAPIClient.InspectJob(ctx, inspectJobRequest)
	require.NoError(t, err)
	require.Equal(t, ppsclient.JobState_JOB_SUCCESS.String(), jobInfo.State.String())
	require.Equal(t, 3, int(pps_server.GetExpectedNumWorkers(*jobInfo.ParallelismSpec)))

	listCommitRequest := &pfsclient.ListCommitRequest{
		Repo:       []*pfsclient.Repo{outRepo},
		CommitType: pfsclient.CommitType_COMMIT_TYPE_READ,
		Block:      true,
	}
	listCommitResponse, err := c.PfsAPIClient.ListCommit(
		ctx,
		listCommitRequest,
	)
	require.NoError(t, err)
	outCommits := listCommitResponse.CommitInfo
	require.Equal(t, 1, len(outCommits))
	fileInfos, err := c.ListFile(outRepo.Name, outCommits[0].Commit.ID, "", "", false, nil, false)
	require.NoError(t, err)
	require.Equal(t, 3, len(fileInfos))

	// Make sure that each job gets a different ID
	job2, err := c.PpsAPIClient.CreateJob(context.Background(), &ppsclient.CreateJobRequest{
		Pipeline: &ppsclient.Pipeline{
			Name: pipelineName,
		},
	})
	require.NoError(t, err)
	require.True(t, job.ID != job2.ID)
}

func TestPipelineThatWritesToOneFile(t *testing.T) {
	if testing.Short() {
		t.Skip("Skipping integration tests in short mode")
	}
	t.Parallel()

	c := getPachClient(t)
	// create pipeline
	pipelineName := uniqueString("pipeline")
	outRepo := ppsserver.PipelineRepo(client.NewPipeline(pipelineName))
	require.NoError(t, c.CreatePipeline(
		pipelineName,
		"",
		[]string{"sh"},
		[]string{
			"dd if=/dev/zero of=/pfs/out/file bs=10 count=1",
		},
		&ppsclient.ParallelismSpec{
			Strategy: ppsclient.ParallelismSpec_CONSTANT,
			Constant: 3,
		},
		nil,
		false,
	))

	// Manually trigger the pipeline
	_, err := c.PpsAPIClient.CreateJob(context.Background(), &ppsclient.CreateJobRequest{
		Pipeline: &ppsclient.Pipeline{
			Name: pipelineName,
		},
	})
	require.NoError(t, err)

	listCommitRequest := &pfsclient.ListCommitRequest{
		Repo:       []*pfsclient.Repo{outRepo},
		CommitType: pfsclient.CommitType_COMMIT_TYPE_READ,
		Block:      true,
	}
	ctx, cancel := context.WithTimeout(context.Background(), time.Second*60)
	defer cancel()
	listCommitResponse, err := c.PfsAPIClient.ListCommit(
		ctx,
		listCommitRequest,
	)
	require.NoError(t, err)
	outCommits := listCommitResponse.CommitInfo
	require.Equal(t, 1, len(outCommits))
	var buffer bytes.Buffer
	require.NoError(t, c.GetFile(outRepo.Name, outCommits[0].Commit.ID, "file", 0, 0, "", false, nil, &buffer))
	require.Equal(t, 30, buffer.Len())
}

func TestPipelineThatOverwritesFile(t *testing.T) {
	if testing.Short() {
		t.Skip("Skipping integration tests in short mode")
	}
	t.Parallel()

	c := getPachClient(t)
	// create pipeline
	pipelineName := uniqueString("pipeline")
	outRepo := ppsserver.PipelineRepo(client.NewPipeline(pipelineName))
	require.NoError(t, c.CreatePipeline(
		pipelineName,
		"",
		[]string{"sh"},
		[]string{
			"echo foo > /pfs/out/file",
		},
		&ppsclient.ParallelismSpec{
			Strategy: ppsclient.ParallelismSpec_CONSTANT,
			Constant: 3,
		},
		nil,
		false,
	))

	// Manually trigger the pipeline
	job, err := c.PpsAPIClient.CreateJob(context.Background(), &ppsclient.CreateJobRequest{
		Pipeline: &ppsclient.Pipeline{
			Name: pipelineName,
		},
	})
	require.NoError(t, err)

	listCommitRequest := &pfsclient.ListCommitRequest{
		Repo:       []*pfsclient.Repo{outRepo},
		CommitType: pfsclient.CommitType_COMMIT_TYPE_READ,
		Block:      true,
	}
	ctx, cancel := context.WithTimeout(context.Background(), time.Second*60)
	defer cancel()
	listCommitResponse, err := c.PfsAPIClient.ListCommit(
		ctx,
		listCommitRequest,
	)
	require.NoError(t, err)
	outCommits := listCommitResponse.CommitInfo
	require.Equal(t, 1, len(outCommits))
	var buffer bytes.Buffer
	require.NoError(t, c.GetFile(outRepo.Name, outCommits[0].Commit.ID, "file", 0, 0, "", false, nil, &buffer))
	require.Equal(t, "foo\nfoo\nfoo\n", buffer.String())

	// Manually trigger the pipeline
	_, err = c.PpsAPIClient.CreateJob(context.Background(), &ppsclient.CreateJobRequest{
		Pipeline: &ppsclient.Pipeline{
			Name: pipelineName,
		},
		ParentJob: job,
	})
	require.NoError(t, err)

	listCommitRequest = &pfsclient.ListCommitRequest{
		Repo:       []*pfsclient.Repo{outRepo},
		CommitType: pfsclient.CommitType_COMMIT_TYPE_READ,
		FromCommit: []*pfsclient.Commit{outCommits[0].Commit},
		Block:      true,
	}
	listCommitResponse, err = c.PfsAPIClient.ListCommit(
		ctx,
		listCommitRequest,
	)
	require.NoError(t, err)
	outCommits = listCommitResponse.CommitInfo
	require.Equal(t, 1, len(outCommits))
	var buffer2 bytes.Buffer
	require.NoError(t, c.GetFile(outRepo.Name, outCommits[0].Commit.ID, "file", 0, 0, "", false, nil, &buffer2))
	// we expect only 3 foos here because > _overwrites_ rather than appending.
	// Appending is done with >>.
	require.Equal(t, "foo\nfoo\nfoo\n", buffer2.String())
}

func TestPipelineThatAppendsToFile(t *testing.T) {
	if testing.Short() {
		t.Skip("Skipping integration tests in short mode")
	}
	t.Parallel()

	c := getPachClient(t)
	// create pipeline
	pipelineName := uniqueString("pipeline")
	outRepo := ppsserver.PipelineRepo(client.NewPipeline(pipelineName))
	require.NoError(t, c.CreatePipeline(
		pipelineName,
		"",
		[]string{"sh"},
		[]string{
			"echo foo >> /pfs/out/file",
		},
		&ppsclient.ParallelismSpec{
			Strategy: ppsclient.ParallelismSpec_CONSTANT,
			Constant: 3,
		},
		nil,
		false,
	))

	// Manually trigger the pipeline
	job, err := c.PpsAPIClient.CreateJob(context.Background(), &ppsclient.CreateJobRequest{
		Pipeline: &ppsclient.Pipeline{
			Name: pipelineName,
		},
	})
	require.NoError(t, err)

	listCommitRequest := &pfsclient.ListCommitRequest{
		Repo:       []*pfsclient.Repo{outRepo},
		CommitType: pfsclient.CommitType_COMMIT_TYPE_READ,
		Block:      true,
	}
	ctx, cancel := context.WithTimeout(context.Background(), time.Second*30)
	defer cancel()
	listCommitResponse, err := c.PfsAPIClient.ListCommit(
		ctx,
		listCommitRequest,
	)
	require.NoError(t, err)
	outCommits := listCommitResponse.CommitInfo
	require.Equal(t, 1, len(outCommits))
	var buffer bytes.Buffer
	require.NoError(t, c.GetFile(outRepo.Name, outCommits[0].Commit.ID, "file", 0, 0, "", false, nil, &buffer))
	require.Equal(t, "foo\nfoo\nfoo\n", buffer.String())

	// Manually trigger the pipeline
	_, err = c.PpsAPIClient.CreateJob(context.Background(), &ppsclient.CreateJobRequest{
		Pipeline: &ppsclient.Pipeline{
			Name: pipelineName,
		},
		ParentJob: job,
	})
	require.NoError(t, err)

	listCommitRequest = &pfsclient.ListCommitRequest{
		Repo:       []*pfsclient.Repo{outRepo},
		CommitType: pfsclient.CommitType_COMMIT_TYPE_READ,
		Block:      true,
		FromCommit: []*pfsclient.Commit{outCommits[0].Commit},
	}
	listCommitResponse, err = c.PfsAPIClient.ListCommit(
		ctx,
		listCommitRequest,
	)
	require.NoError(t, err)
	outCommits = listCommitResponse.CommitInfo
	require.Equal(t, 1, len(outCommits))
	var buffer2 bytes.Buffer
	require.NoError(t, c.GetFile(outRepo.Name, outCommits[0].Commit.ID, "file", 0, 0, "", false, nil, &buffer2))
	require.Equal(t, "foo\nfoo\nfoo\nfoo\nfoo\nfoo\n", buffer2.String())
}

func TestRemoveAndAppend(t *testing.T) {
	testParellelRemoveAndAppend(t, 1)
}

func TestParellelRemoveAndAppend(t *testing.T) {
	// This test does not pass on Travis which is why it's skipped right now As
	// soon as we have a hypothesis for why this fails on travis but not
	// locally we should un skip this test and try to fix it.
	t.Skip()
	testParellelRemoveAndAppend(t, 3)
}

func testParellelRemoveAndAppend(t *testing.T, parallelism int) {
	if testing.Short() {
		t.Skip("Skipping integration tests in short mode")
	}
	t.Parallel()

	c := getPachClient(t)

	ctx, cancel := context.WithTimeout(context.Background(), time.Second*60)
	defer cancel() //cleanup resources

	job1, err := c.PpsAPIClient.CreateJob(context.Background(), &ppsclient.CreateJobRequest{
		Transform: &ppsclient.Transform{
			Cmd: []string{"sh"},
			Stdin: []string{
				"echo foo > /pfs/out/file",
			},
		},
		ParallelismSpec: &ppsclient.ParallelismSpec{
			Strategy: ppsclient.ParallelismSpec_CONSTANT,
			Constant: uint64(parallelism),
		},
	})
	require.NoError(t, err)

	inspectJobRequest1 := &ppsclient.InspectJobRequest{
		Job:        job1,
		BlockState: true,
	}
	jobInfo1, err := c.PpsAPIClient.InspectJob(ctx, inspectJobRequest1)
	require.NoError(t, err)
	require.Equal(t, ppsclient.JobState_JOB_SUCCESS, jobInfo1.State)

	var buffer bytes.Buffer
	require.NoError(t, c.GetFile(jobInfo1.OutputCommit.Repo.Name, jobInfo1.OutputCommit.ID, "file", 0, 0, "", false, nil, &buffer))
	require.Equal(t, strings.Repeat("foo\n", parallelism), buffer.String())

	job2, err := c.PpsAPIClient.CreateJob(context.Background(), &ppsclient.CreateJobRequest{
		Transform: &ppsclient.Transform{
			Cmd: []string{"sh"},
			Stdin: []string{
				"unlink /pfs/out/file && echo bar > /pfs/out/file",
			},
		},
		ParallelismSpec: &ppsclient.ParallelismSpec{
			Strategy: ppsclient.ParallelismSpec_CONSTANT,
			Constant: uint64(parallelism),
		},
		ParentJob: job1,
	})
	require.NoError(t, err)

	inspectJobRequest2 := &ppsclient.InspectJobRequest{
		Job:        job2,
		BlockState: true,
	}
	jobInfo2, err := c.PpsAPIClient.InspectJob(ctx, inspectJobRequest2)
	require.NoError(t, err)
	c.GetLogs(jobInfo2.Job.ID, os.Stdout)
	require.Equal(t, ppsclient.JobState_JOB_SUCCESS, jobInfo2.State)

	var buffer2 bytes.Buffer
	require.NoError(t, c.GetFile(jobInfo2.OutputCommit.Repo.Name, jobInfo2.OutputCommit.ID, "file", 0, 0, "", false, nil, &buffer2))
	require.Equal(t, strings.Repeat("bar\n", parallelism), buffer2.String())
}

func TestWorkload(t *testing.T) {
	if testing.Short() {
		t.Skip("Skipping integration tests in short mode")
	}

	c := getPachClient(t)
	seed := time.Now().UnixNano()
	require.NoError(t, workload.RunWorkload(c, rand.New(rand.NewSource(seed)), 100))
}

func TestSharding(t *testing.T) {

	if testing.Short() {
		t.Skip("Skipping integration tests in short mode")
	}
	t.Parallel()

	repo := uniqueString("TestSharding")
	c := getPachClient(t)
	err := c.CreateRepo(repo)
	require.NoError(t, err)
	commit, err := c.StartCommit(repo, "", "")
	require.NoError(t, err)
	var wg sync.WaitGroup
	for i := 0; i < NUMFILES; i++ {
		i := i
		wg.Add(1)
		go func() {
			defer wg.Done()
			rand := rand.New(rand.NewSource(int64(i)))
			_, err = c.PutFile(repo, commit.ID, fmt.Sprintf("file%d", i), workload.NewReader(rand, KB))
			require.NoError(t, err)
		}()
	}
	wg.Wait()
	err = c.FinishCommit(repo, commit.ID)
	require.NoError(t, err)
	wg = sync.WaitGroup{}
	for i := 0; i < NUMFILES; i++ {
		i := i
		wg.Add(1)
		go func() {
			defer wg.Done()
			var buffer1Shard bytes.Buffer
			var buffer4Shard bytes.Buffer
			shard := &pfsclient.Shard{FileModulus: 1, BlockModulus: 1}
			err := c.GetFile(repo, commit.ID,
				fmt.Sprintf("file%d", i), 0, 0, "", false, shard, &buffer1Shard)
			require.NoError(t, err)
			shard.BlockModulus = 4
			for blockNumber := uint64(0); blockNumber < 4; blockNumber++ {
				shard.BlockNumber = blockNumber
				c.GetFile(repo, commit.ID, fmt.Sprintf("file%d", i), 0, 0, "", false, shard, &buffer4Shard)
			}
			require.Equal(t, buffer1Shard.Len(), buffer4Shard.Len())
		}()
	}
	wg.Wait()
}

func TestFromCommit(t *testing.T) {

	if testing.Short() {
		t.Skip("Skipping integration tests in short mode")
	}
	t.Parallel()

	repo := uniqueString("TestFromCommit")
	c := getPachClient(t)
	seed := time.Now().UnixNano()
	rand := rand.New(rand.NewSource(seed))
	err := c.CreateRepo(repo)
	require.NoError(t, err)
	commit1, err := c.StartCommit(repo, "", "")
	require.NoError(t, err)
	_, err = c.PutFile(repo, commit1.ID, "file", workload.NewReader(rand, KB))
	require.NoError(t, err)
	err = c.FinishCommit(repo, commit1.ID)
	require.NoError(t, err)
	commit2, err := c.StartCommit(repo, commit1.ID, "")
	require.NoError(t, err)
	_, err = c.PutFile(repo, commit2.ID, "file", workload.NewReader(rand, KB))
	require.NoError(t, err)
	err = c.FinishCommit(repo, commit2.ID)
	require.NoError(t, err)
	var buffer bytes.Buffer
	require.NoError(t, c.GetFile(repo, commit2.ID, "file", 0, 0, commit1.ID, false, nil, &buffer))
	require.Equal(t, buffer.Len(), KB)
	buffer = bytes.Buffer{}
	require.NoError(t, c.GetFile(repo, commit2.ID, "file", 0, 0, "", false, nil, &buffer))
	require.Equal(t, buffer.Len(), 2*KB)
}

func TestSimple(t *testing.T) {
	if testing.Short() {
		t.Skip("Skipping integration tests in short mode")
	}
	t.Parallel()
	c := getPachClient(t)
	repo := uniqueString("TestSimple")
	require.NoError(t, c.CreateRepo(repo))
	commit1, err := c.StartCommit(repo, "", "")
	require.NoError(t, err)
	_, err = c.PutFile(repo, commit1.ID, "foo", strings.NewReader("foo\n"))
	require.NoError(t, err)
	require.NoError(t, c.FinishCommit(repo, commit1.ID))
	commitInfos, err := c.ListCommit([]string{repo}, nil, client.CommitTypeNone, false, pfsclient.CommitStatus_NORMAL, nil)
	require.NoError(t, err)
	require.Equal(t, 1, len(commitInfos))
	var buffer bytes.Buffer
	require.NoError(t, c.GetFile(repo, commit1.ID, "foo", 0, 0, "", false, nil, &buffer))
	require.Equal(t, "foo\n", buffer.String())
	commit2, err := c.StartCommit(repo, commit1.ID, "")
	require.NoError(t, err)
	_, err = c.PutFile(repo, commit2.ID, "foo", strings.NewReader("foo\n"))
	require.NoError(t, err)
	err = c.FinishCommit(repo, commit2.ID)
	require.NoError(t, err)
	buffer = bytes.Buffer{}
	require.NoError(t, c.GetFile(repo, commit1.ID, "foo", 0, 0, "", false, nil, &buffer))
	require.Equal(t, "foo\n", buffer.String())
	buffer = bytes.Buffer{}
	require.NoError(t, c.GetFile(repo, commit2.ID, "foo", 0, 0, "", false, nil, &buffer))
	require.Equal(t, "foo\nfoo\n", buffer.String())
}

func TestPipelineWithMultipleInputs(t *testing.T) {
	if testing.Short() {
		t.Skip("Skipping integration tests in short mode")
	}
	t.Parallel()
	c := getPachClient(t)

	inputRepo1 := uniqueString("inputRepo")
	require.NoError(t, c.CreateRepo(inputRepo1))
	inputRepo2 := uniqueString("inputRepo")
	require.NoError(t, c.CreateRepo(inputRepo2))

	pipelineName := uniqueString("pipeline")
	require.NoError(t, c.CreatePipeline(
		pipelineName,
		"",
		[]string{"bash"},
		[]string{fmt.Sprintf(`
repo1=%s
repo2=%s
echo $repo1
ls -1 /pfs/$repo1
echo $repo2
ls -1 /pfs/$repo2
for f1 in /pfs/$repo1/*
do
	for f2 in /pfs/$repo2/*
	do
		v1=$(<$f1)
		v2=$(<$f2)
		echo $v1$v2 >> /pfs/out/file
	done
done
`, inputRepo1, inputRepo2)},
		&ppsclient.ParallelismSpec{
			Strategy: ppsclient.ParallelismSpec_CONSTANT,
			Constant: 4,
		},
		[]*ppsclient.PipelineInput{
			{
				Repo:   &pfsclient.Repo{Name: inputRepo1},
				Method: client.IncrementalReduceMethod,
			},
			{
				Repo:   &pfsclient.Repo{Name: inputRepo2},
				Method: client.IncrementalReduceMethod,
			},
		},
		false,
	))

	content := "foo"
	numfiles := 10

	commit1, err := c.StartCommit(inputRepo1, "", "")
	for i := 0; i < numfiles; i++ {
		_, err = c.PutFile(inputRepo1, commit1.ID, fmt.Sprintf("file%d", i), strings.NewReader(content))
		require.NoError(t, err)
	}
	require.NoError(t, c.FinishCommit(inputRepo1, commit1.ID))

	commit2, err := c.StartCommit(inputRepo2, "", "")
	for i := 0; i < numfiles; i++ {
		_, err = c.PutFile(inputRepo2, commit2.ID, fmt.Sprintf("file%d", i), strings.NewReader(content))
		require.NoError(t, err)
	}
	require.NoError(t, c.FinishCommit(inputRepo2, commit2.ID))

	listCommitRequest := &pfsclient.ListCommitRequest{
		Repo:       []*pfsclient.Repo{{pipelineName}},
		CommitType: pfsclient.CommitType_COMMIT_TYPE_READ,
		Block:      true,
	}
	listCommitResponse, err := c.PfsAPIClient.ListCommit(
		context.Background(),
		listCommitRequest,
	)
	require.NoError(t, err)
	outCommits := listCommitResponse.CommitInfo
	require.Equal(t, 1, len(outCommits))

	fileInfos, err := c.ListFile(pipelineName, outCommits[0].Commit.ID, "", "", false, nil, false)
	require.NoError(t, err)
	require.Equal(t, 1, len(fileInfos))

	var buffer bytes.Buffer
	require.NoError(t, c.GetFile(pipelineName, outCommits[0].Commit.ID, "file", 0, 0, "", false, nil, &buffer))
	lines := strings.Split(strings.TrimSpace(buffer.String()), "\n")
	require.Equal(t, numfiles*numfiles, len(lines))
	for _, line := range lines {
		require.Equal(t, len(content)*2, len(line))
	}

	commit3, err := c.StartCommit(inputRepo1, commit1.ID, "")
	for i := 0; i < numfiles; i++ {
		_, err = c.PutFile(inputRepo1, commit3.ID, fmt.Sprintf("file2-%d", i), strings.NewReader(content))
		require.NoError(t, err)
	}
	require.NoError(t, c.FinishCommit(inputRepo1, commit3.ID))

	listCommitRequest.FromCommit = append(listCommitRequest.FromCommit, outCommits[0].Commit)
	listCommitResponse, err = c.PfsAPIClient.ListCommit(
		context.Background(),
		listCommitRequest,
	)
	require.NoError(t, err)
	outCommits = listCommitResponse.CommitInfo
	require.Equal(t, 1, len(outCommits))

	buffer.Reset()
	require.NoError(t, c.GetFile(pipelineName, outCommits[0].Commit.ID, "file", 0, 0, "", false, nil, &buffer))
	lines = strings.Split(strings.TrimSpace(buffer.String()), "\n")
	require.Equal(t, 2*numfiles*numfiles, len(lines))
	for _, line := range lines {
		require.Equal(t, len(content)*2, len(line))
	}

	commit4, err := c.StartCommit(inputRepo2, commit2.ID, "")
	for i := 0; i < numfiles; i++ {
		_, err = c.PutFile(inputRepo2, commit4.ID, fmt.Sprintf("file2-%d", i), strings.NewReader(content))
		require.NoError(t, err)
	}
	require.NoError(t, c.FinishCommit(inputRepo2, commit4.ID))

	listCommitRequest.FromCommit[0] = outCommits[0].Commit
	listCommitResponse, err = c.PfsAPIClient.ListCommit(
		context.Background(),
		listCommitRequest,
	)
	require.NoError(t, err)
	outCommits = listCommitResponse.CommitInfo
	require.Equal(t, 1, len(outCommits))

	buffer.Reset()
	require.NoError(t, c.GetFile(pipelineName, outCommits[0].Commit.ID, "file", 0, 0, "", false, nil, &buffer))
	lines = strings.Split(strings.TrimSpace(buffer.String()), "\n")
	require.Equal(t, 4*numfiles*numfiles, len(lines))
	for _, line := range lines {
		require.Equal(t, len(content)*2, len(line))
	}
}

func TestPipelineWithGlobalMethod(t *testing.T) {
	if testing.Short() {
		t.Skip("Skipping integration tests in short mode")
	}
	t.Parallel()
	c := getPachClient(t)

	globalRepo := uniqueString("inputRepo")
	require.NoError(t, c.CreateRepo(globalRepo))
	numfiles := 20

	pipelineName := uniqueString("pipeline")
	parallelism := 2
	require.NoError(t, c.CreatePipeline(
		pipelineName,
		"",
		[]string{"bash"},
		// this script simply outputs the number of files under the global repo
		[]string{fmt.Sprintf(`
numfiles=(/pfs/%s/*)
numfiles=${#numfiles[@]}
echo $numfiles > /pfs/out/file
`, globalRepo)},
		&ppsclient.ParallelismSpec{
			Strategy: ppsclient.ParallelismSpec_CONSTANT,
			Constant: uint64(parallelism),
		},
		[]*ppsclient.PipelineInput{
			{
				Repo:   &pfsclient.Repo{Name: globalRepo},
				Method: client.GlobalMethod,
			},
		},
		false,
	))

	content := "foo"

	commit, err := c.StartCommit(globalRepo, "", "")
	require.NoError(t, err)
	for i := 0; i < numfiles; i++ {
		_, err = c.PutFile(globalRepo, commit.ID, fmt.Sprintf("file%d", i), strings.NewReader(content))
		require.NoError(t, err)
	}
	require.NoError(t, c.FinishCommit(globalRepo, commit.ID))

	listCommitRequest := &pfsclient.ListCommitRequest{
		Repo:       []*pfsclient.Repo{{pipelineName}},
		CommitType: pfsclient.CommitType_COMMIT_TYPE_READ,
		Block:      true,
	}
	listCommitResponse, err := c.PfsAPIClient.ListCommit(
		context.Background(),
		listCommitRequest,
	)
	require.NoError(t, err)
	outCommits := listCommitResponse.CommitInfo
	require.Equal(t, 1, len(outCommits))

	fileInfos, err := c.ListFile(pipelineName, outCommits[0].Commit.ID, "", "", false, nil, false)
	require.NoError(t, err)
	require.Equal(t, 1, len(fileInfos))

	var buffer bytes.Buffer
	require.NoError(t, c.GetFile(pipelineName, outCommits[0].Commit.ID, "file", 0, 0, "", false, nil, &buffer))
	lines := strings.Split(strings.TrimSpace(buffer.String()), "\n")
	require.Equal(t, parallelism, len(lines)) // each job outputs one line
	for _, line := range lines {
		require.Equal(t, fmt.Sprintf("%d", numfiles), line)
	}
}

func TestPipelineWithPrevRepoAndIncrementalReduceMethod(t *testing.T) {
	if testing.Short() {
		t.Skip("Skipping integration tests in short mode")
	}
	t.Parallel()
	c := getPachClient(t)

	repo := uniqueString("repo")
	require.NoError(t, c.CreateRepo(repo))

	pipelineName := uniqueString("pipeline")
	require.NoError(t, c.CreatePipeline(
		pipelineName,
		"",
		[]string{"bash"},
		[]string{fmt.Sprintf(`
cat /pfs/%s/file >>/pfs/out/file
if [ -d "/pfs/prev" ]; then
  cat /pfs/prev/file >>/pfs/out/file
fi
`, repo)},
		&ppsclient.ParallelismSpec{
			Strategy: ppsclient.ParallelismSpec_CONSTANT,
			Constant: 1,
		},
		[]*ppsclient.PipelineInput{
			{
				Repo:   &pfsclient.Repo{Name: repo},
				Method: client.IncrementalReduceMethod,
			},
		},
		false,
	))

	commit1, err := c.StartCommit(repo, "", "")
	require.NoError(t, err)
	_, err = c.PutFile(repo, commit1.ID, "file", strings.NewReader("foo\n"))
	require.NoError(t, c.FinishCommit(repo, commit1.ID))

	listCommitRequest := &pfsclient.ListCommitRequest{
		Repo:       []*pfsclient.Repo{{pipelineName}},
		CommitType: pfsclient.CommitType_COMMIT_TYPE_READ,
		Block:      true,
	}
	listCommitResponse, err := c.PfsAPIClient.ListCommit(
		context.Background(),
		listCommitRequest,
	)
	require.NoError(t, err)
	outCommits := listCommitResponse.CommitInfo
	require.Equal(t, 1, len(outCommits))

	var buffer bytes.Buffer
	require.NoError(t, c.GetFile(pipelineName, outCommits[0].Commit.ID, "file", 0, 0, "", false, nil, &buffer))
	lines := strings.Split(strings.TrimSpace(buffer.String()), "\n")
	require.Equal(t, 1, len(lines))
	require.Equal(t, "foo", lines[0])

	commit2, err := c.StartCommit(repo, commit1.ID, "")
	require.NoError(t, err)
	_, err = c.PutFile(repo, commit2.ID, "file", strings.NewReader("bar\n"))
	require.NoError(t, c.FinishCommit(repo, commit2.ID))

	listCommitRequest = &pfsclient.ListCommitRequest{
		Repo:       []*pfsclient.Repo{{pipelineName}},
		CommitType: pfsclient.CommitType_COMMIT_TYPE_READ,
		Block:      true,
		FromCommit: []*pfsclient.Commit{outCommits[0].Commit},
	}
	listCommitResponse, err = c.PfsAPIClient.ListCommit(
		context.Background(),
		listCommitRequest,
	)
	require.NoError(t, err)
	outCommits = listCommitResponse.CommitInfo
	require.Equal(t, 1, len(outCommits))

	var buffer2 bytes.Buffer
	require.NoError(t, c.GetFile(pipelineName, outCommits[0].Commit.ID, "file", 0, 0, "", false, nil, &buffer2))
	lines = strings.Split(strings.TrimSpace(buffer2.String()), "\n")
	require.Equal(t, 3, len(lines))
	require.Equal(t, "foo", lines[0])
	require.Equal(t, "bar", lines[1])
	require.Equal(t, "foo", lines[2])
}

func TestPipelineThatUseNonexistentInputs(t *testing.T) {
	if testing.Short() {
		t.Skip("Skipping integration tests in short mode")
	}
	t.Parallel()
	c := getPachClient(t)

	pipelineName := uniqueString("pipeline")
	require.YesError(t, c.CreatePipeline(
		pipelineName,
		"",
		[]string{"bash"},
		[]string{""},
		&ppsclient.ParallelismSpec{
			Strategy: ppsclient.ParallelismSpec_CONSTANT,
			Constant: 1,
		},
		[]*ppsclient.PipelineInput{
			{
				Repo: &pfsclient.Repo{Name: "nonexistent"},
			},
		},
		false,
	))
}

func TestPipelineWhoseInputsGetDeleted(t *testing.T) {
	if testing.Short() {
		t.Skip("Skipping integration tests in short mode")
	}
	t.Parallel()
	c := getPachClient(t)

	repo := uniqueString("repo")
	require.NoError(t, c.CreateRepo(repo))

	pipelineName := uniqueString("pipeline")
	require.NoError(t, c.CreatePipeline(
		pipelineName,
		"",
		[]string{"bash"},
		[]string{"true"},
		&ppsclient.ParallelismSpec{
			Strategy: ppsclient.ParallelismSpec_CONSTANT,
			Constant: 1,
		},
		[]*ppsclient.PipelineInput{
			{
				Repo: &pfsclient.Repo{Name: repo},
			},
		},
		false,
	))

	// Shouldn't be able to delete the input repo because it's the provenance
	// of the output repo.
	require.YesError(t, c.DeleteRepo(repo, false))

	// The correct flow to delete the input repo
	require.NoError(t, c.DeletePipeline(pipelineName))
	require.NoError(t, c.DeleteRepo(pipelineName, false))
	require.NoError(t, c.DeleteRepo(repo, false))
}

// This test fails if you updated some static assets (such as doc/pipeline_spec.md)
// that are used in code but forgot to run:
// $ make assets
func TestAssets(t *testing.T) {
	assetPaths := []string{"doc/pipeline_spec.md"}

	for _, path := range assetPaths {
		doc, err := ioutil.ReadFile(filepath.Join(os.Getenv("GOPATH"), "src/github.com/pachyderm/pachyderm/", path))
		if err != nil {
			t.Fatal(err)
		}

		asset, err := pachyderm.Asset(path)
		if err != nil {
			t.Fatal(err)
		}

		require.Equal(t, doc, asset)
	}
}

// TestProvenance creates a pipeline DAG that's not a transitive reduction
// It looks like this:
// A
// | \
// v  v
// B-->C
// When we commit to A we expect to see 1 commit on C rather than 2.
func TestProvenance(t *testing.T) {
	if testing.Short() {
		t.Skip("Skipping integration tests in short mode")
	}

	t.Parallel()
	c := getPachClient(t)
	aRepo := uniqueString("A")
	require.NoError(t, c.CreateRepo(aRepo))
	bPipeline := uniqueString("B")
	require.NoError(t, c.CreatePipeline(
		bPipeline,
		"",
		[]string{"cp", path.Join("/pfs", aRepo, "file"), "/pfs/out/file"},
		nil,
		&ppsclient.ParallelismSpec{
			Strategy: ppsclient.ParallelismSpec_CONSTANT,
			Constant: 1,
		},
		[]*ppsclient.PipelineInput{{Repo: client.NewRepo(aRepo)}},
		false,
	))
	cPipeline := uniqueString("C")
	require.NoError(t, c.CreatePipeline(
		cPipeline,
		"",
		[]string{"sh"},
		[]string{fmt.Sprintf("diff %s %s >/pfs/out/file",
			path.Join("/pfs", aRepo, "file"), path.Join("/pfs", bPipeline, "file"))},
		&ppsclient.ParallelismSpec{
			Strategy: ppsclient.ParallelismSpec_CONSTANT,
			Constant: 1,
		},
		[]*ppsclient.PipelineInput{
			{Repo: client.NewRepo(aRepo)},
			{Repo: client.NewRepo(bPipeline)},
		},
		false,
	))
	// commit to aRepo
	commit1, err := c.StartCommit(aRepo, "", "master")
	require.NoError(t, err)
	_, err = c.PutFile(aRepo, commit1.ID, "file", strings.NewReader("foo\n"))
	require.NoError(t, err)
	require.NoError(t, c.FinishCommit(aRepo, commit1.ID))
	commitInfos, err := c.FlushCommit([]*pfsclient.Commit{client.NewCommit(aRepo, commit1.ID)}, nil)
	require.NoError(t, err)
	require.Equal(t, 2, len(commitInfos))

	commit2, err := c.StartCommit(aRepo, "", "master")
	require.NoError(t, err)
	_, err = c.PutFile(aRepo, commit2.ID, "file", strings.NewReader("bar\n"))
	require.NoError(t, err)
	require.NoError(t, c.FinishCommit(aRepo, commit2.ID))
	commitInfos, err = c.FlushCommit([]*pfsclient.Commit{client.NewCommit(aRepo, commit2.ID)}, nil)
	require.NoError(t, err)
	require.Equal(t, 2, len(commitInfos))

	// There should only be 2 commits on cRepo
	commitInfos, err = c.ListCommit([]string{cPipeline}, nil, pfsclient.CommitType_COMMIT_TYPE_READ, false, pfsclient.CommitStatus_NORMAL, nil)
	require.NoError(t, err)
	require.Equal(t, 2, len(commitInfos))
	for _, commitInfo := range commitInfos {
		// C takes the diff of 2 files that should always be the same, so we
		// expect an empty file
		fileInfo, err := c.InspectFile(cPipeline, commitInfo.Commit.ID, "file", "", false, nil)
		require.NoError(t, err)
		require.Equal(t, uint64(0), fileInfo.SizeBytes)
	}
}

func TestDirectory(t *testing.T) {
	if testing.Short() {
		t.Skip("Skipping integration tests in short mode")
	}
	t.Parallel()

	c := getPachClient(t)

	ctx, cancel := context.WithTimeout(context.Background(), time.Second*60)
	defer cancel() //cleanup resources

	job1, err := c.PpsAPIClient.CreateJob(context.Background(), &ppsclient.CreateJobRequest{
		Transform: &ppsclient.Transform{
			Cmd: []string{"sh"},
			Stdin: []string{
				"mkdir /pfs/out/dir",
				"echo foo >> /pfs/out/dir/file",
			},
		},
		ParallelismSpec: &ppsclient.ParallelismSpec{
			Strategy: ppsclient.ParallelismSpec_CONSTANT,
			Constant: 3,
		},
	})
	require.NoError(t, err)
	inspectJobRequest1 := &ppsclient.InspectJobRequest{
		Job:        job1,
		BlockState: true,
	}
	jobInfo1, err := c.PpsAPIClient.InspectJob(ctx, inspectJobRequest1)
	require.NoError(t, err)
	require.Equal(t, ppsclient.JobState_JOB_SUCCESS, jobInfo1.State)

	var buffer bytes.Buffer
	require.NoError(t, c.GetFile(jobInfo1.OutputCommit.Repo.Name, jobInfo1.OutputCommit.ID, "dir/file", 0, 0, "", false, nil, &buffer))
	require.Equal(t, "foo\nfoo\nfoo\n", buffer.String())

	job2, err := c.PpsAPIClient.CreateJob(context.Background(), &ppsclient.CreateJobRequest{
		Transform: &ppsclient.Transform{
			Cmd: []string{"sh"},
			Stdin: []string{
				"echo bar >> /pfs/out/dir/file",
			},
		},
		ParallelismSpec: &ppsclient.ParallelismSpec{
			Strategy: ppsclient.ParallelismSpec_CONSTANT,
			Constant: 3,
		},
		ParentJob: job1,
	})
	require.NoError(t, err)
	inspectJobRequest2 := &ppsclient.InspectJobRequest{
		Job:        job2,
		BlockState: true,
	}
	jobInfo2, err := c.PpsAPIClient.InspectJob(ctx, inspectJobRequest2)
	require.NoError(t, err)
	require.Equal(t, ppsclient.JobState_JOB_SUCCESS, jobInfo2.State)

	buffer = bytes.Buffer{}
	require.NoError(t, c.GetFile(jobInfo2.OutputCommit.Repo.Name, jobInfo2.OutputCommit.ID, "dir/file", 0, 0, "", false, nil, &buffer))
	require.Equal(t, "foo\nfoo\nfoo\nbar\nbar\nbar\n", buffer.String())
}

func TestFailedJobReadData(t *testing.T) {
	// We want to enable users to be able to read data from cancelled commits for debugging purposes`
	if testing.Short() {
		t.Skip("Skipping integration tests in short mode")
	}
	t.Parallel()

	shards := 0
	c := getPachClient(t)
	repo := uniqueString("TestJob_Foo")

	require.NoError(t, c.CreateRepo(repo))
	commit, err := c.StartCommit(repo, "", "")
	require.NoError(t, err)
	fileContent := "foo\n"
	_, err = c.PutFile(repo, commit.ID, "file", strings.NewReader(fileContent))
	require.NoError(t, err)
	err = c.FinishCommit(repo, commit.ID)
	require.NoError(t, err)

	job, err := c.CreateJob(
		"",
		[]string{"bash"},
		[]string{
			"echo fubar > /pfs/out/file",
			"exit 1",
		},
		uint64(shards),
		[]*ppsclient.JobInput{
			{
				Commit: commit,
				Method: client.ReduceMethod,
			},
		},
		"",
	)
	require.NoError(t, err)
	inspectJobRequest := &ppsclient.InspectJobRequest{
		Job:        job,
		BlockState: true,
	}

	ctx, cancel := context.WithTimeout(context.Background(), time.Second*30)
	defer cancel() //cleanup resources
	jobInfo, err := c.PpsAPIClient.InspectJob(ctx, inspectJobRequest)
	require.NoError(t, err)
	require.Equal(t, ppsclient.JobState_JOB_FAILURE.String(), jobInfo.State.String())
	require.True(t, pps_server.GetExpectedNumWorkers(*jobInfo.ParallelismSpec) > 0)
	c.GetLogs(jobInfo.Job.ID, os.Stdout)
	commitInfo, err := c.InspectCommit(jobInfo.OutputCommit.Repo.Name, jobInfo.OutputCommit.ID)
	require.NoError(t, err)
	require.Equal(t, pfsclient.CommitType_COMMIT_TYPE_READ, commitInfo.CommitType)
	require.Equal(t, true, commitInfo.Cancelled)

	var buffer bytes.Buffer
	require.NoError(t, c.GetFile(jobInfo.OutputCommit.Repo.Name, jobInfo.OutputCommit.ID, "file", 0, 0, "", false, nil, &buffer))
	require.Equal(t, "fubar", strings.TrimSpace(buffer.String()))

}

// TestFlushCommit
func TestFlushCommit(t *testing.T) {
	if testing.Short() {
		t.Skip("Skipping integration tests in short mode")
	}

	t.Parallel()
	c := getPachClient(t)
	prefix := uniqueString("repo")
	makeRepoName := func(i int) string {
		return fmt.Sprintf("%s_%d", prefix, i)
	}

	sourceRepo := makeRepoName(0)
	require.NoError(t, c.CreateRepo(sourceRepo))

	// Create a five-stage pipeline
	numStages := 5
	for i := 0; i < numStages; i++ {
		repo := makeRepoName(i)
		require.NoError(t, c.CreatePipeline(
			makeRepoName(i+1),
			"",
			[]string{"cp", path.Join("/pfs", repo, "file"), "/pfs/out/file"},
			nil,
			&ppsclient.ParallelismSpec{
				Strategy: ppsclient.ParallelismSpec_CONSTANT,
				Constant: 1,
			},
			[]*ppsclient.PipelineInput{{Repo: client.NewRepo(repo)}},
			false,
		))
	}

	test := func(parent string) string {
		commit, err := c.StartCommit(sourceRepo, parent, "")
		require.NoError(t, err)
		_, err = c.PutFile(sourceRepo, commit.ID, "file", strings.NewReader("foo\n"))
		require.NoError(t, err)
		require.NoError(t, c.FinishCommit(sourceRepo, commit.ID))
		commitInfos, err := c.FlushCommit([]*pfsclient.Commit{client.NewCommit(sourceRepo, commit.ID)}, nil)
		require.NoError(t, err)
		require.Equal(t, numStages, len(commitInfos))
		return commit.ID
	}

	// Run the test twice, once on a orphan commit and another on
	// a commit with a parent
	commit := test("")
	test(commit)
}

func TestFlushCommitAfterCreatePipeline(t *testing.T) {
	if testing.Short() {
		t.Skip("Skipping integration tests in short mode")
	}

	t.Parallel()
	c := getPachClient(t)
	repo := uniqueString("TestFlushCommitAfterCreatePipeline")
	require.NoError(t, c.CreateRepo(repo))

	for i := 0; i < 10; i++ {
		_, err := c.StartCommit(repo, "", "master")
		require.NoError(t, err)
		_, err = c.PutFile(repo, "master", "file", strings.NewReader(fmt.Sprintf("foo%d\n", i)))
		require.NoError(t, err)
		require.NoError(t, c.FinishCommit(repo, "master"))
	}

	pipeline := uniqueString("TestFlushCommitAfterCreatePipelinePipeline")
	require.NoError(t, c.CreatePipeline(
		pipeline,
		"",
		[]string{"cp", path.Join("/pfs", repo, "file"), "/pfs/out/file"},
		nil,
		1,
		[]*ppsclient.PipelineInput{{Repo: client.NewRepo(repo)}},
		false,
	))
	_, err := c.FlushCommit([]*pfsclient.Commit{client.NewCommit(repo, "master")}, nil)
	require.NoError(t, err)
}

// TestFlushCommitWithFailure is similar to TestFlushCommit except that
// the pipeline is designed to fail
func TestFlushCommitWithFailure(t *testing.T) {
	if testing.Short() {
		t.Skip("Skipping integration tests in short mode")
	}

	t.Parallel()
	c := getPachClient(t)
	prefix := uniqueString("repo")
	makeRepoName := func(i int) string {
		return fmt.Sprintf("%s_%d", prefix, i)
	}

	sourceRepo := makeRepoName(0)
	require.NoError(t, c.CreateRepo(sourceRepo))

	// Create a five-stage pipeline; the third stage is designed to fail
	numStages := 5
	for i := 0; i < numStages; i++ {
		fileName := "file"
		if i == 3 {
			fileName = "nonexistent"
		}
		repo := makeRepoName(i)
		require.NoError(t, c.CreatePipeline(
			makeRepoName(i+1),
			"",
			[]string{"cp", path.Join("/pfs", repo, fileName), "/pfs/out/file"},
			nil,
			&ppsclient.ParallelismSpec{
				Strategy: ppsclient.ParallelismSpec_CONSTANT,
				Constant: 1,
			},
			[]*ppsclient.PipelineInput{{Repo: client.NewRepo(repo)}},
			false,
		))
	}

	commit, err := c.StartCommit(sourceRepo, "", "")
	require.NoError(t, err)
	_, err = c.PutFile(sourceRepo, commit.ID, "file", strings.NewReader("foo\n"))
	require.NoError(t, err)
	require.NoError(t, c.FinishCommit(sourceRepo, commit.ID))
	_, err = c.FlushCommit([]*pfsclient.Commit{client.NewCommit(sourceRepo, commit.ID)}, nil)
	require.YesError(t, err)
}

// TestRecreatePipeline tracks #432
func TestRecreatePipeline(t *testing.T) {
	if testing.Short() {
		t.Skip("Skipping integration tests in short mode")
	}

	t.Parallel()
	c := getPachClient(t)
	repo := uniqueString("data")
	require.NoError(t, c.CreateRepo(repo))
	commit, err := c.StartCommit(repo, "", "")
	require.NoError(t, err)
	_, err = c.PutFile(repo, commit.ID, "file", strings.NewReader("foo"))
	require.NoError(t, err)
	require.NoError(t, c.FinishCommit(repo, commit.ID))
	pipeline := uniqueString("pipeline")
	createPipeline := func() {
		require.NoError(t, c.CreatePipeline(
			pipeline,
			"",
			[]string{"cp", path.Join("/pfs", repo, "file"), "/pfs/out/file"},
			nil,
			&ppsclient.ParallelismSpec{
				Strategy: ppsclient.ParallelismSpec_CONSTANT,
				Constant: 1,
			},
			[]*ppsclient.PipelineInput{{Repo: client.NewRepo(repo)}},
			false,
		))
		listCommitRequest := &pfsclient.ListCommitRequest{
			Repo:       []*pfsclient.Repo{{pipeline}},
			CommitType: pfsclient.CommitType_COMMIT_TYPE_READ,
			Block:      true,
		}
		ctx, cancel := context.WithTimeout(context.Background(), time.Second*30)
		defer cancel()
		listCommitResponse, err := c.PfsAPIClient.ListCommit(
			ctx,
			listCommitRequest,
		)
		require.NoError(t, err)
		outCommits := listCommitResponse.CommitInfo
		require.Equal(t, 1, len(outCommits))
	}

	// Do it twice.  We expect jobs to be created on both runs.
	createPipeline()
	require.NoError(t, c.DeleteRepo(pipeline, false))
	require.NoError(t, c.DeletePipeline(pipeline))
	createPipeline()
}

func TestPipelineState(t *testing.T) {
	if testing.Short() {
		t.Skip("Skipping integration tests in short mode")
	}
	t.Skip("after the refactor, it's a little unclear how you'd introduce an error into a pipeline; see #762")

	t.Parallel()
	c := getPachClient(t)
	repo := uniqueString("data")
	require.NoError(t, c.CreateRepo(repo))
	pipeline := uniqueString("pipeline")
	require.NoError(t, c.CreatePipeline(
		pipeline,
		"",
		[]string{"cp", path.Join("/pfs", repo, "file"), "/pfs/out/file"},
		nil,
		&ppsclient.ParallelismSpec{
			Strategy: ppsclient.ParallelismSpec_CONSTANT,
			Constant: 1,
		},
		[]*ppsclient.PipelineInput{{Repo: client.NewRepo(repo)}},
		false,
	))

	time.Sleep(5 * time.Second) // wait for this pipeline to get picked up
	pipelineInfo, err := c.InspectPipeline(pipeline)
	require.NoError(t, err)
	require.Equal(t, ppsclient.PipelineState_PIPELINE_RUNNING, pipelineInfo.State)

	// Now we introduce an error to the pipeline by removing its output repo
	// and starting a job
	require.NoError(t, c.DeleteRepo(pipeline, false))
	commit, err := c.StartCommit(repo, "", "")
	require.NoError(t, err)
	_, err = c.PutFile(repo, commit.ID, "file", strings.NewReader("foo"))
	require.NoError(t, err)
	require.NoError(t, c.FinishCommit(repo, commit.ID))

	// So the state of the pipeline will alternate between running and
	// restarting.  We just want to make sure that it has definitely restarted.
	var states []interface{}
	for i := 0; i < 20; i++ {
		time.Sleep(500 * time.Millisecond)
		pipelineInfo, err = c.InspectPipeline(pipeline)
		require.NoError(t, err)
		states = append(states, pipelineInfo.State)

	}
	require.EqualOneOf(t, states, ppsclient.PipelineState_PIPELINE_RESTARTING)
}

func TestPipelineJobCounts(t *testing.T) {
	if testing.Short() {
		t.Skip("Skipping integration tests in short mode")
	}

	t.Parallel()
	c := getPachClient(t)
	repo := uniqueString("data")
	require.NoError(t, c.CreateRepo(repo))
	pipeline := uniqueString("pipeline")
	require.NoError(t, c.CreatePipeline(
		pipeline,
		"",
		[]string{"cp", path.Join("/pfs", repo, "file"), "/pfs/out/file"},
		nil,
		&ppsclient.ParallelismSpec{
			Strategy: ppsclient.ParallelismSpec_CONSTANT,
			Constant: 1,
		},
		[]*ppsclient.PipelineInput{{Repo: client.NewRepo(repo)}},
		false,
	))

	// Trigger a job by creating a commit
	commit, err := c.StartCommit(repo, "", "")
	require.NoError(t, err)
	_, err = c.PutFile(repo, commit.ID, "file", strings.NewReader("foo"))
	require.NoError(t, err)
	require.NoError(t, c.FinishCommit(repo, commit.ID))
	_, err = c.FlushCommit([]*pfsclient.Commit{commit}, nil)
	require.NoError(t, err)
	jobInfos, err := c.ListJob(pipeline, nil)
	require.NoError(t, err)
	require.Equal(t, 1, len(jobInfos))
	inspectJobRequest := &ppsclient.InspectJobRequest{
		Job:        jobInfos[0].Job,
		BlockState: true,
	}
	ctx, cancel := context.WithTimeout(context.Background(), time.Second*30)
	defer cancel() //cleanup resources
	_, err = c.PpsAPIClient.InspectJob(ctx, inspectJobRequest)
	require.NoError(t, err)

	// check that the job has been accounted for
	pipelineInfo, err := c.InspectPipeline(pipeline)
	require.NoError(t, err)
	require.Equal(t, int32(1), pipelineInfo.JobCounts[int32(ppsclient.JobState_JOB_SUCCESS)])
}

func TestJobState(t *testing.T) {
	if testing.Short() {
		t.Skip("Skipping integration tests in short mode")
	}

	t.Parallel()
	c := getPachClient(t)

	// This job uses a nonexistent image; it's supposed to stay in the
	// "pulling" state
	job, err := c.CreateJob(
		"nonexistent",
		[]string{"bash"},
		nil,
		0,
		nil,
		"",
	)
	require.NoError(t, err)
	time.Sleep(10 * time.Second)
	jobInfo, err := c.InspectJob(job.ID, false)
	require.NoError(t, err)
	require.Equal(t, ppsclient.JobState_JOB_PULLING, jobInfo.State)

	// This job sleeps for 20 secs
	job, err = c.CreateJob(
		"",
		[]string{"bash"},
		[]string{"sleep 20"},
		0,
		nil,
		"",
	)
	require.NoError(t, err)
	time.Sleep(10 * time.Second)
	jobInfo, err = c.InspectJob(job.ID, false)
	require.NoError(t, err)
	require.Equal(t, ppsclient.JobState_JOB_RUNNING, jobInfo.State)

	// Wait for the job to complete
	jobInfo, err = c.InspectJob(job.ID, true)
	require.NoError(t, err)
	require.Equal(t, ppsclient.JobState_JOB_SUCCESS, jobInfo.State)
}

func TestClusterFunctioningAfterMembershipChange(t *testing.T) {
	t.Skip("this test is flaky")
	if testing.Short() {
		t.Skip("Skipping integration tests in short mode")
	}

	scalePachd(t, true)
	testJob(t, 4)
	scalePachd(t, false)
	testJob(t, 4)
}

func TestDeleteAfterMembershipChange(t *testing.T) {
	t.Skip("this test is flaky")
	if testing.Short() {
		t.Skip("Skipping integration tests in short mode")
	}

	test := func(up bool) {
		repo := uniqueString("TestDeleteAfterMembershipChange")
		c := getPachClient(t)
		require.NoError(t, c.CreateRepo(repo))
		_, err := c.StartCommit(repo, "", "master")
		require.NoError(t, err)
		require.NoError(t, c.FinishCommit(repo, "master"))
		scalePachd(t, up)
		c = getUsablePachClient(t)
		require.NoError(t, c.DeleteRepo(repo, false))
	}
	test(true)
	test(false)
}

func TestScrubbedErrors(t *testing.T) {
	if testing.Short() {
		t.Skip("Skipping integration tests in short mode")
	}

	t.Parallel()
	c := getPachClient(t)

	_, err := c.InspectPipeline("blah")
	require.Equal(t, "PipelineInfos blah not found", err.Error())

	err = c.CreatePipeline(
		"lskdjf$#%^ERTYC",
		"",
		[]string{},
		nil,
		&ppsclient.ParallelismSpec{
			Strategy: ppsclient.ParallelismSpec_CONSTANT,
			Constant: 1,
		},
		[]*ppsclient.PipelineInput{{Repo: &pfsclient.Repo{Name: "test"}}},
		false,
	)
	require.Equal(t, "repo test not found", err.Error())

	_, err = c.CreateJob("askjdfhgsdflkjh", []string{}, []string{}, 0, []*ppsclient.JobInput{client.NewJobInput("bogusRepo", "bogusCommit", client.DefaultMethod)}, "")
	require.Matches(t, "could not create repo job_.*, not all provenance repos exist", err.Error())

	_, err = c.InspectJob("blah", true)
	require.Equal(t, "JobInfos blah not found", err.Error())

	home := os.Getenv("HOME")
	f, err := os.Create(filepath.Join(home, "/tmpfile"))
	defer func() {
		os.Remove(filepath.Join(home, "/tmpfile"))
	}()
	require.NoError(t, err)
	err = c.GetLogs("bogusJobId", f)
	require.Equal(t, "job bogusJobId not found", err.Error())
}

func TestLeakingRepo(t *testing.T) {
	// If CreateJob fails, it should also destroy the output repo it creates
	// If it doesn't, it can cause flush commit to fail, as a bogus repo will
	// be listed in the output repo's provenance

	// This test can't be run in parallel, since it requires using the repo counts as controls
	if testing.Short() {
		t.Skip("Skipping integration tests in short mode")
	}

	c := getPachClient(t)

	repoInfos, err := c.ListRepo(nil)
	require.NoError(t, err)
	initialCount := len(repoInfos)

	_, err = c.CreateJob("bogusImage", []string{}, []string{}, 0, []*ppsclient.JobInput{client.NewJobInput("bogusRepo", "bogusCommit", client.DefaultMethod)}, "")
	require.Matches(t, "could not create repo job_.*, not all provenance repos exist", err.Error())

	repoInfos, err = c.ListRepo(nil)
	require.NoError(t, err)
	require.Equal(t, initialCount, len(repoInfos))
}

func TestAcceptReturnCode(t *testing.T) {
	if testing.Short() {
		t.Skip("Skipping integration tests in short mode")
	}
	t.Parallel()
	c := getPachClient(t)
	job, err := c.PpsAPIClient.CreateJob(
		context.Background(),
		&ppsclient.CreateJobRequest{
			Transform: &ppsclient.Transform{
				Cmd:              []string{"sh"},
				Stdin:            []string{"exit 1"},
				AcceptReturnCode: []int64{1},
			},
		},
	)
	require.NoError(t, err)
	inspectJobRequest := &ppsclient.InspectJobRequest{
		Job:        job,
		BlockState: true,
	}
	ctx, cancel := context.WithTimeout(context.Background(), time.Second*30)
	defer cancel() //cleanup resources
	jobInfo, err := c.PpsAPIClient.InspectJob(ctx, inspectJobRequest)
	require.NoError(t, err)
	require.Equal(t, ppsclient.JobState_JOB_SUCCESS.String(), jobInfo.State.String())
}

func TestRestartAll(t *testing.T) {
	t.Skip("this test is flaky")
	if testing.Short() {
		t.Skip("Skipping integration tests in short mode")
	}
	// this test cannot be run in parallel because it restarts everything which breaks other tests.
	c := getPachClient(t)
	// create repos
	dataRepo := uniqueString("TestRestartAll_data")
	require.NoError(t, c.CreateRepo(dataRepo))
	// create pipeline
	pipelineName := uniqueString("pipeline")
	require.NoError(t, c.CreatePipeline(
		pipelineName,
		"",
		[]string{"cp", path.Join("/pfs", dataRepo, "file"), "/pfs/out/file"},
		nil,
		&ppsclient.ParallelismSpec{
			Strategy: ppsclient.ParallelismSpec_CONSTANT,
			Constant: 1,
		},
		[]*ppsclient.PipelineInput{{Repo: &pfsclient.Repo{Name: dataRepo}}},
		false,
	))
	// Do first commit to repo
	commit, err := c.StartCommit(dataRepo, "", "")
	require.NoError(t, err)
	_, err = c.PutFile(dataRepo, commit.ID, "file", strings.NewReader("foo\n"))
	require.NoError(t, err)
	require.NoError(t, c.FinishCommit(dataRepo, commit.ID))
	_, err = c.FlushCommit([]*pfsclient.Commit{commit}, nil)
	require.NoError(t, err)

	restartAll(t)

	// need a new client because the old one will have a defunct connection
	c = getUsablePachClient(t)

	// Wait a little for pipelines to restart
	time.Sleep(10 * time.Second)
	pipelineInfo, err := c.InspectPipeline(pipelineName)
	require.NoError(t, err)
	require.Equal(t, ppsclient.PipelineState_PIPELINE_RUNNING, pipelineInfo.State)
	_, err = c.InspectRepo(dataRepo)
	require.NoError(t, err)
	_, err = c.InspectCommit(dataRepo, commit.ID)
	require.NoError(t, err)
}

func TestRestartOne(t *testing.T) {
	t.Skip("this test is flaky")
	if testing.Short() {
		t.Skip("Skipping integration tests in short mode")
	}
	// this test cannot be run in parallel because it restarts everything which breaks other tests.
	c := getPachClient(t)
	// create repos
	dataRepo := uniqueString("TestRestartOne_data")
	require.NoError(t, c.CreateRepo(dataRepo))
	// create pipeline
	pipelineName := uniqueString("pipeline")
	require.NoError(t, c.CreatePipeline(
		pipelineName,
		"",
		[]string{"cp", path.Join("/pfs", dataRepo, "file"), "/pfs/out/file"},
		nil,
		&ppsclient.ParallelismSpec{
			Strategy: ppsclient.ParallelismSpec_CONSTANT,
			Constant: 1,
		},
		[]*ppsclient.PipelineInput{{Repo: &pfsclient.Repo{Name: dataRepo}}},
		false,
	))
	// Do first commit to repo
	commit, err := c.StartCommit(dataRepo, "", "")
	require.NoError(t, err)
	_, err = c.PutFile(dataRepo, commit.ID, "file", strings.NewReader("foo\n"))
	require.NoError(t, err)
	require.NoError(t, c.FinishCommit(dataRepo, commit.ID))
	_, err = c.FlushCommit([]*pfsclient.Commit{commit}, nil)
	require.NoError(t, err)

	restartOne(t)

	// need a new client because the old one will have a defunct connection
	c = getUsablePachClient(t)

	_, err = c.InspectPipeline(pipelineName)
	require.NoError(t, err)
	_, err = c.InspectRepo(dataRepo)
	require.NoError(t, err)
	_, err = c.InspectCommit(dataRepo, commit.ID)
	require.NoError(t, err)
}

func TestPrettyPrinting(t *testing.T) {
	if testing.Short() {
		t.Skip("Skipping integration tests in short mode")
	}
	t.Parallel()

	c := getPachClient(t)
	// create repos
	dataRepo := uniqueString("TestPrettyPrinting_data")
	require.NoError(t, c.CreateRepo(dataRepo))
	// create pipeline
	pipelineName := uniqueString("pipeline")
	require.NoError(t, c.CreatePipeline(
		pipelineName,
		"",
		[]string{"cp", path.Join("/pfs", dataRepo, "file"), "/pfs/out/file"},
		nil,
		&ppsclient.ParallelismSpec{
			Strategy: ppsclient.ParallelismSpec_CONSTANT,
			Constant: 1,
		},
		[]*ppsclient.PipelineInput{{Repo: &pfsclient.Repo{Name: dataRepo}}},
		false,
	))
	// Do a commit to repo
	commit, err := c.StartCommit(dataRepo, "", "")
	require.NoError(t, err)
	_, err = c.PutFile(dataRepo, commit.ID, "file", strings.NewReader("foo\n"))
	require.NoError(t, err)
	require.NoError(t, c.FinishCommit(dataRepo, commit.ID))
	commitInfos, err := c.FlushCommit([]*pfsclient.Commit{commit}, nil)
	require.NoError(t, err)
	repoInfo, err := c.InspectRepo(dataRepo)
	require.NoError(t, err)
	require.NoError(t, pfspretty.PrintDetailedRepoInfo(repoInfo))
	for _, commitInfo := range commitInfos {
		require.NoError(t, pfspretty.PrintDetailedCommitInfo(commitInfo))
	}
	fileInfo, err := c.InspectFile(dataRepo, commit.ID, "file", "", false, nil)
	require.NoError(t, err)
	require.NoError(t, pfspretty.PrintDetailedFileInfo(fileInfo))
	pipelineInfo, err := c.InspectPipeline(pipelineName)
	require.NoError(t, err)
	require.NoError(t, ppspretty.PrintDetailedPipelineInfo(pipelineInfo))
	jobInfos, err := c.ListJob("", nil)
	require.NoError(t, err)
	require.True(t, len(jobInfos) > 0)
	require.NoError(t, ppspretty.PrintDetailedJobInfo(jobInfos[0]))
}

func TestDeleteAll(t *testing.T) {
	if testing.Short() {
		t.Skip("Skipping integration tests in short mode")
	}
	// this test cannot be run in parallel because it deletes everything
	c := getPachClient(t)
	// create repos
	dataRepo := uniqueString("TestDeleteAll_data")
	require.NoError(t, c.CreateRepo(dataRepo))
	// create pipeline
	pipelineName := uniqueString("pipeline")
	require.NoError(t, c.CreatePipeline(
		pipelineName,
		"",
		[]string{"cp", path.Join("/pfs", dataRepo, "file"), "/pfs/out/file"},
		nil,
		&ppsclient.ParallelismSpec{
			Strategy: ppsclient.ParallelismSpec_CONSTANT,
			Constant: 1,
		},
		[]*ppsclient.PipelineInput{{Repo: &pfsclient.Repo{Name: dataRepo}}},
		false,
	))
	// Do commit to repo
	commit, err := c.StartCommit(dataRepo, "", "")
	require.NoError(t, err)
	_, err = c.PutFile(dataRepo, commit.ID, "file", strings.NewReader("foo\n"))
	require.NoError(t, err)
	require.NoError(t, c.FinishCommit(dataRepo, commit.ID))
	_, err = c.FlushCommit([]*pfsclient.Commit{commit}, nil)
	require.NoError(t, err)
	require.NoError(t, c.DeleteAll())
	repoInfos, err := c.ListRepo(nil)
	require.NoError(t, err)
	require.Equal(t, 0, len(repoInfos))
	pipelineInfos, err := c.ListPipeline()
	require.NoError(t, err)
	require.Equal(t, 0, len(pipelineInfos))
	jobInfos, err := c.ListJob("", nil)
	require.NoError(t, err)
	require.Equal(t, 0, len(jobInfos))
}

func TestRecursiveCp(t *testing.T) {
	if testing.Short() {
		t.Skip("Skipping integration tests in short mode")
	}

	t.Parallel()

	c := getPachClient(t)
	// create repos
	dataRepo := uniqueString("TestRecursiveCp_data")
	require.NoError(t, c.CreateRepo(dataRepo))
	// create pipeline
	pipelineName := uniqueString("TestRecursiveCp")
	require.NoError(t, c.CreatePipeline(
		pipelineName,
		"",
		[]string{"sh"},
		[]string{
			fmt.Sprintf("mkdir /inputs"),
			fmt.Sprintf("cp -r /pfs/%s /inputs", dataRepo),
		},
		&ppsclient.ParallelismSpec{
			Strategy: ppsclient.ParallelismSpec_CONSTANT,
			Constant: 1,
		},
		[]*ppsclient.PipelineInput{{
			Repo:   client.NewRepo(dataRepo),
			Method: client.IncrementalReduceMethod,
		}},
		false,
	))
	// Do commit to repo
	commit, err := c.StartCommit(dataRepo, "", "")
	require.NoError(t, err)
	for i := 0; i < 100; i++ {
		_, err = c.PutFile(
			dataRepo,
			commit.ID,
			fmt.Sprintf("file%d", i),
			strings.NewReader(strings.Repeat("foo\n", 10000)),
		)
		require.NoError(t, err)
	}
	require.NoError(t, c.FinishCommit(dataRepo, commit.ID))
	_, err = c.FlushCommit([]*pfsclient.Commit{commit}, nil)
	require.NoError(t, err)
}

func TestPipelineUniqueness(t *testing.T) {
	if testing.Short() {
		t.Skip("Skipping integration tests in short mode")
	}
	t.Parallel()
	c := getPachClient(t)

	repo := uniqueString("data")
	require.NoError(t, c.CreateRepo(repo))
	pipelineName := uniqueString("pipeline")
	require.NoError(t, c.CreatePipeline(
		pipelineName,
		"",
		[]string{"bash"},
		[]string{""},
		&ppsclient.ParallelismSpec{
			Strategy: ppsclient.ParallelismSpec_CONSTANT,
			Constant: 1,
		},
		[]*ppsclient.PipelineInput{
			{
				Repo: &pfsclient.Repo{Name: repo},
			},
		},
		false,
	))
	err := c.CreatePipeline(
		pipelineName,
		"",
		[]string{"bash"},
		[]string{""},
		&ppsclient.ParallelismSpec{
			Strategy: ppsclient.ParallelismSpec_CONSTANT,
			Constant: 1,
		},
		[]*ppsclient.PipelineInput{
			{
				Repo: &pfsclient.Repo{Name: repo},
			},
		},
		false,
	)
	require.YesError(t, err)
	require.Matches(t, "pipeline .*? already exists", err.Error())
}

func TestPipelineInfoDestroyedIfRepoCreationFails(t *testing.T) {
	if testing.Short() {
		t.Skip("Skipping integration tests in short mode")
	}
	t.Parallel()
	c := getPachClient(t)

	repo := uniqueString("data")
	require.NoError(t, c.CreateRepo(repo))
	pipelineName := uniqueString("pipeline")
	require.NoError(t, c.CreateRepo(pipelineName))
	err := c.CreatePipeline(
		pipelineName,
		"",
		[]string{"bash"},
		[]string{""},
		&ppsclient.ParallelismSpec{
			Strategy: ppsclient.ParallelismSpec_CONSTANT,
			Constant: 1,
		},
		[]*ppsclient.PipelineInput{
			{
				Repo: &pfsclient.Repo{Name: repo},
			},
		},
		false,
	)
	require.YesError(t, err)
	require.Matches(t, "repo .* exists", err.Error())
	_, err = c.InspectPipeline(pipelineName)
	require.YesError(t, err)
	require.Matches(t, "not found", err.Error())
}

func TestUpdatePipeline(t *testing.T) {
	if testing.Short() {
		t.Skip("Skipping integration tests in short mode")
	}
	t.Parallel()
	c := getPachClient(t)
	// create repos
	dataRepo := uniqueString("TestUpdatePipeline_data")
	require.NoError(t, c.CreateRepo(dataRepo))
	// create 2 pipelines
	pipelineName := uniqueString("pipeline")
	require.NoError(t, c.CreatePipeline(
		pipelineName,
		"",
		[]string{"cp", path.Join("/pfs", dataRepo, "file1"), "/pfs/out/file"},
		nil,
		&ppsclient.ParallelismSpec{
			Strategy: ppsclient.ParallelismSpec_CONSTANT,
			Constant: 1,
		},
		[]*ppsclient.PipelineInput{{Repo: client.NewRepo(dataRepo)}},
		false,
	))
	pipeline2Name := uniqueString("pipeline2")
	require.NoError(t, c.CreatePipeline(
		pipeline2Name,
		"",
		[]string{"cp", path.Join("/pfs", pipelineName, "file"), "/pfs/out/file"},
		nil,
		&ppsclient.ParallelismSpec{
			Strategy: ppsclient.ParallelismSpec_CONSTANT,
			Constant: 1,
		},
		[]*ppsclient.PipelineInput{{Repo: client.NewRepo(pipelineName)}},
		false,
	))
	// Do first commit to repo
	commit, err := c.StartCommit(dataRepo, "", "")
	require.NoError(t, err)
	_, err = c.PutFile(dataRepo, commit.ID, "file1", strings.NewReader("file1\n"))
	_, err = c.PutFile(dataRepo, commit.ID, "file2", strings.NewReader("file2\n"))
	_, err = c.PutFile(dataRepo, commit.ID, "file3", strings.NewReader("file3\n"))
	require.NoError(t, err)
	require.NoError(t, c.FinishCommit(dataRepo, commit.ID))
	commitInfos, err := c.FlushCommit([]*pfsclient.Commit{commit}, nil)
	require.NoError(t, err)
	require.Equal(t, 2, len(commitInfos))
	for _, commitInfo := range commitInfos {
		var buffer bytes.Buffer
		require.NoError(t, c.GetFile(commitInfo.Commit.Repo.Name, commitInfo.Commit.ID, "file", 0, 0, "", false, nil, &buffer))
		require.Equal(t, "file1\n", buffer.String())
	}

	// We archive the temporary commits created per job/pod
	// So the total we see here is 2, but 'real' commits is just 1
	outputRepoCommitInfos, err := c.ListCommit([]string{pipelineName}, nil,
		client.CommitTypeRead, false, client.CommitStatusAll, nil)
	require.NoError(t, err)
	require.Equal(t, 2, len(outputRepoCommitInfos))

	outputRepoCommitInfos, err = c.ListCommit([]string{pipelineName}, nil,
		client.CommitTypeRead, false, client.CommitStatusNormal, nil)
	require.NoError(t, err)
	require.Equal(t, 1, len(outputRepoCommitInfos))

	// Update the pipeline to look at file2
	require.NoError(t, c.CreatePipeline(
		pipelineName,
		"",
		[]string{"cp", path.Join("/pfs", dataRepo, "file2"), "/pfs/out/file"},
		nil,
		&ppsclient.ParallelismSpec{
			Strategy: ppsclient.ParallelismSpec_CONSTANT,
			Constant: 1,
		},
		[]*ppsclient.PipelineInput{{Repo: &pfsclient.Repo{Name: dataRepo}}},
		true,
	))
	pipelineInfo, err := c.InspectPipeline(pipelineName)
	require.NoError(t, err)
	require.NotNil(t, pipelineInfo.CreatedAt)
	commitInfos, err = c.FlushCommit([]*pfsclient.Commit{commit}, nil)
	require.NoError(t, err)
	require.Equal(t, 2, len(commitInfos))
	for _, commitInfo := range commitInfos {
		var buffer bytes.Buffer
		require.NoError(t, c.GetFile(commitInfo.Commit.Repo.Name, commitInfo.Commit.ID, "file", 0, 0, "", false, nil, &buffer))
		require.Equal(t, "file2\n", buffer.String())
	}
	outputRepoCommitInfos, err = c.ListCommit([]string{pipelineName}, nil,
		client.CommitTypeRead, false, client.CommitStatusAll, nil)
	require.NoError(t, err)
	require.Equal(t, 4, len(outputRepoCommitInfos))
	// Expect real commits to still be 1
	outputRepoCommitInfos, err = c.ListCommit([]string{pipelineName}, nil,
		client.CommitTypeRead, false, client.CommitStatusNormal, nil)
	require.NoError(t, err)
	require.Equal(t, 1, len(outputRepoCommitInfos))

	// Update the pipeline to look at file3
	require.NoError(t, c.CreatePipeline(
		pipelineName,
		"",
		[]string{"cp", path.Join("/pfs", dataRepo, "file3"), "/pfs/out/file"},
		nil,
		&ppsclient.ParallelismSpec{
			Strategy: ppsclient.ParallelismSpec_CONSTANT,
			Constant: 1,
		},
		[]*ppsclient.PipelineInput{{Repo: &pfsclient.Repo{Name: dataRepo}}},
		true,
	))
	commitInfos, err = c.FlushCommit([]*pfsclient.Commit{commit}, nil)
	require.NoError(t, err)
	require.Equal(t, 2, len(commitInfos))
	for _, commitInfo := range commitInfos {
		var buffer bytes.Buffer
		require.NoError(t, c.GetFile(commitInfo.Commit.Repo.Name, commitInfo.Commit.ID, "file", 0, 0, "", false, nil, &buffer))
		require.Equal(t, "file3\n", buffer.String())
	}
	outputRepoCommitInfos, err = c.ListCommit([]string{pipelineName}, nil,
		client.CommitTypeRead, false, client.CommitStatusAll, nil)
	require.NoError(t, err)
	require.Equal(t, 6, len(outputRepoCommitInfos))
	// Expect real commits to still be 1
	outputRepoCommitInfos, err = c.ListCommit([]string{pipelineName}, nil,
		client.CommitTypeRead, false, client.CommitStatusNormal, nil)
	require.NoError(t, err)
	require.Equal(t, 1, len(outputRepoCommitInfos))

	commitInfos, _ = c.ListCommit([]string{pipelineName}, nil,
		client.CommitTypeRead, false, client.CommitStatusAll, nil)
	// Do an update that shouldn't cause archiving
	_, err = c.PpsAPIClient.CreatePipeline(
		context.Background(),
		&ppsclient.CreatePipelineRequest{
			Pipeline: client.NewPipeline(pipelineName),
			Transform: &ppsclient.Transform{
				Cmd: []string{"cp", path.Join("/pfs", dataRepo, "file3"), "/pfs/out/file"},
			},
			ParallelismSpec: &ppsclient.ParallelismSpec{
				Strategy: ppsclient.ParallelismSpec_CONSTANT,
				Constant: 2,
			},
			Inputs:    []*ppsclient.PipelineInput{{Repo: &pfsclient.Repo{Name: dataRepo}}},
			Update:    true,
			NoArchive: true,
		})
	require.NoError(t, err)
	commitInfos, err = c.FlushCommit([]*pfsclient.Commit{commit}, nil)
	require.NoError(t, err)
	require.Equal(t, 2, len(commitInfos))
	for _, commitInfo := range commitInfos {
		var buffer bytes.Buffer
		require.NoError(t, c.GetFile(commitInfo.Commit.Repo.Name, commitInfo.Commit.ID, "file", 0, 0, "", false, nil, &buffer))
		require.Equal(t, "file3\n", buffer.String())
	}
	commitInfos, err = c.ListCommit([]string{pipelineName}, nil,
		client.CommitTypeRead, false, client.CommitStatusAll, nil)
	require.NoError(t, err)
	require.Equal(t, 6, len(commitInfos))
	// Expect real commits to still be 1
	outputRepoCommitInfos, err = c.ListCommit([]string{pipelineName}, nil,
		client.CommitTypeRead, false, client.CommitStatusNormal, nil)
	require.NoError(t, err)
	require.Equal(t, 1, len(outputRepoCommitInfos))
}

func TestStopPipeline(t *testing.T) {
	if testing.Short() {
		t.Skip("Skipping integration tests in short mode")
	}
	t.Parallel()
	c := getPachClient(t)
	// create repos
	dataRepo := uniqueString("TestPipeline_data")
	require.NoError(t, c.CreateRepo(dataRepo))
	// create pipeline
	pipelineName := uniqueString("pipeline")
	outRepo := ppsserver.PipelineRepo(client.NewPipeline(pipelineName))
	require.NoError(t, c.CreatePipeline(
		pipelineName,
		"",
		[]string{"cp", path.Join("/pfs", dataRepo, "file"), "/pfs/out/file"},
		nil,
		&ppsclient.ParallelismSpec{
			Strategy: ppsclient.ParallelismSpec_CONSTANT,
			Constant: 1,
		},
		[]*ppsclient.PipelineInput{{Repo: &pfsclient.Repo{Name: dataRepo}}},
		false,
	))
	require.NoError(t, c.StopPipeline(pipelineName))
	// Do first commit to repo
	commit1, err := c.StartCommit(dataRepo, "", "")
	require.NoError(t, err)
	_, err = c.PutFile(dataRepo, commit1.ID, "file", strings.NewReader("foo\n"))
	require.NoError(t, err)
	require.NoError(t, c.FinishCommit(dataRepo, commit1.ID))
	// timeout because the Flush should never return since the pipeline is
	// stopped
	ctx, _ := context.WithTimeout(context.Background(), 20*time.Second)
	_, err = c.PfsAPIClient.FlushCommit(
		ctx,
		&pfsclient.FlushCommitRequest{
			Commit: []*pfsclient.Commit{commit1},
		})
	require.YesError(t, err)
	require.NoError(t, c.StartPipeline(pipelineName))
	commitInfos, err := c.FlushCommit([]*pfsclient.Commit{commit1}, nil)
	require.NoError(t, err)
	require.Equal(t, 1, len(commitInfos))
	var buffer bytes.Buffer
	require.NoError(t, c.GetFile(outRepo.Name, commitInfos[0].Commit.ID, "file", 0, 0, "", false, nil, &buffer))
	require.Equal(t, "foo\n", buffer.String())
}

func TestPipelineEnv(t *testing.T) {
	if testing.Short() {
		t.Skip("Skipping integration tests in short mode")
	}
	t.Parallel()

	// make a secret to reference
	k := getKubeClient(t)
	secretName := uniqueString("test-secret")
	_, err := k.Secrets(api.NamespaceDefault).Create(
		&api.Secret{
			ObjectMeta: api.ObjectMeta{
				Name: secretName,
			},
			Data: map[string][]byte{
				"foo": []byte("foo\n"),
			},
		},
	)
	require.NoError(t, err)
	c := getPachClient(t)
	// create repos
	dataRepo := uniqueString("TestPipelineEnv_data")
	require.NoError(t, c.CreateRepo(dataRepo))
	// create pipeline
	pipelineName := uniqueString("pipeline")
	_, err = c.PpsAPIClient.CreatePipeline(
		context.Background(),
		&ppsclient.CreatePipelineRequest{
			Pipeline: client.NewPipeline(pipelineName),
			Transform: &ppsclient.Transform{
				Cmd: []string{"sh"},
				Stdin: []string{
					"ls /var/secret",
					"cat /var/secret/foo > /pfs/out/foo",
					"echo $bar> /pfs/out/bar",
				},
				Env: map[string]string{"bar": "bar"},
				Secrets: []*ppsclient.Secret{
					{
						Name:      secretName,
						MountPath: "/var/secret",
					},
				},
			},
			ParallelismSpec: &ppsclient.ParallelismSpec{
				Strategy: ppsclient.ParallelismSpec_CONSTANT,
				Constant: 1,
			},
			Inputs: []*ppsclient.PipelineInput{{Repo: &pfsclient.Repo{Name: dataRepo}}},
		})
	require.NoError(t, err)
	// Do first commit to repo
	commit, err := c.StartCommit(dataRepo, "", "")
	require.NoError(t, err)
	_, err = c.PutFile(dataRepo, commit.ID, "file", strings.NewReader("foo\n"))
	require.NoError(t, err)
	require.NoError(t, c.FinishCommit(dataRepo, commit.ID))
	commitInfos, err := c.FlushCommit([]*pfsclient.Commit{commit}, nil)
	require.Equal(t, 1, len(commitInfos))
	var buffer bytes.Buffer
	require.NoError(t, c.GetFile(pipelineName, commitInfos[0].Commit.ID, "foo", 0, 0, "", false, nil, &buffer))
	require.Equal(t, "foo\n", buffer.String())
	buffer = bytes.Buffer{}
	require.NoError(t, c.GetFile(pipelineName, commitInfos[0].Commit.ID, "bar", 0, 0, "", false, nil, &buffer))
	require.Equal(t, "bar\n", buffer.String())
}

func TestFlushNonExistantCommit(t *testing.T) {
	if testing.Short() {
		t.Skip("Skipping integration tests in short mode")
	}
	t.Parallel()
	c := getPachClient(t)
	_, err := c.FlushCommit([]*pfsclient.Commit{client.NewCommit("fake-repo", "fake-commit")}, nil)
	require.YesError(t, err)
	repo := uniqueString("FlushNonExistantCommit")
	require.NoError(t, c.CreateRepo(repo))
	_, err = c.FlushCommit([]*pfsclient.Commit{client.NewCommit(repo, "fake-commit")}, nil)
	require.YesError(t, err)
}

func TestPipelineWithFullObjects(t *testing.T) {
	if testing.Short() {
		t.Skip("Skipping integration tests in short mode")
	}
	t.Parallel()
	c := getPachClient(t)
	// create repos
	dataRepo := uniqueString("TestPipeline_data")
	require.NoError(t, c.CreateRepo(dataRepo))
	// create pipeline
	pipelineName := uniqueString("pipeline")
	require.NoError(t, c.CreatePipeline(
		pipelineName,
		"",
		[]string{"cp", path.Join("/pfs", dataRepo, "file"), "/pfs/out/file"},
		nil,
		&ppsclient.ParallelismSpec{
			Strategy: ppsclient.ParallelismSpec_CONSTANT,
			Constant: 1,
		},
		[]*ppsclient.PipelineInput{
			{
				Repo: client.NewRepo(dataRepo),
				Method: &ppsclient.Method{
					Partition:   ppsclient.Partition_BLOCK,
					Incremental: ppsclient.Incremental_FULL,
				},
			},
		},
		false,
	))
	// Do first commit to repo
	commit1, err := c.StartCommit(dataRepo, "", "")
	require.NoError(t, err)
	_, err = c.PutFile(dataRepo, commit1.ID, "file", strings.NewReader("foo\n"))
	require.NoError(t, err)
	require.NoError(t, c.FinishCommit(dataRepo, commit1.ID))
	commitInfos, err := c.FlushCommit([]*pfsclient.Commit{client.NewCommit(dataRepo, commit1.ID)}, nil)
	require.NoError(t, err)
	require.Equal(t, 1, len(commitInfos))
	var buffer bytes.Buffer
	require.NoError(t, c.GetFile(commitInfos[0].Commit.Repo.Name, commitInfos[0].Commit.ID, "file", 0, 0, "", false, nil, &buffer))
	require.Equal(t, "foo\n", buffer.String())
	// Do second commit to repo
	commit2, err := c.StartCommit(dataRepo, commit1.ID, "")
	require.NoError(t, err)
	_, err = c.PutFile(dataRepo, commit2.ID, "file", strings.NewReader("bar\n"))
	require.NoError(t, err)
	require.NoError(t, c.FinishCommit(dataRepo, commit2.ID))
	commitInfos, err = c.FlushCommit([]*pfsclient.Commit{client.NewCommit(dataRepo, commit2.ID)}, nil)
	require.NoError(t, err)
	require.Equal(t, 1, len(commitInfos))
	buffer = bytes.Buffer{}
	require.NoError(t, c.GetFile(commitInfos[0].Commit.Repo.Name, commitInfos[0].Commit.ID, "file", 0, 0, "", false, nil, &buffer))
	require.Equal(t, "foo\nbar\n", buffer.String())
}

func TestArchiveAllWithPipelines(t *testing.T) {
	if testing.Short() {
		t.Skip("Skipping integration tests in short mode")
	}
	// This test cannot be run in parallel, since it archives all repos
	c := getUsablePachClient(t)
	dataRepo := uniqueString("TestUpdatePipeline_data")
	require.NoError(t, c.CreateRepo(dataRepo))
	numPipelines := 10
	var outputRepos []*pfsclient.Repo
	for i := 0; i < numPipelines; i++ {
		pipelineName := uniqueString("pipeline")
		outputRepos = append(outputRepos, &pfsclient.Repo{Name: pipelineName})
		require.NoError(t, c.CreatePipeline(
			pipelineName,
			"",
			[]string{"cp", path.Join("/pfs", dataRepo, "file1"), "/pfs/out/file"},
			nil,
			&ppsclient.ParallelismSpec{
				Strategy: ppsclient.ParallelismSpec_CONSTANT,
				Constant: 1,
			},
			[]*ppsclient.PipelineInput{{Repo: client.NewRepo(dataRepo)}},
			false,
		))
	}
	commit, err := c.StartCommit(dataRepo, "", "")
	require.NoError(t, err)
	_, err = c.PutFile(dataRepo, commit.ID, "file1", strings.NewReader("file1\n"))
	_, err = c.PutFile(dataRepo, commit.ID, "file2", strings.NewReader("file2\n"))
	_, err = c.PutFile(dataRepo, commit.ID, "file3", strings.NewReader("file3\n"))
	require.NoError(t, err)
	require.NoError(t, c.FinishCommit(dataRepo, commit.ID))
	commitInfos, err := c.FlushCommit([]*pfsclient.Commit{commit}, nil)
	require.NoError(t, err)
	require.Equal(t, numPipelines, len(commitInfos))

	require.NoError(t, c.ArchiveAll())
	commitInfos, err = c.ListCommit(
		[]string{dataRepo},
		nil,
		client.CommitTypeNone,
		false,
		client.CommitStatusNormal,
		nil,
	)
	require.NoError(t, err)
	require.Equal(t, 0, len(commitInfos))
}

// This test / failure pattern shouldn't be possible after
// the pfs-refactor branch lands
func TestListCommitReturnsBlankCommit(t *testing.T) {
	t.Skip("This test is flaky due to its use of restartAll()")
	if testing.Short() {
		t.Skip("Skipping integration tests in short mode")
	}
	t.Skip("This test does a restart which seems to break other tests.")
	// this test cannot be run in parallel because it restarts everything which breaks other tests.
	c := getPachClient(t)

	// create repos
	dataRepo := uniqueString("TestListCommitReturnsBlankCommit")
	require.NoError(t, c.CreateRepo(dataRepo))
	// Do first commit to repo
	commit, err := c.StartCommit(dataRepo, "", "")
	require.NoError(t, err)
	_, err = c.PutFile(dataRepo, commit.ID, "file", strings.NewReader("foo\n"))
	require.NoError(t, err)
	require.NoError(t, c.FinishCommit(dataRepo, commit.ID))

	listCommitRequest := &pfsclient.ListCommitRequest{
		Repo: []*pfsclient.Repo{&pfsclient.Repo{
			Name: dataRepo,
		}},
		CommitType: pfsclient.CommitType_COMMIT_TYPE_READ,
		Block:      true,
	}
	commitInfos, err := c.PfsAPIClient.ListCommit(
		context.Background(),
		listCommitRequest,
	)
	require.NoError(t, err)
	require.Equal(t, 1, len(commitInfos.CommitInfo))
	restartAll(t)

	// need a new client because the old one will have a defunct connection
	c = getUsablePachClient(t)
	commitInfos, err = c.PfsAPIClient.ListCommit(
		context.Background(),
		listCommitRequest,
	)
	require.NoError(t, err)
	// In the buggy behaviour, after restarting we'd see 2 commits, one of
	// which is the 'blank' commit that's created when creating a repo
	require.Equal(t, 1, len(commitInfos.CommitInfo))
}

// TestChainedPipelines tracks https://github.com/pachyderm/pachyderm/issues/797
func TestChainedPipelines(t *testing.T) {
	if testing.Short() {
		t.Skip("Skipping integration tests in short mode")
	}
	c := getPachClient(t)
	aRepo := uniqueString("A")
	require.NoError(t, c.CreateRepo(aRepo))

	dRepo := uniqueString("D")
	require.NoError(t, c.CreateRepo(dRepo))

	aCommit, err := c.StartCommit(aRepo, "", "master")
	require.NoError(t, err)
	_, err = c.PutFile(aRepo, "master", "file", strings.NewReader("foo\n"))
	require.NoError(t, err)
	require.NoError(t, c.FinishCommit(aRepo, "master"))

	dCommit, err := c.StartCommit(dRepo, "", "master")
	require.NoError(t, err)
	_, err = c.PutFile(dRepo, "master", "file", strings.NewReader("bar\n"))
	require.NoError(t, err)
	require.NoError(t, c.FinishCommit(dRepo, "master"))

	bPipeline := uniqueString("B")
	require.NoError(t, c.CreatePipeline(
		bPipeline,
		"",
		[]string{"cp", path.Join("/pfs", aRepo, "file"), "/pfs/out/file"},
		nil,
		1,
		[]*ppsclient.PipelineInput{{Repo: client.NewRepo(aRepo)}},
		false,
	))

	cPipeline := uniqueString("C")
	require.NoError(t, c.CreatePipeline(
		cPipeline,
		"",
		[]string{"sh"},
		[]string{fmt.Sprintf("cp /pfs/%s/file /pfs/out/bFile", bPipeline),
			fmt.Sprintf("cp /pfs/%s/file /pfs/out/dFile", dRepo)},
		1,
		[]*ppsclient.PipelineInput{{Repo: client.NewRepo(bPipeline)},
			{Repo: client.NewRepo(dRepo)}},
		false,
	))
	results, err := c.FlushCommit([]*pfsclient.Commit{aCommit, dCommit}, nil)
	require.NoError(t, err)
	require.Equal(t, 2, len(results))
}

func getPachClient(t testing.TB) *client.APIClient {
	client, err := client.NewFromAddress("0.0.0.0:30650")
	require.NoError(t, err)
	return client
}

const (
	retries = 10
)

// getUsablePachClient is like getPachClient except it blocks until it gets a
// connection that actually works
func getUsablePachClient(t *testing.T) *client.APIClient {
	for i := 0; i < retries; i++ {
		client := getPachClient(t)
		ctx, cancel := context.WithTimeout(context.Background(), time.Second*30)
		defer cancel() //cleanup resources
		_, err := client.PfsAPIClient.ListRepo(ctx, &pfsclient.ListRepoRequest{})
		if err == nil {
			return client
		}
	}
	t.Fatalf("failed to connect after %d tries", retries)
	return nil
}

func getKubeClient(t *testing.T) *kube.Client {
	config := &kube_client.Config{
		Host:     "0.0.0.0:8080",
		Insecure: false,
	}
	k, err := kube.New(config)
	require.NoError(t, err)
	return k
}

func uniqueString(prefix string) string {
	return prefix + uuid.NewWithoutDashes()[0:12]
}

func pachdRc(t *testing.T) *api.ReplicationController {
	k := getKubeClient(t)
	rc := k.ReplicationControllers(api.NamespaceDefault)
	result, err := rc.Get("pachd")
	require.NoError(t, err)
	return result
}

// scalePachd scales the number of pachd nodes up or down.
// If up is true, then the number of nodes will be within (n, 2n]
// If up is false, then the number of nodes will be within [1, n)
func scalePachd(t *testing.T, up bool) {
	k := getKubeClient(t)
	pachdRc := pachdRc(t)
	originalReplicas := pachdRc.Spec.Replicas
	for {
		if up {
			pachdRc.Spec.Replicas = originalReplicas + int32(rand.Intn(int(originalReplicas))+1)
		} else {
			pachdRc.Spec.Replicas = int32(rand.Intn(int(originalReplicas)-1) + 1)
		}

		if pachdRc.Spec.Replicas != originalReplicas {
			break
		}
	}
	fmt.Printf("scaling pachd to %d replicas\n", pachdRc.Spec.Replicas)
	rc := k.ReplicationControllers(api.NamespaceDefault)
	_, err := rc.Update(pachdRc)
	require.NoError(t, err)
	waitForReadiness(t)
	// Unfortunately, even when all pods are ready, the cluster membership
	// protocol might still be running, thus PFS API calls might fail.  So
	// we wait a little bit for membership to stablize.
	time.Sleep(15 * time.Second)
}

func scalePachdUp(t *testing.T) {
	scalePachd(t, true)
}

func scalePachdDown(t *testing.T) {
	scalePachd(t, false)
}

func waitForReadiness(t *testing.T) {
	k := getKubeClient(t)
	rc := pachdRc(t)
	for {
		has, err := kube.ControllerHasDesiredReplicas(k, rc)()
		require.NoError(t, err)
		if has {
			break
		}
		time.Sleep(time.Second * 5)
	}
	watch, err := k.Pods(api.NamespaceDefault).Watch(api.ListOptions{
		LabelSelector: kube_labels.SelectorFromSet(map[string]string{"app": "pachd"}),
	})
	defer watch.Stop()
	require.NoError(t, err)
	readyPods := make(map[string]bool)
	for event := range watch.ResultChan() {
		ready, err := kube.PodRunningAndReady(event)
		require.NoError(t, err)
		if ready {
			pod, ok := event.Object.(*api.Pod)
			if !ok {
				t.Fatal("event.Object should be an object")
			}
			readyPods[pod.Name] = true
			if len(readyPods) == int(rc.Spec.Replicas) {
				break
			}
		}
	}
}

func restartAll(t *testing.T) {
	k := getKubeClient(t)
	podsInterface := k.Pods(api.NamespaceDefault)
	labelSelector, err := labels.Parse("suite=pachyderm")
	require.NoError(t, err)
	podList, err := podsInterface.List(
		api.ListOptions{
			LabelSelector: labelSelector,
		})
	require.NoError(t, err)
	for _, pod := range podList.Items {
		require.NoError(t, podsInterface.Delete(pod.Name, api.NewDeleteOptions(0)))
	}
	waitForReadiness(t)
}

func restartOne(t *testing.T) {
	k := getKubeClient(t)
	podsInterface := k.Pods(api.NamespaceDefault)
	labelSelector, err := labels.Parse("app=pachd")
	require.NoError(t, err)
	podList, err := podsInterface.List(
		api.ListOptions{
			LabelSelector: labelSelector,
		})
	require.NoError(t, err)
	require.NoError(t, podsInterface.Delete(podList.Items[rand.Intn(len(podList.Items))].Name, api.NewDeleteOptions(0)))
	waitForReadiness(t)
}<|MERGE_RESOLUTION|>--- conflicted
+++ resolved
@@ -374,19 +374,14 @@
 		"",
 		[]string{"cp", path.Join("/pfs", dataRepo, "file"), "/pfs/out/file"},
 		nil,
-<<<<<<< HEAD
 		&ppsclient.ParallelismSpec{
 			Strategy: ppsclient.ParallelismSpec_CONSTANT,
 			Constant: 1,
 		},
-		[]*ppsclient.PipelineInput{{Repo: &pfsclient.Repo{Name: dataRepo}}},
-=======
-		1,
 		[]*ppsclient.PipelineInput{{
 			Repo:   &pfsclient.Repo{Name: dataRepo},
 			Method: client.MapMethod,
 		}},
->>>>>>> ae243e53
 		false,
 	))
 	// Do first commit to repo
@@ -1489,8 +1484,8 @@
 		false,
 	))
 
-	// Shouldn't be able to delete the input repo because it's the provenance
-	// of the output repo.
+	// Shouldn't be able to delete the input repo because the pipeline
+	// is still running
 	require.YesError(t, c.DeleteRepo(repo, false))
 
 	// The correct flow to delete the input repo
@@ -1646,7 +1641,7 @@
 			Strategy: ppsclient.ParallelismSpec_CONSTANT,
 			Constant: 3,
 		},
-		ParentJob: job1,
+		ParentJob:   job1,
 	})
 	require.NoError(t, err)
 	inspectJobRequest2 := &ppsclient.InspectJobRequest{
@@ -1851,6 +1846,7 @@
 	require.NoError(t, err)
 	require.NoError(t, c.FinishCommit(sourceRepo, commit.ID))
 	_, err = c.FlushCommit([]*pfsclient.Commit{client.NewCommit(sourceRepo, commit.ID)}, nil)
+	fmt.Println(err.Error())
 	require.YesError(t, err)
 }
 
@@ -1910,7 +1906,6 @@
 	if testing.Short() {
 		t.Skip("Skipping integration tests in short mode")
 	}
-	t.Skip("after the refactor, it's a little unclear how you'd introduce an error into a pipeline; see #762")
 
 	t.Parallel()
 	c := getPachClient(t)
@@ -2194,10 +2189,7 @@
 		"",
 		[]string{"cp", path.Join("/pfs", dataRepo, "file"), "/pfs/out/file"},
 		nil,
-		&ppsclient.ParallelismSpec{
-			Strategy: ppsclient.ParallelismSpec_CONSTANT,
-			Constant: 1,
-		},
+		1,
 		[]*ppsclient.PipelineInput{{Repo: &pfsclient.Repo{Name: dataRepo}}},
 		false,
 	))
@@ -2243,10 +2235,7 @@
 		"",
 		[]string{"cp", path.Join("/pfs", dataRepo, "file"), "/pfs/out/file"},
 		nil,
-		&ppsclient.ParallelismSpec{
-			Strategy: ppsclient.ParallelismSpec_CONSTANT,
-			Constant: 1,
-		},
+		1,
 		[]*ppsclient.PipelineInput{{Repo: &pfsclient.Repo{Name: dataRepo}}},
 		false,
 	))
@@ -2289,10 +2278,7 @@
 		"",
 		[]string{"cp", path.Join("/pfs", dataRepo, "file"), "/pfs/out/file"},
 		nil,
-		&ppsclient.ParallelismSpec{
-			Strategy: ppsclient.ParallelismSpec_CONSTANT,
-			Constant: 1,
-		},
+		1,
 		[]*ppsclient.PipelineInput{{Repo: &pfsclient.Repo{Name: dataRepo}}},
 		false,
 	))
@@ -2338,10 +2324,7 @@
 		"",
 		[]string{"cp", path.Join("/pfs", dataRepo, "file"), "/pfs/out/file"},
 		nil,
-		&ppsclient.ParallelismSpec{
-			Strategy: ppsclient.ParallelismSpec_CONSTANT,
-			Constant: 1,
-		},
+		1,
 		[]*ppsclient.PipelineInput{{Repo: &pfsclient.Repo{Name: dataRepo}}},
 		false,
 	))
@@ -2386,10 +2369,7 @@
 			fmt.Sprintf("mkdir /inputs"),
 			fmt.Sprintf("cp -r /pfs/%s /inputs", dataRepo),
 		},
-		&ppsclient.ParallelismSpec{
-			Strategy: ppsclient.ParallelismSpec_CONSTANT,
-			Constant: 1,
-		},
+		1,
 		[]*ppsclient.PipelineInput{{
 			Repo:   client.NewRepo(dataRepo),
 			Method: client.IncrementalReduceMethod,
@@ -2428,10 +2408,7 @@
 		"",
 		[]string{"bash"},
 		[]string{""},
-		&ppsclient.ParallelismSpec{
-			Strategy: ppsclient.ParallelismSpec_CONSTANT,
-			Constant: 1,
-		},
+		1,
 		[]*ppsclient.PipelineInput{
 			{
 				Repo: &pfsclient.Repo{Name: repo},
@@ -2444,10 +2421,7 @@
 		"",
 		[]string{"bash"},
 		[]string{""},
-		&ppsclient.ParallelismSpec{
-			Strategy: ppsclient.ParallelismSpec_CONSTANT,
-			Constant: 1,
-		},
+		1,
 		[]*ppsclient.PipelineInput{
 			{
 				Repo: &pfsclient.Repo{Name: repo},
@@ -2475,10 +2449,7 @@
 		"",
 		[]string{"bash"},
 		[]string{""},
-		&ppsclient.ParallelismSpec{
-			Strategy: ppsclient.ParallelismSpec_CONSTANT,
-			Constant: 1,
-		},
+		1,
 		[]*ppsclient.PipelineInput{
 			{
 				Repo: &pfsclient.Repo{Name: repo},
@@ -2637,9 +2608,9 @@
 				Strategy: ppsclient.ParallelismSpec_CONSTANT,
 				Constant: 2,
 			},
-			Inputs:    []*ppsclient.PipelineInput{{Repo: &pfsclient.Repo{Name: dataRepo}}},
-			Update:    true,
-			NoArchive: true,
+			Inputs:      []*ppsclient.PipelineInput{{Repo: &pfsclient.Repo{Name: dataRepo}}},
+			Update:      true,
+			NoArchive:   true,
 		})
 	require.NoError(t, err)
 	commitInfos, err = c.FlushCommit([]*pfsclient.Commit{commit}, nil)
@@ -2759,7 +2730,7 @@
 				Strategy: ppsclient.ParallelismSpec_CONSTANT,
 				Constant: 1,
 			},
-			Inputs: []*ppsclient.PipelineInput{{Repo: &pfsclient.Repo{Name: dataRepo}}},
+			Inputs:      []*ppsclient.PipelineInput{{Repo: &pfsclient.Repo{Name: dataRepo}}},
 		})
 	require.NoError(t, err)
 	// Do first commit to repo
@@ -2902,7 +2873,6 @@
 // This test / failure pattern shouldn't be possible after
 // the pfs-refactor branch lands
 func TestListCommitReturnsBlankCommit(t *testing.T) {
-	t.Skip("This test is flaky due to its use of restartAll()")
 	if testing.Short() {
 		t.Skip("Skipping integration tests in short mode")
 	}
