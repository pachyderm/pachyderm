--- conflicted
+++ resolved
@@ -1219,11 +1219,7 @@
 	c, _ := minikubetestenv.AcquireCluster(t)
 
 	repo := tu.UniqueString(t.Name())
-<<<<<<< HEAD
-	require.NoError(t, c.CreateRepo(repo))
-=======
 	require.NoError(t, c.CreateProjectRepo("", repo))
->>>>>>> dbbc4a56
 	require.NoError(t, c.PutFile(client.NewProjectCommit("", repo, "master", ""), "file1", strings.NewReader("foo")))
 
 	pipeline := tu.UniqueString("egress")
@@ -1591,11 +1587,7 @@
 	c, _ := minikubetestenv.AcquireCluster(t)
 	// create repos
 	dataRepo := tu.UniqueString("TestLazyPipeline_data")
-<<<<<<< HEAD
-	require.NoError(t, c.CreateRepo(dataRepo))
-=======
 	require.NoError(t, c.CreateProjectRepo("", dataRepo))
->>>>>>> dbbc4a56
 	dataCommit := client.NewProjectCommit("", dataRepo, "master", "")
 
 	// create pipeline
@@ -1649,11 +1641,7 @@
 	c, _ := minikubetestenv.AcquireCluster(t)
 	// create repos
 	dataRepo := tu.UniqueString("TestShufflePipeline_data")
-<<<<<<< HEAD
-	require.NoError(t, c.CreateRepo(dataRepo))
-=======
 	require.NoError(t, c.CreateProjectRepo("", dataRepo))
->>>>>>> dbbc4a56
 	dataCommit := client.NewProjectCommit("", dataRepo, "master", "")
 
 	// create pipeline
@@ -1971,11 +1959,7 @@
 	require.NoError(t, err)
 	require.Equal(t, 2, len(commitInfos))
 
-<<<<<<< HEAD
 	require.NoError(t, c.StopProjectPipeline("", bPipeline))
-=======
-	require.NoError(t, c.StopPipeline(bPipeline))
->>>>>>> dbbc4a56
 	commitInfos, err = c.ListCommit(client.NewProjectRepo("", cPipeline), client.NewProjectCommit("", cPipeline, "master", ""), nil, 0)
 	require.NoError(t, err)
 	require.Equal(t, 2, len(commitInfos))
@@ -2709,11 +2693,7 @@
 	require.NoError(t, c.CreateProjectRepo("", dataRepo))
 	pipelineName := tu.UniqueString("pipeline")
 	pipelineCommit := client.NewProjectCommit("", pipelineName, "master", "")
-<<<<<<< HEAD
 	require.NoError(t, c.CreateProjectPipeline("",
-=======
-	require.NoError(t, c.CreatePipeline(
->>>>>>> dbbc4a56
 		pipelineName,
 		"",
 		[]string{"bash"},
@@ -3003,11 +2983,7 @@
 	c, _ := minikubetestenv.AcquireCluster(t)
 	// create repo & pipeline
 	dataRepo := tu.UniqueString("TestUpdateStoppedPipeline_data")
-<<<<<<< HEAD
-	require.NoError(t, c.CreateRepo(dataRepo))
-=======
 	require.NoError(t, c.CreateProjectRepo("", dataRepo))
->>>>>>> dbbc4a56
 	dataCommit := client.NewProjectCommit("", dataRepo, "master", "")
 	pipelineName := tu.UniqueString("pipeline")
 	require.NoError(t, c.CreateProjectPipeline("",
@@ -3212,11 +3188,7 @@
 	c, _ := minikubetestenv.AcquireCluster(t)
 	// create repos
 	dataRepo := tu.UniqueString("TestManyFilesSingleCommit_data")
-<<<<<<< HEAD
-	require.NoError(t, c.CreateRepo(dataRepo))
-=======
 	require.NoError(t, c.CreateProjectRepo("", dataRepo))
->>>>>>> dbbc4a56
 	dataCommit := client.NewProjectCommit("", dataRepo, "master", "")
 
 	numFiles := 20000
@@ -3349,11 +3321,7 @@
 		require.NoError(t, c.DeleteAll())
 
 		dataRepo := tu.UniqueString("TestAutoscalingStandby_data")
-<<<<<<< HEAD
-		require.NoError(t, c.CreateRepo(dataRepo))
-=======
 		require.NoError(t, c.CreateProjectRepo("", dataRepo))
->>>>>>> dbbc4a56
 		dataCommit := client.NewProjectCommit("", dataRepo, "master", "")
 
 		numPipelines := 10
@@ -3493,11 +3461,7 @@
 	c, _ := minikubetestenv.AcquireCluster(t)
 
 	dataRepo := tu.UniqueString(t.Name() + "_data")
-<<<<<<< HEAD
-	require.NoError(t, c.CreateRepo(dataRepo))
-=======
 	require.NoError(t, c.CreateProjectRepo("", dataRepo))
->>>>>>> dbbc4a56
 	dataCommit := client.NewProjectCommit("", dataRepo, "master", "")
 
 	pipeline := tu.UniqueString(t.Name())
@@ -4262,11 +4226,7 @@
 	require.NoError(t, iter.Err())
 	// create repos
 	dataRepo := tu.UniqueString("data")
-<<<<<<< HEAD
-	require.NoError(t, c.CreateRepo(dataRepo))
-=======
 	require.NoError(t, c.CreateProjectRepo("", dataRepo))
->>>>>>> dbbc4a56
 	dataCommit := client.NewProjectCommit("", dataRepo, "master", "")
 	// create pipeline
 	pipelineName := tu.UniqueString("pipeline")
@@ -4478,11 +4438,7 @@
 	c, _ := minikubetestenv.AcquireCluster(t)
 	// create repos
 	dataRepo := tu.UniqueString("data")
-<<<<<<< HEAD
-	require.NoError(t, c.CreateRepo(dataRepo))
-=======
 	require.NoError(t, c.CreateProjectRepo("", dataRepo))
->>>>>>> dbbc4a56
 	dataCommit := client.NewProjectCommit("", dataRepo, "master", "")
 	require.NoError(t, c.PutFile(dataCommit, "file", strings.NewReader("foo\n"), client.WithAppendPutFile()))
 	// create pipeline
@@ -4540,11 +4496,7 @@
 	tu.ActivateEnterprise(t, c)
 	// create repos
 	dataRepo := tu.UniqueString("data")
-<<<<<<< HEAD
-	require.NoError(t, c.CreateRepo(dataRepo))
-=======
 	require.NoError(t, c.CreateProjectRepo("", dataRepo))
->>>>>>> dbbc4a56
 	dataCommit := client.NewProjectCommit("", dataRepo, "master", "")
 	numFiles := 10
 	for i := 0; i < numFiles; i++ {
@@ -5435,19 +5387,11 @@
 	}
 
 	dataRepo0 := "TestJoinInputDirectory-0"
-<<<<<<< HEAD
-	require.NoError(t, c.CreateRepo(dataRepo0))
-	masterCommit := client.NewProjectCommit("", dataRepo0, "master", "")
-	require.NoError(t, c.PutFile(masterCommit, "/dir-01/foo", strings.NewReader("foo")))
-	dataRepo1 := "TestJoinInputDirectory-1"
-	require.NoError(t, c.CreateRepo(dataRepo1))
-=======
 	require.NoError(t, c.CreateProjectRepo("", dataRepo0))
 	masterCommit := client.NewProjectCommit("", dataRepo0, "master", "")
 	require.NoError(t, c.PutFile(masterCommit, "/dir-01/foo", strings.NewReader("foo")))
 	dataRepo1 := "TestJoinInputDirectory-1"
 	require.NoError(t, c.CreateProjectRepo("", dataRepo1))
->>>>>>> dbbc4a56
 	masterCommit = client.NewProjectCommit("", dataRepo1, "master", "")
 	require.NoError(t, c.PutFile(masterCommit, "/dir-10/bar", strings.NewReader("bar")))
 
@@ -5492,11 +5436,7 @@
 
 	t.Run("Basic", func(t *testing.T) {
 		repo := tu.UniqueString("TestGroupInput")
-<<<<<<< HEAD
-		require.NoError(t, c.CreateRepo(repo))
-=======
 		require.NoError(t, c.CreateProjectRepo("", repo))
->>>>>>> dbbc4a56
 		commit := client.NewProjectCommit("", repo, "master", "")
 		numFiles := 16
 		for i := 0; i < numFiles; i++ {
@@ -6621,11 +6561,7 @@
 		_, err := c.StartProjectCommit("", dataRepo, "master")
 		require.NoError(t, err)
 		require.NoError(t, c.PutFile(client.NewProjectCommit("", dataRepo, "master", ""), "file", strings.NewReader("file"), client.WithAppendPutFile()))
-<<<<<<< HEAD
-		require.NoError(t, c.FinishCommit(dataRepo, "master", ""))
-=======
 		require.NoError(t, c.FinishProjectCommit("", dataRepo, "master", ""))
->>>>>>> dbbc4a56
 
 		repo := client.NewProjectRepo("", fmt.Sprintf("%s_time", pipeline4))
 		ctx, cancel := context.WithTimeout(context.Background(), time.Second*30)
@@ -7957,11 +7893,7 @@
 	require.NoError(t, err)
 	require.Equal(t, 1, len(jobInfos))
 
-<<<<<<< HEAD
 	jobInfos, err = c.ListProjectJob("", "", []*pfs.Commit{client.NewProjectCommit("", aRepo, "master", ""), client.NewProjectCommit("", bRepo, "master", "")}, -1, true)
-=======
-	jobInfos, err = c.ListJob("", []*pfs.Commit{client.NewProjectCommit("", aRepo, "master", ""), client.NewProjectCommit("", bRepo, "master", "")}, -1, true)
->>>>>>> dbbc4a56
 	require.NoError(t, err)
 	require.Equal(t, 1, len(jobInfos))
 }
@@ -8458,15 +8390,9 @@
 	require.True(t, strings.Contains(err.Error(), "must specify a job"))
 
 	repo := tu.UniqueString("TestInspectJob")
-<<<<<<< HEAD
-	require.NoError(t, c.CreateRepo(repo))
-	require.NoError(t, c.PutFile(client.NewProjectCommit("", repo, "master", ""), "file", strings.NewReader("foo"), client.WithAppendPutFile()))
-	ci, err := c.InspectCommit(repo, "master", "")
-=======
 	require.NoError(t, c.CreateProjectRepo("", repo))
 	require.NoError(t, c.PutFile(client.NewProjectCommit("", repo, "master", ""), "file", strings.NewReader("foo"), client.WithAppendPutFile()))
 	ci, err := c.InspectProjectCommit("", repo, "master", "")
->>>>>>> dbbc4a56
 	require.NoError(t, err)
 
 	_, err = c.InspectProjectJob("", repo, ci.Commit.ID, false)
@@ -8646,11 +8572,7 @@
 
 	// make repo for our dataset
 	dataSet := tu.UniqueString("dataset")
-<<<<<<< HEAD
-	require.NoError(t, c.CreateRepo(dataSet))
-=======
 	require.NoError(t, c.CreateProjectRepo("", dataSet))
->>>>>>> dbbc4a56
 	dataCommit := client.NewProjectCommit("", dataSet, "master", "")
 
 	downstreamPipeline := tu.UniqueString("downstream")
@@ -8817,11 +8739,7 @@
 	))
 
 	require.NoError(t, c.PutFile(client.NewProjectCommit("", dataRepo, "master", ""), "file", strings.NewReader("1"), client.WithAppendPutFile()))
-<<<<<<< HEAD
-	commitInfo, err := c.InspectCommit(dataRepo, "master", "")
-=======
 	commitInfo, err := c.InspectProjectCommit("", dataRepo, "master", "")
->>>>>>> dbbc4a56
 	require.NoError(t, err)
 	_, err = c.WaitCommitSetAll(commitInfo.Commit.ID)
 	require.NoError(t, err)
@@ -8845,11 +8763,7 @@
 	))
 
 	require.NoError(t, c.PutFile(client.NewProjectCommit("", dataRepo, "master", ""), "file", strings.NewReader("2"), client.WithAppendPutFile()))
-<<<<<<< HEAD
-	commitInfo, err = c.InspectCommit(dataRepo, "master", "")
-=======
 	commitInfo, err = c.InspectProjectCommit("", dataRepo, "master", "")
->>>>>>> dbbc4a56
 	require.NoError(t, err)
 	_, err = c.WaitCommitSetAll(commitInfo.Commit.ID)
 	require.NoError(t, err)
@@ -9082,11 +8996,7 @@
 
 	// Create input data
 	dataRepo := tu.UniqueString(t.Name() + "-data")
-<<<<<<< HEAD
-	require.NoError(t, c.CreateRepo(dataRepo))
-=======
 	require.NoError(t, c.CreateProjectRepo("", dataRepo))
->>>>>>> dbbc4a56
 	require.NoError(t, c.PutFile(client.NewProjectCommit("", dataRepo, "master", ""), "file", strings.NewReader("foo"), client.WithAppendPutFile()))
 
 	// create pipeline
@@ -9382,11 +9292,7 @@
 
 	pipeline := tu.UniqueString("TestCopyOutToIn")
 	pipelineCommit := client.NewProjectCommit("", pipeline, "master", "")
-<<<<<<< HEAD
 	require.NoError(t, c.CreateProjectPipeline("",
-=======
-	require.NoError(t, c.CreatePipeline(
->>>>>>> dbbc4a56
 		pipeline,
 		"",
 		[]string{"bash"},
@@ -9459,11 +9365,7 @@
 
 	pipeline := tu.UniqueString("TestKeepRepo")
 	pipelineCommit := client.NewProjectCommit("", pipeline, "master", "")
-<<<<<<< HEAD
 	require.NoError(t, c.CreateProjectPipeline("",
-=======
-	require.NoError(t, c.CreatePipeline(
->>>>>>> dbbc4a56
 		pipeline,
 		"",
 		[]string{"bash"},
@@ -9685,21 +9587,13 @@
 	c, _ := minikubetestenv.AcquireCluster(t)
 
 	dataRepo := tu.UniqueString("TestTrigger_data")
-<<<<<<< HEAD
-	require.NoError(t, c.CreateRepo(dataRepo))
-=======
 	require.NoError(t, c.CreateProjectRepo("", dataRepo))
->>>>>>> dbbc4a56
 	dataCommit := client.NewProjectCommit("", dataRepo, "master", "")
 	pipeline1 := tu.UniqueString("TestTrigger1")
 	pipelineCommit1 := client.NewProjectCommit("", pipeline1, "master", "")
 	pipeline2 := tu.UniqueString("TestTrigger2")
 	pipelineCommit2 := client.NewProjectCommit("", pipeline2, "master", "")
-<<<<<<< HEAD
 	require.NoError(t, c.CreateProjectPipeline("",
-=======
-	require.NoError(t, c.CreatePipeline(
->>>>>>> dbbc4a56
 		pipeline1,
 		"",
 		[]string{"bash"},
@@ -10408,11 +10302,7 @@
 	require.NoError(t, err)
 
 	// now, move dataRepo back to the saved commit
-<<<<<<< HEAD
-	require.NoError(t, c.CreateBranch(dataRepo, "master", "master", oldCommit.Commit.ID, nil))
-=======
 	require.NoError(t, c.CreateProjectBranch("", dataRepo, "master", "master", oldCommit.Commit.ID, nil))
->>>>>>> dbbc4a56
 	_, err = c.WaitProjectCommit("", pipeline, "master", "")
 	require.NoError(t, err)
 	info, err := c.InspectProjectCommit("", dataRepo, "master", "")
@@ -10472,11 +10362,7 @@
 	require.NoError(t, err)
 
 	// create the trigger source branch
-<<<<<<< HEAD
-	require.NoError(t, c.CreateBranch(dataRepo, "toMove", "master", "", nil))
-=======
 	require.NoError(t, c.CreateProjectBranch("", dataRepo, "toMove", "master", "", nil))
->>>>>>> dbbc4a56
 	_, err = c.WaitProjectCommit("", pipeline, "master", "")
 	require.NoError(t, err)
 
@@ -10557,11 +10443,7 @@
 	c, ns := minikubetestenv.AcquireCluster(t)
 	c = c.WithDefaultTransformUser("1000")
 	dataRepo := tu.UniqueString("TestDatumSetCache_data")
-<<<<<<< HEAD
-	require.NoError(t, c.CreateRepo(dataRepo))
-=======
 	require.NoError(t, c.CreateProjectRepo("", dataRepo))
->>>>>>> dbbc4a56
 	masterCommit := client.NewProjectCommit("", dataRepo, "master", "")
 	require.NoError(t, c.WithModifyFileClient(masterCommit, func(mfc client.ModifyFile) error {
 		for i := 0; i < 90; i++ {
@@ -10598,11 +10480,7 @@
 			}
 		}
 	}()
-<<<<<<< HEAD
-	commitInfo, err := c.InspectCommit(pipeline, "master", "")
-=======
 	commitInfo, err := c.InspectProjectCommit("", pipeline, "master", "")
->>>>>>> dbbc4a56
 	require.NoError(t, err)
 	require.NoErrorWithinTRetry(t, 60*time.Second, func() error {
 		_, err = c.WaitCommitSetAll(commitInfo.Commit.ID)
@@ -10669,15 +10547,9 @@
 	t.Parallel()
 	c, _ := minikubetestenv.AcquireCluster(t)
 
-<<<<<<< HEAD
-	require.NoError(t, c.CreateRepo("inA"))
-	require.NoError(t, c.CreateRepo("inB"))
-	require.NoError(t, c.CreateProjectPipeline("",
-=======
 	require.NoError(t, c.CreateProjectRepo("", "inA"))
 	require.NoError(t, c.CreateProjectRepo("", "inB"))
-	require.NoError(t, c.CreatePipeline(
->>>>>>> dbbc4a56
+	require.NoError(t, c.CreateProjectPipeline("",
 		"A",
 		"",
 		[]string{"bash"},
@@ -11181,11 +11053,7 @@
 	// add a file to the output with a datum that doesn't exist
 	require.NoError(t, c.PutFile(client.NewProjectCommit("", pipeline, "master", ""),
 		"zombie", strings.NewReader("zombie"), client.WithDatumPutFile("zombie")))
-<<<<<<< HEAD
-	require.NoError(t, c.FinishCommit(pipeline, "master", ""))
-=======
 	require.NoError(t, c.FinishProjectCommit("", pipeline, "master", ""))
->>>>>>> dbbc4a56
 	_, err = c.WaitProjectCommit("", pipeline, "master", "")
 	require.NoError(t, err)
 	var messages []string
