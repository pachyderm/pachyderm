//go:build k8s

package server

import (
	"archive/tar"
	"bytes"
	"compress/gzip"
	"context"
	"encoding/base64"
	"encoding/json"
	"fmt"
	"io"

	"math"
	"net"
	"net/http"
	"os"
	"path"
	"reflect"
	"sort"
	"strconv"
	"strings"
	"testing"
	"time"

	"github.com/docker/go-units"
	"github.com/gogo/protobuf/proto"
	"github.com/gogo/protobuf/types"
	"github.com/pachyderm/pachyderm/v2/src/auth"
	"github.com/pachyderm/pachyderm/v2/src/client"
	"github.com/pachyderm/pachyderm/v2/src/debug"
	"github.com/pachyderm/pachyderm/v2/src/internal/ancestry"
	"github.com/pachyderm/pachyderm/v2/src/internal/backoff"
	"github.com/pachyderm/pachyderm/v2/src/internal/clientsdk"
	"github.com/pachyderm/pachyderm/v2/src/internal/cmdutil"
	"github.com/pachyderm/pachyderm/v2/src/internal/errors"
	"github.com/pachyderm/pachyderm/v2/src/internal/errutil"
	"github.com/pachyderm/pachyderm/v2/src/internal/minikubetestenv"
	"github.com/pachyderm/pachyderm/v2/src/internal/pachsql"
	"github.com/pachyderm/pachyderm/v2/src/internal/ppsutil"
	"github.com/pachyderm/pachyderm/v2/src/internal/pretty"
	"github.com/pachyderm/pachyderm/v2/src/internal/require"
	"github.com/pachyderm/pachyderm/v2/src/internal/storage/fileset"
	"github.com/pachyderm/pachyderm/v2/src/internal/tarutil"
	"github.com/pachyderm/pachyderm/v2/src/internal/testsnowflake"
	tu "github.com/pachyderm/pachyderm/v2/src/internal/testutil"
	"github.com/pachyderm/pachyderm/v2/src/internal/testutil/random"
	"github.com/pachyderm/pachyderm/v2/src/internal/uuid"
	"github.com/pachyderm/pachyderm/v2/src/pfs"
	"github.com/pachyderm/pachyderm/v2/src/pps"
	pfspretty "github.com/pachyderm/pachyderm/v2/src/server/pfs/pretty"
	ppspretty "github.com/pachyderm/pachyderm/v2/src/server/pps/pretty"

	"golang.org/x/sync/errgroup"
	v1 "k8s.io/api/core/v1"
	metav1 "k8s.io/apimachinery/pkg/apis/meta/v1"
)

func newCountBreakFunc(maxCount int) func(func() error) error {
	var count int
	return func(cb func() error) error {
		if err := cb(); err != nil {
			return err
		}
		count++
		if count == maxCount {
			return errutil.ErrBreak
		}
		return nil
	}
}

func basicPipelineReq(name, input string) *pps.CreatePipelineRequest {
	return &pps.CreatePipelineRequest{
		Pipeline: client.NewProjectPipeline("", name),
		Transform: &pps.Transform{
			Cmd: []string{"bash"},
			Stdin: []string{
				fmt.Sprintf("cp /pfs/%s/* /pfs/out/", input),
			},
		},
		ParallelismSpec: &pps.ParallelismSpec{
			Constant: 1,
		},
		Input: client.NewProjectPFSInput("", input, "/*"),
	}
}

func createTestCommits(t *testing.T, repoName, branchName string, numCommits int, c *client.APIClient) {
	require.NoError(t, c.CreateProjectRepo("", repoName), "pods should be available to create a repo against")

	for i := 0; i < numCommits; i++ {
		commit, err := c.StartProjectCommit("", repoName, branchName)
		require.NoError(t, err, "creating a test commit should succeed")

		err = c.PutFile(commit, "/file", bytes.NewBufferString("file contents"))
		require.NoError(t, err, "should be able to add a file to a commit")

		err = c.FinishProjectCommit("", repoName, branchName, commit.ID)
		require.NoError(t, err, "finishing a commit should succeed")
	}
}

func TestSimplePipeline(t *testing.T) {
	if testing.Short() {
		t.Skip("Skipping integration tests in short mode")
	}

	t.Parallel()
	c, _ := minikubetestenv.AcquireCluster(t)
	c = c.WithDefaultTransformUser("1000")

	dataRepo := tu.UniqueString("TestSimplePipeline_data")
	require.NoError(t, c.CreateProjectRepo("", dataRepo))

	commit1, err := c.StartProjectCommit("", dataRepo, "master")
	require.NoError(t, err)
	require.NoError(t, c.PutFile(commit1, "file", strings.NewReader("foo"), client.WithAppendPutFile()))
	require.NoError(t, c.FinishProjectCommit("", dataRepo, commit1.Branch.Name, commit1.ID))

	pipeline := tu.UniqueString("TestSimplePipeline")
	require.NoError(t, c.CreateProjectPipeline("",
		pipeline,
		tu.DefaultTransformImage,
		[]string{"bash"},
		[]string{
			fmt.Sprintf("cp /pfs/%s/* /pfs/out/", dataRepo),
		},
		&pps.ParallelismSpec{
			Constant: 1,
		},
		client.NewProjectPFSInput("", dataRepo, "/*"),
		"",
		false,
	))

	commitInfo, err := c.InspectProjectCommit("", pipeline, "master", "")
	require.NoError(t, err)
	commitInfos, err := c.WaitCommitSetAll(commitInfo.Commit.ID)
	require.NoError(t, err)
	// The commitset should have a commit in: data, spec, pipeline, meta
	// the last two are dependent upon the first two, so should come later
	// in topological ordering
	require.Equal(t, 4, len(commitInfos))
	var commitRepos []*pfs.Repo
	for _, info := range commitInfos {
		commitRepos = append(commitRepos, info.Commit.Branch.Repo)
	}
	require.EqualOneOf(t, commitRepos[:2], client.NewProjectRepo("", dataRepo))
	require.EqualOneOf(t, commitRepos[:2], client.NewSystemProjectRepo("", pipeline, pfs.SpecRepoType))
	require.EqualOneOf(t, commitRepos[2:], client.NewProjectRepo("", pipeline))
	require.EqualOneOf(t, commitRepos[2:], client.NewSystemProjectRepo("", pipeline, pfs.MetaRepoType))

	var buf bytes.Buffer
	for _, info := range commitInfos {
		if proto.Equal(info.Commit.Branch.Repo, client.NewProjectRepo("", pipeline)) {
			require.NoError(t, c.GetFile(info.Commit, "file", &buf))
			require.Equal(t, "foo", buf.String())
		}
	}
}

func TestRepoSize(t *testing.T) {
	if testing.Short() {
		t.Skip("Skipping integration tests in short mode")
	}
	t.Parallel()
	c, _ := minikubetestenv.AcquireCluster(t)

	// create a data repo
	dataRepo := tu.UniqueString("TestRepoSize_data")
	require.NoError(t, c.CreateProjectRepo("", dataRepo))

	// create a pipeline
	pipeline := tu.UniqueString("TestRepoSize")
	require.NoError(t, c.CreateProjectPipeline("",
		pipeline,
		"",
		[]string{"bash"},
		[]string{
			fmt.Sprintf("cp /pfs/%s/* /pfs/out/", dataRepo),
		},
		&pps.ParallelismSpec{
			Constant: 1,
		},
		client.NewProjectPFSInput("", dataRepo, "/*"),
		"",
		false,
	))

	// put a file without an open commit - should count towards repo size
	require.NoError(t, c.PutFile(client.NewProjectCommit("", dataRepo, "master", ""), "file2", strings.NewReader("foo"), client.WithAppendPutFile()))

	// put a file on another branch - should not count towards repo size
	require.NoError(t, c.PutFile(client.NewProjectCommit("", dataRepo, "develop", ""), "file3", strings.NewReader("foo"), client.WithAppendPutFile()))

	// put a file on an open commit - should count toward repo size
	commit1, err := c.StartProjectCommit("", dataRepo, "master")
	require.NoError(t, err)
	require.NoError(t, c.PutFile(commit1, "file1", strings.NewReader("foo"), client.WithAppendPutFile()))
	require.NoError(t, c.FinishProjectCommit("", dataRepo, commit1.Branch.Name, commit1.ID))

	// wait for everything to be processed
	commitInfos, err := c.WaitCommitSetAll(commit1.ID)
	require.NoError(t, err)
	require.Equal(t, 4, len(commitInfos))

	// check data repo size
	repoInfo, err := c.InspectProjectRepo("", dataRepo)
	require.NoError(t, err)
	require.Equal(t, int64(6), repoInfo.Details.SizeBytes)

	// check pipeline repo size
	repoInfo, err = c.InspectProjectRepo("", pipeline)
	require.NoError(t, err)
	require.Equal(t, int64(6), repoInfo.Details.SizeBytes)

	// ensure size is updated when we delete a commit
	require.NoError(t, c.DropCommitSet(commit1.ID))
	repoInfo, err = c.InspectProjectRepo("", dataRepo)
	require.NoError(t, err)
	require.Equal(t, int64(3), repoInfo.Details.SizeBytes)
	repoInfo, err = c.InspectProjectRepo("", pipeline)
	require.NoError(t, err)
	require.Equal(t, int64(3), repoInfo.Details.SizeBytes)
}

func TestPFSPipeline(t *testing.T) {
	if testing.Short() {
		t.Skip("Skipping integration tests in short mode")
	}
	t.Parallel()
	c, _ := minikubetestenv.AcquireCluster(t)

	dataRepo := tu.UniqueString("TestPFSPipeline_data")
	require.NoError(t, c.CreateProjectRepo("", dataRepo))

	pipeline := tu.UniqueString("TestPFSPipeline")
	require.NoError(t, c.CreateProjectPipeline("",
		pipeline,
		"",
		[]string{"bash"},
		[]string{
			fmt.Sprintf("cp /pfs/%s/* /pfs/out/", dataRepo),
		},
		&pps.ParallelismSpec{
			Constant: 1,
		},
		client.NewProjectPFSInput("", dataRepo, "/*"),
		"",
		false,
	))

	commit1, err := c.StartProjectCommit("", dataRepo, "master")
	require.NoError(t, err)
	require.NoError(t, c.PutFile(commit1, "file", strings.NewReader("foo"), client.WithAppendPutFile()))
	require.NoError(t, c.FinishProjectCommit("", dataRepo, commit1.Branch.Name, commit1.ID))

	commitInfos, err := c.WaitCommitSetAll(commit1.ID)
	require.NoError(t, err)
	require.Equal(t, 4, len(commitInfos))

	var buf bytes.Buffer
	outputCommit := client.NewProjectCommit("", pipeline, "master", commit1.ID)
	require.NoError(t, c.GetFile(outputCommit, "file", &buf))
	require.Equal(t, "foo", buf.String())
}

func TestPipelineWithParallelism(t *testing.T) {
	if testing.Short() {
		t.Skip("Skipping integration tests in short mode")
	}
	t.Parallel()
	c, _ := minikubetestenv.AcquireCluster(t)

	dataRepo := tu.UniqueString("TestPipelineWithParallelism_data")
	require.NoError(t, c.CreateProjectRepo("", dataRepo))

	pipeline := tu.UniqueString("pipeline")
	require.NoError(t, c.CreateProjectPipeline("",
		pipeline,
		"",
		[]string{"bash"},
		[]string{
			fmt.Sprintf("cp /pfs/%s/* /pfs/out/", dataRepo),
		},
		&pps.ParallelismSpec{
			Constant: 4,
		},
		client.NewProjectPFSInput("", dataRepo, "/*"),
		"",
		false,
	))

	numFiles := 200
	commit1, err := c.StartProjectCommit("", dataRepo, "master")
	require.NoError(t, err)
	for i := 0; i < numFiles; i++ {
		require.NoError(t, c.PutFile(commit1, fmt.Sprintf("file-%d", i), strings.NewReader(fmt.Sprintf("%d", i)), client.WithAppendPutFile()))
	}
	require.NoError(t, c.FinishProjectCommit("", dataRepo, commit1.Branch.Name, commit1.ID))

	commitInfos, err := c.WaitCommitSetAll(commit1.ID)
	require.NoError(t, err)
	require.Equal(t, 4, len(commitInfos))

	outputCommit := client.NewProjectCommit("", pipeline, "master", commit1.ID)
	for i := 0; i < numFiles; i++ {
		var buf bytes.Buffer
		require.NoError(t, c.GetFile(outputCommit, fmt.Sprintf("file-%d", i), &buf))
		require.Equal(t, fmt.Sprintf("%d", i), buf.String())
	}
}

func TestPipelineWithLargeFiles(t *testing.T) {
	if testing.Short() {
		t.Skip("Skipping integration tests in short mode")
	}
	t.Parallel()
	c, _ := minikubetestenv.AcquireCluster(t)

	dataRepo := tu.UniqueString("TestPipelineWithLargeFiles_data")
	require.NoError(t, c.CreateProjectRepo("", dataRepo))

	pipeline := tu.UniqueString("pipeline")
	require.NoError(t, c.CreateProjectPipeline("",
		pipeline,
		"",
		[]string{"bash"},
		[]string{
			fmt.Sprintf("cp /pfs/%s/* /pfs/out/", dataRepo),
		},
		nil,
		client.NewProjectPFSInput("", dataRepo, "/*"),
		"",
		false,
	))

	random.SeedRand(99)
	numFiles := 10
	var fileContents []string
	commit1, err := c.StartProjectCommit("", dataRepo, "master")
	require.NoError(t, err)
	chunkSize := int(pfs.ChunkSize / 32) // We used to use a full ChunkSize, but it was increased which caused this test to take too long.
	for i := 0; i < numFiles; i++ {
		fileContent := random.String(chunkSize + i*units.MB)
		require.NoError(t, c.PutFile(commit1, fmt.Sprintf("file-%d", i), strings.NewReader(fileContent), client.WithAppendPutFile()))
		fileContents = append(fileContents, fileContent)
	}
	require.NoError(t, c.FinishProjectCommit("", dataRepo, commit1.Branch.Name, commit1.ID))

	commitInfos, err := c.WaitCommitSetAll(commit1.ID)
	require.NoError(t, err)
	require.Equal(t, 4, len(commitInfos))

	outputCommit := client.NewProjectCommit("", pipeline, "master", commit1.ID)

	for i := 0; i < numFiles; i++ {
		var buf bytes.Buffer
		fileName := fmt.Sprintf("file-%d", i)

		fileInfo, err := c.InspectFile(outputCommit, fileName)
		require.NoError(t, err)
		require.Equal(t, chunkSize+i*units.MB, int(fileInfo.SizeBytes))

		require.NoError(t, c.GetFile(outputCommit, fileName, &buf))
		// we don't wanna use the `require` package here since it prints
		// the strings, which would clutter the output.
		if fileContents[i] != buf.String() {
			t.Fatalf("file content does not match")
		}
	}
}

func TestDatumDedup(t *testing.T) {
	if testing.Short() {
		t.Skip("Skipping integration tests in short mode")
	}
	t.Parallel()
	c, _ := minikubetestenv.AcquireCluster(t)

	dataRepo := tu.UniqueString("TestDatumDedup_data")
	require.NoError(t, c.CreateProjectRepo("", dataRepo))

	pipeline := tu.UniqueString("pipeline")
	// This pipeline sleeps for 10 secs per datum
	require.NoError(t, c.CreateProjectPipeline("",
		pipeline,
		"",
		[]string{"bash"},
		[]string{
			"sleep 10",
		},
		nil,
		client.NewProjectPFSInput("", dataRepo, "/*"),
		"",
		false,
	))

	commit1, err := c.StartProjectCommit("", dataRepo, "master")
	require.NoError(t, err)
	require.NoError(t, c.PutFile(commit1, "file", strings.NewReader("foo"), client.WithAppendPutFile()))
	require.NoError(t, c.FinishProjectCommit("", dataRepo, commit1.Branch.Name, commit1.ID))

	commitInfos, err := c.WaitCommitSetAll(commit1.ID)
	require.NoError(t, err)
	require.Equal(t, 4, len(commitInfos))

	commit2, err := c.StartProjectCommit("", dataRepo, "master")
	require.NoError(t, err)
	require.NoError(t, c.FinishProjectCommit("", dataRepo, commit2.Branch.Name, commit2.ID))

	// Since we did not change the datum, the datum should not be processed
	// again, which means that the job should complete instantly.
	ctx, cancel := context.WithTimeout(context.Background(), time.Second*5)
	defer cancel()
	_, err = c.WithCtx(ctx).WaitCommitSetAll(commit2.ID)
	require.NoError(t, err)
}

func TestPipelineInputDataModification(t *testing.T) {
	if testing.Short() {
		t.Skip("Skipping integration tests in short mode")
	}
	t.Parallel()
	c, _ := minikubetestenv.AcquireCluster(t)

	dataRepo := tu.UniqueString("TestPipelineInputDataModification_data")
	require.NoError(t, c.CreateProjectRepo("", dataRepo))

	pipeline := tu.UniqueString("pipeline")
	require.NoError(t, c.CreateProjectPipeline("",
		pipeline,
		"",
		[]string{"bash"},
		[]string{
			fmt.Sprintf("cp /pfs/%s/* /pfs/out/", dataRepo),
		},
		nil,
		client.NewProjectPFSInput("", dataRepo, "/*"),
		"",
		false,
	))

	commit1, err := c.StartProjectCommit("", dataRepo, "master")
	require.NoError(t, err)
	require.NoError(t, c.PutFile(commit1, "file", strings.NewReader("foo"), client.WithAppendPutFile()))
	require.NoError(t, c.FinishProjectCommit("", dataRepo, commit1.Branch.Name, commit1.ID))

	commitInfos, err := c.WaitCommitSetAll(commit1.ID)
	require.NoError(t, err)
	require.Equal(t, 4, len(commitInfos))

	var buf bytes.Buffer
	outputCommit := client.NewProjectCommit("", pipeline, "master", commit1.ID)
	require.NoError(t, c.GetFile(outputCommit, "file", &buf))
	require.Equal(t, "foo", buf.String())

	// replace the contents of 'file' in dataRepo (from "foo" to "bar")
	commit2, err := c.StartProjectCommit("", dataRepo, "master")
	require.NoError(t, err)
	require.NoError(t, c.DeleteFile(commit2, "file"))
	require.NoError(t, c.PutFile(commit2, "file", strings.NewReader("bar"), client.WithAppendPutFile()))
	require.NoError(t, c.FinishProjectCommit("", dataRepo, commit2.Branch.Name, commit2.ID))

	commitInfos, err = c.WaitCommitSetAll(commit2.ID)
	require.NoError(t, err)
	require.Equal(t, 4, len(commitInfos))

	buf.Reset()
	outputCommit = client.NewProjectCommit("", pipeline, "master", commit2.ID)
	require.NoError(t, c.GetFile(outputCommit, "file", &buf))
	require.Equal(t, "bar", buf.String())

	// Add a file to dataRepo
	commit3, err := c.StartProjectCommit("", dataRepo, "master")
	require.NoError(t, err)
	require.NoError(t, c.DeleteFile(commit3, "file"))
	require.NoError(t, c.PutFile(commit3, "file2", strings.NewReader("foo"), client.WithAppendPutFile()))
	require.NoError(t, c.FinishProjectCommit("", dataRepo, commit3.Branch.Name, commit3.ID))

	commitInfos, err = c.WaitCommitSetAll(commit3.ID)
	require.NoError(t, err)
	require.Equal(t, 4, len(commitInfos))

	outputCommit = client.NewProjectCommit("", pipeline, "master", commit3.ID)
	require.YesError(t, c.GetFile(outputCommit, "file", &buf))
	buf.Reset()
	require.NoError(t, c.GetFile(outputCommit, "file2", &buf))
	require.Equal(t, "foo", buf.String())

	commitInfos, err = c.ListCommit(client.NewProjectRepo("", pipeline), client.NewProjectCommit("", pipeline, "master", ""), nil, 0)
	require.NoError(t, err)
	require.Equal(t, 4, len(commitInfos))
}

func TestMultipleInputsFromTheSameBranch(t *testing.T) {
	if testing.Short() {
		t.Skip("Skipping integration tests in short mode")
	}
	t.Parallel()
	c, _ := minikubetestenv.AcquireCluster(t)

	dataRepo := tu.UniqueString("TestMultipleInputsFromTheSameBranch_data")
	require.NoError(t, c.CreateProjectRepo("", dataRepo))

	pipeline := tu.UniqueString("pipeline")
	require.NoError(t, c.CreateProjectPipeline("",
		pipeline,
		"",
		[]string{"bash"},
		[]string{
			"cat /pfs/out/file",
			"cat /pfs/dirA/dirA/file >> /pfs/out/file",
			"cat /pfs/dirB/dirB/file >> /pfs/out/file",
		},
		nil,
		client.NewCrossInput(
			client.NewProjectPFSInputOpts("dirA", "", dataRepo, "", "/dirA/*", "", "", false, false, nil),
			client.NewProjectPFSInputOpts("dirB", "", dataRepo, "", "/dirB/*", "", "", false, false, nil),
		),
		"",
		false,
	))

	commit1, err := c.StartProjectCommit("", dataRepo, "master")
	require.NoError(t, err)
	require.NoError(t, c.PutFile(commit1, "dirA/file", strings.NewReader("foo\n"), client.WithAppendPutFile()))
	require.NoError(t, c.PutFile(commit1, "dirB/file", strings.NewReader("foo\n"), client.WithAppendPutFile()))
	require.NoError(t, c.FinishProjectCommit("", dataRepo, commit1.Branch.Name, commit1.ID))

	commitInfos, err := c.WaitCommitSetAll(commit1.ID)
	require.NoError(t, err)
	require.Equal(t, 4, len(commitInfos))

	var buf bytes.Buffer
	outputCommit := client.NewProjectCommit("", pipeline, "master", commit1.ID)
	require.NoError(t, c.GetFile(outputCommit, "file", &buf))
	require.Equal(t, "foo\nfoo\n", buf.String())

	commit2, err := c.StartProjectCommit("", dataRepo, "master")
	require.NoError(t, err)
	require.NoError(t, c.PutFile(commit2, "dirA/file", strings.NewReader("bar\n"), client.WithAppendPutFile()))
	require.NoError(t, c.FinishProjectCommit("", dataRepo, commit2.Branch.Name, commit2.ID))

	commitInfos, err = c.WaitCommitSetAll(commit2.ID)
	require.NoError(t, err)
	require.Equal(t, 4, len(commitInfos))

	buf.Reset()
	outputCommit = client.NewProjectCommit("", pipeline, "master", commit2.ID)
	require.NoError(t, c.GetFile(outputCommit, "file", &buf))
	require.Equal(t, "foo\nbar\nfoo\n", buf.String())

	commit3, err := c.StartProjectCommit("", dataRepo, "master")
	require.NoError(t, err)
	require.NoError(t, c.PutFile(commit3, "dirB/file", strings.NewReader("buzz\n"), client.WithAppendPutFile()))
	require.NoError(t, c.FinishProjectCommit("", dataRepo, commit3.Branch.Name, commit3.ID))

	commitInfos, err = c.WaitCommitSetAll(commit3.ID)
	require.NoError(t, err)
	require.Equal(t, 4, len(commitInfos))

	buf.Reset()
	outputCommit = client.NewProjectCommit("", pipeline, "master", commit3.ID)
	require.NoError(t, c.GetFile(outputCommit, "file", &buf))
	require.Equal(t, "foo\nbar\nfoo\nbuzz\n", buf.String())

	commitInfos, err = c.ListCommit(client.NewProjectRepo("", pipeline), client.NewProjectCommit("", pipeline, "master", ""), nil, 0)
	require.NoError(t, err)
	require.Equal(t, 4, len(commitInfos))
}

func TestMultipleInputsFromTheSameRepoDifferentBranches(t *testing.T) {
	if testing.Short() {
		t.Skip("Skipping integration tests in short mode")
	}
	t.Parallel()
	c, _ := minikubetestenv.AcquireCluster(t)

	dataRepo := tu.UniqueString("TestMultipleInputsFromTheSameRepoDifferentBranches_data")
	require.NoError(t, c.CreateProjectRepo("", dataRepo))

	branchA := "branchA"
	branchB := "branchB"

	pipeline := tu.UniqueString("pipeline")
	// Creating this pipeline should error, because the two inputs are
	// from the same repo but they don't specify different names.
	require.NoError(t, c.CreateProjectPipeline("",
		pipeline,
		"",
		[]string{"bash"},
		[]string{
			"cat /pfs/branch-a/file >> /pfs/out/file",
			"cat /pfs/branch-b/file >> /pfs/out/file",
		},
		nil,
		client.NewCrossInput(
			client.NewProjectPFSInputOpts("branch-a", "", dataRepo, branchA, "/*", "", "", false, false, nil),
			client.NewProjectPFSInputOpts("branch-b", "", dataRepo, branchB, "/*", "", "", false, false, nil),
		),
		"",
		false,
	))

	commitA, err := c.StartProjectCommit("", dataRepo, branchA)
	require.NoError(t, err)
	require.NoError(t, c.PutFile(commitA, "/file", strings.NewReader("data A\n"), client.WithAppendPutFile()))
	require.NoError(t, c.FinishProjectCommit("", dataRepo, commitA.Branch.Name, commitA.ID))

	commitB, err := c.StartProjectCommit("", dataRepo, branchB)
	require.NoError(t, err)
	require.NoError(t, c.PutFile(commitB, "/file", strings.NewReader("data B\n"), client.WithAppendPutFile()))
	require.NoError(t, c.FinishProjectCommit("", dataRepo, commitB.Branch.Name, commitB.ID))

	commitInfos, err := c.WaitCommitSetAll(commitB.ID)
	require.NoError(t, err)
	require.Equal(t, 5, len(commitInfos))
	buffer := bytes.Buffer{}
	outputCommit := client.NewProjectCommit("", pipeline, "master", commitB.ID)
	require.NoError(t, c.GetFile(outputCommit, "file", &buffer))
	require.Equal(t, "data A\ndata B\n", buffer.String())
}

func TestRunPipeline(t *testing.T) {
	// TODO(2.0 optional): Run pipeline creates a dangling commit, but uses the stats branch for stats commits.
	// Since there is no relationship between the commits created by run pipeline, there should be no
	// relationship between the stats commits. So, the stats commits should also be dangling commits.
	// This might be easier to address when global IDs are implemented.
	t.Skip("Run pipeline does not work correctly with stats enabled")
	//if testing.Short() {
	//	t.Skip("Skipping integration tests in short mode")
	//}

	//c := tu.GetPachClient(t)
	//require.NoError(t, c.DeleteAll())

	//// Test on cross pipeline
	//t.Run("RunPipelineCross", func(t *testing.T) {
	//	dataRepo := tu.UniqueString("TestRunPipeline_data")
	//	require.NoError(t, c.CreateProjectRepo("",dataRepo))

	//	branchA := "branchA"
	//	branchB := "branchB"

	//	pipeline := tu.UniqueString("pipeline")
	//	require.NoError(t, c.CreateProjectPipeline("",
	//		pipeline,
	//		"",
	//		[]string{"bash"},
	//		[]string{
	//			"cat /pfs/branch-a/file >> /pfs/out/file",
	//			"cat /pfs/branch-b/file >> /pfs/out/file",
	//			"echo ran-pipeline",
	//		},
	//		nil,
	//		client.NewCrossInput(
	//			client.NewProjectPFSInputOpts("branch-a","", dataRepo, branchA, "/*", "", "", false, false, nil),
	//			client.NewProjectPFSInputOpts("branch-b","", dataRepo, branchB, "/*", "", "", false, false, nil),
	//		),
	//		"",
	//		false,
	//	))

	//	commitA, err := c.StartProjectCommit("",dataRepo, branchA)
	//	require.NoError(t, err)
	//	require.NoError(t, c.PutFile(dataRepo, commitA.Branch.Name, commitA.ID, "/file", strings.NewReader("data A\n"), client.WithAppendPutFile()))
	//	require.NoError(t, c.FinishProjectCommit("",dataRepo, commitA.Branch.Name, commitA.ID))

	//	commitB, err := c.StartProjectCommit("",dataRepo, branchB)
	//	require.NoError(t, err)
	//	require.NoError(t, c.PutFile(dataRepo, commitB.Branch.Name, commitB.ID, "/file", strings.NewReader("data B\n"), client.WithAppendPutFile()))
	//	require.NoError(t, c.FinishProjectCommit("",dataRepo, commitB.Branch.Name, commitB.ID))

	//	iter, err := c.FlushJob([]*pfs.Commit{commitA, commitB}, nil)
	//	require.NoError(t, err)
	//	require.Equal(t, 2, len(commits))
	//	buffer := bytes.Buffer{}
	//	require.NoError(t, c.GetFile(commits[0].Commit.Repo.Name, commits[0].Commit.Branch.Name, commits[0].Commit.ID, "file", &buffer))
	//	require.Equal(t, "data A\ndata B\n", buffer.String())

	//	commitM, err := c.StartProjectCommit("",dataRepo, "master")
	//	require.NoError(t, err)
	//	require.NoError(t, c.FinishProjectCommit("",dataRepo, commitM.Branch.Name, commitM.ID))

	//	// we should have two jobs
	//	ji, err := c.ListProjectJob("",pipeline, nil, nil, -1, true)
	//	require.NoError(t, err)
	//	require.Equal(t, 2, len(ji))
	//	// now run the pipeline
	//	require.NoError(t, c.RunPipeline(pipeline, nil, ""))
	//	// running the pipeline should create a new job
	//	require.NoError(t, backoff.Retry(func() error {
	//		jobInfos, err := c.ListProjectJob("",pipeline, nil, nil, -1, true)
	//		require.NoError(t, err)
	//		if len(jobInfos) != 3 {
	//			return errors.Errorf("expected 3 jobs, got %d", len(jobInfos))
	//		}
	//		return nil
	//	}, backoff.NewTestingBackOff()))

	//	// now run the pipeline with non-empty provenance
	//	require.NoError(t, backoff.Retry(func() error {
	//		return c.RunPipeline(pipeline, []*pfs.Commit{
	//			client.NewProjectCommit("",dataRepo, "branchA", commitA.ID),
	//		}, "")
	//	}, backoff.NewTestingBackOff()))

	//	// running the pipeline should create a new job
	//	require.NoError(t, backoff.Retry(func() error {
	//		jobInfos, err := c.ListProjectJob("",pipeline, nil, nil, -1, true)
	//		require.NoError(t, err)
	//		if len(jobInfos) != 4 {
	//			return errors.Errorf("expected 4 jobs, got %d", len(jobInfos))
	//		}
	//		return nil
	//	}, backoff.NewTestingBackOff()))

	//	// add some new commits with some new info
	//	commitA2, err := c.StartProjectCommit("",dataRepo, branchA)
	//	require.NoError(t, err)
	//	require.NoError(t, c.PutFile(dataRepo, commitA2.Branch.Name, commitA2.ID, "/file", strings.NewReader("data A2\n"), client.WithAppendPutFile()))
	//	require.NoError(t, c.FinishProjectCommit("",dataRepo, commitA2.Branch.Name, commitA2.ID))

	//	commitB2, err := c.StartProjectCommit("",dataRepo, branchB)
	//	require.NoError(t, err)
	//	require.NoError(t, c.PutFile(dataRepo, commitB2.Branch.Name, commitB2.ID, "/file", strings.NewReader("data B2\n"), client.WithAppendPutFile()))
	//	require.NoError(t, c.FinishProjectCommit("",dataRepo, commitB2.Branch.Name, commitB2.ID))

	//	// and make sure the output file is updated appropriately
	//	iter, err = c.FlushJob([]*pfs.Commit{commitA2, commitB2}, nil)
	//	require.NoError(t, err)
	//	require.Equal(t, 2, len(commits))
	//	buffer = bytes.Buffer{}
	//	require.NoError(t, c.GetFile(commits[0].Commit.Repo.Name, commits[0].Commit.Branch.Name, commits[0].Commit.ID, "file", &buffer))
	//	require.Equal(t, "data A\ndata A2\ndata B\ndata B2\n", buffer.String())

	//	// now run the pipeline provenant on the old commits
	//	require.NoError(t, c.RunPipeline(pipeline, []*pfs.Commit{
	//		client.NewProjectCommit("",dataRepo, "branchA", commitA.ID),
	//		client.NewProjectCommit("",dataRepo, "branchB", commitB2.ID),
	//	}, ""))

	//	// and ensure that the file now has the info from the correct versions of the commits
	//	iter, err = c.FlushJob([]*pfs.Commit{commitA, commitB2}, nil)
	//	require.NoError(t, err)
	//	require.Equal(t, 2, len(commits))
	//	buffer = bytes.Buffer{}
	//	require.NoError(t, c.GetFile(commits[0].Commit.Repo.Name, commits[0].Commit.Branch.Name, commits[0].Commit.ID, "file", &buffer))
	//	require.Equal(t, "data A\ndata B\ndata B2\n", buffer.String())

	//	// make sure no commits with this provenance combination exist
	//	iter, err = c.FlushJob([]*pfs.Commit{commitA2, commitB}, nil)
	//	require.NoError(t, err)
	//	require.Equal(t, 0, len(commits))
	//})

	//// Test on pipeline with no commits
	//t.Run("RunPipelineEmpty", func(t *testing.T) {
	//	dataRepo := tu.UniqueString("TestRunPipeline_data")
	//	require.NoError(t, c.CreateProjectRepo("",dataRepo))

	//	pipeline := tu.UniqueString("empty-pipeline")
	//	require.NoError(t, c.CreateProjectPipeline("",
	//		pipeline,
	//		"",
	//		nil,
	//		nil,
	//		nil,
	//		nil,
	//		"",
	//		false,
	//	))

	//	// we should have two jobs
	//	ji, err := c.ListProjectJob("",pipeline, nil, nil, -1, true)
	//	require.NoError(t, err)
	//	require.Equal(t, 0, len(ji))
	//	// now run the pipeline
	//	require.YesError(t, c.RunPipeline(pipeline, nil, ""))
	//})

	//// Test on unrelated branch
	//t.Run("RunPipelineUnrelated", func(t *testing.T) {
	//	dataRepo := tu.UniqueString("TestRunPipeline_data")
	//	require.NoError(t, c.CreateProjectRepo("",dataRepo))

	//	branchA := "branchA"
	//	branchB := "branchB"

	//	pipeline := tu.UniqueString("unrelated-pipeline")
	//	require.NoError(t, c.CreateProjectPipeline("",
	//		pipeline,
	//		"",
	//		[]string{"bash"},
	//		[]string{
	//			"cat /pfs/branch-a/file >> /pfs/out/file",
	//			"cat /pfs/branch-b/file >> /pfs/out/file",
	//			"echo ran-pipeline",
	//		},
	//		nil,
	//		client.NewCrossInput(
	//			client.NewProjectPFSInputOpts("branch-a","", dataRepo, branchA, "/*", "", "", false, false, nil),
	//			client.NewProjectPFSInputOpts("branch-b","", dataRepo, branchB, "/*", "", "", false, false, nil),
	//		),
	//		"",
	//		false,
	//	))
	//	commitA, err := c.StartProjectCommit("",dataRepo, branchA)
	//	require.NoError(t, err)
	//	c.PutFile(dataRepo, commitA.Branch.Name, commitA.ID, "/file", strings.NewReader("data A\n", client.WithAppendPutFile()))
	//	c.FinishProjectCommit("",dataRepo, commitA.Branch.Name, commitA.ID)

	//	commitM, err := c.StartProjectCommit("",dataRepo, "master")
	//	require.NoError(t, err)
	//	err = c.FinishProjectCommit("",dataRepo, commitM.Branch.Name, commitM.ID)
	//	require.NoError(t, err)

	//	require.NoError(t, c.CreateProjectBranch("",dataRepo, "unrelated", "", nil))
	//	commitU, err := c.StartProjectCommit("",dataRepo, "unrelated")
	//	require.NoError(t, err)
	//	err = c.FinishProjectCommit("",dataRepo, commitU.Branch.Name, commitU.ID)
	//	require.NoError(t, err)

	//	_, err = c.FlushJob([]*pfs.Commit{commitA, commitM, commitU}, nil)
	//	require.NoError(t, err)

	//	// now run the pipeline with unrelated provenance
	//	require.YesError(t, c.RunPipeline(pipeline, []*pfs.Commit{
	//		client.NewProjectCommit("",dataRepo, "unrelated", commitU.ID)}, ""))
	//})

	//// Test with downstream pipeline
	//t.Run("RunPipelineDownstream", func(t *testing.T) {
	//	dataRepo := tu.UniqueString("TestRunPipeline_data")
	//	require.NoError(t, c.CreateProjectRepo("",dataRepo))

	//	branchA := "branchA"
	//	branchB := "branchB"

	//	pipeline := tu.UniqueString("original-pipeline")
	//	require.NoError(t, c.CreateProjectPipeline("",
	//		pipeline,
	//		"",
	//		[]string{"bash"},
	//		[]string{
	//			"cat /pfs/branch-a/file >> /pfs/out/file",
	//			"cat /pfs/branch-b/file >> /pfs/out/file",
	//			"echo ran-pipeline",
	//		},
	//		nil,
	//		client.NewCrossInput(
	//			client.NewProjectPFSInputOpts("branch-a","", dataRepo, branchA, "/*", "", "", false, false, nil),
	//			client.NewProjectPFSInputOpts("branch-b","", dataRepo, branchB, "/*", "", "", false, false, nil),
	//		),
	//		"",
	//		false,
	//	))

	//	commitA, err := c.StartProjectCommit("",dataRepo, branchA)
	//	require.NoError(t, err)
	//	c.PutFile(dataRepo, commitA.Branch.Name, commitA.ID, "/file", strings.NewReader("data A\n", client.WithAppendPutFile()))
	//	c.FinishProjectCommit("",dataRepo, commitA.Branch.Name, commitA.ID)

	//	commitB, err := c.StartProjectCommit("",dataRepo, branchB)
	//	require.NoError(t, err)
	//	c.PutFile(dataRepo, commitB.Branch.Name, commitB.ID, "/file", strings.NewReader("data B\n", client.WithAppendPutFile()))
	//	c.FinishProjectCommit("",dataRepo, commitB.Branch.Name, commitB.ID)

	//	iter, err := c.FlushJob([]*pfs.Commit{commitA, commitB}, nil)
	//	require.NoError(t, err)
	//	require.Equal(t, 2, len(commits))
	//	buffer := bytes.Buffer{}
	//	require.NoError(t, c.GetFile(commits[0].Commit.Repo.Name, commits[0].Commit.Branch.Name, commits[0].Commit.ID, "file", &buffer))
	//	require.Equal(t, "data A\ndata B\n", buffer.String())

	//	// and make sure we can attatch a downstream pipeline
	//	downstreamPipeline := tu.UniqueString("downstream-pipeline")
	//	require.NoError(t, c.CreateProjectPipeline("",
	//		downstreamPipeline,
	//		"",
	//		[]string{"/bin/bash"},
	//		[]string{"cp " + fmt.Sprintf("/pfs/%s/*", pipeline) + " /pfs/out/"},
	//		nil,
	//		client.NewProjectPFSInput("",pipeline, "/*"),
	//		"",
	//		false,
	//	))

	//	commitA2, err := c.StartProjectCommit("",dataRepo, branchA)
	//	require.NoError(t, err)
	//	err = c.FinishProjectCommit("",dataRepo, commitA2.Branch.Name, commitA2.ID)
	//	require.NoError(t, err)

	//	// there should be one job on the old commit for downstreamPipeline
	//	jobInfos, err := c.FlushJobAll([]*pfs.Commit{commitA}, []string{downstreamPipeline})
	//	require.NoError(t, err)
	//	require.Equal(t, 1, len(jobInfos))

	//	// now run the pipeline
	//	require.NoError(t, backoff.Retry(func() error {
	//		return c.RunPipeline(pipeline, []*pfs.Commit{
	//			client.NewProjectCommit("",dataRepo, branchA, commitA.ID),
	//		}, "")
	//	}, backoff.NewTestingBackOff()))

	//	// the downstream pipeline shouldn't have any new jobs, since runpipeline jobs don't propagate
	//	jobInfos, err = c.FlushJobAll([]*pfs.Commit{commitA}, []string{downstreamPipeline})
	//	require.NoError(t, err)
	//	require.Equal(t, 1, len(jobInfos))

	//	// now rerun the one job that we saw
	//	require.NoError(t, backoff.Retry(func() error {
	//		return c.RunPipeline(downstreamPipeline, nil, jobInfos[0].Job.ID)
	//	}, backoff.NewTestingBackOff()))

	//	// we should now have two jobs
	//	jobInfos, err = c.FlushJobAll([]*pfs.Commit{commitA}, []string{downstreamPipeline})
	//	require.NoError(t, err)
	//	require.Equal(t, 2, len(jobInfos))
	//})

	//// Test with a downstream pipeline who's upstream has no datum, but where the downstream still needs to succeed
	//t.Run("RunPipelineEmptyUpstream", func(t *testing.T) {
	//	dataRepo := tu.UniqueString("TestRunPipeline_data")
	//	require.NoError(t, c.CreateProjectRepo("",dataRepo))

	//	branchA := "branchA"
	//	branchB := "branchB"

	//	pipeline := tu.UniqueString("pipeline-downstream")
	//	require.NoError(t, c.CreateProjectPipeline("",
	//		pipeline,
	//		"",
	//		[]string{"bash"},
	//		[]string{
	//			"cat /pfs/branch-a/file >> /pfs/out/file",
	//			"cat /pfs/branch-b/file >> /pfs/out/file",
	//			"echo ran-pipeline",
	//		},
	//		nil,
	//		client.NewCrossInput(
	//			client.NewProjectPFSInputOpts("branch-a","", dataRepo, branchA, "/*", "", "", false, false, nil),
	//			client.NewProjectPFSInputOpts("branch-b","", dataRepo, branchB, "/*", "", "", false, false, nil),
	//		),
	//		"",
	//		false,
	//	))

	//	commitA, err := c.StartProjectCommit("",dataRepo, branchA)
	//	require.NoError(t, err)
	//	c.PutFile(dataRepo, commitA.Branch.Name, commitA.ID, "/file", strings.NewReader("data A\n", client.WithAppendPutFile()))
	//	c.FinishProjectCommit("",dataRepo, commitA.Branch.Name, commitA.ID)

	//	iter, err := c.FlushJob([]*pfs.Commit{commitA}, nil)
	//	require.NoError(t, err)
	//	require.Equal(t, 2, len(commits))

	//	// no commit to branch-b so "file" should not exist
	//	buffer := bytes.Buffer{}
	//	require.YesError(t, c.GetFile(commits[0].Commit.Repo.Name, commits[0].Commit.Branch.Name, commits[0].Commit.ID, "file", &buffer))

	//	// and make sure we can attatch a downstream pipeline
	//	downstreamPipeline := tu.UniqueString("pipelinedownstream")
	//	require.NoError(t, c.CreateProjectPipeline("",
	//		downstreamPipeline,
	//		"",
	//		[]string{"/bin/bash"},
	//		[]string{
	//			"cat /pfs/branch-a/file >> /pfs/out/file",
	//			fmt.Sprintf("cat /pfs/%s/file >> /pfs/out/file", pipeline),
	//			"echo ran-pipeline",
	//		},
	//		nil,
	//		client.NewUnionInput(
	//			client.NewProjectPFSInputOpts("branch-a","", dataRepo, branchA, "/*", "", "", false, false, nil),
	//			client.NewProjectPFSInput("",pipeline, "/*"),
	//		),
	//		"",
	//		false,
	//	))

	//	commitA2, err := c.StartProjectCommit("",dataRepo, branchA)
	//	require.NoError(t, err)
	//	err = c.FinishProjectCommit("",dataRepo, commitA2.Branch.Name, commitA2.ID)
	//	require.NoError(t, err)

	//	// there should be one job on the old commit for downstreamPipeline
	//	jobInfos, err := c.FlushJobAll([]*pfs.Commit{commitA}, []string{downstreamPipeline})
	//	require.NoError(t, err)
	//	require.Equal(t, 1, len(jobInfos))

	//	// now run the pipeline
	//	require.NoError(t, backoff.Retry(func() error {
	//		return c.RunPipeline(pipeline, []*pfs.Commit{
	//			client.NewProjectCommit("",dataRepo, branchA, commitA.ID),
	//		}, "")
	//	}, backoff.NewTestingBackOff()))

	//	buffer2 := bytes.Buffer{}
	//	require.NoError(t, c.GetFile(jobInfos[0].OutputCommit.Repo.Name, jobInfos[0].OutputCommit.Branch.Name, jobInfos[0].OutputCommit.ID, "file", &buffer2))
	//	// the union of an empty output and datA should only return a file with "data A" in it.
	//	require.Equal(t, "data A\n", buffer2.String())

	//	// add another commit to see that we can successfully do the cross and union together
	//	commitB, err := c.StartProjectCommit("",dataRepo, branchB)
	//	require.NoError(t, err)
	//	c.PutFile(dataRepo, commitB.Branch.Name, commitB.ID, "/file", strings.NewReader("data B\n", client.WithAppendPutFile()))
	//	c.FinishProjectCommit("",dataRepo, commitB.Branch.Name, commitB.ID)

	//	_, err = c.FlushJob([]*pfs.Commit{commitA, commitB}, nil)
	//	require.NoError(t, err)

	//	jobInfos, err = c.FlushJobAll([]*pfs.Commit{commitB}, []string{downstreamPipeline})
	//	require.NoError(t, err)
	//	require.Equal(t, 1, len(jobInfos))

	//	buffer3 := bytes.Buffer{}
	//	require.NoError(t, c.GetFile(jobInfos[0].OutputCommit.Repo.Name, jobInfos[0].OutputCommit.Branch.Name, jobInfos[0].OutputCommit.ID, "file", &buffer3))
	//	// now that we've added data to the other branch of the cross, we should see the union of data A along with the the crossed data.
	//	require.Equal(t, "data A\ndata A\ndata B\n", buffer3.String())
	//})

	//// Test on commits from the same branch
	//t.Run("RunPipelineSameBranch", func(t *testing.T) {
	//	dataRepo := tu.UniqueString("TestRunPipeline_data")
	//	require.NoError(t, c.CreateProjectRepo("",dataRepo))

	//	branchA := "branchA"
	//	branchB := "branchB"

	//	pipeline := tu.UniqueString("sameBranch-pipeline")
	//	require.NoError(t, c.CreateProjectPipeline("",
	//		pipeline,
	//		"",
	//		[]string{"bash"},
	//		[]string{
	//			"cat /pfs/branch-a/file >> /pfs/out/file",
	//			"cat /pfs/branch-b/file >> /pfs/out/file",
	//			"echo ran-pipeline",
	//		},
	//		nil,
	//		client.NewCrossInput(
	//			client.NewProjectPFSInputOpts("branch-a","", dataRepo, branchA, "/*", "", "", false, false, nil),
	//			client.NewProjectPFSInputOpts("branch-b","", dataRepo, branchB, "/*", "", "", false, false, nil),
	//		),
	//		"",
	//		false,
	//	))
	//	commitA1, err := c.StartProjectCommit("",dataRepo, branchA)
	//	require.NoError(t, err)
	//	c.PutFile(dataRepo, commitA1.Branch.Name, commitA1.ID, "/file", strings.NewReader("data A1\n", client.WithAppendPutFile()))
	//	c.FinishProjectCommit("",dataRepo, commitA1.Branch.Name, commitA1.ID)

	//	commitA2, err := c.StartProjectCommit("",dataRepo, branchA)
	//	require.NoError(t, err)
	//	c.PutFile(dataRepo, commitA2.Branch.Name, commitA2.ID, "/file", strings.NewReader("data A2\n", client.WithAppendPutFile()))
	//	c.FinishProjectCommit("",dataRepo, commitA2.Branch.Name, commitA2.ID)

	//	_, err = c.FlushJob([]*pfs.Commit{commitA1, commitA2}, nil)
	//	require.NoError(t, err)

	//	// now run the pipeline with provenance from the same branch
	//	require.YesError(t, c.RunPipeline(pipeline, []*pfs.Commit{
	//		client.NewProjectCommit("",dataRepo, branchA, commitA1.ID),
	//		client.NewProjectCommit("",dataRepo, branchA, commitA2.ID),
	//	}, ""))
	//})
	//// Test on pipeline that should always fail
	//t.Run("RerunPipeline", func(t *testing.T) {
	//	dataRepo := tu.UniqueString("TestRerunPipeline_data")
	//	require.NoError(t, c.CreateProjectRepo("",dataRepo))

	//	// jobs on this pipeline should always fail
	//	pipeline := tu.UniqueString("rerun-pipeline")
	//	require.NoError(t, c.CreateProjectPipeline("",
	//		pipeline,
	//		"",
	//		[]string{"bash"},
	//		[]string{"false"},
	//		nil,
	//		client.NewProjectPFSInputOpts("branch-a","", dataRepo, "branchA", "/*", "", "", false, false, nil),
	//		"",
	//		false,
	//	))

	//	commitA1, err := c.StartProjectCommit("",dataRepo, "branchA")
	//	require.NoError(t, err)
	//	require.NoError(t, c.PutFile(dataRepo, commitA1.Branch.Name, commitA1.ID, "/file", strings.NewReader("data A1\n"), client.WithAppendPutFile()))
	//	require.NoError(t, c.FinishProjectCommit("",dataRepo, commitA1.Branch.Name, commitA1.ID))

	//	iter, err := c.FlushJob([]*pfs.Commit{commitA1}, nil)
	//	require.NoError(t, err)
	//	require.Equal(t, 2, len(commits))
	//	// now run the pipeline
	//	require.NoError(t, c.RunPipeline(pipeline, nil, ""))

	//	// running the pipeline should create a new job
	//	require.NoError(t, backoff.Retry(func() error {
	//		jobInfos, err := c.ListProjectJob("",pipeline, nil, nil, -1, true)
	//		require.NoError(t, err)
	//		if len(jobInfos) != 2 {
	//			return errors.Errorf("expected 2 jobs, got %d", len(jobInfos))
	//		}

	//		// but both of these jobs should fail
	//		for i, job := range jobInfos {
	//			if job.State.String() != "JOB_FAILURE" {
	//				return errors.Errorf("expected job %v to fail, but got %v", i, job.State.String())
	//			}
	//		}
	//		return nil
	//	}, backoff.NewTestingBackOff()))

	//	// Shouldn't error if you try to delete an already deleted pipeline
	//	require.NoError(t, c.DeleteProjectPipeline("",pipeline, false))
	//	require.NoError(t, c.DeleteProjectPipeline("",pipeline, false))
	//})
	//t.Run("RunPipelineStats", func(t *testing.T) {
	//	dataRepo := tu.UniqueString("TestRunPipeline_data")
	//	require.NoError(t, c.CreateProjectRepo("",dataRepo))

	//	branchA := "branchA"

	//	pipeline := tu.UniqueString("stats-pipeline")
	//	_, err := c.PpsAPIClient.CreatePipeline(
	//		context.Background(),
	//		&pps.CreatePipelineRequest{
	//			Pipeline: client.NewProjectPipeline("",pipeline),
	//			Transform: &pps.Transform{
	//				Cmd: []string{"bash"},
	//				Stdin: []string{
	//					"cat /pfs/branch-a/file >> /pfs/out/file",

	//					"echo ran-pipeline",
	//				},
	//			},
	//			Input:       client.NewProjectPFSInputOpts("branch-a","", dataRepo, branchA, "/*", "", "", false, false, nil),
	//		})
	//	require.NoError(t, err)

	//	commitA, err := c.StartProjectCommit("",dataRepo, branchA)
	//	require.NoError(t, err)
	//	c.PutFile(dataRepo, commitA.Branch.Name, commitA.ID, "/file", strings.NewReader("data A\n", client.WithAppendPutFile()))
	//	c.FinishProjectCommit("",dataRepo, commitA.Branch.Name, commitA.ID)

	//	// wait for the commit to finish before calling RunPipeline
	//	_, err = c.WaitCommitSetAll([]*pfs.Commit{client.NewProjectCommit("",dataRepo, commitA.ID)}, nil)
	//	require.NoError(t, err)

	//	// now run the pipeline
	//	require.NoError(t, backoff.Retry(func() error {
	//		return c.RunPipeline(pipeline, []*pfs.Commit{
	//			client.NewProjectCommit("",dataRepo, branchA, commitA.ID),
	//		}, "")
	//	}, backoff.NewTestingBackOff()))

	//	// make sure the pipeline didn't crash
	//	commitInfos, err := c.WaitCommitSetAll([]*pfs.Commit{client.NewProjectCommit("",dataRepo, commitA.ID)}, nil)
	//	require.NoError(t, err)

	//	// we'll know it crashed if this causes it to hang
	//	require.NoErrorWithinTRetry(t, 80*time.Second, func() error {
	//		return nil
	//	})
	//})
}

func TestPipelineFailure(t *testing.T) {
	if testing.Short() {
		t.Skip("Skipping integration tests in short mode")
	}
	t.Parallel()
	c, _ := minikubetestenv.AcquireCluster(t)

	dataRepo := tu.UniqueString("TestPipelineFailure_data")
	require.NoError(t, c.CreateProjectRepo("", dataRepo))

	commit, err := c.StartProjectCommit("", dataRepo, "master")
	require.NoError(t, err)
	require.NoError(t, c.PutFile(commit, "file", strings.NewReader("foo\n"), client.WithAppendPutFile()))
	require.NoError(t, c.FinishProjectCommit("", dataRepo, commit.Branch.Name, commit.ID))

	pipeline := tu.UniqueString("pipeline")
	require.NoError(t, c.CreateProjectPipeline("",
		pipeline,
		"",
		[]string{"exit 1"},
		nil,
		&pps.ParallelismSpec{
			Constant: 1,
		},
		client.NewProjectPFSInput("", dataRepo, "/*"),
		"",
		false,
	))
	var jobInfos []*pps.JobInfo
	require.NoError(t, backoff.Retry(func() error {
		jobInfos, err = c.ListProjectJob("", pipeline, nil, -1, true)
		require.NoError(t, err)
		if len(jobInfos) != 1 {
			return errors.Errorf("expected 1 jobs, got %d", len(jobInfos))
		}
		return nil
	}, backoff.NewTestingBackOff()))
	jobInfo, err := c.WaitProjectJob("", pipeline, jobInfos[0].Job.ID, false)
	require.NoError(t, err)
	require.Equal(t, pps.JobState_JOB_FAILURE, jobInfo.State)
	require.True(t, strings.Contains(jobInfo.Reason, "datum"))
}

func TestPPSEgressURLOnly(t *testing.T) {
	if testing.Short() {
		t.Skipf("Skipping %s in short mode", t.Name())
	}
	t.Parallel()
	c, _ := minikubetestenv.AcquireCluster(t)

	repo := tu.UniqueString(t.Name())
<<<<<<< HEAD
	require.NoError(t, c.CreateRepo(repo))
=======
	require.NoError(t, c.CreateProjectRepo("", repo))
>>>>>>> fcabd0b5
	require.NoError(t, c.PutFile(client.NewProjectCommit("", repo, "master", ""), "file1", strings.NewReader("foo")))

	pipeline := tu.UniqueString("egress")
	pipelineReq := basicPipelineReq(pipeline, repo)
	pipelineReq.Egress = &pps.Egress{URL: fmt.Sprintf("test-minio://%s/%s/%s", minikubetestenv.MinioEndpoint, minikubetestenv.MinioBucket, pipeline)}

	_, err := c.PpsAPIClient.CreatePipeline(c.Ctx(), pipelineReq)
	require.NoError(t, err)
	require.NoErrorWithinT(t, time.Minute, func() error {
		commitInfo, err := c.WaitProjectCommit("", pipeline, "master", "")
		if err != nil {
			return err
		}
		jobInfo, err := c.InspectProjectJob("", pipeline, commitInfo.Commit.ID, false)
		if err != nil {
			return err
		}
		require.Equal(t, pps.JobState_JOB_SUCCESS, jobInfo.State)
		return nil
	})
}

func TestEgressFailure(t *testing.T) {
	if testing.Short() {
		t.Skip("Skipping integration test in short mode")
	}
	t.Parallel()
	c, _ := minikubetestenv.AcquireCluster(t)

	repo := tu.UniqueString(t.Name())
	require.NoError(t, c.CreateProjectRepo("", repo))
	commit, err := c.StartProjectCommit("", repo, "master")
	require.NoError(t, err)
	require.NoError(t, c.PutFile(commit, "file", strings.NewReader("foo"), client.WithAppendPutFile()))
	require.NoError(t, c.FinishProjectCommit("", repo, "master", commit.ID))

	pipeline := tu.UniqueString("egress")
	_, err = c.PpsAPIClient.CreatePipeline(
		c.Ctx(),
		&pps.CreatePipelineRequest{
			Pipeline: client.NewProjectPipeline("", pipeline),
			Transform: &pps.Transform{
				Image: tu.DefaultTransformImage,
				Cmd:   []string{"bash"},
				Stdin: []string{fmt.Sprintf("cp /pfs/%s/* /pfs/out/", repo)},
			},
			Input: &pps.Input{Pfs: &pps.PFSInput{
				Repo: repo,
				Glob: "/*",
			}},
			Egress: &pps.Egress{
				URL: "garbage-url",
			},
		},
	)
	require.NoError(t, err)
	var jobInfos []*pps.JobInfo
	require.NoErrorWithinTRetry(t, time.Minute, func() error {
		jobInfos, err = c.ListProjectJob("", pipeline, nil, -1, true)
		require.NoError(t, err)
		if len(jobInfos) != 1 {
			return errors.Errorf("expected 1 jobs, got %d", len(jobInfos))
		}
		return nil
	})
	time.Sleep(10 * time.Second)
	jobInfo, err := c.InspectProjectJob("", pipeline, jobInfos[0].Job.ID, false)
	require.NoError(t, err)
	require.Equal(t, pps.JobState_JOB_EGRESSING, jobInfo.State)
	fileInfos, err := c.ListFileAll(commit, "")
	require.NoError(t, err)
	require.Equal(t, 1, len(fileInfos))
}

func TestInputFailure(t *testing.T) {
	if testing.Short() {
		t.Skip("Skipping integration tests in short mode")
	}
	t.Parallel()
	c, _ := minikubetestenv.AcquireCluster(t)

	dataRepo := tu.UniqueString("TestInputFailure_data")
	require.NoError(t, c.CreateProjectRepo("", dataRepo))

	commit, err := c.StartProjectCommit("", dataRepo, "master")
	require.NoError(t, err)
	require.NoError(t, c.PutFile(commit, "file", strings.NewReader("foo\n"), client.WithAppendPutFile()))
	require.NoError(t, c.FinishProjectCommit("", dataRepo, commit.Branch.Name, commit.ID))

	pipeline1 := tu.UniqueString("pipeline1")
	require.NoError(t, c.CreateProjectPipeline("",
		pipeline1,
		"",
		[]string{"exit 1"},
		nil,
		&pps.ParallelismSpec{
			Constant: 1,
		},
		client.NewProjectPFSInput("", dataRepo, "/*"),
		"",
		false,
	))
	var jobInfos []*pps.JobInfo
	require.NoErrorWithinTRetry(t, time.Minute, func() error {
		jobInfos, err = c.ListProjectJob("", pipeline1, nil, -1, true)
		require.NoError(t, err)
		if len(jobInfos) != 1 {
			return errors.Errorf("expected 1 jobs, got %d", len(jobInfos))
		}
		return nil
	})
	jobInfo, err := c.WaitProjectJob("", pipeline1, jobInfos[0].Job.ID, false)
	require.NoError(t, err)
	require.Equal(t, pps.JobState_JOB_FAILURE, jobInfo.State)
	require.True(t, strings.Contains(jobInfo.Reason, "datum"))
	pipeline2 := tu.UniqueString("pipeline2")
	require.NoError(t, c.CreateProjectPipeline("",
		pipeline2,
		"",
		[]string{"exit 0"},
		nil,
		&pps.ParallelismSpec{
			Constant: 1,
		},
		client.NewProjectPFSInput("", pipeline1, "/*"),
		"",
		false,
	))
	require.NoErrorWithinTRetry(t, time.Minute, func() error {
		jobInfos, err = c.ListProjectJob("", pipeline2, nil, -1, true)
		require.NoError(t, err)
		if len(jobInfos) != 1 {
			return errors.Errorf("expected 1 jobs, got %d", len(jobInfos))
		}
		return nil
	})
	jobInfo, err = c.WaitProjectJob("", pipeline2, jobInfos[0].Job.ID, false)
	require.NoError(t, err)
	require.Equal(t, pps.JobState_JOB_UNRUNNABLE, jobInfo.State)
	require.True(t, strings.Contains(jobInfo.Reason, "unrunnable because"))

	pipeline3 := tu.UniqueString("pipeline3")
	require.NoError(t, c.CreateProjectPipeline("",
		pipeline3,
		"",
		[]string{"exit 0"},
		nil,
		&pps.ParallelismSpec{
			Constant: 1,
		},
		client.NewProjectPFSInput("", pipeline2, "/*"),
		"",
		false,
	))
	require.NoErrorWithinTRetry(t, time.Minute, func() error {
		jobInfos, err = c.ListProjectJob("", pipeline3, nil, -1, true)
		require.NoError(t, err)
		if len(jobInfos) != 1 {
			return errors.Errorf("expected 1 jobs, got %d", len(jobInfos))
		}
		return nil
	})
	jobInfo, err = c.WaitProjectJob("", pipeline3, jobInfos[0].Job.ID, false)
	require.NoError(t, err)
	require.Equal(t, pps.JobState_JOB_UNRUNNABLE, jobInfo.State)
	// the fact that pipeline 2 failed should be noted in the message
	require.True(t, strings.Contains(jobInfo.Reason, pipeline2))
}

func TestPipelineErrorHandling(t *testing.T) {
	if testing.Short() {
		t.Skip("Skipping integration tests in short mode")
	}
	t.Parallel()
	c, _ := minikubetestenv.AcquireCluster(t)

	t.Run("ErrCmd", func(t *testing.T) {

		dataRepo := tu.UniqueString("TestPipelineErrorHandling_data")
		require.NoError(t, c.CreateProjectRepo("", dataRepo))

		dataCommit := client.NewProjectCommit("", dataRepo, "master", "")
		require.NoError(t, c.PutFile(dataCommit, "file1", strings.NewReader("foo\n"), client.WithAppendPutFile()))
		require.NoError(t, c.PutFile(dataCommit, "file2", strings.NewReader("bar\n"), client.WithAppendPutFile()))
		require.NoError(t, c.PutFile(dataCommit, "file3", strings.NewReader("bar\n"), client.WithAppendPutFile()))

		// In this pipeline, we'll have a command that fails for files 2 and 3, and an error handler that fails for file 2
		pipeline := tu.UniqueString("pipeline1")
		_, err := c.PpsAPIClient.CreatePipeline(
			context.Background(),
			&pps.CreatePipelineRequest{
				Pipeline: client.NewProjectPipeline("", pipeline),
				Transform: &pps.Transform{
					Cmd:      []string{"bash"},
					Stdin:    []string{"if", fmt.Sprintf("[ -a pfs/%v/file1 ]", dataRepo), "then", "exit 0", "fi", "exit 1"},
					ErrCmd:   []string{"bash"},
					ErrStdin: []string{"if", fmt.Sprintf("[ -a pfs/%v/file3 ]", dataRepo), "then", "exit 0", "fi", "exit 1"},
				},
				Input: client.NewProjectPFSInput("", dataRepo, "/*"),
			})
		require.NoError(t, err)

		commitInfo, err := c.WaitProjectCommit("", pipeline, "master", "")
		require.NoError(t, err)
		jobInfo, err := c.InspectProjectJob("", pipeline, commitInfo.Commit.ID, false)
		require.NoError(t, err)

		// We expect the job to fail, and have 1 datum processed, recovered, and failed each
		require.Equal(t, pps.JobState_JOB_FAILURE, jobInfo.State)
		require.Equal(t, int64(1), jobInfo.DataProcessed)
		require.Equal(t, int64(1), jobInfo.DataRecovered)
		require.Equal(t, int64(1), jobInfo.DataFailed)

		// Now update this pipeline, we have the same command as before, but this time the error handling passes for all
		_, err = c.PpsAPIClient.CreatePipeline(
			context.Background(),
			&pps.CreatePipelineRequest{
				Pipeline: client.NewProjectPipeline("", pipeline),
				Transform: &pps.Transform{
					Cmd:    []string{"bash"},
					Stdin:  []string{"if", fmt.Sprintf("[ -a pfs/%v/file1 ]", dataRepo), "then", "exit 0", "fi", "exit 1"},
					ErrCmd: []string{"true"},
				},
				Input:  client.NewProjectPFSInput("", dataRepo, "/*"),
				Update: true,
			})
		require.NoError(t, err)

		commitInfo, err = c.WaitProjectCommit("", pipeline, "master", "")
		require.NoError(t, err)
		jobInfo, err = c.InspectProjectJob("", pipeline, commitInfo.Commit.ID, false)
		require.NoError(t, err)

		// so we expect the job to succeed, and to have recovered 2 datums
		require.Equal(t, pps.JobState_JOB_SUCCESS, jobInfo.State)
		require.Equal(t, int64(1), jobInfo.DataProcessed)
		require.Equal(t, int64(0), jobInfo.DataSkipped)
		require.Equal(t, int64(2), jobInfo.DataRecovered)
		require.Equal(t, int64(0), jobInfo.DataFailed)
	})
	t.Run("RecoveredDatums", func(t *testing.T) {
		dataRepo := tu.UniqueString("TestPipelineRecoveredDatums_data")
		require.NoError(t, c.CreateProjectRepo("", dataRepo))

		dataCommit := client.NewProjectCommit("", dataRepo, "master", "")
		require.NoError(t, c.PutFile(dataCommit, "foo", strings.NewReader("bar\n"), client.WithAppendPutFile()))

		// In this pipeline, we'll have a command that fails the datum, and then recovers it
		pipeline := tu.UniqueString("pipeline3")
		_, err := c.PpsAPIClient.CreatePipeline(
			context.Background(),
			&pps.CreatePipelineRequest{
				Pipeline: client.NewProjectPipeline("", pipeline),
				Transform: &pps.Transform{
					Cmd:      []string{"bash"},
					Stdin:    []string{"false"},
					ErrCmd:   []string{"bash"},
					ErrStdin: []string{"true"},
				},
				Input: client.NewProjectPFSInput("", dataRepo, "/*"),
			})
		require.NoError(t, err)

		commitInfo, err := c.WaitProjectCommit("", pipeline, "master", "")
		require.NoError(t, err)
		jobInfo, err := c.InspectProjectJob("", pipeline, commitInfo.Commit.ID, false)
		require.NoError(t, err)

		// We expect there to be one recovered datum
		require.Equal(t, pps.JobState_JOB_SUCCESS, jobInfo.State)
		require.Equal(t, int64(0), jobInfo.DataProcessed)
		require.Equal(t, int64(1), jobInfo.DataRecovered)
		require.Equal(t, int64(0), jobInfo.DataFailed)

		// Update the pipeline so that datums will now successfully be processed
		_, err = c.PpsAPIClient.CreatePipeline(
			context.Background(),
			&pps.CreatePipelineRequest{
				Pipeline: client.NewProjectPipeline("", pipeline),
				Transform: &pps.Transform{
					Cmd:   []string{"bash"},
					Stdin: []string{"true"},
				},
				Input:  client.NewProjectPFSInput("", dataRepo, "/*"),
				Update: true,
			})
		require.NoError(t, err)

		commitInfo, err = c.WaitProjectCommit("", pipeline, "master", "")
		require.NoError(t, err)
		jobInfo, err = c.InspectProjectJob("", pipeline, commitInfo.Commit.ID, false)
		require.NoError(t, err)

		// Now the recovered datum should have been processed
		require.Equal(t, pps.JobState_JOB_SUCCESS, jobInfo.State)
		require.Equal(t, int64(1), jobInfo.DataProcessed)
		require.Equal(t, int64(0), jobInfo.DataRecovered)
		require.Equal(t, int64(0), jobInfo.DataFailed)
	})
}

func TestLazyPipelinePropagation(t *testing.T) {
	if testing.Short() {
		t.Skip("Skipping integration tests in short mode")
	}
	t.Parallel()
	c, _ := minikubetestenv.AcquireCluster(t)

	dataRepo := tu.UniqueString("TestLazyPipelinePropagation_data")
	require.NoError(t, c.CreateProjectRepo("", dataRepo))

	pipelineA := tu.UniqueString("pipeline-A")
	require.NoError(t, c.CreateProjectPipeline("",
		pipelineA,
		"",
		[]string{"cp", path.Join("/pfs", dataRepo, "file"), "/pfs/out/file"},
		nil,
		&pps.ParallelismSpec{
			Constant: 1,
		},
		client.NewProjectPFSInputOpts("", "", dataRepo, "", "/*", "", "", false, true, nil),
		"",
		false,
	))
	pipelineB := tu.UniqueString("pipeline-B")
	require.NoError(t, c.CreateProjectPipeline("",
		pipelineB,
		"",
		[]string{"cp", path.Join("/pfs", pipelineA, "file"), "/pfs/out/file"},
		nil,
		&pps.ParallelismSpec{
			Constant: 1,
		},
		client.NewProjectPFSInputOpts("", "", pipelineA, "", "/*", "", "", false, true, nil),
		"",
		false,
	))

	commit1, err := c.StartProjectCommit("", dataRepo, "master")
	require.NoError(t, err)
	require.NoError(t, c.PutFile(commit1, "file", strings.NewReader("foo\n"), client.WithAppendPutFile()))
	require.NoError(t, c.FinishProjectCommit("", dataRepo, commit1.Branch.Name, commit1.ID))

	_, err = c.WaitCommitSetAll(commit1.ID)
	require.NoError(t, err)

	jobInfos, err := c.ListProjectJob("", pipelineA, nil, -1, true)
	require.NoError(t, err)
	require.Equal(t, 2, len(jobInfos))
	require.NotNil(t, jobInfos[0].Details.Input.Pfs)
	require.Equal(t, true, jobInfos[0].Details.Input.Pfs.Lazy)

	jobInfos, err = c.ListProjectJob("", pipelineB, nil, -1, true)
	require.NoError(t, err)
	require.Equal(t, 2, len(jobInfos))
	require.NotNil(t, jobInfos[0].Details.Input.Pfs)
	require.Equal(t, true, jobInfos[0].Details.Input.Pfs.Lazy)
}

func TestLazyPipeline(t *testing.T) {
	if testing.Short() {
		t.Skip("Skipping integration tests in short mode")
	}
	t.Parallel()
	c, _ := minikubetestenv.AcquireCluster(t)
	// create repos
	dataRepo := tu.UniqueString("TestLazyPipeline_data")
<<<<<<< HEAD
	require.NoError(t, c.CreateRepo(dataRepo))
=======
	require.NoError(t, c.CreateProjectRepo("", dataRepo))
>>>>>>> fcabd0b5
	dataCommit := client.NewProjectCommit("", dataRepo, "master", "")

	// create pipeline
	pipelineName := tu.UniqueString("pipeline")
	_, err := c.PpsAPIClient.CreatePipeline(
		context.Background(),
		&pps.CreatePipelineRequest{
			Pipeline: client.NewProjectPipeline("", pipelineName),
			Transform: &pps.Transform{
				Cmd: []string{"cp", path.Join("/pfs", dataRepo, "file"), "/pfs/out/file"},
			},
			ParallelismSpec: &pps.ParallelismSpec{
				Constant: 1,
			},
			Input: &pps.Input{
				Pfs: &pps.PFSInput{
					Repo: dataRepo,
					Glob: "/",
					Lazy: true,
				},
			},
		})
	require.NoError(t, err)

	// Do a commit
	commit, err := c.StartProjectCommit("", dataRepo, "master")
	require.NoError(t, err)
	require.NoError(t, c.PutFile(dataCommit, "file", strings.NewReader("foo\n"), client.WithAppendPutFile()))
	// We put 2 files, 1 of which will never be touched by the pipeline code.
	// This is an important part of the correctness of this test because the
	// job-shim sets up a goro for each pipe, pipes that are never opened will
	// leak but that shouldn't prevent the job from completing.
	require.NoError(t, c.PutFile(dataCommit, "file2", strings.NewReader("foo\n"), client.WithAppendPutFile()))
	require.NoError(t, c.FinishProjectCommit("", dataRepo, "master", ""))

	commitInfos, err := c.WaitCommitSetAll(commit.ID)
	require.NoError(t, err)
	require.Equal(t, 4, len(commitInfos))

	buffer := bytes.Buffer{}
	outputCommit := client.NewProjectCommit("", pipelineName, "master", commit.ID)
	require.NoError(t, c.GetFile(outputCommit, "file", &buffer))
	require.Equal(t, "foo\n", buffer.String())
}

func TestEmptyFiles(t *testing.T) {
	if testing.Short() {
		t.Skip("Skipping integration tests in short mode")
	}
	t.Parallel()
	c, _ := minikubetestenv.AcquireCluster(t)
	// create repos
	dataRepo := tu.UniqueString("TestShufflePipeline_data")
<<<<<<< HEAD
	require.NoError(t, c.CreateRepo(dataRepo))
=======
	require.NoError(t, c.CreateProjectRepo("", dataRepo))
>>>>>>> fcabd0b5
	dataCommit := client.NewProjectCommit("", dataRepo, "master", "")

	// create pipeline
	pipelineName := tu.UniqueString("pipeline")
	_, err := c.PpsAPIClient.CreatePipeline(
		context.Background(),
		&pps.CreatePipelineRequest{
			Pipeline: client.NewProjectPipeline("", pipelineName),
			Transform: &pps.Transform{
				Cmd: []string{"bash"},
				Stdin: []string{
					fmt.Sprintf("if [ -s /pfs/%s/dir/file1 ]; then exit 1; fi", dataRepo),
					fmt.Sprintf("ln -s /pfs/%s/dir/file1 /pfs/out/file1", dataRepo),
					fmt.Sprintf("if [ -s /pfs/%s/dir/file2 ]; then exit 1; fi", dataRepo),
					fmt.Sprintf("ln -s /pfs/%s/dir/file2 /pfs/out/file2", dataRepo),
					fmt.Sprintf("if [ -s /pfs/%s/dir/file3 ]; then exit 1; fi", dataRepo),
					fmt.Sprintf("ln -s /pfs/%s/dir/file3 /pfs/out/file3", dataRepo),
				},
			},
			ParallelismSpec: &pps.ParallelismSpec{
				Constant: 1,
			},
			Input: &pps.Input{
				Pfs: &pps.PFSInput{
					Repo:       dataRepo,
					Glob:       "/*",
					EmptyFiles: true,
				},
			},
		})
	require.NoError(t, err)

	// Do a commit
	commit, err := c.StartProjectCommit("", dataRepo, "master")
	require.NoError(t, err)
	require.NoError(t, c.PutFile(dataCommit, "/dir/file1", strings.NewReader("foo\n")))
	require.NoError(t, c.PutFile(dataCommit, "/dir/file2", strings.NewReader("foo\n")))
	require.NoError(t, c.PutFile(dataCommit, "/dir/file3", strings.NewReader("foo\n")))
	require.NoError(t, c.FinishProjectCommit("", dataRepo, "master", ""))

	commitInfos, err := c.WaitCommitSetAll(commit.ID)
	require.NoError(t, err)
	require.Equal(t, 4, len(commitInfos))

	buffer := bytes.Buffer{}
	outputCommit := client.NewProjectCommit("", pipelineName, "master", commit.ID)
	require.NoError(t, c.GetFile(outputCommit, "file1", &buffer))
	require.Equal(t, "foo\n", buffer.String())
	buffer.Reset()
	require.NoError(t, c.GetFile(outputCommit, "file2", &buffer))
	require.Equal(t, "foo\n", buffer.String())
	buffer.Reset()
	require.NoError(t, c.GetFile(outputCommit, "file3", &buffer))
	require.Equal(t, "foo\n", buffer.String())
}

// TestProvenance creates a pipeline DAG that's not a transitive reduction
// It looks like this:
// A
// | \
// v  v
// B-->C
// When we commit to A we expect to see 1 commit on C rather than 2.
func TestProvenance(t *testing.T) {
	if testing.Short() {
		t.Skip("Skipping integration tests in short mode")
	}
	t.Parallel()
	c, _ := minikubetestenv.AcquireCluster(t)
	aRepo := tu.UniqueString("A")
	require.NoError(t, c.CreateProjectRepo("", aRepo))

	bPipeline := tu.UniqueString("B")
	require.NoError(t, c.CreateProjectPipeline("",
		bPipeline,
		"",
		[]string{"cp", path.Join("/pfs", aRepo, "file"), "/pfs/out/file"},
		nil,
		&pps.ParallelismSpec{
			Constant: 1,
		},
		client.NewProjectPFSInput("", aRepo, "/*"),
		"",
		false,
	))

	cPipeline := tu.UniqueString("C")
	require.NoError(t, c.CreateProjectPipeline("",
		cPipeline,
		"",
		[]string{"sh"},
		[]string{fmt.Sprintf("diff %s %s >/pfs/out/file",
			path.Join("/pfs", aRepo, "file"), path.Join("/pfs", bPipeline, "file"))},
		&pps.ParallelismSpec{
			Constant: 1,
		},
		client.NewCrossInput(
			client.NewProjectPFSInput("", aRepo, "/*"),
			client.NewProjectPFSInput("", bPipeline, "/*"),
		),
		"",
		false,
	))

	// commit to aRepo
	commit1, err := c.StartProjectCommit("", aRepo, "master")
	require.NoError(t, err)
	require.NoError(t, c.PutFile(commit1, "file", strings.NewReader("foo\n"), client.WithAppendPutFile()))
	require.NoError(t, c.FinishProjectCommit("", aRepo, commit1.Branch.Name, commit1.ID))

	commit2, err := c.StartProjectCommit("", aRepo, "master")
	require.NoError(t, err)
	require.NoError(t, c.PutFile(commit2, "file", strings.NewReader("bar\n"), client.WithAppendPutFile()))
	require.NoError(t, c.FinishProjectCommit("", aRepo, commit2.Branch.Name, commit2.ID))

	commitInfos, err := c.WaitCommitSetAll(commit2.ID)
	require.NoError(t, err)
	require.Equal(t, 7, len(commitInfos)) // input repo plus spec/output/meta for b and c pipelines

	for _, ci := range commitInfos {
		if ci.Commit.Branch.Repo.Name == cPipeline && ci.Commit.Branch.Repo.Type == pfs.UserRepoType {
			require.Equal(t, int64(0), ci.Details.SizeBytes)
		}
	}

	// We should only see three commits in aRepo (empty head, commit1, commit2)
	commitInfos, err = c.ListCommit(client.NewProjectRepo("", aRepo), client.NewProjectCommit("", aRepo, "master", ""), nil, 0)
	require.NoError(t, err)
	require.Equal(t, 3, len(commitInfos))

	// There are three commits in the bPipeline repo (bPipeline created, commit1, commit2)
	commitInfos, err = c.ListCommit(client.NewProjectRepo("", bPipeline), client.NewProjectCommit("", bPipeline, "master", ""), nil, 0)
	require.NoError(t, err)
	require.Equal(t, 3, len(commitInfos))

	// There are three commits in the cPipeline repo (cPipeline created, commit1, commit2)
	commitInfos, err = c.ListCommit(client.NewProjectRepo("", cPipeline), client.NewProjectCommit("", cPipeline, "master", ""), nil, 0)
	require.NoError(t, err)
	require.Equal(t, 3, len(commitInfos))
}

// TestProvenance2 tests the following DAG:
//   A
//  / \
// B   C
//  \ /
//   D
func TestProvenance2(t *testing.T) {
	if testing.Short() {
		t.Skip("Skipping integration tests in short mode")
	}

	t.Parallel()
	c, _ := minikubetestenv.AcquireCluster(t)
	aRepo := tu.UniqueString("A")
	require.NoError(t, c.CreateProjectRepo("", aRepo))

	bPipeline := tu.UniqueString("B")
	require.NoError(t, c.CreateProjectPipeline("",
		bPipeline,
		"",
		[]string{"cp", path.Join("/pfs", aRepo, "bfile"), "/pfs/out/bfile"},
		nil,
		&pps.ParallelismSpec{
			Constant: 1,
		},
		client.NewProjectPFSInput("", aRepo, "/b*"),
		"",
		false,
	))

	cPipeline := tu.UniqueString("C")
	require.NoError(t, c.CreateProjectPipeline("",
		cPipeline,
		"",
		[]string{"cp", path.Join("/pfs", aRepo, "cfile"), "/pfs/out/cfile"},
		nil,
		&pps.ParallelismSpec{
			Constant: 1,
		},
		client.NewProjectPFSInput("", aRepo, "/c*"),
		"",
		false,
	))

	dPipeline := tu.UniqueString("D")
	require.NoError(t, c.CreateProjectPipeline("",
		dPipeline,
		"",
		[]string{"sh"},
		[]string{
			fmt.Sprintf("diff /pfs/%s/bfile /pfs/%s/cfile >/pfs/out/file", bPipeline, cPipeline),
		},
		&pps.ParallelismSpec{
			Constant: 1,
		},
		client.NewCrossInput(
			client.NewProjectPFSInput("", bPipeline, "/*"),
			client.NewProjectPFSInput("", cPipeline, "/*"),
		),
		"",
		false,
	))

	// commit to aRepo
	commit1, err := c.StartProjectCommit("", aRepo, "master")
	require.NoError(t, err)
	require.NoError(t, c.PutFile(commit1, "bfile", strings.NewReader("foo\n"), client.WithAppendPutFile()))
	require.NoError(t, c.PutFile(commit1, "cfile", strings.NewReader("foo\n"), client.WithAppendPutFile()))
	require.NoError(t, c.FinishProjectCommit("", aRepo, commit1.Branch.Name, commit1.ID))

	commit2, err := c.StartProjectCommit("", aRepo, "master")
	require.NoError(t, err)
	require.NoError(t, c.PutFile(commit2, "bfile", strings.NewReader("bar\n"), client.WithAppendPutFile()))
	require.NoError(t, c.PutFile(commit2, "cfile", strings.NewReader("bar\n"), client.WithAppendPutFile()))
	require.NoError(t, c.FinishProjectCommit("", aRepo, commit2.Branch.Name, commit2.ID))

	_, err = c.WaitProjectCommit("", dPipeline, "", commit2.ID)
	require.NoError(t, err)

	// We should see 3 commits in aRepo (empty head two user commits)
	commitInfos, err := c.ListCommit(client.NewProjectRepo("", aRepo), client.NewProjectCommit("", aRepo, "master", ""), nil, 0)
	require.NoError(t, err)
	require.Equal(t, 3, len(commitInfos))

	// We should see 3 commits in bPipeline (bPipeline creation and from the two user commits)
	commitInfos, err = c.ListCommit(client.NewProjectRepo("", bPipeline), client.NewProjectCommit("", bPipeline, "master", ""), nil, 0)
	require.NoError(t, err)
	require.Equal(t, 3, len(commitInfos))

	// We should see 3 commits in cPipeline (cPipeline creation and from the two user commits)
	commitInfos, err = c.ListCommit(client.NewProjectRepo("", cPipeline), client.NewProjectCommit("", cPipeline, "master", ""), nil, 0)
	require.NoError(t, err)
	require.Equal(t, 3, len(commitInfos))

	// We should see 3 commits in dPipeline (dPipeline creation and from the two user commits)
	commitInfos, err = c.ListCommit(client.NewProjectRepo("", dPipeline), client.NewProjectCommit("", dPipeline, "master", ""), nil, 0)
	require.NoError(t, err)
	require.Equal(t, 3, len(commitInfos))

	buffer := bytes.Buffer{}
	outputCommit := client.NewProjectCommit("", dPipeline, "master", commit1.ID)
	require.NoError(t, c.GetFile(outputCommit, "file", &buffer))
	require.Equal(t, "", buffer.String())

	buffer.Reset()
	outputCommit = client.NewProjectCommit("", dPipeline, "master", commit2.ID)
	require.NoError(t, c.GetFile(outputCommit, "file", &buffer))
	require.Equal(t, "", buffer.String())
}

// TestStopPipelineExtraCommit generates the following DAG:
// A -> B -> C
// and ensures that calling StopPipeline on B does not create an commit in C.
func TestStopPipelineExtraCommit(t *testing.T) {
	if testing.Short() {
		t.Skip("Skipping integration tests in short mode")
	}

	t.Parallel()
	c, _ := minikubetestenv.AcquireCluster(t)
	aRepo := tu.UniqueString("A")
	require.NoError(t, c.CreateProjectRepo("", aRepo))

	bPipeline := tu.UniqueString("B")
	require.NoError(t, c.CreateProjectPipeline("",
		bPipeline,
		"",
		[]string{"cp", path.Join("/pfs", aRepo, "file"), "/pfs/out/file"},
		nil,
		&pps.ParallelismSpec{
			Constant: 1,
		},
		client.NewProjectPFSInput("", aRepo, "/*"),
		"",
		false,
	))

	cPipeline := tu.UniqueString("C")
	require.NoError(t, c.CreateProjectPipeline("",
		cPipeline,
		"",
		[]string{"cp", path.Join("/pfs", aRepo, "file"), "/pfs/out/file"},
		nil,
		&pps.ParallelismSpec{
			Constant: 1,
		},
		client.NewProjectPFSInput("", bPipeline, "/*"),
		"",
		false,
	))

	// commit to aRepo
	commit1, err := c.StartProjectCommit("", aRepo, "master")
	require.NoError(t, err)
	require.NoError(t, c.PutFile(commit1, "file", strings.NewReader("foo\n"), client.WithAppendPutFile()))
	require.NoError(t, c.FinishProjectCommit("", aRepo, commit1.Branch.Name, commit1.ID))

	commitInfos, err := c.WaitCommitSetAll(commit1.ID)
	require.NoError(t, err)
	require.Equal(t, 7, len(commitInfos))

	// We should see 2 commits in aRepo (empty head and the user commit)
	commitInfos, err = c.ListCommit(client.NewProjectRepo("", aRepo), client.NewProjectCommit("", aRepo, "master", ""), nil, 0)
	require.NoError(t, err)
	require.Equal(t, 2, len(commitInfos))

	// We should see 2 commits in bPipeline (bPipeline creation and the user commit)
	commitInfos, err = c.ListCommit(client.NewProjectRepo("", bPipeline), client.NewProjectCommit("", bPipeline, "master", ""), nil, 0)
	require.NoError(t, err)
	require.Equal(t, 2, len(commitInfos))

	// We should see 2 commits in cPipeline (cPipeline creation and the user commit)
	commitInfos, err = c.ListCommit(client.NewProjectRepo("", cPipeline), client.NewProjectCommit("", cPipeline, "master", ""), nil, 0)
	require.NoError(t, err)
	require.Equal(t, 2, len(commitInfos))

<<<<<<< HEAD
	require.NoError(t, c.StopProjectPipeline("", bPipeline))
=======
	require.NoError(t, c.StopPipeline(bPipeline))
>>>>>>> fcabd0b5
	commitInfos, err = c.ListCommit(client.NewProjectRepo("", cPipeline), client.NewProjectCommit("", cPipeline, "master", ""), nil, 0)
	require.NoError(t, err)
	require.Equal(t, 2, len(commitInfos))
}

func TestWaitJobSet(t *testing.T) {
	if testing.Short() {
		t.Skip("Skipping integration tests in short mode")
	}

	t.Parallel()
	c, _ := minikubetestenv.AcquireCluster(t)
	prefix := tu.UniqueString("repo")
	makeRepoName := func(i int) string {
		return fmt.Sprintf("%s-%d", prefix, i)
	}

	sourceRepo := makeRepoName(0)
	require.NoError(t, c.CreateProjectRepo("", sourceRepo))

	// Create a four-stage pipeline
	numStages := 4
	for i := 0; i < numStages; i++ {
		repo := makeRepoName(i)
		require.NoError(t, c.CreateProjectPipeline("",
			makeRepoName(i+1),
			"",
			[]string{"cp", path.Join("/pfs", repo, "file"), "/pfs/out/file"},
			nil,
			&pps.ParallelismSpec{
				Constant: 1,
			},
			client.NewProjectPFSInput("", repo, "/*"),
			"",
			false,
		))
	}

	for i := 0; i < 5; i++ {
		commit, err := c.StartProjectCommit("", sourceRepo, "master")
		require.NoError(t, err)
		require.NoError(t, c.PutFile(commit, "file", strings.NewReader("foo\n"), client.WithAppendPutFile()))
		require.NoError(t, c.FinishProjectCommit("", sourceRepo, commit.Branch.Name, commit.ID))

		commitInfos, err := c.WaitCommitSetAll(commit.ID)
		require.NoError(t, err)
		require.Equal(t, numStages*3+1, len(commitInfos))

		jobInfos, err := c.WaitJobSetAll(commit.ID, false)
		require.NoError(t, err)
		require.Equal(t, numStages, len(jobInfos))
	}
}

func TestWaitJobSetFailures(t *testing.T) {
	if testing.Short() {
		t.Skip("Skipping integration tests in short mode")
	}
	t.Parallel()
	c, _ := minikubetestenv.AcquireCluster(t)
	dataRepo := tu.UniqueString("TestWaitJobSetFailures")
	require.NoError(t, c.CreateProjectRepo("", dataRepo))
	prefix := tu.UniqueString("TestWaitJobSetFailures")
	pipelineName := func(i int) string { return prefix + fmt.Sprintf("%d", i) }

	require.NoError(t, c.CreateProjectPipeline("",
		pipelineName(0),
		"",
		[]string{"sh"},
		[]string{fmt.Sprintf("cp /pfs/%s/* /pfs/out/", dataRepo)},
		&pps.ParallelismSpec{
			Constant: 1,
		},
		client.NewProjectPFSInput("", dataRepo, "/*"),
		"",
		false,
	))
	require.NoError(t, c.CreateProjectPipeline("",
		pipelineName(1),
		"",
		[]string{"sh"},
		[]string{
			fmt.Sprintf("if [ -f /pfs/%s/file1 ]; then exit 1; fi", pipelineName(0)),
			fmt.Sprintf("cp /pfs/%s/* /pfs/out/", pipelineName(0)),
		},
		&pps.ParallelismSpec{
			Constant: 1,
		},
		client.NewProjectPFSInput("", pipelineName(0), "/*"),
		"",
		false,
	))
	require.NoError(t, c.CreateProjectPipeline("",
		pipelineName(2),
		"",
		[]string{"sh"},
		[]string{fmt.Sprintf("cp /pfs/%s/* /pfs/out/", pipelineName(1))},
		&pps.ParallelismSpec{
			Constant: 1,
		},
		client.NewProjectPFSInput("", pipelineName(1), "/*"),
		"",
		false,
	))

	for i := 0; i < 2; i++ {
		commit, err := c.StartProjectCommit("", dataRepo, "master")
		require.NoError(t, err)
		require.NoError(t, c.PutFile(commit, fmt.Sprintf("file%d", i), strings.NewReader("foo\n"), client.WithAppendPutFile()))
		require.NoError(t, c.FinishProjectCommit("", dataRepo, commit.Branch.Name, commit.ID))
		jobInfos, err := c.WaitJobSetAll(commit.ID, false)
		require.NoError(t, err)
		require.Equal(t, 3, len(jobInfos))
		if i == 0 {
			for _, ji := range jobInfos {
				require.Equal(t, pps.JobState_JOB_SUCCESS.String(), ji.State.String())
			}
		} else {
			for _, ji := range jobInfos {
				switch ji.Job.Pipeline.Name {
				case pipelineName(1):
					require.Equal(t, pps.JobState_JOB_FAILURE.String(), ji.State.String())
				case pipelineName(2):
					require.Equal(t, pps.JobState_JOB_UNRUNNABLE.String(), ji.State.String())
				}
			}
		}
	}
}

func TestWaitCommitSetAfterCreatePipeline(t *testing.T) {
	if testing.Short() {
		t.Skip("Skipping integration tests in short mode")
	}

	t.Parallel()
	c, _ := minikubetestenv.AcquireCluster(t)
	repo := tu.UniqueString("data")
	require.NoError(t, c.CreateProjectRepo("", repo))

	var commit *pfs.Commit
	var err error
	for i := 0; i < 10; i++ {
		commit, err = c.StartProjectCommit("", repo, "dev")
		require.NoError(t, err)
		require.NoError(t, c.PutFile(commit, "file", strings.NewReader(fmt.Sprintf("foo%d\n", i)), client.WithAppendPutFile()))
		require.NoError(t, c.FinishProjectCommit("", repo, commit.Branch.Name, commit.ID))
	}
	require.NoError(t, c.CreateProjectBranch("", repo, "master", commit.Branch.Name, commit.ID, nil))

	pipeline := tu.UniqueString("pipeline")
	require.NoError(t, c.CreateProjectPipeline("",
		pipeline,
		"",
		[]string{"cp", path.Join("/pfs", repo, "file"), "/pfs/out/file"},
		nil,
		&pps.ParallelismSpec{
			Constant: 1,
		},
		client.NewProjectPFSInput("", repo, "/*"),
		"",
		false,
	))
	commitInfo, err := c.InspectProjectCommit("", repo, "master", "")
	require.NoError(t, err)
	_, err = c.WaitCommitSetAll(commitInfo.Commit.ID)
	require.NoError(t, err)
}

// TestRecreatePipeline tracks #432
func TestRecreatePipeline(t *testing.T) {
	if testing.Short() {
		t.Skip("Skipping integration tests in short mode")
	}

	t.Parallel()
	c, _ := minikubetestenv.AcquireCluster(t)
	repo := tu.UniqueString("data")
	require.NoError(t, c.CreateProjectRepo("", repo))
	commit, err := c.StartProjectCommit("", repo, "master")
	require.NoError(t, err)
	require.NoError(t, c.PutFile(commit, "file", strings.NewReader("foo"), client.WithAppendPutFile()))
	require.NoError(t, c.FinishProjectCommit("", repo, commit.Branch.Name, commit.ID))
	pipeline := tu.UniqueString("pipeline")
	createPipeline := func() {
		require.NoError(t, c.CreateProjectPipeline("",
			pipeline,
			"",
			[]string{"cp", path.Join("/pfs", repo, "file"), "/pfs/out/file"},
			nil,
			&pps.ParallelismSpec{
				Constant: 1,
			},
			client.NewProjectPFSInput("", repo, "/*"),
			"",
			false,
		))
		_, err := c.WaitCommitSetAll(commit.ID)
		require.NoError(t, err)
	}

	// Do it twice.  We expect jobs to be created on both runs.
	createPipeline()
	time.Sleep(5 * time.Second)
	require.NoError(t, c.DeleteProjectPipeline("", pipeline, false))
	time.Sleep(5 * time.Second)
	createPipeline()
}

func TestDeletePipeline(t *testing.T) {
	if testing.Short() {
		t.Skip("Skipping integration tests in short mode")
	}

	t.Parallel()
	c, _ := minikubetestenv.AcquireCluster(t)

	repo := tu.UniqueString("data")
	require.NoError(t, c.CreateProjectRepo("", repo))
	commit, err := c.StartProjectCommit("", repo, "master")
	require.NoError(t, err)
	require.NoError(t, c.PutFile(commit, uuid.NewWithoutDashes(), strings.NewReader("foo"), client.WithAppendPutFile()))
	require.NoError(t, c.FinishProjectCommit("", repo, commit.Branch.Name, commit.ID))
	pipelines := []string{tu.UniqueString("TestDeletePipeline1"), tu.UniqueString("TestDeletePipeline2")}
	createPipelines := func() {
		require.NoError(t, c.CreateProjectPipeline("",
			pipelines[0],
			"",
			[]string{"sleep", "20"},
			nil,
			&pps.ParallelismSpec{
				Constant: 1,
			},
			client.NewProjectPFSInput("", repo, "/*"),
			"",
			false,
		))
		require.NoError(t, c.CreateProjectPipeline("",
			pipelines[1],
			"",
			[]string{"sleep", "20"},
			nil,
			&pps.ParallelismSpec{
				Constant: 1,
			},
			client.NewProjectPFSInput("", pipelines[0], "/*"),
			"",
			false,
		))
		time.Sleep(10 * time.Second)
		// Wait for the pipeline to start running
		require.NoErrorWithinTRetry(t, 90*time.Second, func() error {
			pipelineInfos, err := c.ListPipeline(false)
			if err != nil {
				return err
			}
			// Check number of pipelines
			names := make([]string, 0, len(pipelineInfos))
			for _, pi := range pipelineInfos {
				names = append(names, fmt.Sprintf("(%s, %s)", pi.Pipeline.Name, pi.State))
			}
			if len(pipelineInfos) != 2 {
				return errors.Errorf("Expected two pipelines, but got: %+v", names)
			}
			// make sure second pipeline is running
			pipelineInfo, err := c.InspectProjectPipeline("", pipelines[1], false)
			if err != nil {
				return err
			}
			if pipelineInfo.State != pps.PipelineState_PIPELINE_RUNNING {
				return errors.Errorf("no running pipeline (only %+v)", names)
			}
			return nil
		})
	}

	createPipelines()

	deletePipeline := func(pipeline string) {
		require.NoError(t, c.DeleteProjectPipeline("", pipeline, false))
		time.Sleep(5 * time.Second)
		// Wait for the pipeline to disappear
		require.NoError(t, backoff.Retry(func() error {
			_, err := c.InspectProjectPipeline("", pipeline, false)
			if err == nil {
				return errors.Errorf("expected pipeline to be missing, but it's still present")
			}
			return nil
		}, backoff.NewTestingBackOff()))

	}
	// Can't delete a pipeline from the middle of the dag
	require.YesError(t, c.DeleteProjectPipeline("", pipelines[0], false))

	deletePipeline(pipelines[1])
	deletePipeline(pipelines[0])

	// The jobs should be gone
	jobs, err := c.ListProjectJob("", "", nil, -1, true)
	require.NoError(t, err)
	require.Equal(t, len(jobs), 0)

	// Listing jobs for a deleted pipeline should error
	_, err = c.ListProjectJob("", pipelines[0], nil, -1, true)
	require.YesError(t, err)

	createPipelines()

	// Can force delete pipelines from the middle of the dag.
	require.NoError(t, c.DeleteProjectPipeline("", pipelines[0], true))
}

func TestPipelineState(t *testing.T) {
	if testing.Short() {
		t.Skip("Skipping integration tests in short mode")
	}

	t.Parallel()
	c, _ := minikubetestenv.AcquireCluster(t)
	repo := tu.UniqueString("data")
	require.NoError(t, c.CreateProjectRepo("", repo))
	pipeline := tu.UniqueString("pipeline")
	require.NoError(t, c.CreateProjectPipeline("",
		pipeline,
		"",
		[]string{"cp", path.Join("/pfs", repo, "file"), "/pfs/out/file"},
		nil,
		&pps.ParallelismSpec{
			Constant: 1,
		},
		client.NewProjectPFSInput("", repo, "/*"),
		"",
		false,
	))

	// Wait for pipeline to get picked up
	time.Sleep(15 * time.Second)
	require.NoError(t, backoff.Retry(func() error {
		pipelineInfo, err := c.InspectProjectPipeline("", pipeline, false)
		if err != nil {
			return err
		}
		if pipelineInfo.State != pps.PipelineState_PIPELINE_RUNNING {
			return errors.Errorf("pipeline should be in state running, not: %s", pipelineInfo.State.String())
		}
		return nil
	}, backoff.NewTestingBackOff()))

	// Stop pipeline and wait for the pipeline to pause
	require.NoError(t, c.StopProjectPipeline("", pipeline))
	time.Sleep(5 * time.Second)
	require.NoError(t, backoff.Retry(func() error {
		pipelineInfo, err := c.InspectProjectPipeline("", pipeline, false)
		if err != nil {
			return err
		}
		if !pipelineInfo.Stopped {
			return errors.Errorf("pipeline never paused, even though StopPipeline() was called, state: %s", pipelineInfo.State.String())
		}
		return nil
	}, backoff.NewTestingBackOff()))

	// Restart pipeline and wait for the pipeline to resume
	require.NoError(t, c.StartProjectPipeline("", pipeline))
	time.Sleep(15 * time.Second)
	require.NoError(t, backoff.Retry(func() error {
		pipelineInfo, err := c.InspectProjectPipeline("", pipeline, false)
		if err != nil {
			return err
		}
		if pipelineInfo.State != pps.PipelineState_PIPELINE_RUNNING {
			return errors.Errorf("pipeline never restarted, even though StartPipeline() was called, state: %s", pipelineInfo.State.String())
		}
		return nil
	}, backoff.NewTestingBackOff()))
}

// TestUpdatePipelineThatHasNoOutput tracks #1637
func TestUpdatePipelineThatHasNoOutput(t *testing.T) {
	if testing.Short() {
		t.Skip("Skipping integration tests in short mode")
	}

	t.Parallel()
	c, _ := minikubetestenv.AcquireCluster(t)
	dataRepo := tu.UniqueString("TestUpdatePipelineThatHasNoOutput")
	require.NoError(t, c.CreateProjectRepo("", dataRepo))

	commit, err := c.StartProjectCommit("", dataRepo, "master")
	require.NoError(t, err)
	require.NoError(t, c.PutFile(commit, "file", strings.NewReader("foo\n"), client.WithAppendPutFile()))
	require.NoError(t, c.FinishProjectCommit("", dataRepo, commit.Branch.Name, commit.ID))

	pipeline := tu.UniqueString("pipeline")
	require.NoError(t, c.CreateProjectPipeline("",
		pipeline,
		"",
		[]string{"sh"},
		[]string{"exit 1"},
		nil,
		client.NewProjectPFSInput("", dataRepo, "/"),
		"",
		false,
	))

	// Wait for job to spawn
	var jobInfos []*pps.JobInfo
	time.Sleep(10 * time.Second)
	require.NoError(t, backoff.Retry(func() error {
		var err error
		jobInfos, err = c.ListProjectJob("", pipeline, nil, -1, true)
		if err != nil {
			return err
		}
		if len(jobInfos) < 1 {
			return errors.Errorf("job not spawned")
		}
		return nil
	}, backoff.NewTestingBackOff()))

	jobInfo, err := c.WaitProjectJob("", pipeline, jobInfos[0].Job.ID, false)
	require.NoError(t, err)
	require.Equal(t, pps.JobState_JOB_FAILURE, jobInfo.State)

	// Now we update the pipeline
	require.NoError(t, c.CreateProjectPipeline("",
		pipeline,
		"",
		[]string{"sh"},
		[]string{"exit 1"},
		nil,
		client.NewProjectPFSInput("", dataRepo, "/"),
		"",
		true,
	))
}

func TestAcceptReturnCode(t *testing.T) {
	if testing.Short() {
		t.Skip("Skipping integration tests in short mode")
	}

	t.Parallel()
	c, _ := minikubetestenv.AcquireCluster(t)

	dataRepo := tu.UniqueString("TestAcceptReturnCode")
	require.NoError(t, c.CreateProjectRepo("", dataRepo))

	pipelineName := tu.UniqueString("pipeline")
	_, err := c.PpsAPIClient.CreatePipeline(
		context.Background(),
		&pps.CreatePipelineRequest{
			Pipeline: client.NewProjectPipeline("", pipelineName),
			Transform: &pps.Transform{
				Cmd:              []string{"sh"},
				Stdin:            []string{"exit 1"},
				AcceptReturnCode: []int64{1},
			},
			Input: client.NewProjectPFSInput("", dataRepo, "/*"),
		},
	)
	require.NoError(t, err)

	commit, err := c.StartProjectCommit("", dataRepo, "master")
	require.NoError(t, err)
	require.NoError(t, c.PutFile(commit, "file", strings.NewReader("foo\n"), client.WithAppendPutFile()))
	require.NoError(t, c.FinishProjectCommit("", dataRepo, commit.Branch.Name, commit.ID))

	commitInfos, err := c.WaitCommitSetAll(commit.ID)
	require.NoError(t, err)
	require.Equal(t, 4, len(commitInfos))

	jobInfos, err := c.ListProjectJob("", pipelineName, nil, -1, true)
	require.NoError(t, err)
	require.Equal(t, 2, len(jobInfos))
	require.Equal(t, commit.ID, jobInfos[0].Job.ID)

	jobInfo, err := c.WaitProjectJob("", pipelineName, jobInfos[0].Job.ID, false)
	require.NoError(t, err)
	require.Equal(t, pps.JobState_JOB_SUCCESS, jobInfo.State)
}

func TestPrettyPrinting(t *testing.T) {
	if testing.Short() {
		t.Skip("Skipping integration tests in short mode")
	}

	t.Parallel()
	c, _ := minikubetestenv.AcquireCluster(t)

	// create repos
	dataRepo := tu.UniqueString("TestPrettyPrinting_data")
	require.NoError(t, c.CreateProjectRepo("", dataRepo))

	// create pipeline
	pipelineName := tu.UniqueString("pipeline")
	_, err := c.PpsAPIClient.CreatePipeline(
		context.Background(),
		&pps.CreatePipelineRequest{
			Pipeline: client.NewProjectPipeline("", pipelineName),
			Transform: &pps.Transform{
				Cmd: []string{"cp", path.Join("/pfs", dataRepo, "file"), "/pfs/out/file"},
			},
			ParallelismSpec: &pps.ParallelismSpec{
				Constant: 1,
			},
			Input: client.NewProjectPFSInput("", dataRepo, "/*"),
		})
	require.NoError(t, err)

	// Do a commit to repo
	commit, err := c.StartProjectCommit("", dataRepo, "master")
	require.NoError(t, err)
	require.NoError(t, c.PutFile(commit, "file", strings.NewReader("foo\n"), client.WithAppendPutFile()))
	require.NoError(t, c.FinishProjectCommit("", dataRepo, commit.Branch.Name, commit.ID))

	commitInfos, err := c.WaitCommitSetAll(commit.ID)
	require.NoError(t, err)
	require.Equal(t, 4, len(commitInfos))

	repoInfo, err := c.InspectProjectRepo("", dataRepo)
	require.NoError(t, err)
	require.NoError(t, pfspretty.PrintDetailedRepoInfo(pfspretty.NewPrintableRepoInfo(repoInfo)))
	for _, c := range commitInfos {
		require.NoError(t, pfspretty.PrintDetailedCommitInfo(os.Stdout, pfspretty.NewPrintableCommitInfo(c)))
	}

	fileInfo, err := c.InspectFile(commit, "file")
	require.NoError(t, err)
	require.NoError(t, pfspretty.PrintDetailedFileInfo(fileInfo))
	pipelineInfo, err := c.InspectProjectPipeline("", pipelineName, true)
	require.NoError(t, err)
	require.NoError(t, ppspretty.PrintDetailedPipelineInfo(os.Stdout, ppspretty.NewPrintablePipelineInfo(pipelineInfo)))
	jobInfos, err := c.ListProjectJob("", "", nil, -1, true)
	require.NoError(t, err)
	require.True(t, len(jobInfos) > 0)
	require.NoError(t, ppspretty.PrintDetailedJobInfo(os.Stdout, ppspretty.NewPrintableJobInfo(jobInfos[0], false)))
}

func TestAuthPrettyPrinting(t *testing.T) {
	if testing.Short() {
		t.Skip("Skipping integration tests in short mode")
	}

	t.Parallel()
	c, _ := minikubetestenv.AcquireCluster(t)
	tu.ActivateAuthClient(t, c)
	rc := tu.AuthenticateClient(t, c, auth.RootUser)

	// create repos
	dataRepo := tu.UniqueString("TestPrettyPrinting_data")
	require.NoError(t, rc.CreateProjectRepo("", dataRepo))

	// create pipeline
	pipelineName := tu.UniqueString("pipeline")
	_, err := rc.PpsAPIClient.CreatePipeline(
		rc.Ctx(),
		&pps.CreatePipelineRequest{
			Pipeline: client.NewProjectPipeline("", pipelineName),
			Transform: &pps.Transform{
				Cmd: []string{"cp", path.Join("/pfs", dataRepo, "file"), "/pfs/out/file"},
			},
			ParallelismSpec: &pps.ParallelismSpec{
				Constant: 1,
			},
			Input: client.NewProjectPFSInput("", dataRepo, "/*"),
		})
	require.NoError(t, err)

	// Do a commit to repo
	commit, err := c.StartProjectCommit("", dataRepo, "master")
	require.NoError(t, err)
	require.NoError(t, c.PutFile(commit, "file", strings.NewReader("foo\n"), client.WithAppendPutFile()))
	require.NoError(t, c.FinishProjectCommit("", dataRepo, commit.Branch.Name, commit.ID))

	commitInfos, err := c.WaitCommitSetAll(commit.ID)
	require.NoError(t, err)
	require.Equal(t, 4, len(commitInfos))

	repoInfo, err := c.InspectProjectRepo("", dataRepo)
	require.NoError(t, err)
	require.NoError(t, pfspretty.PrintDetailedRepoInfo(pfspretty.NewPrintableRepoInfo(repoInfo)))
	for _, c := range commitInfos {
		require.NoError(t, pfspretty.PrintDetailedCommitInfo(os.Stdout, pfspretty.NewPrintableCommitInfo(c)))
	}

	fileInfo, err := c.InspectFile(commit, "file")
	require.NoError(t, err)
	require.NoError(t, pfspretty.PrintDetailedFileInfo(fileInfo))
	pipelineInfo, err := c.InspectProjectPipeline("", pipelineName, true)
	require.NoError(t, err)
	require.NoError(t, ppspretty.PrintDetailedPipelineInfo(os.Stdout, ppspretty.NewPrintablePipelineInfo(pipelineInfo)))
	jobInfos, err := c.ListProjectJob("", "", nil, -1, true)
	require.NoError(t, err)
	require.True(t, len(jobInfos) > 0)
	require.NoError(t, ppspretty.PrintDetailedJobInfo(os.Stdout, ppspretty.NewPrintableJobInfo(jobInfos[0], false)))
}

func TestDeleteAll(t *testing.T) {
	if testing.Short() {
		t.Skip("Skipping integration tests in short mode")
	}
	// this test cannot be run in parallel because it deletes everything
	t.Parallel()
	c, _ := minikubetestenv.AcquireCluster(t)
	// create repos
	dataRepo := tu.UniqueString("TestDeleteAll_data")
	require.NoError(t, c.CreateProjectRepo("", dataRepo))
	// create pipeline
	pipelineName := tu.UniqueString("pipeline")
	require.NoError(t, c.CreateProjectPipeline("",
		pipelineName,
		"",
		[]string{"cp", path.Join("/pfs", dataRepo, "file"), "/pfs/out/file"},
		nil,
		&pps.ParallelismSpec{
			Constant: 1,
		},
		client.NewProjectPFSInput("", dataRepo, "/"),
		"",
		false,
	))
	// Do commit to repo
	commit, err := c.StartProjectCommit("", dataRepo, "master")
	require.NoError(t, err)
	require.NoError(t, c.PutFile(commit, "file", strings.NewReader("foo\n"), client.WithAppendPutFile()))
	require.NoError(t, c.FinishProjectCommit("", dataRepo, commit.Branch.Name, commit.ID))
	_, err = c.WaitCommitSetAll(commit.ID)
	require.NoError(t, err)
	require.NoError(t, c.DeleteAll())
	repoInfos, err := c.ListRepo()
	require.NoError(t, err)
	require.Equal(t, 0, len(repoInfos))
	pipelineInfos, err := c.ListPipeline(false)
	require.NoError(t, err)
	require.Equal(t, 0, len(pipelineInfos))
	jobInfos, err := c.ListProjectJob("", "", nil, -1, true)
	require.NoError(t, err)
	require.Equal(t, 0, len(jobInfos))
}

func TestRecursiveCp(t *testing.T) {
	if testing.Short() {
		t.Skip("Skipping integration tests in short mode")
	}

	t.Parallel()
	c, _ := minikubetestenv.AcquireCluster(t)
	// create repos
	dataRepo := tu.UniqueString("TestRecursiveCp_data")
	require.NoError(t, c.CreateProjectRepo("", dataRepo))
	// create pipeline
	pipelineName := tu.UniqueString("TestRecursiveCp")
	require.NoError(t, c.CreateProjectPipeline("",
		pipelineName,
		"",
		[]string{"sh"},
		[]string{
			fmt.Sprintf("cp -r /pfs/%s /pfs/out", dataRepo),
		},
		&pps.ParallelismSpec{
			Constant: 1,
		},
		client.NewProjectPFSInput("", dataRepo, "/*"),
		"",
		false,
	))
	// Do commit to repo
	commit, err := c.StartProjectCommit("", dataRepo, "master")
	require.NoError(t, err)
	for i := 0; i < 100; i++ {
		require.NoError(t, c.PutFile(
			commit,
			fmt.Sprintf("file%d", i),
			strings.NewReader(strings.Repeat("foo\n", 10000)),
		))
	}
	require.NoError(t, c.FinishProjectCommit("", dataRepo, commit.Branch.Name, commit.ID))
	_, err = c.WaitCommitSetAll(commit.ID)
	require.NoError(t, err)
}

func TestPipelineUniqueness(t *testing.T) {
	if testing.Short() {
		t.Skip("Skipping integration tests in short mode")
	}

	t.Parallel()
	c, _ := minikubetestenv.AcquireCluster(t)

	repo := tu.UniqueString("data")
	require.NoError(t, c.CreateProjectRepo("", repo))
	pipelineName := tu.UniqueString("pipeline")
	require.NoError(t, c.CreateProjectPipeline("",
		pipelineName,
		"",
		[]string{"bash"},
		[]string{""},
		&pps.ParallelismSpec{
			Constant: 1,
		},
		client.NewProjectPFSInput("", repo, "/"),
		"",
		false,
	))
	err := c.CreateProjectPipeline("",
		pipelineName,
		"",
		[]string{"bash"},
		[]string{""},
		&pps.ParallelismSpec{
			Constant: 1,
		},
		client.NewProjectPFSInput("", repo, "/"),
		"",
		false,
	)
	require.YesError(t, err)
	require.Matches(t, "pipeline .*? already exists", err.Error())
}

func TestUpdatePipeline(t *testing.T) {
	if testing.Short() {
		t.Skip("Skipping integration tests in short mode")
	}

	t.Parallel()
	c, ns := minikubetestenv.AcquireCluster(t)
	// create repos and create the pipeline
	dataRepo := tu.UniqueString("TestUpdatePipeline_data")
	require.NoError(t, c.CreateProjectRepo("", dataRepo))
	pipelineName := tu.UniqueString("pipeline")
	pipelineCommit := client.NewProjectCommit("", pipelineName, "master", "")
<<<<<<< HEAD
	require.NoError(t, c.CreateProjectPipeline("",
=======
	require.NoError(t, c.CreatePipeline(
>>>>>>> fcabd0b5
		pipelineName,
		"",
		[]string{"bash"},
		[]string{"echo foo >/pfs/out/file"},
		&pps.ParallelismSpec{
			Constant: 1,
		},
		client.NewProjectPFSInput("", dataRepo, "/*"),
		"",
		true,
	))

	commit, err := c.StartProjectCommit("", dataRepo, "master")
	require.NoError(t, err)
	require.NoError(t, c.PutFile(commit, "file", strings.NewReader("1"), client.WithAppendPutFile()))
	require.NoError(t, c.FinishProjectCommit("", dataRepo, "master", ""))

	_, err = c.WaitCommitSetAll(commit.ID)
	require.NoError(t, err)

	var buffer bytes.Buffer
	require.NoError(t, c.GetFile(pipelineCommit, "file", &buffer))
	require.Equal(t, "foo\n", buffer.String())

	// Update the pipeline
	require.NoError(t, c.CreateProjectPipeline("",
		pipelineName,
		"",
		[]string{"bash"},
		[]string{"echo bar >/pfs/out/file"},
		&pps.ParallelismSpec{
			Constant: 1,
		},
		client.NewProjectPFSInput("", dataRepo, "/*"),
		"",
		true,
	))

	// Confirm that k8s resources have been updated (fix #4071)
	require.NoErrorWithinTRetry(t, 60*time.Second, func() error {
		kc := tu.GetKubeClient(t)
		svcs, err := kc.CoreV1().Services(ns).List(context.Background(), metav1.ListOptions{})
		require.NoError(t, err)
		var newServiceSeen bool
		for _, svc := range svcs.Items {
			switch svc.ObjectMeta.Name {
			case ppsutil.PipelineRcName("", pipelineName, 1):
				return errors.Errorf("stale service encountered: %q", svc.ObjectMeta.Name)
			case ppsutil.PipelineRcName("", pipelineName, 2):
				newServiceSeen = true
			}
		}
		if !newServiceSeen {
			return errors.Errorf("did not find new service: %q", ppsutil.PipelineRcName("", pipelineName, 2))
		}
		rcs, err := kc.CoreV1().ReplicationControllers(ns).List(context.Background(), metav1.ListOptions{})
		require.NoError(t, err)
		var newRCSeen bool
		for _, rc := range rcs.Items {
			switch rc.ObjectMeta.Name {
			case ppsutil.PipelineRcName("", pipelineName, 1):
				return errors.Errorf("stale RC encountered: %q", rc.ObjectMeta.Name)
			case ppsutil.PipelineRcName("", pipelineName, 2):
				newRCSeen = true
			}
		}
		require.True(t, newRCSeen)
		if !newRCSeen {
			return errors.Errorf("did not find new RC: %q", ppsutil.PipelineRcName("", pipelineName, 2))
		}
		return nil
	})

	commit, err = c.StartProjectCommit("", dataRepo, "master")
	require.NoError(t, err)
	require.NoError(t, c.PutFile(commit, "file", strings.NewReader("2"), client.WithAppendPutFile()))
	require.NoError(t, c.FinishProjectCommit("", dataRepo, "master", ""))
	_, err = c.WaitCommitSetAll(commit.ID)
	require.NoError(t, err)

	buffer.Reset()
	require.NoError(t, c.GetFile(pipelineCommit, "file", &buffer))
	require.Equal(t, "bar\n", buffer.String())

	// Inspect the first job to make sure it hasn't changed
	jis, err := c.ListProjectJob("", pipelineName, nil, -1, true)
	require.NoError(t, err)
	require.Equal(t, 4, len(jis))
	require.Equal(t, "echo bar >/pfs/out/file", jis[0].Details.Transform.Stdin[0])
	require.Equal(t, "echo bar >/pfs/out/file", jis[1].Details.Transform.Stdin[0])
	require.Equal(t, "echo foo >/pfs/out/file", jis[2].Details.Transform.Stdin[0])
	require.Equal(t, "echo foo >/pfs/out/file", jis[3].Details.Transform.Stdin[0])

	// Update the pipeline again, this time with Reprocess: true set. Now we
	// should see a different output file
	_, err = c.PpsAPIClient.CreatePipeline(
		context.Background(),
		&pps.CreatePipelineRequest{
			Pipeline: client.NewProjectPipeline("", pipelineName),
			Transform: &pps.Transform{
				Cmd:   []string{"bash"},
				Stdin: []string{"echo buzz >/pfs/out/file"},
			},
			ParallelismSpec: &pps.ParallelismSpec{
				Constant: 1,
			},
			Input:     client.NewProjectPFSInput("", dataRepo, "/*"),
			Update:    true,
			Reprocess: true,
		})
	require.NoError(t, err)

	// Confirm that k8s resources have been updated (fix #4071)
	require.NoErrorWithinTRetry(t, 60*time.Second, func() error {
		kc := tu.GetKubeClient(t)
		svcs, err := kc.CoreV1().Services(ns).List(context.Background(), metav1.ListOptions{})
		require.NoError(t, err)
		var newServiceSeen bool
		for _, svc := range svcs.Items {
			switch svc.ObjectMeta.Name {
			case ppsutil.PipelineRcName("", pipelineName, 1):
				return errors.Errorf("stale service encountered: %q", svc.ObjectMeta.Name)
			case ppsutil.PipelineRcName("", pipelineName, 2):
				newServiceSeen = true
			}
		}
		if !newServiceSeen {
			return errors.Errorf("did not find new service: %q", ppsutil.PipelineRcName("", pipelineName, 2))
		}
		rcs, err := kc.CoreV1().ReplicationControllers(ns).List(context.Background(), metav1.ListOptions{})
		require.NoError(t, err)
		var newRCSeen bool
		for _, rc := range rcs.Items {
			switch rc.ObjectMeta.Name {
			case ppsutil.PipelineRcName("", pipelineName, 1):
				return errors.Errorf("stale RC encountered: %q", rc.ObjectMeta.Name)
			case ppsutil.PipelineRcName("", pipelineName, 2):
				newRCSeen = true
			}
		}
		require.True(t, newRCSeen)
		if !newRCSeen {
			return errors.Errorf("did not find new RC: %q", ppsutil.PipelineRcName("", pipelineName, 2))
		}
		return nil
	})

	_, err = c.WaitProjectCommit("", pipelineName, "master", "")
	require.NoError(t, err)
	buffer.Reset()
	require.NoError(t, c.GetFile(pipelineCommit, "file", &buffer))
	require.Equal(t, "buzz\n", buffer.String())
}

func TestUpdatePipelineWithInProgressCommitsAndStats(t *testing.T) {
	if testing.Short() {
		t.Skip("Skipping integration tests in short mode")
	}
	t.Parallel()
	c, _ := minikubetestenv.AcquireCluster(t)
	dataRepo := tu.UniqueString("TestUpdatePipelineWithInProgressCommitsAndStats_data")
	require.NoError(t, c.CreateProjectRepo("", dataRepo))

	pipeline := tu.UniqueString("pipeline")
	createPipeline := func() {
		_, err := c.PpsAPIClient.CreatePipeline(
			context.Background(),
			&pps.CreatePipelineRequest{
				Pipeline: client.NewProjectPipeline("", pipeline),
				Transform: &pps.Transform{
					Cmd:   []string{"bash"},
					Stdin: []string{"sleep 1"},
				},
				Input:  client.NewProjectPFSInput("", dataRepo, "/*"),
				Update: true,
			})
		require.NoError(t, err)
	}
	createPipeline()

	flushJob := func(commitNum int) {
		commit, err := c.StartProjectCommit("", dataRepo, "master")
		require.NoError(t, err)
		require.NoError(t, c.PutFile(commit, "file"+strconv.Itoa(commitNum), strings.NewReader("foo"), client.WithAppendPutFile()))
		require.NoError(t, c.FinishProjectCommit("", dataRepo, commit.Branch.Name, commit.ID))
		commitInfos, err := c.WaitCommitSetAll(commit.ID)
		require.NoError(t, err)
		require.Equal(t, 4, len(commitInfos))
	}
	// Create a new job that should succeed (both output and stats commits should be finished normally).
	flushJob(1)

	// Create multiple new commits.
	numCommits := 5
	for i := 1; i < numCommits; i++ {
		commit, err := c.StartProjectCommit("", dataRepo, "master")
		require.NoError(t, err)
		require.NoError(t, c.PutFile(commit, "file"+strconv.Itoa(i), strings.NewReader("foo"), client.WithAppendPutFile()))
		require.NoError(t, c.FinishProjectCommit("", dataRepo, commit.Branch.Name, commit.ID))
	}

	// Force the in progress commits to be finished.
	createPipeline()
	// Create a new job that should succeed (should not get blocked on an unfinished stats commit).
	flushJob(numCommits)
}

func TestUpdateFailedPipeline(t *testing.T) {
	if testing.Short() {
		t.Skip("Skipping integration tests in short mode")
	}

	t.Parallel()
	c, _ := minikubetestenv.AcquireCluster(t)
	// create repos
	dataRepo := tu.UniqueString("TestUpdateFailedPipeline_data")
	require.NoError(t, c.CreateProjectRepo("", dataRepo))
	pipelineName := tu.UniqueString("pipeline")
	require.NoError(t, c.CreateProjectPipeline("",
		pipelineName,
		"imagethatdoesntexist",
		[]string{"bash"},
		[]string{"echo foo >/pfs/out/file"},
		&pps.ParallelismSpec{
			Constant: 1,
		},
		client.NewProjectPFSInput("", dataRepo, "/*"),
		"",
		false,
	))
	commit, err := c.StartProjectCommit("", dataRepo, "master")
	require.NoError(t, err)
	require.NoError(t, c.PutFile(commit, "file", strings.NewReader("1"), client.WithAppendPutFile()))
	require.NoError(t, c.FinishProjectCommit("", dataRepo, "master", ""))

	// Wait for pod to try and pull the bad image
	require.NoErrorWithinTRetry(t, time.Second*30, func() error {
		pipelineInfo, err := c.InspectProjectPipeline("", pipelineName, false)
		require.NoError(t, err)
		if pipelineInfo.State != pps.PipelineState_PIPELINE_CRASHING {
			return errors.Errorf("expected pipeline to be in CRASHING state but got: %v\n", pipelineInfo.State)
		}
		return nil
	})

	require.NoError(t, c.CreateProjectPipeline("",
		pipelineName,
		"bash:4",
		[]string{"bash"},
		[]string{"echo bar >/pfs/out/file"},
		&pps.ParallelismSpec{
			Constant: 1,
		},
		client.NewProjectPFSInput("", dataRepo, "/*"),
		"",
		true,
	))
	require.NoErrorWithinTRetry(t, time.Second*30, func() error {
		pipelineInfo, err := c.InspectProjectPipeline("", pipelineName, false)
		require.NoError(t, err)
		if pipelineInfo.State != pps.PipelineState_PIPELINE_RUNNING {
			return errors.Errorf("expected pipeline to be in RUNNING state but got: %v\n", pipelineInfo.State)
		}
		return nil
	})

	// Sanity check run some actual data through the pipeline:
	commit, err = c.StartProjectCommit("", dataRepo, "master")
	require.NoError(t, err)
	require.NoError(t, c.PutFile(commit, "file", strings.NewReader("2"), client.WithAppendPutFile()))
	require.NoError(t, c.FinishProjectCommit("", dataRepo, "master", ""))
	_, err = c.WaitCommitSetAll(commit.ID)
	require.NoError(t, err)

	var buffer bytes.Buffer
	require.NoError(t, c.GetFile(client.NewProjectCommit("", pipelineName, "master", ""), "file", &buffer))
	require.Equal(t, "bar\n", buffer.String())
}

func TestUpdateStoppedPipeline(t *testing.T) {
	// Pipeline should be updated, but should not be restarted
	if testing.Short() {
		t.Skip("Skipping integration tests in short mode")
	}

	t.Parallel()
	c, _ := minikubetestenv.AcquireCluster(t)
	// create repo & pipeline
	dataRepo := tu.UniqueString("TestUpdateStoppedPipeline_data")
<<<<<<< HEAD
	require.NoError(t, c.CreateRepo(dataRepo))
=======
	require.NoError(t, c.CreateProjectRepo("", dataRepo))
>>>>>>> fcabd0b5
	dataCommit := client.NewProjectCommit("", dataRepo, "master", "")
	pipelineName := tu.UniqueString("pipeline")
	require.NoError(t, c.CreateProjectPipeline("",
		pipelineName,
		"",
		[]string{"bash"},
		[]string{"cp /pfs/*/file /pfs/out/file"},
		&pps.ParallelismSpec{
			Constant: 1,
		},
		client.NewProjectPFSInput("", dataRepo, "/*"),
		"",
		false,
	))

	commits, err := c.ListCommit(client.NewProjectRepo("", pipelineName), client.NewProjectCommit("", pipelineName, "master", ""), nil, 0)
	require.NoError(t, err)
	require.Equal(t, 1, len(commits))

	// Add input data
	require.NoError(t, c.PutFile(dataCommit, "file", strings.NewReader("foo"), client.WithAppendPutFile()))

	commits, err = c.ListCommit(client.NewProjectRepo("", pipelineName), client.NewProjectCommit("", pipelineName, "master", ""), nil, 0)
	require.NoError(t, err)
	require.Equal(t, 2, len(commits))

	// Make sure the pipeline runs once (i.e. it's all the way up)
	commitInfos, err := c.WaitCommitSetAll(commits[0].Commit.ID)
	require.NoError(t, err)
	require.Equal(t, 4, len(commitInfos))

	// Stop the pipeline (and confirm that it's stopped)
	require.NoError(t, c.StopProjectPipeline("", pipelineName))
	pipelineInfo, err := c.InspectProjectPipeline("", pipelineName, false)
	require.NoError(t, err)
	require.Equal(t, true, pipelineInfo.Stopped)
	require.NoError(t, backoff.Retry(func() error {
		pipelineInfo, err = c.InspectProjectPipeline("", pipelineName, false)
		if err != nil {
			return err
		}
		if pipelineInfo.State != pps.PipelineState_PIPELINE_PAUSED {
			return errors.Errorf("expected pipeline to be in state PAUSED, but was in %s",
				pipelineInfo.State)
		}
		return nil
	}, backoff.NewTestingBackOff()))

	commits, err = c.ListCommit(client.NewProjectRepo("", pipelineName), client.NewProjectCommit("", pipelineName, "master", ""), nil, 0)
	require.NoError(t, err)
	require.Equal(t, 2, len(commits))

	// Update shouldn't restart it (wait for version to increment)
	require.NoError(t, c.CreateProjectPipeline("",
		pipelineName,
		"",
		[]string{"bash"},
		[]string{"cp /pfs/*/file /pfs/out/file"},
		&pps.ParallelismSpec{
			Constant: 1,
		},
		client.NewProjectPFSInput("", dataRepo, "/*"),
		"",
		true,
	))
	time.Sleep(10 * time.Second)
	require.NoError(t, backoff.Retry(func() error {
		pipelineInfo, err = c.InspectProjectPipeline("", pipelineName, false)
		if err != nil {
			return err
		}
		if pipelineInfo.State != pps.PipelineState_PIPELINE_PAUSED {
			return errors.Errorf("expected pipeline to be in state PAUSED, but was in %s",
				pipelineInfo.State)
		}
		if pipelineInfo.Version != 2 {
			return errors.Errorf("expected pipeline to be on v2, but was on v%d",
				pipelineInfo.Version)
		}
		return nil
	}, backoff.NewTestingBackOff()))

	commits, err = c.ListCommit(client.NewProjectRepo("", pipelineName), client.NewProjectCommit("", pipelineName, "master", ""), nil, 0)
	require.NoError(t, err)
	require.Equal(t, 2, len(commits))

	// Create a commit (to give the pipeline pending work), then start the pipeline
	require.NoError(t, c.PutFile(dataCommit, "file", strings.NewReader("bar"), client.WithAppendPutFile()))
	require.NoError(t, c.StartProjectPipeline("", pipelineName))

	// Pipeline should start and create a job should succeed -- fix
	// https://github.com/pachyderm/pachyderm/v2/issues/3934)
	commitInfo, err := c.InspectProjectCommit("", dataRepo, "master", "")
	require.NoError(t, err)
	commitInfos, err = c.WaitCommitSetAll(commitInfo.Commit.ID)
	require.NoError(t, err)
	require.Equal(t, 4, len(commitInfos))
	commits, err = c.ListCommit(client.NewProjectRepo("", pipelineName), client.NewProjectCommit("", pipelineName, "master", ""), nil, 0)
	require.NoError(t, err)
	require.Equal(t, 3, len(commits))

	var buf bytes.Buffer
	outputCommit := client.NewProjectCommit("", pipelineName, "master", commitInfo.Commit.ID)
	require.NoError(t, c.GetFile(outputCommit, "file", &buf))
	require.Equal(t, "foobar", buf.String())
}

func TestUpdatePipelineRunningJob(t *testing.T) {
	if testing.Short() {
		t.Skip("Skipping integration tests in short mode")
	}

	t.Parallel()
	c, _ := minikubetestenv.AcquireCluster(t)
	// create repos
	dataRepo := tu.UniqueString("TestUpdatePipeline_data")
	require.NoError(t, c.CreateProjectRepo("", dataRepo))
	pipelineName := tu.UniqueString("pipeline")
	require.NoError(t, c.CreateProjectPipeline("",
		pipelineName,
		"",
		[]string{"bash"},
		[]string{"sleep 1000"},
		&pps.ParallelismSpec{
			Constant: 2,
		},
		client.NewProjectPFSInput("", dataRepo, "/*"),
		"",
		false,
	))

	numFiles := 50
	commit1, err := c.StartProjectCommit("", dataRepo, "master")
	require.NoError(t, err)
	for i := 0; i < numFiles; i++ {
		require.NoError(t, c.PutFile(commit1, fmt.Sprintf("file-%d", i), strings.NewReader(""), client.WithAppendPutFile()))
	}
	require.NoError(t, c.FinishProjectCommit("", dataRepo, commit1.Branch.Name, commit1.ID))

	commit2, err := c.StartProjectCommit("", dataRepo, "master")
	require.NoError(t, err)
	for i := 0; i < numFiles; i++ {
		require.NoError(t, c.PutFile(commit2, fmt.Sprintf("file-%d", i+numFiles), strings.NewReader(""), client.WithAppendPutFile()))
	}
	require.NoError(t, c.FinishProjectCommit("", dataRepo, commit2.Branch.Name, commit2.ID))

	b := backoff.NewTestingBackOff()
	require.NoError(t, backoff.Retry(func() error {
		jobInfos, err := c.ListProjectJob("", pipelineName, nil, -1, true)
		if err != nil {
			return err
		}
		if len(jobInfos) != 3 {
			return errors.Errorf("wrong number of jobs")
		}

		state := jobInfos[1].State
		if state != pps.JobState_JOB_RUNNING {
			return errors.Errorf("wrong state: %v for %s", state, jobInfos[1].Job.ID)
		}

		state = jobInfos[0].State
		if state != pps.JobState_JOB_RUNNING {
			return errors.Errorf("wrong state: %v for %s", state, jobInfos[0].Job.ID)
		}
		return nil
	}, b))

	// Update the pipeline. This will not create a new pipeline as reprocess
	// isn't set to true.
	require.NoError(t, c.CreateProjectPipeline("",
		pipelineName,
		"",
		[]string{"bash"},
		[]string{"true"},
		&pps.ParallelismSpec{
			Constant: 2,
		},
		client.NewProjectPFSInput("", dataRepo, "/*"),
		"",
		true,
	))
	commitInfo, err := c.InspectProjectCommit("", dataRepo, "master", "")
	require.NoError(t, err)
	_, err = c.WaitCommitSetAll(commitInfo.Commit.ID)
	require.NoError(t, err)

	jobInfos, err := c.ListProjectJob("", pipelineName, nil, -1, true)
	require.NoError(t, err)
	require.Equal(t, 4, len(jobInfos))
	require.Equal(t, pps.JobState_JOB_SUCCESS.String(), jobInfos[0].State.String())
	require.Equal(t, pps.JobState_JOB_KILLED.String(), jobInfos[1].State.String())
	require.Equal(t, pps.JobState_JOB_KILLED.String(), jobInfos[2].State.String())
	require.Equal(t, pps.JobState_JOB_SUCCESS.String(), jobInfos[3].State.String())
}

func TestManyFilesSingleCommit(t *testing.T) {
	if testing.Short() {
		t.Skip("Skipping integration tests in short mode")
	}
	t.Parallel()
	c, _ := minikubetestenv.AcquireCluster(t)
	// create repos
	dataRepo := tu.UniqueString("TestManyFilesSingleCommit_data")
<<<<<<< HEAD
	require.NoError(t, c.CreateRepo(dataRepo))
=======
	require.NoError(t, c.CreateProjectRepo("", dataRepo))
>>>>>>> fcabd0b5
	dataCommit := client.NewProjectCommit("", dataRepo, "master", "")

	numFiles := 20000
	_, err := c.StartProjectCommit("", dataRepo, "master")
	require.NoError(t, err)
	require.NoError(t, c.WithModifyFileClient(dataCommit, func(mfc client.ModifyFile) error {
		for i := 0; i < numFiles; i++ {
			require.NoError(t, mfc.PutFile(fmt.Sprintf("file-%d", i), strings.NewReader(""), client.WithAppendPutFile()))
		}
		return nil
	}))
	require.NoError(t, c.FinishProjectCommit("", dataRepo, "master", ""))
	fileInfos, err := c.ListFileAll(dataCommit, "")
	require.NoError(t, err)
	require.Equal(t, numFiles, len(fileInfos))
}

func TestManyFilesSingleOutputCommit(t *testing.T) {
	if testing.Short() {
		t.Skip("Skipping integration tests in short mode")
	}
	t.Parallel()
	c, _ := minikubetestenv.AcquireCluster(t)
	dataRepo := tu.UniqueString("TestManyFilesSingleOutputCommit_data")
	require.NoError(t, c.CreateProjectRepo("", dataRepo))
	file := "file"

	// Setup pipeline.
	pipelineName := tu.UniqueString("TestManyFilesSingleOutputCommit")
	_, err := c.PpsAPIClient.CreatePipeline(context.Background(),
		&pps.CreatePipelineRequest{
			Pipeline: client.NewProjectPipeline("", pipelineName),
			Transform: &pps.Transform{
				Cmd:   []string{"sh"},
				Stdin: []string{"while read line; do echo $line > /pfs/out/$line; done < " + path.Join("/pfs", dataRepo, file)},
			},
			Input: client.NewProjectPFSInput("", dataRepo, "/*"),
		},
	)
	require.NoError(t, err)

	// Setup input.
	commit, err := c.StartProjectCommit("", dataRepo, "master")
	require.NoError(t, err)
	numFiles := 20000
	var data string
	for i := 0; i < numFiles; i++ {
		data += strconv.Itoa(i) + "\n"
	}
	require.NoError(t, c.PutFile(commit, file, strings.NewReader(data), client.WithAppendPutFile()))
	require.NoError(t, c.FinishProjectCommit("", dataRepo, "master", commit.ID))

	// Check results.
	jis, err := c.WaitJobSetAll(commit.ID, false)
	require.NoError(t, err)
	require.Equal(t, 1, len(jis))
	fileInfos, err := c.ListFileAll(client.NewProjectCommit("", pipelineName, "master", ""), "")
	require.NoError(t, err)
	require.Equal(t, numFiles, len(fileInfos))
}

func TestStopPipeline(t *testing.T) {
	if testing.Short() {
		t.Skip("Skipping integration tests in short mode")
	}

	t.Parallel()
	c, _ := minikubetestenv.AcquireCluster(t)
	// create repos
	dataRepo := tu.UniqueString("TestPipeline_data")
	require.NoError(t, c.CreateProjectRepo("", dataRepo))
	// create pipeline
	pipelineName := tu.UniqueString("pipeline")
	require.NoError(t, c.CreateProjectPipeline("",
		pipelineName,
		"",
		[]string{"cp", path.Join("/pfs", dataRepo, "file"), "/pfs/out/file"},
		nil,
		&pps.ParallelismSpec{
			Constant: 1,
		},
		client.NewProjectPFSInput("", dataRepo, "/*"),
		"",
		false,
	))

	// We should just have the initial output branch head commit
	commits, err := c.ListCommit(client.NewProjectRepo("", pipelineName), client.NewProjectCommit("", pipelineName, "master", ""), nil, 0)
	require.NoError(t, err)
	require.Equal(t, len(commits), 1)

	// Stop the pipeline, so it doesn't process incoming commits
	require.NoError(t, c.StopProjectPipeline("", pipelineName))

	// Do first commit to repo
	commit1, err := c.StartProjectCommit("", dataRepo, "master")
	require.NoError(t, err)
	require.NoError(t, c.PutFile(commit1, "file", strings.NewReader("foo\n"), client.WithAppendPutFile()))
	require.NoError(t, c.FinishProjectCommit("", dataRepo, commit1.Branch.Name, commit1.ID))

	// wait for 10 seconds and check that no new commit has been outputted
	time.Sleep(10 * time.Second)
	commits, err = c.ListCommit(client.NewProjectRepo("", pipelineName), client.NewProjectCommit("", pipelineName, "master", ""), nil, 0)
	require.NoError(t, err)
	require.Equal(t, len(commits), 1)

	// Restart pipeline, and make sure a new output commit is generated
	require.NoError(t, c.StartProjectPipeline("", pipelineName))

	commits, err = c.ListCommit(client.NewProjectRepo("", pipelineName), client.NewProjectCommit("", pipelineName, "master", ""), nil, 0)
	require.NoError(t, err)
	require.Equal(t, len(commits), 2)

	commitInfo, err := c.WaitProjectCommit("", pipelineName, "master", "")
	require.NoError(t, err)

	var buffer bytes.Buffer
	require.NoError(t, c.GetFile(commitInfo.Commit, "file", &buffer))
	require.Equal(t, "foo\n", buffer.String())
}

func TestAutoscalingStandby(t *testing.T) {
	if testing.Short() {
		t.Skip("Skipping integration tests in short mode")
	}

	t.Parallel()
	c, _ := minikubetestenv.AcquireCluster(t)
	t.Run("ChainOf10", func(t *testing.T) {
		require.NoError(t, c.DeleteAll())

		dataRepo := tu.UniqueString("TestAutoscalingStandby_data")
<<<<<<< HEAD
		require.NoError(t, c.CreateRepo(dataRepo))
=======
		require.NoError(t, c.CreateProjectRepo("", dataRepo))
>>>>>>> fcabd0b5
		dataCommit := client.NewProjectCommit("", dataRepo, "master", "")

		numPipelines := 10
		pipelines := make([]string, numPipelines)
		for i := 0; i < numPipelines; i++ {
			pipelines[i] = tu.UniqueString("TestAutoscalingStandby")
			input := dataRepo
			if i > 0 {
				input = pipelines[i-1]
			}
			_, err := c.PpsAPIClient.CreatePipeline(context.Background(),
				&pps.CreatePipelineRequest{
					Pipeline: client.NewProjectPipeline("", pipelines[i]),
					Transform: &pps.Transform{
						Cmd: []string{"cp", path.Join("/pfs", input, "file"), "/pfs/out/file"},
					},
					Input:       client.NewProjectPFSInput("", input, "/*"),
					Autoscaling: true,
				},
			)
			require.NoError(t, err)
		}

		require.NoErrorWithinT(t, time.Second*60, func() error {
			_, err := c.WaitProjectCommit("", pipelines[9], "master", "")
			return err
		})

		require.NoErrorWithinTRetry(t, time.Second*15, func() error {
			pis, err := c.ListPipeline(false)
			require.NoError(t, err)
			var standby int
			for _, pi := range pis {
				if pi.State == pps.PipelineState_PIPELINE_STANDBY {
					standby++
				}
			}
			if standby != numPipelines {
				return errors.Errorf("should have %d pipelines in standby, not %d", numPipelines, standby)
			}
			return nil
		})

		require.NoError(t, c.PutFile(dataCommit, "file", strings.NewReader("foo")))
		commitInfo, err := c.InspectProjectCommit("", dataRepo, "master", "")
		require.NoError(t, err)

		var eg errgroup.Group
		var finished bool
		eg.Go(func() error {
			_, err := c.WaitCommitSetAll(commitInfo.Commit.ID)
			require.NoError(t, err)
			finished = true
			return nil
		})
		eg.Go(func() error {
			for !finished {
				pis, err := c.ListPipeline(false)
				require.NoError(t, err)
				var active int
				for _, pi := range pis {
					if pi.State != pps.PipelineState_PIPELINE_STANDBY {
						active++
					}
				}
				// We tolerate having 2 pipelines out of standby because there's
				// latency associated with entering and exiting standby.
				require.True(t, active <= 2, "active: %d", active)
			}
			return nil
		})
		require.NoError(t, eg.Wait())
	})
	t.Run("ManyCommits", func(t *testing.T) {
		require.NoError(t, c.DeleteAll())

		dataRepo := tu.UniqueString("TestAutoscalingStandby_data")
		dataCommit := client.NewProjectCommit("", dataRepo, "master", "")
		pipeline := tu.UniqueString("TestAutoscalingStandby")
		require.NoError(t, c.CreateProjectRepo("", dataRepo))
		_, err := c.PpsAPIClient.CreatePipeline(context.Background(),
			&pps.CreatePipelineRequest{
				Pipeline: client.NewProjectPipeline("", pipeline),
				Transform: &pps.Transform{
					Cmd:   []string{"sh"},
					Stdin: []string{"echo $PPS_POD_NAME >/pfs/out/pod"},
				},
				Input:       client.NewProjectPFSInput("", dataRepo, "/"),
				Autoscaling: true,
			},
		)
		require.NoError(t, err)
		numCommits := 100
		for i := 0; i < numCommits; i++ {
			require.NoError(t, c.PutFile(dataCommit, fmt.Sprintf("file-%d", i), strings.NewReader("foo")))
		}
		commitInfo, err := c.InspectProjectCommit("", dataRepo, "master", "")
		require.NoError(t, err)
		commitInfos, err := c.WaitCommitSetAll(commitInfo.Commit.ID)
		require.NoError(t, err)
		nonAliasCommits := 0
		for _, v := range commitInfos {
			if v.Origin.Kind != pfs.OriginKind_ALIAS {
				nonAliasCommits++
			}
		}
		require.Equal(t, 3, nonAliasCommits)
		pod := ""
		commitInfos, err = c.ListCommit(client.NewProjectRepo("", pipeline), client.NewProjectCommit("", pipeline, "master", ""), nil, 0)
		require.NoError(t, err)
		for i, ci := range commitInfos {
			// the last commit accessed (the oldest commit) will not have any files in it
			// since it's created as a result of the spec commit
			if i == len(commitInfos)-1 {
				break
			}
			var buffer bytes.Buffer
			require.NoError(t, c.GetFile(ci.Commit, "pod", &buffer))
			if pod == "" {
				pod = buffer.String()
			} else {
				require.True(t, pod == buffer.String(), "multiple pods were used to process commits")
			}
		}
		pi, err := c.InspectProjectPipeline("", pipeline, false)
		require.NoError(t, err)
		require.Equal(t, pps.PipelineState_PIPELINE_STANDBY.String(), pi.State.String())
	})
}

func TestStopStandbyPipeline(t *testing.T) {
	if testing.Short() {
		t.Skip("Skipping integration tests in short mode")
	}

	t.Parallel()
	c, _ := minikubetestenv.AcquireCluster(t)

	dataRepo := tu.UniqueString(t.Name() + "_data")
<<<<<<< HEAD
	require.NoError(t, c.CreateRepo(dataRepo))
=======
	require.NoError(t, c.CreateProjectRepo("", dataRepo))
>>>>>>> fcabd0b5
	dataCommit := client.NewProjectCommit("", dataRepo, "master", "")

	pipeline := tu.UniqueString(t.Name())
	_, err := c.PpsAPIClient.CreatePipeline(context.Background(),
		&pps.CreatePipelineRequest{
			Pipeline: client.NewProjectPipeline("", pipeline),
			Transform: &pps.Transform{
				Cmd: []string{"/bin/bash"},
				Stdin: []string{
					fmt.Sprintf("cp /pfs/%s/* /pfs/out", dataRepo),
				},
			},
			Input:       client.NewProjectPFSInput("", dataRepo, "/*"),
			Autoscaling: true,
		},
	)
	require.NoError(t, err)

	require.NoErrorWithinTRetry(t, 30*time.Second, func() error {
		pi, err := c.InspectProjectPipeline("", pipeline, false)
		require.NoError(t, err)
		if pi.State != pps.PipelineState_PIPELINE_STANDBY {
			return errors.Errorf("expected %q to be in STANDBY, but was in %s", pipeline, pi.State)
		}
		return nil
	})

	// Run the pipeline once under normal conditions. It should run and then go
	// back into standby
	require.NoError(t, c.PutFile(dataCommit, "/foo", strings.NewReader("foo"), client.WithAppendPutFile()))
	require.NoErrorWithinTRetry(t, 60*time.Second, func() error {
		// Let pipeline run
		commitInfo, err := c.InspectProjectCommit("", dataRepo, "master", "")
		require.NoError(t, err)
		_, err = c.WaitCommitSetAll(commitInfo.Commit.ID)
		require.NoError(t, err)
		// check ending state
		pi, err := c.InspectProjectPipeline("", pipeline, false)
		require.NoError(t, err)
		if pi.State != pps.PipelineState_PIPELINE_STANDBY {
			return errors.Errorf("expected %q to be in STANDBY, but was in %s", pipeline, pi.State)
		}
		return nil
	})

	// Stop the pipeline...
	require.NoError(t, c.StopProjectPipeline("", pipeline))
	require.NoErrorWithinTRetry(t, 60*time.Second, func() error {
		pi, err := c.InspectProjectPipeline("", pipeline, false)
		require.NoError(t, err)
		if pi.State != pps.PipelineState_PIPELINE_PAUSED {
			return errors.Errorf("expected %q to be in PAUSED, but was in %s", pipeline,
				pi.State)
		}
		return nil
	})
	// ...and then create several new input commits. Pipeline shouldn't run.
	for i := 0; i < 3; i++ {
		file := fmt.Sprintf("bar-%d", i)
		require.NoError(t, c.PutFile(dataCommit, "/"+file, strings.NewReader(file), client.WithAppendPutFile()))
	}
	ctx, cancel := context.WithTimeout(context.Background(), 60*time.Second)
	for ctx.Err() == nil {
		pi, err := c.InspectProjectPipeline("", pipeline, false)
		require.NoError(t, err)
		require.NotEqual(t, pps.PipelineState_PIPELINE_RUNNING, pi.State)
	}
	cancel()

	// Start pipeline--it should run and then enter standby
	require.NoError(t, c.StartProjectPipeline("", pipeline))
	require.NoErrorWithinTRetry(t, 60*time.Second, func() error {
		// Let pipeline run
		commitInfo, err := c.InspectProjectCommit("", dataRepo, "master", "")
		require.NoError(t, err)
		_, err = c.WaitCommitSetAll(commitInfo.Commit.ID)
		require.NoError(t, err)
		// check ending state
		pi, err := c.InspectProjectPipeline("", pipeline, false)
		require.NoError(t, err)
		if pi.State != pps.PipelineState_PIPELINE_STANDBY {
			return errors.Errorf("expected %q to be in STANDBY, but was in %s", pipeline, pi.State)
		}
		return nil
	})

	// Finally, check that there's only three output commits
	commitInfos, err := c.ListCommit(client.NewProjectRepo("", pipeline), client.NewProjectCommit("", pipeline, "master", ""), nil, 0)
	require.NoError(t, err)
	require.Equal(t, 3, len(commitInfos))
}

func TestPipelineEnv(t *testing.T) {
	if testing.Short() {
		t.Skip("Skipping integration tests in short mode")
	}

	t.Parallel()
	c, ns := minikubetestenv.AcquireCluster(t)

	// make a secret to reference
	k := tu.GetKubeClient(t)
	secretName := tu.UniqueString("test-secret")
	_, err := k.CoreV1().Secrets(ns).Create(
		context.Background(),
		&v1.Secret{
			ObjectMeta: metav1.ObjectMeta{
				Name: secretName,
			},
			Data: map[string][]byte{
				"foo": []byte("foo\n"),
			},
		},
		metav1.CreateOptions{},
	)
	require.NoError(t, err)

	// create repos
	dataRepo := tu.UniqueString("TestPipelineEnv_data")
	require.NoError(t, c.CreateProjectRepo("", dataRepo))

	// create pipeline
	pipelineName := tu.UniqueString("pipeline")
	input := client.NewProjectPFSInput("", dataRepo, "/*")
	_, err = c.PpsAPIClient.CreatePipeline(
		context.Background(),
		&pps.CreatePipelineRequest{
			Pipeline: client.NewProjectPipeline("", pipelineName),
			Transform: &pps.Transform{
				Cmd: []string{"sh"},
				Stdin: []string{
					"ls /var/secret",
					"cat /var/secret/foo > /pfs/out/foo",
					"echo $bar> /pfs/out/bar",
					"echo $foo> /pfs/out/foo_env",
					fmt.Sprintf("echo $%s >/pfs/out/job_id", client.JobIDEnv),
					fmt.Sprintf("echo $%s >/pfs/out/output_commit_id", client.OutputCommitIDEnv),
					fmt.Sprintf("echo $%s >/pfs/out/input", dataRepo),
					fmt.Sprintf("echo $%s_COMMIT >/pfs/out/input_commit", dataRepo),
					fmt.Sprintf("echo $%s >/pfs/out/datum_id", client.DatumIDEnv),
				},
				Env: map[string]string{"bar": "bar"},
				Secrets: []*pps.SecretMount{
					{
						Name:      secretName,
						Key:       "foo",
						MountPath: "/var/secret",
						EnvVar:    "foo",
					},
				},
			},
			ParallelismSpec: &pps.ParallelismSpec{
				Constant: 1,
			},
			Input: input,
		})
	require.NoError(t, err)

	// Do first commit to repo
	dataCommit := client.NewProjectCommit("", dataRepo, "master", "")
	require.NoError(t, c.PutFile(dataCommit, "file", strings.NewReader("foo\n"), client.WithAppendPutFile()))

	commitInfo, err := c.InspectProjectCommit("", dataRepo, "master", "")
	require.NoError(t, err)

	jis, err := c.WaitJobSetAll(commitInfo.Commit.ID, true)
	require.NoError(t, err)
	require.Equal(t, 1, len(jis))

	var buffer bytes.Buffer
	require.NoError(t, c.GetFile(jis[0].OutputCommit, "foo", &buffer))
	require.Equal(t, "foo\n", buffer.String())
	buffer.Reset()
	require.NoError(t, c.GetFile(jis[0].OutputCommit, "foo_env", &buffer))
	require.Equal(t, "foo\n", buffer.String())
	buffer.Reset()
	require.NoError(t, c.GetFile(jis[0].OutputCommit, "bar", &buffer))
	require.Equal(t, "bar\n", buffer.String())
	buffer.Reset()
	require.NoError(t, c.GetFile(jis[0].OutputCommit, "job_id", &buffer))
	require.Equal(t, fmt.Sprintf("%s\n", jis[0].Job.ID), buffer.String())
	buffer.Reset()
	require.NoError(t, c.GetFile(jis[0].OutputCommit, "output_commit_id", &buffer))
	require.Equal(t, fmt.Sprintf("%s\n", jis[0].OutputCommit.ID), buffer.String())
	buffer.Reset()
	require.NoError(t, c.GetFile(jis[0].OutputCommit, "input", &buffer))
	require.Equal(t, fmt.Sprintf("/pfs/%s/file\n", dataRepo), buffer.String())
	buffer.Reset()
	require.NoError(t, c.GetFile(jis[0].OutputCommit, "input_commit", &buffer))
	require.Equal(t, fmt.Sprintf("%s\n", jis[0].Details.Input.Pfs.Commit), buffer.String())
	datumInfos, err := c.ListDatumInputAll(input)
	require.NoError(t, err)
	buffer.Reset()
	require.NoError(t, c.GetFile(jis[0].OutputCommit, "datum_id", &buffer))
	require.Equal(t, fmt.Sprintf("%s\n", datumInfos[0].Datum.ID), buffer.String())
}

func TestPipelineWithFullObjects(t *testing.T) {
	if testing.Short() {
		t.Skip("Skipping integration tests in short mode")
	}

	t.Parallel()
	c, _ := minikubetestenv.AcquireCluster(t)
	// create repos
	dataRepo := tu.UniqueString("TestPipeline_data")
	require.NoError(t, c.CreateProjectRepo("", dataRepo))
	// create pipeline
	pipelineName := tu.UniqueString("pipeline")
	require.NoError(t, c.CreateProjectPipeline("",
		pipelineName,
		"",
		[]string{"cp", path.Join("/pfs", dataRepo, "file"), "/pfs/out/file"},
		nil,
		&pps.ParallelismSpec{
			Constant: 1,
		},
		client.NewProjectPFSInput("", dataRepo, "/*"),
		"",
		false,
	))

	// Do first commit to repo
	commit1, err := c.StartProjectCommit("", dataRepo, "master")
	require.NoError(t, err)
	require.NoError(t, c.PutFile(commit1, "file", strings.NewReader("foo\n"), client.WithAppendPutFile()))
	require.NoError(t, c.FinishProjectCommit("", dataRepo, commit1.Branch.Name, commit1.ID))
	commitInfos, err := c.WaitCommitSetAll(commit1.ID)
	require.NoError(t, err)
	require.Equal(t, 4, len(commitInfos))

	var buffer bytes.Buffer
	outputCommit := client.NewProjectCommit("", pipelineName, "master", commit1.ID)
	require.NoError(t, c.GetFile(outputCommit, "file", &buffer))
	require.Equal(t, "foo\n", buffer.String())

	// Do second commit to repo
	commit2, err := c.StartProjectCommit("", dataRepo, "master")
	require.NoError(t, err)
	require.NoError(t, c.PutFile(commit2, "file", strings.NewReader("bar\n"), client.WithAppendPutFile()))
	require.NoError(t, c.FinishProjectCommit("", dataRepo, commit2.Branch.Name, commit2.ID))
	commitInfos, err = c.WaitCommitSetAll(commit2.ID)
	require.NoError(t, err)
	require.Equal(t, 4, len(commitInfos))

	buffer = bytes.Buffer{}
	outputCommit = client.NewProjectCommit("", pipelineName, "master", commit2.ID)
	require.NoError(t, c.GetFile(outputCommit, "file", &buffer))
	require.Equal(t, "foo\nbar\n", buffer.String())
}

func TestPipelineWithExistingInputCommits(t *testing.T) {
	if testing.Short() {
		t.Skip("Skipping integration tests in short mode")
	}

	t.Parallel()
	c, _ := minikubetestenv.AcquireCluster(t)
	// create repos
	dataRepo := tu.UniqueString("TestPipeline_data")
	require.NoError(t, c.CreateProjectRepo("", dataRepo))

	// Do first commit to repo
	commit1, err := c.StartProjectCommit("", dataRepo, "master")
	require.NoError(t, err)
	require.NoError(t, c.PutFile(commit1, "file", strings.NewReader("foo\n"), client.WithAppendPutFile()))
	require.NoError(t, c.FinishProjectCommit("", dataRepo, commit1.Branch.Name, commit1.ID))

	// Do second commit to repo
	commit2, err := c.StartProjectCommit("", dataRepo, "master")
	require.NoError(t, err)
	require.NoError(t, c.PutFile(commit2, "file", strings.NewReader("bar\n"), client.WithAppendPutFile()))
	require.NoError(t, c.FinishProjectCommit("", dataRepo, commit2.Branch.Name, commit2.ID))

	// create pipeline
	pipelineName := tu.UniqueString("pipeline")
	require.NoError(t, c.CreateProjectPipeline("",
		pipelineName,
		"",
		[]string{"cp", path.Join("/pfs", dataRepo, "file"), "/pfs/out/file"},
		nil,
		&pps.ParallelismSpec{
			Constant: 1,
		},
		client.NewProjectPFSInput("", dataRepo, "/*"),
		"",
		false,
	))

	commitInfo, err := c.InspectProjectCommit("", dataRepo, "master", "")
	require.NoError(t, err)
	commitInfos, err := c.WaitCommitSetAll(commitInfo.Commit.ID)
	require.NoError(t, err)
	require.Equal(t, 4, len(commitInfos))

	buffer := bytes.Buffer{}
	outputCommit := client.NewProjectCommit("", pipelineName, "master", commitInfo.Commit.ID)
	require.NoError(t, c.GetFile(outputCommit, "file", &buffer))
	require.Equal(t, "foo\nbar\n", buffer.String())

	// Check that one output commit is created (processing the inputs' head commits)
	commitInfos, err = c.ListCommit(client.NewProjectRepo("", pipelineName), client.NewProjectCommit("", pipelineName, "master", ""), nil, 0)
	require.NoError(t, err)
	require.Equal(t, 1, len(commitInfos))
}

func TestPipelineThatSymlinks(t *testing.T) {
	t.Parallel()
	c, _ := minikubetestenv.AcquireCluster(t)

	// create repos
	dataRepo := tu.UniqueString("TestPipeline_data")
	require.NoError(t, c.CreateProjectRepo("", dataRepo))

	// Do first commit to repo
	commit, err := c.StartProjectCommit("", dataRepo, "master")
	require.NoError(t, err)
	require.NoError(t, c.PutFile(commit, "foo", strings.NewReader("foo")))
	require.NoError(t, c.PutFile(commit, "dir1/bar", strings.NewReader("bar")))
	require.NoError(t, c.PutFile(commit, "dir2/foo", strings.NewReader("foo")))
	require.NoError(t, c.FinishProjectCommit("", dataRepo, commit.Branch.Name, commit.ID))

	check := func(input *pps.Input) {
		pipelineName := tu.UniqueString("pipeline")
		require.NoError(t, c.CreateProjectPipeline("",
			pipelineName,
			"",
			[]string{"bash"},
			[]string{
				// Symlinks to input files
				fmt.Sprintf("ln -s /pfs/%s/foo /pfs/out/foo", dataRepo),
				fmt.Sprintf("ln -s /pfs/%s/dir1/bar /pfs/out/bar", dataRepo),
				"mkdir /pfs/out/dir",
				fmt.Sprintf("ln -s /pfs/%s/dir2 /pfs/out/dir/dir2", dataRepo),
				// Symlinks to external files
				"echo buzz > /tmp/buzz",
				"ln -s /tmp/buzz /pfs/out/buzz",
				"mkdir /tmp/dir3",
				"mkdir /tmp/dir3/dir4",
				"echo foobar > /tmp/dir3/dir4/foobar",
				"ln -s /tmp/dir3 /pfs/out/dir3",
			},
			&pps.ParallelismSpec{
				Constant: 1,
			},
			input,
			"",
			false,
		))

		commitInfo, err := c.InspectProjectCommit("", dataRepo, "master", "")
		require.NoError(t, err)
		commitInfos, err := c.WaitCommitSetAll(commitInfo.Commit.ID)
		require.NoError(t, err)
		require.Equal(t, 4, len(commitInfos))

		// Check that the output files are identical to the input files.
		buffer := bytes.Buffer{}
		outputCommit := client.NewProjectCommit("", pipelineName, "master", commitInfo.Commit.ID)
		require.NoError(t, c.GetFile(outputCommit, "foo", &buffer))
		require.Equal(t, "foo", buffer.String())
		buffer.Reset()
		require.NoError(t, c.GetFile(outputCommit, "bar", &buffer))
		require.Equal(t, "bar", buffer.String())
		buffer.Reset()
		require.NoError(t, c.GetFile(outputCommit, "dir/dir2/foo", &buffer))
		require.Equal(t, "foo", buffer.String())
		buffer.Reset()
		require.NoError(t, c.GetFile(outputCommit, "buzz", &buffer))
		require.Equal(t, "buzz\n", buffer.String())
		buffer.Reset()
		require.NoError(t, c.GetFile(outputCommit, "dir3/dir4/foobar", &buffer))
		require.Equal(t, "foobar\n", buffer.String())
	}

	// Check normal pipeline.
	input := client.NewProjectPFSInput("", dataRepo, "/")
	check(input)
	// Check pipeline with empty files.
	input = client.NewProjectPFSInput("", dataRepo, "/")
	input.Pfs.EmptyFiles = true
	check(input)
	// Check pipeline with lazy files.
	input = client.NewProjectPFSInput("", dataRepo, "/")
	input.Pfs.Lazy = true
	check(input)
}

// TestChainedPipelines tracks https://github.com/pachyderm/pachyderm/v2/issues/797
// DAG:
//
// A
// |
// B  D
// | /
// C
func TestChainedPipelines(t *testing.T) {
	if testing.Short() {
		t.Skip("Skipping integration tests in short mode")
	}

	t.Parallel()
	c, _ := minikubetestenv.AcquireCluster(t)
	aRepo := tu.UniqueString("A")
	require.NoError(t, c.CreateProjectRepo("", aRepo))

	dRepo := tu.UniqueString("D")
	require.NoError(t, c.CreateProjectRepo("", dRepo))

	aCommit, err := c.StartProjectCommit("", aRepo, "master")
	require.NoError(t, err)
	require.NoError(t, c.PutFile(aCommit, "file", strings.NewReader("foo\n"), client.WithAppendPutFile()))
	require.NoError(t, c.FinishProjectCommit("", aRepo, "master", ""))

	dCommit, err := c.StartProjectCommit("", dRepo, "master")
	require.NoError(t, err)
	require.NoError(t, c.PutFile(dCommit, "file", strings.NewReader("bar\n"), client.WithAppendPutFile()))
	require.NoError(t, c.FinishProjectCommit("", dRepo, "master", ""))

	bPipeline := tu.UniqueString("B")
	require.NoError(t, c.CreateProjectPipeline("",
		bPipeline,
		"",
		[]string{"cp", path.Join("/pfs", aRepo, "file"), "/pfs/out/file"},
		nil,
		&pps.ParallelismSpec{
			Constant: 1,
		},
		client.NewProjectPFSInput("", aRepo, "/"),
		"",
		false,
	))

	cPipeline := tu.UniqueString("C")
	require.NoError(t, c.CreateProjectPipeline("",
		cPipeline,
		"",
		[]string{"sh"},
		[]string{fmt.Sprintf("cp /pfs/%s/file /pfs/out/bFile", bPipeline),
			fmt.Sprintf("cp /pfs/%s/file /pfs/out/dFile", dRepo)},
		&pps.ParallelismSpec{
			Constant: 1,
		},
		client.NewCrossInput(
			client.NewProjectPFSInput("", bPipeline, "/"),
			client.NewProjectPFSInput("", dRepo, "/"),
		),
		"",
		false,
	))

	commitInfo, err := c.InspectProjectCommit("", cPipeline, "master", "")
	require.NoError(t, err)

	commitInfos, err := c.WaitCommitSetAll(commitInfo.Commit.ID)
	require.NoError(t, err)
	require.Equal(t, 8, len(commitInfos))

	var buf bytes.Buffer
	require.NoError(t, c.GetFile(commitInfo.Commit, "bFile", &buf))
	require.Equal(t, "foo\n", buf.String())

	buf.Reset()
	require.NoError(t, c.GetFile(commitInfo.Commit, "dFile", &buf))
	require.Equal(t, "bar\n", buf.String())
}

// DAG:
//
// A
// |
// B  E
// | /
// C
// |
// D
func TestChainedPipelinesNoDelay(t *testing.T) {
	if testing.Short() {
		t.Skip("Skipping integration tests in short mode")
	}

	t.Parallel()
	c, _ := minikubetestenv.AcquireCluster(t)
	aRepo := tu.UniqueString("A")
	require.NoError(t, c.CreateProjectRepo("", aRepo))

	eRepo := tu.UniqueString("E")
	require.NoError(t, c.CreateProjectRepo("", eRepo))

	aCommit, err := c.StartProjectCommit("", aRepo, "master")
	require.NoError(t, err)
	require.NoError(t, c.PutFile(aCommit, "file", strings.NewReader("foo\n"), client.WithAppendPutFile()))
	require.NoError(t, c.FinishProjectCommit("", aRepo, "", "master"))

	eCommit, err := c.StartProjectCommit("", eRepo, "master")
	require.NoError(t, err)
	require.NoError(t, c.PutFile(eCommit, "file", strings.NewReader("bar\n"), client.WithAppendPutFile()))
	require.NoError(t, c.FinishProjectCommit("", eRepo, "master", ""))

	bPipeline := tu.UniqueString("B")
	require.NoError(t, c.CreateProjectPipeline("",
		bPipeline,
		"",
		[]string{"cp", path.Join("/pfs", aRepo, "file"), "/pfs/out/file"},
		nil,
		&pps.ParallelismSpec{
			Constant: 1,
		},
		client.NewProjectPFSInput("", aRepo, "/"),
		"",
		false,
	))

	cPipeline := tu.UniqueString("C")
	require.NoError(t, c.CreateProjectPipeline("",
		cPipeline,
		"",
		[]string{"sh"},
		[]string{fmt.Sprintf("cp /pfs/%s/file /pfs/out/bFile", bPipeline),
			fmt.Sprintf("cp /pfs/%s/file /pfs/out/eFile", eRepo)},
		&pps.ParallelismSpec{
			Constant: 1,
		},
		client.NewCrossInput(
			client.NewProjectPFSInput("", bPipeline, "/"),
			client.NewProjectPFSInput("", eRepo, "/"),
		),
		"",
		false,
	))

	dPipeline := tu.UniqueString("D")
	require.NoError(t, c.CreateProjectPipeline("",
		dPipeline,
		"",
		[]string{"sh"},
		[]string{fmt.Sprintf("cp /pfs/%s/bFile /pfs/out/bFile", cPipeline),
			fmt.Sprintf("cp /pfs/%s/eFile /pfs/out/eFile", cPipeline)},
		&pps.ParallelismSpec{
			Constant: 1,
		},
		client.NewProjectPFSInput("", cPipeline, "/"),
		"",
		false,
	))

	commitInfo, err := c.InspectProjectCommit("", dPipeline, "master", "")
	require.NoError(t, err)
	commitInfos, err := c.WaitCommitSetAll(commitInfo.Commit.ID)
	require.NoError(t, err)
	require.Equal(t, 11, len(commitInfos))

	eCommit2, err := c.StartProjectCommit("", eRepo, "master")
	require.NoError(t, err)
	require.NoError(t, c.PutFile(eCommit2, "file", strings.NewReader("bar\n"), client.WithAppendPutFile()))
	require.NoError(t, c.FinishProjectCommit("", eRepo, "master", ""))

	commitInfos, err = c.WaitCommitSetAll(eCommit2.ID)
	require.NoError(t, err)
	require.Equal(t, 11, len(commitInfos))

	// Get number of jobs triggered in pipeline D
	jobInfos, err := c.ListProjectJob("", dPipeline, nil, -1, true)
	require.NoError(t, err)
	require.Equal(t, 2, len(jobInfos))
}

// TestMetaAlias tracks https://github.com/pachyderm/pachyderm/pull/8116
// This test is so we don't regress a problem; where a pipeline in a DAG is started,
// the pipeline should not get stuck due to a missing Meta Commit. with 8116 the meta
// repo should get the alias commit.
// DAG:
//
// A
// |
// B
// |
// C
func TestStartInternalPipeline(t *testing.T) {
	if testing.Short() {
		t.Skip("Skipping integration tests in short mode")
	}
	t.Parallel()
	c, _ := minikubetestenv.AcquireCluster(t)
	aRepo := tu.UniqueString("A")
	require.NoError(t, c.CreateProjectRepo("", aRepo))
	aCommit, err := c.StartProjectCommit("", aRepo, "master")
	require.NoError(t, err)
	require.NoError(t, c.PutFile(aCommit, "file", strings.NewReader("foo\n"), client.WithAppendPutFile()))
	require.NoError(t, c.FinishProjectCommit("", aRepo, "master", ""))
	bPipeline := tu.UniqueString("B")
	require.NoError(t, c.CreateProjectPipeline("",
		bPipeline,
		"",
		[]string{"cp", path.Join("/pfs", aRepo, "file"), "/pfs/out/file"},
		nil,
		&pps.ParallelismSpec{
			Constant: 1,
		},
		client.NewProjectPFSInput("", aRepo, "/"),
		"",
		false,
	))
	cPipeline := tu.UniqueString("C")
	require.NoError(t, c.CreateProjectPipeline("",
		cPipeline,
		"",
		[]string{"cp", path.Join("/pfs", bPipeline, "file"), "/pfs/out/file"},
		nil,
		&pps.ParallelismSpec{
			Constant: 1,
		},
		client.NewProjectPFSInput("", bPipeline, "/"),
		"",
		false,
	))
	commitInfo, err := c.InspectProjectCommit("", cPipeline, "master", "")
	require.NoError(t, err)
	commitInfos, err := c.WaitCommitSetAll(commitInfo.Commit.ID)
	require.NoError(t, err)
	require.Equal(t, 7, len(commitInfos))
	// Stop and Start a pipeline was orginal trigger of bug so "reproduce" it here.
	require.NoError(t, c.StopProjectPipeline("", bPipeline))
	require.NoError(t, c.StartProjectPipeline("", bPipeline))
	// C's commit should be the same as b's meta commit
	cCommits, err := c.ListCommit(client.NewProjectRepo("", cPipeline), nil, nil, 0)
	require.NoError(t, err)
	listClient, err := c.PfsAPIClient.ListCommit(c.Ctx(), &pfs.ListCommitRequest{
		Repo: client.NewSystemProjectRepo("", bPipeline, pfs.MetaRepoType),
		All:  true,
	})
	require.NoError(t, err)
	allBmetaCommits, err := clientsdk.ListCommit(listClient)
	require.NoError(t, err)
	require.Equal(t, allBmetaCommits[0].Commit.ID, cCommits[0].Commit.ID)
}

func TestJobDeletion(t *testing.T) {
	if testing.Short() {
		t.Skip("Skipping integration tests in short mode")
	}

	t.Parallel()
	c, _ := minikubetestenv.AcquireCluster(t)
	// create repos
	dataRepo := tu.UniqueString("TestPipeline_data")
	require.NoError(t, c.CreateProjectRepo("", dataRepo))
	// create pipeline
	pipelineName := tu.UniqueString("pipeline")
	require.NoError(t, c.CreateProjectPipeline("",
		pipelineName,
		"",
		[]string{"cp", path.Join("/pfs", dataRepo, "file"), "/pfs/out/file"},
		nil,
		&pps.ParallelismSpec{
			Constant: 1,
		},
		client.NewProjectPFSInput("", dataRepo, "/"),
		"",
		false,
	))

	commit, err := c.StartProjectCommit("", dataRepo, "master")
	require.NoError(t, err)
	require.NoError(t, c.PutFile(commit, "file", strings.NewReader("foo\n"), client.WithAppendPutFile()))
	require.NoError(t, c.FinishProjectCommit("", dataRepo, commit.Branch.Name, commit.ID))

	_, err = c.WaitCommitSetAll(commit.ID)
	require.NoError(t, err)

	err = c.DeleteProjectJob("", pipelineName, commit.ID)
	require.NoError(t, err)
}

func TestStopJob(t *testing.T) {
	if testing.Short() {
		t.Skip("Skipping integration tests in short mode")
	}

	t.Parallel()
	c, _ := minikubetestenv.AcquireCluster(t)
	// create repos
	dataRepo := tu.UniqueString("TestStopJob")
	require.NoError(t, c.CreateProjectRepo("", dataRepo))

	// create pipeline
	pipelineName := tu.UniqueString("pipeline-stop-job")
	require.NoError(t, c.CreateProjectPipeline("",
		pipelineName,
		"",
		[]string{"sleep", "10"},
		nil,
		&pps.ParallelismSpec{
			Constant: 1,
		},
		client.NewProjectPFSInput("", dataRepo, "/"),
		"",
		false,
	))

	// Create three input commits to trigger jobs.
	// We will stop the second job midway through, and assert that the
	// last job finishes.
	commit1, err := c.StartProjectCommit("", dataRepo, "master")
	require.NoError(t, err)
	require.NoError(t, c.PutFile(commit1, "file", strings.NewReader("foo\n"), client.WithAppendPutFile()))
	require.NoError(t, c.FinishProjectCommit("", dataRepo, commit1.Branch.Name, commit1.ID))

	commit2, err := c.StartProjectCommit("", dataRepo, "master")
	require.NoError(t, err)
	require.NoError(t, c.PutFile(commit2, "file", strings.NewReader("foo\n"), client.WithAppendPutFile()))
	require.NoError(t, c.FinishProjectCommit("", dataRepo, commit2.Branch.Name, commit2.ID))

	commit3, err := c.StartProjectCommit("", dataRepo, "master")
	require.NoError(t, err)
	require.NoError(t, c.PutFile(commit3, "file", strings.NewReader("foo\n"), client.WithAppendPutFile()))
	require.NoError(t, c.FinishProjectCommit("", dataRepo, commit3.Branch.Name, commit3.ID))

	jobInfos, err := c.ListProjectJob("", pipelineName, nil, -1, true)
	require.NoError(t, err)
	require.Equal(t, 4, len(jobInfos))
	require.Equal(t, commit3.ID, jobInfos[0].Job.ID)
	require.Equal(t, commit2.ID, jobInfos[1].Job.ID)
	require.Equal(t, commit1.ID, jobInfos[2].Job.ID)

	require.NoError(t, backoff.Retry(func() error {
		jobInfo, err := c.InspectProjectJob("", pipelineName, commit1.ID, false)
		require.NoError(t, err)
		if jobInfo.State != pps.JobState_JOB_RUNNING {
			return errors.Errorf("first job has the wrong state")
		}
		return nil
	}, backoff.NewTestingBackOff()))

	// Now stop the second job
	err = c.StopProjectJob("", pipelineName, commit2.ID)
	require.NoError(t, err)
	jobInfo, err := c.WaitProjectJob("", pipelineName, commit2.ID, false)
	require.NoError(t, err)
	require.Equal(t, pps.JobState_JOB_KILLED, jobInfo.State)

	// Check that the third job completes
	jobInfo, err = c.WaitProjectJob("", pipelineName, commit3.ID, false)
	require.NoError(t, err)
	require.Equal(t, pps.JobState_JOB_SUCCESS, jobInfo.State)
}

func testGetLogs(t *testing.T, useLoki bool) {
	if testing.Short() {
		t.Skip("Skipping integration tests in short mode")
	}

	t.Parallel()
	var opts []minikubetestenv.Option
	if !useLoki {
		opts = append(opts, minikubetestenv.SkipLokiOption)
	}
	c, _ := minikubetestenv.AcquireCluster(t, opts...)
	iter := c.GetProjectLogs("", "", "", nil, "", false, false, 0)
	for iter.Next() {
	}
	require.NoError(t, iter.Err())
	// create repos
	dataRepo := tu.UniqueString("data")
<<<<<<< HEAD
	require.NoError(t, c.CreateRepo(dataRepo))
=======
	require.NoError(t, c.CreateProjectRepo("", dataRepo))
>>>>>>> fcabd0b5
	dataCommit := client.NewProjectCommit("", dataRepo, "master", "")
	// create pipeline
	pipelineName := tu.UniqueString("pipeline")
	_, err := c.PpsAPIClient.CreatePipeline(context.Background(),
		&pps.CreatePipelineRequest{
			Pipeline: client.NewProjectPipeline("", pipelineName),
			Transform: &pps.Transform{
				Cmd: []string{"sh"},
				Stdin: []string{
					fmt.Sprintf("cp /pfs/%s/file /pfs/out/file", dataRepo),
					"echo foo",
					"echo %s", // %s tests a formatting bug we had (#2729)
				},
			},
			Input: client.NewProjectPFSInput("", dataRepo, "/*"),
			ParallelismSpec: &pps.ParallelismSpec{
				Constant: 4,
			},
		})
	require.NoError(t, err)

	// Commit data to repo and flush commit
	commit, err := c.StartProjectCommit("", dataRepo, "master")
	require.NoError(t, err)
	require.NoError(t, c.PutFile(commit, "file", strings.NewReader("foo\n"), client.WithAppendPutFile()))
	require.NoError(t, c.FinishProjectCommit("", dataRepo, "master", ""))
	_, err = c.WaitJobSetAll(commit.ID, false)
	require.NoError(t, err)

	// Get logs from pipeline, using a pipeline that doesn't exist. There should
	// be an error
	iter = c.GetProjectLogs("", "__DOES_NOT_EXIST__", "", nil, "", false, false, 0)
	require.False(t, iter.Next())
	require.YesError(t, iter.Err())
	require.Matches(t, "could not get", iter.Err().Error())

	// Get logs from pipeline, using a job that doesn't exist. There should
	// be an error
	iter = c.GetProjectLogs("", pipelineName, "__DOES_NOT_EXIST__", nil, "", false, false, 0)
	require.False(t, iter.Next())
	require.YesError(t, iter.Err())
	require.Matches(t, "could not get", iter.Err().Error())

	// This is put in a backoff because there's the possibility that pod was
	// evicted from k8s and is being re-initialized, in which case `GetLogs`
	// will appropriately fail. With the loki logging backend enabled the
	// eviction worry goes away, but is replaced with there being a window when
	// Loki hasn't scraped the logs yet so they don't show up.
	require.NoError(t, backoff.Retry(func() error {
		// Get logs from pipeline, using pipeline
		iter = c.GetProjectLogs("", pipelineName, "", nil, "", false, false, 0)
		var numLogs int
		for iter.Next() {
			if !iter.Message().User {
				continue
			}
			numLogs++
			require.True(t, iter.Message().Message != "")
			require.False(t, strings.Contains(iter.Message().Message, "MISSING"), iter.Message().Message)
		}
		if numLogs < 2 {
			return errors.Errorf("didn't get enough log lines")
		}
		if err := iter.Err(); err != nil {
			return err
		}

		// Get logs from pipeline, using job
		// (1) Get job ID, from pipeline that just ran
		jobInfos, err := c.ListProjectJob("", pipelineName, nil, -1, true)
		if err != nil {
			return err
		}
		require.Equal(t, 2, len(jobInfos))
		// (2) Get logs using extracted job ID
		// wait for logs to be collected
		time.Sleep(10 * time.Second)
		iter = c.GetProjectLogs("", pipelineName, jobInfos[0].Job.ID, nil, "", false, false, 0)
		numLogs = 0
		for iter.Next() {
			numLogs++
			require.True(t, iter.Message().Message != "")
		}
		// Make sure that we've seen some logs
		if err = iter.Err(); err != nil {
			return err
		}
		require.True(t, numLogs > 0)

		// Get logs for datums but don't specify pipeline or job. These should error
		iter = c.GetProjectLogs("", "", "", []string{"/foo"}, "", false, false, 0)
		require.False(t, iter.Next())
		require.YesError(t, iter.Err())

		dis, err := c.ListProjectDatumAll("", jobInfos[0].Job.Pipeline.Name, jobInfos[0].Job.ID)
		if err != nil {
			return err
		}
		require.True(t, len(dis) > 0)
		iter = c.GetProjectLogs("", "", "", nil, dis[0].Datum.ID, false, false, 0)
		require.False(t, iter.Next())
		require.YesError(t, iter.Err())

		// Filter logs based on input (using file that exists). Get logs using file
		// path, hex hash, and base64 hash, and make sure you get the same log lines
		fileInfo, err := c.InspectFile(dataCommit, "/file")
		if err != nil {
			return err
		}

		pathLog := c.GetProjectLogs("", pipelineName, jobInfos[0].Job.ID, []string{"/file"}, "", false, false, 0)

		base64Hash := "kstrTGrFE58QWlxEpCRBt3aT8NJPNY0rso6XK7a4+wM="
		require.Equal(t, base64Hash, base64.StdEncoding.EncodeToString(fileInfo.Hash))
		base64Log := c.GetProjectLogs("", pipelineName, jobInfos[0].Job.ID, []string{base64Hash}, "", false, false, 0)

		numLogs = 0
		for {
			havePathLog, haveBase64Log := pathLog.Next(), base64Log.Next()
			if havePathLog != haveBase64Log {
				return errors.Errorf("Unequal log lengths")
			}
			if !havePathLog {
				break
			}
			numLogs++
			if pathLog.Message().Message != base64Log.Message().Message {
				return errors.Errorf(
					"unequal logs, pathLogs: \"%s\" base64Log: \"%s\"",
					pathLog.Message().Message,
					base64Log.Message().Message)
			}
		}
		for _, logsiter := range []*client.LogsIter{pathLog, base64Log} {
			if logsiter.Err() != nil {
				return logsiter.Err()
			}
		}
		if numLogs == 0 {
			return errors.Errorf("no logs found")
		}

		// Filter logs based on input (using file that doesn't exist). There should
		// be no logs
		iter = c.GetProjectLogs("", pipelineName, jobInfos[0].Job.ID, []string{"__DOES_NOT_EXIST__"}, "", false, false, 0)
		require.False(t, iter.Next())
		if err = iter.Err(); err != nil {
			return err
		}

		ctx, cancel := context.WithTimeout(context.Background(), time.Minute)
		defer cancel()
		iter = c.WithCtx(ctx).GetProjectLogs("", pipelineName, "", nil, "", false, false, 0)
		numLogs = 0
		for iter.Next() {
			numLogs++
			if numLogs == 8 {
				// Do another commit so there's logs to receive with follow
				_, err = c.StartProjectCommit("", dataRepo, "master")
				if err != nil {
					return err
				}
				if err := c.PutFile(dataCommit, "file", strings.NewReader("bar\n"), client.WithAppendPutFile()); err != nil {
					return err
				}
				if err = c.FinishProjectCommit("", dataRepo, "master", ""); err != nil {
					return err
				}
			}
			require.True(t, iter.Message().Message != "")
			if numLogs == 16 {
				break
			}
		}
		if err := iter.Err(); err != nil {
			return err
		}

		time.Sleep(time.Second * 30)

		numLogs = 0
		iter = c.WithCtx(ctx).GetProjectLogs("", pipelineName, "", nil, "", false, false, 15*time.Second)
		for iter.Next() {
			numLogs++
		}
		if err := iter.Err(); err != nil {
			return err
		}
		if numLogs != 0 {
			return errors.Errorf("shouldn't return logs due to since time")
		}
		return nil
	}, backoff.NewTestingBackOff()))
}

func TestGetLogsWithoutLoki(t *testing.T) {
	testGetLogs(t, false)
}

func TestGetLogs(t *testing.T) {
	testGetLogs(t, true)
}

func TestManyLogs(t *testing.T) {
	if testing.Short() {
		t.Skip("Skipping integration tests in short mode")
	}
	t.Parallel()
	c, _ := minikubetestenv.AcquireCluster(t)
	// create repos
	dataRepo := tu.UniqueString("data")
<<<<<<< HEAD
	require.NoError(t, c.CreateRepo(dataRepo))
=======
	require.NoError(t, c.CreateProjectRepo("", dataRepo))
>>>>>>> fcabd0b5
	dataCommit := client.NewProjectCommit("", dataRepo, "master", "")
	require.NoError(t, c.PutFile(dataCommit, "file", strings.NewReader("foo\n"), client.WithAppendPutFile()))
	// create pipeline
	numLogs := 10000
	pipelineName := tu.UniqueString("pipeline")
	_, err := c.PpsAPIClient.CreatePipeline(context.Background(),
		&pps.CreatePipelineRequest{
			Pipeline: client.NewProjectPipeline("", pipelineName),
			Transform: &pps.Transform{
				Cmd: []string{"sh"},
				Stdin: []string{
					"i=0",
					fmt.Sprintf("while [ \"$i\" -lt %d ]", numLogs),
					"do",
					"	echo $i",
					"	i=`expr $i + 1`",
					"done",
				},
			},
			Input: client.NewProjectPFSInput("", dataRepo, "/*"),
		})
	require.NoError(t, err)

	commitInfo, err := c.InspectProjectCommit("", pipelineName, "master", "")
	require.NoError(t, err)

	jis, err := c.WaitJobSetAll(commitInfo.Commit.ID, false)
	require.NoError(t, err)
	require.Equal(t, 1, len(jis))

	require.NoErrorWithinTRetry(t, 2*time.Minute, func() error {
		iter := c.GetProjectLogs("", pipelineName, jis[0].Job.ID, nil, "", false, false, 0)
		logsReceived := 0
		for iter.Next() {
			if iter.Message().User {
				logsReceived++
			}
		}
		if iter.Err() != nil {
			return iter.Err()
		}
		if numLogs != logsReceived {
			return errors.Errorf("received: %d log lines, expected: %d", logsReceived, numLogs)
		}
		return nil
	})
}

func TestLokiLogs(t *testing.T) {
	if testing.Short() {
		t.Skip("Skipping integration tests in short mode")
	}
	t.Parallel()
	c, _ := minikubetestenv.AcquireCluster(t)
	tu.ActivateEnterprise(t, c)
	// create repos
	dataRepo := tu.UniqueString("data")
<<<<<<< HEAD
	require.NoError(t, c.CreateRepo(dataRepo))
=======
	require.NoError(t, c.CreateProjectRepo("", dataRepo))
>>>>>>> fcabd0b5
	dataCommit := client.NewProjectCommit("", dataRepo, "master", "")
	numFiles := 10
	for i := 0; i < numFiles; i++ {
		require.NoError(t, c.PutFile(dataCommit, fmt.Sprintf("file-%d", i), strings.NewReader("foo\n"), client.WithAppendPutFile()))
	}

	// create pipeline
	pipelineName := tu.UniqueString("pipeline")
	_, err := c.PpsAPIClient.CreatePipeline(context.Background(),
		&pps.CreatePipelineRequest{
			Pipeline: client.NewProjectPipeline("", pipelineName),
			Transform: &pps.Transform{
				Cmd: []string{"echo", "foo"},
			},
			Input: client.NewProjectPFSInput("", dataRepo, "/*"),
		})
	require.NoError(t, err)

	commitInfo, err := c.InspectProjectCommit("", pipelineName, "master", "")
	require.NoError(t, err)

	jis, err := c.WaitJobSetAll(commitInfo.Commit.ID, false)
	require.NoError(t, err)
	require.Equal(t, 1, len(jis))

	// Follow the logs the make sure we get enough foos
	require.NoErrorWithinT(t, time.Minute, func() error {
		iter := c.GetLogsLoki(pipelineName, jis[0].Job.ID, nil, "", false, true, 0)
		foundFoos := 0
		for iter.Next() {
			if strings.Contains(iter.Message().Message, "foo") {
				foundFoos++
				if foundFoos == numFiles {
					break
				}
			}
		}
		if iter.Err() != nil {
			return iter.Err()
		}
		return nil
	})

	time.Sleep(5 * time.Second)

	iter := c.GetLogsLoki(pipelineName, jis[0].Job.ID, nil, "", false, false, 0)
	foundFoos := 0
	for iter.Next() {
		if strings.Contains(iter.Message().Message, "foo") {
			foundFoos++
		}
	}
	require.NoError(t, iter.Err())
	require.Equal(t, numFiles, foundFoos, "didn't receive enough log lines containing foo")
}

func TestAllDatumsAreProcessed(t *testing.T) {
	if testing.Short() {
		t.Skip("Skipping integration tests in short mode")
	}

	t.Parallel()
	c, _ := minikubetestenv.AcquireCluster(t)

	dataRepo1 := tu.UniqueString("TestAllDatumsAreProcessed_data1")
	require.NoError(t, c.CreateProjectRepo("", dataRepo1))
	dataRepo2 := tu.UniqueString("TestAllDatumsAreProcessed_data2")
	require.NoError(t, c.CreateProjectRepo("", dataRepo2))

	commit1, err := c.StartProjectCommit("", dataRepo1, "master")
	require.NoError(t, err)
	require.NoError(t, c.PutFile(commit1, "file1", strings.NewReader("foo\n"), client.WithAppendPutFile()))
	require.NoError(t, c.PutFile(commit1, "file2", strings.NewReader("foo\n"), client.WithAppendPutFile()))
	require.NoError(t, c.FinishProjectCommit("", dataRepo1, "master", ""))

	commit2, err := c.StartProjectCommit("", dataRepo2, "master")
	require.NoError(t, err)
	require.NoError(t, c.PutFile(commit2, "file1", strings.NewReader("foo\n"), client.WithAppendPutFile()))
	require.NoError(t, c.PutFile(commit2, "file2", strings.NewReader("foo\n"), client.WithAppendPutFile()))
	require.NoError(t, c.FinishProjectCommit("", dataRepo2, "master", ""))

	pipeline := tu.UniqueString("TestAllDatumsAreProcessed_pipelines")
	require.NoError(t, c.CreateProjectPipeline("",
		pipeline,
		"",
		[]string{"bash"},
		[]string{
			fmt.Sprintf("cat /pfs/%s/* /pfs/%s/* > /pfs/out/file", dataRepo1, dataRepo2),
		},
		nil,
		client.NewCrossInput(
			client.NewProjectPFSInput("", dataRepo1, "/*"),
			client.NewProjectPFSInput("", dataRepo2, "/*"),
		),
		"",
		false,
	))

	commitInfo, err := c.InspectProjectCommit("", pipeline, "master", "")
	require.NoError(t, err)
	commitInfos, err := c.WaitCommitSetAll(commitInfo.Commit.ID)
	require.NoError(t, err)
	require.Equal(t, 5, len(commitInfos))

	var buf bytes.Buffer
	rc, err := c.GetFileTAR(commitInfo.Commit, "file")
	require.NoError(t, err)
	defer rc.Close()
	require.NoError(t, tarutil.ConcatFileContent(&buf, rc))
	// should be 8 because each file gets copied twice due to cross product
	require.Equal(t, strings.Repeat("foo\n", 8), buf.String())
}

func TestDatumStatusRestart(t *testing.T) {
	if testing.Short() {
		t.Skip("Skipping integration tests in short mode")
	}

	// TODO: (CORE-1015) Fix flaky test
	t.Skip("Skipping flaky test")

	t.Parallel()
	c, _ := minikubetestenv.AcquireCluster(t)

	dataRepo := tu.UniqueString("TestDatumDedup_data")
	require.NoError(t, c.CreateProjectRepo("", dataRepo))

	pipeline := tu.UniqueString("pipeline")
	// This pipeline sleeps for 20 secs per datum
	require.NoError(t, c.CreateProjectPipeline("",
		pipeline,
		"",
		[]string{"bash"},
		[]string{
			"sleep 20",
		},
		nil,
		client.NewProjectPFSInput("", dataRepo, "/*"),
		"",
		false,
	))

	commit1, err := c.StartProjectCommit("", dataRepo, "master")
	require.NoError(t, err)
	require.NoError(t, c.PutFile(commit1, "file", strings.NewReader("foo"), client.WithAppendPutFile()))
	require.NoError(t, c.FinishProjectCommit("", dataRepo, commit1.Branch.Name, commit1.ID))

	// get the job status
	jobs, err := c.ListProjectJob("", pipeline, nil, -1, true)
	require.NoError(t, err)
	require.Equal(t, 2, len(jobs))

	var datumStarted time.Time
	// checkStatus waits for 'pipeline' to start and makes sure that each time
	// it's called, the datum being processes was started at a new and later time
	// (than the last time checkStatus was called)
	checkStatus := func() {
		require.NoErrorWithinTRetry(t, time.Minute, func() error {
			jobInfo, err := c.InspectProjectJob("", pipeline, commit1.ID, true)
			require.NoError(t, err)
			if len(jobInfo.Details.WorkerStatus) == 0 {
				return errors.Errorf("no worker statuses")
			}
			workerStatus := jobInfo.Details.WorkerStatus[0]
			if workerStatus.JobID == jobInfo.Job.ID {
				if workerStatus.DatumStatus == nil {
					return errors.Errorf("no datum status")
				}
				// The first time this function is called, datumStarted is zero
				// so `Before` is true for any non-zero time.
				started, err := types.TimestampFromProto(workerStatus.DatumStatus.Started)
				if err != nil {
					return errors.Errorf("could not convert timestamp: %v", err)
				}
				if !datumStarted.Before(started) {
					return errors.Errorf("%v ≮ %v", datumStarted, started)
				}
				datumStarted = started
				return nil
			}
			return errors.Errorf("worker status from wrong job")
		})
	}
	checkStatus()
	require.NoError(t, c.RestartProjectDatum("", pipeline, commit1.ID, []string{"/file"}))
	checkStatus()

	commitInfos, err := c.WaitCommitSetAll(commit1.ID)
	require.NoError(t, err)
	require.Equal(t, 4, len(commitInfos))
}

// TestSystemResourceRequest doesn't create any jobs or pipelines, it
// just makes sure that when pachyderm is deployed, we give pachd,
// and etcd default resource requests. This prevents them from overloading
// nodes and getting evicted, which can slow down or break a cluster.
func TestSystemResourceRequests(t *testing.T) {
	if testing.Short() {
		t.Skip("Skipping integration tests in short mode")
	}
	t.Parallel()
	_, ns := minikubetestenv.AcquireCluster(t)
	kubeClient := tu.GetKubeClient(t)

	// Expected resource requests for pachyderm system pods:
	defaultLocalMem := map[string]string{
		"pachd": "512M",
		"etcd":  "512M",
	}
	defaultLocalCPU := map[string]string{
		"pachd": "250m",
		"etcd":  "250m",
	}
	defaultCloudMem := map[string]string{
		"pachd": "3G",
		"etcd":  "2G",
	}
	defaultCloudCPU := map[string]string{
		"pachd": "1",
		"etcd":  "1",
	}
	// Get Pod info for 'app' from k8s
	var c v1.Container
	for _, app := range []string{"pachd", "etcd"} {
		err := backoff.Retry(func() error {
			podList, err := kubeClient.CoreV1().Pods(ns).List(
				context.Background(),
				metav1.ListOptions{
					LabelSelector: metav1.FormatLabelSelector(metav1.SetAsLabelSelector(
						map[string]string{"app": app, "suite": "pachyderm"},
					)),
				})
			if err != nil {
				return errors.EnsureStack(err)
			}
			if len(podList.Items) < 1 {
				return errors.Errorf("could not find pod for %s", app) // retry
			}
			c = podList.Items[0].Spec.Containers[0]
			return nil
		}, backoff.NewTestingBackOff())
		require.NoError(t, err)

		// Make sure the pod's container has resource requests
		cpu, ok := c.Resources.Requests[v1.ResourceCPU]
		require.True(t, ok, "could not get CPU request for "+app)
		require.True(t, cpu.String() == defaultLocalCPU[app] ||
			cpu.String() == defaultCloudCPU[app])
		mem, ok := c.Resources.Requests[v1.ResourceMemory]
		require.True(t, ok, "could not get memory request for "+app)
		require.True(t, mem.String() == defaultLocalMem[app] ||
			mem.String() == defaultCloudMem[app])
	}
}

// TestPipelineResourceRequest creates a pipeline with a resource request, and
// makes sure that's passed to k8s (by inspecting the pipeline's pods)
func TestPipelineResourceRequest(t *testing.T) {
	if testing.Short() {
		t.Skip("Skipping integration tests in short mode")
	}

	t.Parallel()
	c, ns := minikubetestenv.AcquireCluster(t)
	// create repos
	dataRepo := tu.UniqueString("TestPipelineResourceRequest")
	pipelineName := tu.UniqueString("TestPipelineResourceRequest_Pipeline")
	require.NoError(t, c.CreateProjectRepo("", dataRepo))
	// Resources are not yet in client.CreatePipeline() (we may add them later)
	_, err := c.PpsAPIClient.CreatePipeline(
		context.Background(),
		&pps.CreatePipelineRequest{
			Pipeline: client.NewProjectPipeline("", pipelineName),
			Transform: &pps.Transform{
				Cmd: []string{"cp", path.Join("/pfs", dataRepo, "file"), "/pfs/out/file"},
			},
			ParallelismSpec: &pps.ParallelismSpec{
				Constant: 1,
			},
			ResourceRequests: &pps.ResourceSpec{
				Memory: "100M",
				Cpu:    0.5,
				Disk:   "10M",
			},
			Input: &pps.Input{
				Pfs: &pps.PFSInput{
					Repo:   dataRepo,
					Branch: "master",
					Glob:   "/*",
				},
			},
		})
	require.NoError(t, err)

	// Get info about the pipeline pods from k8s & check for resources
	pipelineInfo, err := c.InspectProjectPipeline("", pipelineName, false)
	require.NoError(t, err)

	var container v1.Container
	kubeClient := tu.GetKubeClient(t)
	require.NoError(t, backoff.Retry(func() error {
		podList, err := kubeClient.CoreV1().Pods(ns).List(
			context.Background(),
			metav1.ListOptions{
				LabelSelector: metav1.FormatLabelSelector(metav1.SetAsLabelSelector(
					map[string]string{
						"app":             "pipeline",
						"pipelineName":    pipelineInfo.Pipeline.Name,
						"pipelineVersion": fmt.Sprint(pipelineInfo.Version),
					},
				)),
			})
		if err != nil {
			return errors.EnsureStack(err) // retry
		}
		if len(podList.Items) != 1 || len(podList.Items[0].Spec.Containers) == 0 {
			return errors.Errorf("could not find single container for pipeline %s", pipelineInfo.Pipeline.Name)
		}
		container = podList.Items[0].Spec.Containers[0]
		return nil // no more retries
	}, backoff.NewTestingBackOff()))
	// Make sure a CPU and Memory request are both set
	cpu, ok := container.Resources.Requests[v1.ResourceCPU]
	require.True(t, ok)
	require.Equal(t, "500m", cpu.String())
	mem, ok := container.Resources.Requests[v1.ResourceMemory]
	require.True(t, ok)
	require.Equal(t, "100M", mem.String())
	disk, ok := container.Resources.Requests[v1.ResourceEphemeralStorage]
	require.True(t, ok)
	require.Equal(t, "10M", disk.String())
}

func TestPipelineResourceLimit(t *testing.T) {
	if testing.Short() {
		t.Skip("Skipping integration tests in short mode")
	}

	t.Parallel()
	c, ns := minikubetestenv.AcquireCluster(t)
	// create repos
	dataRepo := tu.UniqueString("TestPipelineResourceLimit")
	pipelineName := tu.UniqueString("TestPipelineResourceLimit_Pipeline")
	require.NoError(t, c.CreateProjectRepo("", dataRepo))
	// Resources are not yet in client.CreatePipeline() (we may add them later)
	_, err := c.PpsAPIClient.CreatePipeline(
		context.Background(),
		&pps.CreatePipelineRequest{
			Pipeline: client.NewProjectPipeline("", pipelineName),
			Transform: &pps.Transform{
				Cmd: []string{"cp", path.Join("/pfs", dataRepo, "file"), "/pfs/out/file"},
			},
			ParallelismSpec: &pps.ParallelismSpec{
				Constant: 1,
			},
			ResourceLimits: &pps.ResourceSpec{
				Memory: "100M",
				Cpu:    0.5,
			},
			Input: &pps.Input{
				Pfs: &pps.PFSInput{
					Repo:   dataRepo,
					Branch: "master",
					Glob:   "/*",
				},
			},
		})
	require.NoError(t, err)

	// Get info about the pipeline pods from k8s & check for resources
	pipelineInfo, err := c.InspectProjectPipeline("", pipelineName, false)
	require.NoError(t, err)

	var container v1.Container
	kubeClient := tu.GetKubeClient(t)
	err = backoff.Retry(func() error {
		podList, err := kubeClient.CoreV1().Pods(ns).List(
			context.Background(),
			metav1.ListOptions{
				LabelSelector: metav1.FormatLabelSelector(metav1.SetAsLabelSelector(
					map[string]string{
						"app":             "pipeline",
						"pipelineName":    pipelineInfo.Pipeline.Name,
						"pipelineVersion": fmt.Sprint(pipelineInfo.Version),
						"suite":           "pachyderm"},
				)),
			})
		if err != nil {
			return errors.EnsureStack(err) // retry
		}
		if len(podList.Items) != 1 || len(podList.Items[0].Spec.Containers) == 0 {
			return errors.Errorf("could not find single container for pipeline %s", pipelineInfo.Pipeline.Name)
		}
		container = podList.Items[0].Spec.Containers[0]
		return nil // no more retries
	}, backoff.NewTestingBackOff())
	require.NoError(t, err)
	// Make sure a CPU and Memory request are both set
	cpu, ok := container.Resources.Limits[v1.ResourceCPU]
	require.True(t, ok)
	require.Equal(t, "500m", cpu.String())
	mem, ok := container.Resources.Limits[v1.ResourceMemory]
	require.True(t, ok)
	require.Equal(t, "100M", mem.String())
}

func TestPipelineResourceLimitDefaults(t *testing.T) {
	if testing.Short() {
		t.Skip("Skipping integration tests in short mode")
	}

	t.Parallel()
	c, ns := minikubetestenv.AcquireCluster(t)
	// create repos
	dataRepo := tu.UniqueString("TestPipelineResourceLimit")
	pipelineName := tu.UniqueString("TestPipelineResourceLimit_Pipeline")
	require.NoError(t, c.CreateProjectRepo("", dataRepo))
	// Resources are not yet in client.CreatePipeline() (we may add them later)
	_, err := c.PpsAPIClient.CreatePipeline(
		context.Background(),
		&pps.CreatePipelineRequest{
			Pipeline: client.NewProjectPipeline("", pipelineName),
			Transform: &pps.Transform{
				Cmd: []string{"cp", path.Join("/pfs", dataRepo, "file"), "/pfs/out/file"},
			},
			ParallelismSpec: &pps.ParallelismSpec{
				Constant: 1,
			},
			Input: &pps.Input{
				Pfs: &pps.PFSInput{
					Repo:   dataRepo,
					Branch: "master",
					Glob:   "/*",
				},
			},
		})
	require.NoError(t, err)

	// Get info about the pipeline pods from k8s & check for resources
	pipelineInfo, err := c.InspectProjectPipeline("", pipelineName, false)
	require.NoError(t, err)

	var container v1.Container
	kubeClient := tu.GetKubeClient(t)
	err = backoff.Retry(func() error {
		podList, err := kubeClient.CoreV1().Pods(ns).List(
			context.Background(),
			metav1.ListOptions{
				LabelSelector: metav1.FormatLabelSelector(metav1.SetAsLabelSelector(
					map[string]string{
						"app":             "pipeline",
						"pipelineName":    pipelineInfo.Pipeline.Name,
						"pipelineVersion": fmt.Sprint(pipelineInfo.Version),
						"suite":           "pachyderm"},
				)),
			})
		if err != nil {
			return errors.EnsureStack(err) // retry
		}
		if len(podList.Items) != 1 || len(podList.Items[0].Spec.Containers) == 0 {
			return errors.Errorf("could not find single container for pipeline %s", pipelineInfo.Pipeline.Name)
		}
		container = podList.Items[0].Spec.Containers[0]
		return nil // no more retries
	}, backoff.NewTestingBackOff())
	require.NoError(t, err)
	require.Nil(t, container.Resources.Limits)
}

func TestPipelinePartialResourceRequest(t *testing.T) {
	if testing.Short() {
		t.Skip("Skipping integration tests in short mode")
	}

	t.Parallel()
	c, _ := minikubetestenv.AcquireCluster(t)
	// create repos
	dataRepo := tu.UniqueString("TestPipelinePartialResourceRequest")
	pipelineName := tu.UniqueString("pipeline")
	require.NoError(t, c.CreateProjectRepo("", dataRepo))
	// Resources are not yet in client.CreatePipeline() (we may add them later)
	_, err := c.PpsAPIClient.CreatePipeline(
		context.Background(),
		&pps.CreatePipelineRequest{
			Pipeline: client.NewProjectPipeline("", fmt.Sprintf("%s-%d", pipelineName, 0)),
			Transform: &pps.Transform{
				Cmd: []string{"true"},
			},
			ResourceRequests: &pps.ResourceSpec{
				Cpu:    0.25,
				Memory: "100M",
			},
			Input: &pps.Input{
				Pfs: &pps.PFSInput{
					Repo:   dataRepo,
					Branch: "master",
					Glob:   "/*",
				},
			},
		})
	require.NoError(t, err)
	_, err = c.PpsAPIClient.CreatePipeline(
		context.Background(),
		&pps.CreatePipelineRequest{
			Pipeline: client.NewProjectPipeline("", fmt.Sprintf("%s-%d", pipelineName, 1)),
			Transform: &pps.Transform{
				Cmd: []string{"true"},
			},
			ResourceRequests: &pps.ResourceSpec{
				Memory: "100M",
			},
			Input: &pps.Input{
				Pfs: &pps.PFSInput{
					Repo:   dataRepo,
					Branch: "master",
					Glob:   "/*",
				},
			},
		})
	require.NoError(t, err)
	_, err = c.PpsAPIClient.CreatePipeline(
		context.Background(),
		&pps.CreatePipelineRequest{
			Pipeline: client.NewProjectPipeline("", fmt.Sprintf("%s-%d", pipelineName, 2)),
			Transform: &pps.Transform{
				Cmd: []string{"true"},
			},
			ResourceRequests: &pps.ResourceSpec{},
			Input: &pps.Input{
				Pfs: &pps.PFSInput{
					Repo:   dataRepo,
					Branch: "master",
					Glob:   "/*",
				},
			},
		})
	require.NoError(t, err)
	require.NoError(t, backoff.Retry(func() error {
		for i := 0; i < 3; i++ {
			pipelineInfo, err := c.InspectProjectPipeline("", fmt.Sprintf("%s-%d", pipelineName, i), false)
			require.NoError(t, err)
			if pipelineInfo.State != pps.PipelineState_PIPELINE_RUNNING {
				return errors.Errorf("pipeline not in running state")
			}
		}
		return nil
	}, backoff.NewTestingBackOff()))
}

func TestPipelineCrashing(t *testing.T) {
	if testing.Short() {
		t.Skip("Skipping integration tests in short mode")
	}

	t.Parallel()
	c, _ := minikubetestenv.AcquireCluster(t)
	// create repos
	dataRepo := tu.UniqueString("TestPipelineCrashing_data")
	pipelineName := tu.UniqueString("TestPipelineCrashing_pipeline")
	require.NoError(t, c.CreateProjectRepo("", dataRepo))

	create := func(gpu bool) error {
		req := pps.CreatePipelineRequest{
			Pipeline: client.NewProjectPipeline("", pipelineName),
			Transform: &pps.Transform{
				Cmd: []string{"cp", path.Join("/pfs", dataRepo, "file"), "/pfs/out/file"},
			},
			ParallelismSpec: &pps.ParallelismSpec{
				Constant: 1,
			},

			Input: &pps.Input{
				Pfs: &pps.PFSInput{
					Repo:   dataRepo,
					Branch: "master",
					Glob:   "/*",
				},
			},
			Update: true,
		}
		if gpu {
			req.ResourceLimits = &pps.ResourceSpec{
				Gpu: &pps.GPUSpec{
					Type:   "nvidia.com/gpu",
					Number: 1,
				},
			}
		}
		_, err := c.PpsAPIClient.CreatePipeline(context.Background(), &req)
		return errors.EnsureStack(err)
	}
	require.NoError(t, create(true))

	require.NoError(t, backoff.Retry(func() error {
		pi, err := c.InspectProjectPipeline("", pipelineName, false)
		require.NoError(t, err)
		if pi.State != pps.PipelineState_PIPELINE_CRASHING {
			return errors.Errorf("pipeline in wrong state: %s", pi.State.String())
		}
		require.True(t, pi.Reason != "")
		return nil
	}, backoff.NewTestingBackOff()))

	// recreate with no gpu
	require.NoError(t, create(false))
	// wait for pipeline to restart and enter running
	require.NoError(t, backoff.Retry(func() error {
		pi, err := c.InspectProjectPipeline("", pipelineName, false)
		require.NoError(t, err)
		if pi.State != pps.PipelineState_PIPELINE_RUNNING {
			return errors.Errorf("pipeline in wrong state: %s", pi.State.String())
		}
		return nil
	}, backoff.NewTestingBackOff()))
}

func TestPodOpts(t *testing.T) {
	if testing.Short() {
		t.Skip("Skipping integration tests in short mode")
	}

	t.Parallel()
	c, ns := minikubetestenv.AcquireCluster(t)
	// create repos
	dataRepo := tu.UniqueString("TestPodSpecOpts_data")
	require.NoError(t, c.CreateProjectRepo("", dataRepo))
	t.Run("Validation", func(t *testing.T) {
		pipelineName := tu.UniqueString("TestPodSpecOpts")
		_, err := c.PpsAPIClient.CreatePipeline(
			context.Background(),
			&pps.CreatePipelineRequest{
				Pipeline: client.NewProjectPipeline("", pipelineName),
				Transform: &pps.Transform{
					Cmd: []string{"cp", path.Join("/pfs", dataRepo, "file"), "/pfs/out/file"},
				},
				Input: &pps.Input{
					Pfs: &pps.PFSInput{
						Repo:   dataRepo,
						Branch: "master",
						Glob:   "/*",
					},
				},
				PodSpec: "not-json",
			})
		require.YesError(t, err)
		_, err = c.PpsAPIClient.CreatePipeline(
			context.Background(),
			&pps.CreatePipelineRequest{
				Pipeline: client.NewProjectPipeline("", pipelineName),
				Transform: &pps.Transform{
					Cmd: []string{"cp", path.Join("/pfs", dataRepo, "file"), "/pfs/out/file"},
				},
				Input: &pps.Input{
					Pfs: &pps.PFSInput{
						Repo:   dataRepo,
						Branch: "master",
						Glob:   "/*",
					},
				},
				PodPatch: "also-not-json",
			})
		require.YesError(t, err)
	})
	t.Run("Spec", func(t *testing.T) {
		pipelineName := tu.UniqueString("TestPodSpecOpts")
		_, err := c.PpsAPIClient.CreatePipeline(
			context.Background(),
			&pps.CreatePipelineRequest{
				Pipeline: client.NewProjectPipeline("", pipelineName),
				Transform: &pps.Transform{
					Cmd: []string{"cp", path.Join("/pfs", dataRepo, "file"), "/pfs/out/file"},
				},
				ParallelismSpec: &pps.ParallelismSpec{
					Constant: 1,
				},
				Input: &pps.Input{
					Pfs: &pps.PFSInput{
						Repo:   dataRepo,
						Branch: "master",
						Glob:   "/*",
					},
				},
				SchedulingSpec: &pps.SchedulingSpec{
					// This NodeSelector will cause the worker pod to fail to
					// schedule, but the test can still pass because we just check
					// for values on the pod, it doesn't need to actually come up.
					NodeSelector: map[string]string{
						"foo": "bar",
					},
				},
				PodSpec: `{
				"hostname": "hostname"
			}`,
			})
		require.NoError(t, err)

		// Get info about the pipeline pods from k8s & check for resources
		pipelineInfo, err := c.InspectProjectPipeline("", pipelineName, false)
		require.NoError(t, err)

		var pod v1.Pod
		kubeClient := tu.GetKubeClient(t)
		err = backoff.Retry(func() error {
			podList, err := kubeClient.CoreV1().Pods(ns).List(
				context.Background(),
				metav1.ListOptions{
					LabelSelector: metav1.FormatLabelSelector(metav1.SetAsLabelSelector(
						map[string]string{
							"app":             "pipeline",
							"pipelineName":    pipelineInfo.Pipeline.Name,
							"pipelineVersion": fmt.Sprint(pipelineInfo.Version),
							"suite":           "pachyderm"},
					)),
				})
			if err != nil {
				return errors.EnsureStack(err) // retry
			}
			if len(podList.Items) != 1 || len(podList.Items[0].Spec.Containers) == 0 {
				return errors.Errorf("could not find single container for pipeline %s", pipelineInfo.Pipeline.Name)
			}
			pod = podList.Items[0]
			return nil // no more retries
		}, backoff.NewTestingBackOff())
		require.NoError(t, err)
		// Make sure a CPU and Memory request are both set
		require.Equal(t, "bar", pod.Spec.NodeSelector["foo"])
		require.Equal(t, "hostname", pod.Spec.Hostname)
	})
	t.Run("Patch", func(t *testing.T) {
		pipelineName := tu.UniqueString("TestPodSpecOpts")
		_, err := c.PpsAPIClient.CreatePipeline(
			context.Background(),
			&pps.CreatePipelineRequest{
				Pipeline: client.NewProjectPipeline("", pipelineName),
				Transform: &pps.Transform{
					Cmd: []string{"cp", path.Join("/pfs", dataRepo, "file"), "/pfs/out/file"},
				},
				ParallelismSpec: &pps.ParallelismSpec{
					Constant: 1,
				},
				Input: &pps.Input{
					Pfs: &pps.PFSInput{
						Repo:   dataRepo,
						Branch: "master",
						Glob:   "/*",
					},
				},
				SchedulingSpec: &pps.SchedulingSpec{
					// This NodeSelector will cause the worker pod to fail to
					// schedule, but the test can still pass because we just check
					// for values on the pod, it doesn't need to actually come up.
					NodeSelector: map[string]string{
						"foo": "bar",
					},
				},
				PodPatch: `[
					{ "op": "add", "path": "/hostname", "value": "hostname" }
			]`,
			})
		require.NoError(t, err)

		// Get info about the pipeline pods from k8s & check for resources
		pipelineInfo, err := c.InspectProjectPipeline("", pipelineName, false)
		require.NoError(t, err)

		var pod v1.Pod
		kubeClient := tu.GetKubeClient(t)
		err = backoff.Retry(func() error {
			podList, err := kubeClient.CoreV1().Pods(ns).List(
				context.Background(),
				metav1.ListOptions{
					LabelSelector: metav1.FormatLabelSelector(metav1.SetAsLabelSelector(
						map[string]string{
							"app":             "pipeline",
							"pipelineName":    pipelineInfo.Pipeline.Name,
							"pipelineVersion": fmt.Sprint(pipelineInfo.Version),
							"suite":           "pachyderm"},
					)),
				})
			if err != nil {
				return errors.EnsureStack(err) // retry
			}
			if len(podList.Items) != 1 || len(podList.Items[0].Spec.Containers) == 0 {
				return errors.Errorf("could not find single container for pipeline %s", pipelineInfo.Pipeline.Name)
			}
			pod = podList.Items[0]
			return nil // no more retries
		}, backoff.NewTestingBackOff())
		require.NoError(t, err)
		// Make sure a CPU and Memory request are both set
		require.Equal(t, "bar", pod.Spec.NodeSelector["foo"])
		require.Equal(t, "hostname", pod.Spec.Hostname)
	})
}

func TestPipelineLargeOutput(t *testing.T) {
	if testing.Short() {
		t.Skip("Skipping integration tests in short mode")
	}

	t.Parallel()
	c, _ := minikubetestenv.AcquireCluster(t)

	dataRepo := tu.UniqueString("TestPipelineInputDataModification_data")
	require.NoError(t, c.CreateProjectRepo("", dataRepo))

	pipeline := tu.UniqueString("pipeline")
	require.NoError(t, c.CreateProjectPipeline("",
		pipeline,
		"",
		[]string{"bash"},
		[]string{
			"for i in `seq 1 100`; do touch /pfs/out/$RANDOM; done",
		},
		&pps.ParallelismSpec{
			Constant: 4,
		},
		client.NewProjectPFSInput("", dataRepo, "/*"),
		"",
		false,
	))

	numFiles := 100
	commit1, err := c.StartProjectCommit("", dataRepo, "master")
	require.NoError(t, err)
	for i := 0; i < numFiles; i++ {
		require.NoError(t, c.PutFile(commit1, fmt.Sprintf("file-%d", i), strings.NewReader(""), client.WithAppendPutFile()))
	}
	require.NoError(t, c.FinishProjectCommit("", dataRepo, commit1.Branch.Name, commit1.ID))

	commitInfos, err := c.WaitCommitSetAll(commit1.ID)
	require.NoError(t, err)
	require.Equal(t, 4, len(commitInfos))
}

func TestJoinInput(t *testing.T) {
	if testing.Short() {
		t.Skip("Skipping integration tests in short mode")
	}

	t.Parallel()
	c, _ := minikubetestenv.AcquireCluster(t)

	var repos []string
	for i := 0; i < 2; i++ {
		repos = append(repos, tu.UniqueString(fmt.Sprintf("TestJoinInput%v", i)))
		require.NoError(t, c.CreateProjectRepo("", repos[i]))
	}

	numFiles := 16
	for r, repo := range repos {
		commit, err := c.StartProjectCommit("", repo, "master")
		require.NoError(t, err)
		for i := 0; i < numFiles; i++ {
			require.NoError(t, c.PutFile(commit, fmt.Sprintf("file-%v.%4b", r, i), strings.NewReader(fmt.Sprintf("%d\n", i)), client.WithAppendPutFile()))
		}
		require.NoError(t, c.FinishProjectCommit("", repo, "master", ""))
	}

	pipeline := tu.UniqueString("join-pipeline")
	require.NoError(t, c.CreateProjectPipeline("",
		pipeline,
		"",
		[]string{"bash"},
		[]string{
			fmt.Sprintf("touch /pfs/out/$(echo $(ls -r /pfs/%s/)$(ls -r /pfs/%s/))", repos[0], repos[1]),
		},
		&pps.ParallelismSpec{
			Constant: 1,
		},
		client.NewJoinInput(
			client.NewProjectPFSInputOpts("", "", repos[0], "", "/file-?.(11*)", "$1", "", false, false, nil),
			client.NewProjectPFSInputOpts("", "", repos[1], "", "/file-?.(*0)", "$1", "", false, false, nil),
		),
		"",
		false,
	))

	commitInfo, err := c.WaitProjectCommit("", pipeline, "master", "")
	require.NoError(t, err)
	fileInfos, err := c.ListFileAll(commitInfo.Commit, "")
	require.NoError(t, err)
	require.Equal(t, 2, len(fileInfos))
	expectedNames := []string{"/file-0.1100file-1.1100", "/file-0.1110file-1.1110"}
	for i, fi := range fileInfos {
		// 1 byte per repo
		require.Equal(t, expectedNames[i], fi.File.Path)
	}

	dataRepo0 := "TestJoinInputDirectory-0"
<<<<<<< HEAD
	require.NoError(t, c.CreateRepo(dataRepo0))
	masterCommit := client.NewProjectCommit("", dataRepo0, "master", "")
	require.NoError(t, c.PutFile(masterCommit, "/dir-01/foo", strings.NewReader("foo")))
	dataRepo1 := "TestJoinInputDirectory-1"
	require.NoError(t, c.CreateRepo(dataRepo1))
=======
	require.NoError(t, c.CreateProjectRepo("", dataRepo0))
	masterCommit := client.NewProjectCommit("", dataRepo0, "master", "")
	require.NoError(t, c.PutFile(masterCommit, "/dir-01/foo", strings.NewReader("foo")))
	dataRepo1 := "TestJoinInputDirectory-1"
	require.NoError(t, c.CreateProjectRepo("", dataRepo1))
>>>>>>> fcabd0b5
	masterCommit = client.NewProjectCommit("", dataRepo1, "master", "")
	require.NoError(t, c.PutFile(masterCommit, "/dir-10/bar", strings.NewReader("bar")))

	pipeline = tu.UniqueString("join-pipeline-directory")
	require.NoError(t, c.CreateProjectPipeline("",
		pipeline,
		"",
		[]string{"bash"},
		[]string{
			fmt.Sprintf("cp -r /pfs/%s/*/. /pfs/out", dataRepo0),
			fmt.Sprintf("cp -r /pfs/%s/*/. /pfs/out", dataRepo1),
		},
		&pps.ParallelismSpec{
			Constant: 1,
		},
		client.NewJoinInput(
			client.NewProjectPFSInputOpts("", "", dataRepo0, "", "/dir-(?)(?)", "$2", "", false, false, nil),
			client.NewProjectPFSInputOpts("", "", dataRepo1, "", "/dir-(?)(?)", "$1", "", false, false, nil),
		),
		"",
		false,
	))

	commitInfo, err = c.WaitProjectCommit("", pipeline, "master", "")
	require.NoError(t, err)
	fileInfos, err = c.ListFileAll(commitInfo.Commit, "")
	require.NoError(t, err)
	require.Equal(t, 2, len(fileInfos))
	expectedNames = []string{"/bar", "/foo"}
	for i, fi := range fileInfos {
		require.Equal(t, expectedNames[i], fi.File.Path)
	}
}

func TestGroupInput(t *testing.T) {
	if testing.Short() {
		t.Skip("Skipping integration tests in short mode")
	}

	t.Parallel()
	c, _ := minikubetestenv.AcquireCluster(t)

	t.Run("Basic", func(t *testing.T) {
		repo := tu.UniqueString("TestGroupInput")
<<<<<<< HEAD
		require.NoError(t, c.CreateRepo(repo))
=======
		require.NoError(t, c.CreateProjectRepo("", repo))
>>>>>>> fcabd0b5
		commit := client.NewProjectCommit("", repo, "master", "")
		numFiles := 16
		for i := 0; i < numFiles; i++ {
			require.NoError(t, c.PutFile(commit, fmt.Sprintf("file.%4b", i), strings.NewReader(fmt.Sprintf("%d\n", i)), client.WithAppendPutFile()))
		}

		pipeline := "group-pipeline"
		require.NoError(t, c.CreateProjectPipeline("",
			pipeline,
			"",
			[]string{"bash"},
			[]string{},
			&pps.ParallelismSpec{
				Constant: 1,
			},
			client.NewGroupInput(
				client.NewProjectPFSInputOpts("", "", repo, "", "/file.(?)(?)(?)(?)", "", "$3", false, false, nil),
			),
			"",
			false,
		))

		commitInfo, err := c.InspectProjectCommit("", pipeline, "master", "")
		require.NoError(t, err)

		jobs, err := c.WaitJobSetAll(commitInfo.Commit.ID, false)
		require.NoError(t, err)
		require.Equal(t, 1, len(jobs))

		// We're grouping by the third digit in the filename
		// for 0 and 1, this is just a space
		// then we should see the 8 files with a one there, and the 6 files with a zero there
		expected := [][]string{
			{"/file.   0",
				"/file.   1"},

			{"/file.  10",
				"/file.  11",
				"/file. 110",
				"/file. 111",
				"/file.1010",
				"/file.1011",
				"/file.1110",
				"/file.1111"},

			{"/file. 100",
				"/file. 101",
				"/file.1000",
				"/file.1001",
				"/file.1100",
				"/file.1101"}}
		actual := make([][]string, 0, 3)
		dis, err := c.ListProjectDatumAll("", jobs[0].Job.Pipeline.Name, jobs[0].Job.ID)
		require.NoError(t, err)
		for _, di := range dis {
			sort.Slice(di.Data, func(i, j int) bool { return di.Data[i].File.Path < di.Data[j].File.Path })
			datumFiles := make([]string, 0)
			for _, fi := range di.Data {
				datumFiles = append(datumFiles, fi.File.Path)
			}
			actual = append(actual, datumFiles)
		}
		sort.Slice(actual, func(i, j int) bool {
			return actual[i][0] < actual[j][0]
		})
		require.Equal(t, expected, actual)
	})

	t.Run("MultiInput", func(t *testing.T) {
		var repos []string
		for i := 0; i < 2; i++ {
			repos = append(repos, tu.UniqueString(fmt.Sprintf("TestGroupInput%v", i)))
			require.NoError(t, c.CreateProjectRepo("", repos[i]))
		}

		numFiles := 16
		for r, repo := range repos {
			for i := 0; i < numFiles; i++ {
				require.NoError(t, c.PutFile(client.NewProjectCommit("", repo, "master", ""), fmt.Sprintf("file-%v.%4b", r, i), strings.NewReader(fmt.Sprintf("%d\n", i)), client.WithAppendPutFile()))
			}
		}

		pipeline := "group-pipeline-multi-input"
		require.NoError(t, c.CreateProjectPipeline("",
			pipeline,
			"",
			[]string{"bash"},
			[]string{},
			&pps.ParallelismSpec{
				Constant: 1,
			},
			client.NewGroupInput(
				client.NewProjectPFSInputOpts("", "", repos[0], "", "/file-?.(?)(?)(?)(?)", "", "$3", false, false, nil),
				client.NewProjectPFSInputOpts("", "", repos[1], "", "/file-?.(?)(?)(?)(?)", "", "$2", false, false, nil),
			),
			"",
			false,
		))

		commitInfo, err := c.InspectProjectCommit("", pipeline, "master", "")
		require.NoError(t, err)

		jobs, err := c.WaitJobSetAll(commitInfo.Commit.ID, false)
		require.NoError(t, err)
		require.Equal(t, 1, len(jobs))

		// this time, we are grouping by the third digit in the 0 repo, and the second digit in the 1 repo
		// so the first group should have all the things from the 0 repo with a space in the third digit
		// and all the things from the 1 repo with a space in the second digit
		//
		// similarly for the second and third groups
		expected := [][]string{
			{"/file-0.   0",
				"/file-0.   1",
				"/file-1.   0",
				"/file-1.   1",
				"/file-1.  10",
				"/file-1.  11"},

			{"/file-0.  10",
				"/file-0.  11",
				"/file-0. 110",
				"/file-0. 111",
				"/file-0.1010",
				"/file-0.1011",
				"/file-0.1110",
				"/file-0.1111",
				"/file-1. 100",
				"/file-1. 101",
				"/file-1. 110",
				"/file-1. 111",
				"/file-1.1100",
				"/file-1.1101",
				"/file-1.1110",
				"/file-1.1111"},

			{"/file-0. 100",
				"/file-0. 101",
				"/file-0.1000",
				"/file-0.1001",
				"/file-0.1100",
				"/file-0.1101",
				"/file-1.1000",
				"/file-1.1001",
				"/file-1.1010",
				"/file-1.1011"}}
		actual := make([][]string, 0, 3)
		dis, err := c.ListProjectDatumAll("", jobs[0].Job.Pipeline.Name, jobs[0].Job.ID)
		require.NoError(t, err)
		for _, di := range dis {
			sort.Slice(di.Data, func(i, j int) bool { return di.Data[i].File.Path < di.Data[j].File.Path })
			datumFiles := make([]string, 0)
			for _, fi := range di.Data {
				datumFiles = append(datumFiles, fi.File.Path)
			}
			actual = append(actual, datumFiles)
		}
		sort.Slice(actual, func(i, j int) bool {
			return actual[i][0] < actual[j][0]
		})
		require.Equal(t, expected, actual)
	})

	t.Run("GroupJoinCombo", func(t *testing.T) {
		var repos []string
		for i := 0; i < 2; i++ {
			repos = append(repos, tu.UniqueString(fmt.Sprintf("TestGroupInput%v", i)))
			require.NoError(t, c.CreateProjectRepo("", repos[i]))
		}

		numFiles := 16
		for r, repo := range repos {
			for i := 0; i < numFiles; i++ {
				require.NoError(t, c.PutFile(client.NewProjectCommit("", repo, "master", ""), fmt.Sprintf("file-%v.%4b", r, i), strings.NewReader(fmt.Sprintf("%d\n", i)), client.WithAppendPutFile()))
			}
		}

		pipeline := "group-join-pipeline"
		require.NoError(t, c.CreateProjectPipeline("",
			pipeline,
			"",
			[]string{"bash"},
			[]string{},
			&pps.ParallelismSpec{
				Constant: 1,
			},
			client.NewGroupInput(
				client.NewJoinInput(
					client.NewProjectPFSInputOpts("", "", repos[0], "", "/file-?.(?)(?)(?)(?)", "$1$2$3$4", "$3", false, false, nil),
					client.NewProjectPFSInputOpts("", "", repos[1], "", "/file-?.(?)(?)(?)(?)", "$4$3$2$1", "$2", false, false, nil),
				),
			),
			"",
			false,
		))

		commitInfo, err := c.InspectProjectCommit("", pipeline, "master", "")
		require.NoError(t, err)

		jobs, err := c.WaitJobSetAll(commitInfo.Commit.ID, false)
		require.NoError(t, err)
		require.Equal(t, 1, len(jobs))

		// here, we're first doing a join to get pairs of files (one from each repo) that have the reverse numbers
		// we should see four pairs
		// then, we're grouping the files in these pairs by the third digit/second digit as before
		// this should regroup things into two groups of four
		expected := [][]string{
			{"/file-0.1001",
				"/file-0.1101",
				"/file-1.1001",
				"/file-1.1011"},
			{"/file-0.1011",
				"/file-0.1111",
				"/file-1.1101",
				"/file-1.1111"}}
		actual := make([][]string, 0, 2)
		dis, err := c.ListProjectDatumAll("", jobs[0].Job.Pipeline.Name, jobs[0].Job.ID)
		require.NoError(t, err)
		for _, di := range dis {
			sort.Slice(di.Data, func(i, j int) bool { return di.Data[i].File.Path < di.Data[j].File.Path })
			datumFiles := make([]string, 0)
			for _, fi := range di.Data {
				datumFiles = append(datumFiles, fi.File.Path)
			}
			actual = append(actual, datumFiles)
		}
		sort.Slice(actual, func(i, j int) bool {
			return actual[i][0] < actual[j][0]
		})
		require.Equal(t, expected, actual)
	})
	t.Run("Symlink", func(t *testing.T) {
		// Fix for the bug exhibited here: https://github.com/pachyderm/pachyderm/v2/tree/example-groupby/examples/group
		repo := tu.UniqueString("TestGroupInputSymlink")
		require.NoError(t, c.CreateProjectRepo("", repo))

		commit := client.NewProjectCommit("", repo, "master", "")

		require.NoError(t, c.PutFile(commit, "/T1606331395-LIPID-PATID2-CLIA24D9871327.txt", strings.NewReader(""), client.WithAppendPutFile()))
		require.NoError(t, c.PutFile(commit, "/T1606707579-LIPID-PATID3-CLIA24D9871327.txt", strings.NewReader(""), client.WithAppendPutFile()))
		require.NoError(t, c.PutFile(commit, "/T1606707597-LIPID-PATID4-CLIA24D9871327.txt", strings.NewReader(""), client.WithAppendPutFile()))
		require.NoError(t, c.PutFile(commit, "/T1606707557-LIPID-PATID1-CLIA24D9871327.txt", strings.NewReader(""), client.WithAppendPutFile()))
		require.NoError(t, c.PutFile(commit, "/T1606707613-LIPID-PATID1-CLIA24D9871328.txt", strings.NewReader(""), client.WithAppendPutFile()))
		require.NoError(t, c.PutFile(commit, "/T1606707635-LIPID-PATID3-CLIA24D9871328.txt", strings.NewReader(""), client.WithAppendPutFile()))

		pipeline := "group-pipeline-symlink"
		_, err := c.PpsAPIClient.CreatePipeline(context.Background(),
			&pps.CreatePipelineRequest{
				Pipeline: client.NewProjectPipeline("", pipeline),
				Transform: &pps.Transform{
					Cmd: []string{"bash"},
					Stdin: []string{"PATTERN=.*-PATID\\(.*\\)-.*.txt",
						fmt.Sprintf("FILES=/pfs/%v/*", repo),
						"for f in $FILES",
						"do",
						"[[ $(basename $f) =~ $PATTERN ]]",
						"mkdir -p /pfs/out/${BASH_REMATCH[1]}/",
						"cp $f /pfs/out/${BASH_REMATCH[1]}/",
						"done"},
				},
				Input: client.NewGroupInput(
					client.NewProjectPFSInputOpts("", "", repo, "master", "/*-PATID(*)-*.txt", "", "$1", false, false, nil),
				),
				ParallelismSpec: &pps.ParallelismSpec{
					Constant: 1,
				},
			})
		require.NoError(t, err)

		commitInfo, err := c.InspectProjectCommit("", pipeline, "master", "")
		require.NoError(t, err)

		jobs, err := c.WaitJobSetAll(commitInfo.Commit.ID, false)
		require.NoError(t, err)
		require.Equal(t, 1, len(jobs))

		require.Equal(t, "JOB_SUCCESS", jobs[0].State.String())

		expected := [][]string{
			{"/T1606331395-LIPID-PATID2-CLIA24D9871327.txt"},
			{"/T1606707557-LIPID-PATID1-CLIA24D9871327.txt", "/T1606707613-LIPID-PATID1-CLIA24D9871328.txt"},
			{"/T1606707579-LIPID-PATID3-CLIA24D9871327.txt", "/T1606707635-LIPID-PATID3-CLIA24D9871328.txt"},
			{"/T1606707597-LIPID-PATID4-CLIA24D9871327.txt"},
		}
		actual := make([][]string, 0, 3)
		dis, err := c.ListProjectDatumAll("", jobs[0].Job.Pipeline.Name, jobs[0].Job.ID)
		require.NoError(t, err)
		// these don't come in a consistent order because group inputs use maps
		for _, di := range dis {
			sort.Slice(di.Data, func(i, j int) bool { return di.Data[i].File.Path < di.Data[j].File.Path })
			datumFiles := make([]string, 0)
			for _, fi := range di.Data {
				datumFiles = append(datumFiles, fi.File.Path)
			}
			actual = append(actual, datumFiles)
		}
		sort.Slice(actual, func(i, j int) bool {
			return actual[i][0] < actual[j][0]
		})
		require.Equal(t, expected, actual)
	})
}

func TestUnionInput(t *testing.T) {
	if testing.Short() {
		t.Skip("Skipping integration tests in short mode")
	}

	t.Parallel()
	c, _ := minikubetestenv.AcquireCluster(t)

	var repos []string
	for i := 0; i < 4; i++ {
		repos = append(repos, tu.UniqueString("TestUnionInput"))
		require.NoError(t, c.CreateProjectRepo("", repos[i]))
	}

	numFiles := 2
	for _, repo := range repos {
		commit, err := c.StartProjectCommit("", repo, "master")
		require.NoError(t, err)
		for i := 0; i < numFiles; i++ {
			require.NoError(t, c.PutFile(commit, fmt.Sprintf("file-%d", i), strings.NewReader(fmt.Sprintf("%d", i)), client.WithAppendPutFile()))
		}
		require.NoError(t, c.FinishProjectCommit("", repo, "master", ""))
	}

	t.Run("union all", func(t *testing.T) {
		pipeline := tu.UniqueString("pipeline")
		require.NoError(t, c.CreateProjectPipeline("",
			pipeline,
			"",
			[]string{"bash"},
			[]string{
				"cp /pfs/*/* /pfs/out",
			},
			&pps.ParallelismSpec{
				Constant: 1,
			},
			client.NewUnionInput(
				client.NewProjectPFSInput("", repos[0], "/*"),
				client.NewProjectPFSInput("", repos[1], "/*"),
				client.NewProjectPFSInput("", repos[2], "/*"),
				client.NewProjectPFSInput("", repos[3], "/*"),
			),
			"",
			false,
		))

		commitInfo, err := c.WaitProjectCommit("", pipeline, "master", "")
		require.NoError(t, err)
		fileInfos, err := c.ListFileAll(commitInfo.Commit, "")
		require.NoError(t, err)
		require.Equal(t, 8, len(fileInfos))
	})

	t.Run("union crosses", func(t *testing.T) {
		pipeline := tu.UniqueString("pipeline")
		require.NoError(t, c.CreateProjectPipeline("",
			pipeline,
			"",
			[]string{"bash"},
			[]string{
				"cp -r -L /pfs/TestUnionInput* /pfs/out",
			},
			&pps.ParallelismSpec{
				Constant: 1,
			},
			client.NewUnionInput(
				client.NewCrossInput(
					client.NewProjectPFSInput("", repos[0], "/*"),
					client.NewProjectPFSInput("", repos[1], "/*"),
				),
				client.NewCrossInput(
					client.NewProjectPFSInput("", repos[2], "/*"),
					client.NewProjectPFSInput("", repos[3], "/*"),
				),
			),
			"",
			false,
		))

		commitInfo, err := c.WaitProjectCommit("", pipeline, "master", "")
		require.NoError(t, err)
		for _, repo := range repos {
			fileInfos, err := c.ListFileAll(commitInfo.Commit, repo)
			require.NoError(t, err)
			require.Equal(t, 4, len(fileInfos))
		}
	})

	t.Run("cross unions", func(t *testing.T) {
		pipeline := tu.UniqueString("pipeline")
		require.NoError(t, c.CreateProjectPipeline("",
			pipeline,
			"",
			[]string{"bash"},
			[]string{
				"cp -r -L /pfs/TestUnionInput* /pfs/out",
			},
			&pps.ParallelismSpec{
				Constant: 1,
			},
			client.NewCrossInput(
				client.NewUnionInput(
					client.NewProjectPFSInput("", repos[0], "/*"),
					client.NewProjectPFSInput("", repos[1], "/*"),
				),
				client.NewUnionInput(
					client.NewProjectPFSInput("", repos[2], "/*"),
					client.NewProjectPFSInput("", repos[3], "/*"),
				),
			),
			"",
			false,
		))

		commitInfo, err := c.WaitProjectCommit("", pipeline, "master", "")
		require.NoError(t, err)
		for _, repo := range repos {
			fileInfos, err := c.ListFileAll(commitInfo.Commit, repo)
			require.NoError(t, err)
			require.Equal(t, 8, len(fileInfos))
		}
	})

	t.Run("union alias", func(t *testing.T) {
		pipeline := tu.UniqueString("pipeline")
		require.NoError(t, c.CreateProjectPipeline("",
			pipeline,
			"",
			[]string{"bash"},
			[]string{
				"cp /pfs/in/* '/pfs/out/$RANDOM'",
			},
			&pps.ParallelismSpec{
				Constant: 1,
			},
			client.NewUnionInput(
				client.NewProjectPFSInputOpts("in", "", repos[0], "", "/*", "", "", false, false, nil),
				client.NewProjectPFSInputOpts("in", "", repos[1], "", "/*", "", "", false, false, nil),
				client.NewProjectPFSInputOpts("in", "", repos[2], "", "/*", "", "", false, false, nil),
				client.NewProjectPFSInputOpts("in", "", repos[3], "", "/*", "", "", false, false, nil),
			),
			"",
			false,
		))

		commitInfo, err := c.WaitProjectCommit("", pipeline, "master", "")
		require.NoError(t, err)
		fileInfos, err := c.ListFileAll(commitInfo.Commit, "")
		require.NoError(t, err)
		require.Equal(t, 8, len(fileInfos))
		dis, err := c.ListProjectDatumAll("", pipeline, commitInfo.Commit.ID)
		require.NoError(t, err)
		require.Equal(t, 8, len(dis))
	})
}

func TestPipelineWithStats(t *testing.T) {
	if testing.Short() {
		t.Skip("Skipping integration tests in short mode")
	}

	t.Parallel()
	c, _ := minikubetestenv.AcquireCluster(t)

	dataRepo := tu.UniqueString("TestPipelineWithStats_data")
	require.NoError(t, c.CreateProjectRepo("", dataRepo))

	numFiles := 10
	commit1, err := c.StartProjectCommit("", dataRepo, "master")
	require.NoError(t, err)
	for i := 0; i < numFiles; i++ {
		require.NoError(t, c.PutFile(commit1, fmt.Sprintf("file-%d", i), strings.NewReader(strings.Repeat("foo\n", 100))))
	}
	require.NoError(t, c.FinishProjectCommit("", dataRepo, "master", commit1.ID))

	pipeline := tu.UniqueString("pipeline")
	_, err = c.PpsAPIClient.CreatePipeline(context.Background(),
		&pps.CreatePipelineRequest{
			Pipeline: client.NewProjectPipeline("", pipeline),
			Transform: &pps.Transform{
				Cmd: []string{"bash"},
				Stdin: []string{
					fmt.Sprintf("cp /pfs/%s/* /pfs/out/", dataRepo),
				},
			},
			Input: client.NewProjectPFSInput("", dataRepo, "/*"),
			ParallelismSpec: &pps.ParallelismSpec{
				Constant: 4,
			},
		})
	require.NoError(t, err)

	outputCommit, err := c.InspectProjectCommit("", pipeline, "master", "")
	require.NoError(t, err)

	id := outputCommit.Commit.ID

	commitInfos, err := c.WaitCommitSetAll(id)
	require.NoError(t, err)
	// input (alias), output, spec, meta
	require.Equal(t, 4, len(commitInfos))

	jobs, err := c.ListProjectJob("", pipeline, nil, -1, true)
	require.NoError(t, err)
	require.Equal(t, 1, len(jobs))

	resp, err := c.ListProjectDatumAll("", pipeline, id)
	require.NoError(t, err)
	require.Equal(t, numFiles, len(resp))
	require.Equal(t, 1, len(resp[0].Data))

	for _, datum := range resp {
		require.NoError(t, err)
		require.Equal(t, pps.DatumState_SUCCESS, datum.State)
	}

	// Make sure 'inspect datum' works
	datum, err := c.InspectProjectDatum("", pipeline, id, resp[0].Datum.ID)
	require.NoError(t, err)
	require.Equal(t, pps.DatumState_SUCCESS, datum.State)
}

func TestPipelineWithStatsFailedDatums(t *testing.T) {
	if testing.Short() {
		t.Skip("Skipping integration tests in short mode")
	}

	t.Parallel()
	c, _ := minikubetestenv.AcquireCluster(t)

	dataRepo := tu.UniqueString("TestPipelineWithStatsFailedDatums_data")
	require.NoError(t, c.CreateProjectRepo("", dataRepo))

	numFiles := 10
	commit1, err := c.StartProjectCommit("", dataRepo, "master")
	require.NoError(t, err)
	for i := 0; i < numFiles; i++ {
		require.NoError(t, c.PutFile(commit1, fmt.Sprintf("file-%d", i), strings.NewReader(strings.Repeat("foo\n", 100))))
	}
	require.NoError(t, c.FinishProjectCommit("", dataRepo, "master", commit1.ID))

	pipeline := tu.UniqueString("pipeline")
	_, err = c.PpsAPIClient.CreatePipeline(context.Background(),
		&pps.CreatePipelineRequest{
			Pipeline: client.NewProjectPipeline("", pipeline),
			Transform: &pps.Transform{
				Cmd: []string{"bash"},
				Stdin: []string{
					fmt.Sprintf("if [ -f /pfs/%s/file-5 ]; then exit 1; fi", dataRepo),
					fmt.Sprintf("cp /pfs/%s/* /pfs/out/", dataRepo),
				},
			},
			Input: client.NewProjectPFSInput("", dataRepo, "/*"),
			ParallelismSpec: &pps.ParallelismSpec{
				Constant: 4,
			},
		})
	require.NoError(t, err)

	outputCommit, err := c.InspectProjectCommit("", pipeline, "master", "")
	require.NoError(t, err)
	id := outputCommit.Commit.ID

	commitInfos, err := c.WaitCommitSetAll(id)
	require.NoError(t, err)
	// input (alias), output, spec, meta
	require.Equal(t, 4, len(commitInfos))

	jobs, err := c.ListProjectJob("", pipeline, nil, -1, true)
	require.NoError(t, err)
	require.Equal(t, 1, len(jobs))

	resp, err := c.ListProjectDatumAll("", pipeline, id)
	require.NoError(t, err)
	require.Equal(t, numFiles, len(resp))

	var failedID string
	for _, d := range resp {
		if d.State == pps.DatumState_FAILED {
			// one entry should be failed (list datum isn't sorted)
			require.Equal(t, "", failedID)
			failedID = d.Datum.ID
		} else {
			// other entries should be success
			require.Equal(t, pps.DatumState_SUCCESS, d.State)
		}
	}

	// Make sure 'inspect datum' works for failed state
	datum, err := c.InspectProjectDatum("", pipeline, id, failedID)
	require.NoError(t, err)
	require.Equal(t, pps.DatumState_FAILED, datum.State)
}

func TestPipelineWithStatsPaginated(t *testing.T) {
	// TODO(2.0 optional): Implement datum pagination?.
	t.Skip("Datum pagination not implemented in V2")
	if testing.Short() {
		t.Skip("Skipping integration tests in short mode")
	}

	t.Parallel()
	c, _ := minikubetestenv.AcquireCluster(t)

	dataRepo := tu.UniqueString("TestPipelineWithStatsPaginated_data")
	require.NoError(t, c.CreateProjectRepo("", dataRepo))

	numPages := int64(2)
	pageSize := int64(10)
	numFiles := int(numPages * pageSize)
	commit1, err := c.StartProjectCommit("", dataRepo, "master")
	require.NoError(t, err)
	for i := 0; i < numFiles; i++ {
		require.NoError(t, c.PutFile(commit1, fmt.Sprintf("file-%d", i), strings.NewReader(strings.Repeat("foo\n", 100)), client.WithAppendPutFile()))
	}
	require.NoError(t, c.FinishProjectCommit("", dataRepo, "master", commit1.ID))

	pipeline := tu.UniqueString("pipeline")
	_, err = c.PpsAPIClient.CreatePipeline(context.Background(),
		&pps.CreatePipelineRequest{
			Pipeline: client.NewProjectPipeline("", pipeline),
			Transform: &pps.Transform{
				Cmd: []string{"bash"},
				Stdin: []string{
					fmt.Sprintf("if [ -f /pfs/%s/file-5 ]; then exit 1; fi", dataRepo),
					fmt.Sprintf("cp /pfs/%s/* /pfs/out/", dataRepo),
				},
			},
			Input: client.NewProjectPFSInput("", dataRepo, "/*"),
			ParallelismSpec: &pps.ParallelismSpec{
				Constant: 4,
			},
		})
	require.NoError(t, err)

	outputCommit, err := c.InspectProjectCommit("", pipeline, "master", "")
	require.NoError(t, err)
	id := outputCommit.Commit.ID

	commitInfos, err := c.WaitCommitSetAll(id)
	require.NoError(t, err)
	// input (alias), output, spec, meta
	require.Equal(t, 4, len(commitInfos))

	var jobs []*pps.JobInfo
	require.NoError(t, backoff.Retry(func() error {
		jobs, err = c.ListProjectJob("", pipeline, nil, -1, true)
		require.NoError(t, err)
		if len(jobs) != 1 {
			return errors.Errorf("expected 1 jobs, got %d", len(jobs))
		}
		return nil
	}, backoff.NewTestingBackOff()))

	// Block on the job being complete before we call ListDatum
	_, err = c.WaitProjectJob("", pipeline, jobs[0].Job.ID, false)
	require.NoError(t, err)

	// resp, err := c.ListProjectDatumAll("",jobs[0].Job.ID, pageSize, 0)
	// require.NoError(t, err)
	// require.Equal(t, pageSize, int64(len(resp.DatumInfos)))
	// require.Equal(t, int64(numFiles)/pageSize, resp.TotalPages)

	// // First entry should be failed
	// require.Equal(t, pps.DatumState_FAILED, resp.DatumInfos[0].State)

	// resp, err = c.ListProjectDatumAll("",jobs[0].Job.ID, pageSize, int64(numPages-1))
	// require.NoError(t, err)
	// require.Equal(t, pageSize, int64(len(resp.DatumInfos)))
	// require.Equal(t, int64(int64(numFiles)/pageSize-1), resp.Page)

	// // Last entry should be success
	// require.Equal(t, pps.DatumState_SUCCESS, resp.DatumInfos[len(resp.DatumInfos)-1].State)

	// // Make sure we get error when requesting pages too high
	// _, err = c.ListProjectDatumAll("",jobs[0].Job.ID, pageSize, int64(numPages))
	// require.YesError(t, err)
}

func TestPipelineWithStatsAcrossJobs(t *testing.T) {
	if testing.Short() {
		t.Skip("Skipping integration tests in short mode")
	}

	t.Parallel()
	c, _ := minikubetestenv.AcquireCluster(t)

	dataRepo := tu.UniqueString("TestPipelineWithStatsAcrossJobs_data")
	require.NoError(t, c.CreateProjectRepo("", dataRepo))

	numFiles := 10
	commit1, err := c.StartProjectCommit("", dataRepo, "master")
	require.NoError(t, err)
	for i := 0; i < numFiles; i++ {
		require.NoError(t, c.PutFile(commit1, fmt.Sprintf("foo-%d", i), strings.NewReader(strings.Repeat("foo\n", 100)), client.WithAppendPutFile()))
	}
	require.NoError(t, c.FinishProjectCommit("", dataRepo, "master", commit1.ID))

	pipeline := tu.UniqueString("StatsAcrossJobs")
	_, err = c.PpsAPIClient.CreatePipeline(context.Background(),
		&pps.CreatePipelineRequest{
			Pipeline: client.NewProjectPipeline("", pipeline),
			Transform: &pps.Transform{
				Cmd: []string{"bash"},
				Stdin: []string{
					fmt.Sprintf("cp /pfs/%s/* /pfs/out/", dataRepo),
				},
			},
			Input: client.NewProjectPFSInput("", dataRepo, "/*"),
			ParallelismSpec: &pps.ParallelismSpec{
				Constant: 1,
			},
		})
	require.NoError(t, err)

	outputCommit, err := c.InspectProjectCommit("", pipeline, "master", "")
	require.NoError(t, err)
	id := outputCommit.Commit.ID

	commitInfos, err := c.WaitCommitSetAll(id)
	require.NoError(t, err)
	// input (alias), output, spec, meta
	require.Equal(t, 4, len(commitInfos))

	jobs, err := c.ListProjectJob("", pipeline, nil, -1, true)
	require.NoError(t, err)
	require.Equal(t, 1, len(jobs))

	resp, err := c.ListProjectDatumAll("", pipeline, id)
	require.NoError(t, err)
	require.Equal(t, numFiles, len(resp))

	datum, err := c.InspectProjectDatum("", pipeline, id, resp[0].Datum.ID)
	require.NoError(t, err)
	require.Equal(t, pps.DatumState_SUCCESS, datum.State)

	commit2, err := c.StartProjectCommit("", dataRepo, "master")
	require.NoError(t, err)
	for i := 0; i < numFiles; i++ {
		require.NoError(t, c.PutFile(commit2, fmt.Sprintf("bar-%d", i), strings.NewReader(strings.Repeat("bar\n", 100)), client.WithAppendPutFile()))
	}
	require.NoError(t, c.FinishProjectCommit("", dataRepo, "master", commit2.ID))

	outputCommit, err = c.InspectProjectCommit("", pipeline, "master", "")
	require.NoError(t, err)
	id = outputCommit.Commit.ID

	commitInfos, err = c.WaitCommitSetAll(id)
	require.NoError(t, err)
	// input (alias), output, spec, meta
	require.Equal(t, 4, len(commitInfos))

	jobs, err = c.ListProjectJob("", pipeline, nil, -1, true)
	require.NoError(t, err)
	require.Equal(t, 2, len(jobs))

	resp, err = c.ListProjectDatumAll("", pipeline, id)
	require.NoError(t, err)
	// we should see all the datums from the first job (which should be skipped)
	// in addition to all the new datums processed in this job
	require.Equal(t, numFiles*2, len(resp))

	// test inspect datum
	var skippedCount int
	for _, info := range resp {
		if info.State == pps.DatumState_SKIPPED {
			skippedCount++
		}
		inspectedInfo, err := c.InspectProjectDatum("", pipeline, id, info.Datum.ID)
		require.NoError(t, err)
		require.Equal(t, info.State, inspectedInfo.State)
	}
	require.Equal(t, numFiles, skippedCount)
}

func TestPipelineOnStatsBranch(t *testing.T) {
	if testing.Short() {
		t.Skip("Skipping integration tests in short mode")
	}

	t.Parallel()
	c, _ := minikubetestenv.AcquireCluster(t)

	dataRepo := tu.UniqueString("TestPipelineOnStatsBranch_data")
	require.NoError(t, c.CreateProjectRepo("", dataRepo))

	commit, err := c.StartProjectCommit("", dataRepo, "master")
	require.NoError(t, err)
	require.NoError(t, c.PutFile(commit, "file", strings.NewReader("foo"), client.WithAppendPutFile()))
	require.NoError(t, c.FinishProjectCommit("", dataRepo, commit.Branch.Name, commit.ID))

	pipeline1, pipeline2 := tu.UniqueString("TestPipelineOnStatsBranch1"), tu.UniqueString("TestPipelineOnStatsBranch2")
	_, err = c.PpsAPIClient.CreatePipeline(context.Background(),
		&pps.CreatePipelineRequest{
			Pipeline: client.NewProjectPipeline("", pipeline1),
			Transform: &pps.Transform{
				Cmd: []string{"bash", "-c", "cp -r $(ls -d /pfs/*|grep -v /pfs/out) /pfs/out"},
			},
			Input: client.NewProjectPFSInput("", dataRepo, "/*"),
		})
	require.NoError(t, err)
	_, err = c.PpsAPIClient.CreatePipeline(context.Background(),
		&pps.CreatePipelineRequest{
			Pipeline: client.NewProjectPipeline("", pipeline2),
			Transform: &pps.Transform{
				Cmd: []string{"bash", "-c", "cp -r $(ls -d /pfs/*|grep -v /pfs/out) /pfs/out"},
			},
			Input: &pps.Input{
				Pfs: &pps.PFSInput{
					Repo:     pipeline1,
					RepoType: pfs.MetaRepoType,
					Branch:   "master",
					Glob:     "/*",
				},
			},
		})
	require.NoError(t, err)

	commitInfo, err := c.InspectProjectCommit("", pipeline2, "master", "")
	require.NoError(t, err)

	jobInfos, err := c.WaitJobSetAll(commitInfo.Commit.ID, false)
	require.NoError(t, err)
	require.Equal(t, 1, len(jobInfos))
	for _, ji := range jobInfos {
		require.Equal(t, ji.State.String(), pps.JobState_JOB_SUCCESS.String())
	}
}

func TestSkippedDatums(t *testing.T) {
	if testing.Short() {
		t.Skip("Skipping integration tests in short mode")
	}

	t.Parallel()
	c, _ := minikubetestenv.AcquireCluster(t)
	// create repos
	dataRepo := tu.UniqueString("TestPipeline_data")
	require.NoError(t, c.CreateProjectRepo("", dataRepo))

	// create pipeline
	pipelineName := tu.UniqueString("pipeline")
	//	require.NoError(t, c.CreateProjectPipeline("",
	_, err := c.PpsAPIClient.CreatePipeline(context.Background(),
		&pps.CreatePipelineRequest{
			Pipeline: client.NewProjectPipeline("", pipelineName),
			Transform: &pps.Transform{
				Cmd: []string{"bash"},
				Stdin: []string{
					fmt.Sprintf("cp /pfs/%s/* /pfs/out/", dataRepo),
				},
			},
			ParallelismSpec: &pps.ParallelismSpec{
				Constant: 1,
			},
			Input: client.NewProjectPFSInput("", dataRepo, "/*"),
		})
	require.NoError(t, err)

	// Do first commit to repo
	commit1, err := c.StartProjectCommit("", dataRepo, "master")
	require.NoError(t, err)
	require.NoError(t, c.PutFile(commit1, "file", strings.NewReader("foo\n"), client.WithAppendPutFile()))
	require.NoError(t, c.FinishProjectCommit("", dataRepo, commit1.Branch.Name, commit1.ID))
	jis, err := c.WaitJobSetAll(commit1.ID, false)
	require.NoError(t, err)
	require.Equal(t, 1, len(jis))
	ji := jis[0]
	require.Equal(t, ji.State, pps.JobState_JOB_SUCCESS)
	var buffer bytes.Buffer
	require.NoError(t, c.GetFile(ji.OutputCommit, "file", &buffer))
	require.Equal(t, "foo\n", buffer.String())

	// Do second commit to repo
	commit2, err := c.StartProjectCommit("", dataRepo, "master")
	require.NoError(t, err)
	require.NoError(t, c.PutFile(commit2, "file2", strings.NewReader("bar\n"), client.WithAppendPutFile()))
	require.NoError(t, c.FinishProjectCommit("", dataRepo, commit2.Branch.Name, commit2.ID))
	jis, err = c.WaitJobSetAll(commit2.ID, false)
	require.NoError(t, err)
	require.Equal(t, 1, len(jis))
	ji = jis[0]
	require.Equal(t, ji.State, pps.JobState_JOB_SUCCESS)

	jobs, err := c.ListProjectJob("", pipelineName, nil, -1, true)
	require.NoError(t, err)
	require.Equal(t, 3, len(jobs))

	job1 := jobs[1]
	datums, err := c.ListProjectDatumAll("", pipelineName, job1.Job.ID)
	require.NoError(t, err)
	require.Equal(t, 1, len(datums))
	datum, err := c.InspectProjectDatum("", pipelineName, job1.Job.ID, datums[0].Datum.ID)
	require.NoError(t, err)
	require.Equal(t, pps.DatumState_SUCCESS, datum.State)

	job2 := jobs[0]
	// check the successful datum from job1 is now skipped
	datum, err = c.InspectProjectDatum("", pipelineName, job2.Job.ID, datums[0].Datum.ID)
	require.NoError(t, err)
	require.Equal(t, pps.DatumState_SKIPPED, datum.State)
	// load datums for job2
	datums, err = c.ListProjectDatumAll("", pipelineName, job2.Job.ID)
	require.NoError(t, err)
	require.Equal(t, 2, len(datums))
	require.NoError(t, err)
	require.Equal(t, int64(1), job2.DataSkipped)
	require.Equal(t, pps.JobState_JOB_SUCCESS, job2.State)
}

func TestMetaRepoContents(t *testing.T) {
	if testing.Short() {
		t.Skip("Skipping integration tests in short mode")
	}
	t.Parallel()
	c, _ := minikubetestenv.AcquireCluster(t)
	dataRepo := tu.UniqueString("TestPipeline_data")
	require.NoError(t, c.CreateProjectRepo("", dataRepo))
	pipelineName := tu.UniqueString("pipeline")
	_, err := c.PpsAPIClient.CreatePipeline(context.Background(),
		&pps.CreatePipelineRequest{
			Pipeline: client.NewProjectPipeline("", pipelineName),
			Transform: &pps.Transform{
				Cmd: []string{"bash"},
				Stdin: []string{
					fmt.Sprintf("cp /pfs/%s/* /pfs/out/", dataRepo),
				},
			},
			ParallelismSpec: &pps.ParallelismSpec{
				Constant: 1,
			},
			Input: client.NewProjectPFSInput("", dataRepo, "/*"),
		})
	require.NoError(t, err)
	assertMetaContents := func(commitID string, inputFile string) {
		var datumID string
		require.NoError(t, c.ListProjectDatum("", pipelineName, commitID, func(di *pps.DatumInfo) error {
			datumID = di.Datum.ID
			return nil
		}))
		expectedFiles := map[string]struct{}{
			fmt.Sprintf("/meta/%v/meta", datumID):                      {},
			fmt.Sprintf("/pfs/%v/%v/%v", datumID, dataRepo, inputFile): {},
			fmt.Sprintf("/pfs/%v/out/%v", datumID, inputFile):          {},
		}
		metaCommit := &pfs.Commit{
			Branch: client.NewSystemProjectRepo("", pipelineName, pfs.MetaRepoType).NewBranch("master"),
			ID:     commitID,
		}
		var files []string
		require.NoError(t, c.WalkFile(metaCommit, "", func(fi *pfs.FileInfo) error {
			if fi.FileType == pfs.FileType_FILE {
				files = append(files, fi.File.Path)
			}
			return nil
		}))
		require.Equal(t, len(expectedFiles), len(files))
		for _, f := range files {
			delete(expectedFiles, f)
		}
		require.Equal(t, 0, len(expectedFiles))
	}
	// Do first commit to repo
	commit1, err := c.StartProjectCommit("", dataRepo, "master")
	require.NoError(t, err)
	require.NoError(t, c.PutFile(commit1, "foo", strings.NewReader("foo\n")))
	require.NoError(t, c.FinishProjectCommit("", dataRepo, commit1.Branch.Name, commit1.ID))
	jis, err := c.WaitJobSetAll(commit1.ID, false)
	require.NoError(t, err)
	require.Equal(t, 1, len(jis))
	ji := jis[0]
	require.Equal(t, ji.State, pps.JobState_JOB_SUCCESS)
	assertMetaContents(commit1.ID, "foo")
	// Replace file in input repo
	commit2, err := c.StartProjectCommit("", dataRepo, "master")
	require.NoError(t, err)
	require.NoError(t, c.PutFile(commit2, "bar", strings.NewReader("bar\n")))
	require.NoError(t, c.DeleteFile(commit2, "/foo"))
	require.NoError(t, c.FinishProjectCommit("", dataRepo, commit2.Branch.Name, commit2.ID))
	_, err = c.WaitJobSetAll(commit2.ID, false)
	require.NoError(t, err)
	assertMetaContents(commit2.ID, "bar")
	fileCount := 0
	var fileName string
	require.NoError(t, c.ListFile(client.NewProjectCommit("", pipelineName, "master", commit2.ID), "", func(fi *pfs.FileInfo) error {
		fileCount++
		fileName = fi.File.Path
		return nil
	}))
	require.Equal(t, 1, fileCount)
	require.Equal(t, "/bar", fileName)
}

func TestCronPipeline(t *testing.T) {
	if testing.Short() {
		t.Skip("Skipping integration tests in short mode")
	}

	t.Parallel()
	c, _ := minikubetestenv.AcquireCluster(t)
	t.Run("SimpleCron", func(t *testing.T) {
		defer func() {
			require.NoError(t, c.DeleteAll())
		}()
		pipeline1 := tu.UniqueString("cron1-")
		require.NoError(t, c.CreateProjectPipeline("",
			pipeline1,
			"",
			[]string{"/bin/bash"},
			[]string{"cp /pfs/time/* /pfs/out/"},
			nil,
			client.NewCronInput("time", "@every 10s"),
			"",
			false,
		))
		pipeline2 := tu.UniqueString("cron2-")
		require.NoError(t, c.CreateProjectPipeline("",
			pipeline2,
			"",
			[]string{"/bin/bash"},
			[]string{"cp " + fmt.Sprintf("/pfs/%s/*", pipeline1) + " /pfs/out/"},
			nil,
			client.NewProjectPFSInput("", pipeline1, "/*"),
			"",
			false,
		))

		// subscribe to the pipeline2 cron repo and wait for inputs
		repo := client.NewProjectRepo("", pipeline2)
		ctx, cancel := context.WithTimeout(context.Background(), time.Second*120)
		defer cancel() //cleanup resources
		// We'll look at four commits - with one initial head and one created in each tick
		// We expect the first commit to have 0 files, the second to have 1 file, etc...
		countBreakFunc := newCountBreakFunc(4)
		count := 0
		require.NoError(t, c.WithCtx(ctx).SubscribeCommit(repo, "master", "", pfs.CommitState_STARTED, func(ci *pfs.CommitInfo) error {
			return countBreakFunc(func() error {
				_, err := c.WaitCommitSetAll(ci.Commit.ID)
				require.NoError(t, err)

				files, err := c.ListFileAll(ci.Commit, "")
				require.NoError(t, err)
				require.Equal(t, count, len(files))
				count++

				return nil
			})
		}))
	})

	// Test a CronInput with the overwrite flag set to true
	t.Run("CronOverwrite", func(t *testing.T) {
		defer func() {
			require.NoError(t, c.DeleteAll())
		}()
		pipeline3 := tu.UniqueString("cron3-")
		overwriteInput := client.NewCronInput("time", "@every 10s")
		overwriteInput.Cron.Overwrite = true
		require.NoError(t, c.CreateProjectPipeline("",
			pipeline3,
			"",
			[]string{"/bin/bash"},
			[]string{"cp /pfs/time/* /pfs/out/"},
			nil,
			overwriteInput,
			"",
			false,
		))
		repo := client.NewProjectRepo("", fmt.Sprintf("%s_time", pipeline3))
		ctx, cancel := context.WithTimeout(context.Background(), time.Second*120)
		defer cancel() //cleanup resources
		// We'll look at four commits - with one created in each tick
		// We expect each of the commits to have just a single file in this case
		// except the first, which is the default branch head.
		countBreakFunc := newCountBreakFunc(3)
		count := 0
		require.NoError(t, c.WithCtx(ctx).SubscribeCommit(repo, "master", "", pfs.CommitState_STARTED, func(ci *pfs.CommitInfo) error {
			return countBreakFunc(func() error {
				commitInfos, err := c.WaitCommitSetAll(ci.Commit.ID)
				require.NoError(t, err)
				require.Equal(t, 4, len(commitInfos))

				files, err := c.ListFileAll(ci.Commit, "")
				require.NoError(t, err)
				require.Equal(t, count, len(files))
				count = 1

				return nil
			})
		}))
	})

	// Create a non-cron input repo, and test a pipeline with a cross of cron and
	// non-cron inputs
	t.Run("CronPFSCross", func(t *testing.T) {
		defer func() {
			require.NoError(t, c.DeleteAll())
		}()
		dataRepo := tu.UniqueString("TestCronPipeline_data")
		require.NoError(t, c.CreateProjectRepo("", dataRepo))
		pipeline4 := tu.UniqueString("cron4-")
		require.NoError(t, c.CreateProjectPipeline("",
			pipeline4,
			"",
			[]string{"bash"},
			[]string{
				"cp /pfs/time/time /pfs/out/time",
				fmt.Sprintf("cp /pfs/%s/file /pfs/out/file", dataRepo),
			},
			nil,
			client.NewCrossInput(
				client.NewCronInput("time", "@every 20s"),
				client.NewProjectPFSInput("", dataRepo, "/"),
			),
			"",
			false,
		))
		_, err := c.StartProjectCommit("", dataRepo, "master")
		require.NoError(t, err)
		require.NoError(t, c.PutFile(client.NewProjectCommit("", dataRepo, "master", ""), "file", strings.NewReader("file"), client.WithAppendPutFile()))
<<<<<<< HEAD
		require.NoError(t, c.FinishCommit(dataRepo, "master", ""))
=======
		require.NoError(t, c.FinishProjectCommit("", dataRepo, "master", ""))
>>>>>>> fcabd0b5

		repo := client.NewProjectRepo("", fmt.Sprintf("%s_time", pipeline4))
		ctx, cancel := context.WithTimeout(context.Background(), time.Second*30)
		defer cancel() //cleanup resources
		countBreakFunc := newCountBreakFunc(2)
		require.NoError(t, c.WithCtx(ctx).SubscribeCommit(repo, "master", "", pfs.CommitState_STARTED, func(ci *pfs.CommitInfo) error {
			return countBreakFunc(func() error {
				commitInfos, err := c.WaitCommitSetAll(ci.Commit.ID)
				require.NoError(t, err)
				require.Equal(t, 5, len(commitInfos))

				return nil
			})
		}))
	})
	t.Run("RunCron", func(t *testing.T) {
		defer func() {
			require.NoError(t, c.DeleteAll())
		}()
		pipeline5 := tu.UniqueString("cron5-")
		require.NoError(t, c.CreateProjectPipeline("",
			pipeline5,
			"",
			[]string{"/bin/bash"},
			[]string{"cp /pfs/time/* /pfs/out/"},
			nil,
			client.NewCronInput("time", "@every 1h"),
			"",
			false,
		))
		pipeline6 := tu.UniqueString("cron6-")
		require.NoError(t, c.CreateProjectPipeline("",
			pipeline6,
			"",
			[]string{"/bin/bash"},
			[]string{"cp " + fmt.Sprintf("/pfs/%s/*", pipeline5) + " /pfs/out/"},
			nil,
			client.NewProjectPFSInput("", pipeline5, "/*"),
			"",
			false,
		))

		_, err := c.PpsAPIClient.RunCron(context.Background(), &pps.RunCronRequest{Pipeline: client.NewProjectPipeline("", pipeline5)})
		require.NoError(t, err)
		_, err = c.PpsAPIClient.RunCron(context.Background(), &pps.RunCronRequest{Pipeline: client.NewProjectPipeline("", pipeline5)})
		require.NoError(t, err)
		_, err = c.PpsAPIClient.RunCron(context.Background(), &pps.RunCronRequest{Pipeline: client.NewProjectPipeline("", pipeline5)})
		require.NoError(t, err)

		// subscribe to the pipeline6 cron repo and wait for inputs
		repo := client.NewProjectRepo("", pipeline6)
		ctx, cancel := context.WithTimeout(context.Background(), time.Second*120)
		defer cancel() //cleanup resources
		countBreakFunc := newCountBreakFunc(4)
		require.NoError(t, c.WithCtx(ctx).SubscribeCommit(repo, "master", "", pfs.CommitState_STARTED, func(ci *pfs.CommitInfo) error {
			return countBreakFunc(func() error {
				_, err := c.WaitProjectCommit("", pipeline6, "master", ci.Commit.ID)
				require.NoError(t, err)

				return nil
			})
		}))
	})
	t.Run("RunCronOverwrite", func(t *testing.T) {
		defer func() {
			require.NoError(t, c.DeleteAll())
		}()
		pipeline7 := tu.UniqueString("cron7-")
		require.NoError(t, c.CreateProjectPipeline("",
			pipeline7,
			"",
			[]string{"/bin/bash"},
			[]string{"cp /pfs/time/* /pfs/out/"},
			nil,
			client.NewCronInputOpts("time", "", "*/1 * * * *", true, nil), // every minute
			"",
			false,
		))
		pipeline8 := tu.UniqueString("cron8-")
		require.NoError(t, c.CreateProjectPipeline("",
			pipeline8,
			"",
			[]string{"/bin/bash"},
			[]string{"cp " + fmt.Sprintf("/pfs/%s/*", pipeline7) + " /pfs/out/"},
			nil,
			client.NewProjectPFSInput("", pipeline7, "/*"),
			"",
			false,
		))

		// subscribe to the pipeline1 cron repo and wait for inputs
		repo := fmt.Sprintf("%s_%s", pipeline7, "time")
		// if the runcron is run too soon, it will have the same timestamp and we won't hit the weird bug
		time.Sleep(2 * time.Second)

		nCronticks := 3
		for i := 0; i < nCronticks; i++ {
			_, err := c.PpsAPIClient.RunCron(context.Background(), &pps.RunCronRequest{Pipeline: client.NewProjectPipeline("", pipeline7)})
			require.NoError(t, err)
			_, err = c.WaitProjectCommit("", repo, "master", "")
			require.NoError(t, err)
		}

		ctx, cancel := context.WithTimeout(context.Background(), time.Second*120)
		defer cancel() //cleanup resources
		countBreakFunc := newCountBreakFunc(1)
		require.NoError(t, c.WithCtx(ctx).SubscribeCommit(client.NewProjectRepo("", repo), "master", "", pfs.CommitState_FINISHED, func(ci *pfs.CommitInfo) error {
			return countBreakFunc(func() error {
				ctx, cancel = context.WithTimeout(context.Background(), time.Second*120)
				defer cancel() //cleanup resources
				// We expect to see four commits, despite the schedule being every minute, and the timeout 120 seconds
				// We expect each of the commits to have just a single file in this case
				// We check four so that we can make sure the scheduled cron is not messed up by the run crons
				countBreakFunc := newCountBreakFunc(nCronticks + 1)
				require.NoError(t, c.WithCtx(ctx).SubscribeCommit(client.NewProjectRepo("", repo), "master", ci.Commit.ID, pfs.CommitState_STARTED, func(ci *pfs.CommitInfo) error {
					return countBreakFunc(func() error {
						_, err := c.WaitProjectCommit("", repo, "", ci.Commit.ID)
						require.NoError(t, err)
						files, err := c.ListFileAll(ci.Commit, "/")
						require.NoError(t, err)
						require.Equal(t, 1, len(files))
						return nil
					})
				}))
				return nil
			})
		}))
	})
	t.Run("RunCronCross", func(t *testing.T) {
		defer func() {
			require.NoError(t, c.DeleteAll())
		}()
		pipeline9 := tu.UniqueString("cron9-")
		// schedule cron ticks so they definitely won't occur
		futureMonth := int(time.Now().AddDate(0, 2, 0).Month())
		require.NoError(t, c.CreateProjectPipeline("",
			pipeline9,
			"",
			[]string{"/bin/bash"},
			[]string{"echo 'tick'"},
			nil,
			client.NewCrossInput(
				client.NewCronInput("time1", fmt.Sprintf("0 0 1 %d *", futureMonth)),
				client.NewCronInput("time2", fmt.Sprintf("0 0 15 %d *", futureMonth)),
			),
			"",
			false,
		))

		_, err := c.PpsAPIClient.RunCron(context.Background(), &pps.RunCronRequest{Pipeline: client.NewProjectPipeline("", pipeline9)})
		require.NoError(t, err)
		_, err = c.PpsAPIClient.RunCron(context.Background(), &pps.RunCronRequest{Pipeline: client.NewProjectPipeline("", pipeline9)})
		require.NoError(t, err)
		_, err = c.PpsAPIClient.RunCron(context.Background(), &pps.RunCronRequest{Pipeline: client.NewProjectPipeline("", pipeline9)})
		require.NoError(t, err)

		// We should see an initial empty commit, exactly six from our RunCron calls (two each), and nothing else
		commits, err := c.ListCommit(client.NewProjectRepo("", pipeline9), nil, nil, 0)
		require.NoError(t, err)
		require.Equal(t, 7, len(commits))
	})

	// Cron input with overwrite, and a start time in the past, so that the cron tick has to catch up.
	// Ensure that the deletion of the previous cron tick file completes before the new cron tick file is created.
	t.Run("CronOverwriteStartCatchup", func(t *testing.T) {
		defer func() {
			require.NoError(t, c.DeleteAll())
		}()
		pipeline := tu.UniqueString("testCron-")
		start, err := types.TimestampProto(time.Now().Add(-10 * time.Hour))
		require.NoError(t, err)
		require.NoError(t, c.CreateProjectPipeline("",
			pipeline,
			"",
			[]string{"/bin/bash"},
			[]string{"cp /pfs/time/* /pfs/out/"},
			nil,
			client.NewCronInputOpts("in", "", "@every 1h", true, start),
			"",
			false,
		))

		repo := client.NewProjectRepo("", fmt.Sprintf("%s_in", pipeline))
		ctx, cancel := context.WithTimeout(context.Background(), 1*time.Minute)
		defer cancel()
		count := 0
		countBreakFunc := newCountBreakFunc(11)
		require.NoError(t,
			c.WithCtx(ctx).SubscribeCommit(repo, "master", "", pfs.CommitState_STARTED, func(ci *pfs.CommitInfo) error {
				return countBreakFunc(func() error {
					commitInfos, err := c.WaitCommitSetAll(ci.Commit.ID)
					require.NoError(t, err)
					require.Equal(t, 4, len(commitInfos))

					files, err := c.ListFileAll(ci.Commit, "")
					require.NoError(t, err)
					require.Equal(t, count, len(files))
					count = 1
					return nil
				})
			}))
	})
}

func TestSelfReferentialPipeline(t *testing.T) {
	if testing.Short() {
		t.Skip("Skipping integration tests in short mode")
	}

	t.Parallel()
	c, _ := minikubetestenv.AcquireCluster(t)
	pipeline := tu.UniqueString("pipeline")
	require.YesError(t, c.CreateProjectPipeline("",
		pipeline,
		"",
		[]string{"true"},
		nil,
		nil,
		client.NewProjectPFSInput("", pipeline, "/"),
		"",
		false,
	))
}

func TestPipelineBadImage(t *testing.T) {
	if testing.Short() {
		t.Skip("Skipping integration tests in short mode")
	}

	t.Parallel()
	c, _ := minikubetestenv.AcquireCluster(t)
	pipeline1 := tu.UniqueString("bad_pipeline_1_")
	require.NoError(t, c.CreateProjectPipeline("",
		pipeline1,
		"BadImage",
		[]string{"true"},
		nil,
		nil,
		client.NewCronInput("time", "@every 20s"),
		"",
		false,
	))
	pipeline2 := tu.UniqueString("bad_pipeline_2_")
	require.NoError(t, c.CreateProjectPipeline("",
		pipeline2,
		"bs/badimage:vcrap",
		[]string{"true"},
		nil,
		nil,
		client.NewCronInput("time", "@every 20s"),
		"",
		false,
	))
	require.NoError(t, backoff.Retry(func() error {
		for _, pipeline := range []string{pipeline1, pipeline2} {
			pipelineInfo, err := c.InspectProjectPipeline("", pipeline, false)
			if err != nil {
				return err
			}
			if pipelineInfo.State != pps.PipelineState_PIPELINE_CRASHING {
				return errors.Errorf("pipeline %s should be in crashing", pipeline)
			}
			require.True(t, pipelineInfo.Reason != "")
		}
		return nil
	}, backoff.NewTestingBackOff()))
}

func TestFixPipeline(t *testing.T) {
	if testing.Short() {
		t.Skip("Skipping integration tests in short mode")
	}

	t.Parallel()
	c, _ := minikubetestenv.AcquireCluster(t)
	// create repos
	dataRepo := tu.UniqueString("TestFixPipeline_data")
	require.NoError(t, c.CreateProjectRepo("", dataRepo))
	commit, err := c.StartProjectCommit("", dataRepo, "master")
	require.NoError(t, err)
	require.NoError(t, c.PutFile(commit, "file", strings.NewReader("1"), client.WithAppendPutFile()))
	require.NoError(t, c.FinishProjectCommit("", dataRepo, "master", ""))
	pipelineName := tu.UniqueString("TestFixPipeline_pipeline")
	require.NoError(t, c.CreateProjectPipeline("",
		pipelineName,
		"",
		[]string{"exit 1"},
		nil,
		&pps.ParallelismSpec{
			Constant: 1,
		},
		client.NewProjectPFSInput("", dataRepo, "/*"),
		"",
		false,
	))

	require.NoError(t, backoff.Retry(func() error {
		jobInfos, err := c.ListProjectJob("", pipelineName, nil, -1, true)
		require.NoError(t, err)
		if len(jobInfos) != 1 {
			return errors.Errorf("expected 1 jobs, got %d", len(jobInfos))
		}
		jobInfo, err := c.WaitProjectJob("", jobInfos[0].Job.Pipeline.Name, jobInfos[0].Job.ID, false)
		require.NoError(t, err)
		require.Equal(t, pps.JobState_JOB_FAILURE, jobInfo.State)
		return nil
	}, backoff.NewTestingBackOff()))

	// Update the pipeline, this will not create a new pipeline as reprocess
	// isn't set to true.
	require.NoError(t, c.CreateProjectPipeline("",
		pipelineName,
		"",
		[]string{"bash"},
		[]string{"echo bar >/pfs/out/file"},
		&pps.ParallelismSpec{
			Constant: 1,
		},
		client.NewProjectPFSInput("", dataRepo, "/*"),
		"",
		true,
	))

	require.NoError(t, backoff.Retry(func() error {
		jobInfos, err := c.ListProjectJob("", pipelineName, nil, -1, true)
		require.NoError(t, err)
		if len(jobInfos) != 2 {
			return errors.Errorf("expected 2 jobs, got %d", len(jobInfos))
		}
		jobInfo, err := c.WaitProjectJob("", jobInfos[0].Job.Pipeline.Name, jobInfos[0].Job.ID, false)
		require.NoError(t, err)
		require.Equal(t, pps.JobState_JOB_SUCCESS, jobInfo.State)
		return nil
	}, backoff.NewTestingBackOff()))
}

func TestListJobTruncated(t *testing.T) {
	if testing.Short() {
		t.Skip("Skipping integration tests in short mode")
	}
	t.Parallel()
	c, _ := minikubetestenv.AcquireCluster(t)

	dataRepo := tu.UniqueString("TestListJobTruncated_data")
	require.NoError(t, c.CreateProjectRepo("", dataRepo))

	pipeline := tu.UniqueString("pipeline")
	require.NoError(t, c.CreateProjectPipeline("",
		pipeline,
		"",
		[]string{"bash"},
		[]string{
			fmt.Sprintf("cp /pfs/%s/* /pfs/out/", dataRepo),
		},
		nil,
		client.NewProjectPFSInput("", dataRepo, "/*"),
		"",
		false,
	))

	commit1, err := c.StartProjectCommit("", dataRepo, "master")
	require.NoError(t, err)
	require.NoError(t, c.PutFile(commit1, "file", strings.NewReader("foo"), client.WithAppendPutFile()))
	require.NoError(t, c.FinishProjectCommit("", dataRepo, commit1.Branch.Name, commit1.ID))

	commitInfos, err := c.WaitCommitSetAll(commit1.ID)
	require.NoError(t, err)
	require.Equal(t, 4, len(commitInfos))

	liteJobInfos, err := c.ListProjectJob("", pipeline, nil, 0, false)
	require.NoError(t, err)
	require.Equal(t, 2, len(liteJobInfos))
	require.Equal(t, commit1.ID, liteJobInfos[0].Job.ID)
	fullJobInfos, err := c.ListProjectJob("", pipeline, nil, 0, true)
	require.NoError(t, err)
	require.Equal(t, commit1.ID, fullJobInfos[0].Job.ID)

	// Check that details are missing when not requested
	require.Nil(t, liteJobInfos[0].Details)
	require.Equal(t, pipeline, liteJobInfos[0].Job.Pipeline.Name)

	// Check that all fields are present when requested
	require.NotNil(t, fullJobInfos[0].Details)
	require.NotNil(t, fullJobInfos[0].Details.Transform)
	require.NotNil(t, fullJobInfos[0].Details.Input)
	require.Equal(t, pipeline, fullJobInfos[0].Job.Pipeline.Name)
}

func TestPipelineEnvVarAlias(t *testing.T) {
	if testing.Short() {
		t.Skip("Skipping integration tests in short mode")
	}

	t.Parallel()
	c, _ := minikubetestenv.AcquireCluster(t)

	dataRepo := tu.UniqueString("TestPipelineEnvVarAlias_data")
	require.NoError(t, c.CreateProjectRepo("", dataRepo))

	pipeline := tu.UniqueString("pipeline")
	require.NoError(t, c.CreateProjectPipeline("",
		pipeline,
		"",
		[]string{"bash"},
		[]string{
			"env",
			fmt.Sprintf("cp $%s /pfs/out/", dataRepo),
		},
		nil,
		client.NewProjectPFSInput("", dataRepo, "/*"),
		"",
		false,
	))

	numFiles := 10
	commit1, err := c.StartProjectCommit("", dataRepo, "master")
	require.NoError(t, err)
	for i := 0; i < numFiles; i++ {
		require.NoError(t, c.PutFile(commit1, fmt.Sprintf("file-%d", i), strings.NewReader(fmt.Sprintf("%d", i)), client.WithAppendPutFile()))
	}
	require.NoError(t, c.FinishProjectCommit("", dataRepo, commit1.Branch.Name, commit1.ID))

	commitInfos, err := c.WaitCommitSetAll(commit1.ID)
	require.NoError(t, err)
	require.Equal(t, 4, len(commitInfos))

	outputCommit := client.NewProjectCommit("", pipeline, "master", commit1.ID)

	for i := 0; i < numFiles; i++ {
		var buf bytes.Buffer
		require.NoError(t, c.GetFile(outputCommit, fmt.Sprintf("file-%d", i), &buf))
		require.Equal(t, fmt.Sprintf("%d", i), buf.String())
	}
}

func TestPipelineEnvVarJoinOn(t *testing.T) {
	if testing.Short() {
		t.Skip("Skipping integration tests in short mode")
	}

	t.Parallel()
	c, _ := minikubetestenv.AcquireCluster(t)
	// create repos
	repo1 := tu.UniqueString("TestPipelineEnvVarJoinOn_repo1")
	require.NoError(t, c.CreateProjectRepo("", repo1))
	repo2 := tu.UniqueString("TestPipelineEnvVarJoinOn_repo2")
	require.NoError(t, c.CreateProjectRepo("", repo2))

	input := client.NewJoinInput(
		client.NewProjectPFSInput("", repo1, "/(*)"),
		client.NewProjectPFSInput("", repo2, "/(*)"),
	)
	input.Join[0].Pfs.Name = "repo1"
	input.Join[1].Pfs.Name = "repo2"
	input.Join[0].Pfs.JoinOn = "$1"
	input.Join[1].Pfs.JoinOn = "$1"

	require.NoError(t, c.PutFile(client.NewProjectCommit("", repo1, "master", ""), "a", strings.NewReader("foo")))
	require.NoError(t, c.PutFile(client.NewProjectCommit("", repo2, "master", ""), "a", strings.NewReader("bar")))

	// create pipeline
	pipeline := tu.UniqueString("pipeline")
	_, err := c.PpsAPIClient.CreatePipeline(
		context.Background(),
		&pps.CreatePipelineRequest{
			Pipeline: client.NewProjectPipeline("", pipeline),
			Transform: &pps.Transform{
				Cmd: []string{"bash"},
				Stdin: []string{
					"touch /pfs/out/repo1-$PACH_DATUM_repo1_JOIN_ON",
					"touch /pfs/out/repo2-$PACH_DATUM_repo2_JOIN_ON",
				},
			},
			Input:  input,
			Update: true,
		},
	)
	require.NoError(t, err)

	// wait for job and get its datums
	jobs, err := c.ListProjectJob("", pipeline, nil, 0, false)
	require.NoError(t, err)
	require.Equal(t, 1, len(jobs))
	jobInfo, err := c.WaitProjectJob("", pipeline, jobs[0].Job.ID, false)
	require.NoError(t, err)
	require.Equal(t, pps.JobState_JOB_SUCCESS, jobInfo.State)

	// check the value of JOIN_ON env variable
	require.NoError(t, c.GetFile(jobInfo.OutputCommit, "repo1-a", &bytes.Buffer{}))
	require.NoError(t, c.GetFile(jobInfo.OutputCommit, "repo2-a", &bytes.Buffer{}))
}

func TestPipelineEnvVarGroupBy(t *testing.T) {
	if testing.Short() {
		t.Skip("Skipping integration tests in short mode")
	}

	t.Parallel()
	c, _ := minikubetestenv.AcquireCluster(t)

	// create repos
	repo := tu.UniqueString("TestPipelineEnvVarGroupBy_repo")
	require.NoError(t, c.CreateProjectRepo("", repo))

	input := client.NewGroupInput(
		client.NewProjectPFSInput("", repo, "/(*)-*"),
	)
	input.Group[0].Pfs.Name = "repo"
	input.Group[0].Pfs.GroupBy = "$1"

	commit, err := c.StartProjectCommit("", repo, "master")
	require.NoError(t, err)
	require.NoError(t, c.PutFile(commit, "a-1", strings.NewReader("foo")))
	require.NoError(t, c.PutFile(commit, "a-2", strings.NewReader("foo")))
	require.NoError(t, c.PutFile(commit, "b-1", strings.NewReader("foo")))
	require.NoError(t, c.PutFile(commit, "b-2", strings.NewReader("foo")))
	require.NoError(t, c.FinishProjectCommit("", repo, commit.Branch.Name, commit.ID))

	// create pipeline
	pipeline := tu.UniqueString("pipeline")
	_, err = c.PpsAPIClient.CreatePipeline(
		context.Background(),
		&pps.CreatePipelineRequest{
			Pipeline: client.NewProjectPipeline("", pipeline),
			Transform: &pps.Transform{
				Cmd: []string{"bash"},
				Stdin: []string{
					"touch /pfs/out/$PACH_DATUM_repo_GROUP_BY",
				},
			},
			Input:  input,
			Update: true,
		},
	)
	require.NoError(t, err)

	// wait for job to finish
	jobs, err := c.ListProjectJob("", pipeline, nil, 0, false)
	require.NoError(t, err)
	require.Equal(t, 1, len(jobs))
	jobInfo, err := c.WaitProjectJob("", pipeline, jobs[0].Job.ID, false)
	require.NoError(t, err)
	require.Equal(t, pps.JobState_JOB_SUCCESS, jobInfo.State)

	// check the value of the GROUP_BY env var
	require.NoError(t, c.GetFile(jobInfo.OutputCommit, "a", &bytes.Buffer{}))
	require.NoError(t, c.GetFile(jobInfo.OutputCommit, "b", &bytes.Buffer{}))
}

func TestService(t *testing.T) {
	if testing.Short() {
		t.Skip("Skipping integration tests in short mode")
	}
	t.Parallel()
	c, ns := minikubetestenv.AcquireCluster(t)

	dataRepo := tu.UniqueString("TestService_data")
	require.NoError(t, c.CreateProjectRepo("", dataRepo))

	commit1, err := c.StartProjectCommit("", dataRepo, "master")
	require.NoError(t, err)
	require.NoError(t, c.PutFile(commit1, "file1", strings.NewReader("foo")))
	require.NoError(t, c.FinishProjectCommit("", dataRepo, commit1.Branch.Name, commit1.ID))

	annotations := map[string]string{"foo": "bar"}

	pipeline := tu.UniqueString("pipelineservice")
	// This pipeline sleeps for 10 secs per datum
	require.NoError(t, c.CreateProjectPipelineService("",
		pipeline,
		"trinitronx/python-simplehttpserver",
		[]string{"sh"},
		[]string{
			"cd /pfs",
			"exec python -m SimpleHTTPServer 8000",
		},
		&pps.ParallelismSpec{
			Constant: 1,
		},
		client.NewProjectPFSInput("", dataRepo, "/"),
		false,
		8000,
		31800,
		annotations,
	))
	time.Sleep(10 * time.Second)

	// Lookup the address for 'pipelineservice' (different inside vs outside k8s)
	serviceAddr := func() string {
		// Hack: detect if running inside the cluster by looking for this env var
		if _, ok := os.LookupEnv("KUBERNETES_PORT"); !ok {
			// Outside cluster: Re-use external IP and external port defined above
			host := c.GetAddress().Host
			return net.JoinHostPort(host, "31800")
		}
		// Get k8s service corresponding to pachyderm service above--must access
		// via internal cluster IP, but we don't know what that is
		var address string
		kubeClient := tu.GetKubeClient(t)
		backoff.Retry(func() error { //nolint:errcheck
			svcs, err := kubeClient.CoreV1().Services(ns).List(context.Background(), metav1.ListOptions{})
			require.NoError(t, err)
			for _, svc := range svcs.Items {
				// Pachyderm actually generates two services for pipelineservice: one
				// for pachyderm (a ClusterIP service) and one for the user container
				// (a NodePort service, which is the one we want)
				rightName := strings.Contains(svc.Name, "pipelineservice")
				rightType := svc.Spec.Type == v1.ServiceTypeNodePort
				if !rightName || !rightType {
					continue
				}
				host := svc.Spec.ClusterIP
				port := fmt.Sprintf("%d", svc.Spec.Ports[0].Port)
				address = net.JoinHostPort(host, port)

				actualAnnotations := svc.Annotations
				delete(actualAnnotations, "pipelineName")
				if !reflect.DeepEqual(actualAnnotations, annotations) {
					return errors.Errorf(
						"expected service annotations map %#v, got %#v",
						annotations,
						actualAnnotations,
					)
				}

				return nil
			}
			return errors.Errorf("no matching k8s service found")
		}, backoff.NewTestingBackOff())

		require.NotEqual(t, "", address)
		return address
	}()
	httpClient := &http.Client{
		Timeout: 3 * time.Second,
	}
	checkFile := func(expected string) {
		require.NoError(t, backoff.Retry(func() error {
			resp, err := httpClient.Get(fmt.Sprintf("http://%s/%s/file1", serviceAddr, dataRepo))
			if err != nil {
				return errors.EnsureStack(err)
			}
			defer func() {
				_ = resp.Body.Close()
			}()
			if resp.StatusCode != 200 {
				return errors.Errorf("GET returned %d", resp.StatusCode)
			}
			content, err := io.ReadAll(resp.Body)
			if err != nil {
				return errors.EnsureStack(err)
			}
			if string(content) != expected {
				return errors.Errorf("wrong content for file1: expected %s, got %s", expected, string(content))
			}
			return nil
		}, backoff.NewTestingBackOff()))
	}
	checkFile("foo")

	// overwrite file, and check that we can access the new contents
	require.NoError(t, c.PutFile(client.NewProjectCommit("", dataRepo, "master", ""), "file1", strings.NewReader("bar")))
	checkFile("bar")
}

func TestServiceEnvVars(t *testing.T) {
	if testing.Short() {
		t.Skip("Skipping integration tests in short mode")
	}
	t.Parallel()
	c, ns := minikubetestenv.AcquireCluster(t)

	dataRepo := tu.UniqueString(t.Name() + "-input")
	require.NoError(t, c.CreateProjectRepo("", dataRepo))

	require.NoError(t, c.PutFile(client.NewProjectCommit("", dataRepo, "master", ""), "file1", strings.NewReader("foo"), client.WithAppendPutFile()))

	pipeline := tu.UniqueString("pipelineservice")
	_, err := c.PpsAPIClient.CreatePipeline(
		c.Ctx(),
		&pps.CreatePipelineRequest{
			Pipeline: client.NewProjectPipeline("", pipeline),
			Transform: &pps.Transform{
				Image: "trinitronx/python-simplehttpserver",
				Cmd:   []string{"sh"},
				Stdin: []string{
					"echo ${CUSTOM_ENV_VAR} >/pfs/custom_env_var",
					"cd /pfs",
					"exec python -m SimpleHTTPServer 8000",
				},
				Env: map[string]string{
					"CUSTOM_ENV_VAR": "custom-value",
				},
			},
			ParallelismSpec: &pps.ParallelismSpec{
				Constant: 1,
			},
			Input:  client.NewProjectPFSInput("", dataRepo, "/"),
			Update: false,
			Service: &pps.Service{
				InternalPort: 8000,
				ExternalPort: 31801,
			},
		})
	require.NoError(t, err)

	// Lookup the address for 'pipelineservice' (different inside vs outside k8s)
	serviceAddr := func() string {
		// Hack: detect if running inside the cluster by looking for this env var
		if _, ok := os.LookupEnv("KUBERNETES_PORT"); !ok {
			// Outside cluster: Re-use external IP and external port defined above
			host := c.GetAddress().Host
			return net.JoinHostPort(host, "31801")
		}
		// Get k8s service corresponding to pachyderm service above--must access
		// via internal cluster IP, but we don't know what that is
		var address string
		kubeClient := tu.GetKubeClient(t)
		backoff.Retry(func() error { //nolint:errcheck
			svcs, err := kubeClient.CoreV1().Services(ns).List(context.Background(), metav1.ListOptions{})
			require.NoError(t, err)
			for _, svc := range svcs.Items {
				// Pachyderm actually generates two services for pipelineservice: one
				// for pachyderm (a ClusterIP service) and one for the user container
				// (a NodePort service, which is the one we want)
				rightName := strings.Contains(svc.Name, "pipelineservice")
				rightType := svc.Spec.Type == v1.ServiceTypeNodePort
				if !rightName || !rightType {
					continue
				}
				host := svc.Spec.ClusterIP
				port := fmt.Sprintf("%d", svc.Spec.Ports[0].Port)
				address = net.JoinHostPort(host, port)
				return nil
			}
			return errors.Errorf("no matching k8s service found")
		}, backoff.NewTestingBackOff())

		require.NotEqual(t, "", address)
		return address
	}()

	var envValue []byte
	require.NoErrorWithinTRetry(t, 2*time.Minute, func() error {
		httpC := http.Client{
			Timeout: 3 * time.Second, // fail fast
		}
		resp, err := httpC.Get(fmt.Sprintf("http://%s/custom_env_var", serviceAddr))
		if err != nil {
			// sleep => don't spam retries. Seems to make test less flaky
			time.Sleep(time.Second)
			return errors.EnsureStack(err)
		}
		if resp.StatusCode != 200 {
			return errors.Errorf("GET returned %d", resp.StatusCode)
		}
		envValue, err = io.ReadAll(resp.Body)
		if err != nil {
			return errors.EnsureStack(err)
		}
		return nil
	})
	require.Equal(t, "custom-value", strings.TrimSpace(string(envValue)))
}

func TestDatumSetSpec(t *testing.T) {
	if testing.Short() {
		t.Skip("Skipping integration tests in short mode")
	}

	t.Parallel()
	c, _ := minikubetestenv.AcquireCluster(t)

	dataRepo := tu.UniqueString("TestDatumSetSpec_data")
	require.NoError(t, c.CreateProjectRepo("", dataRepo))

	commit1, err := c.StartProjectCommit("", dataRepo, "master")
	require.NoError(t, err)
	numFiles := 101
	for i := 0; i < numFiles; i++ {
		require.NoError(t, c.PutFile(commit1, fmt.Sprintf("file%d", i), strings.NewReader("foo"), client.WithAppendPutFile()))
	}
	require.NoError(t, c.FinishProjectCommit("", dataRepo, commit1.Branch.Name, commit1.ID))

	t.Run("number", func(t *testing.T) {
		pipeline := tu.UniqueString("TestDatumSetSpec")
		_, err := c.PpsAPIClient.CreatePipeline(context.Background(),
			&pps.CreatePipelineRequest{
				Pipeline: client.NewProjectPipeline("", pipeline),
				Transform: &pps.Transform{
					Cmd: []string{"bash"},
					Stdin: []string{
						fmt.Sprintf("cp /pfs/%s/* /pfs/out/", dataRepo),
					},
				},
				Input:        client.NewProjectPFSInput("", dataRepo, "/*"),
				DatumSetSpec: &pps.DatumSetSpec{Number: 1},
			})
		require.NoError(t, err)

		commitInfo, err := c.WaitProjectCommit("", pipeline, "master", "")
		require.NoError(t, err)

		for i := 0; i < numFiles; i++ {
			var buf bytes.Buffer
			require.NoError(t, c.GetFile(commitInfo.Commit, fmt.Sprintf("file%d", i), &buf))
			require.Equal(t, "foo", buf.String())
		}
	})
	t.Run("size", func(t *testing.T) {
		pipeline := tu.UniqueString("TestDatumSetSpec")
		_, err := c.PpsAPIClient.CreatePipeline(context.Background(),
			&pps.CreatePipelineRequest{
				Pipeline: client.NewProjectPipeline("", pipeline),
				Transform: &pps.Transform{
					Cmd: []string{"bash"},
					Stdin: []string{
						fmt.Sprintf("cp /pfs/%s/* /pfs/out/", dataRepo),
					},
				},
				Input:        client.NewProjectPFSInput("", dataRepo, "/*"),
				DatumSetSpec: &pps.DatumSetSpec{SizeBytes: 5},
			})
		require.NoError(t, err)

		commitInfo, err := c.WaitProjectCommit("", pipeline, "master", "")
		require.NoError(t, err)

		for i := 0; i < numFiles; i++ {
			var buf bytes.Buffer
			require.NoError(t, c.GetFile(commitInfo.Commit, fmt.Sprintf("file%d", i), &buf))
			require.Equal(t, "foo", buf.String())
		}
	})
}

func TestLongDatums(t *testing.T) {
	if testing.Short() {
		t.Skip("Skipping integration tests in short mode")
	}

	t.Parallel()
	c, _ := minikubetestenv.AcquireCluster(t)

	dataRepo := tu.UniqueString("TestLongDatums_data")
	require.NoError(t, c.CreateProjectRepo("", dataRepo))

	pipeline := tu.UniqueString("TestLongDatums")
	require.NoError(t, c.CreateProjectPipeline("",
		pipeline,
		"",
		[]string{"bash"},
		[]string{
			"sleep 2s",
			fmt.Sprintf("cp /pfs/%s/* /pfs/out/", dataRepo),
		},
		&pps.ParallelismSpec{
			Constant: 4,
		},
		client.NewProjectPFSInput("", dataRepo, "/*"),
		"",
		false,
	))

	commit1, err := c.StartProjectCommit("", dataRepo, "master")
	require.NoError(t, err)
	numFiles := 8
	for i := 0; i < numFiles; i++ {
		require.NoError(t, c.PutFile(commit1, fmt.Sprintf("file%d", i), strings.NewReader("foo"), client.WithAppendPutFile()))
	}
	require.NoError(t, c.FinishProjectCommit("", dataRepo, commit1.Branch.Name, commit1.ID))

	commitInfos, err := c.WaitCommitSetAll(commit1.ID)
	require.NoError(t, err)
	require.Equal(t, 4, len(commitInfos))

	outputCommit := client.NewProjectCommit("", pipeline, "master", commit1.ID)

	for i := 0; i < numFiles; i++ {
		var buf bytes.Buffer
		require.NoError(t, c.GetFile(outputCommit, fmt.Sprintf("file%d", i), &buf))
		require.Equal(t, "foo", buf.String())
	}
}

func TestPipelineWithDatumTimeout(t *testing.T) {
	if testing.Short() {
		t.Skip("Skipping integration tests in short mode")
	}

	t.Parallel()
	c, _ := minikubetestenv.AcquireCluster(t)

	dataRepo := tu.UniqueString("TestPipelineWithDatumTimeout_data")
	require.NoError(t, c.CreateProjectRepo("", dataRepo))

	commit1, err := c.StartProjectCommit("", dataRepo, "master")
	require.NoError(t, err)
	require.NoError(t, c.PutFile(commit1, "file", strings.NewReader("foo"), client.WithAppendPutFile()))
	require.NoError(t, c.FinishProjectCommit("", dataRepo, commit1.Branch.Name, commit1.ID))
	timeout := 20
	pipeline := tu.UniqueString("pipeline")
	duration, err := time.ParseDuration(fmt.Sprintf("%vs", timeout))
	require.NoError(t, err)
	_, err = c.PpsAPIClient.CreatePipeline(
		context.Background(),
		&pps.CreatePipelineRequest{
			Pipeline: client.NewProjectPipeline("", pipeline),
			Transform: &pps.Transform{
				Cmd: []string{"bash"},
				Stdin: []string{
					"while true; do sleep 1; date; done",
					fmt.Sprintf("cp /pfs/%s/* /pfs/out/", dataRepo),
				},
			},
			Input:        client.NewProjectPFSInput("", dataRepo, "/*"),
			DatumTimeout: types.DurationProto(duration),
		},
	)
	require.NoError(t, err)

	jobs, err := c.ListProjectJob("", pipeline, nil, -1, true)
	require.NoError(t, err)
	require.Equal(t, 1, len(jobs))
	// Block on the job being complete before we call ListDatum
	jobInfo, err := c.WaitProjectJob("", jobs[0].Job.Pipeline.Name, jobs[0].Job.ID, false)
	require.NoError(t, err)
	require.Equal(t, pps.JobState_JOB_FAILURE, jobInfo.State)

	// Now validate the datum timed out properly
	dis, err := c.ListProjectDatumAll("", jobs[0].Job.Pipeline.Name, jobs[0].Job.ID)
	require.NoError(t, err)
	require.Equal(t, 1, len(dis))

	datum, err := c.InspectProjectDatum("", jobs[0].Job.Pipeline.Name, jobs[0].Job.ID, dis[0].Datum.ID)
	require.NoError(t, err)
	require.Equal(t, pps.DatumState_FAILED, datum.State)
	// ProcessTime looks like "20 seconds"
	tokens := strings.Split(pretty.Duration(datum.Stats.ProcessTime), " ")
	require.Equal(t, 2, len(tokens))
	seconds, err := strconv.Atoi(tokens[0])
	require.NoError(t, err)
	require.Equal(t, timeout, seconds)
}

func TestListDatumDuringJob(t *testing.T) {
	if testing.Short() {
		t.Skip("Skipping integration tests in short mode")
	}

	t.Parallel()
	c, _ := minikubetestenv.AcquireCluster(t)

	dataRepo := tu.UniqueString("TestListDatumDuringJob_data")
	require.NoError(t, c.CreateProjectRepo("", dataRepo))

	commit1, err := c.StartProjectCommit("", dataRepo, "master")
	require.NoError(t, err)

	fileCount := 10
	for i := 0; i < fileCount; i++ {
		fileName := "file" + strconv.Itoa(i)
		require.NoError(t, c.PutFile(commit1, fileName, strings.NewReader("foo")))
	}

	require.NoError(t, c.FinishProjectCommit("", dataRepo, commit1.Branch.Name, commit1.ID))
	timeout := 20
	pipeline := tu.UniqueString("TestListDatumDuringJob_pipeline")
	duration, err := time.ParseDuration(fmt.Sprintf("%vs", timeout))
	require.NoError(t, err)
	_, err = c.PpsAPIClient.CreatePipeline(
		context.Background(),
		&pps.CreatePipelineRequest{
			Pipeline: client.NewProjectPipeline("", pipeline),
			Transform: &pps.Transform{
				Cmd: []string{"bash"},
				Stdin: []string{
					"sleep 5;",
					fmt.Sprintf("cp /pfs/%s/* /pfs/out/", dataRepo),
				},
			},
			Input:        client.NewProjectPFSInput("", dataRepo, "/*"),
			DatumTimeout: types.DurationProto(duration),
			DatumSetSpec: &pps.DatumSetSpec{
				Number: 2, // since we set the DatumSetSpec number to 2, we expect our datums to be processed in 5 datum sets (10 files / 2 files per set)
			},
		},
	)
	require.NoError(t, err)

	var jobInfo *pps.JobInfo
	require.NoErrorWithinT(t, 30*time.Second, func() error {
		return backoff.Retry(func() error {
			jobInfos, err := c.ListProjectJob("", pipeline, nil, -1, true)
			if err != nil {
				return err
			}
			if len(jobInfos) != 1 {
				return errors.Errorf("Expected one job, but got %d: %v", len(jobInfos), jobInfos)
			}
			jobInfo = jobInfos[0]
			return nil
		}, backoff.NewTestingBackOff())
	})

	// initially since no datum chunks have been processed, we receive 0 datums
	dis, err := c.ListProjectDatumAll("", jobInfo.Job.Pipeline.Name, jobInfo.Job.ID)
	require.NoError(t, err)
	require.Equal(t, 0, len(dis))

	// test job progress by waiting until some datums are returned, and verify that it's not all of them
	require.NoErrorWithinT(t, 60*time.Second, func() error {
		return backoff.Retry(func() error {
			dis, err = c.ListProjectDatumAll("", jobInfo.Job.Pipeline.Name, jobInfo.Job.ID)
			if err != nil {
				return err
			}
			if len(dis) == 0 {
				return errors.Errorf("expected some datums to be listed")
			}
			return nil
		}, backoff.NewTestingBackOff())
	})

	// fewer than all the datums have been processed
	require.True(t, len(dis) < fileCount)

	// wait until all datums are processed
	_, err = c.WaitCommitSetAll(jobInfo.Job.ID)
	require.NoError(t, err)

	dis, err = c.ListProjectDatumAll("", jobInfo.Job.Pipeline.Name, jobInfo.Job.ID)
	require.NoError(t, err)
	require.Equal(t, fileCount, len(dis))
}

func TestPipelineWithDatumTimeoutControl(t *testing.T) {
	if testing.Short() {
		t.Skip("Skipping integration tests in short mode")
	}

	t.Parallel()
	c, _ := minikubetestenv.AcquireCluster(t)

	dataRepo := tu.UniqueString("TestPipelineWithDatumTimeoutControl_data")
	require.NoError(t, c.CreateProjectRepo("", dataRepo))

	commit1, err := c.StartProjectCommit("", dataRepo, "master")
	require.NoError(t, err)
	require.NoError(t, c.PutFile(commit1, "file", strings.NewReader("foo"), client.WithAppendPutFile()))
	require.NoError(t, c.FinishProjectCommit("", dataRepo, commit1.Branch.Name, commit1.ID))

	timeout := 20
	pipeline := tu.UniqueString("pipeline")
	duration, err := time.ParseDuration(fmt.Sprintf("%vs", timeout))
	require.NoError(t, err)
	_, err = c.PpsAPIClient.CreatePipeline(
		context.Background(),
		&pps.CreatePipelineRequest{
			Pipeline: client.NewProjectPipeline("", pipeline),
			Transform: &pps.Transform{
				Cmd: []string{"bash"},
				Stdin: []string{
					fmt.Sprintf("sleep %v", timeout-10),
					fmt.Sprintf("cp /pfs/%s/* /pfs/out/", dataRepo),
				},
			},
			Input:        client.NewProjectPFSInput("", dataRepo, "/*"),
			DatumTimeout: types.DurationProto(duration),
		},
	)
	require.NoError(t, err)

	commitInfo, err := c.InspectProjectCommit("", pipeline, "master", "")
	require.NoError(t, err)
	commitInfos, err := c.WaitCommitSetAll(commitInfo.Commit.ID)
	require.NoError(t, err)
	require.Equal(t, 4, len(commitInfos))

	jobs, err := c.ListProjectJob("", pipeline, nil, -1, true)
	require.NoError(t, err)
	require.Equal(t, 1, len(jobs))

	// Block on the job being complete before we call ListDatum
	jobInfo, err := c.WaitProjectJob("", jobs[0].Job.Pipeline.Name, jobs[0].Job.ID, false)
	require.NoError(t, err)
	require.Equal(t, pps.JobState_JOB_SUCCESS, jobInfo.State)
}

func TestPipelineWithJobTimeout(t *testing.T) {
	if testing.Short() {
		t.Skip("Skipping integration tests in short mode")
	}

	t.Parallel()
	c, _ := minikubetestenv.AcquireCluster(t)

	dataRepo := tu.UniqueString("TestPipelineWithDatumTimeout_data")
	require.NoError(t, c.CreateProjectRepo("", dataRepo))

	commit1, err := c.StartProjectCommit("", dataRepo, "master")
	require.NoError(t, err)
	numFiles := 2
	for i := 0; i < numFiles; i++ {
		require.NoError(t, c.PutFile(commit1, fmt.Sprintf("file-%v", i), strings.NewReader("foo"), client.WithAppendPutFile()))
	}
	require.NoError(t, c.FinishProjectCommit("", dataRepo, commit1.Branch.Name, commit1.ID))
	timeout := 20
	pipeline := tu.UniqueString("pipeline")
	duration, err := time.ParseDuration(fmt.Sprintf("%vs", timeout))
	require.NoError(t, err)
	_, err = c.PpsAPIClient.CreatePipeline(
		context.Background(),
		&pps.CreatePipelineRequest{
			Pipeline: client.NewProjectPipeline("", pipeline),
			Transform: &pps.Transform{
				Cmd: []string{"bash"},
				Stdin: []string{
					fmt.Sprintf("sleep %v", timeout), // we have 2 datums, so the total exec time will more than double the timeout value
					fmt.Sprintf("cp /pfs/%s/* /pfs/out/", dataRepo),
				},
			},
			Input:      client.NewProjectPFSInput("", dataRepo, "/*"),
			JobTimeout: types.DurationProto(duration),
		},
	)
	require.NoError(t, err)

	// Wait for the job to get scheduled / appear in listjob
	var job *pps.JobInfo
	require.NoErrorWithinTRetry(t, 90*time.Second, func() error {
		jobs, err := c.ListProjectJob("", pipeline, nil, -1, true)
		if err != nil {
			return fmt.Errorf("list job: %w", err) //nolint:wrapcheck

		}
		if got, want := len(jobs), 1; got != want {
			return fmt.Errorf("job count: got %v want %v (jobs: %v)", got, want, jobs) //nolint:wrapcheck
		}
		job = jobs[0]
		return nil
	}, "pipeline should appear in list jobs")

	// Block on the job being complete before we call ListDatum
	jobInfo, err := c.WaitProjectJob("", job.Job.Pipeline.Name, job.Job.ID, false)
	require.NoError(t, err)
	require.Equal(t, pps.JobState_JOB_KILLED.String(), jobInfo.State.String())
	started, err := types.TimestampFromProto(jobInfo.Started)
	require.NoError(t, err)
	finished, err := types.TimestampFromProto(jobInfo.Finished)
	require.NoError(t, err)
	require.True(t, math.Abs((finished.Sub(started)-(time.Second*20)).Seconds()) <= 1.0)
}

func TestCommitDescription(t *testing.T) {
	if testing.Short() {
		t.Skip("Skipping integration tests in short mode")
	}

	t.Parallel()
	c, _ := minikubetestenv.AcquireCluster(t)
	ctx, cancel := context.WithTimeout(context.Background(), 60*time.Second)
	defer cancel()

	dataRepo := tu.UniqueString("TestCommitDescription")
	require.NoError(t, c.CreateProjectRepo("", dataRepo))

	// Test putting a message in StartCommit
	commit, err := c.PfsAPIClient.StartCommit(ctx, &pfs.StartCommitRequest{
		Branch:      client.NewProjectBranch("", dataRepo, "master"),
		Description: "test commit description in 'start commit'",
	})
	require.NoError(t, err)
	require.NoError(t, c.FinishProjectCommit("", dataRepo, commit.Branch.Name, commit.ID))
	commitInfo, err := c.InspectProjectCommit("", dataRepo, commit.Branch.Name, commit.ID)
	require.NoError(t, err)
	require.Equal(t, "test commit description in 'start commit'", commitInfo.Description)
	require.NoError(t, pfspretty.PrintDetailedCommitInfo(os.Stdout, pfspretty.NewPrintableCommitInfo(commitInfo)))

	// Test putting a message in FinishCommit
	commit, err = c.StartProjectCommit("", dataRepo, "master")
	require.NoError(t, err)
	_, err = c.PfsAPIClient.FinishCommit(ctx, &pfs.FinishCommitRequest{
		Commit:      commit,
		Description: "test commit description in 'finish commit'",
	})
	require.NoError(t, err)
	commitInfo, err = c.InspectProjectCommit("", dataRepo, commit.Branch.Name, commit.ID)
	require.NoError(t, err)
	require.Equal(t, "test commit description in 'finish commit'", commitInfo.Description)
	require.NoError(t, pfspretty.PrintDetailedCommitInfo(os.Stdout, pfspretty.NewPrintableCommitInfo(commitInfo)))

	// Test overwriting a commit message
	commit, err = c.PfsAPIClient.StartCommit(ctx, &pfs.StartCommitRequest{
		Branch:      client.NewProjectBranch("", dataRepo, "master"),
		Description: "test commit description in 'start commit'",
	})
	require.NoError(t, err)
	_, err = c.PfsAPIClient.FinishCommit(ctx, &pfs.FinishCommitRequest{
		Commit:      commit,
		Description: "test commit description in 'finish commit' that overwrites",
	})
	require.NoError(t, err)
	commitInfo, err = c.InspectProjectCommit("", dataRepo, commit.Branch.Name, commit.ID)
	require.NoError(t, err)
	require.Equal(t, "test commit description in 'finish commit' that overwrites", commitInfo.Description)
	require.NoError(t, pfspretty.PrintDetailedCommitInfo(os.Stdout, pfspretty.NewPrintableCommitInfo(commitInfo)))
}

func TestPipelineDescription(t *testing.T) {
	if testing.Short() {
		t.Skip("Skipping integration tests in short mode")
	}

	t.Parallel()
	c, _ := minikubetestenv.AcquireCluster(t)

	dataRepo := tu.UniqueString("TestPipelineDescription_data")
	require.NoError(t, c.CreateProjectRepo("", dataRepo))

	description := "pipeline description"
	pipeline := tu.UniqueString("TestPipelineDescription")
	_, err := c.PpsAPIClient.CreatePipeline(
		context.Background(),
		&pps.CreatePipelineRequest{
			Pipeline:    client.NewProjectPipeline("", pipeline),
			Transform:   &pps.Transform{Cmd: []string{"true"}},
			Description: description,
			Input:       client.NewProjectPFSInput("", dataRepo, "/"),
		})
	require.NoError(t, err)
	pi, err := c.InspectProjectPipeline("", pipeline, true)
	require.NoError(t, err)
	require.Equal(t, description, pi.Details.Description)
}

func TestListJobInputCommits(t *testing.T) {
	// TODO(optional 2.0): listing jobs by their input commits is not supported in 2.0
	t.Skip("Listing jobs by their input commits is not supported in 2.0")
	if testing.Short() {
		t.Skip("Skipping integration tests in short mode")
	}

	t.Parallel()
	c, _ := minikubetestenv.AcquireCluster(t)

	aRepo := tu.UniqueString("TestListJobInputCommits_data_a")
	require.NoError(t, c.CreateProjectRepo("", aRepo))
	bRepo := tu.UniqueString("TestListJobInputCommits_data_b")
	require.NoError(t, c.CreateProjectRepo("", bRepo))

	pipeline := tu.UniqueString("TestListJobInputCommits")
	require.NoError(t, c.CreateProjectPipeline("",
		pipeline,
		"",
		[]string{"bash"},
		[]string{
			fmt.Sprintf("cp /pfs/%s/* /pfs/out/", aRepo),
			fmt.Sprintf("cp /pfs/%s/* /pfs/out/", bRepo),
		},
		&pps.ParallelismSpec{
			Constant: 1,
		},
		client.NewCrossInput(
			client.NewProjectPFSInput("", aRepo, "/*"),
			client.NewProjectPFSInput("", bRepo, "/*"),
		),
		"",
		false,
	))

	commita1, err := c.StartProjectCommit("", aRepo, "master")
	require.NoError(t, err)
	require.NoError(t, c.PutFile(commita1, "file", strings.NewReader("foo"), client.WithAppendPutFile()))
	require.NoError(t, c.FinishProjectCommit("", aRepo, "master", ""))

	commitb1, err := c.StartProjectCommit("", bRepo, "master")
	require.NoError(t, err)
	require.NoError(t, c.PutFile(commitb1, "file", strings.NewReader("foo"), client.WithAppendPutFile()))
	require.NoError(t, c.FinishProjectCommit("", bRepo, "master", ""))

	commitInfos, err := c.WaitCommitSetAll(commitb1.ID)
	require.NoError(t, err)
	require.Equal(t, 5, len(commitInfos))

	commita2, err := c.StartProjectCommit("", aRepo, "master")
	require.NoError(t, err)
	require.NoError(t, c.PutFile(commita2, "file", strings.NewReader("bar"), client.WithAppendPutFile()))
	require.NoError(t, c.FinishProjectCommit("", aRepo, "master", ""))

	commitInfos, err = c.WaitCommitSetAll(commita2.ID)
	require.NoError(t, err)
	require.Equal(t, 5, len(commitInfos))

	commitb2, err := c.StartProjectCommit("", bRepo, "master")
	require.NoError(t, err)
	require.NoError(t, c.PutFile(commitb2, "file", strings.NewReader("bar"), client.WithAppendPutFile()))
	require.NoError(t, c.FinishProjectCommit("", bRepo, "master", ""))

	commitInfos, err = c.WaitCommitSetAll(commitb2.ID)
	require.NoError(t, err)
	require.Equal(t, 5, len(commitInfos))

	jobInfos, err := c.ListProjectJob("", "", []*pfs.Commit{commita1}, -1, true)
	require.NoError(t, err)
	require.Equal(t, 2, len(jobInfos)) // a1 + nil and a1 + b1

	jobInfos, err = c.ListProjectJob("", "", []*pfs.Commit{commitb1}, -1, true)
	require.NoError(t, err)
	require.Equal(t, 2, len(jobInfos)) // a1 + b1 and a2 + b1

	jobInfos, err = c.ListProjectJob("", "", []*pfs.Commit{commita2}, -1, true)
	require.NoError(t, err)
	require.Equal(t, 2, len(jobInfos)) // a2 + b1 and a2 + b2

	jobInfos, err = c.ListProjectJob("", "", []*pfs.Commit{commitb2}, -1, true)
	require.NoError(t, err)
	require.Equal(t, 1, len(jobInfos)) // a2 + b2

	jobInfos, err = c.ListProjectJob("", "", []*pfs.Commit{commita1, commitb1}, -1, true)
	require.NoError(t, err)
	require.Equal(t, 1, len(jobInfos))

	jobInfos, err = c.ListProjectJob("", "", []*pfs.Commit{commita2, commitb1}, -1, true)
	require.NoError(t, err)
	require.Equal(t, 1, len(jobInfos))

	jobInfos, err = c.ListProjectJob("", "", []*pfs.Commit{commita2, commitb2}, -1, true)
	require.NoError(t, err)
	require.Equal(t, 1, len(jobInfos))

<<<<<<< HEAD
	jobInfos, err = c.ListProjectJob("", "", []*pfs.Commit{client.NewProjectCommit("", aRepo, "master", ""), client.NewProjectCommit("", bRepo, "master", "")}, -1, true)
=======
	jobInfos, err = c.ListJob("", []*pfs.Commit{client.NewProjectCommit("", aRepo, "master", ""), client.NewProjectCommit("", bRepo, "master", "")}, -1, true)
>>>>>>> fcabd0b5
	require.NoError(t, err)
	require.Equal(t, 1, len(jobInfos))
}

// TestCancelJob creates a long-running job and then kills it, testing
// that the user process is killed.
func TestCancelJob(t *testing.T) {
	if testing.Short() {
		t.Skip("Skipping integration tests in short mode")
	}

	t.Parallel()
	c, _ := minikubetestenv.AcquireCluster(t)

	// Create an input repo
	repo := tu.UniqueString("TestCancelJob")
	require.NoError(t, c.CreateProjectRepo("", repo))

	// Create an input commit
	commit, err := c.StartProjectCommit("", repo, "master")
	require.NoError(t, err)
	require.NoError(t, c.PutFile(commit, "/time", strings.NewReader("600"), client.WithAppendPutFile()))
	require.NoError(t, c.PutFile(commit, "/data", strings.NewReader("commit data"), client.WithAppendPutFile()))
	require.NoError(t, c.FinishProjectCommit("", repo, commit.Branch.Name, commit.ID))

	// Create sleep + copy pipeline
	pipeline := tu.UniqueString("pipeline")
	require.NoError(t, c.CreateProjectPipeline("",
		pipeline,
		"",
		[]string{"bash"},
		[]string{
			"sleep `cat /pfs/*/time`",
			"cp /pfs/*/data /pfs/out/",
		},
		&pps.ParallelismSpec{
			Constant: 1,
		},
		client.NewProjectPFSInput("", repo, "/"),
		"",
		false,
	))

	// Wait until PPS has started processing commit
	var jobInfo *pps.JobInfo
	require.NoErrorWithinT(t, 30*time.Second, func() error {
		return backoff.Retry(func() error {
			jobInfos, err := c.ListProjectJob("", pipeline, nil, -1, true)
			if err != nil {
				return err
			}
			if len(jobInfos) != 1 {
				return errors.Errorf("Expected one job, but got %d: %v", len(jobInfos), jobInfos)
			}
			jobInfo = jobInfos[0]
			return nil
		}, backoff.NewTestingBackOff())
	})

	// stop the job
	require.NoError(t, c.StopProjectJob("", jobInfo.Job.Pipeline.Name, jobInfo.Job.ID))

	// Wait until the job is cancelled
	require.NoErrorWithinT(t, 30*time.Second, func() error {
		return backoff.Retry(func() error {
			updatedJobInfo, err := c.InspectProjectJob("", jobInfo.Job.Pipeline.Name, jobInfo.Job.ID, false)
			if err != nil {
				return err
			}
			if updatedJobInfo.State != pps.JobState_JOB_KILLED {
				return errors.Errorf("job %s is still running, but should be KILLED", jobInfo.Job.ID)
			}
			return nil
		}, backoff.NewTestingBackOff())
	})

	// Create one more commit to make sure the pipeline can still process input
	// commits
	commit2, err := c.StartProjectCommit("", repo, "master")
	require.NoError(t, err)
	require.NoError(t, c.DeleteFile(commit2, "/time"))
	require.NoError(t, c.PutFile(commit2, "/time", strings.NewReader("1"), client.WithAppendPutFile()))
	require.NoError(t, c.DeleteFile(commit2, "/data"))
	require.NoError(t, c.PutFile(commit2, "/data", strings.NewReader("commit 2 data"), client.WithAppendPutFile()))
	require.NoError(t, c.FinishProjectCommit("", repo, commit2.Branch.Name, commit2.ID))

	// Flush commit2, and make sure the output is as expected
	commitInfo, err := c.WaitProjectCommit("", pipeline, "master", commit2.ID)
	require.NoError(t, err)

	buf := bytes.Buffer{}
	err = c.GetFile(commitInfo.Commit, "/data", &buf)
	require.NoError(t, err)
	require.Equal(t, "commit 2 data", buf.String())
}

// TestCancelManyJobs creates many jobs to test that the handling of many
// incoming job events is correct. Each job comes up (which tests that that
// cancelling job 'a' does not cancel subsequent job 'b'), must be the only job
// running (which tests that only one job can run at a time), and then is
// cancelled.
func TestCancelManyJobs(t *testing.T) {
	if testing.Short() {
		t.Skip("Skipping integration tests in short mode")
	}

	t.Parallel()
	c, _ := minikubetestenv.AcquireCluster(t)

	// Create an input repo
	repo := tu.UniqueString("TestCancelManyJobs")
	require.NoError(t, c.CreateProjectRepo("", repo))

	// Create sleep pipeline
	pipeline := tu.UniqueString("pipeline")
	require.NoError(t, c.CreateProjectPipeline("",
		pipeline,
		"",
		[]string{"sleep", "600"},
		nil,
		&pps.ParallelismSpec{
			Constant: 1,
		},
		client.NewProjectPFSInput("", repo, "/*"),
		"",
		false,
	))

	// Create 10 input commits, to spawn 10 jobs
	var commits []*pfs.Commit
	for i := 0; i < 10; i++ {
		commit, err := c.StartProjectCommit("", repo, "master")
		require.NoError(t, c.PutFile(commit, "file", strings.NewReader("foo")))
		require.NoError(t, err)
		require.NoError(t, c.FinishProjectCommit("", repo, commit.Branch.Name, commit.ID))
		commits = append(commits, commit)
	}

	// For each expected job: watch to make sure the input job comes up, make
	// sure that it's the only job running, then cancel it
	for _, commit := range commits {
		// Wait until PPS has started processing commit
		var jobInfo *pps.JobInfo
		require.NoErrorWithinT(t, 30*time.Second, func() error {
			return backoff.Retry(func() error {
				jobInfos, err := c.ListProjectJob("", pipeline, []*pfs.Commit{commit}, -1, true)
				if err != nil {
					return err
				}
				if len(jobInfos) != 1 {
					return errors.Errorf("Expected one job, but got %d: %v", len(jobInfos), jobInfos)
				}
				jobInfo = jobInfos[0]
				return nil
			}, backoff.NewTestingBackOff())
		})

		// Stop the job
		require.NoError(t, c.StopProjectJob("", jobInfo.Job.Pipeline.Name, jobInfo.Job.ID))

		// Check that the job is now killed
		require.NoErrorWithinT(t, 30*time.Second, func() error {
			return backoff.Retry(func() error {
				// TODO(msteffen): once github.com/pachyderm/pachyderm/v2/pull/2642 is
				// submitted, change ListJob here to filter on commit1 as the input commit,
				// rather than inspecting the input in the test
				updatedJobInfo, err := c.InspectProjectJob("", jobInfo.Job.Pipeline.Name, jobInfo.Job.ID, false)
				if err != nil {
					return err
				}
				if updatedJobInfo.State != pps.JobState_JOB_KILLED {
					return errors.Errorf("job %s is still running, but should be KILLED", jobInfo.Job.ID)
				}
				return nil
			}, backoff.NewTestingBackOff())
		})
	}
}

// TestSquashCommitSetPropagation deletes an input commit and makes sure all
// downstream commits are also deleted.
// DAG in this test: repo -> pipeline[0] -> pipeline[1]
func TestSquashCommitSetPropagation(t *testing.T) {
	// TODO(2.0 optional): Implement put file split in V2.
	t.Skip("Put file split not implemented in V2")
	// 	if testing.Short() {
	// 		t.Skip("Skipping integration tests in short mode")
	// 	}

	// 	c := tu.GetPachClient(t)
	// 	require.NoError(t, c.DeleteAll())

	// 	// Create an input repo
	// 	repo := tu.UniqueString("TestSquashCommitSetPropagation")
	// 	require.NoError(t, c.CreateProjectRepo("",repo))
	// 	_, err := c.PutFileSplit(repo, "master", "d", pfs.Delimiter_SQL, 0, 0, 0, false,
	// 		strings.NewReader(tu.TestPGDump))
	// 	require.NoError(t, err)

	// 	// Create a pipeline that roughly validates the header
	// 	pipeline := tu.UniqueString("TestSplitFileReprocessPL")
	// 	require.NoError(t, c.CreateProjectPipeline("",
	// 		pipeline,
	// 		"",
	// 		[]string{"/bin/bash"},
	// 		[]string{
	// 			`ls /pfs/*/d/*`, // for debugging
	// 			`cars_tables="$(grep "CREATE TABLE public.cars" /pfs/*/d/* | sort -u  | wc -l)"`,
	// 			`(( cars_tables == 1 )) && exit 0 || exit 1`,
	// 		},
	// 		&pps.ParallelismSpec{Constant: 1},
	// 		client.NewProjectPFSInput("",repo, "/d/*"),
	// 		"",
	// 		false,
	// 	))

	// 	// wait for job to run & check that all rows were processed
	// 	var jobCount int
	// 	c.FlushJob([]*pfs.Commit{client.NewProjectCommit("",repo, "master")}, nil,
	// 		func(jobInfo *pps.JobInfo) error {
	// 			jobCount++
	// 			require.Equal(t, 1, jobCount)
	// 			require.Equal(t, pps.JobState_JOB_SUCCESS, jobInfo.State)
	// 			require.Equal(t, int64(5), jobInfo.DataProcessed)
	// 			require.Equal(t, int64(0), jobInfo.DataSkipped)
	// 			return nil
	// 		})

	// 	// put empty dataset w/ new header
	// 	_, err = c.PutFileSplit(repo, "master", "d", pfs.Delimiter_SQL, 0, 0, 0, false,
	// 		strings.NewReader(tu.TestPGDumpNewHeader))
	// 	require.NoError(t, err)

	// 	// everything gets reprocessed (hashes all change even though the files
	// 	// themselves weren't altered)
	// 	jobCount = 0
	// 	c.FlushJob([]*pfs.Commit{client.NewProjectCommit("",repo, "master")}, nil,
	// 		func(jobInfo *pps.JobInfo) error {
	// 			jobCount++
	// 			require.Equal(t, 1, jobCount)
	// 			require.Equal(t, pps.JobState_JOB_SUCCESS, jobInfo.State)
	// 			require.Equal(t, int64(5), jobInfo.DataProcessed) // added 3 new rows
	// 			require.Equal(t, int64(0), jobInfo.DataSkipped)
	// 			return nil
	// 		})
}

func TestDeleteSpecRepo(t *testing.T) {
	if testing.Short() {
		t.Skip("Skipping integration tests in short mode")
	}

	t.Parallel()
	c, _ := minikubetestenv.AcquireCluster(t)
	dataRepo := tu.UniqueString("TestDeleteSpecRepo_data")
	require.NoError(t, c.CreateProjectRepo("", dataRepo))

	pipeline := tu.UniqueString("TestSimplePipeline")
	require.NoError(t, c.CreateProjectPipeline("",
		pipeline,
		"",
		[]string{"echo", "foo"},
		nil,
		&pps.ParallelismSpec{
			Constant: 1,
		},
		client.NewProjectPFSInput("", dataRepo, "/"),
		"",
		false,
	))
	_, err := c.PfsAPIClient.DeleteRepo(
		c.Ctx(),
		&pfs.DeleteRepoRequest{
			Repo: client.NewSystemProjectRepo("", pipeline, pfs.SpecRepoType),
		})
	require.YesError(t, err)
}

func TestDontReadStdin(t *testing.T) {
	if testing.Short() {
		t.Skip("Skipping integration tests in short mode")
	}

	t.Parallel()
	c, _ := minikubetestenv.AcquireCluster(t)
	dataRepo := tu.UniqueString("TestDontReadStdin_data")
	require.NoError(t, c.CreateProjectRepo("", dataRepo))

	pipeline := tu.UniqueString("TestDontReadStdin")
	require.NoError(t, c.CreateProjectPipeline("",
		pipeline,
		"",
		[]string{"true"},
		[]string{"stdin that will never be read"},
		&pps.ParallelismSpec{
			Constant: 1,
		},
		client.NewProjectPFSInput("", dataRepo, "/"),
		"",
		false,
	))
	numCommits := 20
	for i := 0; i < numCommits; i++ {
		commit, err := c.StartProjectCommit("", dataRepo, "master")
		require.NoError(t, err)
		require.NoError(t, c.FinishProjectCommit("", dataRepo, "master", ""))
		jobInfos, err := c.WaitJobSetAll(commit.ID, false)
		require.NoError(t, err)
		require.Equal(t, 1, len(jobInfos))
		require.Equal(t, jobInfos[0].State.String(), pps.JobState_JOB_SUCCESS.String())
	}
}

func TestStatsDeleteAll(t *testing.T) {
	if testing.Short() {
		t.Skip("Skipping integration tests in short mode")
	}

	t.Parallel()
	c, _ := minikubetestenv.AcquireCluster(t)

	dataRepo := tu.UniqueString("TestPipelineWithStats_data")
	require.NoError(t, c.CreateProjectRepo("", dataRepo))

	pipeline := tu.UniqueString("pipeline")
	_, err := c.PpsAPIClient.CreatePipeline(context.Background(),
		&pps.CreatePipelineRequest{
			Pipeline: client.NewProjectPipeline("", pipeline),
			Transform: &pps.Transform{
				Cmd: []string{"cp", fmt.Sprintf("/pfs/%s/file", dataRepo), "/pfs/out"},
			},
			Input: client.NewProjectPFSInput("", dataRepo, "/"),
		})
	require.NoError(t, err)

	commit, err := c.StartProjectCommit("", dataRepo, "master")
	require.NoError(t, err)
	require.NoError(t, c.PutFile(commit, "file", strings.NewReader("foo\n"), client.WithAppendPutFile()))
	require.NoError(t, c.FinishProjectCommit("", dataRepo, commit.Branch.Name, commit.ID))

	jis, err := c.WaitJobSetAll(commit.ID, false)
	require.NoError(t, err)
	require.Equal(t, 1, len(jis))
	require.Equal(t, pps.JobState_JOB_SUCCESS.String(), jis[0].State.String())
	require.NoError(t, c.DeleteAll())

	require.NoError(t, c.CreateProjectRepo("", dataRepo))

	_, err = c.PpsAPIClient.CreatePipeline(context.Background(),
		&pps.CreatePipelineRequest{
			Pipeline: client.NewProjectPipeline("", pipeline),
			Transform: &pps.Transform{
				Cmd: []string{"cp", fmt.Sprintf("/pfs/%s/file", dataRepo), "/pfs/out"},
			},
			Input: client.NewProjectPFSInput("", dataRepo, "/*"),
		})
	require.NoError(t, err)

	commit, err = c.StartProjectCommit("", dataRepo, "master")
	require.NoError(t, err)
	require.NoError(t, c.PutFile(commit, "file", strings.NewReader("foo\n"), client.WithAppendPutFile()))
	require.NoError(t, c.FinishProjectCommit("", dataRepo, commit.Branch.Name, commit.ID))

	jis, err = c.WaitJobSetAll(commit.ID, false)
	require.NoError(t, err)
	require.Equal(t, 1, len(jis))
	require.Equal(t, pps.JobState_JOB_SUCCESS.String(), jis[0].State.String())
	require.NoError(t, c.DeleteAll())
}

func TestRapidUpdatePipelines(t *testing.T) {
	if testing.Short() {
		t.Skip("Skipping integration tests in short mode")
	}

	t.Parallel()
	c, _ := minikubetestenv.AcquireCluster(t)
	pipeline := tu.UniqueString(t.Name() + "-pipeline-")
	cronInput := client.NewCronInput("time", "@every 20s")
	cronInput.Cron.Overwrite = true
	require.NoError(t, c.CreateProjectPipeline("",
		pipeline,
		"",
		[]string{"/bin/bash"},
		[]string{"cp /pfs/time/* /pfs/out/"},
		nil,
		cronInput,
		"",
		false,
	))
	// TODO(msteffen): remove all sleeps from tests
	time.Sleep(10 * time.Second)

	for i := 0; i < 20; i++ {
		_, err := c.PpsAPIClient.CreatePipeline(
			context.Background(),
			&pps.CreatePipelineRequest{
				Pipeline: client.NewProjectPipeline("", pipeline),
				Transform: &pps.Transform{
					Cmd:   []string{"/bin/bash"},
					Stdin: []string{"cp /pfs/time/* /pfs/out/"},
				},
				Input:     cronInput,
				Update:    true,
				Reprocess: true,
			})
		require.NoError(t, err)
	}
	// TODO ideally this test would not take 5 minutes (or even 3 minutes)
	require.NoErrorWithinTRetry(t, 5*time.Minute, func() error {
		jis, err := c.ListProjectJob("", pipeline, nil, -1, true)
		if err != nil {
			return err
		}
		if len(jis) < 6 {
			return errors.Errorf("should have more than 6 jobs in 5 minutes")
		}
		for i := 0; i < 6; i++ {
			if jis[i].Started == nil {
				return errors.Errorf("not enough jobs have been started yet")
			}
		}
		for i := 0; i < 5; i++ {
			difference := jis[i].Started.Seconds - jis[i+1].Started.Seconds
			if difference < 10 {
				return errors.Errorf("jobs too close together")
			} else if difference > 30 {
				return errors.Errorf("jobs too far apart")
			}
		}
		return nil
	})
}

func TestDatumTries(t *testing.T) {
	if testing.Short() {
		t.Skip("Skipping integration tests in short mode")
	}

	t.Parallel()
	c, _ := minikubetestenv.AcquireCluster(t)

	dataRepo := tu.UniqueString("TestDatumTries_data")
	require.NoError(t, c.CreateProjectRepo("", dataRepo))

	require.NoError(t, c.PutFile(client.NewProjectCommit("", dataRepo, "master", ""), "file", strings.NewReader("foo"), client.WithAppendPutFile()))

	tries := int64(5)
	pipeline := tu.UniqueString("TestSimplePipeline")
	_, err := c.PpsAPIClient.CreatePipeline(
		context.Background(),
		&pps.CreatePipelineRequest{
			Pipeline: client.NewProjectPipeline("", pipeline),
			Transform: &pps.Transform{
				Cmd: []string{"unknown"}, // Cmd fails because "unknown" isn't a known command.
			},
			Input:      client.NewProjectPFSInput("", dataRepo, "/"),
			DatumTries: tries,
		})
	require.NoError(t, err)

	commitInfo, err := c.InspectProjectCommit("", dataRepo, "master", "")
	require.NoError(t, err)

	jobInfos, err := c.WaitJobSetAll(commitInfo.Commit.ID, false)
	require.NoError(t, err)
	require.Equal(t, 1, len(jobInfos))

	require.NoErrorWithinTRetry(t, 5*time.Minute, func() error {
		iter := c.GetProjectLogs("", pipeline, jobInfos[0].Job.ID, nil, "", false, false, 0)
		var observedTries int64
		for iter.Next() {
			if strings.Contains(iter.Message().Message, "errored running user code after") {
				observedTries++
			}
		}
		if tries != observedTries {
			return errors.Errorf("got %d but expected %d", observedTries, tries)
		}
		return nil
	})
}

func TestInspectJob(t *testing.T) {
	if testing.Short() {
		t.Skip("Skipping integration tests in short mode")
	}

	t.Parallel()
	c, _ := minikubetestenv.AcquireCluster(t)

	_, err := c.PpsAPIClient.InspectJob(context.Background(), &pps.InspectJobRequest{})
	require.YesError(t, err)
	require.True(t, strings.Contains(err.Error(), "must specify a job"))

	repo := tu.UniqueString("TestInspectJob")
<<<<<<< HEAD
	require.NoError(t, c.CreateRepo(repo))
	require.NoError(t, c.PutFile(client.NewProjectCommit("", repo, "master", ""), "file", strings.NewReader("foo"), client.WithAppendPutFile()))
	ci, err := c.InspectCommit(repo, "master", "")
=======
	require.NoError(t, c.CreateProjectRepo("", repo))
	require.NoError(t, c.PutFile(client.NewProjectCommit("", repo, "master", ""), "file", strings.NewReader("foo"), client.WithAppendPutFile()))
	ci, err := c.InspectProjectCommit("", repo, "master", "")
>>>>>>> fcabd0b5
	require.NoError(t, err)

	_, err = c.InspectProjectJob("", repo, ci.Commit.ID, false)
	require.YesError(t, err)
	require.True(t, errutil.IsNotFoundError(err))
}

func TestPipelineVersions(t *testing.T) {
	if testing.Short() {
		t.Skip("Skipping integration tests in short mode")
	}

	t.Parallel()
	c, _ := minikubetestenv.AcquireCluster(t)

	dataRepo := tu.UniqueString("TestPipelineVersions_data")
	require.NoError(t, c.CreateProjectRepo("", dataRepo))

	pipeline := tu.UniqueString("TestPipelineVersions")
	nVersions := 5
	for i := 0; i < nVersions; i++ {
		require.NoError(t, c.CreateProjectPipeline("",
			pipeline,
			"",
			[]string{fmt.Sprintf("%d", i)}, // an obviously illegal command, but the pipeline will never run
			nil,
			&pps.ParallelismSpec{
				Constant: 1,
			},
			client.NewProjectPFSInput("", dataRepo, "/*"),
			"",
			i != 0,
		))
	}

	for i := 0; i < nVersions; i++ {
		pi, err := c.InspectProjectPipeline("", ancestry.Add(pipeline, nVersions-1-i), true)
		require.NoError(t, err)
		require.Equal(t, fmt.Sprintf("%d", i), pi.Details.Transform.Cmd[0])
	}
}

// TestSplitFileHeader tests putting data in Pachyderm with delimiter == SQL,
// and makes sure that every pipeline worker gets a copy of the file header. As
// well, adding more data with the same header should not change the contents of
// existing data.
func TestSplitFileHeader(t *testing.T) {
	// TODO(2.0 optional): Implement put file split in V2?
	t.Skip("Split file header not implemented in V2")
	//	if testing.Short() {
	//		t.Skip("Skipping integration tests in short mode")
	//	}
	//
	//	c := tu.GetPachClient(t)
	//	require.NoError(t, c.DeleteAll())
	//
	//	// put a SQL file w/ header
	//	repo := tu.UniqueString("TestSplitFileHeader")
	//	require.NoError(t, c.CreateProjectRepo("",repo))
	//	require.NoError(t, c.PutFileSplit(repo, "master", "d", pfs.Delimiter_SQL, 0, 0, 0, false, strings.NewReader(tu.TestPGDump), client.WithAppendPutFile()))
	//
	//	// Create a pipeline that roughly validates the header
	//	pipeline := tu.UniqueString("TestSplitFileHeaderPipeline")
	//	require.NoError(t, c.CreateProjectPipeline("",
	//		pipeline,
	//		"",
	//		[]string{"/bin/bash"},
	//		[]string{
	//			`ls /pfs/*/d/*`, // for debugging
	//			`cars_tables="$(grep "CREATE TABLE public.cars" /pfs/*/d/* | sort -u  | wc -l)"`,
	//			`(( cars_tables == 1 )) && exit 0 || exit 1`,
	//		},
	//		&pps.ParallelismSpec{Constant: 1},
	//		client.NewProjectPFSInput("",repo, "/d/*"),
	//		"",
	//		false,
	//	))
	//
	//	// wait for job to run & check that all rows were processed
	//	var jobCount int
	//	c.FlushJob([]*pfs.Commit{client.NewProjectCommit("",repo, "master")}, nil,
	//		func(jobInfo *pps.JobInfo) error {
	//			jobCount++
	//			require.Equal(t, 1, jobCount)
	//			require.Equal(t, pps.JobState_JOB_SUCCESS, jobInfo.State)
	//			require.Equal(t, int64(5), jobInfo.DataProcessed)
	//			require.Equal(t, int64(0), jobInfo.DataSkipped)
	//			return nil
	//		})
	//
	//	// Add new rows with same header data
	//	require.NoError(t, c.PutFileSplit(repo, "master", "d", pfs.Delimiter_SQL, 0, 0, 0, false, strings.NewReader(tu.TestPGDumpNewRows), client.WithAppendPutFile()))
	//
	//	// old data should be skipped, even though header was uploaded twice (new
	//	// header shouldn't append or change the hash or anything)
	//	jobCount = 0
	//	c.FlushJob([]*pfs.Commit{client.NewProjectCommit("",repo, "master")}, nil,
	//		func(jobInfo *pps.JobInfo) error {
	//			jobCount++
	//			require.Equal(t, 1, jobCount)
	//			require.Equal(t, pps.JobState_JOB_SUCCESS, jobInfo.State)
	//			require.Equal(t, int64(3), jobInfo.DataProcessed) // added 3 new rows
	//			require.Equal(t, int64(5), jobInfo.DataSkipped)
	//			return nil
	//		})
}

func TestNewHeaderCausesReprocess(t *testing.T) {
	// TODO(2.0 optional): Implement put file split in V2?
	t.Skip("Split file header not implemented in V2")
	//	if testing.Short() {
	//		t.Skip("Skipping integration tests in short mode")
	//	}
	//
	//	c := tu.GetPachClient(t)
	//	require.NoError(t, c.DeleteAll())
	//
	//	// put a SQL file w/ header
	//	repo := tu.UniqueString("TestSplitFileHeader")
	//	require.NoError(t, c.CreateProjectRepo("",repo))
	//	require.NoError(t, c.PutFileSplit(repo, "master", "d", pfs.Delimiter_SQL, 0, 0, 0, false, strings.NewReader(tu.TestPGDump), client.WithAppendPutFile()))
	//
	//	// Create a pipeline that roughly validates the header
	//	pipeline := tu.UniqueString("TestSplitFileReprocessPL")
	//	require.NoError(t, c.CreateProjectPipeline("",
	//		pipeline,
	//		"",
	//		[]string{"/bin/bash"},
	//		[]string{
	//			`ls /pfs/*/d/*`, // for debugging
	//			`cars_tables="$(grep "CREATE TABLE public.cars" /pfs/*/d/* | sort -u  | wc -l)"`,
	//			`(( cars_tables == 1 )) && exit 0 || exit 1`,
	//		},
	//		&pps.ParallelismSpec{Constant: 1},
	//		client.NewProjectPFSInput("",repo, "/d/*"),
	//		"",
	//		false,
	//	))
	//
	//	// wait for job to run & check that all rows were processed
	//	var jobCount int
	//	c.FlushJob([]*pfs.Commit{client.NewProjectCommit("",repo, "master")}, nil,
	//		func(jobInfo *pps.JobInfo) error {
	//			jobCount++
	//			require.Equal(t, 1, jobCount)
	//			require.Equal(t, pps.JobState_JOB_SUCCESS, jobInfo.State)
	//			require.Equal(t, int64(5), jobInfo.DataProcessed)
	//			require.Equal(t, int64(0), jobInfo.DataSkipped)
	//			return nil
	//		})
	//
	//	// put empty dataset w/ new header
	//	require.NoError(t, c.PutFileSplit(repo, "master", "d", pfs.Delimiter_SQL, 0, 0, 0, false, strings.NewReader(tu.TestPGDumpNewHeader), client.WithAppendPutFile()))
	//
	//	// everything gets reprocessed (hashes all change even though the files
	//	// themselves weren't altered)
	//	jobCount = 0
	//	c.FlushJob([]*pfs.Commit{client.NewProjectCommit("",repo, "master")}, nil,
	//		func(jobInfo *pps.JobInfo) error {
	//			jobCount++
	//			require.Equal(t, 1, jobCount)
	//			require.Equal(t, pps.JobState_JOB_SUCCESS, jobInfo.State)
	//			require.Equal(t, int64(5), jobInfo.DataProcessed) // added 3 new rows
	//			require.Equal(t, int64(0), jobInfo.DataSkipped)
	//			return nil
	//		})
}

// TestDeferredCross is a repro for https://github.com/pachyderm/pachyderm/v2/issues/5172
func TestDeferredCross(t *testing.T) {
	if testing.Short() {
		t.Skip("Skipping integration tests in short mode")
	}

	t.Parallel()
	c, _ := minikubetestenv.AcquireCluster(t)

	// make repo for our dataset
	dataSet := tu.UniqueString("dataset")
<<<<<<< HEAD
	require.NoError(t, c.CreateRepo(dataSet))
=======
	require.NoError(t, c.CreateProjectRepo("", dataSet))
>>>>>>> fcabd0b5
	dataCommit := client.NewProjectCommit("", dataSet, "master", "")

	downstreamPipeline := tu.UniqueString("downstream")
	_, err := c.PpsAPIClient.CreatePipeline(
		context.Background(),
		&pps.CreatePipelineRequest{
			Pipeline: client.NewProjectPipeline("", downstreamPipeline),
			Transform: &pps.Transform{
				Cmd: []string{"bash"},
				Stdin: []string{
					fmt.Sprintf("cp /pfs/%v/* /pfs/out", dataSet),
				},
			},
			Input: client.NewProjectPFSInput("", dataSet, "master"),

			OutputBranch: "master",
		})
	require.NoError(t, err)

	require.NoError(t, c.PutFile(dataCommit, "file1", strings.NewReader("foo"), client.WithAppendPutFile()))
	require.NoError(t, c.PutFile(dataCommit, "file2", strings.NewReader("foo"), client.WithAppendPutFile()))
	require.NoError(t, c.PutFile(dataCommit, "file3", strings.NewReader("foo"), client.WithAppendPutFile()))

	commitInfo, err := c.InspectProjectCommit("", dataSet, "master", "")
	require.NoError(t, err)
	_, err = c.WaitCommitSetAll(commitInfo.Commit.ID)
	require.NoError(t, err)

	err = c.CreateProjectBranch("", downstreamPipeline, "other", "", "master^", nil)
	require.NoError(t, err)

	// next, create an imputation pipeline which is a cross of the dataset with the union of two different freeze branches
	impPipeline := tu.UniqueString("imputed")
	_, err = c.PpsAPIClient.CreatePipeline(
		context.Background(),
		&pps.CreatePipelineRequest{
			Pipeline: client.NewProjectPipeline("", impPipeline),
			Transform: &pps.Transform{
				Cmd: []string{"bash"},
				Stdin: []string{
					"true",
				},
			},
			Input: client.NewCrossInput(
				client.NewUnionInput(
					client.NewProjectPFSInputOpts("a", "", downstreamPipeline, "master", "/", "", "", false, false, nil),
					client.NewProjectPFSInputOpts("b", "", downstreamPipeline, "other", "/", "", "", false, false, nil),
				),
				client.NewProjectPFSInput("", dataSet, "/"),
			),
			OutputBranch: "master",
		})
	require.NoError(t, err)

	// after all this, the imputation job should be using the master commit of the dataset repo
	_, err = c.WaitProjectCommit("", impPipeline, "master", "")
	require.NoError(t, err)

	jobs, err := c.ListProjectJob("", impPipeline, nil, 0, true)
	require.NoError(t, err)
	require.Equal(t, len(jobs), 1)

	jobInfo, err := c.InspectProjectJob("", jobs[0].Job.Pipeline.Name, jobs[0].Job.ID, true)
	require.NoError(t, err)

	headCommit, err := c.InspectProjectCommit("", dataSet, "master", "")
	require.NoError(t, err)

	require.NoError(t, pps.VisitInput(jobInfo.Details.Input, func(i *pps.Input) error {
		if i.Pfs != nil && i.Pfs.Repo == dataSet {
			require.Equal(t, i.Pfs.Commit, headCommit.Commit.ID)
		}
		return nil
	}))
}

func TestDeferredProcessing(t *testing.T) {
	if testing.Short() {
		t.Skip("Skipping integration tests in short mode")
	}

	t.Parallel()
	c, _ := minikubetestenv.AcquireCluster(t)

	dataRepo := tu.UniqueString("TestDeferredProcessing_data")
	require.NoError(t, c.CreateProjectRepo("", dataRepo))

	pipeline1 := tu.UniqueString("TestDeferredProcessing1")
	_, err := c.PpsAPIClient.CreatePipeline(
		context.Background(),
		&pps.CreatePipelineRequest{
			Pipeline: client.NewProjectPipeline("", pipeline1),
			Transform: &pps.Transform{
				Cmd:   []string{"bash"},
				Stdin: []string{fmt.Sprintf("cp /pfs/%s/* /pfs/out/", dataRepo)},
			},
			Input:        client.NewProjectPFSInput("", dataRepo, "/*"),
			OutputBranch: "staging",
		})
	require.NoError(t, err)

	pipeline2 := tu.UniqueString("TestDeferredProcessing2")
	require.NoError(t, c.CreateProjectPipeline("",
		pipeline2,
		"",
		[]string{"bash"},
		[]string{
			fmt.Sprintf("cp /pfs/%s/* /pfs/out/", pipeline1),
		},
		&pps.ParallelismSpec{
			Constant: 1,
		},
		client.NewProjectPFSInput("", pipeline1, "/*"),
		"",
		false,
	))

	commit := client.NewProjectCommit("", dataRepo, "staging", "")
	require.NoError(t, c.PutFile(commit, "file", strings.NewReader("foo"), client.WithAppendPutFile()))

	commitInfo, err := c.InspectProjectCommit("", dataRepo, "staging", "")
	require.NoError(t, err)

	// The same commitset should be extended after each branch head move
	commitInfos, err := c.WaitCommitSetAll(commitInfo.Commit.ID)
	require.NoError(t, err)
	require.Equal(t, 1, len(commitInfos))

	require.NoError(t, c.CreateProjectBranch("", dataRepo, "master", "staging", "", nil))

	commitInfos, err = c.WaitCommitSetAll(commitInfo.Commit.ID)
	require.NoError(t, err)
	require.Equal(t, 5, len(commitInfos))

	require.NoError(t, c.CreateProjectBranch("", pipeline1, "master", "staging", "", nil))

	commitInfos, err = c.WaitCommitSetAll(commitInfo.Commit.ID)
	require.NoError(t, err)
	require.Equal(t, 9, len(commitInfos))
}

func TestPipelineHistory(t *testing.T) {
	if testing.Short() {
		t.Skip("Skipping integration tests in short mode")
	}

	t.Parallel()
	c, _ := minikubetestenv.AcquireCluster(t)
	// create repos
	dataRepo := tu.UniqueString("TestPipelineHistory_data")
	require.NoError(t, c.CreateProjectRepo("", dataRepo))
	pipelineName := tu.UniqueString("TestPipelineHistory")
	require.NoError(t, c.CreateProjectPipeline("",
		pipelineName,
		"",
		[]string{"bash"},
		[]string{"echo foo >/pfs/out/file"},
		&pps.ParallelismSpec{
			Constant: 1,
		},
		client.NewProjectPFSInput("", dataRepo, "/*"),
		"",
		true,
	))

	require.NoError(t, c.PutFile(client.NewProjectCommit("", dataRepo, "master", ""), "file", strings.NewReader("1"), client.WithAppendPutFile()))
<<<<<<< HEAD
	commitInfo, err := c.InspectCommit(dataRepo, "master", "")
=======
	commitInfo, err := c.InspectProjectCommit("", dataRepo, "master", "")
>>>>>>> fcabd0b5
	require.NoError(t, err)
	_, err = c.WaitCommitSetAll(commitInfo.Commit.ID)
	require.NoError(t, err)

	jis, err := c.ListProjectJob("", pipelineName, nil, 0, true)
	require.NoError(t, err)
	require.Equal(t, 2, len(jis))

	// Update the pipeline
	require.NoError(t, c.CreateProjectPipeline("",
		pipelineName,
		"",
		[]string{"bash"},
		[]string{"echo bar >/pfs/out/file"},
		&pps.ParallelismSpec{
			Constant: 1,
		},
		client.NewProjectPFSInput("", dataRepo, "/*"),
		"",
		true,
	))

	require.NoError(t, c.PutFile(client.NewProjectCommit("", dataRepo, "master", ""), "file", strings.NewReader("2"), client.WithAppendPutFile()))
<<<<<<< HEAD
	commitInfo, err = c.InspectCommit(dataRepo, "master", "")
=======
	commitInfo, err = c.InspectProjectCommit("", dataRepo, "master", "")
>>>>>>> fcabd0b5
	require.NoError(t, err)
	_, err = c.WaitCommitSetAll(commitInfo.Commit.ID)
	require.NoError(t, err)

	commitInfos, err := c.ListCommit(client.NewProjectRepo("", pipelineName), client.NewProjectCommit("", pipelineName, "master", ""), nil, 0)
	require.NoError(t, err)
	require.Equal(t, 4, len(commitInfos))

	jis, err = c.ListProjectJob("", pipelineName, nil, 0, true)
	require.NoError(t, err)
	require.Equal(t, 2, len(jis))
	jis, err = c.ListProjectJob("", pipelineName, nil, 1, true)
	require.NoError(t, err)
	require.Equal(t, 4, len(jis))
	jis, err = c.ListProjectJob("", pipelineName, nil, -1, true)
	require.NoError(t, err)
	require.Equal(t, 4, len(jis))

	// Update the pipeline again
	require.NoError(t, c.CreateProjectPipeline("",
		pipelineName,
		"",
		[]string{"bash"},
		[]string{"echo buzz >/pfs/out/file"},
		&pps.ParallelismSpec{
			Constant: 1,
		},
		client.NewProjectPFSInput("", dataRepo, "/*"),
		"",
		true,
	))
	commitInfo, err = c.InspectProjectCommit("", dataRepo, "master", "")
	require.NoError(t, err)
	_, err = c.WaitCommitSetAll(commitInfo.Commit.ID)
	require.NoError(t, err)

	jis, err = c.ListProjectJob("", pipelineName, nil, 0, true)
	require.NoError(t, err)
	require.Equal(t, 1, len(jis))
	jis, err = c.ListProjectJob("", pipelineName, nil, 1, true)
	require.NoError(t, err)
	require.Equal(t, 3, len(jis))
	jis, err = c.ListProjectJob("", pipelineName, nil, 2, true)
	require.NoError(t, err)
	require.Equal(t, 5, len(jis))
	jis, err = c.ListProjectJob("", pipelineName, nil, -1, true)
	require.NoError(t, err)
	require.Equal(t, 5, len(jis))

	// Add another pipeline, this shouldn't change the results of the above
	// commands.
	pipelineName2 := tu.UniqueString("TestPipelineHistory2")
	require.NoError(t, c.CreateProjectPipeline("",
		pipelineName2,
		"",
		[]string{"bash"},
		[]string{"echo foo >/pfs/out/file"},
		&pps.ParallelismSpec{
			Constant: 1,
		},
		client.NewProjectPFSInput("", dataRepo, "/*"),
		"",
		true,
	))
	commitInfo, err = c.InspectProjectCommit("", dataRepo, "master", "")
	require.NoError(t, err)
	_, err = c.WaitCommitSetAll(commitInfo.Commit.ID)
	require.NoError(t, err)

	jis, err = c.ListProjectJob("", pipelineName, nil, 0, true)
	require.NoError(t, err)
	require.Equal(t, 1, len(jis))
	jis, err = c.ListProjectJob("", pipelineName, nil, 1, true)
	require.NoError(t, err)
	require.Equal(t, 3, len(jis))
	jis, err = c.ListProjectJob("", pipelineName, nil, 2, true)
	require.NoError(t, err)
	require.Equal(t, 5, len(jis))
	jis, err = c.ListProjectJob("", pipelineName, nil, -1, true)
	require.NoError(t, err)
	require.Equal(t, 5, len(jis))

	pipelineInfos, err := c.ListPipeline(false)
	require.NoError(t, err)
	require.Equal(t, 2, len(pipelineInfos))

	pipelineInfos, err = c.ListProjectPipelineHistory("", "", -1, false)
	require.NoError(t, err)
	require.Equal(t, 4, len(pipelineInfos))

	pipelineInfos, err = c.ListProjectPipelineHistory("", "", 1, false)
	require.NoError(t, err)
	require.Equal(t, 3, len(pipelineInfos))

	pipelineInfos, err = c.ListProjectPipelineHistory("", pipelineName, -1, false)
	require.NoError(t, err)
	require.Equal(t, 3, len(pipelineInfos))

	pipelineInfos, err = c.ListProjectPipelineHistory("", pipelineName2, -1, false)
	require.NoError(t, err)
	require.Equal(t, 1, len(pipelineInfos))
}

func TestFileHistory(t *testing.T) {
	// TODO: Implement file history in V2?
	t.Skip("File history not implemented in V2")
	if testing.Short() {
		t.Skip("Skipping integration tests in short mode")
	}

	t.Parallel()
	c, _ := minikubetestenv.AcquireCluster(t)

	dataRepo1 := tu.UniqueString("TestFileHistory_data1")
	require.NoError(t, c.CreateProjectRepo("", dataRepo1))
	dataRepo2 := tu.UniqueString("TestFileHistory_data2")
	require.NoError(t, c.CreateProjectRepo("", dataRepo2))

	pipeline := tu.UniqueString("TestFileHistory")
	require.NoError(t, c.CreateProjectPipeline("",
		pipeline,
		"",
		[]string{"bash"},
		[]string{
			fmt.Sprintf("for a in /pfs/%s/*", dataRepo1),
			"do",
			fmt.Sprintf("for b in /pfs/%s/*", dataRepo2),
			"do",
			"touch /pfs/out/$(basename $a)_$(basename $b)",
			"done",
			"done",
		},
		&pps.ParallelismSpec{
			Constant: 1,
		},
		client.NewCrossInput(
			client.NewProjectPFSInput("", dataRepo1, "/*"),
			client.NewProjectPFSInput("", dataRepo2, "/*"),
		),
		"",
		false,
	))

	commit1 := client.NewProjectCommit("", dataRepo1, "master", "")
	commit2 := client.NewProjectCommit("", dataRepo2, "master", "")

	require.NoError(t, c.PutFile(commit1, "A1", strings.NewReader(""), client.WithAppendPutFile()))
	require.NoError(t, c.PutFile(commit2, "B1", strings.NewReader(""), client.WithAppendPutFile()))

	require.NoError(t, c.PutFile(commit1, "A2", strings.NewReader(""), client.WithAppendPutFile()))
	require.NoError(t, c.PutFile(commit1, "A3", strings.NewReader(""), client.WithAppendPutFile()))
	require.NoError(t, c.PutFile(commit2, "B2", strings.NewReader(""), client.WithAppendPutFile()))
	require.NoError(t, c.PutFile(commit2, "B3", strings.NewReader(""), client.WithAppendPutFile()))

	commitInfo, err := c.InspectProjectCommit("", pipeline, "master", "")
	require.NoError(t, err)
	_, err = c.WaitCommitSetAll(commitInfo.Commit.ID)
	require.NoError(t, err)

	//_, err = c.ListFileHistory(pipeline, "master", "", -1)
	//require.NoError(t, err)
}

// TestCreatePipelineErrorNoTransform tests that sending a CreatePipeline
// requests to pachd with no 'pipeline' field doesn't kill pachd
func TestCreatePipelineErrorNoPipeline(t *testing.T) {
	if testing.Short() {
		t.Skip("Skipping integration tests in short mode")
	}

	t.Parallel()
	c, _ := minikubetestenv.AcquireCluster(t)

	// Create input repo
	dataRepo := tu.UniqueString(t.Name() + "-data")
	require.NoError(t, c.CreateProjectRepo("", dataRepo))

	// Create pipeline w/ no pipeline field--make sure we get a response
	_, err := c.PpsAPIClient.CreatePipeline(
		context.Background(),
		&pps.CreatePipelineRequest{
			Pipeline: nil,
			Transform: &pps.Transform{
				Cmd:   []string{"/bin/bash"},
				Stdin: []string{`cat foo >/pfs/out/file`},
			},
			Input: client.NewProjectPFSInput("", dataRepo, "/*"),
		})
	require.YesError(t, err)
	require.Matches(t, "request.Pipeline", err.Error())
}

// TestCreatePipelineErrorNoTransform tests that sending a CreatePipeline
// requests to pachd with no 'transform' or 'pipeline' field doesn't kill pachd
func TestCreatePipelineError(t *testing.T) {
	if testing.Short() {
		t.Skip("Skipping integration tests in short mode")
	}

	t.Parallel()
	c, _ := minikubetestenv.AcquireCluster(t)

	// Create input repo
	dataRepo := tu.UniqueString(t.Name() + "-data")
	require.NoError(t, c.CreateProjectRepo("", dataRepo))

	// Create pipeline w/ no transform--make sure we get a response (& make sure
	// it explains the problem)
	pipeline := tu.UniqueString("no-transform-")
	_, err := c.PpsAPIClient.CreatePipeline(
		context.Background(),
		&pps.CreatePipelineRequest{
			Pipeline:  client.NewProjectPipeline("", pipeline),
			Transform: nil,
			Input:     client.NewProjectPFSInput("", dataRepo, "/*"),
		})
	require.YesError(t, err)
	require.Matches(t, "transform", err.Error())
}

// TestCreatePipelineErrorNoCmd tests that sending a CreatePipeline request to
// pachd with no 'transform.cmd' field doesn't kill pachd
func TestCreatePipelineErrorNoCmd(t *testing.T) {
	if testing.Short() {
		t.Skip("Skipping integration tests in short mode")
	}

	t.Parallel()
	c, _ := minikubetestenv.AcquireCluster(t)

	// Create input data
	dataRepo := tu.UniqueString(t.Name() + "-data")
<<<<<<< HEAD
	require.NoError(t, c.CreateRepo(dataRepo))
=======
	require.NoError(t, c.CreateProjectRepo("", dataRepo))
>>>>>>> fcabd0b5
	require.NoError(t, c.PutFile(client.NewProjectCommit("", dataRepo, "master", ""), "file", strings.NewReader("foo"), client.WithAppendPutFile()))

	// create pipeline
	pipeline := tu.UniqueString("no-cmd-")
	_, err := c.PpsAPIClient.CreatePipeline(
		context.Background(),
		&pps.CreatePipelineRequest{
			Pipeline: client.NewProjectPipeline("", pipeline),
			Transform: &pps.Transform{
				Cmd:   nil,
				Stdin: []string{`cat foo >/pfs/out/file`},
			},
			Input: client.NewProjectPFSInput("", dataRepo, "/*"),
		})
	require.NoError(t, err)
	time.Sleep(5 * time.Second) // give pipeline time to start

	require.NoErrorWithinTRetry(t, 30*time.Second, func() error {
		pipelineInfo, err := c.InspectProjectPipeline("", pipeline, false)
		if err != nil {
			return err
		}
		if pipelineInfo.State != pps.PipelineState_PIPELINE_FAILURE {
			return errors.Errorf("pipeline should be in state FAILURE, not: %s", pipelineInfo.State.String())
		}
		return nil
	})
}

func TestExtractPipeline(t *testing.T) {
	// TODO: Implement extract pipeline.
	t.Skip("Extract pipeline not implemented in V2")
	//	c := tu.GetPachClient(t)
	//	require.NoError(t, c.DeleteAll())
	//
	//	dataRepo := tu.UniqueString("TestExtractPipeline_data")
	//	require.NoError(t, c.CreateProjectRepo("",dataRepo))
	//	request := &pps.CreatePipelineRequest{}
	//	// Generate fake data
	//	gofakeit.Struct(&request)
	//
	//	// Now set a bunch of fields explicitly so the server will accept the request.
	//	// Override the input because otherwise the repo won't exist
	//	request.Input = client.NewProjectPFSInput("",dataRepo, "/*")
	//	// These must be set explicitly, because extract returns the default values
	//	// and we want them to match.
	//	request.Input.Pfs.Name = "input"
	//	request.Input.Pfs.Branch = "master"
	//	// If service, can only set as Constant:1
	//	request.ParallelismSpec.Constant = 1
	//	// CacheSize must parse as a memory value
	//	request.CacheSize = "1G"
	//	// Durations must be valid
	//	d := &types.Duration{Seconds: 1, Nanos: 1}
	//	request.JobTimeout = d
	//	request.DatumTimeout = d
	//	// PodSpec and PodPatch must parse as json
	//	request.PodSpec = "{}"
	//	request.PodPatch = "{}"
	//	request.Service.Type = string(v1.ServiceTypeClusterIP)
	//	// Don't want to explicitly set spec commit, since there's no valid commit
	//	// to set it to, and this is one of the few fields that shouldn't get
	//	// extracted back to us.
	//	request.SpecCommit = nil
	//	// MaxQueueSize gets set to 1 if it's negative, which will superficially
	//	// fail the test, so we set a real value.
	//	request.MaxQueueSize = 2
	//	// Update and reprocess don't get extracted back either so don't set it.
	//	request.Update = false
	//	request.Reprocess = false
	//
	//	// Create the pipeline
	//	_, err := c.PpsAPIClient.CreatePipeline(
	//		context.Background(),
	//		request)
	//	require.YesError(t, err)
	//	require.True(t, strings.Contains(err.Error(), "TFJob"))
	//	// TODO when TFJobs are supported the above should be deleted
	//
	//	// Set TFJob to nil so request can work
	//	request.TFJob = nil
	//	_, err = c.PpsAPIClient.CreatePipeline(
	//		context.Background(),
	//		request)
	//	require.NoError(t, err)
	//
	//	// Extract it and see if we get the same thing
	//	extractedRequest, err := c.ExtractPipeline(request.Pipeline.Name)
	//	require.NoError(t, err)
	//	// When this check fails it most likely means that you've added field to
	//	// pipelines and not set it up to be extract. PipelineReqFromInfo is the
	//	// function you'll need to add it to.
	//	if !proto.Equal(request, extractedRequest) {
	//		marshaller := &jsonpb.Marshaler{
	//			Indent:   "  ",
	//			OrigName: true,
	//		}
	//		requestString, err := marshaller.MarshalToString(request)
	//		require.NoError(t, err)
	//		extractedRequestString, err := marshaller.MarshalToString(extractedRequest)
	//		require.NoError(t, err)
	//		t.Errorf("Expected:\n%s\n, Got:\n%s\n", requestString, extractedRequestString)
	//	}
}

// TestPodPatchUnmarshalling tests the fix for issues #3483, by adding a
// PodPatch to a pipeline spec and making sure it's applied correctly
func TestPodPatchUnmarshalling(t *testing.T) {
	if testing.Short() {
		t.Skip("Skipping integration tests in short mode")
	}

	t.Parallel()
	c, ns := minikubetestenv.AcquireCluster(t)

	// Create input data
	dataRepo := tu.UniqueString(t.Name() + "-data-")
	require.NoError(t, c.CreateProjectRepo("", dataRepo))

	dataCommit := client.NewProjectCommit("", dataRepo, "master", "")
	require.NoError(t, c.PutFile(dataCommit, "file", strings.NewReader("foo"), client.WithAppendPutFile()))

	// create pipeline
	pipeline := tu.UniqueString("pod-patch-")
	_, err := c.PpsAPIClient.CreatePipeline(
		context.Background(),
		&pps.CreatePipelineRequest{
			Pipeline: client.NewProjectPipeline("", pipeline),
			Transform: &pps.Transform{
				Cmd:   []string{"bash"},
				Stdin: []string{"cp /pfs/in/* /pfs/out"},
			},
			Input: &pps.Input{Pfs: &pps.PFSInput{
				Name: "in", Repo: dataRepo, Glob: "/*",
			}},
			PodPatch: `[
				{
				  "op": "add",
				  "path": "/volumes/0",
				  "value": {
				    "name": "vol0",
				    "hostPath": {
				      "path": "/volumePath"
				}}}]`,
		})
	require.NoError(t, err)

	commitInfo, err := c.WaitProjectCommit("", pipeline, "master", "")
	require.NoError(t, err)

	var buf bytes.Buffer
	require.NoError(t, c.GetFile(commitInfo.Commit, "file", &buf))
	require.Equal(t, "foo", buf.String())

	pipelineInfo, err := c.InspectProjectPipeline("", pipeline, false)
	require.NoError(t, err)

	// make sure 'vol0' is correct in the pod spec
	var volumes []v1.Volume
	kubeClient := tu.GetKubeClient(t)
	require.NoError(t, backoff.Retry(func() error {
		podList, err := kubeClient.CoreV1().Pods(ns).List(
			context.Background(),
			metav1.ListOptions{
				LabelSelector: metav1.FormatLabelSelector(metav1.SetAsLabelSelector(
					map[string]string{
						"app":             "pipeline",
						"pipelineName":    pipelineInfo.Pipeline.Name,
						"pipelineVersion": fmt.Sprint(pipelineInfo.Version),
					},
				)),
			})
		if err != nil {
			return errors.EnsureStack(err) // retry
		}
		if len(podList.Items) != 1 || len(podList.Items[0].Spec.Volumes) == 0 {
			return errors.Errorf("could not find volumes for pipeline %s", pipelineInfo.Pipeline.Name)
		}
		volumes = podList.Items[0].Spec.Volumes
		return nil // no more retries
	}, backoff.NewTestingBackOff()))
	// Make sure a CPU and Memory request are both set
	for _, vol := range volumes {
		require.True(t,
			vol.VolumeSource.HostPath == nil || vol.VolumeSource.EmptyDir == nil)
		if vol.Name == "vol0" {
			require.True(t, vol.VolumeSource.HostPath.Path == "/volumePath")
		}
	}
}

func TestSecrets(t *testing.T) {
	if testing.Short() {
		t.Skip("Skipping integration tests in short mode")
	}

	t.Parallel()
	c, _ := minikubetestenv.AcquireCluster(t)

	b := []byte(
		`{
			"kind": "Secret",
			"apiVersion": "v1",
			"metadata": {
				"name": "test-secret",
				"creationTimestamp": null
			},
			"data": {
				"mykey": "bXktdmFsdWU="
			}
		}`)
	require.NoError(t, c.CreateSecret(b))

	secretInfo, err := c.InspectSecret("test-secret")
	secretInfo.CreationTimestamp = nil
	require.NoError(t, err)
	require.Equal(t, &pps.SecretInfo{
		Secret: &pps.Secret{
			Name: "test-secret",
		},
		Type:              "Opaque",
		CreationTimestamp: nil,
	}, secretInfo)

	secretInfos, err := c.ListSecret()
	require.NoError(t, err)
	initialLength := len(secretInfos)

	require.NoError(t, c.DeleteSecret("test-secret"))

	secretInfos, err = c.ListSecret()
	require.NoError(t, err)
	require.Equal(t, initialLength-1, len(secretInfos))

	_, err = c.InspectSecret("test-secret")
	require.YesError(t, err)
}

// Test that an unauthenticated user can't call secrets APIS
func TestSecretsUnauthenticated(t *testing.T) {
	if testing.Short() {
		t.Skip("Skipping integration tests in short mode")
	}
	t.Parallel()
	// Get an unauthenticated client
	c, _ := minikubetestenv.AcquireCluster(t)
	tu.ActivateAuthClient(t, c)
	c.SetAuthToken("")

	b := []byte(
		`{
			"kind": "Secret",
			"apiVersion": "v1",
			"metadata": {
				"name": "test-secret",
				"creationTimestamp": null
			},
			"data": {
				"mykey": "bXktdmFsdWU="
			}
		}`)

	err := c.CreateSecret(b)
	require.YesError(t, err)
	require.Matches(t, "no authentication token", err.Error())

	_, err = c.InspectSecret("test-secret")
	require.YesError(t, err)
	require.Matches(t, "no authentication token", err.Error())

	_, err = c.ListSecret()
	require.YesError(t, err)
	require.Matches(t, "no authentication token", err.Error())

	err = c.DeleteSecret("test-secret")
	require.YesError(t, err)
	require.Matches(t, "no authentication token", err.Error())
}

func TestCopyOutToIn(t *testing.T) {
	if testing.Short() {
		t.Skip("Skipping integration tests in short mode")
	}

	t.Parallel()
	c, _ := minikubetestenv.AcquireCluster(t)

	dataRepo := tu.UniqueString("TestCopyOutToIn_data")
	require.NoError(t, c.CreateProjectRepo("", dataRepo))

	dataCommit := client.NewProjectCommit("", dataRepo, "master", "")
	require.NoError(t, c.PutFile(dataCommit, "file", strings.NewReader("foo"), client.WithAppendPutFile()))

	pipeline := tu.UniqueString("TestCopyOutToIn")
	pipelineCommit := client.NewProjectCommit("", pipeline, "master", "")
<<<<<<< HEAD
	require.NoError(t, c.CreateProjectPipeline("",
=======
	require.NoError(t, c.CreatePipeline(
>>>>>>> fcabd0b5
		pipeline,
		"",
		[]string{"bash"},
		[]string{
			fmt.Sprintf("cp -R /pfs/%s/* /pfs/out/", dataRepo),
		},
		&pps.ParallelismSpec{
			Constant: 1,
		},
		client.NewProjectPFSInput("", dataRepo, "/*"),
		"",
		false,
	))

	commitInfo, err := c.InspectProjectCommit("", dataRepo, "master", "")
	require.NoError(t, err)
	_, err = c.WaitCommitSetAll(commitInfo.Commit.ID)
	require.NoError(t, err)
	require.NoError(t, c.CopyFile(dataCommit, "file2", pipelineCommit, "file", client.WithAppendCopyFile()))
	commitInfo, err = c.InspectProjectCommit("", dataRepo, "master", "")
	require.NoError(t, err)
	_, err = c.WaitCommitSetAll(commitInfo.Commit.ID)
	require.NoError(t, err)

	require.NoError(t, c.PutFile(dataCommit, "file2", strings.NewReader("foo"), client.WithAppendPutFile()))

	var buf bytes.Buffer
	require.NoError(t, c.GetFile(pipelineCommit, "file2", &buf))
	require.Equal(t, "foo", buf.String())

	mfc, err := c.NewModifyFileClient(dataCommit)
	require.NoError(t, err)
	require.NoError(t, mfc.PutFile("dir/file3", strings.NewReader("foo"), client.WithAppendPutFile()))
	require.NoError(t, mfc.PutFile("dir/file4", strings.NewReader("bar"), client.WithAppendPutFile()))
	require.NoError(t, mfc.Close())

	commitInfo, err = c.InspectProjectCommit("", dataRepo, "master", "")
	require.NoError(t, err)
	_, err = c.WaitCommitSetAll(commitInfo.Commit.ID)
	require.NoError(t, err)

	require.NoError(t, c.CopyFile(dataCommit, "dir2", pipelineCommit, "dir", client.WithAppendCopyFile()))

	commitInfo, err = c.InspectProjectCommit("", dataRepo, "master", "")
	require.NoError(t, err)
	_, err = c.WaitCommitSetAll(commitInfo.Commit.ID)
	require.NoError(t, err)

	buf.Reset()
	require.NoError(t, c.GetFile(pipelineCommit, "dir/file3", &buf))
	require.Equal(t, "foo", buf.String())
	buf.Reset()
	require.NoError(t, c.GetFile(pipelineCommit, "dir/file4", &buf))
	require.Equal(t, "bar", buf.String())
}

func TestKeepRepo(t *testing.T) {
	if testing.Short() {
		t.Skip("Skipping integration tests in short mode")
	}

	t.Parallel()
	c, _ := minikubetestenv.AcquireCluster(t)

	dataRepo := tu.UniqueString("TestKeepRepo_data")
	require.NoError(t, c.CreateProjectRepo("", dataRepo))

	dataCommit := client.NewProjectCommit("", dataRepo, "master", "")
	require.NoError(t, c.PutFile(dataCommit, "file", strings.NewReader("foo"), client.WithAppendPutFile()))

	pipeline := tu.UniqueString("TestKeepRepo")
	pipelineCommit := client.NewProjectCommit("", pipeline, "master", "")
<<<<<<< HEAD
	require.NoError(t, c.CreateProjectPipeline("",
=======
	require.NoError(t, c.CreatePipeline(
>>>>>>> fcabd0b5
		pipeline,
		"",
		[]string{"bash"},
		[]string{
			fmt.Sprintf("cp /pfs/%s/* /pfs/out/", dataRepo),
		},
		&pps.ParallelismSpec{
			Constant: 1,
		},
		client.NewProjectPFSInput("", dataRepo, "/*"),
		"",
		false,
	))

	commitInfo, err := c.InspectProjectCommit("", dataRepo, "master", "")
	require.NoError(t, err)
	_, err = c.WaitCommitSetAll(commitInfo.Commit.ID)
	require.NoError(t, err)

	_, err = c.PpsAPIClient.DeletePipeline(c.Ctx(), &pps.DeletePipelineRequest{
		Pipeline: client.NewProjectPipeline("", pipeline),
		KeepRepo: true,
	})
	require.NoError(t, err)
	_, err = c.InspectProjectRepo("", pipeline)
	require.NoError(t, err)

	_, err = c.PfsAPIClient.InspectRepo(c.Ctx(), &pfs.InspectRepoRequest{
		Repo: client.NewSystemProjectRepo("", pipeline, pfs.SpecRepoType),
	})
	require.YesError(t, err)
	require.True(t, errutil.IsNotFoundError(err))

	_, err = c.PfsAPIClient.InspectRepo(c.Ctx(), &pfs.InspectRepoRequest{
		Repo: client.NewSystemProjectRepo("", pipeline, pfs.MetaRepoType),
	})
	require.YesError(t, err)
	require.True(t, errutil.IsNotFoundError(err))

	var buf bytes.Buffer
	require.NoError(t, c.GetFile(pipelineCommit, "file", &buf))
	require.Equal(t, "foo", buf.String())

	require.YesError(t, c.CreateProjectPipeline("",
		pipeline,
		"",
		[]string{"bash"},
		[]string{
			fmt.Sprintf("cp /pfs/%s/* /pfs/out/", dataRepo),
		},
		&pps.ParallelismSpec{
			Constant: 1,
		},
		client.NewProjectPFSInput("", dataRepo, "/*"),
		"",
		false,
	))
}

// Regression test to make sure that pipeline creation doesn't crash pachd due to missing fields
func TestMalformedPipeline(t *testing.T) {
	t.Parallel()
	c, _ := minikubetestenv.AcquireCluster(t)

	pipelineName := tu.UniqueString("MalformedPipeline")

	var err error
	_, err = c.PpsAPIClient.CreatePipeline(c.Ctx(), &pps.CreatePipelineRequest{})
	require.YesError(t, err)
	require.Matches(t, "request.Pipeline cannot be nil", err.Error())

	_, err = c.PpsAPIClient.CreatePipeline(c.Ctx(), &pps.CreatePipelineRequest{
		Pipeline: client.NewProjectPipeline("", pipelineName)},
	)
	require.YesError(t, err)
	require.Matches(t, "must specify a transform", err.Error())

	_, err = c.PpsAPIClient.CreatePipeline(c.Ctx(), &pps.CreatePipelineRequest{
		Pipeline:  client.NewProjectPipeline("", pipelineName),
		Transform: &pps.Transform{},
		Input:     &pps.Input{},
	})
	require.YesError(t, err)
	require.Matches(t, "no input set", err.Error())

	_, err = c.PpsAPIClient.CreatePipeline(c.Ctx(), &pps.CreatePipelineRequest{
		Pipeline:        client.NewProjectPipeline("", pipelineName),
		Transform:       &pps.Transform{},
		Service:         &pps.Service{},
		ParallelismSpec: &pps.ParallelismSpec{},
	})
	require.YesError(t, err)
	require.Matches(t, "services can only be run with a constant parallelism of 1", err.Error())

	_, err = c.PpsAPIClient.CreatePipeline(c.Ctx(), &pps.CreatePipelineRequest{
		Pipeline:   client.NewProjectPipeline("", pipelineName),
		Transform:  &pps.Transform{},
		SpecCommit: &pfs.Commit{},
	})
	require.YesError(t, err)
	require.Matches(t, "cannot resolve commit with no branch", err.Error())

	_, err = c.PpsAPIClient.CreatePipeline(c.Ctx(), &pps.CreatePipelineRequest{
		Pipeline:   client.NewProjectPipeline("", pipelineName),
		Transform:  &pps.Transform{},
		SpecCommit: &pfs.Commit{Branch: &pfs.Branch{}},
	})
	require.YesError(t, err)
	require.Matches(t, "cannot resolve commit with no repo", err.Error())

	dataRepo := tu.UniqueString("TestMalformedPipeline_data")
	require.NoError(t, c.CreateProjectRepo("", dataRepo))

	dataCommit := client.NewProjectCommit("", dataRepo, "master", "")
	require.NoError(t, c.PutFile(dataCommit, "file", strings.NewReader("foo"), client.WithAppendPutFile()))

	_, err = c.PpsAPIClient.CreatePipeline(c.Ctx(), &pps.CreatePipelineRequest{
		Pipeline:  client.NewProjectPipeline("", pipelineName),
		Transform: &pps.Transform{},
		Input:     &pps.Input{Pfs: &pps.PFSInput{}},
	})
	require.YesError(t, err)
	require.Matches(t, "input must specify a name", err.Error())

	_, err = c.PpsAPIClient.CreatePipeline(c.Ctx(), &pps.CreatePipelineRequest{
		Pipeline:  client.NewProjectPipeline("", pipelineName),
		Transform: &pps.Transform{},
		Input:     &pps.Input{Pfs: &pps.PFSInput{Name: "data"}},
	})
	require.YesError(t, err)
	require.Matches(t, "input must specify a repo", err.Error())

	_, err = c.PpsAPIClient.CreatePipeline(c.Ctx(), &pps.CreatePipelineRequest{
		Pipeline:  client.NewProjectPipeline("", pipelineName),
		Transform: &pps.Transform{},
		Input:     &pps.Input{Pfs: &pps.PFSInput{Repo: dataRepo}},
	})
	require.YesError(t, err)
	require.Matches(t, "input must specify a glob", err.Error())

	_, err = c.PpsAPIClient.CreatePipeline(c.Ctx(), &pps.CreatePipelineRequest{
		Pipeline:  client.NewProjectPipeline("", pipelineName),
		Transform: &pps.Transform{},
		Input:     client.NewProjectPFSInput("", "out", "/*"),
	})
	require.YesError(t, err)
	require.Matches(t, "input cannot be named \"out\"", err.Error())

	_, err = c.PpsAPIClient.CreatePipeline(c.Ctx(), &pps.CreatePipelineRequest{
		Pipeline:  client.NewProjectPipeline("", pipelineName),
		Transform: &pps.Transform{},
		Input:     &pps.Input{Pfs: &pps.PFSInput{Name: "out", Repo: dataRepo, Glob: "/*"}},
	})
	require.YesError(t, err)
	require.Matches(t, "input cannot be named \"out\"", err.Error())

	_, err = c.PpsAPIClient.CreatePipeline(c.Ctx(), &pps.CreatePipelineRequest{
		Pipeline:  client.NewProjectPipeline("", pipelineName),
		Transform: &pps.Transform{},
		Input:     &pps.Input{Pfs: &pps.PFSInput{Name: "data", Repo: "dne", Glob: "/*"}},
	})
	require.YesError(t, err)
	require.Matches(t, "dne[^ ]* not found", err.Error())

	_, err = c.PpsAPIClient.CreatePipeline(c.Ctx(), &pps.CreatePipelineRequest{
		Pipeline:  client.NewProjectPipeline("", pipelineName),
		Transform: &pps.Transform{},
		Input: client.NewCrossInput(
			client.NewProjectPFSInput("", "foo", "/*"),
			client.NewProjectPFSInput("", "foo", "/*"),
		),
	})
	require.YesError(t, err)
	require.Matches(t, "name \"foo\" was used more than once", err.Error())

	_, err = c.PpsAPIClient.CreatePipeline(c.Ctx(), &pps.CreatePipelineRequest{
		Pipeline:  client.NewProjectPipeline("", pipelineName),
		Transform: &pps.Transform{},
		Input:     &pps.Input{Cron: &pps.CronInput{}},
	})
	require.YesError(t, err)
	require.Matches(t, "input must specify a name", err.Error())

	_, err = c.PpsAPIClient.CreatePipeline(c.Ctx(), &pps.CreatePipelineRequest{
		Pipeline:  client.NewProjectPipeline("", pipelineName),
		Transform: &pps.Transform{},
		Input:     &pps.Input{Cron: &pps.CronInput{Name: "cron"}},
	})
	require.YesError(t, err)
	require.Matches(t, "Empty spec string", err.Error())

	_, err = c.PpsAPIClient.CreatePipeline(c.Ctx(), &pps.CreatePipelineRequest{
		Pipeline:  client.NewProjectPipeline("", pipelineName),
		Transform: &pps.Transform{},
		Input:     &pps.Input{Cross: []*pps.Input{}},
	})
	require.YesError(t, err)
	require.Matches(t, "no input set", err.Error())

	_, err = c.PpsAPIClient.CreatePipeline(c.Ctx(), &pps.CreatePipelineRequest{
		Pipeline:  client.NewProjectPipeline("", pipelineName),
		Transform: &pps.Transform{},
		Input:     &pps.Input{Union: []*pps.Input{}},
	})
	require.YesError(t, err)
	require.Matches(t, "no input set", err.Error())

	_, err = c.PpsAPIClient.CreatePipeline(c.Ctx(), &pps.CreatePipelineRequest{
		Pipeline:  client.NewProjectPipeline("", pipelineName),
		Transform: &pps.Transform{},
		Input:     &pps.Input{Join: []*pps.Input{}},
	})
	require.YesError(t, err)
	require.Matches(t, "no input set", err.Error())
}

func TestTrigger(t *testing.T) {
	t.Parallel()
	c, _ := minikubetestenv.AcquireCluster(t)

	dataRepo := tu.UniqueString("TestTrigger_data")
<<<<<<< HEAD
	require.NoError(t, c.CreateRepo(dataRepo))
=======
	require.NoError(t, c.CreateProjectRepo("", dataRepo))
>>>>>>> fcabd0b5
	dataCommit := client.NewProjectCommit("", dataRepo, "master", "")
	pipeline1 := tu.UniqueString("TestTrigger1")
	pipelineCommit1 := client.NewProjectCommit("", pipeline1, "master", "")
	pipeline2 := tu.UniqueString("TestTrigger2")
	pipelineCommit2 := client.NewProjectCommit("", pipeline2, "master", "")
<<<<<<< HEAD
	require.NoError(t, c.CreateProjectPipeline("",
=======
	require.NoError(t, c.CreatePipeline(
>>>>>>> fcabd0b5
		pipeline1,
		"",
		[]string{"bash"},
		[]string{
			fmt.Sprintf("cp /pfs/%s/* /pfs/out/", dataRepo),
		},
		&pps.ParallelismSpec{
			Constant: 1,
		},
		client.NewProjectPFSInputOpts(dataRepo, "", dataRepo, "trigger", "/*", "", "", false, false, &pfs.Trigger{
			Branch: "master",
			Size_:  "1K",
		}),
		"",
		false,
	))
	require.NoError(t, c.CreateProjectPipeline("",
		pipeline2,
		"",
		[]string{"bash"},
		[]string{
			fmt.Sprintf("cp /pfs/%s/* /pfs/out/", pipeline1),
		},
		&pps.ParallelismSpec{
			Constant: 1,
		},
		client.NewProjectPFSInputOpts(pipeline1, "", pipeline1, "", "/*", "", "", false, false, &pfs.Trigger{
			Size_: "2K",
		}),
		"",
		false,
	))
	// 10 100 byte files = 1K, so the last file should trigger pipeline1, but
	// not pipeline2.
	numFiles := 10
	fileBytes := 100
	for i := 0; i < numFiles; i++ {
		require.NoError(t, c.PutFile(dataCommit, fmt.Sprintf("file%d", i), strings.NewReader(strings.Repeat("a", fileBytes)), client.WithAppendPutFile()))
	}
	commitInfo, err := c.InspectProjectCommit("", dataRepo, "master", "")
	require.NoError(t, err)
	// This should have given us a job, flush to let it complete.
	commitInfos, err := c.WaitCommitSetAll(commitInfo.Commit.ID)
	require.NoError(t, err)
	require.Equal(t, 5, len(commitInfos))
	for i := 0; i < numFiles; i++ {
		var buf bytes.Buffer
		require.NoError(t, c.GetFile(pipelineCommit1, fmt.Sprintf("file%d", i), &buf))
		require.Equal(t, strings.Repeat("a", fileBytes), buf.String())
	}
	_, err = c.ListCommit(client.NewProjectRepo("", pipeline1), client.NewProjectCommit("", pipeline1, "master", ""), nil, 0)
	require.NoError(t, err)
	// Another 10 100 byte files = 2K, so the last file should trigger both pipelines.
	for i := numFiles; i < 2*numFiles; i++ {
		require.NoError(t, c.PutFile(dataCommit, fmt.Sprintf("file%d", i), strings.NewReader(strings.Repeat("a", fileBytes)), client.WithAppendPutFile()))
		require.NoError(t, err)
	}
	commitInfo, err = c.InspectProjectCommit("", dataRepo, "master", "")
	require.NoError(t, err)
	commitInfos, err = c.WaitCommitSetAll(commitInfo.Commit.ID)
	require.NoError(t, err)
	require.Equal(t, 9, len(commitInfos))
	for i := 0; i < numFiles*2; i++ {
		var buf bytes.Buffer
		require.NoError(t, c.GetFile(pipelineCommit1, fmt.Sprintf("file%d", i), &buf))
		require.Equal(t, strings.Repeat("a", fileBytes), buf.String())
		buf.Reset()
		require.NoError(t, c.GetFile(pipelineCommit2, fmt.Sprintf("file%d", i), &buf))
		require.Equal(t, strings.Repeat("a", fileBytes), buf.String())
	}
	commitInfos, err = c.ListCommit(client.NewProjectRepo("", pipeline1), client.NewProjectCommit("", pipeline1, "master", ""), nil, 0)
	require.NoError(t, err)
	require.Equal(t, 3, len(commitInfos))
	commitInfos, err = c.ListCommit(client.NewProjectRepo("", pipeline2), client.NewProjectCommit("", pipeline2, "master", ""), nil, 0)
	require.NoError(t, err)
	require.Equal(t, 2, len(commitInfos))

	require.NoError(t, c.CreateProjectPipeline("",
		pipeline2,
		"",
		[]string{"bash"},
		[]string{
			fmt.Sprintf("cp /pfs/%s/* /pfs/out/", pipeline1),
		},
		&pps.ParallelismSpec{
			Constant: 1,
		},
		client.NewProjectPFSInputOpts(pipeline1, "", pipeline1, "", "/*", "", "", false, false, &pfs.Trigger{
			Size_: "3K",
		}),
		"",
		true,
	))

	// Make sure that updating the pipeline reuses the previous branch name
	// rather than creating a new one.
	bis, err := c.ListProjectBranch("", pipeline1)
	require.NoError(t, err)
	require.Equal(t, 2, len(bis))

	commitInfos, err = c.ListCommit(client.NewProjectRepo("", pipeline2), client.NewProjectCommit("", pipeline2, "master", ""), nil, 0)
	require.NoError(t, err)
	require.Equal(t, 3, len(commitInfos))

	// Another 30 100 byte files = 3K, so the last file should trigger both pipelines.
	for i := 2 * numFiles; i < 5*numFiles; i++ {
		require.NoError(t, c.PutFile(dataCommit, fmt.Sprintf("file%d", i), strings.NewReader(strings.Repeat("a", fileBytes)), client.WithAppendPutFile()))
	}

	commitInfo, err = c.InspectProjectCommit("", dataRepo, "master", "")
	require.NoError(t, err)
	commitInfos, err = c.WaitCommitSetAll(commitInfo.Commit.ID)
	require.NoError(t, err)
	require.Equal(t, 9, len(commitInfos))

	commitInfos, err = c.ListCommit(client.NewProjectRepo("", pipeline2), client.NewProjectCommit("", pipeline2, "master", ""), nil, 0)
	require.NoError(t, err)
	require.Equal(t, 4, len(commitInfos))
}

func TestListDatum(t *testing.T) {
	t.Parallel()
	c, _ := minikubetestenv.AcquireCluster(t)

	repo1 := tu.UniqueString("TestListDatum1")
	repo2 := tu.UniqueString("TestListDatum2")

	require.NoError(t, c.CreateProjectRepo("", repo1))
	require.NoError(t, c.CreateProjectRepo("", repo2))

	numFiles := 5
	for i := 0; i < numFiles; i++ {
		require.NoError(t, c.PutFile(client.NewProjectCommit("", repo1, "master", ""), fmt.Sprintf("file-%d", i), strings.NewReader("foo"), client.WithAppendPutFile()))
		require.NoError(t, c.PutFile(client.NewProjectCommit("", repo2, "master", ""), fmt.Sprintf("file-%d", i), strings.NewReader("foo"), client.WithAppendPutFile()))
	}

	commitInfo, err := c.InspectProjectCommit("", repo1, "master", "")
	require.NoError(t, err)
	_, err = c.WaitCommitSetAll(commitInfo.Commit.ID)
	require.NoError(t, err)
	commitInfo, err = c.InspectProjectCommit("", repo2, "master", "")
	require.NoError(t, err)
	_, err = c.WaitCommitSetAll(commitInfo.Commit.ID)
	require.NoError(t, err)

	dis, err := c.ListDatumInputAll(&pps.Input{
		Cross: []*pps.Input{{
			Pfs: &pps.PFSInput{
				Repo: repo1,
				Glob: "/*",
			},
		}, {
			Pfs: &pps.PFSInput{
				Repo: repo2,
				Glob: "/*",
			},
		}},
	})
	require.NoError(t, err)
	require.Equal(t, 25, len(dis))
}

func TestListDatumFilter(t *testing.T) {
	t.Parallel()
	var (
		ctx   = context.Background()
		c, _  = minikubetestenv.AcquireCluster(t)
		repo1 = tu.UniqueString("TestListDatum1")
		repo2 = tu.UniqueString("TestListDatum2")
	)

	require.NoError(t, c.CreateProjectRepo("", repo1))
	require.NoError(t, c.CreateProjectRepo("", repo2))

	numFiles := 5
	for i := 0; i < numFiles; i++ {
		require.NoError(t, c.PutFile(client.NewProjectCommit("", repo1, "master", ""), fmt.Sprintf("file-%d", i), strings.NewReader("foo"), client.WithAppendPutFile()))
		require.NoError(t, c.PutFile(client.NewProjectCommit("", repo2, "master", ""), fmt.Sprintf("file-%d", i), strings.NewReader("foo"), client.WithAppendPutFile()))
	}

	commitInfo, err := c.InspectProjectCommit("", repo1, "master", "")
	require.NoError(t, err)
	_, err = c.WaitCommitSetAll(commitInfo.Commit.ID)
	require.NoError(t, err)
	commitInfo, err = c.InspectProjectCommit("", repo2, "master", "")
	require.NoError(t, err)
	_, err = c.WaitCommitSetAll(commitInfo.Commit.ID)
	require.NoError(t, err)

	// filtering for failed should yield zero datums
	s, err := c.PpsAPIClient.ListDatum(ctx, &pps.ListDatumRequest{
		Filter: &pps.ListDatumRequest_Filter{State: []pps.DatumState{pps.DatumState_FAILED}},
		Input: &pps.Input{
			Cross: []*pps.Input{{
				Pfs: &pps.PFSInput{
					Repo: repo1,
					Glob: "/*",
				},
			}, {
				Pfs: &pps.PFSInput{
					Repo: repo2,
					Glob: "/*",
				},
			}},
		},
	})
	require.NoError(t, err)

	var i int
	require.NoError(t, clientsdk.ForEachDatumInfo(s, func(d *pps.DatumInfo) error {
		require.NotEqual(t, pps.DatumState_UNKNOWN, d.State)
		i++
		return nil
	}))
	require.Equal(t, 0, i)

	// filtering for only unknowns should yield 25 datums
	s, err = c.PpsAPIClient.ListDatum(ctx, &pps.ListDatumRequest{
		Filter: &pps.ListDatumRequest_Filter{State: []pps.DatumState{pps.DatumState_UNKNOWN}},
		Input: &pps.Input{
			Cross: []*pps.Input{{
				Pfs: &pps.PFSInput{
					Repo: repo1,
					Glob: "/*",
				},
			}, {
				Pfs: &pps.PFSInput{
					Repo: repo2,
					Glob: "/*",
				},
			}},
		},
	})
	require.NoError(t, err)

	require.NoError(t, clientsdk.ForEachDatumInfo(s, func(d *pps.DatumInfo) error {
		require.Equal(t, pps.DatumState_UNKNOWN, d.State)
		i++
		return nil
	}))
	require.Equal(t, 25, i)
}

func TestDebug(t *testing.T) {
	if testing.Short() {
		t.Skip("Skipping integration tests in short mode")
	}
	t.Parallel()
	c, _ := minikubetestenv.AcquireCluster(t)

	dataRepo := tu.UniqueString("TestDebug_data")
	require.NoError(t, c.CreateProjectRepo("", dataRepo))

	expectedFiles, pipelines := tu.DebugFiles(t, dataRepo)

	for i, p := range pipelines {
		cmdStdin := []string{
			fmt.Sprintf("cp /pfs/%s/* /pfs/out/", dataRepo),
			"sleep 45",
		}
		if i == 0 {
			// We had a bug where generating a debug dump for failed pipelines/jobs would crash pachd.
			// Fail a pipeline on purpose to see if we can still generate debug dump.
			cmdStdin = append(cmdStdin, "exit -1")
		}
		require.NoError(t, c.CreateProjectPipeline("",
			p,
			"",
			[]string{"bash"},
			cmdStdin,
			&pps.ParallelismSpec{
				Constant: 1,
			},
			client.NewProjectPFSInput("", dataRepo, "/*"),
			"",
			false,
		))
	}
	commit1, err := c.StartProjectCommit("", dataRepo, "master")
	require.NoError(t, err)
	require.NoError(t, c.PutFile(commit1, "file", strings.NewReader("foo"), client.WithAppendPutFile()))
	require.NoError(t, c.FinishProjectCommit("", dataRepo, commit1.Branch.Name, commit1.ID))

	commitInfos, err := c.WaitCommitSetAll(commit1.ID)
	require.NoError(t, err)
	require.Equal(t, 10, len(commitInfos))

	require.NoErrorWithinT(t, time.Minute, func() error {
		buf := &bytes.Buffer{}
		require.NoError(t, c.Dump(nil, 0, buf))
		gr, err := gzip.NewReader(buf)
		if err != nil {
			return err //nolint:wrapcheck
		}
		defer func() {
			require.NoError(t, gr.Close())
		}()
		// Check that all of the expected files were returned.
		var gotFiles []string
		tr := tar.NewReader(gr)
		for {
			hdr, err := tr.Next()
			if err != nil {
				if err == io.EOF {
					break
				}
				return err //nolint:wrapcheck
			}
			gotFiles = append(gotFiles, hdr.Name)
			for pattern, g := range expectedFiles {
				if g.Match(hdr.Name) {
					delete(expectedFiles, pattern)
					break
				}
			}
		}
		if len(expectedFiles) > 0 {
			return errors.Errorf("Debug dump has produced %v of the exepcted files: %v", gotFiles, expectedFiles)
		}
		return nil
	})
}

func TestUpdateMultiplePipelinesInTransaction(t *testing.T) {
	if testing.Short() {
		t.Skip("Skipping integration tests in short mode")
	}
	t.Parallel()
	c, _ := minikubetestenv.AcquireCluster(t)
	input := tu.UniqueString("in")
	commit := client.NewProjectCommit("", input, "master", "")
	pipelineA := tu.UniqueString("A")
	pipelineB := tu.UniqueString("B")
	repoB := client.NewProjectRepo("", pipelineB)

	createPipeline := func(c *client.APIClient, input, pipeline string, update bool) error {
		return c.CreateProjectPipeline("",
			pipeline,
			"",
			[]string{"bash"},
			[]string{fmt.Sprintf("cp /pfs/%s/* /pfs/out/", input)},
			&pps.ParallelismSpec{
				Constant: 1,
			},
			client.NewProjectPFSInput("", input, "/*"),
			"",
			update,
		)
	}

	require.NoError(t, c.CreateProjectRepo("", input))
	require.NoError(t, c.PutFile(commit, "foo", strings.NewReader("bar"), client.WithAppendPutFile()))

	_, err := c.ExecuteInTransaction(func(txnClient *client.APIClient) error {
		require.NoError(t, createPipeline(txnClient, input, pipelineA, false))
		require.NoError(t, createPipeline(txnClient, pipelineA, pipelineB, false))
		return nil
	})
	require.NoError(t, err)
	_, err = c.WaitProjectCommit("", pipelineB, "master", "")
	require.NoError(t, err)

	// now update both
	_, err = c.ExecuteInTransaction(func(txnClient *client.APIClient) error {
		require.NoError(t, createPipeline(txnClient, input, pipelineA, true))
		require.NoError(t, createPipeline(txnClient, pipelineA, pipelineB, true))
		return nil
	})
	require.NoError(t, err)

	_, err = c.WaitProjectCommit("", pipelineB, "master", "")
	require.NoError(t, err)
	commits, err := c.ListCommitByRepo(repoB)
	require.NoError(t, err)
	require.Equal(t, 2, len(commits))

	jobInfos, err := c.ListProjectJob("", pipelineB, nil, -1, false)
	require.NoError(t, err)
	require.Equal(t, 2, len(jobInfos))
}

func TestInterruptedUpdatePipelineInTransaction(t *testing.T) {
	if testing.Short() {
		t.Skip("Skipping integration tests in short mode")
	}

	t.Parallel()
	c, _ := minikubetestenv.AcquireCluster(t)
	inputA := tu.UniqueString("A")
	inputB := tu.UniqueString("B")
	inputC := tu.UniqueString("C")
	pipeline := tu.UniqueString("pipeline")

	createPipeline := func(c *client.APIClient, input string, update bool) error {
		return c.CreateProjectPipeline("",
			pipeline,
			"",
			[]string{"bash"},
			[]string{fmt.Sprintf("cp /pfs/%s/* /pfs/out/", input)},
			&pps.ParallelismSpec{
				Constant: 1,
			},
			client.NewProjectPFSInput("", input, "/*"),
			"",
			update,
		)
	}

	require.NoError(t, c.CreateProjectRepo("", inputA))
	require.NoError(t, c.CreateProjectRepo("", inputB))
	require.NoError(t, c.CreateProjectRepo("", inputC))
	require.NoError(t, createPipeline(c, inputA, false))

	txn, err := c.StartTransaction()
	require.NoError(t, err)

	require.NoError(t, createPipeline(c.WithTransaction(txn), inputB, true))
	require.NoError(t, createPipeline(c, inputC, true))

	_, err = c.FinishTransaction(txn)
	require.NoError(t, err)
	// make sure the final pipeline is the third version, with the input from in the transaction
	pipelineInfo, err := c.InspectProjectPipeline("", pipeline, true)
	require.NoError(t, err)
	require.Equal(t, uint64(3), pipelineInfo.Version)
	require.NotNil(t, pipelineInfo.Details.Input.Pfs)
	require.Equal(t, inputB, pipelineInfo.Details.Input.Pfs.Repo)
}

func TestPipelineAutoscaling(t *testing.T) {
	if testing.Short() {
		t.Skip("Skipping integration tests in short mode")
	}
	t.Parallel()
	c, ns := minikubetestenv.AcquireCluster(t)
	dataRepo := tu.UniqueString("TestPipelineAutoscaling_data")
	require.NoError(t, c.CreateProjectRepo("", dataRepo))

	pipeline := tu.UniqueString("pipeline")
	_, err := c.PpsAPIClient.CreatePipeline(context.Background(),
		&pps.CreatePipelineRequest{
			Pipeline: client.NewProjectPipeline("", pipeline),
			Transform: &pps.Transform{
				Cmd: []string{"bash"},
				Stdin: []string{
					fmt.Sprintf("cp /pfs/%s/* /pfs/out/", dataRepo),
					"sleep 30",
				},
			},
			Input:           client.NewProjectPFSInput("", dataRepo, "/*"),
			ParallelismSpec: &pps.ParallelismSpec{Constant: 4},
			Autoscaling:     true,
		},
	)
	require.NoError(t, err)
	_, err = c.WaitProjectCommit("", pipeline, "master", "")
	require.NoError(t, err)

	fileIndex := 0
	commitNFiles := func(n int) {
		commit1, err := c.StartProjectCommit("", dataRepo, "master")
		require.NoError(t, err)
		for i := fileIndex; i < fileIndex+n; i++ {
			err := c.PutFile(commit1, fmt.Sprintf("file-%d", i), strings.NewReader(fmt.Sprintf("%d", i)))
			require.NoError(t, err)
		}
		require.NoError(t, c.FinishProjectCommit("", dataRepo, "master", commit1.ID))
		fileIndex += n
		replicas := n
		if replicas > 4 {
			replicas = 4
		}
		monitorReplicas(t, c, ns, pipeline, replicas)
	}
	commitNFiles(1)
	commitNFiles(3)
	commitNFiles(8)
}

func TestListDeletedDatums(t *testing.T) {
	// TODO(2.0 optional): Duplicate file paths from different datums no longer allowed.
	t.Skip("Duplicate file paths from different datums no longer allowed.")
	if testing.Short() {
		t.Skip("Skipping integration tests in short mode")
	}
	t.Parallel()
	c, _ := minikubetestenv.AcquireCluster(t)

	twoRepo := tu.UniqueString("TestListDeletedDatums_Two")
	threeRepo := tu.UniqueString("TestListDeletedDatums_Three")
	require.NoError(t, c.CreateProjectRepo("", twoRepo))
	require.NoError(t, c.CreateProjectRepo("", threeRepo))

	input := client.NewJoinInput(
		client.NewProjectPFSInput("", twoRepo, "/(*)"),
		client.NewProjectPFSInput("", threeRepo, "/(*)"),
	)
	input.Join[0].Pfs.JoinOn = "$1"
	input.Join[1].Pfs.JoinOn = "$1"

	// put files into the repo based on divisibility by 2 and 3
	twoCommit, err := c.StartProjectCommit("", twoRepo, "master")
	require.NoError(t, err)
	threeCommit, err := c.StartProjectCommit("", threeRepo, "master")
	require.NoError(t, err)

	const fileLimit = 12
	for i := 0; i < fileLimit; i++ {
		if i%2 == 0 {
			require.NoError(t, c.PutFile(twoCommit, strconv.Itoa(i), strings.NewReader("fizz")))
		}
		if i%3 == 0 {
			require.NoError(t, c.PutFile(threeCommit, strconv.Itoa(i), strings.NewReader("buzz")))
		}
	}
	require.NoError(t, c.FinishProjectCommit("", twoRepo, "master", twoCommit.ID))
	require.NoError(t, c.FinishProjectCommit("", threeRepo, "master", threeCommit.ID))

	pipeline := tu.UniqueString("pipeline")
	createAndCheckJoin := func(twoOuter, threeOuter bool) {
		input.Join[0].Pfs.OuterJoin = twoOuter
		input.Join[1].Pfs.OuterJoin = threeOuter
		_, err := c.PpsAPIClient.CreatePipeline(context.Background(),
			&pps.CreatePipelineRequest{
				Pipeline: client.NewProjectPipeline("", pipeline),
				Transform: &pps.Transform{
					Cmd:   []string{"bash"},
					Stdin: []string{"touch pfs/out/ignore"},
				},
				Input:  input,
				Update: true,
			},
		)
		require.NoError(t, err)
		// wait for job and get its datums
		jobs, err := c.ListProjectJob("", pipeline, nil, 0, false)
		require.NoError(t, err)
		require.Equal(t, 1, len(jobs))
		id := jobs[0].Job.ID
		info, err := c.WaitProjectJob("", pipeline, id, false)
		require.NoError(t, err)
		require.Equal(t, pps.JobState_JOB_SUCCESS, info.State)
		datums, err := c.ListProjectDatumAll("", pipeline, id)
		require.NoError(t, err)

		// find which file numbers are present in the datums
		numSet := make(map[int]struct{})
		for _, d := range datums {
			key, err := strconv.Atoi(path.Base(d.Data[0].File.Path))
			require.NoError(t, err)
			numSet[key] = struct{}{}
		}
		// we shouldn't have any duplicate keys across datums for any of these joins
		require.Equal(t, len(numSet), len(datums))

		// now check against what should be included
		for i := 0; i < fileLimit; i++ {
			expected := (i%6 == 0) || (i%2 == 0 && twoOuter) || (i%3 == 0 && threeOuter)
			_, ok := numSet[i]
			require.Equal(t, expected, ok)
		}
	}

	// first a completely outer join with all datums
	createAndCheckJoin(true, true)
	// then the half-outer joins, which should be smaller
	createAndCheckJoin(true, false)
	createAndCheckJoin(false, true)
	// finally the smallest, should only have datums divisible by 6
	createAndCheckJoin(false, false)
}

// TestNonrootPipeline tests that a pipeline can work when it's running as a UID that's not 0 (root).
// This test doesn't work in a typical local deployment because the storage sidecar needs to
// run as root to access the host path where the chunks are stored (at /pach).
func TestNonrootPipeline(t *testing.T) {
	if testing.Short() {
		t.Skip("Skipping integration tests in short mode")
	}

	// Only run this test in CI since we can control the permissions on the hostpath
	if os.Getenv("CIRCLE_REPOSITORY_URL") == "" {
		t.Skip("Skipping non-root test because hostpath permissions can't be verified")
	}

	t.Parallel()
	c, _ := minikubetestenv.AcquireCluster(t)

	dataRepo := tu.UniqueString("TestNonrootPipeline_data")
	require.NoError(t, c.CreateProjectRepo("", dataRepo))

	commit1, err := c.StartProjectCommit("", dataRepo, "master")
	require.NoError(t, err)
	require.NoError(t, c.PutFile(commit1, "file", strings.NewReader("foo"), client.WithAppendPutFile()))
	require.NoError(t, c.FinishProjectCommit("", dataRepo, commit1.Branch.Name, commit1.ID))

	pipeline := tu.UniqueString("TestNonrootPipeline")
	_, err = c.PpsAPIClient.CreatePipeline(
		c.Ctx(),
		&pps.CreatePipelineRequest{
			Pipeline: client.NewProjectPipeline("", pipeline),
			Transform: &pps.Transform{
				Cmd:   []string{"bash"},
				Stdin: []string{fmt.Sprintf("cp /pfs/%s/* /pfs/out/", dataRepo)},
				User:  "65534", // This is "nobody" on the default ubuntu:20.04 container, but it works.
			},
			ParallelismSpec: &pps.ParallelismSpec{
				Constant: 1,
			},
			Input:        client.NewProjectPFSInput("", dataRepo, "/*"),
			OutputBranch: "",
			Update:       false,
			PodPatch: `[
				{"op": "add",  "path": "/securityContext",  "value": {}},
				{"op": "add",  "path": "/securityContext/runAsUser",  "value": 65534}
			]`,
			Autoscaling: false,
		},
	)
	require.NoError(t, err)

	commitInfo, err := c.InspectProjectCommit("", pipeline, "master", "")
	require.NoError(t, err)
	commitInfos, err := c.WaitCommitSetAll(commitInfo.Commit.ID)
	require.NoError(t, err)
	// The commitset should have a commit in: data, spec, pipeline, meta
	// the last two are dependent upon the first two, so should come later
	// in topological ordering
	require.Equal(t, 4, len(commitInfos))
	var commitRepos []*pfs.Repo
	for _, info := range commitInfos {
		commitRepos = append(commitRepos, info.Commit.Branch.Repo)
	}
	require.EqualOneOf(t, commitRepos[:2], client.NewProjectRepo("", dataRepo))
	require.EqualOneOf(t, commitRepos[:2], client.NewSystemProjectRepo("", pipeline, pfs.SpecRepoType))
	require.EqualOneOf(t, commitRepos[2:], client.NewProjectRepo("", pipeline))
	require.EqualOneOf(t, commitRepos[2:], client.NewSystemProjectRepo("", pipeline, pfs.MetaRepoType))

	var buf bytes.Buffer
	for _, info := range commitInfos {
		if proto.Equal(info.Commit.Branch.Repo, client.NewProjectRepo("", pipeline)) {
			require.NoError(t, c.GetFile(info.Commit, "file", &buf))
			require.Equal(t, "foo", buf.String())
		}
	}
}

func TestRewindCrossPipeline(t *testing.T) {
	// TODO(2.0 optional): Duplicate file paths from different datums no longer allowed.
	t.Skip("Duplicate file paths from different datums no longer allowed.")
	if testing.Short() {
		t.Skip("Skipping integration tests in short mode")
	}

	t.Parallel()
	c, _ := minikubetestenv.AcquireCluster(t)

	dataRepo := tu.UniqueString("TestRewindCrossPipeline_data")
	require.NoError(t, c.CreateProjectRepo("", dataRepo))

	pipeline := tu.UniqueString("pipeline")
	create := func(update bool, repos ...string) error {
		var indivInputs []*pps.Input
		var stdin []string
		for _, r := range repos {
			indivInputs = append(indivInputs, client.NewProjectPFSInput("", r, "/*"))
			stdin = append(stdin, fmt.Sprintf("cp /pfs/%s/* /pfs/out/", r))
		}
		var input *pps.Input
		if len(repos) > 1 {
			input = client.NewCrossInput(indivInputs...)
		} else {
			input = indivInputs[0]
		}
		_, err := c.PpsAPIClient.CreatePipeline(context.Background(),
			&pps.CreatePipelineRequest{
				Pipeline: client.NewProjectPipeline("", pipeline),
				Transform: &pps.Transform{
					Cmd:   []string{"bash"},
					Stdin: stdin,
				},
				Input:  input,
				Update: update,
			})
		return errors.EnsureStack(err)
	}
	require.NoError(t, create(false, dataRepo))

	require.NoError(t, c.PutFile(client.NewProjectCommit("", dataRepo, "master", ""), "first", strings.NewReader("first")))
<<<<<<< HEAD
	_, err := c.WaitCommit(pipeline, "master", "")
=======
	_, err := c.WaitProjectCommit("", pipeline, "master", "")
>>>>>>> fcabd0b5
	require.NoError(t, err)

	// make a new repo, and update the pipeline to take it as input
	laterRepo := tu.UniqueString("LaterRepo")
	require.NoError(t, c.CreateProjectRepo("", laterRepo))
	require.NoError(t, create(true, dataRepo, laterRepo))

	// save the current commit set ID
	oldCommit, err := c.InspectProjectCommit("", dataRepo, "master", "")
	require.NoError(t, err)

	// add new files to both repos
	require.NoError(t, c.PutFile(client.NewProjectCommit("", dataRepo, "master", ""), "second", strings.NewReader("second")))
	require.NoError(t, c.PutFile(client.NewProjectCommit("", laterRepo, "master", ""), "later", strings.NewReader("later")))
<<<<<<< HEAD
	_, err = c.WaitCommit(pipeline, "master", "")
=======
	_, err = c.WaitProjectCommit("", pipeline, "master", "")
>>>>>>> fcabd0b5
	require.NoError(t, err)

	// now, move dataRepo back to the saved commit
	require.NoError(t, c.CreateProjectBranch("", dataRepo, "master", "master", oldCommit.Commit.ID, nil))
	_, err = c.WaitProjectCommit("", pipeline, "master", "")
	require.NoError(t, err)
	info, err := c.InspectProjectCommit("", dataRepo, "master", "")
	require.NoError(t, err)

	// the new commit cannot reuse the old ID
	require.NotEqual(t, info.Commit.ID, oldCommit.Commit.ID)

	// laterRepo has the same contents
	files, err := c.ListFileAll(client.NewProjectCommit("", laterRepo, "master", info.Commit.ID), "/")
	require.NoError(t, err)
	require.Equal(t, 1, len(files))
	require.Equal(t, "/later", files[0].File.Path)

	// which is reflected in the output
	files, err = c.ListFileAll(client.NewProjectCommit("", pipeline, "master", info.Commit.ID), "/")
	require.NoError(t, err)
	require.Equal(t, 2, len(files))
	require.ElementsEqualUnderFn(t, []string{"/first", "/later"}, files, func(f interface{}) interface{} { return f.(*pfs.FileInfo).File.Path })
}

func TestMoveBranchTrigger(t *testing.T) {
	if testing.Short() {
		t.Skip("Skipping integration tests in short mode")
	}

	t.Parallel()
	c, _ := minikubetestenv.AcquireCluster(t)

	dataRepo := tu.UniqueString("TestRewindTrigger_data")
	require.NoError(t, c.CreateProjectRepo("", dataRepo))

	// create a pipeline taking both master and the trigger branch as input
	pipeline := tu.UniqueString("pipeline")
	_, err := c.PpsAPIClient.CreatePipeline(context.Background(),
		&pps.CreatePipelineRequest{
			Pipeline: client.NewProjectPipeline("", pipeline),
			Transform: &pps.Transform{
				Cmd: []string{"bash"},
				Stdin: []string{
					fmt.Sprintf("cp /pfs/%s/* /pfs/out/", dataRepo),
					"cp /pfs/trigger/* /pfs/out/",
				},
			},
			Input: client.NewCrossInput(
				client.NewProjectPFSInput("", dataRepo, "/*"),
				client.NewProjectPFSInputOpts("trigger", "", dataRepo, "trigger", "/*", "", "", false, false, &pfs.Trigger{
					Branch:  "toMove",
					Commits: 1,
				}),
			),
		})
	require.NoError(t, err)

	require.NoError(t, c.PutFile(client.NewProjectCommit("", dataRepo, "master", ""), "foo", strings.NewReader("bar")))
<<<<<<< HEAD
	_, err = c.WaitCommit(pipeline, "master", "")
=======
	_, err = c.WaitProjectCommit("", pipeline, "master", "")
>>>>>>> fcabd0b5
	require.NoError(t, err)

	// create the trigger source branch
	require.NoError(t, c.CreateProjectBranch("", dataRepo, "toMove", "master", "", nil))
	_, err = c.WaitProjectCommit("", pipeline, "master", "")
	require.NoError(t, err)

	// make sure the trigger triggered
	files, err := c.ListFileAll(client.NewProjectCommit("", dataRepo, "trigger", ""), "/")
	require.NoError(t, err)
	require.Equal(t, 1, len(files))
	require.Equal(t, "/foo", files[0].File.Path)
}

func TestPipelineAncestry(t *testing.T) {
	if testing.Short() {
		t.Skip("Skipping integration tests in short mode")
	}

	t.Parallel()
	c, _ := minikubetestenv.AcquireCluster(t)

	dataRepo := tu.UniqueString(t.Name())
	require.NoError(t, c.CreateProjectRepo("", dataRepo))

	pipeline := tu.UniqueString("pipeline")
	base := basicPipelineReq(pipeline, dataRepo)
	base.Autoscaling = true

	// create three versions of the pipeline differing only in the transform user field
	for i := 1; i <= 3; i++ {
		base.Transform.User = fmt.Sprintf("user:%d", i)
		base.Update = i != 1
		_, err := c.PpsAPIClient.CreatePipeline(c.Ctx(), base)
		require.NoError(t, err)
	}

	for i := 1; i <= 3; i++ {
		info, err := c.InspectProjectPipeline("", fmt.Sprintf("%s^%d", pipeline, 3-i), true)
		require.NoError(t, err)
		require.Equal(t, fmt.Sprintf("user:%d", i), info.Details.Transform.User)
	}

	infos, err := c.ListPipeline(true)
	require.NoError(t, err)
	require.Equal(t, 1, len(infos))
	require.Equal(t, pipeline, infos[0].Pipeline.Name)
	require.Equal(t, fmt.Sprintf("user:%d", 3), infos[0].Details.Transform.User)

	checkInfos := func(infos []*pps.PipelineInfo) {
		// make sure versions are sorted and have the correct details
		for i, info := range infos {
			require.Equal(t, 3-i, int(info.Version))
			require.Equal(t, fmt.Sprintf("user:%d", 3-i), info.Details.Transform.User)
		}
	}

	// get all pipelines
	infos, err = c.ListProjectPipelineHistory("", pipeline, -1, true)
	require.NoError(t, err)
	require.Equal(t, 3, len(infos))
	checkInfos(infos)

	// get all pipelines by asking for too many
	infos, err = c.ListProjectPipelineHistory("", pipeline, 3, true)
	require.NoError(t, err)
	require.Equal(t, 3, len(infos))
	checkInfos(infos)

	// get only the later two pipelines
	infos, err = c.ListProjectPipelineHistory("", pipeline, 1, true)
	require.NoError(t, err)
	require.Equal(t, 2, len(infos))
	checkInfos(infos)
}

func TestDatumSetCache(t *testing.T) {
	if testing.Short() {
		t.Skip("Skipping integration tests in short mode")
	}
	t.Parallel()
	c, ns := minikubetestenv.AcquireCluster(t)
	c = c.WithDefaultTransformUser("1000")
	dataRepo := tu.UniqueString("TestDatumSetCache_data")
<<<<<<< HEAD
	require.NoError(t, c.CreateRepo(dataRepo))
=======
	require.NoError(t, c.CreateProjectRepo("", dataRepo))
>>>>>>> fcabd0b5
	masterCommit := client.NewProjectCommit("", dataRepo, "master", "")
	require.NoError(t, c.WithModifyFileClient(masterCommit, func(mfc client.ModifyFile) error {
		for i := 0; i < 90; i++ {
			require.NoError(t, mfc.PutFile(strconv.Itoa(i), strings.NewReader("")))
		}
		return nil
	}))
	pipeline := tu.UniqueString("TestDatumSetCache")
	_, err := c.PpsAPIClient.CreatePipeline(context.Background(),
		&pps.CreatePipelineRequest{
			Pipeline: client.NewProjectPipeline("", pipeline),
			Transform: &pps.Transform{
				Cmd: []string{"bash"},
				Stdin: []string{
					fmt.Sprintf("cp /pfs/%s/* /pfs/out/", dataRepo),
					"sleep 1",
				},
			},
			Input:        client.NewProjectPFSInput("", dataRepo, "/*"),
			DatumSetSpec: &pps.DatumSetSpec{Number: 1},
		})
	require.NoError(t, err)
	ctx, cancel := context.WithCancel(context.Background())
	defer cancel()
	go func() {
		ticker := time.NewTicker(time.Minute)
		defer ticker.Stop()
		for {
			select {
			case <-ctx.Done():
				return
			case <-ticker.C:
				tu.DeletePod(t, "etcd", ns)
			}
		}
	}()
<<<<<<< HEAD
	commitInfo, err := c.InspectCommit(pipeline, "master", "")
=======
	commitInfo, err := c.InspectProjectCommit("", pipeline, "master", "")
>>>>>>> fcabd0b5
	require.NoError(t, err)
	require.NoErrorWithinTRetry(t, 60*time.Second, func() error {
		_, err = c.WaitCommitSetAll(commitInfo.Commit.ID)
		return err
	})
	for i := 0; i < 5; i++ {
		_, err := c.InspectFile(commitInfo.Commit, strconv.Itoa(i))
		require.NoError(t, err)
	}
}

func monitorReplicas(t testing.TB, c *client.APIClient, namespace, pipeline string, n int) {
	kc := tu.GetKubeClient(t)
	rcName := ppsutil.PipelineRcName("", pipeline, 1)
	enoughReplicas := false
	tooManyReplicas := false
	var maxSeen int
	require.NoErrorWithinTRetry(t, 180*time.Second, func() error {
		for {
			scale, err := kc.CoreV1().ReplicationControllers(namespace).GetScale(context.Background(), rcName, metav1.GetOptions{})
			if err != nil {
				return errors.EnsureStack(err)
			}
			replicas := int(scale.Spec.Replicas)
			if replicas >= n {
				enoughReplicas = true
			}
			if replicas > n {
				if replicas > maxSeen {
					maxSeen = replicas
				}
				tooManyReplicas = true
			}
			ci, err := c.InspectProjectCommit("", pipeline, "master", "")
			require.NoError(t, err)
			if ci.Finished != nil {
				return nil
			}
			time.Sleep(time.Second * 2)
		}
	})
	require.True(t, enoughReplicas, "didn't get enough replicas, looking for: %d", n)
	require.False(t, tooManyReplicas, "got too many replicas (%d), looking for: %d", maxSeen, n)
}

func TestLoad(t *testing.T) {
	if testing.Short() {
		t.Skip("Skipping integration tests in short mode")
	}
	t.Parallel()
	c, _ := minikubetestenv.AcquireCluster(t)
	resp, err := c.PpsAPIClient.RunLoadTestDefault(c.Ctx(), &types.Empty{})
	require.NoError(t, err)
	buf := &bytes.Buffer{}
	require.NoError(t, cmdutil.Encoder("", buf).EncodeProto(resp))
	require.Equal(t, "", resp.Error, buf.String())
}

func TestPutFileNoErrorOnErroredParentCommit(t *testing.T) {
	// Test whether PutFile still works on a repo where a parent commit errored
	if testing.Short() {
		t.Skip("Skipping integration tests in short mode")
	}
	t.Parallel()
	c, _ := minikubetestenv.AcquireCluster(t)

<<<<<<< HEAD
	require.NoError(t, c.CreateRepo("inA"))
	require.NoError(t, c.CreateRepo("inB"))
	require.NoError(t, c.CreateProjectPipeline("",
=======
	require.NoError(t, c.CreateProjectRepo("", "inA"))
	require.NoError(t, c.CreateProjectRepo("", "inB"))
	require.NoError(t, c.CreatePipeline(
>>>>>>> fcabd0b5
		"A",
		"",
		[]string{"bash"},
		[]string{"exit -1"},
		&pps.ParallelismSpec{
			Constant: 1,
		},
		client.NewProjectPFSInput("", "inA", "/*"),
		"",
		false,
	))
	require.NoError(t, c.CreateProjectPipeline("",
		"B",
		"",
		[]string{"bash"},
		[]string{"sleep 3"},
		&pps.ParallelismSpec{
			Constant: 1,
		},
		client.NewUnionInput(
			client.NewProjectPFSInput("", "inB", "/*"),
			client.NewProjectPFSInput("", "A", "/*"),
		),
		"",
		false,
	))
	require.NoError(t, c.PutFile(client.NewProjectCommit("", "inA", "master", ""), "file", strings.NewReader("foo")))
<<<<<<< HEAD
	commitInfo, err := c.WaitCommit("A", "master", "")
=======
	commitInfo, err := c.WaitProjectCommit("", "A", "master", "")
>>>>>>> fcabd0b5
	require.NoError(t, err)
	require.True(t, strings.Contains(commitInfo.Error, "failed"))
	require.NoError(t, c.PutFile(client.NewProjectCommit("", "inB", "master", ""), "file", strings.NewReader("foo")))
}

func TestTemporaryDuplicatedPath(t *testing.T) {
	if testing.Short() {
		t.Skip("Skipping integration tests in short mode")
	}
	t.Parallel()
	c, _ := minikubetestenv.AcquireCluster(t)

	repo := tu.UniqueString(t.Name())
	other := tu.UniqueString("other-" + t.Name())
	pipeline := tu.UniqueString("pipeline-" + t.Name())

	require.NoError(t, c.CreateProjectRepo("", repo))
	require.NoError(t, c.CreateProjectRepo("", other))

	require.NoError(t, c.PutFile(client.NewProjectCommit("", other, "master", ""), "empty",
		strings.NewReader("")))

	// add an output file bigger than the sharding threshold so that two in a row
	// will fall on either side of a naive shard division
	bigSize := fileset.DefaultShardSizeThreshold * 5 / 4
	require.NoError(t, c.PutFile(client.NewProjectCommit("", repo, "master", ""), "a",
		strings.NewReader(strconv.Itoa(bigSize/units.MB))))

	// add some more files to push the fileset that deletes the old datums out of the first fan-in
	for i := 0; i < 10; i++ {
		require.NoError(t, c.PutFile(client.NewProjectCommit("", repo, "master", ""), fmt.Sprintf("b-%d", i),
			strings.NewReader("1")))
	}

	req := basicPipelineReq(pipeline, repo)
	req.DatumSetSpec = &pps.DatumSetSpec{
		Number: 1,
	}
	req.Transform.Stdin = []string{
		fmt.Sprintf("for f in /pfs/%s/* ; do", repo),
		"dd if=/dev/zero of=/pfs/out/$(basename $f) bs=1M count=$(cat $f)",
		"done",
	}
	_, err := c.PpsAPIClient.CreatePipeline(c.Ctx(), req)
	require.NoError(t, err)

	commitInfo, err := c.WaitProjectCommit("", pipeline, "master", "")
	require.NoError(t, err)
	require.Equal(t, "", commitInfo.Error)

	// update the pipeline to take new input, but produce identical output
	// the filesets in the output of the resulting job should look roughly like
	// [old output] [new output] [deletion of old output]
	// If a path is included in multiple shards, it would appear twice for both
	// the old and new datums, while only one copy would be deleted,
	// leading to either a validation error or a repeated path/datum pair
	req.Update = true
	req.Input = client.NewCrossInput(
		client.NewProjectPFSInput("", repo, "/*"),
		client.NewProjectPFSInput("", other, "/*"))
	_, err = c.PpsAPIClient.CreatePipeline(c.Ctx(), req)
	require.NoError(t, err)

	commitInfo, err = c.WaitProjectCommit("", pipeline, "master", "")
	require.NoError(t, err)
	require.Equal(t, "", commitInfo.Error)
}

func TestValidationFailure(t *testing.T) {
	if testing.Short() {
		t.Skip("Skipping integration tests in short mode")
	}
	t.Parallel()
	c, _ := minikubetestenv.AcquireCluster(t)

	repo := tu.UniqueString(t.Name())
	pipeline := tu.UniqueString("pipeline-" + t.Name())

	require.NoError(t, c.CreateProjectRepo("", repo))

	require.NoError(t, c.PutFile(client.NewProjectCommit("", repo, "master", ""), "foo", strings.NewReader("baz")))
	require.NoError(t, c.PutFile(client.NewProjectCommit("", repo, "master", ""), "bar", strings.NewReader("baz")))

	req := basicPipelineReq(pipeline, repo)
	req.Transform.Stdin = []string{
		fmt.Sprintf("cat /pfs/%s/* > /pfs/out/overlap", repo), // write datums to the same path
	}
	_, err := c.PpsAPIClient.CreatePipeline(c.Ctx(), req)
	require.NoError(t, err)

	commitInfo, err := c.WaitProjectCommit("", pipeline, "master", "")
	require.NoError(t, err)
	require.NotEqual(t, "", commitInfo.Error)

	// update the pipeline to fix things
	req.Update = true
	req.Transform.Stdin = []string{
		fmt.Sprintf("cp /pfs/%s/* /pfs/out", repo),
	}

	_, err = c.PpsAPIClient.CreatePipeline(c.Ctx(), req)
	require.NoError(t, err)

	commitInfo, err = c.WaitProjectCommit("", pipeline, "master", "")
	require.NoError(t, err)
	require.Equal(t, "", commitInfo.Error)
}

// TestPPSEgressToSnowflake tests basic Egress functionality via PPS mechanism,
// and how it handles inserting the same primary key twice.
func TestPPSEgressToSnowflake(t *testing.T) {
	// setup
	if testing.Short() {
		t.Skip("Skipping integration test in short mode")
	}
	t.Parallel()
	c, _ := minikubetestenv.AcquireCluster(t)

	// create input repo with CSV
	repo := tu.UniqueString(t.Name())
	require.NoError(t, c.CreateProjectRepo("", repo))

	// create output database, and destination table
	db, dbName := testsnowflake.NewEphemeralSnowflakeDB(t)
	require.NoError(t, pachsql.CreateTestTable(db, "test_table", struct {
		Id int    `column:"ID" dtype:"INT" constraint:"PRIMARY KEY"`
		A  string `column:"A" dtype:"VARCHAR(100)"`
	}{}))

	// create K8s secrets
	b := []byte(fmt.Sprintf(`
	{
		"apiVersion": "v1",
		"kind": "Secret",
		"stringData": {
			"PACHYDERM_SQL_PASSWORD": "%s"
		},
		"metadata": {
			"name": "egress-secret",
			"creationTimestamp": null
		}
	}`, os.Getenv("SNOWSQL_PWD")))
	require.NoError(t, c.CreateSecret(b))

	// create a pipeline with egress
	pipeline := tu.UniqueString("egress")
	dsn, err := testsnowflake.DSN()
	if err != nil {
		t.Fatal(err)
	}
	if _, err := c.PpsAPIClient.CreatePipeline(
		c.Ctx(),
		&pps.CreatePipelineRequest{
			Pipeline: client.NewProjectPipeline("", pipeline),
			Transform: &pps.Transform{
				Image: tu.DefaultTransformImage,
				Cmd:   []string{"bash"},
				Stdin: []string{"cp -r /pfs/in/* /pfs/out/"},
			},
			Input: &pps.Input{Pfs: &pps.PFSInput{
				Repo: repo,
				Glob: "/",
				Name: "in",
			}},
			Egress: &pps.Egress{
				Target: &pps.Egress_SqlDatabase{SqlDatabase: &pfs.SQLDatabaseEgress{
					Url: fmt.Sprintf("%s/%s", dsn, dbName),
					FileFormat: &pfs.SQLDatabaseEgress_FileFormat{
						Type: pfs.SQLDatabaseEgress_FileFormat_CSV,
					},
					Secret: &pfs.SQLDatabaseEgress_Secret{
						Name: "egress-secret",
						Key:  "PACHYDERM_SQL_PASSWORD",
					},
				},
				},
			},
		},
	); err != nil {
		t.Fatal(err)
	}

	// Initial load
	master := client.NewProjectCommit("", repo, "master", "")
	require.NoError(t, c.PutFile(master, "/test_table/0000", strings.NewReader("1,Foo\n2,Bar")))
	commitInfo, err := c.WaitProjectCommit("", pipeline, "master", "")
	require.NoError(t, err)
	_, err = c.InspectProjectJob("", pipeline, commitInfo.Commit.ID, false)
	require.NoError(t, err)
	// query db for results
	var count, expected int
	expected = 2
	require.NoError(t, db.QueryRow("select count(*) from test_table").Scan(&count))
	require.Equal(t, expected, count)

	// Add a new row, and test whether primary key conflicts
	require.NoError(t, c.PutFile(master, "/test_table/0000", strings.NewReader("1,Foo\n2,Bar\n3,ABC")))
	commitInfo, err = c.WaitProjectCommit("", pipeline, "master", "")
	require.NoError(t, err)
	_, err = c.InspectProjectJob("", pipeline, commitInfo.Commit.ID, false)
	require.NoError(t, err)
	// query db for results
	expected = 3
	require.NoError(t, db.QueryRow("select count(*) from test_table").Scan(&count))
	require.Equal(t, expected, count)
}

func TestMissingSecretFailure(t *testing.T) {
	if testing.Short() {
		t.Skip("Skipping integration tests in short mode")
	}
	t.Parallel()
	c, ns := minikubetestenv.AcquireCluster(t)
	kc := tu.GetKubeClient(t).CoreV1().Secrets(ns)

	secret := tu.UniqueString(strings.ToLower(t.Name() + "-secret"))
	repo := tu.UniqueString(t.Name() + "-data")
	pipeline := tu.UniqueString(t.Name())
	_, err := kc.Create(c.Ctx(), &v1.Secret{
		ObjectMeta: metav1.ObjectMeta{Name: secret},
		StringData: map[string]string{"foo": "bar"}}, metav1.CreateOptions{})
	require.NoError(t, err)

	require.NoError(t, c.CreateProjectRepo("", repo))
	req := basicPipelineReq(pipeline, repo)
	req.Transform.Secrets = append(req.Transform.Secrets, &pps.SecretMount{
		Name:   secret,
		Key:    "foo",
		EnvVar: "MY_SECRET_ENV_VAR",
	})
	req.Autoscaling = true
	_, err = c.PpsAPIClient.CreatePipeline(c.Ctx(), req)
	require.NoError(t, err)

	// wait for system to go into standby
	require.NoErrorWithinTRetry(t, 60*time.Second, func() error {
		_, err = c.WaitProjectCommit("", repo, "master", "")
		if err != nil {
			return err
		}
		info, err := c.InspectProjectPipeline("", pipeline, false)
		if err != nil {
			return err
		}
		if info.State != pps.PipelineState_PIPELINE_STANDBY {
			return errors.Errorf("pipeline in %s instead of standby", info.State)
		}
		return nil
	})

	require.NoError(t, kc.Delete(c.Ctx(), secret, metav1.DeleteOptions{}))
	// force pipeline to come back up, and check for failure
	require.NoError(t, c.PutFile(
		client.NewProjectCommit("", repo, "master", ""), "foo", strings.NewReader("bar")))
	require.NoErrorWithinTRetry(t, 30*time.Second, func() error {
		info, err := c.InspectProjectPipeline("", pipeline, false)
		if err != nil {
			return err
		}
		if info.State != pps.PipelineState_PIPELINE_CRASHING {
			return errors.Errorf("pipeline in %s instead of crashing", info.State)
		}
		return nil
	})
}
func TestDatabaseStats(t *testing.T) {
	if testing.Short() {
		t.Skip("Skipping integration tests in short mode")
	}

	type rowCountResults struct {
		NLiveTup int    `json:"n_live_tup"`
		RelName  string `json:"relname"`
	}

	type commitResults struct {
		Key string `json:"key"`
	}

	repoName := tu.UniqueString("TestDatabaseStats-repo")
	branchName := "master"
	numCommits := 100
	buf := &bytes.Buffer{}
	filter := &debug.Filter{
		Filter: &debug.Filter_Database{Database: true},
	}

	c, _ := minikubetestenv.AcquireCluster(t)

	createTestCommits(t, repoName, branchName, numCommits, c)
	time.Sleep(5 * time.Second) // give some time for the stats collector to run.
	require.NoError(t, c.Dump(filter, 100, buf), "dumping database files should succeed")
	gr, err := gzip.NewReader(buf)
	require.NoError(t, err)

	var rows []commitResults
	foundCommitsJSON, foundRowCounts := false, false
	require.NoError(t, tarutil.Iterate(gr, func(f tarutil.File) error {
		fileContents := &bytes.Buffer{}
		if err := f.Content(fileContents); err != nil {
			return errors.EnsureStack(err)
		}

		hdr, err := f.Header()
		require.NoError(t, err, "getting database tar file header should succeed")
		require.NotMatch(t, "^[a-zA-Z0-9_\\-\\/]+\\.error$", hdr.Name)
		switch hdr.Name {
		case "database/row-counts.json":
			var rows []rowCountResults
			require.NoError(t, json.Unmarshal(fileContents.Bytes(), &rows),
				"unmarshalling row-counts.json should succeed")

			for _, row := range rows {
				if row.RelName == "commits" {
					require.NotEqual(t, 0, row.NLiveTup,
						"some commits from createTestCommits should be accounted for")
					foundRowCounts = true
				}
			}
		case "database/tables/collections/commits.json":
			require.NoError(t, json.Unmarshal(fileContents.Bytes(), &rows),
				"unmarshalling commits.json should succeed")
			require.Equal(t, numCommits, len(rows), "number of commits should match number of rows")
			foundCommitsJSON = true
		}

		return nil
	}))

	require.Equal(t, true, foundRowCounts,
		"we should have an entry in row-counts.json for commits")
	require.Equal(t, true, foundCommitsJSON,
		"checks for commits.json should succeed")
}

func TestSimplePipelineNonRoot(t *testing.T) {

	if testing.Short() {
		t.Skip("Skipping integration tests in short mode")
	}

	t.Parallel()
	c, _ := minikubetestenv.AcquireCluster(t)

	dataRepo := tu.UniqueString("TestSimplePipeline_data")
	require.NoError(t, c.CreateProjectRepo("", dataRepo))

	commit1, err := c.StartProjectCommit("", dataRepo, "master")
	require.NoError(t, err)
	require.NoError(t, c.PutFile(commit1, "file", strings.NewReader("foo"), client.WithAppendPutFile()))
	require.NoError(t, c.FinishProjectCommit("", dataRepo, commit1.Branch.Name, commit1.ID))
	pipeline := tu.UniqueString("TestSimplePipeline")
	req := basicPipelineReq(pipeline, dataRepo)
	req.Transform.User = "65534"
	_, err = c.PpsAPIClient.CreatePipeline(c.Ctx(), req)
	require.NoError(t, err)

	commitInfo, err := c.InspectProjectCommit("", pipeline, "master", "")
	require.NoError(t, err)
	commitInfos, err := c.WaitCommitSetAll(commitInfo.Commit.ID)
	require.NoError(t, err)
	// The commitset should have a commit in: data, spec, pipeline, meta
	// the last two are dependent upon the first two, so should come later
	// in topological ordering
	require.Equal(t, 4, len(commitInfos))
	var commitRepos []*pfs.Repo
	for _, info := range commitInfos {
		commitRepos = append(commitRepos, info.Commit.Branch.Repo)
	}
	require.EqualOneOf(t, commitRepos[:2], client.NewProjectRepo("", dataRepo))
	require.EqualOneOf(t, commitRepos[:2], client.NewSystemProjectRepo("", pipeline, pfs.SpecRepoType))
	require.EqualOneOf(t, commitRepos[2:], client.NewProjectRepo("", pipeline))
	require.EqualOneOf(t, commitRepos[2:], client.NewSystemProjectRepo("", pipeline, pfs.MetaRepoType))

	var buf bytes.Buffer
	for _, info := range commitInfos {
		if proto.Equal(info.Commit.Branch.Repo, client.NewProjectRepo("", pipeline)) {
			require.NoError(t, c.GetFile(info.Commit, "file", &buf))
			require.Equal(t, "foo", buf.String())
		}
	}
}

func TestSimplePipelinePodPatchNonRoot(t *testing.T) {
	if testing.Short() {
		t.Skip("Skipping integration tests in short mode")
	}

	t.Parallel()
	c, _ := minikubetestenv.AcquireCluster(t)

	dataRepo := tu.UniqueString("TestSimplePipeline_data")
	require.NoError(t, c.CreateProjectRepo("", dataRepo))

	commit1, err := c.StartProjectCommit("", dataRepo, "master")
	require.NoError(t, err)
	require.NoError(t, c.PutFile(commit1, "file", strings.NewReader("foo"), client.WithAppendPutFile()))
	require.NoError(t, c.FinishProjectCommit("", dataRepo, commit1.Branch.Name, commit1.ID))
	pipeline := tu.UniqueString("TestSimplePipeline")
	req := basicPipelineReq(pipeline, dataRepo)

	req.PodPatch = "[{\"op\":\"add\",\"path\":\"/securityContext\",\"value\":{}},{\"op\":\"add\",\"path\":\"/securityContext\",\"value\":{\"runAsGroup\":1000,\"runAsUser\":1000,\"fsGroup\":1000,\"runAsNonRoot\":true,\"seccompProfile\":{\"type\":\"RuntimeDefault\"}}},{\"op\":\"add\",\"path\":\"/containers/0/securityContext\",\"value\":{}},{\"op\":\"add\",\"path\":\"/containers/0/securityContext\",\"value\":{\"runAsGroup\":1000,\"runAsUser\":1000,\"allowPrivilegeEscalation\":false,\"capabilities\":{\"drop\":[\"all\"]},\"readOnlyRootFilesystem\":true}}]"
	_, err = c.PpsAPIClient.CreatePipeline(c.Ctx(), req)
	require.NoError(t, err)

	commitInfo, err := c.InspectProjectCommit("", pipeline, "master", "")
	require.NoError(t, err)
	commitInfos, err := c.WaitCommitSetAll(commitInfo.Commit.ID)
	require.NoError(t, err)
	// The commitset should have a commit in: data, spec, pipeline, meta
	// the last two are dependent upon the first two, so should come later
	// in topological ordering
	require.Equal(t, 4, len(commitInfos))
	var commitRepos []*pfs.Repo
	for _, info := range commitInfos {
		commitRepos = append(commitRepos, info.Commit.Branch.Repo)
	}
	require.EqualOneOf(t, commitRepos[:2], client.NewProjectRepo("", dataRepo))
	require.EqualOneOf(t, commitRepos[:2], client.NewSystemProjectRepo("", pipeline, pfs.SpecRepoType))
	require.EqualOneOf(t, commitRepos[2:], client.NewProjectRepo("", pipeline))
	require.EqualOneOf(t, commitRepos[2:], client.NewSystemProjectRepo("", pipeline, pfs.MetaRepoType))

	var buf bytes.Buffer
	for _, info := range commitInfos {
		if proto.Equal(info.Commit.Branch.Repo, client.NewProjectRepo("", pipeline)) {
			require.NoError(t, c.GetFile(info.Commit, "file", &buf))
			require.Equal(t, "foo", buf.String())
		}
	}
}

func TestZombieCheck(t *testing.T) {
	if testing.Short() {
		t.Skip("Skipping integration tests in short mode")
	}
	t.Parallel()
	c, _ := minikubetestenv.AcquireCluster(t)

	repo := tu.UniqueString(t.Name() + "-data")
	pipeline := tu.UniqueString(t.Name())
	require.NoError(t, c.CreateProjectRepo("", repo))

	require.NoError(t, c.PutFile(client.NewProjectCommit("", repo, "master", ""),
		"foo", strings.NewReader("baz")))

	req := basicPipelineReq(pipeline, repo)
	_, err := c.PpsAPIClient.CreatePipeline(c.Ctx(), req)
	require.NoError(t, err)
	require.NoErrorWithinT(t, 30*time.Second, func() error {
		_, err := c.WaitProjectCommit("", pipeline, "master", "")
		return err
	})
	// fsck should succeed (including zombie check, on by default)
	require.NoError(t, c.Fsck(false, func(response *pfs.FsckResponse) error {
		return errors.Errorf("got fsck error: %s", response.Error)
	}, client.WithZombieCheckAll()))

	// stop pipeline so we can modify
	require.NoError(t, c.StopProjectPipeline("", pipeline))
	// create new commits on output and meta
	_, err = c.ExecuteInTransaction(func(c *client.APIClient) error {
		if _, err := c.StartProjectCommit("", pipeline, "master"); err != nil {
			return errors.EnsureStack(err)
		}
		metaBranch := client.NewSystemProjectRepo("", pipeline, pfs.MetaRepoType).NewBranch("master")
		if _, err := c.PfsAPIClient.StartCommit(c.Ctx(), &pfs.StartCommitRequest{Branch: metaBranch}); err != nil {
			return errors.EnsureStack(err)
		}
		_, err = c.PfsAPIClient.FinishCommit(c.Ctx(), &pfs.FinishCommitRequest{Commit: metaBranch.NewCommit("")})
		return errors.EnsureStack(err)
	})
	require.NoError(t, err)
	// add a file to the output with a datum that doesn't exist
	require.NoError(t, c.PutFile(client.NewProjectCommit("", pipeline, "master", ""),
		"zombie", strings.NewReader("zombie"), client.WithDatumPutFile("zombie")))
	require.NoError(t, c.FinishProjectCommit("", pipeline, "master", ""))
	_, err = c.WaitProjectCommit("", pipeline, "master", "")
	require.NoError(t, err)
	var messages []string
	// fsck should notice the zombie file
	require.NoError(t, c.Fsck(false, func(response *pfs.FsckResponse) error {
		messages = append(messages, response.Error)
		return nil
	}, client.WithZombieCheckAll()))
	require.Equal(t, 1, len(messages))
	require.Matches(t, "zombie", messages[0])
}<|MERGE_RESOLUTION|>--- conflicted
+++ resolved
@@ -27,9 +27,18 @@
 	"github.com/docker/go-units"
 	"github.com/gogo/protobuf/proto"
 	"github.com/gogo/protobuf/types"
+	"golang.org/x/sync/errgroup"
+	v1 "k8s.io/api/core/v1"
+	metav1 "k8s.io/apimachinery/pkg/apis/meta/v1"
+
 	"github.com/pachyderm/pachyderm/v2/src/auth"
 	"github.com/pachyderm/pachyderm/v2/src/client"
 	"github.com/pachyderm/pachyderm/v2/src/debug"
+	"github.com/pachyderm/pachyderm/v2/src/pfs"
+	"github.com/pachyderm/pachyderm/v2/src/pps"
+	pfspretty "github.com/pachyderm/pachyderm/v2/src/server/pfs/pretty"
+	ppspretty "github.com/pachyderm/pachyderm/v2/src/server/pps/pretty"
+
 	"github.com/pachyderm/pachyderm/v2/src/internal/ancestry"
 	"github.com/pachyderm/pachyderm/v2/src/internal/backoff"
 	"github.com/pachyderm/pachyderm/v2/src/internal/clientsdk"
@@ -47,14 +56,6 @@
 	tu "github.com/pachyderm/pachyderm/v2/src/internal/testutil"
 	"github.com/pachyderm/pachyderm/v2/src/internal/testutil/random"
 	"github.com/pachyderm/pachyderm/v2/src/internal/uuid"
-	"github.com/pachyderm/pachyderm/v2/src/pfs"
-	"github.com/pachyderm/pachyderm/v2/src/pps"
-	pfspretty "github.com/pachyderm/pachyderm/v2/src/server/pfs/pretty"
-	ppspretty "github.com/pachyderm/pachyderm/v2/src/server/pps/pretty"
-
-	"golang.org/x/sync/errgroup"
-	v1 "k8s.io/api/core/v1"
-	metav1 "k8s.io/apimachinery/pkg/apis/meta/v1"
 )
 
 func newCountBreakFunc(maxCount int) func(func() error) error {
@@ -1219,11 +1220,7 @@
 	c, _ := minikubetestenv.AcquireCluster(t)
 
 	repo := tu.UniqueString(t.Name())
-<<<<<<< HEAD
-	require.NoError(t, c.CreateRepo(repo))
-=======
 	require.NoError(t, c.CreateProjectRepo("", repo))
->>>>>>> fcabd0b5
 	require.NoError(t, c.PutFile(client.NewProjectCommit("", repo, "master", ""), "file1", strings.NewReader("foo")))
 
 	pipeline := tu.UniqueString("egress")
@@ -1591,11 +1588,7 @@
 	c, _ := minikubetestenv.AcquireCluster(t)
 	// create repos
 	dataRepo := tu.UniqueString("TestLazyPipeline_data")
-<<<<<<< HEAD
-	require.NoError(t, c.CreateRepo(dataRepo))
-=======
 	require.NoError(t, c.CreateProjectRepo("", dataRepo))
->>>>>>> fcabd0b5
 	dataCommit := client.NewProjectCommit("", dataRepo, "master", "")
 
 	// create pipeline
@@ -1649,11 +1642,7 @@
 	c, _ := minikubetestenv.AcquireCluster(t)
 	// create repos
 	dataRepo := tu.UniqueString("TestShufflePipeline_data")
-<<<<<<< HEAD
-	require.NoError(t, c.CreateRepo(dataRepo))
-=======
 	require.NoError(t, c.CreateProjectRepo("", dataRepo))
->>>>>>> fcabd0b5
 	dataCommit := client.NewProjectCommit("", dataRepo, "master", "")
 
 	// create pipeline
@@ -1971,11 +1960,7 @@
 	require.NoError(t, err)
 	require.Equal(t, 2, len(commitInfos))
 
-<<<<<<< HEAD
 	require.NoError(t, c.StopProjectPipeline("", bPipeline))
-=======
-	require.NoError(t, c.StopPipeline(bPipeline))
->>>>>>> fcabd0b5
 	commitInfos, err = c.ListCommit(client.NewProjectRepo("", cPipeline), client.NewProjectCommit("", cPipeline, "master", ""), nil, 0)
 	require.NoError(t, err)
 	require.Equal(t, 2, len(commitInfos))
@@ -2709,11 +2694,7 @@
 	require.NoError(t, c.CreateProjectRepo("", dataRepo))
 	pipelineName := tu.UniqueString("pipeline")
 	pipelineCommit := client.NewProjectCommit("", pipelineName, "master", "")
-<<<<<<< HEAD
 	require.NoError(t, c.CreateProjectPipeline("",
-=======
-	require.NoError(t, c.CreatePipeline(
->>>>>>> fcabd0b5
 		pipelineName,
 		"",
 		[]string{"bash"},
@@ -3003,11 +2984,7 @@
 	c, _ := minikubetestenv.AcquireCluster(t)
 	// create repo & pipeline
 	dataRepo := tu.UniqueString("TestUpdateStoppedPipeline_data")
-<<<<<<< HEAD
-	require.NoError(t, c.CreateRepo(dataRepo))
-=======
 	require.NoError(t, c.CreateProjectRepo("", dataRepo))
->>>>>>> fcabd0b5
 	dataCommit := client.NewProjectCommit("", dataRepo, "master", "")
 	pipelineName := tu.UniqueString("pipeline")
 	require.NoError(t, c.CreateProjectPipeline("",
@@ -3212,11 +3189,7 @@
 	c, _ := minikubetestenv.AcquireCluster(t)
 	// create repos
 	dataRepo := tu.UniqueString("TestManyFilesSingleCommit_data")
-<<<<<<< HEAD
-	require.NoError(t, c.CreateRepo(dataRepo))
-=======
 	require.NoError(t, c.CreateProjectRepo("", dataRepo))
->>>>>>> fcabd0b5
 	dataCommit := client.NewProjectCommit("", dataRepo, "master", "")
 
 	numFiles := 20000
@@ -3349,11 +3322,7 @@
 		require.NoError(t, c.DeleteAll())
 
 		dataRepo := tu.UniqueString("TestAutoscalingStandby_data")
-<<<<<<< HEAD
-		require.NoError(t, c.CreateRepo(dataRepo))
-=======
 		require.NoError(t, c.CreateProjectRepo("", dataRepo))
->>>>>>> fcabd0b5
 		dataCommit := client.NewProjectCommit("", dataRepo, "master", "")
 
 		numPipelines := 10
@@ -3493,11 +3462,7 @@
 	c, _ := minikubetestenv.AcquireCluster(t)
 
 	dataRepo := tu.UniqueString(t.Name() + "_data")
-<<<<<<< HEAD
-	require.NoError(t, c.CreateRepo(dataRepo))
-=======
 	require.NoError(t, c.CreateProjectRepo("", dataRepo))
->>>>>>> fcabd0b5
 	dataCommit := client.NewProjectCommit("", dataRepo, "master", "")
 
 	pipeline := tu.UniqueString(t.Name())
@@ -4262,11 +4227,7 @@
 	require.NoError(t, iter.Err())
 	// create repos
 	dataRepo := tu.UniqueString("data")
-<<<<<<< HEAD
-	require.NoError(t, c.CreateRepo(dataRepo))
-=======
 	require.NoError(t, c.CreateProjectRepo("", dataRepo))
->>>>>>> fcabd0b5
 	dataCommit := client.NewProjectCommit("", dataRepo, "master", "")
 	// create pipeline
 	pipelineName := tu.UniqueString("pipeline")
@@ -4478,11 +4439,7 @@
 	c, _ := minikubetestenv.AcquireCluster(t)
 	// create repos
 	dataRepo := tu.UniqueString("data")
-<<<<<<< HEAD
-	require.NoError(t, c.CreateRepo(dataRepo))
-=======
 	require.NoError(t, c.CreateProjectRepo("", dataRepo))
->>>>>>> fcabd0b5
 	dataCommit := client.NewProjectCommit("", dataRepo, "master", "")
 	require.NoError(t, c.PutFile(dataCommit, "file", strings.NewReader("foo\n"), client.WithAppendPutFile()))
 	// create pipeline
@@ -4540,11 +4497,7 @@
 	tu.ActivateEnterprise(t, c)
 	// create repos
 	dataRepo := tu.UniqueString("data")
-<<<<<<< HEAD
-	require.NoError(t, c.CreateRepo(dataRepo))
-=======
 	require.NoError(t, c.CreateProjectRepo("", dataRepo))
->>>>>>> fcabd0b5
 	dataCommit := client.NewProjectCommit("", dataRepo, "master", "")
 	numFiles := 10
 	for i := 0; i < numFiles; i++ {
@@ -5435,19 +5388,11 @@
 	}
 
 	dataRepo0 := "TestJoinInputDirectory-0"
-<<<<<<< HEAD
-	require.NoError(t, c.CreateRepo(dataRepo0))
-	masterCommit := client.NewProjectCommit("", dataRepo0, "master", "")
-	require.NoError(t, c.PutFile(masterCommit, "/dir-01/foo", strings.NewReader("foo")))
-	dataRepo1 := "TestJoinInputDirectory-1"
-	require.NoError(t, c.CreateRepo(dataRepo1))
-=======
 	require.NoError(t, c.CreateProjectRepo("", dataRepo0))
 	masterCommit := client.NewProjectCommit("", dataRepo0, "master", "")
 	require.NoError(t, c.PutFile(masterCommit, "/dir-01/foo", strings.NewReader("foo")))
 	dataRepo1 := "TestJoinInputDirectory-1"
 	require.NoError(t, c.CreateProjectRepo("", dataRepo1))
->>>>>>> fcabd0b5
 	masterCommit = client.NewProjectCommit("", dataRepo1, "master", "")
 	require.NoError(t, c.PutFile(masterCommit, "/dir-10/bar", strings.NewReader("bar")))
 
@@ -5492,11 +5437,7 @@
 
 	t.Run("Basic", func(t *testing.T) {
 		repo := tu.UniqueString("TestGroupInput")
-<<<<<<< HEAD
-		require.NoError(t, c.CreateRepo(repo))
-=======
 		require.NoError(t, c.CreateProjectRepo("", repo))
->>>>>>> fcabd0b5
 		commit := client.NewProjectCommit("", repo, "master", "")
 		numFiles := 16
 		for i := 0; i < numFiles; i++ {
@@ -6621,11 +6562,7 @@
 		_, err := c.StartProjectCommit("", dataRepo, "master")
 		require.NoError(t, err)
 		require.NoError(t, c.PutFile(client.NewProjectCommit("", dataRepo, "master", ""), "file", strings.NewReader("file"), client.WithAppendPutFile()))
-<<<<<<< HEAD
-		require.NoError(t, c.FinishCommit(dataRepo, "master", ""))
-=======
 		require.NoError(t, c.FinishProjectCommit("", dataRepo, "master", ""))
->>>>>>> fcabd0b5
 
 		repo := client.NewProjectRepo("", fmt.Sprintf("%s_time", pipeline4))
 		ctx, cancel := context.WithTimeout(context.Background(), time.Second*30)
@@ -7957,11 +7894,7 @@
 	require.NoError(t, err)
 	require.Equal(t, 1, len(jobInfos))
 
-<<<<<<< HEAD
 	jobInfos, err = c.ListProjectJob("", "", []*pfs.Commit{client.NewProjectCommit("", aRepo, "master", ""), client.NewProjectCommit("", bRepo, "master", "")}, -1, true)
-=======
-	jobInfos, err = c.ListJob("", []*pfs.Commit{client.NewProjectCommit("", aRepo, "master", ""), client.NewProjectCommit("", bRepo, "master", "")}, -1, true)
->>>>>>> fcabd0b5
 	require.NoError(t, err)
 	require.Equal(t, 1, len(jobInfos))
 }
@@ -8458,15 +8391,9 @@
 	require.True(t, strings.Contains(err.Error(), "must specify a job"))
 
 	repo := tu.UniqueString("TestInspectJob")
-<<<<<<< HEAD
-	require.NoError(t, c.CreateRepo(repo))
-	require.NoError(t, c.PutFile(client.NewProjectCommit("", repo, "master", ""), "file", strings.NewReader("foo"), client.WithAppendPutFile()))
-	ci, err := c.InspectCommit(repo, "master", "")
-=======
 	require.NoError(t, c.CreateProjectRepo("", repo))
 	require.NoError(t, c.PutFile(client.NewProjectCommit("", repo, "master", ""), "file", strings.NewReader("foo"), client.WithAppendPutFile()))
 	ci, err := c.InspectProjectCommit("", repo, "master", "")
->>>>>>> fcabd0b5
 	require.NoError(t, err)
 
 	_, err = c.InspectProjectJob("", repo, ci.Commit.ID, false)
@@ -8646,11 +8573,7 @@
 
 	// make repo for our dataset
 	dataSet := tu.UniqueString("dataset")
-<<<<<<< HEAD
-	require.NoError(t, c.CreateRepo(dataSet))
-=======
 	require.NoError(t, c.CreateProjectRepo("", dataSet))
->>>>>>> fcabd0b5
 	dataCommit := client.NewProjectCommit("", dataSet, "master", "")
 
 	downstreamPipeline := tu.UniqueString("downstream")
@@ -8817,11 +8740,7 @@
 	))
 
 	require.NoError(t, c.PutFile(client.NewProjectCommit("", dataRepo, "master", ""), "file", strings.NewReader("1"), client.WithAppendPutFile()))
-<<<<<<< HEAD
-	commitInfo, err := c.InspectCommit(dataRepo, "master", "")
-=======
 	commitInfo, err := c.InspectProjectCommit("", dataRepo, "master", "")
->>>>>>> fcabd0b5
 	require.NoError(t, err)
 	_, err = c.WaitCommitSetAll(commitInfo.Commit.ID)
 	require.NoError(t, err)
@@ -8845,11 +8764,7 @@
 	))
 
 	require.NoError(t, c.PutFile(client.NewProjectCommit("", dataRepo, "master", ""), "file", strings.NewReader("2"), client.WithAppendPutFile()))
-<<<<<<< HEAD
-	commitInfo, err = c.InspectCommit(dataRepo, "master", "")
-=======
 	commitInfo, err = c.InspectProjectCommit("", dataRepo, "master", "")
->>>>>>> fcabd0b5
 	require.NoError(t, err)
 	_, err = c.WaitCommitSetAll(commitInfo.Commit.ID)
 	require.NoError(t, err)
@@ -9082,11 +8997,7 @@
 
 	// Create input data
 	dataRepo := tu.UniqueString(t.Name() + "-data")
-<<<<<<< HEAD
-	require.NoError(t, c.CreateRepo(dataRepo))
-=======
 	require.NoError(t, c.CreateProjectRepo("", dataRepo))
->>>>>>> fcabd0b5
 	require.NoError(t, c.PutFile(client.NewProjectCommit("", dataRepo, "master", ""), "file", strings.NewReader("foo"), client.WithAppendPutFile()))
 
 	// create pipeline
@@ -9382,11 +9293,7 @@
 
 	pipeline := tu.UniqueString("TestCopyOutToIn")
 	pipelineCommit := client.NewProjectCommit("", pipeline, "master", "")
-<<<<<<< HEAD
 	require.NoError(t, c.CreateProjectPipeline("",
-=======
-	require.NoError(t, c.CreatePipeline(
->>>>>>> fcabd0b5
 		pipeline,
 		"",
 		[]string{"bash"},
@@ -9459,11 +9366,7 @@
 
 	pipeline := tu.UniqueString("TestKeepRepo")
 	pipelineCommit := client.NewProjectCommit("", pipeline, "master", "")
-<<<<<<< HEAD
 	require.NoError(t, c.CreateProjectPipeline("",
-=======
-	require.NoError(t, c.CreatePipeline(
->>>>>>> fcabd0b5
 		pipeline,
 		"",
 		[]string{"bash"},
@@ -9685,21 +9588,13 @@
 	c, _ := minikubetestenv.AcquireCluster(t)
 
 	dataRepo := tu.UniqueString("TestTrigger_data")
-<<<<<<< HEAD
-	require.NoError(t, c.CreateRepo(dataRepo))
-=======
 	require.NoError(t, c.CreateProjectRepo("", dataRepo))
->>>>>>> fcabd0b5
 	dataCommit := client.NewProjectCommit("", dataRepo, "master", "")
 	pipeline1 := tu.UniqueString("TestTrigger1")
 	pipelineCommit1 := client.NewProjectCommit("", pipeline1, "master", "")
 	pipeline2 := tu.UniqueString("TestTrigger2")
 	pipelineCommit2 := client.NewProjectCommit("", pipeline2, "master", "")
-<<<<<<< HEAD
 	require.NoError(t, c.CreateProjectPipeline("",
-=======
-	require.NoError(t, c.CreatePipeline(
->>>>>>> fcabd0b5
 		pipeline1,
 		"",
 		[]string{"bash"},
@@ -10389,11 +10284,7 @@
 	require.NoError(t, create(false, dataRepo))
 
 	require.NoError(t, c.PutFile(client.NewProjectCommit("", dataRepo, "master", ""), "first", strings.NewReader("first")))
-<<<<<<< HEAD
-	_, err := c.WaitCommit(pipeline, "master", "")
-=======
 	_, err := c.WaitProjectCommit("", pipeline, "master", "")
->>>>>>> fcabd0b5
 	require.NoError(t, err)
 
 	// make a new repo, and update the pipeline to take it as input
@@ -10408,11 +10299,7 @@
 	// add new files to both repos
 	require.NoError(t, c.PutFile(client.NewProjectCommit("", dataRepo, "master", ""), "second", strings.NewReader("second")))
 	require.NoError(t, c.PutFile(client.NewProjectCommit("", laterRepo, "master", ""), "later", strings.NewReader("later")))
-<<<<<<< HEAD
-	_, err = c.WaitCommit(pipeline, "master", "")
-=======
 	_, err = c.WaitProjectCommit("", pipeline, "master", "")
->>>>>>> fcabd0b5
 	require.NoError(t, err)
 
 	// now, move dataRepo back to the saved commit
@@ -10472,11 +10359,7 @@
 	require.NoError(t, err)
 
 	require.NoError(t, c.PutFile(client.NewProjectCommit("", dataRepo, "master", ""), "foo", strings.NewReader("bar")))
-<<<<<<< HEAD
-	_, err = c.WaitCommit(pipeline, "master", "")
-=======
 	_, err = c.WaitProjectCommit("", pipeline, "master", "")
->>>>>>> fcabd0b5
 	require.NoError(t, err)
 
 	// create the trigger source branch
@@ -10561,11 +10444,7 @@
 	c, ns := minikubetestenv.AcquireCluster(t)
 	c = c.WithDefaultTransformUser("1000")
 	dataRepo := tu.UniqueString("TestDatumSetCache_data")
-<<<<<<< HEAD
-	require.NoError(t, c.CreateRepo(dataRepo))
-=======
 	require.NoError(t, c.CreateProjectRepo("", dataRepo))
->>>>>>> fcabd0b5
 	masterCommit := client.NewProjectCommit("", dataRepo, "master", "")
 	require.NoError(t, c.WithModifyFileClient(masterCommit, func(mfc client.ModifyFile) error {
 		for i := 0; i < 90; i++ {
@@ -10602,11 +10481,7 @@
 			}
 		}
 	}()
-<<<<<<< HEAD
-	commitInfo, err := c.InspectCommit(pipeline, "master", "")
-=======
 	commitInfo, err := c.InspectProjectCommit("", pipeline, "master", "")
->>>>>>> fcabd0b5
 	require.NoError(t, err)
 	require.NoErrorWithinTRetry(t, 60*time.Second, func() error {
 		_, err = c.WaitCommitSetAll(commitInfo.Commit.ID)
@@ -10673,15 +10548,9 @@
 	t.Parallel()
 	c, _ := minikubetestenv.AcquireCluster(t)
 
-<<<<<<< HEAD
-	require.NoError(t, c.CreateRepo("inA"))
-	require.NoError(t, c.CreateRepo("inB"))
-	require.NoError(t, c.CreateProjectPipeline("",
-=======
 	require.NoError(t, c.CreateProjectRepo("", "inA"))
 	require.NoError(t, c.CreateProjectRepo("", "inB"))
-	require.NoError(t, c.CreatePipeline(
->>>>>>> fcabd0b5
+	require.NoError(t, c.CreateProjectPipeline("",
 		"A",
 		"",
 		[]string{"bash"},
@@ -10709,11 +10578,7 @@
 		false,
 	))
 	require.NoError(t, c.PutFile(client.NewProjectCommit("", "inA", "master", ""), "file", strings.NewReader("foo")))
-<<<<<<< HEAD
-	commitInfo, err := c.WaitCommit("A", "master", "")
-=======
 	commitInfo, err := c.WaitProjectCommit("", "A", "master", "")
->>>>>>> fcabd0b5
 	require.NoError(t, err)
 	require.True(t, strings.Contains(commitInfo.Error, "failed"))
 	require.NoError(t, c.PutFile(client.NewProjectCommit("", "inB", "master", ""), "file", strings.NewReader("foo")))
