package logs

import (
	"context"
	"fmt"
	"math"
	"time"

	"google.golang.org/protobuf/proto"
	"google.golang.org/protobuf/types/known/timestamppb"

	"github.com/pachyderm/pachyderm/v2/src/logs"

	"github.com/pachyderm/pachyderm/v2/src/internal/errors"
	loki "github.com/pachyderm/pachyderm/v2/src/internal/lokiutil/client"
)

type ResponsePublisher interface {
	// Publish publishes a single GetLogsResponse to the client.
	Publish(context.Context, *logs.GetLogsResponse) error
}

// LogService implements the core logs functionality.
type LogService struct {
	GetLokiClient func() (*loki.Client, error)
}

var (
	// ErrUnimplemented is returned whenever requested functionality is planned but unimplemented.
	ErrUnimplemented = errors.New("unimplemented")
	// ErrPublish is returned whenever publishing fails (say, due to a closed client).
	ErrPublish    = errors.New("error publishing")
	ErrBadRequest = errors.New("bad request")
)

type logDirection string

const (
	forwardLogDirection  logDirection = "forward"
	backwardLogDirection logDirection = "backward"
)

// GetLogs gets logs according its request and publishes them.  The pattern is
// similar to that used when handling an HTTP request.
func (ls LogService) GetLogs(ctx context.Context, request *logs.GetLogsRequest, publisher ResponsePublisher) error {
	var direction = forwardLogDirection

	if request == nil {
		request = &logs.GetLogsRequest{}
	}

	filter := request.Filter
	if filter == nil {
		filter = new(logs.LogFilter)
		request.Filter = filter
	}
	if filter.Limit > math.MaxInt {
		return errors.Wrapf(ErrBadRequest, "limit %d > maxint", filter.Limit)
	}
	switch {
	case filter.TimeRange == nil || (filter.TimeRange.From == nil && filter.TimeRange.Until == nil):
		now := time.Now()
		filter.TimeRange = &logs.TimeRangeLogFilter{
			From:  timestamppb.New(now.Add(-700 * time.Hour)),
			Until: timestamppb.New(now),
		}
	case filter.TimeRange.From == nil:
		filter.TimeRange.From = timestamppb.New(filter.TimeRange.Until.AsTime().Add(-700 * time.Hour))
	case filter.TimeRange.Until == nil:
		filter.TimeRange.Until = timestamppb.New(filter.TimeRange.From.AsTime().Add(700 * time.Hour))
	}

	c, err := ls.GetLokiClient()
	if err != nil {
		return errors.Wrap(err, "loki client error")
	}
	start := filter.TimeRange.From.AsTime()
	end := filter.TimeRange.Until.AsTime()
	if start.Equal(end) {
		return errors.Errorf("start equals end (%v)", start)
	}
	if start.After(end) {
		direction = backwardLogDirection
		start, end = end, start
	}

<<<<<<< HEAD
	logQL, err := toLogQL(request)
	if err != nil {
		return errors.Wrap(err, "cannot convert request to LogQL")
	}
	entries, err := doQuery(ctx, c, logQL, int(filter.Limit+1), start, end, direction)
	if err != nil {
=======
	adapter := newAdapter(publisher, request.LogFormat)
	if err = doQuery(ctx, c, request.GetQuery().GetAdmin().GetLogql(), int(filter.Limit), start, end, direction, adapter.publish); err != nil {
>>>>>>> 35319138
		var invalidBatchSizeErr ErrInvalidBatchSize
		switch {
		case errors.As(err, &invalidBatchSizeErr):
			// try to requery
			err = doQuery(ctx, c, request.GetQuery().GetAdmin().GetLogql(), invalidBatchSizeErr.RecommendedBatchSize(), start, end, direction, adapter.publish)
			if err != nil {
				return errors.Wrap(err, "invalid batch size requery failed")
			}
		default:
			return errors.Wrap(err, "doQuery failed")
		}
	}
	if request.WantPagingHint {
		var newer, older loki.Entry
		switch direction {
		case forwardLogDirection:
			newer = adapter.last
		case backwardLogDirection:
			newer = adapter.first
		default:
			return errors.Errorf("invalid direction %q", direction)
		}
		// request a record immediately prior to the page
<<<<<<< HEAD
		entries, err := doQuery(ctx, c, logQL, 1, start.Add(-700*time.Hour), start, backwardLogDirection)
=======
		err := doQuery(ctx, c, request.GetQuery().GetAdmin().GetLogql(), 1, start.Add(-700*time.Hour), start, backwardLogDirection, func(ctx context.Context, e loki.Entry) error {
			older = e
			return nil
		})
>>>>>>> 35319138
		if err != nil {
			return errors.Wrap(err, "hint doQuery failed")
		}
		hint := &logs.PagingHint{
			Older: proto.Clone(request).(*logs.GetLogsRequest),
			Newer: proto.Clone(request).(*logs.GetLogsRequest),
		}
		if !older.Timestamp.IsZero() {
			hint.Older.Filter.TimeRange.Until = timestamppb.New(older.Timestamp)
		}
		if !newer.Timestamp.IsZero() {
			hint.Newer.Filter.TimeRange.From = timestamppb.New(newer.Timestamp)
		}
		if request.Filter.TimeRange.From != nil && request.Filter.TimeRange.Until != nil {
			delta := request.Filter.TimeRange.Until.AsTime().Sub(request.Filter.TimeRange.From.AsTime())
			if !older.Timestamp.IsZero() {
				hint.Older.Filter.TimeRange.From = timestamppb.New(older.Timestamp.Add(-delta))
			}
			if !newer.Timestamp.IsZero() {
				hint.Newer.Filter.TimeRange.Until = timestamppb.New(newer.Timestamp.Add(delta))
			}
		}
		if err := publisher.Publish(ctx, &logs.GetLogsResponse{
			ResponseType: &logs.GetLogsResponse_PagingHint{
				PagingHint: hint,
			},
		}); err != nil {
			return errors.WithStack(fmt.Errorf("%w paging hint: %w", ErrPublish, err))
		}
	}

	return nil
}

// An adapter publishes log entries to a ResponsePublisher in a specified format.
type adapter struct {
	responsePublisher ResponsePublisher
	logFormat         logs.LogFormat
	first, last       loki.Entry
	gotFirst          bool
}

func newAdapter(p ResponsePublisher, f logs.LogFormat) *adapter {
	return &adapter{
		responsePublisher: p,
		logFormat:         f,
	}
}

func (a *adapter) publish(ctx context.Context, entry loki.Entry) error {
	if !a.gotFirst {
		a.gotFirst = true
		a.first = entry
	}
	a.last = entry
	var resp *logs.GetLogsResponse
	switch a.logFormat {
	case logs.LogFormat_LOG_FORMAT_UNKNOWN:
		return errors.Wrap(ErrUnimplemented, "unknown log format not supported")
	case logs.LogFormat_LOG_FORMAT_VERBATIM_WITH_TIMESTAMP:
		resp = &logs.GetLogsResponse{
			ResponseType: &logs.GetLogsResponse_Log{
				Log: &logs.LogMessage{
					LogType: &logs.LogMessage_Verbatim{
						Verbatim: &logs.VerbatimLogMessage{
							Line: []byte(entry.Line),
						},
					},
				},
			},
		}
	default:
		return errors.Wrapf(ErrUnimplemented, "%v not supported", a.logFormat)
	}

	if err := a.responsePublisher.Publish(ctx, resp); err != nil {
		return errors.WithStack(fmt.Errorf("%w response with parsed json object: %w", ErrPublish, err))
	}
	return nil
}

func toLogQL(request *logs.GetLogsRequest) (string, error) {
	if request == nil {
		return "", errors.New("nil request")
	}
	query := request.Query
	if query == nil {
		return "", errors.New("nil query")
	}
	switch query := query.QueryType.(type) {
	case *logs.LogQuery_User:
		switch query := query.User.GetUserType().(type) {
		case *logs.UserLogQuery_Datum:
			datum := query.Datum
			return fmt.Sprintf(`{container=~"user|storage"} | json | datumId=%q or datum=%q`, datum, datum), nil
		default:
			return "", errors.Wrapf(ErrUnimplemented, "%T", query)
		}
	case *logs.LogQuery_Admin:
		switch query := query.Admin.GetAdminType().(type) {
		case *logs.AdminLogQuery_Logql:
			return query.Logql, nil
		default:
			return "", errors.Wrapf(ErrUnimplemented, "%T", query)
		}
	default:
		return "", errors.Wrapf(ErrUnimplemented, "%T", query)
	}
}<|MERGE_RESOLUTION|>--- conflicted
+++ resolved
@@ -84,17 +84,12 @@
 		start, end = end, start
 	}
 
-<<<<<<< HEAD
 	logQL, err := toLogQL(request)
 	if err != nil {
 		return errors.Wrap(err, "cannot convert request to LogQL")
 	}
-	entries, err := doQuery(ctx, c, logQL, int(filter.Limit+1), start, end, direction)
-	if err != nil {
-=======
 	adapter := newAdapter(publisher, request.LogFormat)
-	if err = doQuery(ctx, c, request.GetQuery().GetAdmin().GetLogql(), int(filter.Limit), start, end, direction, adapter.publish); err != nil {
->>>>>>> 35319138
+	if err = doQuery(ctx, c, logQL, int(filter.Limit), start, end, direction, adapter.publish); err != nil {
 		var invalidBatchSizeErr ErrInvalidBatchSize
 		switch {
 		case errors.As(err, &invalidBatchSizeErr):
@@ -118,14 +113,10 @@
 			return errors.Errorf("invalid direction %q", direction)
 		}
 		// request a record immediately prior to the page
-<<<<<<< HEAD
-		entries, err := doQuery(ctx, c, logQL, 1, start.Add(-700*time.Hour), start, backwardLogDirection)
-=======
-		err := doQuery(ctx, c, request.GetQuery().GetAdmin().GetLogql(), 1, start.Add(-700*time.Hour), start, backwardLogDirection, func(ctx context.Context, e loki.Entry) error {
+		err := doQuery(ctx, c, logQL, 1, start.Add(-700*time.Hour), start, backwardLogDirection, func(ctx context.Context, e loki.Entry) error {
 			older = e
 			return nil
 		})
->>>>>>> 35319138
 		if err != nil {
 			return errors.Wrap(err, "hint doQuery failed")
 		}
@@ -158,6 +149,35 @@
 	}
 
 	return nil
+}
+
+func toLogQL(request *logs.GetLogsRequest) (string, error) {
+	if request == nil {
+		return "", errors.New("nil request")
+	}
+	query := request.Query
+	if query == nil {
+		return "", errors.New("nil query")
+	}
+	switch query := query.QueryType.(type) {
+	case *logs.LogQuery_User:
+		switch query := query.User.GetUserType().(type) {
+		case *logs.UserLogQuery_Datum:
+			datum := query.Datum
+			return fmt.Sprintf(`{container=~"user|storage"} | json | datumId=%q or datum=%q`, datum, datum), nil
+		default:
+			return "", errors.Wrapf(ErrUnimplemented, "%T", query)
+		}
+	case *logs.LogQuery_Admin:
+		switch query := query.Admin.GetAdminType().(type) {
+		case *logs.AdminLogQuery_Logql:
+			return query.Logql, nil
+		default:
+			return "", errors.Wrapf(ErrUnimplemented, "%T", query)
+		}
+	default:
+		return "", errors.Wrapf(ErrUnimplemented, "%T", query)
+	}
 }
 
 // An adapter publishes log entries to a ResponsePublisher in a specified format.
@@ -205,33 +225,4 @@
 		return errors.WithStack(fmt.Errorf("%w response with parsed json object: %w", ErrPublish, err))
 	}
 	return nil
-}
-
-func toLogQL(request *logs.GetLogsRequest) (string, error) {
-	if request == nil {
-		return "", errors.New("nil request")
-	}
-	query := request.Query
-	if query == nil {
-		return "", errors.New("nil query")
-	}
-	switch query := query.QueryType.(type) {
-	case *logs.LogQuery_User:
-		switch query := query.User.GetUserType().(type) {
-		case *logs.UserLogQuery_Datum:
-			datum := query.Datum
-			return fmt.Sprintf(`{container=~"user|storage"} | json | datumId=%q or datum=%q`, datum, datum), nil
-		default:
-			return "", errors.Wrapf(ErrUnimplemented, "%T", query)
-		}
-	case *logs.LogQuery_Admin:
-		switch query := query.Admin.GetAdminType().(type) {
-		case *logs.AdminLogQuery_Logql:
-			return query.Logql, nil
-		default:
-			return "", errors.Wrapf(ErrUnimplemented, "%T", query)
-		}
-	default:
-		return "", errors.Wrapf(ErrUnimplemented, "%T", query)
-	}
 }