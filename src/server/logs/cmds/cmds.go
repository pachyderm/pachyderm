--- conflicted
+++ resolved
@@ -137,13 +137,10 @@
 		datum           string
 		from            = cmdutil.TimeFlag(time.Now().Add(-700 * time.Hour))
 		to              = cmdutil.TimeFlag(time.Now())
-<<<<<<< HEAD
 		offset          uint
-=======
 		pod             string
 		container       string
 		app             string
->>>>>>> 3ea16187
 	)
 	logsCmd := &cobra.Command{
 		// TODO(CORE-2200): Remove references to “new” and unhide.
@@ -268,13 +265,10 @@
 	logsCmd.Flags().StringVar(&datum, "datum", datum, "Datum for datum query.")
 	logsCmd.Flags().Var(&from, "from", "Return logs at or after this time.")
 	logsCmd.Flags().Var(&to, "to", "Return logs before  this time.")
-<<<<<<< HEAD
 	logsCmd.Flags().UintVar(&offset, "offset", offset, "Number of logs to skip at beginning of time range.")
-=======
 	logsCmd.Flags().StringVar(&pod, "pod", pod, "Pod in the cluster.")
 	logsCmd.Flags().StringVar(&container, "container", container, "Container name belonging to the pod specified in the --pod argument.")
 	logsCmd.Flags().StringVar(&app, "app", app, "Return logs for all pods with a certain value for the label 'app'.")
->>>>>>> 3ea16187
 	commands = append(commands, logsCmd)
 	return commands
 }
