package server

import (
	"bytes"
	"context"
	"encoding/json"
	"fmt"
	"path"
	"sort"
	"strings"
	"sync"
	"time"
	"unicode"

	"github.com/gogo/protobuf/jsonpb"
	"github.com/gogo/protobuf/proto"
	"github.com/gogo/protobuf/types"
	"github.com/itchyny/gojq"
	opentracing "github.com/opentracing/opentracing-go"
	"github.com/robfig/cron"
	"github.com/sirupsen/logrus"
	"golang.org/x/sync/errgroup"
	"google.golang.org/protobuf/types/known/timestamppb"
	v1 "k8s.io/api/core/v1"
	k8serrors "k8s.io/apimachinery/pkg/api/errors"
	metav1 "k8s.io/apimachinery/pkg/apis/meta/v1"
	"k8s.io/apimachinery/pkg/labels"

	"github.com/pachyderm/pachyderm/v2/src/auth"
	"github.com/pachyderm/pachyderm/v2/src/client"
	enterpriseclient "github.com/pachyderm/pachyderm/v2/src/enterprise"
	"github.com/pachyderm/pachyderm/v2/src/internal/ancestry"
	col "github.com/pachyderm/pachyderm/v2/src/internal/collection"
	"github.com/pachyderm/pachyderm/v2/src/internal/errors"
	"github.com/pachyderm/pachyderm/v2/src/internal/errutil"
	"github.com/pachyderm/pachyderm/v2/src/internal/grpcutil"
	"github.com/pachyderm/pachyderm/v2/src/internal/lokiutil"
	"github.com/pachyderm/pachyderm/v2/src/internal/metrics"
	"github.com/pachyderm/pachyderm/v2/src/internal/pachtmpl"
	"github.com/pachyderm/pachyderm/v2/src/internal/pfsfile"
	"github.com/pachyderm/pachyderm/v2/src/internal/ppsdb"
	"github.com/pachyderm/pachyderm/v2/src/internal/ppsload"
	"github.com/pachyderm/pachyderm/v2/src/internal/ppsutil"
	"github.com/pachyderm/pachyderm/v2/src/internal/serde"
	"github.com/pachyderm/pachyderm/v2/src/internal/task"
	"github.com/pachyderm/pachyderm/v2/src/internal/tracing"
	"github.com/pachyderm/pachyderm/v2/src/internal/tracing/extended"
	txnenv "github.com/pachyderm/pachyderm/v2/src/internal/transactionenv"
	"github.com/pachyderm/pachyderm/v2/src/internal/transactionenv/txncontext"
	"github.com/pachyderm/pachyderm/v2/src/internal/uuid"
	"github.com/pachyderm/pachyderm/v2/src/internal/watch"
	"github.com/pachyderm/pachyderm/v2/src/pfs"
	"github.com/pachyderm/pachyderm/v2/src/pps"
	enterpriselimits "github.com/pachyderm/pachyderm/v2/src/server/enterprise/limits"
	enterprisemetrics "github.com/pachyderm/pachyderm/v2/src/server/enterprise/metrics"
	enterprisetext "github.com/pachyderm/pachyderm/v2/src/server/enterprise/text"
	pfsServer "github.com/pachyderm/pachyderm/v2/src/server/pfs"
	ppsServer "github.com/pachyderm/pachyderm/v2/src/server/pps"
	"github.com/pachyderm/pachyderm/v2/src/server/worker/common"
	"github.com/pachyderm/pachyderm/v2/src/server/worker/datum"
	"github.com/pachyderm/pachyderm/v2/src/server/worker/driver"
	workerserver "github.com/pachyderm/pachyderm/v2/src/server/worker/server"
	taskapi "github.com/pachyderm/pachyderm/v2/src/task"
)

const (
	// DefaultUserImage is the image used for jobs when the user does not specify
	// an image.
	DefaultUserImage = "ubuntu:20.04"
	// DefaultDatumTries is the default number of times a datum will be tried
	// before we give up and consider the job failed.
	DefaultDatumTries = 3

	// DefaultLogsFrom is the default duration to return logs from, i.e. by
	// default we return logs from up to 24 hours ago.
	DefaultLogsFrom  = time.Hour * 24
	ppsTaskNamespace = "/pps"
)

var (
	suite                 = "pachyderm"
	errIncompleteDeletion = errors.Errorf("pipeline may not be fully deleted, provenance may still be intact")
)

// apiServer implements the public interface of the Pachyderm Pipeline System,
// including all RPCs defined in the protobuf spec.
type apiServer struct {
	etcdPrefix            string
	env                   Env
	txnEnv                *txnenv.TransactionEnv
	namespace             string
	workerImage           string
	workerSidecarImage    string
	workerImagePullPolicy string
	storageRoot           string
	storageBackend        string
	storageHostPath       string
	imagePullSecrets      string
	reporter              *metrics.Reporter
	workerUsesRoot        bool
	workerGrpcPort        uint16
	port                  uint16
	peerPort              uint16
	gcPercent             int
	// collections
	pipelines col.PostgresCollection
	jobs      col.PostgresCollection
}

func merge(from, to map[string]bool) {
	for s := range from {
		to[s] = true
	}
}

func validateNames(names map[string]bool, input *pps.Input) error {
	switch {
	case input == nil:
		return nil // spouts can have nil input
	case input.Pfs != nil:
		if names[input.Pfs.Name] {
			return errors.Errorf(`name "%s" was used more than once`, input.Pfs.Name)
		}
		names[input.Pfs.Name] = true
	case input.Cron != nil:
		if names[input.Cron.Name] {
			return errors.Errorf(`name "%s" was used more than once`, input.Cron.Name)
		}
		names[input.Cron.Name] = true
	case input.Union != nil:
		for _, input := range input.Union {
			namesCopy := make(map[string]bool)
			merge(names, namesCopy)
			if err := validateNames(namesCopy, input); err != nil {
				return err
			}
			// we defer this because subinputs of a union input are allowed to
			// have conflicting names but other inputs that are, for example,
			// crossed with this union cannot conflict with any of the names it
			// might present
			defer merge(namesCopy, names)
		}
	case input.Cross != nil:
		for _, input := range input.Cross {
			if err := validateNames(names, input); err != nil {
				return err
			}
		}
	case input.Join != nil:
		for _, input := range input.Join {
			if err := validateNames(names, input); err != nil {
				return err
			}
		}
	case input.Group != nil:
		for _, input := range input.Group {
			if err := validateNames(names, input); err != nil {
				return err
			}
		}
	}
	return nil
}

func (a *apiServer) validateInput(pipeline *pps.Pipeline, input *pps.Input) error {
	if err := validateNames(make(map[string]bool), input); err != nil {
		return err
	}
	return pps.VisitInput(input, func(input *pps.Input) error {
		set := false
		if input.Pfs != nil {
			if input.Pfs.Project == "" {
				input.Pfs.Project = pipeline.Project.GetName()
			}
			set = true
			switch {
			case len(input.Pfs.Name) == 0:
				return errors.Errorf("input must specify a name")
			case input.Pfs.Name == "out":
				return errors.Errorf("input cannot be named \"out\", as pachyderm " +
					"already creates /pfs/out to collect job output")
			case input.Pfs.Repo == "":
				return errors.Errorf("input must specify a repo")
			case input.Pfs.Repo == "out" && input.Pfs.Name == "":
				return errors.Errorf("inputs based on repos named \"out\" must have " +
					"'name' set, as pachyderm already creates /pfs/out to collect " +
					"job output")
			case input.Pfs.Branch == "":
				return errors.Errorf("input must specify a branch")
			case !input.Pfs.S3 && len(input.Pfs.Glob) == 0:
				return errors.Errorf("input must specify a glob")
			case input.Pfs.S3 && input.Pfs.Glob != "/":
				return errors.Errorf("inputs that set 's3' to 'true' must also set " +
					"'glob', to \"/\", as the S3 gateway is only able to expose data " +
					"at the commit level")
			case input.Pfs.S3 && input.Pfs.Lazy:
				return errors.Errorf("input cannot specify both 's3' and 'lazy', as " +
					"'s3' requires input data to be accessed via Pachyderm's S3 " +
					"gateway rather than the file system")
			case input.Pfs.S3 && input.Pfs.EmptyFiles:
				return errors.Errorf("input cannot specify both 's3' and " +
					"'empty_files', as 's3' requires input data to be accessed via " +
					"Pachyderm's S3 gateway rather than the file system")
			}
		}
		if input.Cross != nil {
			if set {
				return errors.Errorf("multiple input types set")
			}
			set = true
		}
		if input.Join != nil {
			if set {
				return errors.Errorf("multiple input types set")
			}
			set = true
			if ppsutil.ContainsS3Inputs(input) {
				// The best datum semantics for s3 inputs embedded in join expressions
				// are not yet clear, and we see no use case for them yet, so block
				// them until we know how they should work
				return errors.Errorf("S3 inputs in join expressions are not supported")
			}
		}
		if input.Group != nil {
			if set {
				return errors.Errorf("multiple input types set")
			}
			set = true
			if ppsutil.ContainsS3Inputs(input) {
				// See above for "joins"; block s3 inputs in group expressions until
				// we know how they should work
				return errors.Errorf("S3 inputs in group expressions are not supported")
			}
		}
		if input.Union != nil {
			if set {
				return errors.Errorf("multiple input types set")
			}
			set = true
			if ppsutil.ContainsS3Inputs(input) {
				// See above for "joins"; block s3 inputs in union expressions until
				// we know how they should work
				return errors.Errorf("S3 inputs in union expressions are not supported")
			}
		}
		if input.Cron != nil {
			if set {
				return errors.Errorf("multiple input types set")
			}
			set = true
			if len(input.Cron.Name) == 0 {
				return errors.Errorf("input must specify a name")
			}
			if _, err := cron.ParseStandard(input.Cron.Spec); err != nil {
				return errors.Wrapf(err, "error parsing cron-spec")
			}
		}
		if !set {
			return errors.Errorf("no input set")
		}
		return nil
	})
}

func validateTransform(transform *pps.Transform) error {
	if transform == nil {
		return errors.Errorf("pipeline must specify a transform")
	}
	if transform.Image == "" {
		return errors.Errorf("pipeline transform must contain an image")
	}
	return nil
}

func (a *apiServer) validateKube(ctx context.Context) {
	errors := false
	kubeClient := a.env.KubeClient
	_, err := kubeClient.CoreV1().Pods(a.namespace).Watch(ctx, metav1.ListOptions{Watch: true})
	if err != nil {
		errors = true
		logrus.Errorf("unable to access kubernetes pods, Pachyderm will continue to work but certain pipeline errors will result in pipelines being stuck indefinitely in \"starting\" state. error: %v", err)
	}
	pods, err := a.pachdPods(ctx)
	if err != nil || len(pods) == 0 {
		errors = true
		logrus.Errorf("unable to access kubernetes pods, Pachyderm will continue to work but 'pachctl logs' will not work. error: %v", err)
	} else {
		// No need to check all pods since we're just checking permissions.
		pod := pods[0]
		_, err = kubeClient.CoreV1().Pods(a.namespace).GetLogs(
			pod.ObjectMeta.Name, &v1.PodLogOptions{
				Container: "pachd",
			}).Timeout(10 * time.Second).Do(ctx).Raw()
		if err != nil {
			errors = true
			logrus.Errorf("unable to access kubernetes logs, Pachyderm will continue to work but 'pachctl logs' will not work. error: %v", err)
		}
	}
	name := uuid.NewWithoutDashes()
	labels := map[string]string{appLabel: name}
	rc := &v1.ReplicationController{
		TypeMeta: metav1.TypeMeta{
			Kind:       "ReplicationController",
			APIVersion: "v1",
		},
		ObjectMeta: metav1.ObjectMeta{
			Name:   name,
			Labels: labels,
		},
		Spec: v1.ReplicationControllerSpec{
			Selector: labels,
			Replicas: new(int32),
			Template: &v1.PodTemplateSpec{
				ObjectMeta: metav1.ObjectMeta{
					Name:   name,
					Labels: labels,
				},
				Spec: v1.PodSpec{
					Containers: []v1.Container{
						{
							Name:    "name",
							Image:   DefaultUserImage,
							Command: []string{"true"},
						},
					},
				},
			},
		},
	}
	if _, err := kubeClient.CoreV1().ReplicationControllers(a.namespace).Create(ctx, rc, metav1.CreateOptions{}); err != nil {
		if err != nil {
			errors = true
			logrus.Errorf("unable to create kubernetes replication controllers, Pachyderm will not function properly until this is fixed. error: %v", err)
		}
	}
	if err := kubeClient.CoreV1().ReplicationControllers(a.namespace).Delete(ctx, name, metav1.DeleteOptions{}); err != nil {
		if err != nil {
			errors = true
			logrus.Errorf("unable to delete kubernetes replication controllers, Pachyderm function properly but pipeline cleanup will not work. error: %v", err)
		}
	}
	if !errors {
		logrus.Infof("validating kubernetes access returned no errors")
	}
}

// authorizing a pipeline operation varies slightly depending on whether the
// pipeline is being created, updated, or deleted
type pipelineOperation uint8

const (
	// pipelineOpCreate is required for CreatePipeline
	pipelineOpCreate pipelineOperation = iota
	// pipelineOpListDatum is required for ListDatum
	pipelineOpListDatum
	// pipelineOpGetLogs is required for GetLogs
	pipelineOpGetLogs
	// pipelineOpUpdate is required for UpdatePipeline
	pipelineOpUpdate
	// pipelineOpUpdate is required for DeletePipeline
	pipelineOpDelete
	// pipelineOpStartStop is required for StartPipeline and StopPipeline
	pipelineOpStartStop
)

// authorizePipelineOp checks if the user indicated by 'ctx' is authorized
// to perform 'operation' on the pipeline in 'info'
func (a *apiServer) authorizePipelineOp(ctx context.Context, operation pipelineOperation, input *pps.Input, projectName, outputName string) error {
	return a.txnEnv.WithReadContext(ctx, func(txnCtx *txncontext.TransactionContext) error {
		return a.authorizePipelineOpInTransaction(txnCtx, operation, input, projectName, outputName)
	})
}

// authorizePipelineOpInTransaction is identical to authorizePipelineOp, but runs in the provided transaction
func (a *apiServer) authorizePipelineOpInTransaction(txnCtx *txncontext.TransactionContext, operation pipelineOperation, input *pps.Input, projectName, outputName string) error {
	_, err := txnCtx.WhoAmI()
	if auth.IsErrNotActivated(err) {
		return nil // Auth isn't activated, skip authorization completely
	} else if err != nil {
		return err
	}

	if input != nil && operation != pipelineOpDelete && operation != pipelineOpStartStop {
		// Check that the user is authorized to read all input repos, and write to the
		// output repo (which the pipeline needs to be able to do on the user's
		// behalf)
		done := make(map[string]struct{}) // don't double-authorize repos
		if err := pps.VisitInput(input, func(in *pps.Input) error {
			var repo string
			if in.Pfs != nil {
				repo = in.Pfs.Repo
			} else {
				return nil
			}

			if _, ok := done[repo]; ok {
				return nil
			}
			done[repo] = struct{}{}
			err := a.env.AuthServer.CheckRepoIsAuthorizedInTransaction(txnCtx, &pfs.Repo{Type: pfs.UserRepoType, Name: repo}, auth.Permission_REPO_READ)
			return errors.EnsureStack(err)
		}); err != nil {
			return err
		}
	}

	// Check that the user is authorized to write to the output repo
	if outputName != "" {
		var required auth.Permission
		switch operation {
		case pipelineOpCreate:
			// no permissions needed, we will error later if the repo already exists
			return nil
		case pipelineOpListDatum, pipelineOpGetLogs:
			required = auth.Permission_REPO_READ
		case pipelineOpUpdate, pipelineOpStartStop:
			required = auth.Permission_REPO_WRITE
		case pipelineOpDelete:
			if _, err := a.env.PFSServer.InspectRepoInTransaction(txnCtx, &pfs.InspectRepoRequest{
<<<<<<< HEAD
				Repo: client.NewProjectRepo(projectName, outputName),
=======
				Repo: client.NewRepo(outputName),
>>>>>>> 1336c448
			}); errutil.IsNotFoundError(err) {
				// special case: the pipeline output repo has been deleted (so the
				// pipeline is now invalid). It should be possible to delete the pipeline.
				return nil
			}
			required = auth.Permission_REPO_DELETE
		default:
			return errors.Errorf("internal error, unrecognized operation %v", operation)
		}
		if err := a.env.AuthServer.CheckRepoIsAuthorizedInTransaction(txnCtx, &pfs.Repo{Type: pfs.UserRepoType, Name: outputName}, required); err != nil {
			return errors.EnsureStack(err)
		}
	}
	return nil
}

func (a *apiServer) UpdateJobState(ctx context.Context, request *pps.UpdateJobStateRequest) (response *types.Empty, retErr error) {
	if err := a.txnEnv.WithTransaction(ctx, func(txn txnenv.Transaction) error {
		return errors.EnsureStack(txn.UpdateJobState(request))
	}, nil); err != nil {
		return nil, err
	}

	return &types.Empty{}, nil
}

func (a *apiServer) UpdateJobStateInTransaction(txnCtx *txncontext.TransactionContext, request *pps.UpdateJobStateRequest) error {
	jobs := a.jobs.ReadWrite(txnCtx.SqlTx)
	jobInfo := &pps.JobInfo{}
	if err := jobs.Get(ppsdb.JobKey(request.Job), jobInfo); err != nil {
		return errors.EnsureStack(err)
	}
	if pps.IsTerminal(jobInfo.State) {
		return ppsServer.ErrJobFinished{Job: jobInfo.Job}
	}

	jobInfo.Restart = request.Restart
	jobInfo.DataProcessed = request.DataProcessed
	jobInfo.DataSkipped = request.DataSkipped
	jobInfo.DataFailed = request.DataFailed
	jobInfo.DataRecovered = request.DataRecovered
	jobInfo.DataTotal = request.DataTotal
	jobInfo.Stats = request.Stats

	return ppsutil.UpdateJobState(a.pipelines.ReadWrite(txnCtx.SqlTx), jobs, jobInfo, request.State, request.Reason)
}

// InspectJob implements the protobuf pps.InspectJob RPC
func (a *apiServer) InspectJob(ctx context.Context, request *pps.InspectJobRequest) (response *pps.JobInfo, retErr error) {
	if request.Job == nil {
		return nil, errors.Errorf("must specify a job")
	}
	jobs := a.jobs.ReadOnly(ctx)
	// Make sure the job exists
	// TODO: there's a race condition between this check and the watch below where
	// a deleted job could make this block forever.
	jobInfo := &pps.JobInfo{}
	if err := jobs.Get(ppsdb.JobKey(request.Job), jobInfo); err != nil {
		return nil, errors.EnsureStack(err)
	}
	if request.Wait {
		watcher, err := jobs.WatchOne(ppsdb.JobKey(request.Job))
		if err != nil {
			return nil, errors.EnsureStack(err)
		}
		defer watcher.Close()

	watchLoop:
		for {
			ev, ok := <-watcher.Watch()
			if !ok {
				return nil, errors.Errorf("the stream for job updates closed unexpectedly")
			}
			switch ev.Type {
			case watch.EventError:
				return nil, ev.Err
			case watch.EventDelete:
				return nil, errors.Errorf("job %s was deleted", request.Job.ID)
			case watch.EventPut:
				var jobID string
				if err := ev.Unmarshal(&jobID, jobInfo); err != nil {
					return nil, err
				}
				if pps.IsTerminal(jobInfo.State) {
					break watchLoop
				}
			}
		}
	}

	if request.Details {
		if err := a.getJobDetails(ctx, jobInfo); err != nil {
			return nil, err
		}
	}
	return jobInfo, nil
}

// InspectJobSet implements the protobuf pps.InspectJobSet RPC
func (a *apiServer) InspectJobSet(request *pps.InspectJobSetRequest, server pps.API_InspectJobSetServer) (retErr error) {
	ctx := server.Context()
	pachClient := a.env.GetPachClient(ctx)

	cb := func(projectName, pipelineName string) error {
<<<<<<< HEAD
		//jobInfo, err := pachClient.InspectJob(pipeline, request.JobSet.ID, request.Details)
=======
>>>>>>> 1336c448
		jobInfo, err := a.InspectJob(ctx, &pps.InspectJobRequest{
			Job: &pps.Job{
				Pipeline: &pps.Pipeline{
					Project: &pfs.Project{
						Name: projectName,
					},
					Name: pipelineName,
				},
				ID: request.JobSet.ID,
			},
			Details: request.Details,
		})
		if err != nil {
			// Not all commits are guaranteed to have an associated job - skip over it
			if errutil.IsNotFoundError(err) {
				return nil
			}
			return err
		}
		return errors.EnsureStack(server.Send(jobInfo))
	}

	if err := forEachCommitInJob(pachClient, request.JobSet.ID, request.Wait, func(ci *pfs.CommitInfo) error {
		if ci.Commit.Branch.Repo.Type != pfs.UserRepoType || ci.Origin.Kind == pfs.OriginKind_ALIAS {
			return nil
		}
		return cb(ci.Commit.Branch.Repo.Project.GetName(), ci.Commit.Branch.Repo.Name)
	}); err != nil {
		if pfsServer.IsCommitSetNotFoundErr(err) {
			// There are no commits for this ID, but there may still be jobs, query
			// the jobs table directly and don't worry about the topological sort
			// Load all the jobs eagerly to avoid a nested query
			pipelines := []*pps.Pipeline{}
			jobInfo := &pps.JobInfo{}
			if err := a.jobs.ReadOnly(pachClient.Ctx()).GetByIndex(ppsdb.JobsJobSetIndex, request.JobSet.ID, jobInfo, col.DefaultOptions(), func(string) error {
				pipelines = append(pipelines, jobInfo.Job.Pipeline)
				return nil
			}); err != nil {
				return errors.EnsureStack(err)
			}
			for _, pipeline := range pipelines {
				if err := cb(pipeline.Project.GetName(), pipeline.Name); err != nil {
					return err
				}
			}
			return nil
		}

		return err
	}
	return nil
}

func forEachCommitInJob(pachClient *client.APIClient, jobID string, wait bool, cb func(*pfs.CommitInfo) error) error {
	if wait {
		// Note that while this will return jobs in the same topological sort as the
		// commitset, it will block on commits that don't have a job associated with
		// them (aliases and input commits, for example).
		return pachClient.WaitCommitSet(jobID, cb)
	}

	commitInfos, err := pachClient.InspectCommitSet(jobID)
	if err != nil {
		return err
	}

	for _, ci := range commitInfos {
		if err := cb(ci); err != nil {
			return err
		}
	}
	return nil
}

// ListJobSet implements the protobuf pps.ListJobSet RPC
func (a *apiServer) ListJobSet(request *pps.ListJobSetRequest, serv pps.API_ListJobSetServer) (retErr error) {
	pachClient := a.env.GetPachClient(serv.Context())

	// Track the jobsets we've already processed
	seen := map[string]struct{}{}

	// Return jobsets by the newest job in each set (which can be at a different
	// timestamp due to triggers or deferred processing)
	jobInfo := &pps.JobInfo{}
	err := a.jobs.ReadOnly(serv.Context()).List(jobInfo, col.DefaultOptions(), func(string) error {
		if _, ok := seen[jobInfo.Job.ID]; ok {
			return nil
		}
		seen[jobInfo.Job.ID] = struct{}{}

		jobInfos, err := pachClient.InspectJobSet(jobInfo.Job.ID, request.Details)
		if err != nil {
			return err
		}

		return errors.EnsureStack(serv.Send(&pps.JobSetInfo{
			JobSet: client.NewJobSet(jobInfo.Job.ID),
			Jobs:   jobInfos,
		}))
	})
	return errors.EnsureStack(err)
}

// intersectCommitSets finds all commitsets which involve the specified commits
// (or aliases of the specified commits)
// TODO(global ids): this assumes that all aliases are equivalent to their first
// ancestor non-alias commit, but that may not be true if the ancestor has been
// squashed.  We may need to recursively squash commitsets to prevent this.
func (a *apiServer) intersectCommitSets(ctx context.Context, commits []*pfs.Commit) (map[string]struct{}, error) {
	walkCommits := func(startCommit *pfs.Commit) (map[string]struct{}, error) {
		result := map[string]struct{}{} // key is the commitset id
		queue := []*pfs.Commit{}

		// Walk upwards until finding a concrete commit
		cursor := startCommit
		for {
			commitInfo, err := a.resolveCommit(ctx, cursor)
			if err != nil {
				return nil, err
			}
			if commitInfo.Origin.Kind != pfs.OriginKind_ALIAS || commitInfo.ParentCommit == nil {
				result[cursor.ID] = struct{}{}
				queue = append(queue, commitInfo.ChildCommits...)
				break
			}
			cursor = commitInfo.ParentCommit
		}

		// Now find all descendent aliases
		for len(queue) > 0 {
			cursor = queue[0]
			queue = queue[1:]

			commitInfo, err := a.resolveCommit(ctx, cursor)
			if err != nil {
				return nil, err
			}
			if commitInfo.Origin.Kind == pfs.OriginKind_ALIAS {
				result[cursor.ID] = struct{}{}
				queue = append(queue, commitInfo.ChildCommits...)
			}
		}
		return result, nil
	}

	var intersection map[string]struct{}
	for _, commit := range commits {
		result, err := walkCommits(commit)
		if err != nil {
			return nil, err
		}
		if intersection == nil {
			intersection = result
		} else {
			newIntersection := map[string]struct{}{}
			for commitsetID := range result {
				if _, ok := intersection[commitsetID]; ok {
					newIntersection[commitsetID] = struct{}{}
				}
			}
			intersection = newIntersection
		}
	}
	return intersection, nil
}

// listJob is the internal implementation of ListJob shared between ListJob and
// ListJobStream. When ListJob is removed, this should be inlined into
// ListJobStream.
func (a *apiServer) listJob(
	ctx context.Context,
	pipeline *pps.Pipeline,
	inputCommits []*pfs.Commit,
	history int64,
	details bool,
	jqFilter string,
	f func(*pps.JobInfo) error,
) error {
	if pipeline != nil {
		// If 'pipeline is set, check that caller has access to the pipeline's
		// output repo; currently, that's all that's required for ListJob.
		//
		// If 'pipeline' isn't set, then we don't return an error (otherwise, a
		// caller without access to a single pipeline's output repo couldn't run
		// `pachctl list job` at all) and instead silently skip jobs where the user
		// doesn't have access to the job's output repo.
		if err := a.env.AuthServer.CheckRepoIsAuthorized(ctx, &pfs.Repo{Type: pfs.UserRepoType, Name: pipeline.Name}, auth.Permission_PIPELINE_LIST_JOB); err != nil && !auth.IsErrNotActivated(err) {
			return errors.EnsureStack(err)
		}
	}

	// For each specified input commit, build the set of commitset IDs which
	// belong to all of them.
	commitsets, err := a.intersectCommitSets(ctx, inputCommits)
	if err != nil {
		return err
	}

	var jqCode *gojq.Code
	var enc serde.Encoder
	var jsonBuffer bytes.Buffer
	if jqFilter != "" {
		jqQuery, err := gojq.Parse(jqFilter)
		if err != nil {
			return errors.EnsureStack(err)
		}
		jqCode, err = gojq.Compile(jqQuery)
		if err != nil {
			return errors.EnsureStack(err)
		}
		// ensure field names and enum values match with --raw output
		enc = serde.NewJSONEncoder(&jsonBuffer, serde.WithOrigName(true))
	}

	// pipelineVersions holds the versions of pipelines that we're interested in
<<<<<<< HEAD
	versionKey := func(projectName, pipelineName string, version uint64) string {
		return fmt.Sprintf("%s/%s-%v", projectName, pipelineName, version)
	}
	pipelineVersions := make(map[string]bool)
	if err := ppsutil.ListPipelineInfo(ctx, a.pipelines, pipeline, history,
		func(ptr *pps.PipelineInfo) error {
			pipelineVersions[versionKey(ptr.Pipeline.Project.GetName(), ptr.Pipeline.Name, ptr.Version)] = true
=======
	pipelineVersions := make(map[string]bool)
	if err := ppsutil.ListPipelineInfo(ctx, a.pipelines, pipeline, history,
		func(ptr *pps.PipelineInfo) error {
			pipelineVersions[ppsdb.VersionKey(ptr.Pipeline, ptr.Version)] = true
>>>>>>> 1336c448
			return nil
		}); err != nil {
		return err
	}

	jobs := a.jobs.ReadOnly(ctx)
	jobInfo := &pps.JobInfo{}
	_f := func(string) error {
		if details {
			if err := a.getJobDetails(ctx, jobInfo); err != nil {
				if auth.IsErrNotAuthorized(err) {
					return nil // skip job--see note at top of function
				}
				return err
			}
		}

		if len(inputCommits) > 0 {
			// Only include the job if it's in the set of intersected commitset IDs
			if _, ok := commitsets[jobInfo.Job.ID]; !ok {
				return nil
			}
		}

<<<<<<< HEAD
		if !pipelineVersions[versionKey(jobInfo.Job.Pipeline.Project.GetName(), jobInfo.Job.Pipeline.Name, jobInfo.PipelineVersion)] {
=======
		if !pipelineVersions[ppsdb.VersionKey(jobInfo.Job.Pipeline, jobInfo.PipelineVersion)] {
>>>>>>> 1336c448
			return nil
		}

		if jqCode != nil {
			jsonBuffer.Reset()
			// convert jobInfo to a map[string]interface{} for use with gojq
			if err := enc.EncodeProto(jobInfo); err != nil {
				return errors.EnsureStack(err)
			}
			var jobInterface interface{}
			if err := json.Unmarshal(jsonBuffer.Bytes(), &jobInterface); err != nil {
				return errors.EnsureStack(err)
			}
			iter := jqCode.Run(jobInterface)
			// treat either jq false-y value as rejection
			if v, _ := iter.Next(); v == false || v == nil {
				return nil
			}
		}

		return f(jobInfo)
	}
	if pipeline != nil {
		err := jobs.GetByIndex(ppsdb.JobsPipelineIndex, ppsdb.JobsPipelineKey(pipeline), jobInfo, col.DefaultOptions(), _f)
		return errors.EnsureStack(err)
	} else {
		err := jobs.List(jobInfo, col.DefaultOptions(), _f)
		return errors.EnsureStack(err)
	}
}

func (a *apiServer) getJobDetails(ctx context.Context, jobInfo *pps.JobInfo) error {
	projectName := jobInfo.Job.Pipeline.Project.GetName()
	pipelineName := jobInfo.Job.Pipeline.Name

	if err := a.env.AuthServer.CheckRepoIsAuthorized(ctx, &pfs.Repo{Type: pfs.UserRepoType, Name: pipelineName}, auth.Permission_PIPELINE_LIST_JOB); err != nil && !auth.IsErrNotActivated(err) {
		return errors.EnsureStack(err)
	}

	// Override the SpecCommit for the pipeline to be what it was when this job
	// was created, this prevents races between updating a pipeline and
	// previous jobs running.
	pipelineInfo := &pps.PipelineInfo{}
	if err := a.pipelines.ReadOnly(ctx).GetUniqueByIndex(
		ppsdb.PipelinesVersionIndex,
		ppsdb.VersionKey(jobInfo.Job.Pipeline, jobInfo.PipelineVersion),
		pipelineInfo); err != nil {
		return errors.EnsureStack(err)
	}

	details := &pps.JobInfo_Details{}
	details.Transform = pipelineInfo.Details.Transform
	details.ParallelismSpec = pipelineInfo.Details.ParallelismSpec
	details.Egress = pipelineInfo.Details.Egress
	details.Service = pipelineInfo.Details.Service
	details.Spout = pipelineInfo.Details.Spout
	details.ResourceRequests = pipelineInfo.Details.ResourceRequests
	details.ResourceLimits = pipelineInfo.Details.ResourceLimits
	details.SidecarResourceLimits = pipelineInfo.Details.SidecarResourceLimits
	details.Input = ppsutil.JobInput(pipelineInfo, jobInfo.OutputCommit)
	details.Salt = pipelineInfo.Details.Salt
	details.DatumSetSpec = pipelineInfo.Details.DatumSetSpec
	details.DatumTimeout = pipelineInfo.Details.DatumTimeout
	details.JobTimeout = pipelineInfo.Details.JobTimeout
	details.DatumTries = pipelineInfo.Details.DatumTries
	details.SchedulingSpec = pipelineInfo.Details.SchedulingSpec
	details.PodSpec = pipelineInfo.Details.PodSpec
	details.PodPatch = pipelineInfo.Details.PodPatch

	// If the job is running, we fill in WorkerStatus field, otherwise
	// we just return the jobInfo.
	if jobInfo.State == pps.JobState_JOB_RUNNING {
<<<<<<< HEAD
		var pi = &pps.PipelineInfo{
			Pipeline: &pps.Pipeline{
				Project: &pfs.Project{Name: projectName},
				Name:    pipelineName,
			},
			Version: jobInfo.PipelineVersion,
		}
		workerStatus, err := workerserver.Status(ctx, pi, a.env.EtcdClient, a.etcdPrefix, a.workerGrpcPort)
=======
		workerStatus, err := workerserver.Status(ctx, projectName, pipelineName, jobInfo.PipelineVersion, a.env.EtcdClient, a.etcdPrefix, a.workerGrpcPort)
>>>>>>> 1336c448
		if err != nil {
			logrus.Errorf("failed to get worker status with err: %s", err.Error())
		} else {
			// It's possible that the workers might be working on datums for other
			// jobs, we omit those since they're not part of the status for this
			// job.
			for _, status := range workerStatus {
				if status.JobID == jobInfo.Job.ID {
					details.WorkerStatus = append(details.WorkerStatus, status)
				}
			}
		}
	}

	jobInfo.Details = details
	return nil
}

// ListJob implements the protobuf pps.ListJob RPC
func (a *apiServer) ListJob(request *pps.ListJobRequest, resp pps.API_ListJobServer) (retErr error) {
	return a.listJob(resp.Context(), request.Pipeline, request.InputCommit, request.History, request.Details, request.JqFilter, func(ji *pps.JobInfo) error {
		return errors.EnsureStack(resp.Send(ji))
	})
}

// SubscribeJob implements the protobuf pps.SubscribeJob RPC
func (a *apiServer) SubscribeJob(request *pps.SubscribeJobRequest, stream pps.API_SubscribeJobServer) (retErr error) {
	ctx := stream.Context()

	// Validate arguments
	if request.Pipeline == nil || request.Pipeline.Name == "" {
		return errors.New("pipeline must be specified")
	}

	if err := a.env.AuthServer.CheckRepoIsAuthorized(ctx, &pfs.Repo{Type: pfs.UserRepoType, Name: request.Pipeline.Name}, auth.Permission_PIPELINE_LIST_JOB); err != nil && !auth.IsErrNotActivated(err) {
		return errors.EnsureStack(err)
	}

	// keep track of the jobs that have been sent
	seen := map[string]struct{}{}

	err := a.jobs.ReadOnly(ctx).WatchByIndexF(ppsdb.JobsTerminalIndex, ppsdb.JobsTerminalKey(request.Pipeline, false), func(ev *watch.Event) error {
		var key string
		jobInfo := &pps.JobInfo{}
		if err := ev.Unmarshal(&key, jobInfo); err != nil {
			return errors.Wrapf(err, "unmarshal")
		}

		if _, ok := seen[key]; ok {
			return nil
		}
		seen[key] = struct{}{}

		if request.Details {
			if err := a.getJobDetails(ctx, jobInfo); err != nil {
				return err
			}
		}
		return errors.EnsureStack(stream.Send(jobInfo))
	}, watch.WithSort(col.SortByCreateRevision, col.SortAscend), watch.IgnoreDelete)
	return errors.EnsureStack(err)
}

// DeleteJob implements the protobuf pps.DeleteJob RPC
func (a *apiServer) DeleteJob(ctx context.Context, request *pps.DeleteJobRequest) (response *types.Empty, retErr error) {
	if request.Job == nil {
		return nil, errors.New("job cannot be nil")
	}
	if err := a.txnEnv.WithWriteContext(ctx, func(txnCtx *txncontext.TransactionContext) error {
		return a.deleteJobInTransaction(txnCtx, request)
	}); err != nil {
		return nil, err
	}
	clearJobCache(a.env.GetPachClient(ctx), ppsdb.JobKey(request.Job))
	return &types.Empty{}, nil
}

func (a *apiServer) deleteJobInTransaction(txnCtx *txncontext.TransactionContext, request *pps.DeleteJobRequest) error {
	if err := a.stopJob(txnCtx, request.Job, "job deleted"); err != nil {
		return err
	}
	return errors.EnsureStack(a.jobs.ReadWrite(txnCtx.SqlTx).Delete(ppsdb.JobKey(request.Job)))
}

// StopJob implements the protobuf pps.StopJob RPC
func (a *apiServer) StopJob(ctx context.Context, request *pps.StopJobRequest) (response *types.Empty, retErr error) {
	if err := a.txnEnv.WithTransaction(ctx, func(txn txnenv.Transaction) error {
		return errors.EnsureStack(txn.StopJob(request))
	}, nil); err != nil {
		return nil, err
	}
	clearJobCache(a.env.GetPachClient(ctx), ppsdb.JobKey(request.Job))
	return &types.Empty{}, nil
}

// TODO: Remove when job state transition operations are handled by a background process.
func clearJobCache(pachClient *client.APIClient, tagPrefix string) {
	if _, err := pachClient.PfsAPIClient.ClearCache(pachClient.Ctx(), &pfs.ClearCacheRequest{
		TagPrefix: tagPrefix,
	}); err != nil {
		logrus.Errorf("errored clearing job cache: %v", err)
	}
}

// StopJobInTransaction is identical to StopJob except that it can run inside an
// existing postgres transaction.  This is not an RPC.
func (a *apiServer) StopJobInTransaction(txnCtx *txncontext.TransactionContext, request *pps.StopJobRequest) error {
	reason := request.Reason
	if reason == "" {
		reason = "job stopped"
	}
	return a.stopJob(txnCtx, request.Job, reason)
}

func (a *apiServer) stopJob(txnCtx *txncontext.TransactionContext, job *pps.Job, reason string) error {
	jobs := a.jobs.ReadWrite(txnCtx.SqlTx)
	if job == nil {
		return errors.New("Job must be specified")
	}

	jobInfo := &pps.JobInfo{}
	if err := jobs.Get(ppsdb.JobKey(job), jobInfo); err != nil {
		return errors.EnsureStack(err)
	}

	commitInfo, err := a.env.PFSServer.InspectCommitInTransaction(txnCtx, &pfs.InspectCommitRequest{
		Commit: jobInfo.OutputCommit,
	})
	if err != nil && !pfsServer.IsCommitNotFoundErr(err) && !pfsServer.IsCommitDeletedErr(err) {
		return errors.EnsureStack(err)
	}

	// TODO: Leaning on the reason rather than state for commit errors seems a bit sketchy, but we don't
	// store commit states.
	if commitInfo != nil {
		if err := a.env.PFSServer.FinishCommitInTransaction(txnCtx, &pfs.FinishCommitRequest{
			Commit: ppsutil.MetaCommit(commitInfo.Commit),
			Error:  reason,
			Force:  true,
		}); err != nil && !pfsServer.IsCommitNotFoundErr(err) && !pfsServer.IsCommitDeletedErr(err) && !pfsServer.IsCommitFinishedErr(err) {
			return errors.EnsureStack(err)
		}
		if err := a.env.PFSServer.FinishCommitInTransaction(txnCtx, &pfs.FinishCommitRequest{
			Commit: commitInfo.Commit,
			Error:  reason,
			Force:  true,
		}); err != nil && !pfsServer.IsCommitNotFoundErr(err) && !pfsServer.IsCommitDeletedErr(err) && !pfsServer.IsCommitFinishedErr(err) {
			return errors.EnsureStack(err)
		}
	}

	// TODO: We can still not update a job's state if we fail here. This is
	// probably fine for now since we are likely to have a more comprehensive
	// solution to this with global ids.
	if err := ppsutil.UpdateJobState(a.pipelines.ReadWrite(txnCtx.SqlTx), jobs, jobInfo, pps.JobState_JOB_KILLED, reason); err != nil && !ppsServer.IsJobFinishedErr(err) {
		return err
	}
	return nil
}

// RestartDatum implements the protobuf pps.RestartDatum RPC
func (a *apiServer) RestartDatum(ctx context.Context, request *pps.RestartDatumRequest) (response *types.Empty, retErr error) {
	jobInfo, err := a.InspectJob(ctx, &pps.InspectJobRequest{
		Job: request.Job,
	})
	if err != nil {
		return nil, err
	}
<<<<<<< HEAD
	var pi = &pps.PipelineInfo{
		Pipeline: jobInfo.Job.Pipeline,
		Version:  jobInfo.PipelineVersion,
	}
	if err := workerserver.Cancel(ctx, pi, a.env.EtcdClient, a.etcdPrefix, a.workerGrpcPort, request.Job.ID, request.DataFilters); err != nil {
=======
	if err := workerserver.Cancel(ctx, jobInfo.Job.Pipeline.Project.GetName(), jobInfo.Job.Pipeline.Name, jobInfo.PipelineVersion, a.env.EtcdClient, a.etcdPrefix, a.workerGrpcPort, request.Job.ID, request.DataFilters); err != nil {
>>>>>>> 1336c448
		return nil, err
	}
	return &types.Empty{}, nil
}

func (a *apiServer) InspectDatum(ctx context.Context, request *pps.InspectDatumRequest) (response *pps.DatumInfo, retErr error) {
	if request.Datum == nil || request.Datum.ID == "" {
		return nil, errors.New("must specify a datum")
	}
	if request.Datum.Job == nil {
		return nil, errors.New("must specify a job")
	}
	// TODO: Auth?
	if err := a.collectDatums(ctx, request.Datum.Job, func(meta *datum.Meta, pfsState *pfs.File) error {
		if common.DatumID(meta.Inputs) == request.Datum.ID {
			response = convertDatumMetaToInfo(meta, request.Datum.Job)
			response.PfsState = pfsState
		}
		return nil
	}); err != nil {
		return nil, err
	}
	if response == nil {
		return nil, errors.Errorf("datum %s not found in job %s", request.Datum.ID, request.Datum.Job)
	}
	return response, nil
}

func (a *apiServer) ListDatum(request *pps.ListDatumRequest, server pps.API_ListDatumServer) (retErr error) {
	// TODO: Auth?
	if request.Input != nil {
		return a.listDatumInput(server.Context(), request.Input, func(meta *datum.Meta) error {
			di := convertDatumMetaToInfo(meta, nil)
			di.State = pps.DatumState_UNKNOWN
			if !request.Filter.Allow(di) {
				return nil
			}
			return errors.EnsureStack(server.Send(di))
		})
	}
	return a.collectDatums(server.Context(), request.Job, func(meta *datum.Meta, _ *pfs.File) error {
		info := convertDatumMetaToInfo(meta, request.Job)
		if !request.Filter.Allow(info) {
			return nil
		}
		return errors.EnsureStack(server.Send(info))
	})
}

func (a *apiServer) listDatumInput(ctx context.Context, input *pps.Input, cb func(*datum.Meta) error) error {
	setInputDefaults("", input)
	if visitErr := pps.VisitInput(input, func(input *pps.Input) error {
		if input.Pfs != nil {
			pachClient := a.env.GetPachClient(ctx)
			ci, err := pachClient.InspectProjectCommit(input.Pfs.Project, input.Pfs.Repo, input.Pfs.Branch, "")
			if err != nil {
				return err
			}
			input.Pfs.Commit = ci.Commit.ID
		}
		if input.Cron != nil {
			return errors.Errorf("can't list datums with a cron input, there will be no datums until the pipeline is created")
		}
		return nil
	}); visitErr != nil {
		return visitErr
	}
	pachClient := a.env.GetPachClient(ctx)
	// TODO: Add cache?
	taskDoer := a.env.TaskService.NewDoer(ppsTaskNamespace, uuid.NewWithoutDashes(), nil)
	di, err := datum.NewIterator(pachClient, taskDoer, input)
	if err != nil {
		return err
	}
	return errors.EnsureStack(di.Iterate(func(meta *datum.Meta) error {
		return cb(meta)
	}))
}

func convertDatumMetaToInfo(meta *datum.Meta, sourceJob *pps.Job) *pps.DatumInfo {
	di := &pps.DatumInfo{
		Datum: &pps.Datum{
			Job: meta.Job,
			ID:  common.DatumID(meta.Inputs),
		},
		State:   convertDatumState(meta.State),
		Stats:   meta.Stats,
		ImageId: meta.ImageId,
	}
	for _, input := range meta.Inputs {
		di.Data = append(di.Data, input.FileInfo)
	}
	if meta.Job != nil && !proto.Equal(meta.Job, sourceJob) {
		di.State = pps.DatumState_SKIPPED
	}
	return di
}

// TODO: this is a bit wonky, but it is necessary based on the dependency graph.
func convertDatumState(state datum.State) pps.DatumState {
	switch state {
	case datum.State_FAILED:
		return pps.DatumState_FAILED
	case datum.State_RECOVERED:
		return pps.DatumState_RECOVERED
	default:
		return pps.DatumState_SUCCESS
	}
}

func (a *apiServer) collectDatums(ctx context.Context, job *pps.Job, cb func(*datum.Meta, *pfs.File) error) error {
	jobInfo, err := a.InspectJob(ctx, &pps.InspectJobRequest{
		Job: job,
	})
	if err != nil {
		return err
	}
	pachClient := a.env.GetPachClient(ctx)
	metaCommit := ppsutil.MetaCommit(jobInfo.OutputCommit)
	fsi := datum.NewCommitIterator(pachClient, metaCommit, nil)
	err = fsi.Iterate(func(meta *datum.Meta) error {
		// TODO: Potentially refactor into datum package (at least the path).
		pfsState := &pfs.File{
			Commit: metaCommit,
			Path:   "/" + path.Join(common.PFSPrefix, common.DatumID(meta.Inputs)),
		}
		return cb(meta, pfsState)
	})
	return errors.EnsureStack(err)
}

func (a *apiServer) GetLogs(request *pps.GetLogsRequest, apiGetLogsServer pps.API_GetLogsServer) (retErr error) {
	// Set the default for the `Since` field.
	if request.Since == nil || (request.Since.Seconds == 0 && request.Since.Nanos == 0) {
		request.Since = types.DurationProto(DefaultLogsFrom)
	}
	if a.env.Config.LokiLogging || request.UseLokiBackend {
		return a.getLogsLoki(request, apiGetLogsServer)
	}

	// Authorize request and get list of pods containing logs we're interested in
	// (based on pipeline and job filters)
	var (
		rcName, containerName string
		pods                  []v1.Pod
		err                   error
	)
	if request.Pipeline == nil && request.Job == nil {
		if len(request.DataFilters) > 0 || request.Datum != nil {
			return errors.Errorf("must specify the Job or Pipeline that the datum is from to get logs for it")
		}
		if err := a.env.AuthServer.CheckClusterIsAuthorized(apiGetLogsServer.Context(), auth.Permission_CLUSTER_GET_PACHD_LOGS); err != nil {
			return errors.EnsureStack(err)
		}
		containerName, rcName = "pachd", "pachd"
		pods, err = a.pachdPods(apiGetLogsServer.Context())
	} else if request.Job != nil && request.Job.GetPipeline().GetName() == "" {
		return errors.Errorf("pipeline must be specified for the given job")
	} else if request.Job != nil && request.Pipeline != nil && !proto.Equal(request.Job.Pipeline, request.Pipeline) {
		return errors.Errorf("job is from the wrong pipeline")
	} else {
		containerName = client.PPSWorkerUserContainerName

		// 1) Lookup the PipelineInfo for this pipeline/job, for auth and to get the
		// RC name
		var pipeline *pps.Pipeline
		if request.Pipeline != nil && request.Job == nil {
			pipeline = request.Pipeline
		} else if request.Job != nil {
			// If user provides a job, lookup the pipeline from the JobInfo, and then
			// get the pipeline RC
			jobInfo := &pps.JobInfo{}
			err = a.jobs.ReadOnly(apiGetLogsServer.Context()).Get(ppsdb.JobKey(request.Job), jobInfo)
			if err != nil {
				return errors.Wrapf(err, "could not get job information for \"%s\"", request.Job.ID)
			}
			pipeline = jobInfo.Job.Pipeline
		} // not possible for request.{Pipeline,Job} to both be nil due to previous check above
		pipelineInfo, err := a.inspectPipeline(apiGetLogsServer.Context(), pipeline, true)
		if err != nil {
			return errors.Wrapf(err, "could not get pipeline information for %s", pipeline)
		}

		// 2) Check whether the caller is authorized to get logs from this pipeline/job
		if err := a.authorizePipelineOp(apiGetLogsServer.Context(), pipelineOpGetLogs, pipelineInfo.Details.Input, pipelineInfo.Pipeline.Project.GetName(), pipelineInfo.Pipeline.Name); err != nil {
			return err
		}

		// 3) Get pods for this pipeline
<<<<<<< HEAD
		rcName = ppsutil.PipelineRcName(pipelineInfo)
		pods, err = a.rcPods(apiGetLogsServer.Context(), pipelineInfo)
=======
		rcName = ppsutil.PipelineRcName(pipelineInfo.Pipeline.Project.GetName(), pipelineInfo.Pipeline.Name, pipelineInfo.Version)
		pods, err = a.rcPods(apiGetLogsServer.Context(), pipelineInfo.Pipeline.Project.GetName(), pipelineInfo.Pipeline.Name, pipelineInfo.Version)
>>>>>>> 1336c448
		if err != nil {
			return err
		}
	}

	if err != nil {
		return errors.Wrapf(err, "could not get pods in rc \"%s\" containing logs", rcName)
	}
	if len(pods) == 0 {
		return errors.Errorf("no pods belonging to the rc \"%s\" were found", rcName)
	}
	// Convert request.From to a usable timestamp.
	since, err := types.DurationFromProto(request.Since)
	if err != nil {
		return errors.Wrapf(err, "invalid from time")
	}
	sinceSeconds := int64(since.Seconds())

	// Spawn one goroutine per pod. Each goro writes its pod's logs to a channel
	// and channels are read into the output server in a stable order.
	// (sort the pods to make sure that the order of log lines is stable)
	sort.Sort(podSlice(pods))
	logCh := make(chan *pps.LogMessage)
	var eg errgroup.Group
	var mu sync.Mutex
	eg.Go(func() error {
		for _, pod := range pods {
			pod := pod
			if !request.Follow {
				mu.Lock()
			}
			eg.Go(func() (retErr error) {
				if !request.Follow {
					defer mu.Unlock()
				}
				tailLines := &request.Tail
				if *tailLines <= 0 {
					tailLines = nil
				}
				// Get full set of logs from pod i
				stream, err := a.env.KubeClient.CoreV1().Pods(a.namespace).GetLogs(
					pod.ObjectMeta.Name, &v1.PodLogOptions{
						Container:    containerName,
						Follow:       request.Follow,
						TailLines:    tailLines,
						SinceSeconds: &sinceSeconds,
					}).Timeout(10 * time.Second).Stream(apiGetLogsServer.Context())
				if err != nil {
					return errors.EnsureStack(err)
				}
				defer func() {
					if err := stream.Close(); err != nil && retErr == nil {
						retErr = err
					}
				}()

				// Parse pods' log lines, and filter out irrelevant ones
				return ppsutil.FilterLogLines(request, stream, containerName == "pachd", func(msg *pps.LogMessage) error {
					select {
					case logCh <- msg:
						return nil
					case <-apiGetLogsServer.Context().Done():
						return errutil.ErrBreak
					}
				})
			})
		}
		return nil
	})
	var egErr error
	go func() {
		egErr = eg.Wait()
		close(logCh)
	}()

	for msg := range logCh {
		if err := apiGetLogsServer.Send(msg); err != nil {
			return errors.EnsureStack(err)
		}
	}
	return errors.EnsureStack(egErr)
}

func (a *apiServer) getLogsLoki(request *pps.GetLogsRequest, apiGetLogsServer pps.API_GetLogsServer) (retErr error) {
	// Authorize request and get list of pods containing logs we're interested in
	// (based on pipeline and job filters)
	loki, err := a.env.GetLokiClient()
	if err != nil {
		return err
	}
	since, err := types.DurationFromProto(request.Since)
	if err != nil {
		return errors.Wrapf(err, "invalid from time")
	}
	if request.Pipeline == nil && request.Job == nil {
		if len(request.DataFilters) > 0 || request.Datum != nil {
			return errors.Errorf("must specify the Job or Pipeline that the datum is from to get logs for it")
		}
		if err := a.env.AuthServer.CheckClusterIsAuthorized(apiGetLogsServer.Context(), auth.Permission_CLUSTER_GET_PACHD_LOGS); err != nil {
			return errors.EnsureStack(err)
		}
		return lokiutil.QueryRange(apiGetLogsServer.Context(), loki, `{app="pachd"}`, time.Now().Add(-since), time.Time{}, request.Follow, func(t time.Time, line string) error {
			return errors.EnsureStack(apiGetLogsServer.Send(&pps.LogMessage{
				Message: strings.TrimSuffix(line, "\n"),
			}))
		})
	} else if request.Job != nil && request.Pipeline != nil && !proto.Equal(request.Job.Pipeline, request.Pipeline) {
		return errors.Errorf("job is from the wrong pipeline")
	}

	// 1) Lookup the PipelineInfo for this pipeline/job, for auth and to get the
	// RC name
	var pipelineInfo *pps.PipelineInfo

	if request.Pipeline != nil && request.Job == nil {
		pipelineInfo, err = a.inspectPipeline(apiGetLogsServer.Context(), request.Pipeline, true)
		if err != nil {
			return errors.Wrapf(err, "could not get pipeline information for %s", request.Pipeline)
		}
	} else if request.Job != nil {
		// If user provides a job, lookup the pipeline from the JobInfo, and then
		// get the pipeline RC
		jobInfo := &pps.JobInfo{}
		err = a.jobs.ReadOnly(apiGetLogsServer.Context()).Get(ppsdb.JobKey(request.Job), jobInfo)
		if err != nil {
			return errors.Wrapf(err, "could not get job information for \"%s\"", request.Job.ID)
		}
		pipelineInfo, err = a.inspectPipeline(apiGetLogsServer.Context(), jobInfo.Job.Pipeline, true)
		if err != nil {
			return errors.Wrapf(err, "could not get pipeline information for %s", jobInfo.Job.Pipeline)
		}
	}

	// 2) Check whether the caller is authorized to get logs from this pipeline/job
	if err := a.authorizePipelineOp(apiGetLogsServer.Context(), pipelineOpGetLogs, pipelineInfo.Details.Input, pipelineInfo.Pipeline.Project.GetName(), pipelineInfo.Pipeline.Name); err != nil {
		return err
	}
	// TODO (CORE-1039): make project-aware
	query := fmt.Sprintf(`{pipelineName=%q, container="user"}`, pipelineInfo.Pipeline.Name)
	if request.Master {
		query += contains("master")
	}
	if request.Job != nil {
		query += contains(request.Job.ID)
	}
	if request.Datum != nil {
		query += contains(request.Datum.ID)
	}
	for _, filter := range request.DataFilters {
		query += contains(filter)
	}
	return lokiutil.QueryRange(apiGetLogsServer.Context(), loki, query, time.Now().Add(-since), time.Time{}, request.Follow, func(t time.Time, line string) error {
		msg := new(pps.LogMessage)
		if err := parseLokiLine(line, msg); err != nil {
			logrus.WithField("line", line).WithError(err).Debug("get logs (loki): unparseable log line")
			return nil
		}

		// These filters are almost always unnecessary because we apply
		// them in the Loki request, but many of them are just done with
		// string matching so there technically could be some false
		// positive matches (although it's pretty unlikely), checking here
		// just makes sure we don't accidentally intersperse unrelated log
		// messages.
		if request.Pipeline != nil && request.Pipeline.Name != msg.PipelineName {
			return nil
		}
		if request.Job != nil && (request.Job.ID != msg.JobID || request.Job.Pipeline.Name != msg.PipelineName) {
			return nil
		}
		if request.Datum != nil && request.Datum.ID != msg.DatumID {
			return nil
		}
		if request.Master != msg.Master {
			return nil
		}
		if !common.MatchDatum(request.DataFilters, msg.Data) {
			return nil
		}
		msg.Message = strings.TrimSuffix(msg.Message, "\n")
		return errors.EnsureStack(apiGetLogsServer.Send(msg))
	})
}

// parseNativeLine receives a raw chunk of JSON from Loki, which is our logged
// pps.LogMessage object.
func parseNativeLine(s string, msg *pps.LogMessage) error {
	return errors.EnsureStack(jsonpb.UnmarshalString(s, msg))
}

// parseDockerLine receives the raw Docker log line, which is a JSON object
// containing a time, stream, and log field.  The log contains what our program
// actually logged, so we parse that with parseNative after extracting it.
func parseDockerLine(s string, msg *pps.LogMessage) error {
	var result struct{ Log string }
	if err := json.Unmarshal([]byte(s), &result); err != nil {
		return errors.Errorf("outer json: %v", err)
	}
	if result.Log == "" {
		return errors.New("log field is empty")
	}
	if err := parseNativeLine(result.Log, msg); err != nil {
		return errors.Errorf("native json (%q): %v", result.Log, err)
	}
	return nil
}

// parseCRILine receives the raw CRI-format (used by containerd and cri-o) log
// line, which is a line of text formatted like: <RFC3339 time> <stream name>
// <maybe flags> <log message>.  Because this format is not actually parseable
// (the log message could start with a flag, but there are no flags), we just
// seek to the first { and feed that to the native parser.
func parseCRILine(s string, msg *pps.LogMessage) error {
	b := []byte(s)
	i := bytes.IndexByte(b, '{')
	if i < 0 {
		return errors.New("line does not contain {")
	}
	l := string(b[i:])
	if err := parseNativeLine(l, msg); err != nil {
		return errors.Errorf("native json (%q): %v", l, err)
	}
	return nil
}

func parseLokiLine(inputLine string, msg *pps.LogMessage) error {
	// There are three possible log formats in Loki, depending on the underlying formatting done
	// by the container runtime.  Under ideal circumstances, the user of Loki has configured
	// promtail to remove the runtime-specific logs, but it's quite easy to miss this
	// configuration aspect, so we correct for it here.  (See:
	// https://grafana.com/docs/loki/latest/clients/promtail/stages/cri/ and
	// https://grafana.com/docs/loki/latest/clients/promtail/stages/docker/)

	// Try each driver; if one results in a valid message, then we're done.
	errs := make(map[string]error)
	parsers := []struct {
		driver string
		parser func(string, *pps.LogMessage) error
	}{
		// The order here is important, because native and docker messages are ambiguous.
		// It is unfortunate that we can't happy-path native.
		{"cri", parseCRILine},
		{"docker", parseDockerLine},
		{"native", parseNativeLine},
	}
	for _, item := range parsers {
		if err := item.parser(inputLine, msg); err != nil {
			errs[item.driver] = err
			continue
		}
		// This driver worked, so give up!
		return nil
	}

	if len(errs) == 0 {
		// This can't happen, because there are 3 iterations of the loop and each iteration
		// either returns or populates errs.
		return errors.EnsureStack(errors.New("impossible: did not succeed, but also did not error"))
	}

	// None of the drivers worked; explain why each failed.
	errMsg := new(strings.Builder)
	errMsg.WriteString("interpret loki line as json:")
	for parser, err := range errs {
		errMsg.WriteString("\n\t")
		errMsg.WriteString(parser)
		errMsg.WriteString(": ")
		errMsg.WriteString(err.Error())
	}
	return errors.EnsureStack(errors.New(errMsg.String()))
}

func contains(s string) string {
	return fmt.Sprintf(" |= %q", s)
}

type podSlice []v1.Pod

func (s podSlice) Len() int {
	return len(s)
}
func (s podSlice) Swap(i, j int) {
	s[i], s[j] = s[j], s[i]
}
func (s podSlice) Less(i, j int) bool {
	return s[i].ObjectMeta.Name < s[j].ObjectMeta.Name
}

func now() *types.Timestamp {
	t, err := types.TimestampProto(time.Now())
	if err != nil {
		panic(err)
	}
	return t
}

func (a *apiServer) validatePipelineRequest(request *pps.CreatePipelineRequest) error {
	if request.Pipeline == nil {
		return errors.New("invalid pipeline spec: request.Pipeline cannot be nil")
	}
	if request.Pipeline.Name == "" {
		return errors.New("invalid pipeline spec: request.Pipeline.Name cannot be empty")
	}
	if err := ancestry.ValidateName(request.Pipeline.Name); err != nil {
		return errors.Wrapf(err, "invalid pipeline name")
	}
	if len(request.Pipeline.Name) > 63 {
		return errors.Errorf("pipeline name is %d characters long, but must have at most 63: %q",
			len(request.Pipeline.Name), request.Pipeline.Name)
	}
	// TODO(msteffen) eventually TFJob and Transform will be alternatives, but
	// currently TFJob isn't supported
	if request.TFJob != nil {
		return errors.New("embedding TFJobs in pipelines is not supported yet")
	}
	if request.S3Out && ((request.Service != nil) || (request.Spout != nil)) {
		return errors.New("s3 output is not supported in spouts or services")
	}
	if request.Transform == nil {
		return errors.Errorf("pipeline must specify a transform")
	}
	if request.ReprocessSpec != "" &&
		request.ReprocessSpec != client.ReprocessSpecUntilSuccess &&
		request.ReprocessSpec != client.ReprocessSpecEveryJob {
		return errors.Errorf("invalid pipeline spec: ReprocessSpec must be one of '%s' or '%s'",
			client.ReprocessSpecUntilSuccess, client.ReprocessSpecEveryJob)
	}
	if request.Spout != nil && request.Autoscaling {
		return errors.Errorf("autoscaling can't be used with spouts (spouts aren't triggered externally)")
	}
	return nil
}

func (a *apiServer) validateEnterpriseChecks(ctx context.Context, req *pps.CreatePipelineRequest) error {
	if _, err := a.inspectPipeline(ctx, req.Pipeline, false); err == nil {
		// Pipeline already exists so we allow people to update it even if
		// they're over the limits.
		return nil
	} else if !errutil.IsNotFoundError(err) {
		return err
	}
	pachClient := a.env.GetPachClient(ctx)
	resp, err := pachClient.Enterprise.GetState(pachClient.Ctx(),
		&enterpriseclient.GetStateRequest{})
	if err != nil {
		return errors.Wrapf(grpcutil.ScrubGRPC(err), "could not get enterprise status")
	}
	if resp.State == enterpriseclient.State_ACTIVE {
		// Enterprise is enabled so anything goes.
		return nil
	}
	var info pps.PipelineInfo
	seen := make(map[string]struct{})
	if err := a.pipelines.ReadOnly(ctx).List(&info, col.DefaultOptions(), func(_ string) error {
		seen[info.Pipeline.Name] = struct{}{}
		return nil
	}); err != nil {
		return errors.EnsureStack(err)
	}
	if len(seen) >= enterpriselimits.Pipelines {
		enterprisemetrics.IncEnterpriseFailures()
		return errors.Errorf("%s requires an activation key to create more than %d total pipelines (you have %d). %s\n\n%s",
			enterprisetext.OpenSourceProduct, enterpriselimits.Pipelines, len(seen), enterprisetext.ActivateCTA, enterprisetext.RegisterCTA)
	}
	if req.ParallelismSpec != nil && req.ParallelismSpec.Constant > enterpriselimits.Parallelism {
		enterprisemetrics.IncEnterpriseFailures()
		return errors.Errorf("%s requires an activation key to create pipelines with parallelism more than %d. %s\n\n%s",
			enterprisetext.OpenSourceProduct, enterpriselimits.Parallelism, enterprisetext.ActivateCTA, enterprisetext.RegisterCTA)
	}
	return nil
}

func (a *apiServer) validateSecret(ctx context.Context, req *pps.CreatePipelineRequest) error {
	for _, s := range req.GetTransform().GetSecrets() {
		if s.EnvVar != "" && s.Key == "" {
			return errors.Errorf("secret %s has env_var set but is missing key", s.Name)
		}
		ss, err := a.env.KubeClient.CoreV1().Secrets(a.namespace).Get(ctx, s.Name, metav1.GetOptions{})
		if err != nil {
			if k8serrors.IsNotFound(err) {
				return errors.Errorf("missing Kubernetes secret %s", s.Name)
			}
			return errors.Wrapf(err, "could not get Kubernetes secret %s", s.Name)
		}
		if s.EnvVar == "" {
			continue
		}
		if _, ok := ss.Data[s.Key]; !ok {
			return errors.Errorf("Kubernetes secret %s missing key %s", s.Name, s.Key)
		}
	}
	return nil
}

// validateEgress validates the egress field.
func (a *apiServer) validateEgress(pipelineName string, egress *pps.Egress) error {
	if egress == nil {
		return nil
	}
	return pfsServer.ValidateSQLDatabaseEgress(egress.GetSqlDatabase())
}

func (a *apiServer) validatePipeline(pipelineInfo *pps.PipelineInfo) error {
	if pipelineInfo.Pipeline == nil {
		return errors.New("invalid pipeline spec: Pipeline field cannot be nil")
	}
	if pipelineInfo.Pipeline.Name == "" {
		return errors.New("invalid pipeline spec: Pipeline.Name cannot be empty")
	}
	if err := ancestry.ValidateName(pipelineInfo.Pipeline.Name); err != nil {
		return errors.Wrapf(err, "invalid pipeline name")
	}
	first := rune(pipelineInfo.Pipeline.Name[0])
	if !unicode.IsLetter(first) && !unicode.IsDigit(first) {
		return errors.Errorf("pipeline names must start with an alphanumeric character")
	}
	if len(pipelineInfo.Pipeline.Name) > 63 {
		return errors.Errorf("pipeline name is %d characters long, but must have at most 63: %q",
			len(pipelineInfo.Pipeline.Name), pipelineInfo.Pipeline.Name)
	}
	if err := validateTransform(pipelineInfo.Details.Transform); err != nil {
		return errors.Wrapf(err, "invalid transform")
	}
	if err := a.validateInput(pipelineInfo.Pipeline, pipelineInfo.Details.Input); err != nil {
		return err
	}
	if err := a.validateEgress(pipelineInfo.Pipeline.Name, pipelineInfo.Details.Egress); err != nil {
		return err
	}
	if pipelineInfo.Details.ParallelismSpec != nil {
		if pipelineInfo.Details.Service != nil && pipelineInfo.Details.ParallelismSpec.Constant != 1 {
			return errors.New("services can only be run with a constant parallelism of 1")
		}
	}
	if pipelineInfo.Details.OutputBranch == "" {
		return errors.New("pipeline needs to specify an output branch")
	}
	if pipelineInfo.Details.JobTimeout != nil {
		_, err := types.DurationFromProto(pipelineInfo.Details.JobTimeout)
		if err != nil {
			return errors.EnsureStack(err)
		}
	}
	if pipelineInfo.Details.DatumTimeout != nil {
		_, err := types.DurationFromProto(pipelineInfo.Details.DatumTimeout)
		if err != nil {
			return errors.EnsureStack(err)
		}
	}
	if pipelineInfo.Details.PodSpec != "" && !json.Valid([]byte(pipelineInfo.Details.PodSpec)) {
		return errors.Errorf("malformed PodSpec")
	}
	if pipelineInfo.Details.PodPatch != "" && !json.Valid([]byte(pipelineInfo.Details.PodPatch)) {
		return errors.Errorf("malformed PodPatch")
	}
	if pipelineInfo.Details.Service != nil {
		validServiceTypes := map[v1.ServiceType]bool{
			v1.ServiceTypeClusterIP:    true,
			v1.ServiceTypeLoadBalancer: true,
			v1.ServiceTypeNodePort:     true,
		}

		if !validServiceTypes[v1.ServiceType(pipelineInfo.Details.Service.Type)] {
			return errors.Errorf("the following service type %s is not allowed", pipelineInfo.Details.Service.Type)
		}
	}
	if pipelineInfo.Details.Spout != nil {
		if pipelineInfo.Details.Spout.Service == nil && pipelineInfo.Details.Input != nil {
			return errors.Errorf("spout pipelines (without a service) must not have an input")
		}
	}
	return nil
}

func branchProvenance(project *pfs.Project, input *pps.Input) []*pfs.Branch {
	var result []*pfs.Branch
	pps.VisitInput(input, func(input *pps.Input) error { //nolint:errcheck
		if input.Pfs != nil {
			var projectName = input.Pfs.Project
			if projectName == "" {
				projectName = project.GetName()
			}
			result = append(result, client.NewProjectBranch(projectName, input.Pfs.Repo, input.Pfs.Branch))
		}
		if input.Cron != nil {
			result = append(result, client.NewProjectBranch(project.GetName(), input.Cron.Repo, "master"))
		}
		return nil
	})
	return result
}

func (a *apiServer) fixPipelineInputRepoACLsInTransaction(txnCtx *txncontext.TransactionContext, pipelineInfo *pps.PipelineInfo, prevPipelineInfo *pps.PipelineInfo) (retErr error) {
	addRead := make(map[string]struct{})
	addWrite := make(map[string]struct{})
	remove := make(map[string]struct{})
	var pipelineName string
	// Figure out which repos 'pipeline' might no longer be using
	if prevPipelineInfo != nil {
		pipelineName = prevPipelineInfo.Pipeline.Name
		if err := pps.VisitInput(prevPipelineInfo.Details.Input, func(input *pps.Input) error {
			var repo string
			switch {
			case input.Pfs != nil:
				repo = input.Pfs.Repo
			case input.Cron != nil:
				repo = input.Cron.Repo
			default:
				return nil // no scope to set: input is not a repo
			}
			remove[repo] = struct{}{}
			return nil
		}); err != nil {
			return errors.EnsureStack(err)
		}
	}

	// Figure out which repos 'pipeline' is using
	if pipelineInfo != nil {
		// also check that pipeline name is consistent
		if pipelineName == "" {
			pipelineName = pipelineInfo.Pipeline.Name
		} else if pipelineInfo.Pipeline.Name != pipelineName {
			return errors.Errorf("pipelineInfo (%s) and prevPipelineInfo (%s) do not "+
				"belong to matching pipelines; this is a bug",
				pipelineInfo.Pipeline.Name, prevPipelineInfo.Pipeline.Name)
		}

		// collect inputs (remove redundant inputs from 'remove', but don't
		// bother authorizing 'pipeline' twice)
		if err := pps.VisitInput(pipelineInfo.Details.Input, func(input *pps.Input) error {
			var repo string
			switch {
			case input.Pfs != nil:
				repo = input.Pfs.Repo
			case input.Cron != nil:
				repo = input.Cron.Repo
			default:
				return nil // no scope to set: input is not a repo
			}
			if _, ok := remove[repo]; ok {
				delete(remove, repo)
			} else {
				addRead[repo] = struct{}{}
				if input.Cron != nil {
					addWrite[repo] = struct{}{}
				}
			}
			return nil
		}); err != nil {
			return errors.EnsureStack(err)
		}
	}
	if pipelineName == "" {
		return errors.Errorf("fixPipelineInputRepoACLs called with both current and " +
			"previous pipelineInfos == to nil; this is a bug")
	}

	// make sure we don't touch the pipeline's permissions on its output repo
	delete(remove, pipelineName)
	delete(addRead, pipelineName)
	delete(addWrite, pipelineName)

	defer func() {
		retErr = errors.Wrapf(retErr, "error fixing ACLs on \"%s\"'s input repos", pipelineName)
	}()

	// Remove pipeline from old, unused inputs
	for repo := range remove {
		// If we get an `ErrNoRoleBinding` that means the input repo no longer exists - we're removing it anyways, so we don't care.
		if err := a.env.AuthServer.RemovePipelineReaderFromRepoInTransaction(txnCtx, repo, pipelineName); err != nil && !auth.IsErrNoRoleBinding(err) {
			return errors.EnsureStack(err)
		}
	}
	// Add pipeline to every new input's ACL as a READER
	for repo := range addRead {
		// This raises an error if the input repo doesn't exist, or if the user doesn't have permissions to add a pipeline as a reader on the input repo
		if err := a.env.AuthServer.AddPipelineReaderToRepoInTransaction(txnCtx, repo, pipelineName); err != nil {
			return errors.EnsureStack(err)
		}
	}

	for repo := range addWrite {
		// This raises an error if the input repo doesn't exist, or if the user doesn't have permissions to add a pipeline as a writer on the input repo
		if err := a.env.AuthServer.AddPipelineWriterToSourceRepoInTransaction(txnCtx, repo, pipelineName); err != nil {
			return errors.EnsureStack(err)
		}
	}

	// Add pipeline to its output repo's ACL as a WRITER if it's new
	if prevPipelineInfo == nil {
		if err := a.env.AuthServer.AddPipelineWriterToRepoInTransaction(txnCtx, pipelineName); err != nil {
			return errors.EnsureStack(err)
		}
	}
	return nil
}

// getExpectedNumWorkers is a helper function for CreatePipeline that transforms
// the parallelism spec in CreatePipelineRequest.Parallelism into a constant
// that can be stored in PipelineInfo.Parallelism
func getExpectedNumWorkers(pipelineInfo *pps.PipelineInfo) (int, error) {
	switch pspec := pipelineInfo.Details.ParallelismSpec; {
	case pspec == nil, pspec.Constant == 0:
		return 1, nil
	case pspec.Constant > 0:
		return int(pspec.Constant), nil
	default:
		return 0, errors.Errorf("unable to interpret ParallelismSpec %+v", pspec)
	}
}

// CreatePipeline implements the protobuf pps.CreatePipeline RPC
//
// Implementation note:
// - CreatePipeline always creates pipeline output branches such that the
//   pipeline's spec branch is in the pipeline output branch's provenance
// - CreatePipeline will always create a new output commit, but that's done
//   by CreateBranch at the bottom of the function, which sets the new output
//   branch provenance, rather than commitPipelineInfoFromFileSet higher up.
// - This is because CreatePipeline calls hardStopPipeline towards the top,
// 	 breaking the provenance connection from the spec branch to the output branch
// - For straightforward pipeline updates (e.g. new pipeline image)
//   stopping + updating + starting the pipeline isn't necessary
// - However it is necessary in many slightly atypical cases  (e.g. the
//   pipeline input changed: if the spec commit is created while the
//   output branch has its old provenance, or the output branch gets new
//   provenance while the old spec commit is the HEAD of the spec branch,
//   then an output commit will be created with provenance that doesn't
//   match its spec's PipelineInfo.Details.Input. Another example is when
//   request.Reprocess == true).
// - Rather than try to enumerate every case where we can't create a spec
//   commit without stopping the pipeline, we just always stop the pipeline
func (a *apiServer) CreatePipeline(ctx context.Context, request *pps.CreatePipelineRequest) (response *types.Empty, retErr error) {
	metricsFn := metrics.ReportUserAction(ctx, a.reporter, "CreatePipeline")
	defer func(start time.Time) { metricsFn(start, retErr) }(time.Now())

	if request.Pipeline == nil {
		return nil, errors.New("request.Pipeline cannot be nil")
	}

	// Annotate current span with pipeline & persist any extended trace to etcd
	span := opentracing.SpanFromContext(ctx)
	tracing.TagAnySpan(span, "pipeline", request.Pipeline.Name)
	defer func() {
		tracing.TagAnySpan(span, "err", retErr)
	}()
	extended.PersistAny(ctx, a.env.EtcdClient, request.Pipeline.Name)

	if err := a.validateEnterpriseChecks(ctx, request); err != nil {
		return nil, err
	}

	if err := a.validateSecret(ctx, request); err != nil {
		return nil, err
	}

	if err := a.txnEnv.WithTransaction(ctx, func(txn txnenv.Transaction) error {
		return errors.EnsureStack(txn.CreatePipeline(request))
	}, nil); err != nil {
		return nil, err
	}
	return &types.Empty{}, nil
}

func (a *apiServer) initializePipelineInfo(request *pps.CreatePipelineRequest, oldPipelineInfo *pps.PipelineInfo) (*pps.PipelineInfo, error) {
	if err := a.validatePipelineRequest(request); err != nil {
		return nil, err
	}
	// Reprocess overrides the salt in the request
	if request.Salt == "" || request.Reprocess {
		request.Salt = uuid.NewWithoutDashes()
	}

	pipelineInfo := &pps.PipelineInfo{
		Pipeline: request.Pipeline,
		Version:  1,
		Details: &pps.PipelineInfo_Details{
			Transform:             request.Transform,
			TFJob:                 request.TFJob,
			ParallelismSpec:       request.ParallelismSpec,
			Input:                 request.Input,
			OutputBranch:          request.OutputBranch,
			Egress:                request.Egress,
			CreatedAt:             now(),
			ResourceRequests:      request.ResourceRequests,
			ResourceLimits:        request.ResourceLimits,
			SidecarResourceLimits: request.SidecarResourceLimits,
			Description:           request.Description,
			Salt:                  request.Salt,
			Service:               request.Service,
			Spout:                 request.Spout,
			DatumSetSpec:          request.DatumSetSpec,
			DatumTimeout:          request.DatumTimeout,
			JobTimeout:            request.JobTimeout,
			DatumTries:            request.DatumTries,
			SchedulingSpec:        request.SchedulingSpec,
			PodSpec:               request.PodSpec,
			PodPatch:              request.PodPatch,
			S3Out:                 request.S3Out,
			Metadata:              request.Metadata,
			ReprocessSpec:         request.ReprocessSpec,
			Autoscaling:           request.Autoscaling,
		},
	}

	if err := setPipelineDefaults(pipelineInfo); err != nil {
		return nil, err
	}
	// Validate final PipelineInfo (now that defaults have been populated)
	if err := a.validatePipeline(pipelineInfo); err != nil {
		return nil, err
	}

	pps.SortInput(pipelineInfo.Details.Input) // Makes datum hashes comparable

	if oldPipelineInfo != nil {
		// Modify pipelineInfo (increment Version, and *preserve Stopped* so
		// that updating a pipeline doesn't restart it)
		pipelineInfo.Version = oldPipelineInfo.Version + 1
		if oldPipelineInfo.Stopped {
			pipelineInfo.Stopped = true
		}
		if !request.Reprocess {
			pipelineInfo.Details.Salt = oldPipelineInfo.Details.Salt
		}
	}

	return pipelineInfo, nil
}

func (a *apiServer) CreatePipelineInTransaction(txnCtx *txncontext.TransactionContext, request *pps.CreatePipelineRequest) error {
	projectName := request.Pipeline.Project.GetName()
	pipelineName := request.Pipeline.Name
	oldPipelineInfo, err := a.InspectPipelineInTransaction(txnCtx, request.Pipeline)
	if err != nil && !errutil.IsNotFoundError(err) {
		// silently ignore pipeline not found, old info will be nil
		return err
	}

	if oldPipelineInfo != nil && !request.Update {
		return ppsServer.ErrPipelineAlreadyExists{
			Pipeline: request.Pipeline,
		}
	}

	newPipelineInfo, err := a.initializePipelineInfo(request, oldPipelineInfo)
	if err != nil {
		return err
	}
	// Verify that all input repos exist (create cron and git repos if necessary)
	if visitErr := pps.VisitInput(newPipelineInfo.Details.Input, func(input *pps.Input) error {
		if input.Pfs != nil {
			if _, err := a.env.PFSServer.InspectRepoInTransaction(txnCtx,
				&pfs.InspectRepoRequest{
					Repo: client.NewSystemProjectRepo(input.Pfs.Project, input.Pfs.Repo, input.Pfs.RepoType),
				},
			); err != nil {
				return errors.EnsureStack(err)
			}
		}
		if input.Cron != nil {
			if err := a.env.PFSServer.CreateRepoInTransaction(txnCtx,
				&pfs.CreateRepoRequest{
					Repo:        client.NewProjectRepo(projectName, input.Cron.Repo),
					Description: fmt.Sprintf("Cron tick repo for pipeline %s.", request.Pipeline),
				},
			); err != nil && !errutil.IsAlreadyExistError(err) {
				return errors.EnsureStack(err)
			}
		}
		return nil
	}); visitErr != nil {
		return visitErr
	}

	update := request.Update && oldPipelineInfo != nil
	// Authorize pipeline creation
	operation := pipelineOpCreate
	if update {
		operation = pipelineOpUpdate
	}
	if err := a.authorizePipelineOpInTransaction(txnCtx, operation, newPipelineInfo.Details.Input, newPipelineInfo.Pipeline.Project.GetName(), newPipelineInfo.Pipeline.Name); err != nil {
		return err
	}

	var (
		// provenance for the pipeline's output branch (includes the spec branch)
		provenance = append(branchProvenance(newPipelineInfo.Pipeline.Project, newPipelineInfo.Details.Input),
			client.NewSystemProjectRepo(projectName, pipelineName, pfs.SpecRepoType).NewBranch("master"))
		outputBranch = client.NewProjectBranch(projectName, pipelineName, newPipelineInfo.Details.OutputBranch)
		metaBranch   = client.NewSystemProjectRepo(projectName, pipelineName, pfs.MetaRepoType).NewBranch(newPipelineInfo.Details.OutputBranch)
	)

	// Get the expected number of workers for this pipeline
	if parallelism, err := getExpectedNumWorkers(newPipelineInfo); err != nil {
		return err
	} else {
		newPipelineInfo.Parallelism = uint64(parallelism)
	}

	newPipelineInfo.State = pps.PipelineState_PIPELINE_STARTING
	newPipelineInfo.Type = pipelineTypeFromInfo(newPipelineInfo)

	if !update {
		// Create output and spec repos
		if err := a.env.PFSServer.CreateRepoInTransaction(txnCtx,
			&pfs.CreateRepoRequest{
				Repo:        client.NewProjectRepo(projectName, pipelineName),
				Description: fmt.Sprintf("Output repo for pipeline %s.", request.Pipeline),
			}); err != nil && !errutil.IsAlreadyExistError(err) {
			return errors.Wrapf(err, "error creating output repo for %s", pipelineName)
		} else if errutil.IsAlreadyExistError(err) {
			return errors.Errorf("pipeline %q cannot be created because a repo with the same name already exists", pipelineName)
		}
		if err := a.env.PFSServer.CreateRepoInTransaction(txnCtx,
			&pfs.CreateRepoRequest{
				Repo:        client.NewSystemProjectRepo(projectName, pipelineName, pfs.SpecRepoType),
				Description: fmt.Sprintf("Spec repo for pipeline %s.", request.Pipeline),
				Update:      true,
			}); err != nil && !errutil.IsAlreadyExistError(err) {
			return errors.Wrapf(err, "error creating spec repo for %s", request.Pipeline)
		}
	}

	if request.SpecCommit != nil {
		if update {
			// request.SpecCommit indicates we're restoring from an extracted cluster
			// state and should not do any updates
			return errors.New("Cannot update a pipeline and provide a spec commit at the same time")
		}
		// Check if there is an existing spec commit
		commitInfo, err := a.env.PFSServer.InspectCommitInTransaction(txnCtx, &pfs.InspectCommitRequest{
			Commit: request.SpecCommit,
		})
		if err != nil {
			return errors.Wrap(err, "error inspecting spec commit")
		}
		// There is, so we use that as the spec commit, rather than making a new one
		newPipelineInfo.SpecCommit = commitInfo.Commit
	} else {
		// create an empty spec commit to mark the update
		newPipelineInfo.SpecCommit, err = a.env.PFSServer.StartCommitInTransaction(txnCtx, &pfs.StartCommitRequest{
			Branch: client.NewSystemProjectRepo(projectName, pipelineName, pfs.SpecRepoType).NewBranch("master"),
		})
		if err != nil {
			return errors.EnsureStack(err)
		}
		if err := a.env.PFSServer.FinishCommitInTransaction(txnCtx, &pfs.FinishCommitRequest{
			Commit: newPipelineInfo.SpecCommit,
		}); err != nil {
			return errors.EnsureStack(err)
		}
	}

	// Generate new pipeline auth token (added due to & add pipeline to the ACLs of input/output repos
	if err := func() error {
		token, err := a.env.AuthServer.GetPipelineAuthTokenInTransaction(txnCtx, request.Pipeline.Name)
		if err != nil {
			if auth.IsErrNotActivated(err) {
				return nil // no auth work to do
			}
			return errors.EnsureStack(err)
		}
		newPipelineInfo.AuthToken = token

		return nil
	}(); err != nil {
		return err
	}

	// store the new PipelineInfo in the collection
	if err := a.pipelines.ReadWrite(txnCtx.SqlTx).Create(newPipelineInfo.SpecCommit, newPipelineInfo); err != nil {
		return errors.EnsureStack(err)
	}

	if newPipelineInfo.AuthToken != "" {
		if err := a.fixPipelineInputRepoACLsInTransaction(txnCtx, newPipelineInfo, oldPipelineInfo); err != nil {
			return err
		}
	}

	if update {
		// Kill all unfinished jobs (as those are for the previous version and will
		// no longer be completed)
		if err := a.stopAllJobsInPipeline(txnCtx, request.Pipeline); err != nil {
			return err
		}

		if newPipelineInfo.AuthToken != "" {
			// delete old auth token
			// refetch because inspect clears it
			var oldWithAuth pps.PipelineInfo
			if err := a.pipelines.ReadWrite(txnCtx.SqlTx).Get(oldPipelineInfo.SpecCommit, &oldWithAuth); err != nil {
				return errors.EnsureStack(err)
			}
			if _, err := a.env.AuthServer.RevokeAuthTokenInTransaction(txnCtx,
				&auth.RevokeAuthTokenRequest{Token: oldWithAuth.AuthToken}); err != nil {
				return errors.EnsureStack(err)
			}
		}
	}

	// A stopped pipeline should not have its provenance restored until it is
	// restarted.
	if newPipelineInfo.Stopped {
		provenance = nil
	}

	// Create or update the output branch (creating new output commit for the pipeline
	// and restarting the pipeline)
	if err := a.env.PFSServer.CreateBranchInTransaction(txnCtx, &pfs.CreateBranchRequest{
		Branch:     outputBranch,
		Provenance: provenance,
	}); err != nil {
		return errors.Wrapf(err, "could not create/update output branch")
	}

	if visitErr := pps.VisitInput(request.Input, func(input *pps.Input) error {
		if input.Pfs != nil && input.Pfs.Trigger != nil {
			var prevHead *pfs.Commit
			if branchInfo, err := a.env.PFSServer.InspectBranchInTransaction(txnCtx, &pfs.InspectBranchRequest{
				Branch: client.NewProjectBranch(input.Pfs.Project, input.Pfs.Repo, input.Pfs.Branch),
			}); err != nil {
				if !errutil.IsNotFoundError(err) {
					return errors.EnsureStack(err)
				}
			} else {
				prevHead = branchInfo.Head
			}

			err := a.env.PFSServer.CreateBranchInTransaction(txnCtx, &pfs.CreateBranchRequest{
				Branch:  client.NewProjectBranch(input.Pfs.Project, input.Pfs.Repo, input.Pfs.Branch),
				Head:    prevHead,
				Trigger: input.Pfs.Trigger,
			})
			return errors.EnsureStack(err)
		}
		return nil
	}); visitErr != nil {
		return errors.Wrapf(visitErr, "could not create/update trigger branch")
	}

	if request.Service == nil && request.Spout == nil {
		if err := a.env.PFSServer.CreateRepoInTransaction(txnCtx, &pfs.CreateRepoRequest{
			Repo:        metaBranch.Repo,
			Description: fmt.Sprint("Meta repo for pipeline ", pipelineName),
		}); err != nil && !errutil.IsAlreadyExistError(err) {
			return errors.Wrap(err, "could not create meta repo")
		}
		if err := a.env.PFSServer.CreateBranchInTransaction(txnCtx, &pfs.CreateBranchRequest{
			Branch:     metaBranch,
			Provenance: provenance, // same provenance as output branch
		}); err != nil {
			return errors.Wrapf(err, "could not create/update meta branch")
		}
	}
	return nil
}

func pipelineTypeFromInfo(pipelineInfo *pps.PipelineInfo) pps.PipelineInfo_PipelineType {
	if pipelineInfo.Details.Spout != nil {
		return pps.PipelineInfo_PIPELINE_TYPE_SPOUT
	} else if pipelineInfo.Details.Service != nil {
		return pps.PipelineInfo_PIPELINE_TYPE_SERVICE
	}
	return pps.PipelineInfo_PIPELINE_TYPE_TRANSFORM
}

// setPipelineDefaults sets the default values for a pipeline info
func setPipelineDefaults(pipelineInfo *pps.PipelineInfo) error {
	if pipelineInfo.Details.Transform.Image == "" {
		pipelineInfo.Details.Transform.Image = DefaultUserImage
	}
	setInputDefaults(pipelineInfo.Pipeline.Name, pipelineInfo.Details.Input)
	if pipelineInfo.Details.OutputBranch == "" {
		// Output branches default to master
		pipelineInfo.Details.OutputBranch = "master"
	}
	if pipelineInfo.Details.DatumTries == 0 {
		pipelineInfo.Details.DatumTries = DefaultDatumTries
	}
	if pipelineInfo.Details.Service != nil {
		if pipelineInfo.Details.Service.Type == "" {
			pipelineInfo.Details.Service.Type = string(v1.ServiceTypeNodePort)
		}
	}
	if pipelineInfo.Details.Spout != nil && pipelineInfo.Details.Spout.Service != nil && pipelineInfo.Details.Spout.Service.Type == "" {
		pipelineInfo.Details.Spout.Service.Type = string(v1.ServiceTypeNodePort)
	}
	if pipelineInfo.Details.ReprocessSpec == "" {
		pipelineInfo.Details.ReprocessSpec = client.ReprocessSpecUntilSuccess
	}
	return nil
}

func setInputDefaults(pipelineName string, input *pps.Input) {
	now := time.Now()
	nCreatedBranches := make(map[string]int)
	if err := pps.VisitInput(input, func(input *pps.Input) error {
		if input.Pfs != nil {
			if input.Pfs.Branch == "" {
				if input.Pfs.Trigger != nil {
					// We start counting trigger branches at 1
					nCreatedBranches[input.Pfs.Repo]++
					input.Pfs.Branch = fmt.Sprintf("%s-trigger-%d", pipelineName, nCreatedBranches[input.Pfs.Repo])
					if input.Pfs.Trigger.Branch == "" {
						input.Pfs.Trigger.Branch = "master"
					}
				} else {
					input.Pfs.Branch = "master"
				}
			}
			if input.Pfs.Name == "" {
				input.Pfs.Name = input.Pfs.Repo
			}
			if input.Pfs.RepoType == "" {
				input.Pfs.RepoType = pfs.UserRepoType
			}
			if input.Pfs.Glob != "" {
				input.Pfs.Glob = pfsfile.CleanPath(input.Pfs.Glob)
			}
		}
		if input.Cron != nil {
			if input.Cron.Start == nil {
				start, _ := types.TimestampProto(now)
				input.Cron.Start = start
			}
			if input.Cron.Repo == "" {
				input.Cron.Repo = fmt.Sprintf("%s_%s", pipelineName, input.Cron.Name)
			}
		}
		return nil
	}); err != nil {
		logrus.Errorf("error while visiting inputs: %v", err)
	}
}

func (a *apiServer) stopAllJobsInPipeline(txnCtx *txncontext.TransactionContext, pipeline *pps.Pipeline) error {
	// Using ReadWrite here may load a large number of jobs inline in the
	// transaction, but doing an inconsistent read outside of the transaction
	// would be pretty sketchy (and we'd have to worry about trying to get another
	// postgres connection and possibly deadlocking).
	jobInfo := &pps.JobInfo{}
	sort := &col.Options{Target: col.SortByCreateRevision, Order: col.SortAscend}
	err := a.jobs.ReadWrite(txnCtx.SqlTx).GetByIndex(ppsdb.JobsTerminalIndex, ppsdb.JobsTerminalKey(pipeline, false), jobInfo, sort, func(string) error {
		return a.stopJob(txnCtx, jobInfo.Job, "pipeline updated")
	})
	return errors.EnsureStack(err)
}

func (a *apiServer) updatePipeline(
	txnCtx *txncontext.TransactionContext,
	pipeline *pps.Pipeline,
	info *pps.PipelineInfo,
	cb func() error) error {

	// get most recent pipeline key
	key, err := ppsutil.FindPipelineSpecCommitInTransaction(txnCtx, a.env.PFSServer, pipeline, "")
	if err != nil {
		return err
	}

	return errors.EnsureStack(a.pipelines.ReadWrite(txnCtx.SqlTx).Update(key, info, cb))
}

// InspectPipeline implements the protobuf pps.InspectPipeline RPC
func (a *apiServer) InspectPipeline(ctx context.Context, request *pps.InspectPipelineRequest) (response *pps.PipelineInfo, retErr error) {
	return a.inspectPipeline(ctx, request.Pipeline, request.Details)
}

// inspectPipeline contains the functional implementation of InspectPipeline.
// Many functions (GetLogs, ListPipeline) need to inspect a pipeline, so they
// call this instead of making an RPC.
func (a *apiServer) inspectPipeline(ctx context.Context, pipeline *pps.Pipeline, details bool) (*pps.PipelineInfo, error) {
	var info *pps.PipelineInfo
	if err := a.txnEnv.WithReadContext(ctx, func(txnCtx *txncontext.TransactionContext) error {
		var err error
		info, err = a.InspectPipelineInTransaction(txnCtx, pipeline)
		return err
	}); err != nil {
		return nil, err
	}

	if err := a.getLatestJobState(ctx, info); err != nil {
		return nil, err
	}
	if !details {
		info.Details = nil // preserve old behavior
	} else {
		kubeClient := a.env.KubeClient
		if info.Details.Service != nil {
<<<<<<< HEAD
			rcName := ppsutil.PipelineRcName(info)
=======
			rcName := ppsutil.PipelineRcName(info.Pipeline.Project.GetName(), info.Pipeline.Name, info.Version)
>>>>>>> 1336c448
			service, err := kubeClient.CoreV1().Services(a.namespace).Get(ctx, fmt.Sprintf("%s-user", rcName), metav1.GetOptions{})
			if err != nil {
				if !errutil.IsNotFoundError(err) {
					return nil, errors.EnsureStack(err)
				}
			} else {
				info.Details.Service.IP = service.Spec.ClusterIP
			}
		}

<<<<<<< HEAD
		workerStatus, err := workerserver.Status(ctx, info, a.env.EtcdClient, a.etcdPrefix, a.workerGrpcPort)
=======
		workerStatus, err := workerserver.Status(ctx, info.Pipeline.Project.GetName(), info.Pipeline.Name, info.Version, a.env.EtcdClient, a.etcdPrefix, a.workerGrpcPort)
>>>>>>> 1336c448
		if err != nil {
			logrus.Errorf("failed to get worker status with err: %s", err.Error())
		} else {
			info.Details.WorkersAvailable = int64(len(workerStatus))
			info.Details.WorkersRequested = int64(info.Parallelism)
		}
		tasks, claims, err := task.Count(ctx, a.env.TaskService, driver.TaskNamespace(info), "")
		if err != nil {
			return nil, errors.EnsureStack(err)
		}
		info.Details.UnclaimedTasks = tasks - claims
	}

	return info, nil
}

// InspectPipelineInTransaction implements the APIServer interface.
func (a *apiServer) InspectPipelineInTransaction(txnCtx *txncontext.TransactionContext, pipeline *pps.Pipeline) (*pps.PipelineInfo, error) {
	// The pipeline pipelineName arrived in ancestry format; need to turn it into a simple pipelineName.
	pipelineName, ancestors, err := ancestry.Parse(pipeline.Name)
	if err != nil {
		return nil, err
	}

	if ancestors < 0 {
		return nil, errors.New("cannot inspect future pipelines")
	}

	pipeline.Name = pipelineName
	commit, err := ppsutil.FindPipelineSpecCommitInTransaction(txnCtx, a.env.PFSServer, pipeline, "")
	if err != nil {
		return nil, errors.Wrapf(err, "pipeline not found: couldn't find up to date spec for pipeline %q", pipeline)
	}

	pipelineInfo := &pps.PipelineInfo{}
	if err := a.pipelines.ReadWrite(txnCtx.SqlTx).Get(commit, pipelineInfo); err != nil {
		if col.IsErrNotFound(err) {
			return nil, errors.Errorf("pipeline %s not found", pipeline)
		}
		return nil, errors.EnsureStack(err)
	}
	if ancestors > 0 {
		targetVersion := int(pipelineInfo.Version) - ancestors
		if targetVersion < 1 {
			return nil, errors.Errorf("pipeline %q has only %d versions, not enough to find ancestor %d", pipeline, pipelineInfo.Version, ancestors)
		}
		if err := a.pipelines.ReadWrite(txnCtx.SqlTx).GetUniqueByIndex(ppsdb.PipelinesVersionIndex, ppsdb.VersionKey(pipeline, uint64(targetVersion)), pipelineInfo); err != nil {
			return nil, errors.EnsureStack(err)
		}
	}

	// Erase any AuthToken - this shouldn't be returned to anyone (the workers
	// won't use this function to get their auth token)
	pipelineInfo.AuthToken = ""
	return pipelineInfo, nil
}

// ListPipeline implements the protobuf pps.ListPipeline RPC
func (a *apiServer) ListPipeline(request *pps.ListPipelineRequest, srv pps.API_ListPipelineServer) (retErr error) {
	return a.listPipeline(srv.Context(), request, srv.Send)
}

func (a *apiServer) getLatestJobState(ctx context.Context, info *pps.PipelineInfo) error {
	// fill in state of most-recently-created job (the first shown in list job)
	opts := col.DefaultOptions()
	opts.Limit = 1
	var job pps.JobInfo
	err := a.jobs.ReadOnly(ctx).GetByIndex(
		ppsdb.JobsPipelineIndex,
		ppsdb.JobsPipelineKey(info.Pipeline),
		&job,
		opts, func(_ string) error {
			info.LastJobState = job.State
			return errutil.ErrBreak // not strictly necessary because we are limiting to 1 already
		})
	return errors.EnsureStack(err)
}

func (a *apiServer) listPipeline(ctx context.Context, request *pps.ListPipelineRequest, f func(*pps.PipelineInfo) error) error {
	var jqCode *gojq.Code
	var enc serde.Encoder
	var jsonBuffer bytes.Buffer
	if request.JqFilter != "" {
		jqQuery, err := gojq.Parse(request.JqFilter)
		if err != nil {
			return errors.EnsureStack(err)
		}
		jqCode, err = gojq.Compile(jqQuery)
		if err != nil {
			return errors.EnsureStack(err)
		}
		// ensure field names and enum values match with --raw output
		enc = serde.NewJSONEncoder(&jsonBuffer, serde.WithOrigName(true))
	}
	// get all pipelines at once to avoid holding the list query open
	// this should be fine with numbers of pipelines pachyderm can actually run
	var infos []*pps.PipelineInfo
	if err := ppsutil.ListPipelineInfo(ctx, a.pipelines, request.Pipeline, request.History, func(ptr *pps.PipelineInfo) error {
		infos = append(infos, proto.Clone(ptr).(*pps.PipelineInfo))
		return nil
	}); err != nil {
		return err
	}

	filterPipeline := func(pipelineInfo *pps.PipelineInfo) bool {
		if jqCode != nil {
			jsonBuffer.Reset()
			// convert pipelineInfo to a map[string]interface{} for use with gojq
			if err := enc.EncodeProto(pipelineInfo); err != nil {
				logrus.Errorf("error encoding pipelineInfo to JSON: %v", err)
			}
			var pipelineInterface interface{}
			if err := json.Unmarshal(jsonBuffer.Bytes(), &pipelineInterface); err != nil {
				logrus.Errorf("error parsing JSON encoded pipeline info: %v", err)
			}
			iter := jqCode.Run(pipelineInterface)
			// treat either jq false-y value as rejection
			if v, _ := iter.Next(); v == false || v == nil {
				return false
			}
		}
		return true
	}

	for i := range infos {
		if filterPipeline(infos[i]) {
			if err := a.getLatestJobState(ctx, infos[i]); err != nil {
				return err
			}
			if err := f(infos[i]); err != nil {
				return err
			}
		}
	}
	return nil
}

// DeletePipeline implements the protobuf pps.DeletePipeline RPC
func (a *apiServer) DeletePipeline(ctx context.Context, request *pps.DeletePipelineRequest) (response *types.Empty, retErr error) {
	if request.All {
		request.Pipeline = &pps.Pipeline{}
		pipelineInfo := &pps.PipelineInfo{}
		deleted := make(map[string]struct{})
		if err := a.pipelines.ReadOnly(ctx).List(pipelineInfo, col.DefaultOptions(), func(string) error {
			if _, ok := deleted[pipelineInfo.Pipeline.Name]; ok {
				// while the delete pipeline call will delete historical versions,
				// they could still show up in the list. Ignore them
				return nil
			}
			request.Pipeline.Name = pipelineInfo.Pipeline.Name
			err := a.deletePipeline(ctx, request)
			if err == nil {
				deleted[pipelineInfo.Pipeline.Name] = struct{}{}
			}
			return err
		}); err != nil {
			return nil, errors.EnsureStack(err)
		}
	} else if err := a.deletePipeline(ctx, request); err != nil {
		return nil, err
	}

	return &types.Empty{}, nil
}

func (a *apiServer) deletePipeline(ctx context.Context, request *pps.DeletePipelineRequest) error {
	pipelineName := request.Pipeline.Name

	// stop the pipeline to avoid interference from new jobs
	if _, err := a.StopPipeline(ctx,
		&pps.StopPipelineRequest{Pipeline: request.Pipeline}); err != nil && errutil.IsNotFoundError(err) {
		logrus.Errorf("failed to stop pipeline, continuing with delete: %v", err)
	} else if err != nil {
		return errors.Wrapf(err, "error stopping pipeline %s", pipelineName)
	}
	// perform the rest of the deletion in a transaction
	var deleteErr error
	if err := a.txnEnv.WithWriteContext(ctx, func(txnCtx *txncontext.TransactionContext) error {
		deleteErr = a.deletePipelineInTransaction(txnCtx, request)
		// we still want deletion to succeed if it was merely incomplete, but warn the caller
		if errors.Is(deleteErr, errIncompleteDeletion) {
			return nil
		}
		return deleteErr
	}); err != nil {
		return err
	}
	clearJobCache(a.env.GetPachClient(ctx), pipelineName)
	return deleteErr
}

func (a *apiServer) deletePipelineInTransaction(txnCtx *txncontext.TransactionContext, request *pps.DeletePipelineRequest) error {
	projectName := request.Pipeline.Project.GetName()
	pipelineName := request.Pipeline.Name
	pipelinesNameKey := ppsdb.PipelinesNameKey(request.Pipeline)

	// make sure the pipeline exists
	var foundPipeline bool
	if err := a.pipelines.ReadWrite(txnCtx.SqlTx).GetByIndex(
		ppsdb.PipelinesNameIndex,
		pipelinesNameKey,
		&pps.PipelineInfo{},
		col.DefaultOptions(),
		func(_ string) error {
			foundPipeline = true
			return nil
		}); err != nil {
		return errors.Wrapf(err, "error checking if pipeline %s/%s exists", projectName, pipelineName)
	}
	if !foundPipeline {
		// nothing to delete
		return nil
	}

	pipelineInfo := &pps.PipelineInfo{}
	// Try to retrieve PipelineInfo for this pipeline. If we see a not found error,
	// we will still try to delete what we can because we know there is a pipeline
	if specCommit, err := ppsutil.FindPipelineSpecCommitInTransaction(txnCtx, a.env.PFSServer, request.Pipeline, ""); err == nil {
		if err := a.pipelines.ReadWrite(txnCtx.SqlTx).Get(specCommit, pipelineInfo); err != nil && !col.IsErrNotFound(err) {
			return errors.EnsureStack(err)
		}
	} else if !errutil.IsNotFoundError(err) && !auth.IsErrNoRoleBinding(err) {
		return err
	}
	var missingRepo bool
	// check if the output repo exists--if not, the pipeline is non-functional and
	// the rest of the delete operation continues without any auth checks
	if _, err := a.env.PFSServer.InspectRepoInTransaction(txnCtx, &pfs.InspectRepoRequest{
		Repo: client.NewProjectRepo(projectName, pipelineName)}); err != nil && !errutil.IsNotFoundError(err) && !auth.IsErrNoRoleBinding(err) {
		return errors.EnsureStack(err)
	} else if err == nil {
		// Check if the caller is authorized to delete this pipeline
		if err := a.authorizePipelineOpInTransaction(txnCtx, pipelineOpDelete, pipelineInfo.GetDetails().GetInput(), projectName, pipelineName); err != nil {
			return err
		}
	} else {
		missingRepo = true
	}

	// If necessary, revoke the pipeline's auth token and remove it from its inputs' ACLs
	// If auth is deactivated, don't bother doing either
	if _, err := txnCtx.WhoAmI(); err == nil && pipelineInfo.AuthToken != "" {
		// 'pipelineInfo' == nil => remove pipeline from all input repos
		if pipelineInfo.Details != nil {
			// need details for acls
			if err := a.fixPipelineInputRepoACLsInTransaction(txnCtx, nil, pipelineInfo); err != nil {
				return errors.Wrapf(err, "error fixing repo ACLs for pipeline %q", pipelineName)
			}
		}
		if _, err := a.env.AuthServer.RevokeAuthTokenInTransaction(txnCtx,
			&auth.RevokeAuthTokenRequest{
				Token: pipelineInfo.AuthToken,
			}); err != nil {
			return errors.EnsureStack(err)
		}
	}

	// Delete all of the pipeline's jobs - we shouldn't need to worry about any
	// new jobs since the pipeline has already been stopped.
	jobInfo := &pps.JobInfo{}
	if err := a.jobs.ReadWrite(txnCtx.SqlTx).GetByIndex(ppsdb.JobsPipelineIndex, ppsdb.JobsPipelineKey(request.Pipeline), jobInfo, col.DefaultOptions(), func(string) error {
		job := proto.Clone(jobInfo.Job).(*pps.Job)
		err := a.deleteJobInTransaction(txnCtx, &pps.DeleteJobRequest{Job: job})
		if errutil.IsNotFoundError(err) || auth.IsErrNoRoleBinding(err) {
			return nil
		}
		return err
	}); err != nil {
		return errors.EnsureStack(err)
	}

	// Delete all past PipelineInfos
	if err := a.pipelines.ReadWrite(txnCtx.SqlTx).DeleteByIndex(ppsdb.PipelinesNameIndex, pipelinesNameKey); err != nil {
		return errors.Wrapf(err, "collection.Delete")
	}

	if !missingRepo {
		if !request.KeepRepo {
			// delete the pipeline's output repo
			if err := a.env.PFSServer.DeleteRepoInTransaction(txnCtx, &pfs.DeleteRepoRequest{
				Repo:  client.NewProjectRepo(projectName, pipelineName),
				Force: request.Force,
			}); err != nil && !errutil.IsNotFoundError(err) {
				return errors.Wrap(err, "error deleting pipeline repo")
			}
		} else {
			// Remove branch provenance from output and then delete meta and spec repos
			// this leaves the repo as a source repo, eliminating pipeline metadata
			// need details for output branch, presumably if we don't have them the spec repo is gone, anyway
			if pipelineInfo.Details != nil {
				if err := a.env.PFSServer.CreateBranchInTransaction(txnCtx, &pfs.CreateBranchRequest{
					Branch: client.NewProjectBranch(projectName, pipelineName, pipelineInfo.Details.OutputBranch),
				}); err != nil {
					return errors.EnsureStack(err)
				}
			}
			if err := a.env.PFSServer.DeleteRepoInTransaction(txnCtx, &pfs.DeleteRepoRequest{
				Repo:  client.NewSystemProjectRepo(projectName, pipelineName, pfs.SpecRepoType),
				Force: request.Force,
			}); err != nil && !col.IsErrNotFound(err) && !auth.IsErrNoRoleBinding(err) {
				return errors.EnsureStack(err)
			}
			if err := a.env.PFSServer.DeleteRepoInTransaction(txnCtx, &pfs.DeleteRepoRequest{
				Repo:  client.NewSystemProjectRepo(projectName, pipelineName, pfs.MetaRepoType),
				Force: request.Force,
			}); err != nil && !col.IsErrNotFound(err) && !auth.IsErrNoRoleBinding(err) {
				return errors.EnsureStack(err)
			}
		}
	}
	// delete cron after main repo is deleted or has provenance removed
	// cron repos are only used to trigger jobs, so don't keep them even with KeepRepo
	if pipelineInfo.Details != nil {
		if err := pps.VisitInput(pipelineInfo.Details.Input, func(input *pps.Input) error {
			if input.Cron != nil {
				err := a.env.PFSServer.DeleteRepoInTransaction(txnCtx, &pfs.DeleteRepoRequest{
					Repo:  client.NewProjectRepo(projectName, input.Cron.Repo),
					Force: request.Force,
				})
				return errors.EnsureStack(err)
			}
			return nil
		}); err != nil {
			return err
		}
	}

	if request.KeepRepo && !missingRepo && pipelineInfo.Details == nil {
		// warn about being unable to delete provenance, caller can ignore
		return errIncompleteDeletion
	}

	return nil
}

// StartPipeline implements the protobuf pps.StartPipeline RPC
func (a *apiServer) StartPipeline(ctx context.Context, request *pps.StartPipelineRequest) (response *types.Empty, retErr error) {
	if request.Pipeline == nil {
		return nil, errors.New("request.Pipeline cannot be nil")
	}

	if err := a.txnEnv.WithWriteContext(ctx, func(txnCtx *txncontext.TransactionContext) error {
		pipelineInfo, err := a.InspectPipelineInTransaction(txnCtx, request.Pipeline)
		if err != nil {
			return err
		}

		// check if the caller is authorized to update this pipeline
		if err := a.authorizePipelineOpInTransaction(txnCtx, pipelineOpStartStop, pipelineInfo.Details.Input, pipelineInfo.Pipeline.Project.GetName(), pipelineInfo.Pipeline.Name); err != nil {
			return err
		}

		// Restore branch provenance, which may create a new output commit/job
		provenance := append(branchProvenance(pipelineInfo.Pipeline.Project, pipelineInfo.Details.Input),
			client.NewSystemProjectRepo(pipelineInfo.Pipeline.Project.GetName(), pipelineInfo.Pipeline.Name, pfs.SpecRepoType).NewBranch("master"))
		if err := a.env.PFSServer.CreateBranchInTransaction(txnCtx, &pfs.CreateBranchRequest{
			Branch:     client.NewProjectBranch(pipelineInfo.Pipeline.Project.GetName(), pipelineInfo.Pipeline.Name, pipelineInfo.Details.OutputBranch),
			Provenance: provenance,
		}); err != nil {
			return errors.EnsureStack(err)
		}
		// restore same provenance to meta repo
		if err := a.env.PFSServer.CreateBranchInTransaction(txnCtx, &pfs.CreateBranchRequest{
			Branch:     client.NewSystemProjectRepo(pipelineInfo.Pipeline.Project.GetName(), pipelineInfo.Pipeline.Name, pfs.MetaRepoType).NewBranch(pipelineInfo.Details.OutputBranch),
			Provenance: provenance,
		}); err != nil {
			return errors.EnsureStack(err)
		}

		newPipelineInfo := &pps.PipelineInfo{}
		return a.updatePipeline(txnCtx, pipelineInfo.Pipeline, newPipelineInfo, func() error {
			newPipelineInfo.Stopped = false
			return nil
		})
	}); err != nil {
		return nil, err
	}
	return &types.Empty{}, nil
}

// StopPipeline implements the protobuf pps.StopPipeline RPC
func (a *apiServer) StopPipeline(ctx context.Context, request *pps.StopPipelineRequest) (response *types.Empty, retErr error) {
	if request.Pipeline == nil {
		return nil, errors.New("request.Pipeline cannot be nil")
	}

	if err := a.txnEnv.WithWriteContext(ctx, func(txnCtx *txncontext.TransactionContext) error {
		pipelineInfo, err := a.InspectPipelineInTransaction(txnCtx, request.Pipeline)
		if err == nil {
			// check if the caller is authorized to update this pipeline
			// don't pass in the input - stopping the pipeline means they won't be read anymore,
			// so we don't need to check any permissions
			if err := a.authorizePipelineOpInTransaction(txnCtx, pipelineOpStartStop, pipelineInfo.Details.Input, pipelineInfo.Pipeline.Project.GetName(), pipelineInfo.Pipeline.Name); err != nil {
				return err
			}

			// Remove branch provenance to prevent new output and meta commits from being created
			if err := a.env.PFSServer.CreateBranchInTransaction(txnCtx, &pfs.CreateBranchRequest{
				Branch:     client.NewProjectBranch(pipelineInfo.Pipeline.Project.GetName(), pipelineInfo.Pipeline.Name, pipelineInfo.Details.OutputBranch),
				Provenance: nil,
			}); err != nil {
				return errors.EnsureStack(err)
			}
			if pipelineInfo.Details.Spout == nil && pipelineInfo.Details.Service == nil {
				if err := a.env.PFSServer.CreateBranchInTransaction(txnCtx, &pfs.CreateBranchRequest{
					Branch:     client.NewSystemProjectRepo(pipelineInfo.Pipeline.Project.GetName(), pipelineInfo.Pipeline.Name, pfs.MetaRepoType).NewBranch(pipelineInfo.Details.OutputBranch),
					Provenance: nil,
				}); err != nil {
					return errors.EnsureStack(err)
				}
			}

			newPipelineInfo := &pps.PipelineInfo{}
			if err := a.updatePipeline(txnCtx, pipelineInfo.Pipeline, newPipelineInfo, func() error {
				newPipelineInfo.Stopped = true
				return nil
			}); err != nil {
				return err
			}
		} else if !errutil.IsNotFoundError(err) {
			return err
		}

		// Kill any remaining jobs
		// if the pipeline output repo doesn't exist, we technically run this without authorization,
		// but it's not clear what authorization means in that case, and those jobs are doomed, anyway
		return a.stopAllJobsInPipeline(txnCtx, request.Pipeline)
	}); err != nil {
		return nil, err
	}
	return &types.Empty{}, nil
}

func (a *apiServer) RunPipeline(ctx context.Context, request *pps.RunPipelineRequest) (response *types.Empty, retErr error) {
	return nil, errors.New("unimplemented")
}

func (a *apiServer) RunCron(ctx context.Context, request *pps.RunCronRequest) (response *types.Empty, retErr error) {
	pipelineInfo, err := a.inspectPipeline(ctx, request.Pipeline, true)
	if err != nil {
		return nil, err
	}

	if pipelineInfo.Details.Input == nil {
		return nil, errors.Errorf("pipeline doesn't have a cron input")
	}

	// find any cron inputs
	var crons []*pps.CronInput
	if err := pps.VisitInput(pipelineInfo.Details.Input, func(in *pps.Input) error {
		if in.Cron != nil {
			crons = append(crons, in.Cron)
		}
		return nil
	}); err != nil {
		return nil, errors.Errorf("error visiting pps inputs: %v", err)
	}

	if len(crons) < 1 {
		return nil, errors.Errorf("pipeline doesn't have a cron input")
	}

	// put the same time for all ticks
	now := time.Now()

	// add all the ticks. These will be in separate transactions if there are more than one
	for _, c := range crons {
		if err := cronTick(a.env.GetPachClient(ctx), now, pipelineInfo.Pipeline.Project, c); err != nil {
			return nil, err
		}
	}

	return &types.Empty{}, nil
}

func (a *apiServer) propagateJobs(txnCtx *txncontext.TransactionContext) error {
	commitInfos, err := a.env.PFSServer.InspectCommitSetInTransaction(txnCtx, client.NewCommitSet(txnCtx.CommitSetID))
	if err != nil {
		return errors.EnsureStack(err)
	}

	for _, commitInfo := range commitInfos {
		// Skip alias commits and any commits which have already been finished
		if commitInfo.Origin.Kind == pfs.OriginKind_ALIAS || commitInfo.Finishing != nil {
			continue
		}

		// Skip commits from system repos
		if commitInfo.Commit.Branch.Repo.Type != pfs.UserRepoType {
			continue
		}

		// Skip commits from repos that have no associated pipeline
		var pipelineInfo *pps.PipelineInfo
		if pipelineInfo, err = a.InspectPipelineInTransaction(txnCtx, pps.RepoPipeline(commitInfo.Commit.Branch.Repo)); err != nil {
			if col.IsErrNotFound(err) {
				continue
			}
			return err
		}

		// Don't create jobs for spouts
		if pipelineInfo.Type == pps.PipelineInfo_PIPELINE_TYPE_SPOUT {
			continue
		}

		// Check if there is an existing job for the output commit
		job := client.NewProjectJob(pipelineInfo.Pipeline.Project.GetName(), pipelineInfo.Pipeline.Name, txnCtx.CommitSetID)
		jobInfo := &pps.JobInfo{}
		if err := a.jobs.ReadWrite(txnCtx.SqlTx).Get(ppsdb.JobKey(job), jobInfo); err == nil {
			continue // Job already exists, skip it
		} else if !col.IsErrNotFound(err) {
			return errors.EnsureStack(err)
		}

		pipelines := a.pipelines.ReadWrite(txnCtx.SqlTx)
		jobs := a.jobs.ReadWrite(txnCtx.SqlTx)
		jobPtr := &pps.JobInfo{
			Job:             job,
			PipelineVersion: pipelineInfo.Version,
			OutputCommit:    commitInfo.Commit,
			Stats:           &pps.ProcessStats{},
			Created:         types.TimestampNow(),
		}
		if err := ppsutil.UpdateJobState(pipelines, jobs, jobPtr, pps.JobState_JOB_CREATED, ""); err != nil {
			return err
		}
	}
	return nil
}

// CreateSecret implements the protobuf pps.CreateSecret RPC
func (a *apiServer) CreateSecret(ctx context.Context, request *pps.CreateSecretRequest) (response *types.Empty, retErr error) {
	metricsFn := metrics.ReportUserAction(ctx, a.reporter, "CreateSecret")
	defer func(start time.Time) { metricsFn(start, retErr) }(time.Now())

	var s v1.Secret
	if err := json.Unmarshal(request.GetFile(), &s); err != nil {
		return nil, errors.Wrapf(err, "failed to unmarshal secret")
	}

	labels := s.GetLabels()
	if labels["suite"] != "" && labels["suite"] != "pachyderm" {
		return nil, errors.Errorf("invalid suite label set on secret: suite=%s", labels["suite"])
	}
	if labels == nil {
		labels = map[string]string{}
	}
	labels["suite"] = "pachyderm"
	labels["secret-source"] = "pachyderm-user"
	s.SetLabels(labels)

	if _, err := a.env.KubeClient.CoreV1().Secrets(a.namespace).Create(ctx, &s, metav1.CreateOptions{}); err != nil {
		return nil, errors.Wrapf(err, "failed to create secret")
	}
	return &types.Empty{}, nil
}

// DeleteSecret implements the protobuf pps.DeleteSecret RPC
func (a *apiServer) DeleteSecret(ctx context.Context, request *pps.DeleteSecretRequest) (response *types.Empty, retErr error) {
	metricsFn := metrics.ReportUserAction(ctx, a.reporter, "DeleteSecret")
	defer func(start time.Time) { metricsFn(start, retErr) }(time.Now())

	if err := a.env.KubeClient.CoreV1().Secrets(a.namespace).Delete(ctx, request.Secret.Name, metav1.DeleteOptions{}); err != nil {
		return nil, errors.Wrapf(err, "failed to delete secret")
	}
	return &types.Empty{}, nil
}

// InspectSecret implements the protobuf pps.InspectSecret RPC
func (a *apiServer) InspectSecret(ctx context.Context, request *pps.InspectSecretRequest) (response *pps.SecretInfo, retErr error) {
	metricsFn := metrics.ReportUserAction(ctx, a.reporter, "InspectSecret")
	defer func(start time.Time) { metricsFn(start, retErr) }(time.Now())

	secret, err := a.env.KubeClient.CoreV1().Secrets(a.namespace).Get(ctx, request.Secret.Name, metav1.GetOptions{})
	if err != nil {
		return nil, errors.Wrapf(err, "failed to get secret")
	}
	creationTimestamp := timestamppb.New(secret.GetCreationTimestamp().Time)
	return &pps.SecretInfo{
		Secret: &pps.Secret{
			Name: secret.Name,
		},
		Type: string(secret.Type),
		CreationTimestamp: &types.Timestamp{
			Seconds: creationTimestamp.GetSeconds(),
			Nanos:   creationTimestamp.GetNanos(),
		},
	}, nil
}

// ListSecret implements the protobuf pps.ListSecret RPC
func (a *apiServer) ListSecret(ctx context.Context, in *types.Empty) (response *pps.SecretInfos, retErr error) {
	metricsFn := metrics.ReportUserAction(ctx, a.reporter, "ListSecret")
	defer func(start time.Time) { metricsFn(start, retErr) }(time.Now())

	secrets, err := a.env.KubeClient.CoreV1().Secrets(a.namespace).List(ctx, metav1.ListOptions{
		LabelSelector: "secret-source=pachyderm-user",
	})
	if err != nil {
		return nil, errors.Wrapf(err, "failed to list secrets")
	}
	secretInfos := []*pps.SecretInfo{}
	for _, s := range secrets.Items {
		creationTimestamp := timestamppb.New(s.GetCreationTimestamp().Time)

		secretInfos = append(secretInfos, &pps.SecretInfo{
			Secret: &pps.Secret{
				Name: s.Name,
			},
			Type: string(s.Type),
			CreationTimestamp: &types.Timestamp{
				Seconds: creationTimestamp.GetSeconds(),
				Nanos:   creationTimestamp.GetNanos(),
			},
		})
	}

	return &pps.SecretInfos{
		SecretInfo: secretInfos,
	}, nil
}

// DeleteAll implements the protobuf pps.DeleteAll RPC
func (a *apiServer) DeleteAll(ctx context.Context, request *types.Empty) (response *types.Empty, retErr error) {
	if _, err := a.DeletePipeline(ctx, &pps.DeletePipelineRequest{All: true, Force: true}); err != nil {
		return nil, err
	}

	if err := a.env.KubeClient.CoreV1().Secrets(a.namespace).DeleteCollection(ctx, metav1.DeleteOptions{}, metav1.ListOptions{
		LabelSelector: "secret-source=pachyderm-user",
	}); err != nil {
		return nil, errors.EnsureStack(err)
	}
	return &types.Empty{}, nil
}

// ActivateAuth implements the protobuf pps.ActivateAuth RPC
func (a *apiServer) ActivateAuth(ctx context.Context, req *pps.ActivateAuthRequest) (*pps.ActivateAuthResponse, error) {
	var resp *pps.ActivateAuthResponse
	if err := a.txnEnv.WithWriteContext(ctx, func(txnCtx *txncontext.TransactionContext) error {
		var err error
		resp, err = a.ActivateAuthInTransaction(txnCtx, req)
		return err
	}); err != nil {
		return nil, err
	}
	return resp, nil
}

func (a *apiServer) ActivateAuthInTransaction(txnCtx *txncontext.TransactionContext, req *pps.ActivateAuthRequest) (resp *pps.ActivateAuthResponse, retErr error) {
	// Unauthenticated users can't create new pipelines or repos, and users can't
	// log in while auth is in an intermediate state, so 'pipelines' is exhaustive
	pi := &pps.PipelineInfo{}
	if err := a.pipelines.ReadWrite(txnCtx.SqlTx).List(pi, col.DefaultOptions(), func(string) error {
		// 1) Create a new auth token for 'pipeline' and attach it, so that the
		// pipeline can authenticate as itself when it needs to read input data
		token, err := a.env.AuthServer.GetPipelineAuthTokenInTransaction(txnCtx, pi.Pipeline.Name)
		if err != nil {
			return errors.Wrapf(grpcutil.ScrubGRPC(err), "could not generate pipeline auth token")
		}
		if err := a.updatePipeline(txnCtx, pi.Pipeline, pi, func() error {
			pi.AuthToken = token
			return nil
		}); err != nil {
			return errors.Wrapf(err, "could not update %q with new auth token", pi.Pipeline)
		}
		// put 'pipeline' on relevant ACLs
		if err := a.fixPipelineInputRepoACLsInTransaction(txnCtx, pi, nil); err != nil {
			return errors.Wrapf(err, "fix repo ACLs for pipeline %q", pi.Pipeline)
		}
		return nil
	}); err != nil {
		return nil, errors.EnsureStack(err)
	}
	return &pps.ActivateAuthResponse{}, nil
}

// RunLoadTest implements the pps.RunLoadTest RPC
func (a *apiServer) RunLoadTest(ctx context.Context, req *pps.RunLoadTestRequest) (_ *pps.RunLoadTestResponse, retErr error) {
	pachClient := a.env.GetPachClient(ctx)
	if req.DagSpec == "" {
		req.DagSpec = defaultDagSpecs[0]
	}
	return ppsload.Pipeline(pachClient, req)
}

// RunLoadTestDefault implements the pps.RunLoadTestDefault RPC
func (a *apiServer) RunLoadTestDefault(ctx context.Context, _ *types.Empty) (_ *pps.RunLoadTestResponse, retErr error) {
	pachClient := a.env.GetPachClient(ctx)
	return ppsload.Pipeline(pachClient, &pps.RunLoadTestRequest{
		DagSpec:  defaultDagSpecs[0],
		LoadSpec: defaultLoadSpecs[0],
	})
}

var defaultDagSpecs = []string{`
default-load-test-source:
default-load-test-pipeline: default-load-test-source
`}

var defaultLoadSpecs = []string{`
count: 5
modifications:
  - count: 5
    putFile:
      count: 5
      source: "random"
fileSources:
  - name: "random"
    random:
      directory:
        depth:
          min: 0
          max: 3
        run: 3
      sizes:
        - min: 1000
          max: 10000
          prob: 30
        - min: 10000
          max: 100000
          prob: 30
        - min: 1000000
          max: 10000000
          prob: 30
        - min: 10000000
          max: 100000000
          prob: 10
validator: {}
`}

// RepoNameToEnvString is a helper which uppercases a repo name for
// use in environment variable names.
func RepoNameToEnvString(repoName string) string {
	return strings.ToUpper(repoName)
}

func (a *apiServer) listPods(ctx context.Context, labels labels.Set) ([]v1.Pod, error) {
	podList, err := a.env.KubeClient.CoreV1().Pods(a.namespace).List(ctx, metav1.ListOptions{
		TypeMeta: metav1.TypeMeta{
			Kind:       "ListOptions",
			APIVersion: "v1",
		},
		LabelSelector: metav1.FormatLabelSelector(metav1.SetAsLabelSelector(labels)),
	})
	if err != nil {
		return nil, errors.EnsureStack(err)
	}
	return podList.Items, nil
}

func (a *apiServer) pachdPods(ctx context.Context) ([]v1.Pod, error) {
	return a.listPods(ctx, map[string]string{appLabel: "pachd"})
}

<<<<<<< HEAD
func (a *apiServer) rcPods(ctx context.Context, pi *pps.PipelineInfo) ([]v1.Pod, error) {
	labels := map[string]string{
		appLabel:             "pipeline",
		pipelineNameLabel:    pi.Pipeline.Name,
		pipelineVersionLabel: fmt.Sprint(pi.Version),
	}
	if projectName := pi.Pipeline.Project.GetName(); projectName != "" {
=======
func (a *apiServer) rcPods(ctx context.Context, projectName, pipelineName string, pipelineVersion uint64) ([]v1.Pod, error) {
	labels := map[string]string{
		appLabel:             "pipeline",
		pipelineNameLabel:    pipelineName,
		pipelineVersionLabel: fmt.Sprint(pipelineVersion),
	}
	if projectName != "" {
>>>>>>> 1336c448
		labels[pipelineProjectLabel] = projectName
	}
	pp, err := a.listPods(ctx, labels)
	if err != nil {
		return nil, errors.EnsureStack(err)
	}
	if len(pp) == 0 {
		// Look for the pre-2.4–style pods labelled with the long name.
		// This long name could exceed 63 characters, which is why 2.4
		// and later use separate labels for each component.
		return a.listPods(ctx, map[string]string{
<<<<<<< HEAD
			appLabel: ppsutil.PipelineRcName(pi),
=======
			appLabel: ppsutil.PipelineRcName(projectName, pipelineName, pipelineVersion),
>>>>>>> 1336c448
		})
	}
	return pp, nil
}

func (a *apiServer) resolveCommit(ctx context.Context, commit *pfs.Commit) (*pfs.CommitInfo, error) {
	pachClient := a.env.GetPachClient(ctx)
	ci, err := pachClient.PfsAPIClient.InspectCommit(
		pachClient.Ctx(),
		&pfs.InspectCommitRequest{
			Commit: commit,
			Wait:   pfs.CommitState_STARTED,
		})
	if err != nil {
		return nil, grpcutil.ScrubGRPC(err)
	}
	return ci, nil
}

func pipelineLabels(projectName, pipelineName string, pipelineVersion uint64) map[string]string {
	labels := map[string]string{
		appLabel:             "pipeline",
		pipelineNameLabel:    pipelineName,
		pipelineVersionLabel: fmt.Sprint(pipelineVersion),
		"suite":              suite,
		"component":          "worker",
	}
	if projectName != "" {
		labels[pipelineProjectLabel] = projectName
	}
	return labels
}

func spoutLabels(pipelineName string) map[string]string {
	return map[string]string{
		appLabel:          "spout",
		pipelineNameLabel: pipelineName,
		"suite":           suite,
		"component":       "worker",
	}
}

func (a *apiServer) RenderTemplate(ctx context.Context, req *pps.RenderTemplateRequest) (*pps.RenderTemplateResponse, error) {
	jsonResult, err := pachtmpl.RenderTemplate(req.Template, req.Args)
	if err != nil {
		return nil, err
	}
	var specs []*pps.CreatePipelineRequest
	switch jsonResult[0] {
	case '[':
		if err := json.Unmarshal([]byte(jsonResult), &specs); err != nil {
			return nil, errors.EnsureStack(err)
		}
	case '{':
		var spec pps.CreatePipelineRequest
		if err := jsonpb.Unmarshal(strings.NewReader(jsonResult), &spec); err != nil {
			return nil, errors.EnsureStack(err)
		}
		specs = append(specs, &spec)
	default:
		return nil, errors.Errorf("not a json object or list: %v", jsonResult)
	}
	return &pps.RenderTemplateResponse{
		Json:  jsonResult,
		Specs: specs,
	}, nil
}

func (a *apiServer) ListTask(req *taskapi.ListTaskRequest, server pps.API_ListTaskServer) error {
	return task.List(server.Context(), a.env.TaskService, req, server.Send)
}<|MERGE_RESOLUTION|>--- conflicted
+++ resolved
@@ -417,11 +417,7 @@
 			required = auth.Permission_REPO_WRITE
 		case pipelineOpDelete:
 			if _, err := a.env.PFSServer.InspectRepoInTransaction(txnCtx, &pfs.InspectRepoRequest{
-<<<<<<< HEAD
 				Repo: client.NewProjectRepo(projectName, outputName),
-=======
-				Repo: client.NewRepo(outputName),
->>>>>>> 1336c448
 			}); errutil.IsNotFoundError(err) {
 				// special case: the pipeline output repo has been deleted (so the
 				// pipeline is now invalid). It should be possible to delete the pipeline.
@@ -526,10 +522,6 @@
 	pachClient := a.env.GetPachClient(ctx)
 
 	cb := func(projectName, pipelineName string) error {
-<<<<<<< HEAD
-		//jobInfo, err := pachClient.InspectJob(pipeline, request.JobSet.ID, request.Details)
-=======
->>>>>>> 1336c448
 		jobInfo, err := a.InspectJob(ctx, &pps.InspectJobRequest{
 			Job: &pps.Job{
 				Pipeline: &pps.Pipeline{
@@ -745,20 +737,10 @@
 	}
 
 	// pipelineVersions holds the versions of pipelines that we're interested in
-<<<<<<< HEAD
-	versionKey := func(projectName, pipelineName string, version uint64) string {
-		return fmt.Sprintf("%s/%s-%v", projectName, pipelineName, version)
-	}
-	pipelineVersions := make(map[string]bool)
-	if err := ppsutil.ListPipelineInfo(ctx, a.pipelines, pipeline, history,
-		func(ptr *pps.PipelineInfo) error {
-			pipelineVersions[versionKey(ptr.Pipeline.Project.GetName(), ptr.Pipeline.Name, ptr.Version)] = true
-=======
 	pipelineVersions := make(map[string]bool)
 	if err := ppsutil.ListPipelineInfo(ctx, a.pipelines, pipeline, history,
 		func(ptr *pps.PipelineInfo) error {
 			pipelineVersions[ppsdb.VersionKey(ptr.Pipeline, ptr.Version)] = true
->>>>>>> 1336c448
 			return nil
 		}); err != nil {
 		return err
@@ -783,11 +765,7 @@
 			}
 		}
 
-<<<<<<< HEAD
-		if !pipelineVersions[versionKey(jobInfo.Job.Pipeline.Project.GetName(), jobInfo.Job.Pipeline.Name, jobInfo.PipelineVersion)] {
-=======
 		if !pipelineVersions[ppsdb.VersionKey(jobInfo.Job.Pipeline, jobInfo.PipelineVersion)] {
->>>>>>> 1336c448
 			return nil
 		}
 
@@ -860,7 +838,6 @@
 	// If the job is running, we fill in WorkerStatus field, otherwise
 	// we just return the jobInfo.
 	if jobInfo.State == pps.JobState_JOB_RUNNING {
-<<<<<<< HEAD
 		var pi = &pps.PipelineInfo{
 			Pipeline: &pps.Pipeline{
 				Project: &pfs.Project{Name: projectName},
@@ -869,9 +846,6 @@
 			Version: jobInfo.PipelineVersion,
 		}
 		workerStatus, err := workerserver.Status(ctx, pi, a.env.EtcdClient, a.etcdPrefix, a.workerGrpcPort)
-=======
-		workerStatus, err := workerserver.Status(ctx, projectName, pipelineName, jobInfo.PipelineVersion, a.env.EtcdClient, a.etcdPrefix, a.workerGrpcPort)
->>>>>>> 1336c448
 		if err != nil {
 			logrus.Errorf("failed to get worker status with err: %s", err.Error())
 		} else {
@@ -1040,15 +1014,11 @@
 	if err != nil {
 		return nil, err
 	}
-<<<<<<< HEAD
 	var pi = &pps.PipelineInfo{
 		Pipeline: jobInfo.Job.Pipeline,
 		Version:  jobInfo.PipelineVersion,
 	}
 	if err := workerserver.Cancel(ctx, pi, a.env.EtcdClient, a.etcdPrefix, a.workerGrpcPort, request.Job.ID, request.DataFilters); err != nil {
-=======
-	if err := workerserver.Cancel(ctx, jobInfo.Job.Pipeline.Project.GetName(), jobInfo.Job.Pipeline.Name, jobInfo.PipelineVersion, a.env.EtcdClient, a.etcdPrefix, a.workerGrpcPort, request.Job.ID, request.DataFilters); err != nil {
->>>>>>> 1336c448
 		return nil, err
 	}
 	return &types.Empty{}, nil
@@ -1238,13 +1208,8 @@
 		}
 
 		// 3) Get pods for this pipeline
-<<<<<<< HEAD
 		rcName = ppsutil.PipelineRcName(pipelineInfo)
 		pods, err = a.rcPods(apiGetLogsServer.Context(), pipelineInfo)
-=======
-		rcName = ppsutil.PipelineRcName(pipelineInfo.Pipeline.Project.GetName(), pipelineInfo.Pipeline.Name, pipelineInfo.Version)
-		pods, err = a.rcPods(apiGetLogsServer.Context(), pipelineInfo.Pipeline.Project.GetName(), pipelineInfo.Pipeline.Name, pipelineInfo.Version)
->>>>>>> 1336c448
 		if err != nil {
 			return err
 		}
@@ -2337,11 +2302,7 @@
 	} else {
 		kubeClient := a.env.KubeClient
 		if info.Details.Service != nil {
-<<<<<<< HEAD
 			rcName := ppsutil.PipelineRcName(info)
-=======
-			rcName := ppsutil.PipelineRcName(info.Pipeline.Project.GetName(), info.Pipeline.Name, info.Version)
->>>>>>> 1336c448
 			service, err := kubeClient.CoreV1().Services(a.namespace).Get(ctx, fmt.Sprintf("%s-user", rcName), metav1.GetOptions{})
 			if err != nil {
 				if !errutil.IsNotFoundError(err) {
@@ -2352,11 +2313,7 @@
 			}
 		}
 
-<<<<<<< HEAD
 		workerStatus, err := workerserver.Status(ctx, info, a.env.EtcdClient, a.etcdPrefix, a.workerGrpcPort)
-=======
-		workerStatus, err := workerserver.Status(ctx, info.Pipeline.Project.GetName(), info.Pipeline.Name, info.Version, a.env.EtcdClient, a.etcdPrefix, a.workerGrpcPort)
->>>>>>> 1336c448
 		if err != nil {
 			logrus.Errorf("failed to get worker status with err: %s", err.Error())
 		} else {
@@ -3113,7 +3070,6 @@
 	return a.listPods(ctx, map[string]string{appLabel: "pachd"})
 }
 
-<<<<<<< HEAD
 func (a *apiServer) rcPods(ctx context.Context, pi *pps.PipelineInfo) ([]v1.Pod, error) {
 	labels := map[string]string{
 		appLabel:             "pipeline",
@@ -3121,15 +3077,6 @@
 		pipelineVersionLabel: fmt.Sprint(pi.Version),
 	}
 	if projectName := pi.Pipeline.Project.GetName(); projectName != "" {
-=======
-func (a *apiServer) rcPods(ctx context.Context, projectName, pipelineName string, pipelineVersion uint64) ([]v1.Pod, error) {
-	labels := map[string]string{
-		appLabel:             "pipeline",
-		pipelineNameLabel:    pipelineName,
-		pipelineVersionLabel: fmt.Sprint(pipelineVersion),
-	}
-	if projectName != "" {
->>>>>>> 1336c448
 		labels[pipelineProjectLabel] = projectName
 	}
 	pp, err := a.listPods(ctx, labels)
@@ -3141,11 +3088,7 @@
 		// This long name could exceed 63 characters, which is why 2.4
 		// and later use separate labels for each component.
 		return a.listPods(ctx, map[string]string{
-<<<<<<< HEAD
 			appLabel: ppsutil.PipelineRcName(pi),
-=======
-			appLabel: ppsutil.PipelineRcName(projectName, pipelineName, pipelineVersion),
->>>>>>> 1336c448
 		})
 	}
 	return pp, nil
