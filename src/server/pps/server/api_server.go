--- conflicted
+++ resolved
@@ -3562,14 +3562,9 @@
 	}, nil
 }
 
-<<<<<<< HEAD
-// This exists in case we end up not ommitting any empty values when marshalling
-// a spec.
-=======
 // emptyPipelineSpecJSON is the result of marshalling a zero pps.PipelineSpec
 // value.  It is used in case any of the PipelineSpec fields are marshaled even
 // if empty.
->>>>>>> d974dd45
 var emptyPipelineSpecJSON string
 
 func init() {
@@ -3592,11 +3587,7 @@
 
 	var err error
 	if clusterDefaults.EffectiveDetailsJson, err = jsonMergePatch(emptyPipelineSpecJSON, clusterDefaults.DetailsJson); err != nil {
-<<<<<<< HEAD
-		return nil, errors.Wrap(err, "could not merge nil with cluster default details")
-=======
 		return nil, errors.Wrap(err, "could not merge empty spec with cluster default details")
->>>>>>> d974dd45
 	}
 
 	return &pps.GetClusterDefaultsResponse{ClusterDefaults: &clusterDefaults}, nil
@@ -3638,7 +3629,6 @@
 	default:
 		return patch
 	}
-<<<<<<< HEAD
 }
 
 func (a *apiServer) SetClusterDefaults(ctx context.Context, req *pps.SetClusterDefaultsRequest) (*pps.SetClusterDefaultsResponse, error) {
@@ -3673,6 +3663,4 @@
 	return &pps.SetClusterDefaultsResponse{
 		EffectiveDetailsJson: effectiveDetails,
 	}, nil
-=======
->>>>>>> d974dd45
 }