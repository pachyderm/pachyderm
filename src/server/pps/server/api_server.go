--- conflicted
+++ resolved
@@ -2200,18 +2200,14 @@
 	if effectiveSpec.Pipeline == nil {
 		return "", errors.New("request.Pipeline cannot be nil")
 	}
-<<<<<<< HEAD
 	ensurePipelineProject(effectiveSpec.GetPipeline())
-=======
-	ensurePipelineProject(request.GetPipeline())
-	b, err := protojson.Marshal(request)
+	b, err := protojson.Marshal(effectiveSpec)
 	if err != nil {
 		return "", errors.Wrap(err, "could not marshal CreatePipelineRequest")
 	}
 	if req.DryRun {
 		return string(b), nil
 	}
->>>>>>> fcb6882c
 
 	// Annotate current span with pipeline & persist any extended trace to etcd
 	span := opentracing.SpanFromContext(ctx)
@@ -2242,13 +2238,6 @@
 	}); err != nil {
 		return "", err
 	}
-<<<<<<< HEAD
-	b, err := protojson.Marshal(effectiveSpec)
-	if err != nil {
-		return "", errors.Wrap(err, "could not marshal CreatePipelineRequest")
-	}
-=======
->>>>>>> fcb6882c
 	return string(b), nil
 }
 
