package server

import (
	"bytes"
	"context"
	"encoding/json"
	"fmt"
	"path"
	"sort"
	"strings"
	"sync"
	"time"
	"unicode"

	"github.com/gogo/protobuf/jsonpb"
	"github.com/gogo/protobuf/proto"
	"github.com/gogo/protobuf/types"
	"github.com/itchyny/gojq"
	opentracing "github.com/opentracing/opentracing-go"
	"github.com/robfig/cron"
	"github.com/sirupsen/logrus"
	"golang.org/x/sync/errgroup"
	"google.golang.org/protobuf/types/known/timestamppb"
	v1 "k8s.io/api/core/v1"
	k8serrors "k8s.io/apimachinery/pkg/api/errors"
	metav1 "k8s.io/apimachinery/pkg/apis/meta/v1"
	"k8s.io/apimachinery/pkg/labels"

	"github.com/pachyderm/pachyderm/v2/src/auth"
	"github.com/pachyderm/pachyderm/v2/src/client"
	enterpriseclient "github.com/pachyderm/pachyderm/v2/src/enterprise"
	"github.com/pachyderm/pachyderm/v2/src/internal/ancestry"
	col "github.com/pachyderm/pachyderm/v2/src/internal/collection"
	"github.com/pachyderm/pachyderm/v2/src/internal/errors"
	"github.com/pachyderm/pachyderm/v2/src/internal/errutil"
	"github.com/pachyderm/pachyderm/v2/src/internal/grpcutil"
	"github.com/pachyderm/pachyderm/v2/src/internal/lokiutil"
	"github.com/pachyderm/pachyderm/v2/src/internal/metrics"
	"github.com/pachyderm/pachyderm/v2/src/internal/pachtmpl"
	"github.com/pachyderm/pachyderm/v2/src/internal/pfsfile"
	"github.com/pachyderm/pachyderm/v2/src/internal/ppsdb"
	"github.com/pachyderm/pachyderm/v2/src/internal/ppsload"
	"github.com/pachyderm/pachyderm/v2/src/internal/ppsutil"
	"github.com/pachyderm/pachyderm/v2/src/internal/serde"
	"github.com/pachyderm/pachyderm/v2/src/internal/task"
	"github.com/pachyderm/pachyderm/v2/src/internal/tracing"
	"github.com/pachyderm/pachyderm/v2/src/internal/tracing/extended"
	txnenv "github.com/pachyderm/pachyderm/v2/src/internal/transactionenv"
	"github.com/pachyderm/pachyderm/v2/src/internal/transactionenv/txncontext"
	"github.com/pachyderm/pachyderm/v2/src/internal/uuid"
	"github.com/pachyderm/pachyderm/v2/src/internal/watch"
	"github.com/pachyderm/pachyderm/v2/src/pfs"
	"github.com/pachyderm/pachyderm/v2/src/pps"
	enterpriselimits "github.com/pachyderm/pachyderm/v2/src/server/enterprise/limits"
	enterprisemetrics "github.com/pachyderm/pachyderm/v2/src/server/enterprise/metrics"
	enterprisetext "github.com/pachyderm/pachyderm/v2/src/server/enterprise/text"
	pfsServer "github.com/pachyderm/pachyderm/v2/src/server/pfs"
	ppsServer "github.com/pachyderm/pachyderm/v2/src/server/pps"
	"github.com/pachyderm/pachyderm/v2/src/server/worker/common"
	"github.com/pachyderm/pachyderm/v2/src/server/worker/datum"
	"github.com/pachyderm/pachyderm/v2/src/server/worker/driver"
	workerserver "github.com/pachyderm/pachyderm/v2/src/server/worker/server"
	taskapi "github.com/pachyderm/pachyderm/v2/src/task"
)

const (
	// DefaultUserImage is the image used for jobs when the user does not specify
	// an image.
	DefaultUserImage = "ubuntu:20.04"
	// DefaultDatumTries is the default number of times a datum will be tried
	// before we give up and consider the job failed.
	DefaultDatumTries = 3

	// DefaultLogsFrom is the default duration to return logs from, i.e. by
	// default we return logs from up to 24 hours ago.
	DefaultLogsFrom  = time.Hour * 24
	ppsTaskNamespace = "/pps"
)

var (
	suite                 = "pachyderm"
	errIncompleteDeletion = errors.Errorf("pipeline may not be fully deleted, provenance may still be intact")
)

// apiServer implements the public interface of the Pachyderm Pipeline System,
// including all RPCs defined in the protobuf spec.
type apiServer struct {
	etcdPrefix            string
	env                   Env
	txnEnv                *txnenv.TransactionEnv
	namespace             string
	workerImage           string
	workerSidecarImage    string
	workerImagePullPolicy string
	storageRoot           string
	storageBackend        string
	storageHostPath       string
	imagePullSecrets      string
	reporter              *metrics.Reporter
	workerUsesRoot        bool
	workerGrpcPort        uint16
	port                  uint16
	peerPort              uint16
	gcPercent             int
	// collections
	pipelines col.PostgresCollection
	jobs      col.PostgresCollection
}

func merge(from, to map[string]bool) {
	for s := range from {
		to[s] = true
	}
}

func validateNames(names map[string]bool, input *pps.Input) error {
	switch {
	case input == nil:
		return nil // spouts can have nil input
	case input.Pfs != nil:
		if names[input.Pfs.Name] {
			return errors.Errorf(`name "%s" was used more than once`, input.Pfs.Name)
		}
		names[input.Pfs.Name] = true
	case input.Cron != nil:
		if names[input.Cron.Name] {
			return errors.Errorf(`name "%s" was used more than once`, input.Cron.Name)
		}
		names[input.Cron.Name] = true
	case input.Union != nil:
		for _, input := range input.Union {
			namesCopy := make(map[string]bool)
			merge(names, namesCopy)
			if err := validateNames(namesCopy, input); err != nil {
				return err
			}
			// we defer this because subinputs of a union input are allowed to
			// have conflicting names but other inputs that are, for example,
			// crossed with this union cannot conflict with any of the names it
			// might present
			defer merge(namesCopy, names)
		}
	case input.Cross != nil:
		for _, input := range input.Cross {
			if err := validateNames(names, input); err != nil {
				return err
			}
		}
	case input.Join != nil:
		for _, input := range input.Join {
			if err := validateNames(names, input); err != nil {
				return err
			}
		}
	case input.Group != nil:
		for _, input := range input.Group {
			if err := validateNames(names, input); err != nil {
				return err
			}
		}
	}
	return nil
}

func (a *apiServer) validateInput(pipelineName string, input *pps.Input) error {
	if err := validateNames(make(map[string]bool), input); err != nil {
		return err
	}
	return pps.VisitInput(input, func(input *pps.Input) error {
		set := false
		if input.Pfs != nil {
			set = true
			switch {
			case len(input.Pfs.Name) == 0:
				return errors.Errorf("input must specify a name")
			case input.Pfs.Name == "out":
				return errors.Errorf("input cannot be named \"out\", as pachyderm " +
					"already creates /pfs/out to collect job output")
			case input.Pfs.Repo == "":
				return errors.Errorf("input must specify a repo")
			case input.Pfs.Repo == "out" && input.Pfs.Name == "":
				return errors.Errorf("inputs based on repos named \"out\" must have " +
					"'name' set, as pachyderm already creates /pfs/out to collect " +
					"job output")
			case input.Pfs.Branch == "":
				return errors.Errorf("input must specify a branch")
			case !input.Pfs.S3 && len(input.Pfs.Glob) == 0:
				return errors.Errorf("input must specify a glob")
			case input.Pfs.S3 && input.Pfs.Glob != "/":
				return errors.Errorf("inputs that set 's3' to 'true' must also set " +
					"'glob', to \"/\", as the S3 gateway is only able to expose data " +
					"at the commit level")
			case input.Pfs.S3 && input.Pfs.Lazy:
				return errors.Errorf("input cannot specify both 's3' and 'lazy', as " +
					"'s3' requires input data to be accessed via Pachyderm's S3 " +
					"gateway rather than the file system")
			case input.Pfs.S3 && input.Pfs.EmptyFiles:
				return errors.Errorf("input cannot specify both 's3' and " +
					"'empty_files', as 's3' requires input data to be accessed via " +
					"Pachyderm's S3 gateway rather than the file system")
			}
		}
		if input.Cross != nil {
			if set {
				return errors.Errorf("multiple input types set")
			}
			set = true
		}
		if input.Join != nil {
			if set {
				return errors.Errorf("multiple input types set")
			}
			set = true
			if ppsutil.ContainsS3Inputs(input) {
				// The best datum semantics for s3 inputs embedded in join expressions
				// are not yet clear, and we see no use case for them yet, so block
				// them until we know how they should work
				return errors.Errorf("S3 inputs in join expressions are not supported")
			}
		}
		if input.Group != nil {
			if set {
				return errors.Errorf("multiple input types set")
			}
			set = true
			if ppsutil.ContainsS3Inputs(input) {
				// See above for "joins"; block s3 inputs in group expressions until
				// we know how they should work
				return errors.Errorf("S3 inputs in group expressions are not supported")
			}
		}
		if input.Union != nil {
			if set {
				return errors.Errorf("multiple input types set")
			}
			set = true
			if ppsutil.ContainsS3Inputs(input) {
				// See above for "joins"; block s3 inputs in union expressions until
				// we know how they should work
				return errors.Errorf("S3 inputs in union expressions are not supported")
			}
		}
		if input.Cron != nil {
			if set {
				return errors.Errorf("multiple input types set")
			}
			set = true
			if len(input.Cron.Name) == 0 {
				return errors.Errorf("input must specify a name")
			}
			if _, err := cron.ParseStandard(input.Cron.Spec); err != nil {
				return errors.Wrapf(err, "error parsing cron-spec")
			}
		}
		if !set {
			return errors.Errorf("no input set")
		}
		return nil
	})
}

func validateTransform(transform *pps.Transform) error {
	if transform == nil {
		return errors.Errorf("pipeline must specify a transform")
	}
	if transform.Image == "" {
		return errors.Errorf("pipeline transform must contain an image")
	}
	return nil
}

func (a *apiServer) validateKube(ctx context.Context) {
	errors := false
	kubeClient := a.env.KubeClient
	_, err := kubeClient.CoreV1().Pods(a.namespace).Watch(ctx, metav1.ListOptions{Watch: true})
	if err != nil {
		errors = true
		logrus.Errorf("unable to access kubernetes pods, Pachyderm will continue to work but certain pipeline errors will result in pipelines being stuck indefinitely in \"starting\" state. error: %v", err)
	}
	pods, err := a.pachdPods(ctx)
	if err != nil || len(pods) == 0 {
		errors = true
		logrus.Errorf("unable to access kubernetes pods, Pachyderm will continue to work but 'pachctl logs' will not work. error: %v", err)
	} else {
		// No need to check all pods since we're just checking permissions.
		pod := pods[0]
		_, err = kubeClient.CoreV1().Pods(a.namespace).GetLogs(
			pod.ObjectMeta.Name, &v1.PodLogOptions{
				Container: "pachd",
			}).Timeout(10 * time.Second).Do(ctx).Raw()
		if err != nil {
			errors = true
			logrus.Errorf("unable to access kubernetes logs, Pachyderm will continue to work but 'pachctl logs' will not work. error: %v", err)
		}
	}
	name := uuid.NewWithoutDashes()
	labels := map[string]string{appLabel: name}
	rc := &v1.ReplicationController{
		TypeMeta: metav1.TypeMeta{
			Kind:       "ReplicationController",
			APIVersion: "v1",
		},
		ObjectMeta: metav1.ObjectMeta{
			Name:   name,
			Labels: labels,
		},
		Spec: v1.ReplicationControllerSpec{
			Selector: labels,
			Replicas: new(int32),
			Template: &v1.PodTemplateSpec{
				ObjectMeta: metav1.ObjectMeta{
					Name:   name,
					Labels: labels,
				},
				Spec: v1.PodSpec{
					Containers: []v1.Container{
						{
							Name:    "name",
							Image:   DefaultUserImage,
							Command: []string{"true"},
						},
					},
				},
			},
		},
	}
	if _, err := kubeClient.CoreV1().ReplicationControllers(a.namespace).Create(ctx, rc, metav1.CreateOptions{}); err != nil {
		if err != nil {
			errors = true
			logrus.Errorf("unable to create kubernetes replication controllers, Pachyderm will not function properly until this is fixed. error: %v", err)
		}
	}
	if err := kubeClient.CoreV1().ReplicationControllers(a.namespace).Delete(ctx, name, metav1.DeleteOptions{}); err != nil {
		if err != nil {
			errors = true
			logrus.Errorf("unable to delete kubernetes replication controllers, Pachyderm function properly but pipeline cleanup will not work. error: %v", err)
		}
	}
	if !errors {
		logrus.Infof("validating kubernetes access returned no errors")
	}
}

// authorizing a pipeline operation varies slightly depending on whether the
// pipeline is being created, updated, or deleted
type pipelineOperation uint8

const (
	// pipelineOpCreate is required for CreatePipeline
	pipelineOpCreate pipelineOperation = iota
	// pipelineOpListDatum is required for ListDatum
	pipelineOpListDatum
	// pipelineOpGetLogs is required for GetLogs
	pipelineOpGetLogs
	// pipelineOpUpdate is required for UpdatePipeline
	pipelineOpUpdate
	// pipelineOpUpdate is required for DeletePipeline
	pipelineOpDelete
	// pipelineOpStartStop is required for StartPipeline and StopPipeline
	pipelineOpStartStop
)

// authorizePipelineOp checks if the user indicated by 'ctx' is authorized
// to perform 'operation' on the pipeline in 'info'
func (a *apiServer) authorizePipelineOp(ctx context.Context, operation pipelineOperation, input *pps.Input, projectName, outputName string) error {
	return a.txnEnv.WithReadContext(ctx, func(txnCtx *txncontext.TransactionContext) error {
		return a.authorizePipelineOpInTransaction(txnCtx, operation, input, projectName, outputName)
	})
}

// authorizePipelineOpInTransaction is identical to authorizePipelineOp, but runs in the provided transaction
func (a *apiServer) authorizePipelineOpInTransaction(txnCtx *txncontext.TransactionContext, operation pipelineOperation, input *pps.Input, projectName, outputName string) error {
	_, err := txnCtx.WhoAmI()
	if auth.IsErrNotActivated(err) {
		return nil // Auth isn't activated, skip authorization completely
	} else if err != nil {
		return err
	}

	if input != nil && operation != pipelineOpDelete && operation != pipelineOpStartStop {
		// Check that the user is authorized to read all input repos, and write to the
		// output repo (which the pipeline needs to be able to do on the user's
		// behalf)
		done := make(map[string]struct{}) // don't double-authorize repos
		if err := pps.VisitInput(input, func(in *pps.Input) error {
			var repo string
			if in.Pfs != nil {
				repo = in.Pfs.Repo
			} else {
				return nil
			}

			if _, ok := done[repo]; ok {
				return nil
			}
			done[repo] = struct{}{}
			err := a.env.AuthServer.CheckRepoIsAuthorizedInTransaction(txnCtx, &pfs.Repo{Type: pfs.UserRepoType, Name: repo}, auth.Permission_REPO_READ)
			return errors.EnsureStack(err)
		}); err != nil {
			return err
		}
	}

	// Check that the user is authorized to write to the output repo
	if outputName != "" {
		var required auth.Permission
		switch operation {
		case pipelineOpCreate:
			// no permissions needed, we will error later if the repo already exists
			return nil
		case pipelineOpListDatum, pipelineOpGetLogs:
			required = auth.Permission_REPO_READ
		case pipelineOpUpdate, pipelineOpStartStop:
			required = auth.Permission_REPO_WRITE
		case pipelineOpDelete:
			if _, err := a.env.PFSServer.InspectRepoInTransaction(txnCtx, &pfs.InspectRepoRequest{
				Repo: client.NewProjectRepo(projectName, outputName),
			}); errutil.IsNotFoundError(err) {
				// special case: the pipeline output repo has been deleted (so the
				// pipeline is now invalid). It should be possible to delete the pipeline.
				return nil
			}
			required = auth.Permission_REPO_DELETE
		default:
			return errors.Errorf("internal error, unrecognized operation %v", operation)
		}
		if err := a.env.AuthServer.CheckRepoIsAuthorizedInTransaction(txnCtx, &pfs.Repo{Type: pfs.UserRepoType, Name: outputName}, required); err != nil {
			return errors.EnsureStack(err)
		}
	}
	return nil
}

func (a *apiServer) UpdateJobState(ctx context.Context, request *pps.UpdateJobStateRequest) (response *types.Empty, retErr error) {
	if err := a.txnEnv.WithTransaction(ctx, func(txn txnenv.Transaction) error {
		return errors.EnsureStack(txn.UpdateJobState(request))
	}, nil); err != nil {
		return nil, err
	}

	return &types.Empty{}, nil
}

func (a *apiServer) UpdateJobStateInTransaction(txnCtx *txncontext.TransactionContext, request *pps.UpdateJobStateRequest) error {
	jobs := a.jobs.ReadWrite(txnCtx.SqlTx)
	jobInfo := &pps.JobInfo{}
	if err := jobs.Get(ppsdb.JobKey(request.Job), jobInfo); err != nil {
		return errors.EnsureStack(err)
	}
	if pps.IsTerminal(jobInfo.State) {
		return ppsServer.ErrJobFinished{Job: jobInfo.Job}
	}

	jobInfo.Restart = request.Restart
	jobInfo.DataProcessed = request.DataProcessed
	jobInfo.DataSkipped = request.DataSkipped
	jobInfo.DataFailed = request.DataFailed
	jobInfo.DataRecovered = request.DataRecovered
	jobInfo.DataTotal = request.DataTotal
	jobInfo.Stats = request.Stats

	return ppsutil.UpdateJobState(a.pipelines.ReadWrite(txnCtx.SqlTx), jobs, jobInfo, request.State, request.Reason)
}

// InspectJob implements the protobuf pps.InspectJob RPC
func (a *apiServer) InspectJob(ctx context.Context, request *pps.InspectJobRequest) (response *pps.JobInfo, retErr error) {
	if request.Job == nil {
		return nil, errors.Errorf("must specify a job")
	}
	jobs := a.jobs.ReadOnly(ctx)
	// Make sure the job exists
	// TODO: there's a race condition between this check and the watch below where
	// a deleted job could make this block forever.
	jobInfo := &pps.JobInfo{}
	if err := jobs.Get(ppsdb.JobKey(request.Job), jobInfo); err != nil {
		return nil, errors.EnsureStack(err)
	}
	if request.Wait {
		watcher, err := jobs.WatchOne(ppsdb.JobKey(request.Job))
		if err != nil {
			return nil, errors.EnsureStack(err)
		}
		defer watcher.Close()

	watchLoop:
		for {
			ev, ok := <-watcher.Watch()
			if !ok {
				return nil, errors.Errorf("the stream for job updates closed unexpectedly")
			}
			switch ev.Type {
			case watch.EventError:
				return nil, ev.Err
			case watch.EventDelete:
				return nil, errors.Errorf("job %s was deleted", request.Job.ID)
			case watch.EventPut:
				var jobID string
				if err := ev.Unmarshal(&jobID, jobInfo); err != nil {
					return nil, err
				}
				if pps.IsTerminal(jobInfo.State) {
					break watchLoop
				}
			}
		}
	}

	if request.Details {
		if err := a.getJobDetails(ctx, jobInfo); err != nil {
			return nil, err
		}
	}
	return jobInfo, nil
}

// InspectJobSet implements the protobuf pps.InspectJobSet RPC
func (a *apiServer) InspectJobSet(request *pps.InspectJobSetRequest, server pps.API_InspectJobSetServer) (retErr error) {
	ctx := server.Context()
	pachClient := a.env.GetPachClient(ctx)

	cb := func(projectName, pipelineName string) error {
		//jobInfo, err := pachClient.InspectJob(pipeline, request.JobSet.ID, request.Details)
		jobInfo, err := a.InspectJob(ctx, &pps.InspectJobRequest{
			Job: &pps.Job{
				Pipeline: &pps.Pipeline{
					Project: &pfs.Project{
						Name: projectName,
					},
					Name: pipelineName,
				},
				ID: request.JobSet.ID,
			},
			Details: request.Details,
		})
		if err != nil {
			// Not all commits are guaranteed to have an associated job - skip over it
			if errutil.IsNotFoundError(err) {
				return nil
			}
			return err
		}
		return errors.EnsureStack(server.Send(jobInfo))
	}

	if err := forEachCommitInJob(pachClient, request.JobSet.ID, request.Wait, func(ci *pfs.CommitInfo) error {
		if ci.Commit.Branch.Repo.Type != pfs.UserRepoType || ci.Origin.Kind == pfs.OriginKind_ALIAS {
			return nil
		}
		return cb(ci.Commit.Branch.Repo.Project.GetName(), ci.Commit.Branch.Repo.Name)
	}); err != nil {
		if pfsServer.IsCommitSetNotFoundErr(err) {
			// There are no commits for this ID, but there may still be jobs, query
			// the jobs table directly and don't worry about the topological sort
			// Load all the jobs eagerly to avoid a nested query
			pipelines := []*pps.Pipeline{}
			jobInfo := &pps.JobInfo{}
			if err := a.jobs.ReadOnly(pachClient.Ctx()).GetByIndex(ppsdb.JobsJobSetIndex, request.JobSet.ID, jobInfo, col.DefaultOptions(), func(string) error {
				pipelines = append(pipelines, jobInfo.Job.Pipeline)
				return nil
			}); err != nil {
				return errors.EnsureStack(err)
			}
			for _, pipeline := range pipelines {
				if err := cb(pipeline.Project.GetName(), pipeline.Name); err != nil {
					return err
				}
			}
			return nil
		}

		return err
	}
	return nil
}

func forEachCommitInJob(pachClient *client.APIClient, jobID string, wait bool, cb func(*pfs.CommitInfo) error) error {
	if wait {
		// Note that while this will return jobs in the same topological sort as the
		// commitset, it will block on commits that don't have a job associated with
		// them (aliases and input commits, for example).
		return pachClient.WaitCommitSet(jobID, cb)
	}

	commitInfos, err := pachClient.InspectCommitSet(jobID)
	if err != nil {
		return err
	}

	for _, ci := range commitInfos {
		if err := cb(ci); err != nil {
			return err
		}
	}
	return nil
}

// ListJobSet implements the protobuf pps.ListJobSet RPC
func (a *apiServer) ListJobSet(request *pps.ListJobSetRequest, serv pps.API_ListJobSetServer) (retErr error) {
	pachClient := a.env.GetPachClient(serv.Context())

	// Track the jobsets we've already processed
	seen := map[string]struct{}{}

	// Return jobsets by the newest job in each set (which can be at a different
	// timestamp due to triggers or deferred processing)
	jobInfo := &pps.JobInfo{}
	err := a.jobs.ReadOnly(serv.Context()).List(jobInfo, col.DefaultOptions(), func(string) error {
		if _, ok := seen[jobInfo.Job.ID]; ok {
			return nil
		}
		seen[jobInfo.Job.ID] = struct{}{}

		jobInfos, err := pachClient.InspectJobSet(jobInfo.Job.ID, request.Details)
		if err != nil {
			return err
		}

		return errors.EnsureStack(serv.Send(&pps.JobSetInfo{
			JobSet: client.NewJobSet(jobInfo.Job.ID),
			Jobs:   jobInfos,
		}))
	})
	return errors.EnsureStack(err)
}

// intersectCommitSets finds all commitsets which involve the specified commits
// (or aliases of the specified commits)
// TODO(global ids): this assumes that all aliases are equivalent to their first
// ancestor non-alias commit, but that may not be true if the ancestor has been
// squashed.  We may need to recursively squash commitsets to prevent this.
func (a *apiServer) intersectCommitSets(ctx context.Context, commits []*pfs.Commit) (map[string]struct{}, error) {
	walkCommits := func(startCommit *pfs.Commit) (map[string]struct{}, error) {
		result := map[string]struct{}{} // key is the commitset id
		queue := []*pfs.Commit{}

		// Walk upwards until finding a concrete commit
		cursor := startCommit
		for {
			commitInfo, err := a.resolveCommit(ctx, cursor)
			if err != nil {
				return nil, err
			}
			if commitInfo.Origin.Kind != pfs.OriginKind_ALIAS || commitInfo.ParentCommit == nil {
				result[cursor.ID] = struct{}{}
				queue = append(queue, commitInfo.ChildCommits...)
				break
			}
			cursor = commitInfo.ParentCommit
		}

		// Now find all descendent aliases
		for len(queue) > 0 {
			cursor = queue[0]
			queue = queue[1:]

			commitInfo, err := a.resolveCommit(ctx, cursor)
			if err != nil {
				return nil, err
			}
			if commitInfo.Origin.Kind == pfs.OriginKind_ALIAS {
				result[cursor.ID] = struct{}{}
				queue = append(queue, commitInfo.ChildCommits...)
			}
		}
		return result, nil
	}

	var intersection map[string]struct{}
	for _, commit := range commits {
		result, err := walkCommits(commit)
		if err != nil {
			return nil, err
		}
		if intersection == nil {
			intersection = result
		} else {
			newIntersection := map[string]struct{}{}
			for commitsetID := range result {
				if _, ok := intersection[commitsetID]; ok {
					newIntersection[commitsetID] = struct{}{}
				}
			}
			intersection = newIntersection
		}
	}
	return intersection, nil
}

// listJob is the internal implementation of ListJob shared between ListJob and
// ListJobStream. When ListJob is removed, this should be inlined into
// ListJobStream.
func (a *apiServer) listJob(
	ctx context.Context,
	pipeline *pps.Pipeline,
	inputCommits []*pfs.Commit,
	history int64,
	details bool,
	jqFilter string,
	f func(*pps.JobInfo) error,
) error {
	if pipeline != nil {
		// If 'pipeline is set, check that caller has access to the pipeline's
		// output repo; currently, that's all that's required for ListJob.
		//
		// If 'pipeline' isn't set, then we don't return an error (otherwise, a
		// caller without access to a single pipeline's output repo couldn't run
		// `pachctl list job` at all) and instead silently skip jobs where the user
		// doesn't have access to the job's output repo.
		if err := a.env.AuthServer.CheckRepoIsAuthorized(ctx, &pfs.Repo{Type: pfs.UserRepoType, Name: pipeline.Name}, auth.Permission_PIPELINE_LIST_JOB); err != nil && !auth.IsErrNotActivated(err) {
			return errors.EnsureStack(err)
		}
	}

	// For each specified input commit, build the set of commitset IDs which
	// belong to all of them.
	commitsets, err := a.intersectCommitSets(ctx, inputCommits)
	if err != nil {
		return err
	}

	var jqCode *gojq.Code
	var enc serde.Encoder
	var jsonBuffer bytes.Buffer
	if jqFilter != "" {
		jqQuery, err := gojq.Parse(jqFilter)
		if err != nil {
			return errors.EnsureStack(err)
		}
		jqCode, err = gojq.Compile(jqQuery)
		if err != nil {
			return errors.EnsureStack(err)
		}
		// ensure field names and enum values match with --raw output
		enc = serde.NewJSONEncoder(&jsonBuffer, serde.WithOrigName(true))
	}

	// pipelineVersions holds the versions of pipelines that we're interested in
	versionKey := func(projectName, pipelineName string, version uint64) string {
		return fmt.Sprintf("%s/%s-%v", projectName, pipelineName, version)
	}
	pipelineVersions := make(map[string]bool)
	if err := ppsutil.ListPipelineInfo(ctx, a.pipelines, pipeline, history,
		func(ptr *pps.PipelineInfo) error {
			pipelineVersions[versionKey(ptr.Pipeline.Project.GetName(), ptr.Pipeline.Name, ptr.Version)] = true
			return nil
		}); err != nil {
		return err
	}

	jobs := a.jobs.ReadOnly(ctx)
	jobInfo := &pps.JobInfo{}
	_f := func(string) error {
		if details {
			if err := a.getJobDetails(ctx, jobInfo); err != nil {
				if auth.IsErrNotAuthorized(err) {
					return nil // skip job--see note at top of function
				}
				return err
			}
		}

		if len(inputCommits) > 0 {
			// Only include the job if it's in the set of intersected commitset IDs
			if _, ok := commitsets[jobInfo.Job.ID]; !ok {
				return nil
			}
		}

		if !pipelineVersions[versionKey(jobInfo.Job.Pipeline.Project.GetName(), jobInfo.Job.Pipeline.Name, jobInfo.PipelineVersion)] {
			return nil
		}

		if jqCode != nil {
			jsonBuffer.Reset()
			// convert jobInfo to a map[string]interface{} for use with gojq
			if err := enc.EncodeProto(jobInfo); err != nil {
				return errors.EnsureStack(err)
			}
			var jobInterface interface{}
			if err := json.Unmarshal(jsonBuffer.Bytes(), &jobInterface); err != nil {
				return errors.EnsureStack(err)
			}
			iter := jqCode.Run(jobInterface)
			// treat either jq false-y value as rejection
			if v, _ := iter.Next(); v == false || v == nil {
				return nil
			}
		}

		return f(jobInfo)
	}
	if pipeline != nil {
		err := jobs.GetByIndex(ppsdb.JobsPipelineIndex, ppsdb.JobsPipelineKey(pipeline), jobInfo, col.DefaultOptions(), _f)
		return errors.EnsureStack(err)
	} else {
		err := jobs.List(jobInfo, col.DefaultOptions(), _f)
		return errors.EnsureStack(err)
	}
}

func (a *apiServer) getJobDetails(ctx context.Context, jobInfo *pps.JobInfo) error {
	projectName := jobInfo.Job.Pipeline.Project.GetName()
	pipelineName := jobInfo.Job.Pipeline.Name

	if err := a.env.AuthServer.CheckRepoIsAuthorized(ctx, &pfs.Repo{Type: pfs.UserRepoType, Name: pipelineName}, auth.Permission_PIPELINE_LIST_JOB); err != nil && !auth.IsErrNotActivated(err) {
		return errors.EnsureStack(err)
	}

	// Override the SpecCommit for the pipeline to be what it was when this job
	// was created, this prevents races between updating a pipeline and
	// previous jobs running.
	pipelineInfo := &pps.PipelineInfo{}
	if err := a.pipelines.ReadOnly(ctx).GetUniqueByIndex(
		ppsdb.PipelinesVersionIndex,
		ppsdb.VersionKey(projectName, pipelineName, jobInfo.PipelineVersion),
		pipelineInfo); err != nil {
		return errors.EnsureStack(err)
	}

	details := &pps.JobInfo_Details{}
	details.Transform = pipelineInfo.Details.Transform
	details.ParallelismSpec = pipelineInfo.Details.ParallelismSpec
	details.Egress = pipelineInfo.Details.Egress
	details.Service = pipelineInfo.Details.Service
	details.Spout = pipelineInfo.Details.Spout
	details.ResourceRequests = pipelineInfo.Details.ResourceRequests
	details.ResourceLimits = pipelineInfo.Details.ResourceLimits
	details.SidecarResourceLimits = pipelineInfo.Details.SidecarResourceLimits
	details.Input = ppsutil.JobInput(pipelineInfo, jobInfo.OutputCommit)
	details.Salt = pipelineInfo.Details.Salt
	details.DatumSetSpec = pipelineInfo.Details.DatumSetSpec
	details.DatumTimeout = pipelineInfo.Details.DatumTimeout
	details.JobTimeout = pipelineInfo.Details.JobTimeout
	details.DatumTries = pipelineInfo.Details.DatumTries
	details.SchedulingSpec = pipelineInfo.Details.SchedulingSpec
	details.PodSpec = pipelineInfo.Details.PodSpec
	details.PodPatch = pipelineInfo.Details.PodPatch

	// If the job is running, we fill in WorkerStatus field, otherwise
	// we just return the jobInfo.
	if jobInfo.State == pps.JobState_JOB_RUNNING {
		workerStatus, err := workerserver.Status(ctx, projectName, pipelineName, jobInfo.PipelineVersion, a.env.EtcdClient, a.etcdPrefix, a.workerGrpcPort)
		if err != nil {
			logrus.Errorf("failed to get worker status with err: %s", err.Error())
		} else {
			// It's possible that the workers might be working on datums for other
			// jobs, we omit those since they're not part of the status for this
			// job.
			for _, status := range workerStatus {
				if status.JobID == jobInfo.Job.ID {
					details.WorkerStatus = append(details.WorkerStatus, status)
				}
			}
		}
	}

	jobInfo.Details = details
	return nil
}

// ListJob implements the protobuf pps.ListJob RPC
func (a *apiServer) ListJob(request *pps.ListJobRequest, resp pps.API_ListJobServer) (retErr error) {
	return a.listJob(resp.Context(), request.Pipeline, request.InputCommit, request.History, request.Details, request.JqFilter, func(ji *pps.JobInfo) error {
		return errors.EnsureStack(resp.Send(ji))
	})
}

// SubscribeJob implements the protobuf pps.SubscribeJob RPC
func (a *apiServer) SubscribeJob(request *pps.SubscribeJobRequest, stream pps.API_SubscribeJobServer) (retErr error) {
	ctx := stream.Context()

	// Validate arguments
	if request.Pipeline == nil || request.Pipeline.Name == "" {
		return errors.New("pipeline must be specified")
	}

	if err := a.env.AuthServer.CheckRepoIsAuthorized(ctx, &pfs.Repo{Type: pfs.UserRepoType, Name: request.Pipeline.Name}, auth.Permission_PIPELINE_LIST_JOB); err != nil && !auth.IsErrNotActivated(err) {
		return errors.EnsureStack(err)
	}

	// keep track of the jobs that have been sent
	seen := map[string]struct{}{}

	err := a.jobs.ReadOnly(ctx).WatchByIndexF(ppsdb.JobsTerminalIndex, ppsdb.JobsTerminalKey(request.Pipeline, false), func(ev *watch.Event) error {
		var key string
		jobInfo := &pps.JobInfo{}
		if err := ev.Unmarshal(&key, jobInfo); err != nil {
			return errors.Wrapf(err, "unmarshal")
		}

		if _, ok := seen[key]; ok {
			return nil
		}
		seen[key] = struct{}{}

		if request.Details {
			if err := a.getJobDetails(ctx, jobInfo); err != nil {
				return err
			}
		}
		return errors.EnsureStack(stream.Send(jobInfo))
	}, watch.WithSort(col.SortByCreateRevision, col.SortAscend), watch.IgnoreDelete)
	return errors.EnsureStack(err)
}

// DeleteJob implements the protobuf pps.DeleteJob RPC
func (a *apiServer) DeleteJob(ctx context.Context, request *pps.DeleteJobRequest) (response *types.Empty, retErr error) {
	if request.Job == nil {
		return nil, errors.New("job cannot be nil")
	}
	if err := a.txnEnv.WithWriteContext(ctx, func(txnCtx *txncontext.TransactionContext) error {
		return a.deleteJobInTransaction(txnCtx, request)
	}); err != nil {
		return nil, err
	}
	clearJobCache(a.env.GetPachClient(ctx), ppsdb.JobKey(request.Job))
	return &types.Empty{}, nil
}

func (a *apiServer) deleteJobInTransaction(txnCtx *txncontext.TransactionContext, request *pps.DeleteJobRequest) error {
	if err := a.stopJob(txnCtx, request.Job, "job deleted"); err != nil {
		return err
	}
	return errors.EnsureStack(a.jobs.ReadWrite(txnCtx.SqlTx).Delete(ppsdb.JobKey(request.Job)))
}

// StopJob implements the protobuf pps.StopJob RPC
func (a *apiServer) StopJob(ctx context.Context, request *pps.StopJobRequest) (response *types.Empty, retErr error) {
	if err := a.txnEnv.WithTransaction(ctx, func(txn txnenv.Transaction) error {
		return errors.EnsureStack(txn.StopJob(request))
	}, nil); err != nil {
		return nil, err
	}
	clearJobCache(a.env.GetPachClient(ctx), ppsdb.JobKey(request.Job))
	return &types.Empty{}, nil
}

// TODO: Remove when job state transition operations are handled by a background process.
func clearJobCache(pachClient *client.APIClient, tagPrefix string) {
	if _, err := pachClient.PfsAPIClient.ClearCache(pachClient.Ctx(), &pfs.ClearCacheRequest{
		TagPrefix: tagPrefix,
	}); err != nil {
		logrus.Errorf("errored clearing job cache: %v", err)
	}
}

// StopJobInTransaction is identical to StopJob except that it can run inside an
// existing postgres transaction.  This is not an RPC.
func (a *apiServer) StopJobInTransaction(txnCtx *txncontext.TransactionContext, request *pps.StopJobRequest) error {
	reason := request.Reason
	if reason == "" {
		reason = "job stopped"
	}
	return a.stopJob(txnCtx, request.Job, reason)
}

func (a *apiServer) stopJob(txnCtx *txncontext.TransactionContext, job *pps.Job, reason string) error {
	jobs := a.jobs.ReadWrite(txnCtx.SqlTx)
	if job == nil {
		return errors.New("Job must be specified")
	}

	jobInfo := &pps.JobInfo{}
	if err := jobs.Get(ppsdb.JobKey(job), jobInfo); err != nil {
		return errors.EnsureStack(err)
	}

	commitInfo, err := a.env.PFSServer.InspectCommitInTransaction(txnCtx, &pfs.InspectCommitRequest{
		Commit: jobInfo.OutputCommit,
	})
	if err != nil && !pfsServer.IsCommitNotFoundErr(err) && !pfsServer.IsCommitDeletedErr(err) {
		return errors.EnsureStack(err)
	}

	// TODO: Leaning on the reason rather than state for commit errors seems a bit sketchy, but we don't
	// store commit states.
	if commitInfo != nil {
		if err := a.env.PFSServer.FinishCommitInTransaction(txnCtx, &pfs.FinishCommitRequest{
			Commit: ppsutil.MetaCommit(commitInfo.Commit),
			Error:  reason,
			Force:  true,
		}); err != nil && !pfsServer.IsCommitNotFoundErr(err) && !pfsServer.IsCommitDeletedErr(err) && !pfsServer.IsCommitFinishedErr(err) {
			return errors.EnsureStack(err)
		}
		if err := a.env.PFSServer.FinishCommitInTransaction(txnCtx, &pfs.FinishCommitRequest{
			Commit: commitInfo.Commit,
			Error:  reason,
			Force:  true,
		}); err != nil && !pfsServer.IsCommitNotFoundErr(err) && !pfsServer.IsCommitDeletedErr(err) && !pfsServer.IsCommitFinishedErr(err) {
			return errors.EnsureStack(err)
		}
	}

	// TODO: We can still not update a job's state if we fail here. This is
	// probably fine for now since we are likely to have a more comprehensive
	// solution to this with global ids.
	if err := ppsutil.UpdateJobState(a.pipelines.ReadWrite(txnCtx.SqlTx), jobs, jobInfo, pps.JobState_JOB_KILLED, reason); err != nil && !ppsServer.IsJobFinishedErr(err) {
		return err
	}
	return nil
}

// RestartDatum implements the protobuf pps.RestartDatum RPC
func (a *apiServer) RestartDatum(ctx context.Context, request *pps.RestartDatumRequest) (response *types.Empty, retErr error) {
	jobInfo, err := a.InspectJob(ctx, &pps.InspectJobRequest{
		Job: request.Job,
	})
	if err != nil {
		return nil, err
	}
	if err := workerserver.Cancel(ctx, jobInfo.Job.Pipeline.Project.GetName(), jobInfo.Job.Pipeline.Name, jobInfo.PipelineVersion, a.env.EtcdClient, a.etcdPrefix, a.workerGrpcPort, request.Job.ID, request.DataFilters); err != nil {
		return nil, err
	}
	return &types.Empty{}, nil
}

func (a *apiServer) InspectDatum(ctx context.Context, request *pps.InspectDatumRequest) (response *pps.DatumInfo, retErr error) {
	if request.Datum == nil || request.Datum.ID == "" {
		return nil, errors.New("must specify a datum")
	}
	if request.Datum.Job == nil {
		return nil, errors.New("must specify a job")
	}
	// TODO: Auth?
	if err := a.collectDatums(ctx, request.Datum.Job, func(meta *datum.Meta, pfsState *pfs.File) error {
		if common.DatumID(meta.Inputs) == request.Datum.ID {
			response = convertDatumMetaToInfo(meta, request.Datum.Job)
			response.PfsState = pfsState
		}
		return nil
	}); err != nil {
		return nil, err
	}
	if response == nil {
		return nil, errors.Errorf("datum %s not found in job %s", request.Datum.ID, request.Datum.Job)
	}
	return response, nil
}

func (a *apiServer) ListDatum(request *pps.ListDatumRequest, server pps.API_ListDatumServer) (retErr error) {
	// TODO: Auth?
	if request.Input != nil {
		return a.listDatumInput(server.Context(), request.Input, func(meta *datum.Meta) error {
			di := convertDatumMetaToInfo(meta, nil)
			di.State = pps.DatumState_UNKNOWN
			if !request.Filter.Allow(di) {
				return nil
			}
			return errors.EnsureStack(server.Send(di))
		})
	}
	return a.collectDatums(server.Context(), request.Job, func(meta *datum.Meta, _ *pfs.File) error {
		info := convertDatumMetaToInfo(meta, request.Job)
		if !request.Filter.Allow(info) {
			return nil
		}
		return errors.EnsureStack(server.Send(info))
	})
}

func (a *apiServer) listDatumInput(ctx context.Context, input *pps.Input, cb func(*datum.Meta) error) error {
	setInputDefaults("", input)
	if visitErr := pps.VisitInput(input, func(input *pps.Input) error {
		if input.Pfs != nil {
			pachClient := a.env.GetPachClient(ctx)
			ci, err := pachClient.InspectCommit(input.Pfs.Repo, input.Pfs.Branch, "")
			if err != nil {
				return err
			}
			input.Pfs.Commit = ci.Commit.ID
		}
		if input.Cron != nil {
			return errors.Errorf("can't list datums with a cron input, there will be no datums until the pipeline is created")
		}
		return nil
	}); visitErr != nil {
		return visitErr
	}
	pachClient := a.env.GetPachClient(ctx)
	// TODO: Add cache?
	taskDoer := a.env.TaskService.NewDoer(ppsTaskNamespace, uuid.NewWithoutDashes(), nil)
	di, err := datum.NewIterator(pachClient, taskDoer, input)
	if err != nil {
		return err
	}
	return errors.EnsureStack(di.Iterate(func(meta *datum.Meta) error {
		return cb(meta)
	}))
}

func convertDatumMetaToInfo(meta *datum.Meta, sourceJob *pps.Job) *pps.DatumInfo {
	di := &pps.DatumInfo{
		Datum: &pps.Datum{
			Job: meta.Job,
			ID:  common.DatumID(meta.Inputs),
		},
		State:   convertDatumState(meta.State),
		Stats:   meta.Stats,
		ImageId: meta.ImageId,
	}
	for _, input := range meta.Inputs {
		di.Data = append(di.Data, input.FileInfo)
	}
	if meta.Job != nil && !proto.Equal(meta.Job, sourceJob) {
		di.State = pps.DatumState_SKIPPED
	}
	return di
}

// TODO: this is a bit wonky, but it is necessary based on the dependency graph.
func convertDatumState(state datum.State) pps.DatumState {
	switch state {
	case datum.State_FAILED:
		return pps.DatumState_FAILED
	case datum.State_RECOVERED:
		return pps.DatumState_RECOVERED
	default:
		return pps.DatumState_SUCCESS
	}
}

func (a *apiServer) collectDatums(ctx context.Context, job *pps.Job, cb func(*datum.Meta, *pfs.File) error) error {
	jobInfo, err := a.InspectJob(ctx, &pps.InspectJobRequest{
		Job: job,
	})
	if err != nil {
		return err
	}
	pachClient := a.env.GetPachClient(ctx)
	metaCommit := ppsutil.MetaCommit(jobInfo.OutputCommit)
	fsi := datum.NewCommitIterator(pachClient, metaCommit, nil)
	err = fsi.Iterate(func(meta *datum.Meta) error {
		// TODO: Potentially refactor into datum package (at least the path).
		pfsState := &pfs.File{
			Commit: metaCommit,
			Path:   "/" + path.Join(common.PFSPrefix, common.DatumID(meta.Inputs)),
		}
		return cb(meta, pfsState)
	})
	return errors.EnsureStack(err)
}

func (a *apiServer) GetLogs(request *pps.GetLogsRequest, apiGetLogsServer pps.API_GetLogsServer) (retErr error) {
	// Set the default for the `Since` field.
	if request.Since == nil || (request.Since.Seconds == 0 && request.Since.Nanos == 0) {
		request.Since = types.DurationProto(DefaultLogsFrom)
	}
	if a.env.Config.LokiLogging || request.UseLokiBackend {
		return a.getLogsLoki(request, apiGetLogsServer)
	}

	// Authorize request and get list of pods containing logs we're interested in
	// (based on pipeline and job filters)
	var (
		rcName, containerName string
		pods                  []v1.Pod
		err                   error
	)
	if request.Pipeline == nil && request.Job == nil {
		if len(request.DataFilters) > 0 || request.Datum != nil {
			return errors.Errorf("must specify the Job or Pipeline that the datum is from to get logs for it")
		}
		if err := a.env.AuthServer.CheckClusterIsAuthorized(apiGetLogsServer.Context(), auth.Permission_CLUSTER_GET_PACHD_LOGS); err != nil {
			return errors.EnsureStack(err)
		}
		containerName, rcName = "pachd", "pachd"
		pods, err = a.pachdPods(apiGetLogsServer.Context())
	} else if request.Job != nil && request.Job.GetPipeline().GetName() == "" {
		return errors.Errorf("pipeline must be specified for the given job")
	} else if request.Job != nil && request.Pipeline != nil && !proto.Equal(request.Job.Pipeline, request.Pipeline) {
		return errors.Errorf("job is from the wrong pipeline")
	} else {
		containerName = client.PPSWorkerUserContainerName

		// 1) Lookup the PipelineInfo for this pipeline/job, for auth and to get the
		// RC name
<<<<<<< HEAD
		var pipeline *pps.Pipeline
=======
		var (
			pipelineInfo *pps.PipelineInfo
			pipeline     *pps.Pipeline
		)
>>>>>>> d9599c12
		if request.Pipeline != nil && request.Job == nil {
			pipeline = request.Pipeline
		} else if request.Job != nil {
			// If user provides a job, lookup the pipeline from the JobInfo, and then
			// get the pipeline RC
			jobInfo := &pps.JobInfo{}
			err = a.jobs.ReadOnly(apiGetLogsServer.Context()).Get(ppsdb.JobKey(request.Job), jobInfo)
			if err != nil {
				return errors.Wrapf(err, "could not get job information for \"%s\"", request.Job.ID)
			}
			pipeline = jobInfo.Job.Pipeline
		} // not possible for request.{Pipeline,Job} to both be nil due to previous check above
<<<<<<< HEAD
		pipelineInfo, err := a.inspectPipeline(apiGetLogsServer.Context(), pipeline, true)
		if err != nil {
			return errors.Wrapf(err, "could not get pipeline information for %s", pipeline)
=======
		pipelineInfo, err = a.inspectPipeline(apiGetLogsServer.Context(), pipeline, true)
		if err != nil {
			return errors.Wrapf(err, "could not get pipeline information for %s/%s", pipeline.Project.GetName(), pipeline.Name)
>>>>>>> d9599c12
		}

		// 2) Check whether the caller is authorized to get logs from this pipeline/job
		if err := a.authorizePipelineOp(apiGetLogsServer.Context(), pipelineOpGetLogs, pipelineInfo.Details.Input, pipelineInfo.Pipeline.Project.GetName(), pipelineInfo.Pipeline.Name); err != nil {
			return err
		}

		// 3) Get pods for this pipeline
		rcName = ppsutil.PipelineRcName(pipelineInfo.Pipeline.Project.GetName(), pipelineInfo.Pipeline.Name, pipelineInfo.Version)
		pods, err = a.rcPods(apiGetLogsServer.Context(), pipelineInfo.Pipeline.Project.GetName(), pipelineInfo.Pipeline.Name, pipelineInfo.Version)
		if err != nil {
			return err
		}
	}

	if err != nil {
		return errors.Wrapf(err, "could not get pods in rc \"%s\" containing logs", rcName)
	}
	if len(pods) == 0 {
		return errors.Errorf("no pods belonging to the rc \"%s\" were found", rcName)
	}
	// Convert request.From to a usable timestamp.
	since, err := types.DurationFromProto(request.Since)
	if err != nil {
		return errors.Wrapf(err, "invalid from time")
	}
	sinceSeconds := int64(since.Seconds())

	// Spawn one goroutine per pod. Each goro writes its pod's logs to a channel
	// and channels are read into the output server in a stable order.
	// (sort the pods to make sure that the order of log lines is stable)
	sort.Sort(podSlice(pods))
	logCh := make(chan *pps.LogMessage)
	var eg errgroup.Group
	var mu sync.Mutex
	eg.Go(func() error {
		for _, pod := range pods {
			pod := pod
			if !request.Follow {
				mu.Lock()
			}
			eg.Go(func() (retErr error) {
				if !request.Follow {
					defer mu.Unlock()
				}
				tailLines := &request.Tail
				if *tailLines <= 0 {
					tailLines = nil
				}
				// Get full set of logs from pod i
				stream, err := a.env.KubeClient.CoreV1().Pods(a.namespace).GetLogs(
					pod.ObjectMeta.Name, &v1.PodLogOptions{
						Container:    containerName,
						Follow:       request.Follow,
						TailLines:    tailLines,
						SinceSeconds: &sinceSeconds,
					}).Timeout(10 * time.Second).Stream(apiGetLogsServer.Context())
				if err != nil {
					return errors.EnsureStack(err)
				}
				defer func() {
					if err := stream.Close(); err != nil && retErr == nil {
						retErr = err
					}
				}()

				// Parse pods' log lines, and filter out irrelevant ones
				return ppsutil.FilterLogLines(request, stream, containerName == "pachd", func(msg *pps.LogMessage) error {
					select {
					case logCh <- msg:
						return nil
					case <-apiGetLogsServer.Context().Done():
						return errutil.ErrBreak
					}
				})
			})
		}
		return nil
	})
	var egErr error
	go func() {
		egErr = eg.Wait()
		close(logCh)
	}()

	for msg := range logCh {
		if err := apiGetLogsServer.Send(msg); err != nil {
			return errors.EnsureStack(err)
		}
	}
	return errors.EnsureStack(egErr)
}

func (a *apiServer) getLogsLoki(request *pps.GetLogsRequest, apiGetLogsServer pps.API_GetLogsServer) (retErr error) {
	// Authorize request and get list of pods containing logs we're interested in
	// (based on pipeline and job filters)
	loki, err := a.env.GetLokiClient()
	if err != nil {
		return err
	}
	since, err := types.DurationFromProto(request.Since)
	if err != nil {
		return errors.Wrapf(err, "invalid from time")
	}
	if request.Pipeline == nil && request.Job == nil {
		if len(request.DataFilters) > 0 || request.Datum != nil {
			return errors.Errorf("must specify the Job or Pipeline that the datum is from to get logs for it")
		}
		if err := a.env.AuthServer.CheckClusterIsAuthorized(apiGetLogsServer.Context(), auth.Permission_CLUSTER_GET_PACHD_LOGS); err != nil {
			return errors.EnsureStack(err)
		}
		return lokiutil.QueryRange(apiGetLogsServer.Context(), loki, `{app="pachd"}`, time.Now().Add(-since), time.Time{}, request.Follow, func(t time.Time, line string) error {
			return errors.EnsureStack(apiGetLogsServer.Send(&pps.LogMessage{
				Message: strings.TrimSuffix(line, "\n"),
			}))
		})
	} else if request.Job != nil && request.Pipeline != nil && !proto.Equal(request.Job.Pipeline, request.Pipeline) {
		return errors.Errorf("job is from the wrong pipeline")
	}

	// 1) Lookup the PipelineInfo for this pipeline/job, for auth and to get the
	// RC name
	var pipelineInfo *pps.PipelineInfo

	if request.Pipeline != nil && request.Job == nil {
		pipelineInfo, err = a.inspectPipeline(apiGetLogsServer.Context(), request.Pipeline, true)
		if err != nil {
<<<<<<< HEAD
			return errors.Wrapf(err, "could not get pipeline information for %s", request.Pipeline)
=======
			return errors.Wrapf(err, "could not get pipeline information for %s/%s", request.Pipeline.Project.GetName(), request.Pipeline.Name)
>>>>>>> d9599c12
		}
	} else if request.Job != nil {
		// If user provides a job, lookup the pipeline from the JobInfo, and then
		// get the pipeline RC
		jobInfo := &pps.JobInfo{}
		err = a.jobs.ReadOnly(apiGetLogsServer.Context()).Get(ppsdb.JobKey(request.Job), jobInfo)
		if err != nil {
			return errors.Wrapf(err, "could not get job information for \"%s\"", request.Job.ID)
		}
		pipelineInfo, err = a.inspectPipeline(apiGetLogsServer.Context(), jobInfo.Job.Pipeline, true)
		if err != nil {
<<<<<<< HEAD
			return errors.Wrapf(err, "could not get pipeline information for %s", jobInfo.Job.Pipeline)
=======
			return errors.Wrapf(err, "could not get pipeline information for %s/%s", jobInfo.Job.Pipeline.Project.GetName(), jobInfo.Job.Pipeline.Name)
>>>>>>> d9599c12
		}
	}

	// 2) Check whether the caller is authorized to get logs from this pipeline/job
	if err := a.authorizePipelineOp(apiGetLogsServer.Context(), pipelineOpGetLogs, pipelineInfo.Details.Input, pipelineInfo.Pipeline.Project.GetName(), pipelineInfo.Pipeline.Name); err != nil {
		return err
	}
	// TODO (CORE-1039): make project-aware
	query := fmt.Sprintf(`{pipelineName=%q, container="user"}`, pipelineInfo.Pipeline.Name)
	if request.Master {
		query += contains("master")
	}
	if request.Job != nil {
		query += contains(request.Job.ID)
	}
	if request.Datum != nil {
		query += contains(request.Datum.ID)
	}
	for _, filter := range request.DataFilters {
		query += contains(filter)
	}
	return lokiutil.QueryRange(apiGetLogsServer.Context(), loki, query, time.Now().Add(-since), time.Time{}, request.Follow, func(t time.Time, line string) error {
		msg := new(pps.LogMessage)
		if err := parseLokiLine(line, msg); err != nil {
			logrus.WithField("line", line).WithError(err).Debug("get logs (loki): unparseable log line")
			return nil
		}

		// These filters are almost always unnecessary because we apply
		// them in the Loki request, but many of them are just done with
		// string matching so there technically could be some false
		// positive matches (although it's pretty unlikely), checking here
		// just makes sure we don't accidentally intersperse unrelated log
		// messages.
		if request.Pipeline != nil && request.Pipeline.Name != msg.PipelineName {
			return nil
		}
		if request.Job != nil && (request.Job.ID != msg.JobID || request.Job.Pipeline.Name != msg.PipelineName) {
			return nil
		}
		if request.Datum != nil && request.Datum.ID != msg.DatumID {
			return nil
		}
		if request.Master != msg.Master {
			return nil
		}
		if !common.MatchDatum(request.DataFilters, msg.Data) {
			return nil
		}
		msg.Message = strings.TrimSuffix(msg.Message, "\n")
		return errors.EnsureStack(apiGetLogsServer.Send(msg))
	})
}

// parseNativeLine receives a raw chunk of JSON from Loki, which is our logged
// pps.LogMessage object.
func parseNativeLine(s string, msg *pps.LogMessage) error {
	return errors.EnsureStack(jsonpb.UnmarshalString(s, msg))
}

// parseDockerLine receives the raw Docker log line, which is a JSON object
// containing a time, stream, and log field.  The log contains what our program
// actually logged, so we parse that with parseNative after extracting it.
func parseDockerLine(s string, msg *pps.LogMessage) error {
	var result struct{ Log string }
	if err := json.Unmarshal([]byte(s), &result); err != nil {
		return errors.Errorf("outer json: %v", err)
	}
	if result.Log == "" {
		return errors.New("log field is empty")
	}
	if err := parseNativeLine(result.Log, msg); err != nil {
		return errors.Errorf("native json (%q): %v", result.Log, err)
	}
	return nil
}

// parseCRILine receives the raw CRI-format (used by containerd and cri-o) log
// line, which is a line of text formatted like: <RFC3339 time> <stream name>
// <maybe flags> <log message>.  Because this format is not actually parseable
// (the log message could start with a flag, but there are no flags), we just
// seek to the first { and feed that to the native parser.
func parseCRILine(s string, msg *pps.LogMessage) error {
	b := []byte(s)
	i := bytes.IndexByte(b, '{')
	if i < 0 {
		return errors.New("line does not contain {")
	}
	l := string(b[i:])
	if err := parseNativeLine(l, msg); err != nil {
		return errors.Errorf("native json (%q): %v", l, err)
	}
	return nil
}

func parseLokiLine(inputLine string, msg *pps.LogMessage) error {
	// There are three possible log formats in Loki, depending on the underlying formatting done
	// by the container runtime.  Under ideal circumstances, the user of Loki has configured
	// promtail to remove the runtime-specific logs, but it's quite easy to miss this
	// configuration aspect, so we correct for it here.  (See:
	// https://grafana.com/docs/loki/latest/clients/promtail/stages/cri/ and
	// https://grafana.com/docs/loki/latest/clients/promtail/stages/docker/)

	// Try each driver; if one results in a valid message, then we're done.
	errs := make(map[string]error)
	parsers := []struct {
		driver string
		parser func(string, *pps.LogMessage) error
	}{
		// The order here is important, because native and docker messages are ambiguous.
		// It is unfortunate that we can't happy-path native.
		{"cri", parseCRILine},
		{"docker", parseDockerLine},
		{"native", parseNativeLine},
	}
	for _, item := range parsers {
		if err := item.parser(inputLine, msg); err != nil {
			errs[item.driver] = err
			continue
		}
		// This driver worked, so give up!
		return nil
	}

	if len(errs) == 0 {
		// This can't happen, because there are 3 iterations of the loop and each iteration
		// either returns or populates errs.
		return errors.EnsureStack(errors.New("impossible: did not succeed, but also did not error"))
	}

	// None of the drivers worked; explain why each failed.
	errMsg := new(strings.Builder)
	errMsg.WriteString("interpret loki line as json:")
	for parser, err := range errs {
		errMsg.WriteString("\n\t")
		errMsg.WriteString(parser)
		errMsg.WriteString(": ")
		errMsg.WriteString(err.Error())
	}
	return errors.EnsureStack(errors.New(errMsg.String()))
}

func contains(s string) string {
	return fmt.Sprintf(" |= %q", s)
}

type podSlice []v1.Pod

func (s podSlice) Len() int {
	return len(s)
}
func (s podSlice) Swap(i, j int) {
	s[i], s[j] = s[j], s[i]
}
func (s podSlice) Less(i, j int) bool {
	return s[i].ObjectMeta.Name < s[j].ObjectMeta.Name
}

func now() *types.Timestamp {
	t, err := types.TimestampProto(time.Now())
	if err != nil {
		panic(err)
	}
	return t
}

func (a *apiServer) validatePipelineRequest(request *pps.CreatePipelineRequest) error {
	if request.Pipeline == nil {
		return errors.New("invalid pipeline spec: request.Pipeline cannot be nil")
	}
	if request.Pipeline.Name == "" {
		return errors.New("invalid pipeline spec: request.Pipeline.Name cannot be empty")
	}
	if err := ancestry.ValidateName(request.Pipeline.Name); err != nil {
		return errors.Wrapf(err, "invalid pipeline name")
	}
	if len(request.Pipeline.Name) > 63 {
		return errors.Errorf("pipeline name is %d characters long, but must have at most 63: %q",
			len(request.Pipeline.Name), request.Pipeline.Name)
	}
	// TODO(msteffen) eventually TFJob and Transform will be alternatives, but
	// currently TFJob isn't supported
	if request.TFJob != nil {
		return errors.New("embedding TFJobs in pipelines is not supported yet")
	}
	if request.S3Out && ((request.Service != nil) || (request.Spout != nil)) {
		return errors.New("s3 output is not supported in spouts or services")
	}
	if request.Transform == nil {
		return errors.Errorf("pipeline must specify a transform")
	}
	if request.ReprocessSpec != "" &&
		request.ReprocessSpec != client.ReprocessSpecUntilSuccess &&
		request.ReprocessSpec != client.ReprocessSpecEveryJob {
		return errors.Errorf("invalid pipeline spec: ReprocessSpec must be one of '%s' or '%s'",
			client.ReprocessSpecUntilSuccess, client.ReprocessSpecEveryJob)
	}
	if request.Spout != nil && request.Autoscaling {
		return errors.Errorf("autoscaling can't be used with spouts (spouts aren't triggered externally)")
	}
	return nil
}

func (a *apiServer) validateEnterpriseChecks(ctx context.Context, req *pps.CreatePipelineRequest) error {
	if _, err := a.inspectPipeline(ctx, req.Pipeline, false); err == nil {
		// Pipeline already exists so we allow people to update it even if
		// they're over the limits.
		return nil
	} else if !errutil.IsNotFoundError(err) {
		return err
	}
	pachClient := a.env.GetPachClient(ctx)
	resp, err := pachClient.Enterprise.GetState(pachClient.Ctx(),
		&enterpriseclient.GetStateRequest{})
	if err != nil {
		return errors.Wrapf(grpcutil.ScrubGRPC(err), "could not get enterprise status")
	}
	if resp.State == enterpriseclient.State_ACTIVE {
		// Enterprise is enabled so anything goes.
		return nil
	}
	var info pps.PipelineInfo
	seen := make(map[string]struct{})
	if err := a.pipelines.ReadOnly(ctx).List(&info, col.DefaultOptions(), func(_ string) error {
		seen[info.Pipeline.Name] = struct{}{}
		return nil
	}); err != nil {
		return errors.EnsureStack(err)
	}
	if len(seen) >= enterpriselimits.Pipelines {
		enterprisemetrics.IncEnterpriseFailures()
		return errors.Errorf("%s requires an activation key to create more than %d total pipelines (you have %d). %s\n\n%s",
			enterprisetext.OpenSourceProduct, enterpriselimits.Pipelines, len(seen), enterprisetext.ActivateCTA, enterprisetext.RegisterCTA)
	}
	if req.ParallelismSpec != nil && req.ParallelismSpec.Constant > enterpriselimits.Parallelism {
		enterprisemetrics.IncEnterpriseFailures()
		return errors.Errorf("%s requires an activation key to create pipelines with parallelism more than %d. %s\n\n%s",
			enterprisetext.OpenSourceProduct, enterpriselimits.Parallelism, enterprisetext.ActivateCTA, enterprisetext.RegisterCTA)
	}
	return nil
}

func (a *apiServer) validateSecret(ctx context.Context, req *pps.CreatePipelineRequest) error {
	for _, s := range req.GetTransform().GetSecrets() {
		if s.EnvVar != "" && s.Key == "" {
			return errors.Errorf("secret %s has env_var set but is missing key", s.Name)
		}
		ss, err := a.env.KubeClient.CoreV1().Secrets(a.namespace).Get(ctx, s.Name, metav1.GetOptions{})
		if err != nil {
			if k8serrors.IsNotFound(err) {
				return errors.Errorf("missing Kubernetes secret %s", s.Name)
			}
			return errors.Wrapf(err, "could not get Kubernetes secret %s", s.Name)
		}
		if s.EnvVar == "" {
			continue
		}
		if _, ok := ss.Data[s.Key]; !ok {
			return errors.Errorf("Kubernetes secret %s missing key %s", s.Name, s.Key)
		}
	}
	return nil
}

// validateEgress validates the egress field.
func (a *apiServer) validateEgress(pipelineName string, egress *pps.Egress) error {
	if egress == nil {
		return nil
	}
	return pfsServer.ValidateSQLDatabaseEgress(egress.GetSqlDatabase())
}

func (a *apiServer) validatePipeline(pipelineInfo *pps.PipelineInfo) error {
	if pipelineInfo.Pipeline == nil {
		return errors.New("invalid pipeline spec: Pipeline field cannot be nil")
	}
	if pipelineInfo.Pipeline.Name == "" {
		return errors.New("invalid pipeline spec: Pipeline.Name cannot be empty")
	}
	if err := ancestry.ValidateName(pipelineInfo.Pipeline.Name); err != nil {
		return errors.Wrapf(err, "invalid pipeline name")
	}
	first := rune(pipelineInfo.Pipeline.Name[0])
	if !unicode.IsLetter(first) && !unicode.IsDigit(first) {
		return errors.Errorf("pipeline names must start with an alphanumeric character")
	}
	if len(pipelineInfo.Pipeline.Name) > 63 {
		return errors.Errorf("pipeline name is %d characters long, but must have at most 63: %q",
			len(pipelineInfo.Pipeline.Name), pipelineInfo.Pipeline.Name)
	}
	if err := validateTransform(pipelineInfo.Details.Transform); err != nil {
		return errors.Wrapf(err, "invalid transform")
	}
	if err := a.validateInput(pipelineInfo.Pipeline.Name, pipelineInfo.Details.Input); err != nil {
		return err
	}
	if err := a.validateEgress(pipelineInfo.Pipeline.Name, pipelineInfo.Details.Egress); err != nil {
		return err
	}
	if pipelineInfo.Details.ParallelismSpec != nil {
		if pipelineInfo.Details.Service != nil && pipelineInfo.Details.ParallelismSpec.Constant != 1 {
			return errors.New("services can only be run with a constant parallelism of 1")
		}
	}
	if pipelineInfo.Details.OutputBranch == "" {
		return errors.New("pipeline needs to specify an output branch")
	}
	if pipelineInfo.Details.JobTimeout != nil {
		_, err := types.DurationFromProto(pipelineInfo.Details.JobTimeout)
		if err != nil {
			return errors.EnsureStack(err)
		}
	}
	if pipelineInfo.Details.DatumTimeout != nil {
		_, err := types.DurationFromProto(pipelineInfo.Details.DatumTimeout)
		if err != nil {
			return errors.EnsureStack(err)
		}
	}
	if pipelineInfo.Details.PodSpec != "" && !json.Valid([]byte(pipelineInfo.Details.PodSpec)) {
		return errors.Errorf("malformed PodSpec")
	}
	if pipelineInfo.Details.PodPatch != "" && !json.Valid([]byte(pipelineInfo.Details.PodPatch)) {
		return errors.Errorf("malformed PodPatch")
	}
	if pipelineInfo.Details.Service != nil {
		validServiceTypes := map[v1.ServiceType]bool{
			v1.ServiceTypeClusterIP:    true,
			v1.ServiceTypeLoadBalancer: true,
			v1.ServiceTypeNodePort:     true,
		}

		if !validServiceTypes[v1.ServiceType(pipelineInfo.Details.Service.Type)] {
			return errors.Errorf("the following service type %s is not allowed", pipelineInfo.Details.Service.Type)
		}
	}
	if pipelineInfo.Details.Spout != nil {
		if pipelineInfo.Details.Spout.Service == nil && pipelineInfo.Details.Input != nil {
			return errors.Errorf("spout pipelines (without a service) must not have an input")
		}
	}
	return nil
}

func branchProvenance(project *pfs.Project, input *pps.Input) []*pfs.Branch {
	var result []*pfs.Branch
	pps.VisitInput(input, func(input *pps.Input) error { //nolint:errcheck
		if input.Pfs != nil {
			var projectName = input.Pfs.Project
			if projectName == "" {
				projectName = project.GetName()
			}
			result = append(result, client.NewProjectBranch(projectName, input.Pfs.Repo, input.Pfs.Branch))
		}
		if input.Cron != nil {
			result = append(result, client.NewProjectBranch(project.GetName(), input.Cron.Repo, "master"))
		}
		return nil
	})
	return result
}

func (a *apiServer) fixPipelineInputRepoACLsInTransaction(txnCtx *txncontext.TransactionContext, pipelineInfo *pps.PipelineInfo, prevPipelineInfo *pps.PipelineInfo) (retErr error) {
	addRead := make(map[string]struct{})
	addWrite := make(map[string]struct{})
	remove := make(map[string]struct{})
	var pipelineName string
	// Figure out which repos 'pipeline' might no longer be using
	if prevPipelineInfo != nil {
		pipelineName = prevPipelineInfo.Pipeline.Name
		if err := pps.VisitInput(prevPipelineInfo.Details.Input, func(input *pps.Input) error {
			var repo string
			switch {
			case input.Pfs != nil:
				repo = input.Pfs.Repo
			case input.Cron != nil:
				repo = input.Cron.Repo
			default:
				return nil // no scope to set: input is not a repo
			}
			remove[repo] = struct{}{}
			return nil
		}); err != nil {
			return errors.EnsureStack(err)
		}
	}

	// Figure out which repos 'pipeline' is using
	if pipelineInfo != nil {
		// also check that pipeline name is consistent
		if pipelineName == "" {
			pipelineName = pipelineInfo.Pipeline.Name
		} else if pipelineInfo.Pipeline.Name != pipelineName {
			return errors.Errorf("pipelineInfo (%s) and prevPipelineInfo (%s) do not "+
				"belong to matching pipelines; this is a bug",
				pipelineInfo.Pipeline.Name, prevPipelineInfo.Pipeline.Name)
		}

		// collect inputs (remove redundant inputs from 'remove', but don't
		// bother authorizing 'pipeline' twice)
		if err := pps.VisitInput(pipelineInfo.Details.Input, func(input *pps.Input) error {
			var repo string
			switch {
			case input.Pfs != nil:
				repo = input.Pfs.Repo
			case input.Cron != nil:
				repo = input.Cron.Repo
			default:
				return nil // no scope to set: input is not a repo
			}
			if _, ok := remove[repo]; ok {
				delete(remove, repo)
			} else {
				addRead[repo] = struct{}{}
				if input.Cron != nil {
					addWrite[repo] = struct{}{}
				}
			}
			return nil
		}); err != nil {
			return errors.EnsureStack(err)
		}
	}
	if pipelineName == "" {
		return errors.Errorf("fixPipelineInputRepoACLs called with both current and " +
			"previous pipelineInfos == to nil; this is a bug")
	}

	// make sure we don't touch the pipeline's permissions on its output repo
	delete(remove, pipelineName)
	delete(addRead, pipelineName)
	delete(addWrite, pipelineName)

	defer func() {
		retErr = errors.Wrapf(retErr, "error fixing ACLs on \"%s\"'s input repos", pipelineName)
	}()

	// Remove pipeline from old, unused inputs
	for repo := range remove {
		// If we get an `ErrNoRoleBinding` that means the input repo no longer exists - we're removing it anyways, so we don't care.
		if err := a.env.AuthServer.RemovePipelineReaderFromRepoInTransaction(txnCtx, repo, pipelineName); err != nil && !auth.IsErrNoRoleBinding(err) {
			return errors.EnsureStack(err)
		}
	}
	// Add pipeline to every new input's ACL as a READER
	for repo := range addRead {
		// This raises an error if the input repo doesn't exist, or if the user doesn't have permissions to add a pipeline as a reader on the input repo
		if err := a.env.AuthServer.AddPipelineReaderToRepoInTransaction(txnCtx, repo, pipelineName); err != nil {
			return errors.EnsureStack(err)
		}
	}

	for repo := range addWrite {
		// This raises an error if the input repo doesn't exist, or if the user doesn't have permissions to add a pipeline as a writer on the input repo
		if err := a.env.AuthServer.AddPipelineWriterToSourceRepoInTransaction(txnCtx, repo, pipelineName); err != nil {
			return errors.EnsureStack(err)
		}
	}

	// Add pipeline to its output repo's ACL as a WRITER if it's new
	if prevPipelineInfo == nil {
		if err := a.env.AuthServer.AddPipelineWriterToRepoInTransaction(txnCtx, pipelineName); err != nil {
			return errors.EnsureStack(err)
		}
	}
	return nil
}

// getExpectedNumWorkers is a helper function for CreatePipeline that transforms
// the parallelism spec in CreatePipelineRequest.Parallelism into a constant
// that can be stored in PipelineInfo.Parallelism
func getExpectedNumWorkers(pipelineInfo *pps.PipelineInfo) (int, error) {
	switch pspec := pipelineInfo.Details.ParallelismSpec; {
	case pspec == nil, pspec.Constant == 0:
		return 1, nil
	case pspec.Constant > 0:
		return int(pspec.Constant), nil
	default:
		return 0, errors.Errorf("unable to interpret ParallelismSpec %+v", pspec)
	}
}

// CreatePipeline implements the protobuf pps.CreatePipeline RPC
//
// Implementation note:
// - CreatePipeline always creates pipeline output branches such that the
//   pipeline's spec branch is in the pipeline output branch's provenance
// - CreatePipeline will always create a new output commit, but that's done
//   by CreateBranch at the bottom of the function, which sets the new output
//   branch provenance, rather than commitPipelineInfoFromFileSet higher up.
// - This is because CreatePipeline calls hardStopPipeline towards the top,
// 	 breaking the provenance connection from the spec branch to the output branch
// - For straightforward pipeline updates (e.g. new pipeline image)
//   stopping + updating + starting the pipeline isn't necessary
// - However it is necessary in many slightly atypical cases  (e.g. the
//   pipeline input changed: if the spec commit is created while the
//   output branch has its old provenance, or the output branch gets new
//   provenance while the old spec commit is the HEAD of the spec branch,
//   then an output commit will be created with provenance that doesn't
//   match its spec's PipelineInfo.Details.Input. Another example is when
//   request.Reprocess == true).
// - Rather than try to enumerate every case where we can't create a spec
//   commit without stopping the pipeline, we just always stop the pipeline
func (a *apiServer) CreatePipeline(ctx context.Context, request *pps.CreatePipelineRequest) (response *types.Empty, retErr error) {
	metricsFn := metrics.ReportUserAction(ctx, a.reporter, "CreatePipeline")
	defer func(start time.Time) { metricsFn(start, retErr) }(time.Now())

	if request.Pipeline == nil {
		return nil, errors.New("request.Pipeline cannot be nil")
	}

	// Annotate current span with pipeline & persist any extended trace to etcd
	span := opentracing.SpanFromContext(ctx)
	tracing.TagAnySpan(span, "pipeline", request.Pipeline.Name)
	defer func() {
		tracing.TagAnySpan(span, "err", retErr)
	}()
	extended.PersistAny(ctx, a.env.EtcdClient, request.Pipeline.Name)

	if err := a.validateEnterpriseChecks(ctx, request); err != nil {
		return nil, err
	}

	if err := a.validateSecret(ctx, request); err != nil {
		return nil, err
	}

	if err := a.txnEnv.WithTransaction(ctx, func(txn txnenv.Transaction) error {
		return errors.EnsureStack(txn.CreatePipeline(request))
	}, nil); err != nil {
		return nil, err
	}
	return &types.Empty{}, nil
}

func (a *apiServer) initializePipelineInfo(request *pps.CreatePipelineRequest, oldPipelineInfo *pps.PipelineInfo) (*pps.PipelineInfo, error) {
	if err := a.validatePipelineRequest(request); err != nil {
		return nil, err
	}
	// Reprocess overrides the salt in the request
	if request.Salt == "" || request.Reprocess {
		request.Salt = uuid.NewWithoutDashes()
	}

	pipelineInfo := &pps.PipelineInfo{
		Pipeline: request.Pipeline,
		Version:  1,
		Details: &pps.PipelineInfo_Details{
			Transform:             request.Transform,
			TFJob:                 request.TFJob,
			ParallelismSpec:       request.ParallelismSpec,
			Input:                 request.Input,
			OutputBranch:          request.OutputBranch,
			Egress:                request.Egress,
			CreatedAt:             now(),
			ResourceRequests:      request.ResourceRequests,
			ResourceLimits:        request.ResourceLimits,
			SidecarResourceLimits: request.SidecarResourceLimits,
			Description:           request.Description,
			Salt:                  request.Salt,
			Service:               request.Service,
			Spout:                 request.Spout,
			DatumSetSpec:          request.DatumSetSpec,
			DatumTimeout:          request.DatumTimeout,
			JobTimeout:            request.JobTimeout,
			DatumTries:            request.DatumTries,
			SchedulingSpec:        request.SchedulingSpec,
			PodSpec:               request.PodSpec,
			PodPatch:              request.PodPatch,
			S3Out:                 request.S3Out,
			Metadata:              request.Metadata,
			ReprocessSpec:         request.ReprocessSpec,
			Autoscaling:           request.Autoscaling,
		},
	}

	if err := setPipelineDefaults(pipelineInfo); err != nil {
		return nil, err
	}
	// Validate final PipelineInfo (now that defaults have been populated)
	if err := a.validatePipeline(pipelineInfo); err != nil {
		return nil, err
	}

	pps.SortInput(pipelineInfo.Details.Input) // Makes datum hashes comparable

	if oldPipelineInfo != nil {
		// Modify pipelineInfo (increment Version, and *preserve Stopped* so
		// that updating a pipeline doesn't restart it)
		pipelineInfo.Version = oldPipelineInfo.Version + 1
		if oldPipelineInfo.Stopped {
			pipelineInfo.Stopped = true
		}
		if !request.Reprocess {
			pipelineInfo.Details.Salt = oldPipelineInfo.Details.Salt
		}
	}

	return pipelineInfo, nil
}

func (a *apiServer) CreatePipelineInTransaction(txnCtx *txncontext.TransactionContext, request *pps.CreatePipelineRequest) error {
<<<<<<< HEAD
=======
	projectName := request.Pipeline.Project.GetName()
>>>>>>> d9599c12
	pipelineName := request.Pipeline.Name
	oldPipelineInfo, err := a.InspectPipelineInTransaction(txnCtx, request.Pipeline)
	if err != nil && !errutil.IsNotFoundError(err) {
		// silently ignore pipeline not found, old info will be nil
		return err
	}

	if oldPipelineInfo != nil && !request.Update {
		return ppsServer.ErrPipelineAlreadyExists{
			Pipeline: request.Pipeline,
		}
	}

	newPipelineInfo, err := a.initializePipelineInfo(request, oldPipelineInfo)
	if err != nil {
		return err
	}
	// Verify that all input repos exist (create cron and git repos if necessary)
	if visitErr := pps.VisitInput(newPipelineInfo.Details.Input, func(input *pps.Input) error {
		if input.Pfs != nil {
			if _, err := a.env.PFSServer.InspectRepoInTransaction(txnCtx,
				&pfs.InspectRepoRequest{
					Repo: client.NewSystemProjectRepo(input.Pfs.Project, input.Pfs.Repo, input.Pfs.RepoType),
				},
			); err != nil {
				return errors.EnsureStack(err)
			}
		}
		if input.Cron != nil {
			if err := a.env.PFSServer.CreateRepoInTransaction(txnCtx,
				&pfs.CreateRepoRequest{
<<<<<<< HEAD
					Repo:        client.NewRepo(input.Cron.Repo),
					Description: fmt.Sprintf("Cron tick repo for pipeline %s.", request.Pipeline),
=======
					Repo:        client.NewProjectRepo(projectName, input.Cron.Repo),
					Description: fmt.Sprintf("Cron tick repo for pipeline %s/%s.", projectName, pipelineName),
>>>>>>> d9599c12
				},
			); err != nil && !errutil.IsAlreadyExistError(err) {
				return errors.EnsureStack(err)
			}
		}
		return nil
	}); visitErr != nil {
		return visitErr
	}

	update := request.Update && oldPipelineInfo != nil
	// Authorize pipeline creation
	operation := pipelineOpCreate
	if update {
		operation = pipelineOpUpdate
	}
	if err := a.authorizePipelineOpInTransaction(txnCtx, operation, newPipelineInfo.Details.Input, newPipelineInfo.Pipeline.Project.GetName(), newPipelineInfo.Pipeline.Name); err != nil {
		return err
	}

	var (
		// provenance for the pipeline's output branch (includes the spec branch)
		provenance = append(branchProvenance(newPipelineInfo.Pipeline.Project, newPipelineInfo.Details.Input),
			client.NewSystemProjectRepo(projectName, pipelineName, pfs.SpecRepoType).NewBranch("master"))
		outputBranch = client.NewProjectBranch(projectName, pipelineName, newPipelineInfo.Details.OutputBranch)
		metaBranch   = client.NewSystemProjectRepo(projectName, pipelineName, pfs.MetaRepoType).NewBranch(newPipelineInfo.Details.OutputBranch)
	)

	// Get the expected number of workers for this pipeline
	if parallelism, err := getExpectedNumWorkers(newPipelineInfo); err != nil {
		return err
	} else {
		newPipelineInfo.Parallelism = uint64(parallelism)
	}

	newPipelineInfo.State = pps.PipelineState_PIPELINE_STARTING
	newPipelineInfo.Type = pipelineTypeFromInfo(newPipelineInfo)

	if !update {
		// Create output and spec repos
		if err := a.env.PFSServer.CreateRepoInTransaction(txnCtx,
			&pfs.CreateRepoRequest{
<<<<<<< HEAD
				Repo:        client.NewRepo(pipelineName),
				Description: fmt.Sprintf("Output repo for pipeline %s.", request.Pipeline),
=======
				Repo:        client.NewProjectRepo(projectName, pipelineName),
				Description: fmt.Sprintf("Output repo for pipeline %s/%s.", projectName, pipelineName),
>>>>>>> d9599c12
			}); err != nil && !errutil.IsAlreadyExistError(err) {
			return errors.Wrapf(err, "error creating output repo for %s", pipelineName)
		} else if errutil.IsAlreadyExistError(err) {
			return errors.Errorf("pipeline %q cannot be created because a repo with the same name already exists", pipelineName)
		}
		if err := a.env.PFSServer.CreateRepoInTransaction(txnCtx,
			&pfs.CreateRepoRequest{
<<<<<<< HEAD
				Repo:        client.NewSystemRepo(pipelineName, pfs.SpecRepoType),
				Description: fmt.Sprintf("Spec repo for pipeline %s.", request.Pipeline),
				Update:      true,
			}); err != nil && !errutil.IsAlreadyExistError(err) {
			return errors.Wrapf(err, "error creating spec repo for %s", request.Pipeline)
=======
				Repo:        client.NewSystemProjectRepo(projectName, pipelineName, pfs.SpecRepoType),
				Description: fmt.Sprintf("Spec repo for pipeline %s/%s.", projectName, pipelineName),
				Update:      true,
			}); err != nil && !errutil.IsAlreadyExistError(err) {
			return errors.Wrapf(err, "error creating spec repo for %s/%s", projectName, pipelineName)
>>>>>>> d9599c12
		}
	}

	if request.SpecCommit != nil {
		if update {
			// request.SpecCommit indicates we're restoring from an extracted cluster
			// state and should not do any updates
			return errors.New("Cannot update a pipeline and provide a spec commit at the same time")
		}
		// Check if there is an existing spec commit
		commitInfo, err := a.env.PFSServer.InspectCommitInTransaction(txnCtx, &pfs.InspectCommitRequest{
			Commit: request.SpecCommit,
		})
		if err != nil {
			return errors.Wrap(err, "error inspecting spec commit")
		}
		// There is, so we use that as the spec commit, rather than making a new one
		newPipelineInfo.SpecCommit = commitInfo.Commit
	} else {
		// create an empty spec commit to mark the update
		newPipelineInfo.SpecCommit, err = a.env.PFSServer.StartCommitInTransaction(txnCtx, &pfs.StartCommitRequest{
			Branch: client.NewSystemProjectRepo(projectName, pipelineName, pfs.SpecRepoType).NewBranch("master"),
		})
		if err != nil {
			return errors.EnsureStack(err)
		}
		if err := a.env.PFSServer.FinishCommitInTransaction(txnCtx, &pfs.FinishCommitRequest{
			Commit: newPipelineInfo.SpecCommit,
		}); err != nil {
			return errors.EnsureStack(err)
		}
	}

	// Generate new pipeline auth token (added due to & add pipeline to the ACLs of input/output repos
	if err := func() error {
		token, err := a.env.AuthServer.GetPipelineAuthTokenInTransaction(txnCtx, request.Pipeline.Name)
		if err != nil {
			if auth.IsErrNotActivated(err) {
				return nil // no auth work to do
			}
			return errors.EnsureStack(err)
		}
		newPipelineInfo.AuthToken = token

		return nil
	}(); err != nil {
		return err
	}

	// store the new PipelineInfo in the collection
	if err := a.pipelines.ReadWrite(txnCtx.SqlTx).Create(newPipelineInfo.SpecCommit, newPipelineInfo); err != nil {
		return errors.EnsureStack(err)
	}

	if newPipelineInfo.AuthToken != "" {
		if err := a.fixPipelineInputRepoACLsInTransaction(txnCtx, newPipelineInfo, oldPipelineInfo); err != nil {
			return err
		}
	}

	if update {
		// Kill all unfinished jobs (as those are for the previous version and will
		// no longer be completed)
		if err := a.stopAllJobsInPipeline(txnCtx, request.Pipeline); err != nil {
			return err
		}

		if newPipelineInfo.AuthToken != "" {
			// delete old auth token
			// refetch because inspect clears it
			var oldWithAuth pps.PipelineInfo
			if err := a.pipelines.ReadWrite(txnCtx.SqlTx).Get(oldPipelineInfo.SpecCommit, &oldWithAuth); err != nil {
				return errors.EnsureStack(err)
			}
			if _, err := a.env.AuthServer.RevokeAuthTokenInTransaction(txnCtx,
				&auth.RevokeAuthTokenRequest{Token: oldWithAuth.AuthToken}); err != nil {
				return errors.EnsureStack(err)
			}
		}
	}

	// A stopped pipeline should not have its provenance restored until it is
	// restarted.
	if newPipelineInfo.Stopped {
		provenance = nil
	}

	// Create or update the output branch (creating new output commit for the pipeline
	// and restarting the pipeline)
	if err := a.env.PFSServer.CreateBranchInTransaction(txnCtx, &pfs.CreateBranchRequest{
		Branch:     outputBranch,
		Provenance: provenance,
	}); err != nil {
		return errors.Wrapf(err, "could not create/update output branch")
	}

	if visitErr := pps.VisitInput(request.Input, func(input *pps.Input) error {
		if input.Pfs != nil && input.Pfs.Trigger != nil {
			var prevHead *pfs.Commit
			if branchInfo, err := a.env.PFSServer.InspectBranchInTransaction(txnCtx, &pfs.InspectBranchRequest{
				Branch: client.NewProjectBranch(input.Pfs.Project, input.Pfs.Repo, input.Pfs.Branch),
			}); err != nil {
				if !errutil.IsNotFoundError(err) {
					return errors.EnsureStack(err)
				}
			} else {
				prevHead = branchInfo.Head
			}

			err := a.env.PFSServer.CreateBranchInTransaction(txnCtx, &pfs.CreateBranchRequest{
				Branch:  client.NewProjectBranch(input.Pfs.Project, input.Pfs.Repo, input.Pfs.Branch),
				Head:    prevHead,
				Trigger: input.Pfs.Trigger,
			})
			return errors.EnsureStack(err)
		}
		return nil
	}); visitErr != nil {
		return errors.Wrapf(visitErr, "could not create/update trigger branch")
	}

	if request.Service == nil && request.Spout == nil {
		if err := a.env.PFSServer.CreateRepoInTransaction(txnCtx, &pfs.CreateRepoRequest{
			Repo:        metaBranch.Repo,
			Description: fmt.Sprint("Meta repo for pipeline ", pipelineName),
		}); err != nil && !errutil.IsAlreadyExistError(err) {
			return errors.Wrap(err, "could not create meta repo")
		}
		if err := a.env.PFSServer.CreateBranchInTransaction(txnCtx, &pfs.CreateBranchRequest{
			Branch:     metaBranch,
			Provenance: provenance, // same provenance as output branch
		}); err != nil {
			return errors.Wrapf(err, "could not create/update meta branch")
		}
	}
	return nil
}

func pipelineTypeFromInfo(pipelineInfo *pps.PipelineInfo) pps.PipelineInfo_PipelineType {
	if pipelineInfo.Details.Spout != nil {
		return pps.PipelineInfo_PIPELINE_TYPE_SPOUT
	} else if pipelineInfo.Details.Service != nil {
		return pps.PipelineInfo_PIPELINE_TYPE_SERVICE
	}
	return pps.PipelineInfo_PIPELINE_TYPE_TRANSFORM
}

// setPipelineDefaults sets the default values for a pipeline info
func setPipelineDefaults(pipelineInfo *pps.PipelineInfo) error {
	if pipelineInfo.Details.Transform.Image == "" {
		pipelineInfo.Details.Transform.Image = DefaultUserImage
	}
	setInputDefaults(pipelineInfo.Pipeline.Name, pipelineInfo.Details.Input)
	if pipelineInfo.Details.OutputBranch == "" {
		// Output branches default to master
		pipelineInfo.Details.OutputBranch = "master"
	}
	if pipelineInfo.Details.DatumTries == 0 {
		pipelineInfo.Details.DatumTries = DefaultDatumTries
	}
	if pipelineInfo.Details.Service != nil {
		if pipelineInfo.Details.Service.Type == "" {
			pipelineInfo.Details.Service.Type = string(v1.ServiceTypeNodePort)
		}
	}
	if pipelineInfo.Details.Spout != nil && pipelineInfo.Details.Spout.Service != nil && pipelineInfo.Details.Spout.Service.Type == "" {
		pipelineInfo.Details.Spout.Service.Type = string(v1.ServiceTypeNodePort)
	}
	if pipelineInfo.Details.ReprocessSpec == "" {
		pipelineInfo.Details.ReprocessSpec = client.ReprocessSpecUntilSuccess
	}
	return nil
}

func setInputDefaults(pipelineName string, input *pps.Input) {
	now := time.Now()
	nCreatedBranches := make(map[string]int)
	if err := pps.VisitInput(input, func(input *pps.Input) error {
		if input.Pfs != nil {
			if input.Pfs.Branch == "" {
				if input.Pfs.Trigger != nil {
					// We start counting trigger branches at 1
					nCreatedBranches[input.Pfs.Repo]++
					input.Pfs.Branch = fmt.Sprintf("%s-trigger-%d", pipelineName, nCreatedBranches[input.Pfs.Repo])
					if input.Pfs.Trigger.Branch == "" {
						input.Pfs.Trigger.Branch = "master"
					}
				} else {
					input.Pfs.Branch = "master"
				}
			}
			if input.Pfs.Name == "" {
				input.Pfs.Name = input.Pfs.Repo
			}
			if input.Pfs.RepoType == "" {
				input.Pfs.RepoType = pfs.UserRepoType
			}
			if input.Pfs.Glob != "" {
				input.Pfs.Glob = pfsfile.CleanPath(input.Pfs.Glob)
			}
		}
		if input.Cron != nil {
			if input.Cron.Start == nil {
				start, _ := types.TimestampProto(now)
				input.Cron.Start = start
			}
			if input.Cron.Repo == "" {
				input.Cron.Repo = fmt.Sprintf("%s_%s", pipelineName, input.Cron.Name)
			}
		}
		return nil
	}); err != nil {
		logrus.Errorf("error while visiting inputs: %v", err)
	}
}

func (a *apiServer) stopAllJobsInPipeline(txnCtx *txncontext.TransactionContext, pipeline *pps.Pipeline) error {
	// Using ReadWrite here may load a large number of jobs inline in the
	// transaction, but doing an inconsistent read outside of the transaction
	// would be pretty sketchy (and we'd have to worry about trying to get another
	// postgres connection and possibly deadlocking).
	jobInfo := &pps.JobInfo{}
	sort := &col.Options{Target: col.SortByCreateRevision, Order: col.SortAscend}
	err := a.jobs.ReadWrite(txnCtx.SqlTx).GetByIndex(ppsdb.JobsTerminalIndex, ppsdb.JobsTerminalKey(pipeline, false), jobInfo, sort, func(string) error {
		return a.stopJob(txnCtx, jobInfo.Job, "pipeline updated")
	})
	return errors.EnsureStack(err)
}

func (a *apiServer) updatePipeline(
	txnCtx *txncontext.TransactionContext,
	pipeline *pps.Pipeline,
	info *pps.PipelineInfo,
	cb func() error) error {

	// get most recent pipeline key
	key, err := ppsutil.FindPipelineSpecCommitInTransaction(txnCtx, a.env.PFSServer, pipeline, "")
	if err != nil {
		return err
	}

	return errors.EnsureStack(a.pipelines.ReadWrite(txnCtx.SqlTx).Update(key, info, cb))
}

// InspectPipeline implements the protobuf pps.InspectPipeline RPC
func (a *apiServer) InspectPipeline(ctx context.Context, request *pps.InspectPipelineRequest) (response *pps.PipelineInfo, retErr error) {
	return a.inspectPipeline(ctx, request.Pipeline, request.Details)
}

// inspectPipeline contains the functional implementation of InspectPipeline.
// Many functions (GetLogs, ListPipeline) need to inspect a pipeline, so they
<<<<<<< HEAD
// call this instead of making an RPC.
=======
// call this instead of making an RPC.  PipelineAncestry may be either a bare
// pipeline name or a name with ancestry syntax.
>>>>>>> d9599c12
func (a *apiServer) inspectPipeline(ctx context.Context, pipeline *pps.Pipeline, details bool) (*pps.PipelineInfo, error) {
	var info *pps.PipelineInfo
	if err := a.txnEnv.WithReadContext(ctx, func(txnCtx *txncontext.TransactionContext) error {
		var err error
		info, err = a.InspectPipelineInTransaction(txnCtx, pipeline)
		return err
	}); err != nil {
		return nil, err
	}

	if err := a.getLatestJobState(ctx, info); err != nil {
		return nil, err
	}
	if !details {
		info.Details = nil // preserve old behavior
	} else {
		kubeClient := a.env.KubeClient
		if info.Details.Service != nil {
			rcName := ppsutil.PipelineRcName(info.Pipeline.Project.GetName(), info.Pipeline.Name, info.Version)
			service, err := kubeClient.CoreV1().Services(a.namespace).Get(ctx, fmt.Sprintf("%s-user", rcName), metav1.GetOptions{})
			if err != nil {
				if !errutil.IsNotFoundError(err) {
					return nil, errors.EnsureStack(err)
				}
			} else {
				info.Details.Service.IP = service.Spec.ClusterIP
			}
		}

		workerStatus, err := workerserver.Status(ctx, info.Pipeline.Project.GetName(), info.Pipeline.Name, info.Version, a.env.EtcdClient, a.etcdPrefix, a.workerGrpcPort)
		if err != nil {
			logrus.Errorf("failed to get worker status with err: %s", err.Error())
		} else {
			info.Details.WorkersAvailable = int64(len(workerStatus))
			info.Details.WorkersRequested = int64(info.Parallelism)
		}
		tasks, claims, err := task.Count(ctx, a.env.TaskService, driver.TaskNamespace(info), "")
		if err != nil {
			return nil, errors.EnsureStack(err)
		}
		info.Details.UnclaimedTasks = tasks - claims
	}

	return info, nil
}

// InspectPipelineInTransaction implements the APIServer interface.
func (a *apiServer) InspectPipelineInTransaction(txnCtx *txncontext.TransactionContext, pipeline *pps.Pipeline) (*pps.PipelineInfo, error) {
<<<<<<< HEAD
=======
	projectName := pipeline.Project.GetName()
>>>>>>> d9599c12
	// The pipeline pipelineName arrived in ancestry format; need to turn it into a simple pipelineName.
	pipelineName, ancestors, err := ancestry.Parse(pipeline.Name)
	if err != nil {
		return nil, err
	}

	if ancestors < 0 {
		return nil, errors.New("cannot inspect future pipelines")
	}

	pipeline.Name = pipelineName
	commit, err := ppsutil.FindPipelineSpecCommitInTransaction(txnCtx, a.env.PFSServer, pipeline, "")
	if err != nil {
<<<<<<< HEAD
		return nil, errors.Wrapf(err, "pipeline not found: couldn't find up to date spec for pipeline %q", pipeline)
=======
		return nil, errors.Wrapf(err, "pipeline not found: couldn't find up to date spec for pipeline %q/%q", projectName, pipelineName)
>>>>>>> d9599c12
	}

	pipelineInfo := &pps.PipelineInfo{}
	if err := a.pipelines.ReadWrite(txnCtx.SqlTx).Get(commit, pipelineInfo); err != nil {
		if col.IsErrNotFound(err) {
<<<<<<< HEAD
			return nil, errors.Errorf("pipeline %s not found", pipeline)
=======
			return nil, errors.Errorf("pipeline %q/%q not found", projectName, pipelineName)
>>>>>>> d9599c12
		}
		return nil, errors.EnsureStack(err)
	}
	if ancestors > 0 {
		targetVersion := int(pipelineInfo.Version) - ancestors
		if targetVersion < 1 {
<<<<<<< HEAD
			return nil, errors.Errorf("pipeline %q has only %d versions, not enough to find ancestor %d", pipeline, pipelineInfo.Version, ancestors)
		}
		if err := a.pipelines.ReadWrite(txnCtx.SqlTx).GetUniqueByIndex(ppsdb.PipelinesVersionIndex, ppsdb.VersionKey(pipelineName, uint64(targetVersion)), pipelineInfo); err != nil {
=======
			return nil, errors.Errorf("pipeline %q/%q has only %d versions, not enough to find ancestor %d", projectName, pipelineName, pipelineInfo.Version, ancestors)
		}
		if err := a.pipelines.ReadWrite(txnCtx.SqlTx).GetUniqueByIndex(ppsdb.PipelinesVersionIndex, ppsdb.VersionKey(projectName, pipelineName, uint64(targetVersion)), pipelineInfo); err != nil {
>>>>>>> d9599c12
			return nil, errors.EnsureStack(err)
		}
	}

	// Erase any AuthToken - this shouldn't be returned to anyone (the workers
	// won't use this function to get their auth token)
	pipelineInfo.AuthToken = ""
	return pipelineInfo, nil
}

// ListPipeline implements the protobuf pps.ListPipeline RPC
func (a *apiServer) ListPipeline(request *pps.ListPipelineRequest, srv pps.API_ListPipelineServer) (retErr error) {
	return a.listPipeline(srv.Context(), request, srv.Send)
}

func (a *apiServer) getLatestJobState(ctx context.Context, info *pps.PipelineInfo) error {
	// fill in state of most-recently-created job (the first shown in list job)
	opts := col.DefaultOptions()
	opts.Limit = 1
	var job pps.JobInfo
	err := a.jobs.ReadOnly(ctx).GetByIndex(
		ppsdb.JobsPipelineIndex,
		ppsdb.JobsPipelineKey(info.Pipeline),
		&job,
		opts, func(_ string) error {
			info.LastJobState = job.State
			return errutil.ErrBreak // not strictly necessary because we are limiting to 1 already
		})
	return errors.EnsureStack(err)
}

func (a *apiServer) listPipeline(ctx context.Context, request *pps.ListPipelineRequest, f func(*pps.PipelineInfo) error) error {
	var jqCode *gojq.Code
	var enc serde.Encoder
	var jsonBuffer bytes.Buffer
	if request.JqFilter != "" {
		jqQuery, err := gojq.Parse(request.JqFilter)
		if err != nil {
			return errors.EnsureStack(err)
		}
		jqCode, err = gojq.Compile(jqQuery)
		if err != nil {
			return errors.EnsureStack(err)
		}
		// ensure field names and enum values match with --raw output
		enc = serde.NewJSONEncoder(&jsonBuffer, serde.WithOrigName(true))
	}
	// get all pipelines at once to avoid holding the list query open
	// this should be fine with numbers of pipelines pachyderm can actually run
	var infos []*pps.PipelineInfo
	if err := ppsutil.ListPipelineInfo(ctx, a.pipelines, request.Pipeline, request.History, func(ptr *pps.PipelineInfo) error {
		infos = append(infos, proto.Clone(ptr).(*pps.PipelineInfo))
		return nil
	}); err != nil {
		return err
	}

	filterPipeline := func(pipelineInfo *pps.PipelineInfo) bool {
		if jqCode != nil {
			jsonBuffer.Reset()
			// convert pipelineInfo to a map[string]interface{} for use with gojq
			if err := enc.EncodeProto(pipelineInfo); err != nil {
				logrus.Errorf("error encoding pipelineInfo to JSON: %v", err)
			}
			var pipelineInterface interface{}
			if err := json.Unmarshal(jsonBuffer.Bytes(), &pipelineInterface); err != nil {
				logrus.Errorf("error parsing JSON encoded pipeline info: %v", err)
			}
			iter := jqCode.Run(pipelineInterface)
			// treat either jq false-y value as rejection
			if v, _ := iter.Next(); v == false || v == nil {
				return false
			}
		}
		return true
	}

	for i := range infos {
		if filterPipeline(infos[i]) {
			if err := a.getLatestJobState(ctx, infos[i]); err != nil {
				return err
			}
			if err := f(infos[i]); err != nil {
				return err
			}
		}
	}
	return nil
}

// DeletePipeline implements the protobuf pps.DeletePipeline RPC
func (a *apiServer) DeletePipeline(ctx context.Context, request *pps.DeletePipelineRequest) (response *types.Empty, retErr error) {
	if request.All {
		request.Pipeline = &pps.Pipeline{}
		pipelineInfo := &pps.PipelineInfo{}
		deleted := make(map[string]struct{})
		if err := a.pipelines.ReadOnly(ctx).List(pipelineInfo, col.DefaultOptions(), func(string) error {
			if _, ok := deleted[pipelineInfo.Pipeline.Name]; ok {
				// while the delete pipeline call will delete historical versions,
				// they could still show up in the list. Ignore them
				return nil
			}
			request.Pipeline.Name = pipelineInfo.Pipeline.Name
			err := a.deletePipeline(ctx, request)
			if err == nil {
				deleted[pipelineInfo.Pipeline.Name] = struct{}{}
			}
			return err
		}); err != nil {
			return nil, errors.EnsureStack(err)
		}
	} else if err := a.deletePipeline(ctx, request); err != nil {
		return nil, err
	}

	return &types.Empty{}, nil
}

func (a *apiServer) deletePipeline(ctx context.Context, request *pps.DeletePipelineRequest) error {
	pipelineName := request.Pipeline.Name

	// stop the pipeline to avoid interference from new jobs
	if _, err := a.StopPipeline(ctx,
		&pps.StopPipelineRequest{Pipeline: request.Pipeline}); err != nil && errutil.IsNotFoundError(err) {
		logrus.Errorf("failed to stop pipeline, continuing with delete: %v", err)
	} else if err != nil {
		return errors.Wrapf(err, "error stopping pipeline %s", pipelineName)
	}
	// perform the rest of the deletion in a transaction
	var deleteErr error
	if err := a.txnEnv.WithWriteContext(ctx, func(txnCtx *txncontext.TransactionContext) error {
		deleteErr = a.deletePipelineInTransaction(txnCtx, request)
		// we still want deletion to succeed if it was merely incomplete, but warn the caller
		if errors.Is(deleteErr, errIncompleteDeletion) {
			return nil
		}
		return deleteErr
	}); err != nil {
		return err
	}
	clearJobCache(a.env.GetPachClient(ctx), pipelineName)
	return deleteErr
}

func (a *apiServer) deletePipelineInTransaction(txnCtx *txncontext.TransactionContext, request *pps.DeletePipelineRequest) error {
	projectName := request.Pipeline.Project.GetName()
	pipelineName := request.Pipeline.Name
	pipelinesNameKey := ppsdb.PipelinesNameKey(request.Pipeline)

	// make sure the pipeline exists
	var foundPipeline bool
	if err := a.pipelines.ReadWrite(txnCtx.SqlTx).GetByIndex(
		ppsdb.PipelinesNameIndex,
		pipelinesNameKey,
		&pps.PipelineInfo{},
		col.DefaultOptions(),
		func(_ string) error {
			foundPipeline = true
			return nil
		}); err != nil {
		return errors.Wrapf(err, "error checking if pipeline %s/%s exists", projectName, pipelineName)
	}
	if !foundPipeline {
		// nothing to delete
		return nil
	}

	pipelineInfo := &pps.PipelineInfo{}
	// Try to retrieve PipelineInfo for this pipeline. If we see a not found error,
	// we will still try to delete what we can because we know there is a pipeline
	if specCommit, err := ppsutil.FindPipelineSpecCommitInTransaction(txnCtx, a.env.PFSServer, request.Pipeline, ""); err == nil {
		if err := a.pipelines.ReadWrite(txnCtx.SqlTx).Get(specCommit, pipelineInfo); err != nil && !col.IsErrNotFound(err) {
			return errors.EnsureStack(err)
		}
	} else if !errutil.IsNotFoundError(err) && !auth.IsErrNoRoleBinding(err) {
		return err
	}
	var missingRepo bool
	// check if the output repo exists--if not, the pipeline is non-functional and
	// the rest of the delete operation continues without any auth checks
	if _, err := a.env.PFSServer.InspectRepoInTransaction(txnCtx, &pfs.InspectRepoRequest{
		Repo: client.NewProjectRepo(projectName, pipelineName)}); err != nil && !errutil.IsNotFoundError(err) && !auth.IsErrNoRoleBinding(err) {
		return errors.EnsureStack(err)
	} else if err == nil {
		// Check if the caller is authorized to delete this pipeline
		if err := a.authorizePipelineOpInTransaction(txnCtx, pipelineOpDelete, pipelineInfo.GetDetails().GetInput(), projectName, pipelineName); err != nil {
			return err
		}
	} else {
		missingRepo = true
	}

	// If necessary, revoke the pipeline's auth token and remove it from its inputs' ACLs
	// If auth is deactivated, don't bother doing either
	if _, err := txnCtx.WhoAmI(); err == nil && pipelineInfo.AuthToken != "" {
		// 'pipelineInfo' == nil => remove pipeline from all input repos
		if pipelineInfo.Details != nil {
			// need details for acls
			if err := a.fixPipelineInputRepoACLsInTransaction(txnCtx, nil, pipelineInfo); err != nil {
				return errors.Wrapf(err, "error fixing repo ACLs for pipeline %q", pipelineName)
			}
		}
		if _, err := a.env.AuthServer.RevokeAuthTokenInTransaction(txnCtx,
			&auth.RevokeAuthTokenRequest{
				Token: pipelineInfo.AuthToken,
			}); err != nil {
			return errors.EnsureStack(err)
		}
	}

	// Delete all of the pipeline's jobs - we shouldn't need to worry about any
	// new jobs since the pipeline has already been stopped.
	jobInfo := &pps.JobInfo{}
	if err := a.jobs.ReadWrite(txnCtx.SqlTx).GetByIndex(ppsdb.JobsPipelineIndex, ppsdb.JobsPipelineKey(request.Pipeline), jobInfo, col.DefaultOptions(), func(string) error {
		job := proto.Clone(jobInfo.Job).(*pps.Job)
		err := a.deleteJobInTransaction(txnCtx, &pps.DeleteJobRequest{Job: job})
		if errutil.IsNotFoundError(err) || auth.IsErrNoRoleBinding(err) {
			return nil
		}
		return err
	}); err != nil {
		return errors.EnsureStack(err)
	}

	// Delete all past PipelineInfos
	if err := a.pipelines.ReadWrite(txnCtx.SqlTx).DeleteByIndex(ppsdb.PipelinesNameIndex, pipelinesNameKey); err != nil {
		return errors.Wrapf(err, "collection.Delete")
	}

	if !missingRepo {
		if !request.KeepRepo {
			// delete the pipeline's output repo
			if err := a.env.PFSServer.DeleteRepoInTransaction(txnCtx, &pfs.DeleteRepoRequest{
				Repo:  client.NewProjectRepo(projectName, pipelineName),
				Force: request.Force,
			}); err != nil && !errutil.IsNotFoundError(err) {
				return errors.Wrap(err, "error deleting pipeline repo")
			}
		} else {
			// Remove branch provenance from output and then delete meta and spec repos
			// this leaves the repo as a source repo, eliminating pipeline metadata
			// need details for output branch, presumably if we don't have them the spec repo is gone, anyway
			if pipelineInfo.Details != nil {
				if err := a.env.PFSServer.CreateBranchInTransaction(txnCtx, &pfs.CreateBranchRequest{
					Branch: client.NewProjectBranch(projectName, pipelineName, pipelineInfo.Details.OutputBranch),
				}); err != nil {
					return errors.EnsureStack(err)
				}
			}
			if err := a.env.PFSServer.DeleteRepoInTransaction(txnCtx, &pfs.DeleteRepoRequest{
				Repo:  client.NewSystemProjectRepo(projectName, pipelineName, pfs.SpecRepoType),
				Force: request.Force,
			}); err != nil && !col.IsErrNotFound(err) && !auth.IsErrNoRoleBinding(err) {
				return errors.EnsureStack(err)
			}
			if err := a.env.PFSServer.DeleteRepoInTransaction(txnCtx, &pfs.DeleteRepoRequest{
				Repo:  client.NewSystemProjectRepo(projectName, pipelineName, pfs.MetaRepoType),
				Force: request.Force,
			}); err != nil && !col.IsErrNotFound(err) && !auth.IsErrNoRoleBinding(err) {
				return errors.EnsureStack(err)
			}
		}
	}
	// delete cron after main repo is deleted or has provenance removed
	// cron repos are only used to trigger jobs, so don't keep them even with KeepRepo
	if pipelineInfo.Details != nil {
		if err := pps.VisitInput(pipelineInfo.Details.Input, func(input *pps.Input) error {
			if input.Cron != nil {
				err := a.env.PFSServer.DeleteRepoInTransaction(txnCtx, &pfs.DeleteRepoRequest{
					Repo:  client.NewProjectRepo(projectName, input.Cron.Repo),
					Force: request.Force,
				})
				return errors.EnsureStack(err)
			}
			return nil
		}); err != nil {
			return err
		}
	}

	if request.KeepRepo && !missingRepo && pipelineInfo.Details == nil {
		// warn about being unable to delete provenance, caller can ignore
		return errIncompleteDeletion
	}

	return nil
}

// StartPipeline implements the protobuf pps.StartPipeline RPC
func (a *apiServer) StartPipeline(ctx context.Context, request *pps.StartPipelineRequest) (response *types.Empty, retErr error) {
	if request.Pipeline == nil {
		return nil, errors.New("request.Pipeline cannot be nil")
	}

	if err := a.txnEnv.WithWriteContext(ctx, func(txnCtx *txncontext.TransactionContext) error {
		pipelineInfo, err := a.InspectPipelineInTransaction(txnCtx, request.Pipeline)
		if err != nil {
			return err
		}

		// check if the caller is authorized to update this pipeline
		if err := a.authorizePipelineOpInTransaction(txnCtx, pipelineOpStartStop, pipelineInfo.Details.Input, pipelineInfo.Pipeline.Project.GetName(), pipelineInfo.Pipeline.Name); err != nil {
			return err
		}

		// Restore branch provenance, which may create a new output commit/job
		provenance := append(branchProvenance(pipelineInfo.Pipeline.Project, pipelineInfo.Details.Input),
			client.NewSystemProjectRepo(pipelineInfo.Pipeline.Project.GetName(), pipelineInfo.Pipeline.Name, pfs.SpecRepoType).NewBranch("master"))
		if err := a.env.PFSServer.CreateBranchInTransaction(txnCtx, &pfs.CreateBranchRequest{
			Branch:     client.NewProjectBranch(pipelineInfo.Pipeline.Project.GetName(), pipelineInfo.Pipeline.Name, pipelineInfo.Details.OutputBranch),
			Provenance: provenance,
		}); err != nil {
			return errors.EnsureStack(err)
		}
		// restore same provenance to meta repo
		if err := a.env.PFSServer.CreateBranchInTransaction(txnCtx, &pfs.CreateBranchRequest{
			Branch:     client.NewSystemProjectRepo(pipelineInfo.Pipeline.Project.GetName(), pipelineInfo.Pipeline.Name, pfs.MetaRepoType).NewBranch(pipelineInfo.Details.OutputBranch),
			Provenance: provenance,
		}); err != nil {
			return errors.EnsureStack(err)
		}

		newPipelineInfo := &pps.PipelineInfo{}
		return a.updatePipeline(txnCtx, pipelineInfo.Pipeline, newPipelineInfo, func() error {
			newPipelineInfo.Stopped = false
			return nil
		})
	}); err != nil {
		return nil, err
	}
	return &types.Empty{}, nil
}

// StopPipeline implements the protobuf pps.StopPipeline RPC
func (a *apiServer) StopPipeline(ctx context.Context, request *pps.StopPipelineRequest) (response *types.Empty, retErr error) {
	if request.Pipeline == nil {
		return nil, errors.New("request.Pipeline cannot be nil")
	}

	if err := a.txnEnv.WithWriteContext(ctx, func(txnCtx *txncontext.TransactionContext) error {
		pipelineInfo, err := a.InspectPipelineInTransaction(txnCtx, request.Pipeline)
		if err == nil {
			// check if the caller is authorized to update this pipeline
			// don't pass in the input - stopping the pipeline means they won't be read anymore,
			// so we don't need to check any permissions
			if err := a.authorizePipelineOpInTransaction(txnCtx, pipelineOpStartStop, pipelineInfo.Details.Input, pipelineInfo.Pipeline.Project.GetName(), pipelineInfo.Pipeline.Name); err != nil {
				return err
			}

			// Remove branch provenance to prevent new output and meta commits from being created
			if err := a.env.PFSServer.CreateBranchInTransaction(txnCtx, &pfs.CreateBranchRequest{
				Branch:     client.NewProjectBranch(pipelineInfo.Pipeline.Project.GetName(), pipelineInfo.Pipeline.Name, pipelineInfo.Details.OutputBranch),
				Provenance: nil,
			}); err != nil {
				return errors.EnsureStack(err)
			}
			if pipelineInfo.Details.Spout == nil && pipelineInfo.Details.Service == nil {
				if err := a.env.PFSServer.CreateBranchInTransaction(txnCtx, &pfs.CreateBranchRequest{
					Branch:     client.NewSystemProjectRepo(pipelineInfo.Pipeline.Project.GetName(), pipelineInfo.Pipeline.Name, pfs.MetaRepoType).NewBranch(pipelineInfo.Details.OutputBranch),
					Provenance: nil,
				}); err != nil {
					return errors.EnsureStack(err)
				}
			}

			newPipelineInfo := &pps.PipelineInfo{}
			if err := a.updatePipeline(txnCtx, pipelineInfo.Pipeline, newPipelineInfo, func() error {
				newPipelineInfo.Stopped = true
				return nil
			}); err != nil {
				return err
			}
		} else if !errutil.IsNotFoundError(err) {
			return err
		}

		// Kill any remaining jobs
		// if the pipeline output repo doesn't exist, we technically run this without authorization,
		// but it's not clear what authorization means in that case, and those jobs are doomed, anyway
		return a.stopAllJobsInPipeline(txnCtx, request.Pipeline)
	}); err != nil {
		return nil, err
	}
	return &types.Empty{}, nil
}

func (a *apiServer) RunPipeline(ctx context.Context, request *pps.RunPipelineRequest) (response *types.Empty, retErr error) {
	return nil, errors.New("unimplemented")
}

func (a *apiServer) RunCron(ctx context.Context, request *pps.RunCronRequest) (response *types.Empty, retErr error) {
	pipelineInfo, err := a.inspectPipeline(ctx, request.Pipeline, true)
	if err != nil {
		return nil, err
	}

	if pipelineInfo.Details.Input == nil {
		return nil, errors.Errorf("pipeline doesn't have a cron input")
	}

	// find any cron inputs
	var crons []*pps.CronInput
	if err := pps.VisitInput(pipelineInfo.Details.Input, func(in *pps.Input) error {
		if in.Cron != nil {
			crons = append(crons, in.Cron)
		}
		return nil
	}); err != nil {
		return nil, errors.Errorf("error visiting pps inputs: %v", err)
	}

	if len(crons) < 1 {
		return nil, errors.Errorf("pipeline doesn't have a cron input")
	}

	// put the same time for all ticks
	now := time.Now()

	// add all the ticks. These will be in separate transactions if there are more than one
	for _, c := range crons {
		if err := cronTick(a.env.GetPachClient(ctx), now, pipelineInfo.Pipeline.Project, c); err != nil {
			return nil, err
		}
	}

	return &types.Empty{}, nil
}

func (a *apiServer) propagateJobs(txnCtx *txncontext.TransactionContext) error {
	commitInfos, err := a.env.PFSServer.InspectCommitSetInTransaction(txnCtx, client.NewCommitSet(txnCtx.CommitSetID))
	if err != nil {
		return errors.EnsureStack(err)
	}

	for _, commitInfo := range commitInfos {
		// Skip alias commits and any commits which have already been finished
		if commitInfo.Origin.Kind == pfs.OriginKind_ALIAS || commitInfo.Finishing != nil {
			continue
		}

		// Skip commits from system repos
		if commitInfo.Commit.Branch.Repo.Type != pfs.UserRepoType {
			continue
		}

		// Skip commits from repos that have no associated pipeline
		var pipelineInfo *pps.PipelineInfo
		if pipelineInfo, err = a.InspectPipelineInTransaction(txnCtx, pps.RepoPipeline(commitInfo.Commit.Branch.Repo)); err != nil {
			if col.IsErrNotFound(err) {
				continue
			}
			return err
		}

		// Don't create jobs for spouts
		if pipelineInfo.Type == pps.PipelineInfo_PIPELINE_TYPE_SPOUT {
			continue
		}

		// Check if there is an existing job for the output commit
		job := client.NewJob(pipelineInfo.Pipeline.Name, txnCtx.CommitSetID)
		jobInfo := &pps.JobInfo{}
		if err := a.jobs.ReadWrite(txnCtx.SqlTx).Get(ppsdb.JobKey(job), jobInfo); err == nil {
			continue // Job already exists, skip it
		} else if !col.IsErrNotFound(err) {
			return errors.EnsureStack(err)
		}

		pipelines := a.pipelines.ReadWrite(txnCtx.SqlTx)
		jobs := a.jobs.ReadWrite(txnCtx.SqlTx)
		jobPtr := &pps.JobInfo{
			Job:             job,
			PipelineVersion: pipelineInfo.Version,
			OutputCommit:    commitInfo.Commit,
			Stats:           &pps.ProcessStats{},
			Created:         types.TimestampNow(),
		}
		if err := ppsutil.UpdateJobState(pipelines, jobs, jobPtr, pps.JobState_JOB_CREATED, ""); err != nil {
			return err
		}
	}
	return nil
}

// CreateSecret implements the protobuf pps.CreateSecret RPC
func (a *apiServer) CreateSecret(ctx context.Context, request *pps.CreateSecretRequest) (response *types.Empty, retErr error) {
	metricsFn := metrics.ReportUserAction(ctx, a.reporter, "CreateSecret")
	defer func(start time.Time) { metricsFn(start, retErr) }(time.Now())

	var s v1.Secret
	if err := json.Unmarshal(request.GetFile(), &s); err != nil {
		return nil, errors.Wrapf(err, "failed to unmarshal secret")
	}

	labels := s.GetLabels()
	if labels["suite"] != "" && labels["suite"] != "pachyderm" {
		return nil, errors.Errorf("invalid suite label set on secret: suite=%s", labels["suite"])
	}
	if labels == nil {
		labels = map[string]string{}
	}
	labels["suite"] = "pachyderm"
	labels["secret-source"] = "pachyderm-user"
	s.SetLabels(labels)

	if _, err := a.env.KubeClient.CoreV1().Secrets(a.namespace).Create(ctx, &s, metav1.CreateOptions{}); err != nil {
		return nil, errors.Wrapf(err, "failed to create secret")
	}
	return &types.Empty{}, nil
}

// DeleteSecret implements the protobuf pps.DeleteSecret RPC
func (a *apiServer) DeleteSecret(ctx context.Context, request *pps.DeleteSecretRequest) (response *types.Empty, retErr error) {
	metricsFn := metrics.ReportUserAction(ctx, a.reporter, "DeleteSecret")
	defer func(start time.Time) { metricsFn(start, retErr) }(time.Now())

	if err := a.env.KubeClient.CoreV1().Secrets(a.namespace).Delete(ctx, request.Secret.Name, metav1.DeleteOptions{}); err != nil {
		return nil, errors.Wrapf(err, "failed to delete secret")
	}
	return &types.Empty{}, nil
}

// InspectSecret implements the protobuf pps.InspectSecret RPC
func (a *apiServer) InspectSecret(ctx context.Context, request *pps.InspectSecretRequest) (response *pps.SecretInfo, retErr error) {
	metricsFn := metrics.ReportUserAction(ctx, a.reporter, "InspectSecret")
	defer func(start time.Time) { metricsFn(start, retErr) }(time.Now())

	secret, err := a.env.KubeClient.CoreV1().Secrets(a.namespace).Get(ctx, request.Secret.Name, metav1.GetOptions{})
	if err != nil {
		return nil, errors.Wrapf(err, "failed to get secret")
	}
	creationTimestamp := timestamppb.New(secret.GetCreationTimestamp().Time)
	return &pps.SecretInfo{
		Secret: &pps.Secret{
			Name: secret.Name,
		},
		Type: string(secret.Type),
		CreationTimestamp: &types.Timestamp{
			Seconds: creationTimestamp.GetSeconds(),
			Nanos:   creationTimestamp.GetNanos(),
		},
	}, nil
}

// ListSecret implements the protobuf pps.ListSecret RPC
func (a *apiServer) ListSecret(ctx context.Context, in *types.Empty) (response *pps.SecretInfos, retErr error) {
	metricsFn := metrics.ReportUserAction(ctx, a.reporter, "ListSecret")
	defer func(start time.Time) { metricsFn(start, retErr) }(time.Now())

	secrets, err := a.env.KubeClient.CoreV1().Secrets(a.namespace).List(ctx, metav1.ListOptions{
		LabelSelector: "secret-source=pachyderm-user",
	})
	if err != nil {
		return nil, errors.Wrapf(err, "failed to list secrets")
	}
	secretInfos := []*pps.SecretInfo{}
	for _, s := range secrets.Items {
		creationTimestamp := timestamppb.New(s.GetCreationTimestamp().Time)

		secretInfos = append(secretInfos, &pps.SecretInfo{
			Secret: &pps.Secret{
				Name: s.Name,
			},
			Type: string(s.Type),
			CreationTimestamp: &types.Timestamp{
				Seconds: creationTimestamp.GetSeconds(),
				Nanos:   creationTimestamp.GetNanos(),
			},
		})
	}

	return &pps.SecretInfos{
		SecretInfo: secretInfos,
	}, nil
}

// DeleteAll implements the protobuf pps.DeleteAll RPC
func (a *apiServer) DeleteAll(ctx context.Context, request *types.Empty) (response *types.Empty, retErr error) {
	if _, err := a.DeletePipeline(ctx, &pps.DeletePipelineRequest{All: true, Force: true}); err != nil {
		return nil, err
	}

	if err := a.env.KubeClient.CoreV1().Secrets(a.namespace).DeleteCollection(ctx, metav1.DeleteOptions{}, metav1.ListOptions{
		LabelSelector: "secret-source=pachyderm-user",
	}); err != nil {
		return nil, errors.EnsureStack(err)
	}
	return &types.Empty{}, nil
}

// ActivateAuth implements the protobuf pps.ActivateAuth RPC
func (a *apiServer) ActivateAuth(ctx context.Context, req *pps.ActivateAuthRequest) (*pps.ActivateAuthResponse, error) {
	var resp *pps.ActivateAuthResponse
	if err := a.txnEnv.WithWriteContext(ctx, func(txnCtx *txncontext.TransactionContext) error {
		var err error
		resp, err = a.ActivateAuthInTransaction(txnCtx, req)
		return err
	}); err != nil {
		return nil, err
	}
	return resp, nil
}

func (a *apiServer) ActivateAuthInTransaction(txnCtx *txncontext.TransactionContext, req *pps.ActivateAuthRequest) (resp *pps.ActivateAuthResponse, retErr error) {
	// Unauthenticated users can't create new pipelines or repos, and users can't
	// log in while auth is in an intermediate state, so 'pipelines' is exhaustive
	pi := &pps.PipelineInfo{}
	if err := a.pipelines.ReadWrite(txnCtx.SqlTx).List(pi, col.DefaultOptions(), func(string) error {
		// 1) Create a new auth token for 'pipeline' and attach it, so that the
		// pipeline can authenticate as itself when it needs to read input data
		token, err := a.env.AuthServer.GetPipelineAuthTokenInTransaction(txnCtx, pi.Pipeline.Name)
		if err != nil {
			return errors.Wrapf(grpcutil.ScrubGRPC(err), "could not generate pipeline auth token")
		}
		if err := a.updatePipeline(txnCtx, pi.Pipeline, pi, func() error {
			pi.AuthToken = token
			return nil
		}); err != nil {
<<<<<<< HEAD
			return errors.Wrapf(err, "could not update %q with new auth token", pi.Pipeline)
		}
		// put 'pipeline' on relevant ACLs
		if err := a.fixPipelineInputRepoACLsInTransaction(txnCtx, pi, nil); err != nil {
			return errors.Wrapf(err, "fix repo ACLs for pipeline %q", pi.Pipeline)
=======
			return errors.Wrapf(err, "could not update %q/%q with new auth token", pi.Pipeline.Project.GetName(), pi.Pipeline.Name)
		}
		// put 'pipeline' on relevant ACLs
		if err := a.fixPipelineInputRepoACLsInTransaction(txnCtx, pi, nil); err != nil {
			return errors.Wrapf(err, "fix repo ACLs for pipeline %q/%q", pi.Pipeline.Project.GetName(), pi.Pipeline.Name)
>>>>>>> d9599c12
		}
		return nil
	}); err != nil {
		return nil, errors.EnsureStack(err)
	}
	return &pps.ActivateAuthResponse{}, nil
}

// RunLoadTest implements the pps.RunLoadTest RPC
func (a *apiServer) RunLoadTest(ctx context.Context, req *pps.RunLoadTestRequest) (_ *pps.RunLoadTestResponse, retErr error) {
	pachClient := a.env.GetPachClient(ctx)
	if req.DagSpec == "" {
		req.DagSpec = defaultDagSpecs[0]
	}
	return ppsload.Pipeline(pachClient, req)
}

// RunLoadTestDefault implements the pps.RunLoadTestDefault RPC
func (a *apiServer) RunLoadTestDefault(ctx context.Context, _ *types.Empty) (_ *pps.RunLoadTestResponse, retErr error) {
	pachClient := a.env.GetPachClient(ctx)
	return ppsload.Pipeline(pachClient, &pps.RunLoadTestRequest{
		DagSpec:  defaultDagSpecs[0],
		LoadSpec: defaultLoadSpecs[0],
	})
}

var defaultDagSpecs = []string{`
default-load-test-source:
default-load-test-pipeline: default-load-test-source
`}

var defaultLoadSpecs = []string{`
count: 5
modifications:
  - count: 5
    putFile:
      count: 5
      source: "random"
fileSources:
  - name: "random"
    random:
      directory:
        depth:
          min: 0
          max: 3
        run: 3
      sizes:
        - min: 1000
          max: 10000
          prob: 30
        - min: 10000
          max: 100000
          prob: 30
        - min: 1000000
          max: 10000000
          prob: 30
        - min: 10000000
          max: 100000000
          prob: 10
validator: {}
`}

// RepoNameToEnvString is a helper which uppercases a repo name for
// use in environment variable names.
func RepoNameToEnvString(repoName string) string {
	return strings.ToUpper(repoName)
}

func (a *apiServer) listPods(ctx context.Context, labels labels.Set) ([]v1.Pod, error) {
	podList, err := a.env.KubeClient.CoreV1().Pods(a.namespace).List(ctx, metav1.ListOptions{
		TypeMeta: metav1.TypeMeta{
			Kind:       "ListOptions",
			APIVersion: "v1",
		},
		LabelSelector: metav1.FormatLabelSelector(metav1.SetAsLabelSelector(labels)),
	})
	if err != nil {
		return nil, errors.EnsureStack(err)
	}
	return podList.Items, nil
}

func (a *apiServer) pachdPods(ctx context.Context) ([]v1.Pod, error) {
	return a.listPods(ctx, map[string]string{appLabel: "pachd"})
}

func (a *apiServer) rcPods(ctx context.Context, projectName, pipelineName string, pipelineVersion uint64) ([]v1.Pod, error) {
	labels := map[string]string{
		appLabel:             "pipeline",
		pipelineNameLabel:    pipelineName,
		pipelineVersionLabel: fmt.Sprint(pipelineVersion),
	}
	if projectName != "" {
		labels[pipelineProjectLabel] = projectName
	}
	pp, err := a.listPods(ctx, labels)
	if err != nil {
		return nil, errors.EnsureStack(err)
	}
	if len(pp) == 0 {
		// Look for the pre-2.4–style pods labelled with the long name.
		// This long name could exceed 63 characters, which is why 2.4
		// and later use separate labels for each component.
		return a.listPods(ctx, map[string]string{
			appLabel: ppsutil.PipelineRcName(projectName, pipelineName, pipelineVersion),
		})
	}
	return pp, nil
}

func (a *apiServer) resolveCommit(ctx context.Context, commit *pfs.Commit) (*pfs.CommitInfo, error) {
	pachClient := a.env.GetPachClient(ctx)
	ci, err := pachClient.PfsAPIClient.InspectCommit(
		pachClient.Ctx(),
		&pfs.InspectCommitRequest{
			Commit: commit,
			Wait:   pfs.CommitState_STARTED,
		})
	if err != nil {
		return nil, grpcutil.ScrubGRPC(err)
	}
	return ci, nil
}

func pipelineLabels(projectName, pipelineName string, pipelineVersion uint64) map[string]string {
	labels := map[string]string{
		appLabel:             "pipeline",
		pipelineNameLabel:    pipelineName,
		pipelineVersionLabel: fmt.Sprint(pipelineVersion),
		"suite":              suite,
		"component":          "worker",
	}
	if projectName != "" {
		labels[pipelineProjectLabel] = projectName
	}
	return labels
}

func spoutLabels(pipelineName string) map[string]string {
	return map[string]string{
		appLabel:          "spout",
		pipelineNameLabel: pipelineName,
		"suite":           suite,
		"component":       "worker",
	}
}

func (a *apiServer) RenderTemplate(ctx context.Context, req *pps.RenderTemplateRequest) (*pps.RenderTemplateResponse, error) {
	jsonResult, err := pachtmpl.RenderTemplate(req.Template, req.Args)
	if err != nil {
		return nil, err
	}
	var specs []*pps.CreatePipelineRequest
	switch jsonResult[0] {
	case '[':
		if err := json.Unmarshal([]byte(jsonResult), &specs); err != nil {
			return nil, errors.EnsureStack(err)
		}
	case '{':
		var spec pps.CreatePipelineRequest
		if err := jsonpb.Unmarshal(strings.NewReader(jsonResult), &spec); err != nil {
			return nil, errors.EnsureStack(err)
		}
		specs = append(specs, &spec)
	default:
		return nil, errors.Errorf("not a json object or list: %v", jsonResult)
	}
	return &pps.RenderTemplateResponse{
		Json:  jsonResult,
		Specs: specs,
	}, nil
}

func (a *apiServer) ListTask(req *taskapi.ListTaskRequest, server pps.API_ListTaskServer) error {
	return task.List(server.Context(), a.env.TaskService, req, server.Send)
}<|MERGE_RESOLUTION|>--- conflicted
+++ resolved
@@ -1174,14 +1174,7 @@
 
 		// 1) Lookup the PipelineInfo for this pipeline/job, for auth and to get the
 		// RC name
-<<<<<<< HEAD
 		var pipeline *pps.Pipeline
-=======
-		var (
-			pipelineInfo *pps.PipelineInfo
-			pipeline     *pps.Pipeline
-		)
->>>>>>> d9599c12
 		if request.Pipeline != nil && request.Job == nil {
 			pipeline = request.Pipeline
 		} else if request.Job != nil {
@@ -1194,15 +1187,9 @@
 			}
 			pipeline = jobInfo.Job.Pipeline
 		} // not possible for request.{Pipeline,Job} to both be nil due to previous check above
-<<<<<<< HEAD
 		pipelineInfo, err := a.inspectPipeline(apiGetLogsServer.Context(), pipeline, true)
 		if err != nil {
 			return errors.Wrapf(err, "could not get pipeline information for %s", pipeline)
-=======
-		pipelineInfo, err = a.inspectPipeline(apiGetLogsServer.Context(), pipeline, true)
-		if err != nil {
-			return errors.Wrapf(err, "could not get pipeline information for %s/%s", pipeline.Project.GetName(), pipeline.Name)
->>>>>>> d9599c12
 		}
 
 		// 2) Check whether the caller is authorized to get logs from this pipeline/job
@@ -1330,11 +1317,7 @@
 	if request.Pipeline != nil && request.Job == nil {
 		pipelineInfo, err = a.inspectPipeline(apiGetLogsServer.Context(), request.Pipeline, true)
 		if err != nil {
-<<<<<<< HEAD
 			return errors.Wrapf(err, "could not get pipeline information for %s", request.Pipeline)
-=======
-			return errors.Wrapf(err, "could not get pipeline information for %s/%s", request.Pipeline.Project.GetName(), request.Pipeline.Name)
->>>>>>> d9599c12
 		}
 	} else if request.Job != nil {
 		// If user provides a job, lookup the pipeline from the JobInfo, and then
@@ -1346,11 +1329,7 @@
 		}
 		pipelineInfo, err = a.inspectPipeline(apiGetLogsServer.Context(), jobInfo.Job.Pipeline, true)
 		if err != nil {
-<<<<<<< HEAD
 			return errors.Wrapf(err, "could not get pipeline information for %s", jobInfo.Job.Pipeline)
-=======
-			return errors.Wrapf(err, "could not get pipeline information for %s/%s", jobInfo.Job.Pipeline.Project.GetName(), jobInfo.Job.Pipeline.Name)
->>>>>>> d9599c12
 		}
 	}
 
@@ -1953,10 +1932,7 @@
 }
 
 func (a *apiServer) CreatePipelineInTransaction(txnCtx *txncontext.TransactionContext, request *pps.CreatePipelineRequest) error {
-<<<<<<< HEAD
-=======
 	projectName := request.Pipeline.Project.GetName()
->>>>>>> d9599c12
 	pipelineName := request.Pipeline.Name
 	oldPipelineInfo, err := a.InspectPipelineInTransaction(txnCtx, request.Pipeline)
 	if err != nil && !errutil.IsNotFoundError(err) {
@@ -1988,13 +1964,8 @@
 		if input.Cron != nil {
 			if err := a.env.PFSServer.CreateRepoInTransaction(txnCtx,
 				&pfs.CreateRepoRequest{
-<<<<<<< HEAD
-					Repo:        client.NewRepo(input.Cron.Repo),
+					Repo:        client.NewProjectRepo(projectName, input.Cron.Repo),
 					Description: fmt.Sprintf("Cron tick repo for pipeline %s.", request.Pipeline),
-=======
-					Repo:        client.NewProjectRepo(projectName, input.Cron.Repo),
-					Description: fmt.Sprintf("Cron tick repo for pipeline %s/%s.", projectName, pipelineName),
->>>>>>> d9599c12
 				},
 			); err != nil && !errutil.IsAlreadyExistError(err) {
 				return errors.EnsureStack(err)
@@ -2037,13 +2008,8 @@
 		// Create output and spec repos
 		if err := a.env.PFSServer.CreateRepoInTransaction(txnCtx,
 			&pfs.CreateRepoRequest{
-<<<<<<< HEAD
-				Repo:        client.NewRepo(pipelineName),
+				Repo:        client.NewProjectRepo(projectName, pipelineName),
 				Description: fmt.Sprintf("Output repo for pipeline %s.", request.Pipeline),
-=======
-				Repo:        client.NewProjectRepo(projectName, pipelineName),
-				Description: fmt.Sprintf("Output repo for pipeline %s/%s.", projectName, pipelineName),
->>>>>>> d9599c12
 			}); err != nil && !errutil.IsAlreadyExistError(err) {
 			return errors.Wrapf(err, "error creating output repo for %s", pipelineName)
 		} else if errutil.IsAlreadyExistError(err) {
@@ -2051,19 +2017,11 @@
 		}
 		if err := a.env.PFSServer.CreateRepoInTransaction(txnCtx,
 			&pfs.CreateRepoRequest{
-<<<<<<< HEAD
-				Repo:        client.NewSystemRepo(pipelineName, pfs.SpecRepoType),
+				Repo:        client.NewSystemProjectRepo(projectName, pipelineName, pfs.SpecRepoType),
 				Description: fmt.Sprintf("Spec repo for pipeline %s.", request.Pipeline),
 				Update:      true,
 			}); err != nil && !errutil.IsAlreadyExistError(err) {
 			return errors.Wrapf(err, "error creating spec repo for %s", request.Pipeline)
-=======
-				Repo:        client.NewSystemProjectRepo(projectName, pipelineName, pfs.SpecRepoType),
-				Description: fmt.Sprintf("Spec repo for pipeline %s/%s.", projectName, pipelineName),
-				Update:      true,
-			}); err != nil && !errutil.IsAlreadyExistError(err) {
-			return errors.Wrapf(err, "error creating spec repo for %s/%s", projectName, pipelineName)
->>>>>>> d9599c12
 		}
 	}
 
@@ -2315,12 +2273,7 @@
 
 // inspectPipeline contains the functional implementation of InspectPipeline.
 // Many functions (GetLogs, ListPipeline) need to inspect a pipeline, so they
-<<<<<<< HEAD
 // call this instead of making an RPC.
-=======
-// call this instead of making an RPC.  PipelineAncestry may be either a bare
-// pipeline name or a name with ancestry syntax.
->>>>>>> d9599c12
 func (a *apiServer) inspectPipeline(ctx context.Context, pipeline *pps.Pipeline, details bool) (*pps.PipelineInfo, error) {
 	var info *pps.PipelineInfo
 	if err := a.txnEnv.WithReadContext(ctx, func(txnCtx *txncontext.TransactionContext) error {
@@ -2369,10 +2322,6 @@
 
 // InspectPipelineInTransaction implements the APIServer interface.
 func (a *apiServer) InspectPipelineInTransaction(txnCtx *txncontext.TransactionContext, pipeline *pps.Pipeline) (*pps.PipelineInfo, error) {
-<<<<<<< HEAD
-=======
-	projectName := pipeline.Project.GetName()
->>>>>>> d9599c12
 	// The pipeline pipelineName arrived in ancestry format; need to turn it into a simple pipelineName.
 	pipelineName, ancestors, err := ancestry.Parse(pipeline.Name)
 	if err != nil {
@@ -2386,36 +2335,22 @@
 	pipeline.Name = pipelineName
 	commit, err := ppsutil.FindPipelineSpecCommitInTransaction(txnCtx, a.env.PFSServer, pipeline, "")
 	if err != nil {
-<<<<<<< HEAD
 		return nil, errors.Wrapf(err, "pipeline not found: couldn't find up to date spec for pipeline %q", pipeline)
-=======
-		return nil, errors.Wrapf(err, "pipeline not found: couldn't find up to date spec for pipeline %q/%q", projectName, pipelineName)
->>>>>>> d9599c12
 	}
 
 	pipelineInfo := &pps.PipelineInfo{}
 	if err := a.pipelines.ReadWrite(txnCtx.SqlTx).Get(commit, pipelineInfo); err != nil {
 		if col.IsErrNotFound(err) {
-<<<<<<< HEAD
 			return nil, errors.Errorf("pipeline %s not found", pipeline)
-=======
-			return nil, errors.Errorf("pipeline %q/%q not found", projectName, pipelineName)
->>>>>>> d9599c12
 		}
 		return nil, errors.EnsureStack(err)
 	}
 	if ancestors > 0 {
 		targetVersion := int(pipelineInfo.Version) - ancestors
 		if targetVersion < 1 {
-<<<<<<< HEAD
 			return nil, errors.Errorf("pipeline %q has only %d versions, not enough to find ancestor %d", pipeline, pipelineInfo.Version, ancestors)
 		}
-		if err := a.pipelines.ReadWrite(txnCtx.SqlTx).GetUniqueByIndex(ppsdb.PipelinesVersionIndex, ppsdb.VersionKey(pipelineName, uint64(targetVersion)), pipelineInfo); err != nil {
-=======
-			return nil, errors.Errorf("pipeline %q/%q has only %d versions, not enough to find ancestor %d", projectName, pipelineName, pipelineInfo.Version, ancestors)
-		}
-		if err := a.pipelines.ReadWrite(txnCtx.SqlTx).GetUniqueByIndex(ppsdb.PipelinesVersionIndex, ppsdb.VersionKey(projectName, pipelineName, uint64(targetVersion)), pipelineInfo); err != nil {
->>>>>>> d9599c12
+		if err := a.pipelines.ReadWrite(txnCtx.SqlTx).GetUniqueByIndex(ppsdb.PipelinesVersionIndex, ppsdb.VersionKey(pipeline.Project.GetName(), pipelineName, uint64(targetVersion)), pipelineInfo); err != nil {
 			return nil, errors.EnsureStack(err)
 		}
 	}
@@ -3034,19 +2969,11 @@
 			pi.AuthToken = token
 			return nil
 		}); err != nil {
-<<<<<<< HEAD
 			return errors.Wrapf(err, "could not update %q with new auth token", pi.Pipeline)
 		}
 		// put 'pipeline' on relevant ACLs
 		if err := a.fixPipelineInputRepoACLsInTransaction(txnCtx, pi, nil); err != nil {
 			return errors.Wrapf(err, "fix repo ACLs for pipeline %q", pi.Pipeline)
-=======
-			return errors.Wrapf(err, "could not update %q/%q with new auth token", pi.Pipeline.Project.GetName(), pi.Pipeline.Name)
-		}
-		// put 'pipeline' on relevant ACLs
-		if err := a.fixPipelineInputRepoACLsInTransaction(txnCtx, pi, nil); err != nil {
-			return errors.Wrapf(err, "fix repo ACLs for pipeline %q/%q", pi.Pipeline.Project.GetName(), pi.Pipeline.Name)
->>>>>>> d9599c12
 		}
 		return nil
 	}); err != nil {
