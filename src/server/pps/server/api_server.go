--- conflicted
+++ resolved
@@ -629,22 +629,20 @@
 	// Track the jobsets we've already processed
 	seen := map[string]struct{}{}
 
-<<<<<<< HEAD
+	number := request.Number
+	if number < 0 {
+		return errors.Errorf("number must be non-negative")
+	}
+	if number == 0 {
+		number = math.MaxInt64
+	}
+	paginationMarker := request.PaginationMarker
+
 	// For quickly filtering out jobs based on project
 	projectsFilter := make(map[string]bool, len(request.GetProjects()))
 	for _, project := range request.GetProjects() {
 		projectsFilter[project.GetName()] = true
 	}
-=======
-	number := request.Number
-	if number < 0 {
-		return errors.Errorf("number must be non-negative")
-	}
-	if number == 0 {
-		number = math.MaxInt64
-	}
-	paginationMarker := request.PaginationMarker
->>>>>>> 410dc57f
 
 	// Return jobsets by the newest job in each set (which can be at a different
 	// timestamp due to triggers or deferred processing)
