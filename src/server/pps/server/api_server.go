--- conflicted
+++ resolved
@@ -3574,11 +3574,7 @@
 var emptyPipelineSpecJSON string
 
 func init() {
-<<<<<<< HEAD
-	var spec pps.PipelineSpec
-=======
 	var spec = new(pps.PipelineSpec)
->>>>>>> b584460b
 	b, err := json.Marshal(spec)
 	if err != nil {
 		panic(fmt.Sprint("could not marshal empty pipeline spec: ", err))
