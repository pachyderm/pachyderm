--- conflicted
+++ resolved
@@ -2943,39 +2943,7 @@
 	if req.DagSpec == "" {
 		req.DagSpec = defaultDagSpecs[0]
 	}
-<<<<<<< HEAD
 	return ppsload.Pipeline(pachClient, req)
-=======
-	pipeline := tu.UniqueString("TestLoadPipeline")
-	if _, err := pachClient.PpsAPIClient.CreatePipeline(
-		pachClient.Ctx(),
-		&pps.CreatePipelineRequest{
-			Pipeline: client.NewPipeline(pipeline),
-			Transform: &pps.Transform{
-				Cmd: []string{"bash"},
-				Stdin: []string{
-					fmt.Sprintf("cp -r /pfs/%s/* /pfs/out/", repo),
-				},
-			},
-			ParallelismSpec: &pps.ParallelismSpec{
-				Constant: 1,
-			},
-			Input: &pps.Input{
-				Pfs: &pps.PFSInput{
-					Repo:   repo,
-					Branch: branch,
-					Glob:   "/*",
-				},
-			},
-			PodPatch: req.PodPatch,
-		},
-	); err != nil {
-		return nil, errors.EnsureStack(err)
-	}
-	req.Branch = client.NewBranch(repo, branch)
-	res, err := pachClient.PfsAPIClient.RunLoadTest(pachClient.Ctx(), req)
-	return res, errors.EnsureStack(err)
->>>>>>> d325dbb1
 }
 
 // RunLoadTestDefault implements the pps.RunLoadTestDefault RPC
