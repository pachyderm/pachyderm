package server

import (
	"bytes"
	"context"
	"encoding/json"
	"fmt"
	"math"
	"path"
	"sort"
	"strings"
	"sync"
	"time"
	"unicode"

	"github.com/itchyny/gojq"
	opentracing "github.com/opentracing/opentracing-go"
	"go.uber.org/zap"
	"golang.org/x/sync/errgroup"
	"google.golang.org/genproto/googleapis/rpc/errdetails"
	"google.golang.org/grpc/codes"
	"google.golang.org/grpc/status"
	"google.golang.org/protobuf/encoding/protojson"
	"google.golang.org/protobuf/proto"
	"google.golang.org/protobuf/types/known/emptypb"
	"google.golang.org/protobuf/types/known/timestamppb"
	v1 "k8s.io/api/core/v1"
	k8serrors "k8s.io/apimachinery/pkg/api/errors"
	metav1 "k8s.io/apimachinery/pkg/apis/meta/v1"
	"k8s.io/apimachinery/pkg/labels"

	"github.com/pachyderm/pachyderm/v2/src/auth"
	enterpriseclient "github.com/pachyderm/pachyderm/v2/src/enterprise"
	"github.com/pachyderm/pachyderm/v2/src/pfs"
	"github.com/pachyderm/pachyderm/v2/src/pps"
	enterpriselimits "github.com/pachyderm/pachyderm/v2/src/server/enterprise/limits"
	enterprisemetrics "github.com/pachyderm/pachyderm/v2/src/server/enterprise/metrics"
	enterprisetext "github.com/pachyderm/pachyderm/v2/src/server/enterprise/text"
	pfsServer "github.com/pachyderm/pachyderm/v2/src/server/pfs"
	ppsServer "github.com/pachyderm/pachyderm/v2/src/server/pps"
	"github.com/pachyderm/pachyderm/v2/src/server/worker/common"
	"github.com/pachyderm/pachyderm/v2/src/server/worker/datum"
	"github.com/pachyderm/pachyderm/v2/src/server/worker/driver"
	workerserver "github.com/pachyderm/pachyderm/v2/src/server/worker/server"
	taskapi "github.com/pachyderm/pachyderm/v2/src/task"

	"github.com/pachyderm/pachyderm/v2/src/internal/ancestry"
	"github.com/pachyderm/pachyderm/v2/src/internal/client"
	col "github.com/pachyderm/pachyderm/v2/src/internal/collection"
	"github.com/pachyderm/pachyderm/v2/src/internal/cronutil"
	"github.com/pachyderm/pachyderm/v2/src/internal/errors"
	"github.com/pachyderm/pachyderm/v2/src/internal/errutil"
	"github.com/pachyderm/pachyderm/v2/src/internal/grpcutil"
	"github.com/pachyderm/pachyderm/v2/src/internal/log"
	"github.com/pachyderm/pachyderm/v2/src/internal/lokiutil"
	"github.com/pachyderm/pachyderm/v2/src/internal/metrics"
	"github.com/pachyderm/pachyderm/v2/src/internal/miscutil"
	"github.com/pachyderm/pachyderm/v2/src/internal/pachtmpl"
	"github.com/pachyderm/pachyderm/v2/src/internal/pctx"
	"github.com/pachyderm/pachyderm/v2/src/internal/pfsfile"
	"github.com/pachyderm/pachyderm/v2/src/internal/ppsdb"
	"github.com/pachyderm/pachyderm/v2/src/internal/ppsload"
	"github.com/pachyderm/pachyderm/v2/src/internal/ppsutil"
	"github.com/pachyderm/pachyderm/v2/src/internal/serde"
	"github.com/pachyderm/pachyderm/v2/src/internal/task"
	"github.com/pachyderm/pachyderm/v2/src/internal/tracing"
	"github.com/pachyderm/pachyderm/v2/src/internal/tracing/extended"
	txnenv "github.com/pachyderm/pachyderm/v2/src/internal/transactionenv"
	"github.com/pachyderm/pachyderm/v2/src/internal/transactionenv/txncontext"
	"github.com/pachyderm/pachyderm/v2/src/internal/uuid"
	"github.com/pachyderm/pachyderm/v2/src/internal/watch"
)

const (
	// DefaultUserImage is the image used for jobs when the user does not specify
	// an image.
	DefaultUserImage = "ubuntu:20.04"
	// DefaultDatumTries is the default number of times a datum will be tried
	// before we give up and consider the job failed.
	DefaultDatumTries = 3

	// DefaultLogsFrom is the default duration to return logs from, i.e. by
	// default we return logs from up to 24 hours ago.
	DefaultLogsFrom = time.Hour * 24
	// jobClockSkew is how much earlier than the job start time to look for
	// logs.  It is an attempt to account for clock skew.
	jobClockSkew     = time.Hour
	ppsTaskNamespace = "/pps"

	maxPipelineNameLength = 51

	// dnsLabelLimit is the maximum length of a ReplicationController
	// or Service name.
	dnsLabelLimit = 63
)

var (
	suite = "pachyderm"
)

// apiServer implements the public interface of the Pachyderm Pipeline System,
// including all RPCs defined in the protobuf spec.
type apiServer struct {
	pps.UnsafeAPIServer

	etcdPrefix            string
	env                   Env
	txnEnv                *txnenv.TransactionEnv
	namespace             string
	workerImage           string
	workerSidecarImage    string
	workerImagePullPolicy string
	storageRoot           string
	storageBackend        string
	storageHostPath       string
	imagePullSecrets      string
	reporter              *metrics.Reporter
	workerUsesRoot        bool
	workerGrpcPort        uint16
	port                  uint16
	peerPort              uint16
	gcPercent             int
	// collections
	pipelines       col.PostgresCollection
	jobs            col.PostgresCollection
	clusterDefaults col.PostgresCollection
	projectDefaults col.PostgresCollection
}

func merge(from, to map[string]bool) {
	for s := range from {
		to[s] = true
	}
}

func validateNames(names map[string]bool, input *pps.Input) error {
	switch {
	case input == nil:
		return nil // spouts can have nil input
	case input.Pfs != nil:
		if err := validateName(input.Pfs.Name); err != nil {
			return err
		}
		if names[input.Pfs.Name] {
			return errors.Errorf(`name "%s" was used more than once`, input.Pfs.Name)
		}
		names[input.Pfs.Name] = true
	case input.Cron != nil:
		if err := validateName(input.Cron.Name); err != nil {
			return err
		}
		if names[input.Cron.Name] {
			return errors.Errorf(`name "%s" was used more than once`, input.Cron.Name)
		}
		names[input.Cron.Name] = true
	case input.Union != nil:
		for _, input := range input.Union {
			namesCopy := make(map[string]bool)
			merge(names, namesCopy)
			if err := validateNames(namesCopy, input); err != nil {
				return err
			}
			// we defer this because subinputs of a union input are allowed to
			// have conflicting names but other inputs that are, for example,
			// crossed with this union cannot conflict with any of the names it
			// might present
			defer merge(namesCopy, names)
		}
	case input.Cross != nil:
		for _, input := range input.Cross {
			if err := validateNames(names, input); err != nil {
				return err
			}
		}
	case input.Join != nil:
		for _, input := range input.Join {
			if err := validateNames(names, input); err != nil {
				return err
			}
		}
	case input.Group != nil:
		for _, input := range input.Group {
			if err := validateNames(names, input); err != nil {
				return err
			}
		}
	}
	return nil
}

func validateName(name string) error {
	if name == "" {
		return errors.Errorf("input must specify a name")
	}
	switch name {
	case common.OutputPrefix, common.EnvFileName:
		return errors.Errorf("input cannot be named %v", name)
	}
	return nil
}

func (a *apiServer) validateInput(pipeline *pps.Pipeline, input *pps.Input) error {
	if err := validateNames(make(map[string]bool), input); err != nil {
		return err
	}
	return pps.VisitInput(input, func(input *pps.Input) error {
		set := false
		if input.Pfs != nil {
			if input.Pfs.Project == "" {
				input.Pfs.Project = pipeline.Project.GetName()
			}
			set = true
			switch {
			case input.Pfs.Repo == "":
				return errors.Errorf("input must specify a repo")
			case input.Pfs.Repo == "out" && input.Pfs.Name == "":
				return errors.Errorf("inputs based on repos named \"out\" must have " +
					"'name' set, as pachyderm already creates /pfs/out to collect " +
					"job output")
			case input.Pfs.Branch == "":
				return errors.Errorf("input must specify a branch")
			case !input.Pfs.S3 && len(input.Pfs.Glob) == 0:
				return errors.Errorf("input must specify a glob")
			case input.Pfs.S3 && input.Pfs.Glob != "/":
				return errors.Errorf("inputs that set 's3' to 'true' must also set " +
					"'glob', to \"/\", as the S3 gateway is only able to expose data " +
					"at the commit level")
			case input.Pfs.S3 && input.Pfs.Lazy:
				return errors.Errorf("input cannot specify both 's3' and 'lazy', as " +
					"'s3' requires input data to be accessed via Pachyderm's S3 " +
					"gateway rather than the file system")
			case input.Pfs.S3 && input.Pfs.EmptyFiles:
				return errors.Errorf("input cannot specify both 's3' and " +
					"'empty_files', as 's3' requires input data to be accessed via " +
					"Pachyderm's S3 gateway rather than the file system")
			case input.Pfs.Commit != "":
				return errors.Errorf("input cannot come from a commit; use a branch with head pointing to the commit")
			}
		}
		if input.Cross != nil {
			if set {
				return errors.Errorf("multiple input types set")
			}
			set = true
		}
		if input.Join != nil {
			if set {
				return errors.Errorf("multiple input types set")
			}
			set = true
			if ppsutil.ContainsS3Inputs(input) {
				// The best datum semantics for s3 inputs embedded in join expressions
				// are not yet clear, and we see no use case for them yet, so block
				// them until we know how they should work
				return errors.Errorf("S3 inputs in join expressions are not supported")
			}
		}
		if input.Group != nil {
			if set {
				return errors.Errorf("multiple input types set")
			}
			set = true
			if ppsutil.ContainsS3Inputs(input) {
				// See above for "joins"; block s3 inputs in group expressions until
				// we know how they should work
				return errors.Errorf("S3 inputs in group expressions are not supported")
			}
		}
		if input.Union != nil {
			if set {
				return errors.Errorf("multiple input types set")
			}
			set = true
			if ppsutil.ContainsS3Inputs(input) {
				// See above for "joins"; block s3 inputs in union expressions until
				// we know how they should work
				return errors.Errorf("S3 inputs in union expressions are not supported")
			}
		}
		if input.Cron != nil {
			if input.Cron.Project == "" {
				input.Cron.Project = pipeline.Project.GetName()
			}
			if set {
				return errors.Errorf("multiple input types set")
			}
			set = true
			if _, err := cronutil.ParseCronExpression(input.Cron.Spec); err != nil {
				return errors.Wrapf(err, "error parsing cron-spec")
			}
		}
		if !set {
			return errors.Errorf("no input set")
		}
		return nil
	})
}

func validateTransform(transform *pps.Transform) error {
	if transform == nil {
		return errors.Errorf("pipeline must specify a transform")
	}
	if transform.Image == "" {
		return errors.Errorf("pipeline transform must contain an image")
	}
	return nil
}

func (a *apiServer) validateKube(ctx context.Context) {
	ctx = pctx.Child(ctx, "validateKube")
	errors := false
	kubeClient := a.env.KubeClient

	log.Debug(ctx, "checking if a pod watch can be created")
	_, err := kubeClient.CoreV1().Pods(a.namespace).Watch(ctx, metav1.ListOptions{Watch: true})
	if err != nil {
		errors = true
		log.Error(ctx, "unable to access kubernetes pods, Pachyderm will continue to work but certain pipeline errors will result in pipelines being stuck indefinitely in \"starting\" state.", zap.Error(err))
	} else {
		log.Debug(ctx, "pod watch ok")
	}

	log.Debug(ctx, "checking if pachd pods can be read")
	pods, err := a.pachdPods(ctx)
	if err != nil || len(pods) == 0 {
		errors = true
		log.Error(ctx, "unable to access kubernetes pods, Pachyderm will continue to work but 'pachctl logs' may not work", zap.Error(err))
	} else {
		log.Debug(ctx, "pachd pods found ok", zap.Int("count", len(pods)))
		// No need to check all pods since we're just checking permissions.
		pod := pods[0]
		log.Debug(ctx, "checking if pod logs can be read", zap.String("target", pod.ObjectMeta.Name))
		_, err = kubeClient.CoreV1().Pods(a.namespace).GetLogs(
			pod.ObjectMeta.Name, &v1.PodLogOptions{
				Container: "pachd",
			}).Timeout(10 * time.Second).Do(ctx).Raw()
		if err != nil {
			errors = true
			log.Error(ctx, "unable to access kubernetes logs, Pachyderm will continue to work but 'pachctl logs' may not", zap.Error(err))
		} else {
			log.Debug(ctx, "pod logs read ok")
		}
	}
	name := uuid.NewWithoutDashes()
	labels := map[string]string{appLabel: name}
	rc := &v1.ReplicationController{
		TypeMeta: metav1.TypeMeta{
			Kind:       "ReplicationController",
			APIVersion: "v1",
		},
		ObjectMeta: metav1.ObjectMeta{
			Name:   name,
			Labels: labels,
		},
		Spec: v1.ReplicationControllerSpec{
			Selector: labels,
			Replicas: new(int32),
			Template: &v1.PodTemplateSpec{
				ObjectMeta: metav1.ObjectMeta{
					Name:   name,
					Labels: labels,
				},
				Spec: v1.PodSpec{
					Containers: []v1.Container{
						{
							Name:    "name",
							Image:   DefaultUserImage,
							Command: []string{"true"},
						},
					},
				},
			},
		},
	}
	log.Debug(ctx, "checking if replication controllers can be created", zap.String("rc", rc.ObjectMeta.Name))
	if _, err := kubeClient.CoreV1().ReplicationControllers(a.namespace).Create(ctx, rc, metav1.CreateOptions{}); err != nil {
		errors = true
		log.Error(ctx, "unable to create kubernetes replication controllers, Pachyderm will not function properly until this is fixed", zap.Error(err))
	} else {
		log.Debug(ctx, "rc creation ok")
	}

	log.Debug(ctx, "checking if replication controllers can be deleted", zap.String("rc", rc.ObjectMeta.Name))
	if err := kubeClient.CoreV1().ReplicationControllers(a.namespace).Delete(ctx, name, metav1.DeleteOptions{}); err != nil {
		errors = true
		log.Error(ctx, "unable to delete kubernetes replication controllers, Pachyderm function properly but pipeline cleanup will not work", zap.Error(err))
	} else {
		log.Debug(ctx, "rc deletion ok")
	}
	if !errors {
		log.Info(ctx, "validated kubernetes access ok")
	}
}

// authorizing a pipeline operation varies slightly depending on whether the
// pipeline is being created, updated, or deleted
type pipelineOperation uint8

const (
	// pipelineOpCreate is required for CreatePipeline
	pipelineOpCreate pipelineOperation = iota
	// pipelineOpListDatum is required for ListDatum
	pipelineOpListDatum
	// pipelineOpGetLogs is required for GetLogs
	pipelineOpGetLogs
	// pipelineOpUpdate is required for UpdatePipeline
	pipelineOpUpdate
	// pipelineOpUpdate is required for DeletePipeline
	pipelineOpDelete
	// pipelineOpStartStop is required for StartPipeline and StopPipeline
	pipelineOpStartStop
)

// authorizePipelineOp checks if the user indicated by 'ctx' is authorized
// to perform 'operation' on the pipeline in 'info'
func (a *apiServer) authorizePipelineOp(ctx context.Context, operation pipelineOperation, input *pps.Input, projectName, outputName string) error {
	return a.txnEnv.WithReadContext(ctx, func(txnCtx *txncontext.TransactionContext) error {
		return a.authorizePipelineOpInTransaction(ctx, txnCtx, operation, input, projectName, outputName)
	})
}

// authorizePipelineOpInTransaction is identical to authorizePipelineOp, but runs in the provided transaction
func (a *apiServer) authorizePipelineOpInTransaction(ctx context.Context, txnCtx *txncontext.TransactionContext, operation pipelineOperation, input *pps.Input, projectName, outputName string) error {
	_, err := txnCtx.WhoAmI()
	if auth.IsErrNotActivated(err) {
		return nil // Auth isn't activated, skip authorization completely
	} else if err != nil {
		return err
	}

	if input != nil && operation != pipelineOpDelete && operation != pipelineOpStartStop {
		// Check that the user is authorized to read all input repos, and write to the
		// output repo (which the pipeline needs to be able to do on the user's
		// behalf)
		done := make(map[string]struct{}) // don't double-authorize repos
		if err := pps.VisitInput(input, func(in *pps.Input) error {
			var project, repo string
			if in.Pfs != nil {
				if in.Pfs.Project == "" {
					project = projectName
				} else {
					project = in.Pfs.Project
				}
				repo = in.Pfs.Repo
			} else {
				return nil
			}

			if _, ok := done[repo]; ok {
				return nil
			}
			done[repo] = struct{}{}
			err := a.env.AuthServer.CheckRepoIsAuthorizedInTransaction(txnCtx, &pfs.Repo{Type: pfs.UserRepoType, Project: &pfs.Project{Name: project}, Name: repo}, auth.Permission_REPO_READ)
			return errors.EnsureStack(err)
		}); err != nil {
			return err
		}
	}

	// Check that the user is authorized to write to the output repo
	if outputName != "" {
		var required auth.Permission
		switch operation {
		case pipelineOpCreate:
			// no permissions needed, we will error later if the repo already exists
			return nil
		case pipelineOpListDatum, pipelineOpGetLogs:
			required = auth.Permission_REPO_READ
		case pipelineOpUpdate, pipelineOpStartStop:
			required = auth.Permission_REPO_WRITE
		case pipelineOpDelete:
			if _, err := a.env.PFSServer.InspectRepoInTransaction(ctx, txnCtx, &pfs.InspectRepoRequest{
				Repo: client.NewRepo(projectName, outputName),
			}); errutil.IsNotFoundError(err) {
				// special case: the pipeline output repo has been deleted (so the
				// pipeline is now invalid). It should be possible to delete the pipeline.
				return nil
			}
			required = auth.Permission_REPO_DELETE
		default:
			return errors.Errorf("internal error, unrecognized operation %v", operation)
		}
		if err := a.env.AuthServer.CheckRepoIsAuthorizedInTransaction(txnCtx, &pfs.Repo{Type: pfs.UserRepoType, Project: &pfs.Project{Name: projectName}, Name: outputName}, required); err != nil {
			return errors.EnsureStack(err)
		}
	}
	return nil
}

func (a *apiServer) UpdateJobState(ctx context.Context, request *pps.UpdateJobStateRequest) (response *emptypb.Empty, retErr error) {
	if err := a.txnEnv.WithTransaction(ctx, func(txn txnenv.Transaction) error {
		return errors.EnsureStack(txn.UpdateJobState(request))
	}); err != nil {
		return nil, err
	}

	return &emptypb.Empty{}, nil
}

func (a *apiServer) UpdateJobStateInTransaction(ctx context.Context, txnCtx *txncontext.TransactionContext, request *pps.UpdateJobStateRequest) error {
	jobs := a.jobs.ReadWrite(txnCtx.SqlTx)
	jobInfo := &pps.JobInfo{}
	if err := jobs.Get(ppsdb.JobKey(request.Job), jobInfo); err != nil {
		return errors.EnsureStack(err)
	}
	if pps.IsTerminal(jobInfo.State) {
		return ppsServer.ErrJobFinished{Job: jobInfo.Job}
	}

	jobInfo.Restart = request.Restart
	jobInfo.DataProcessed = request.DataProcessed
	jobInfo.DataSkipped = request.DataSkipped
	jobInfo.DataFailed = request.DataFailed
	jobInfo.DataRecovered = request.DataRecovered
	jobInfo.DataTotal = request.DataTotal
	jobInfo.Stats = request.Stats

	return ppsutil.UpdateJobState(a.pipelines.ReadWrite(txnCtx.SqlTx), jobs, jobInfo, request.State, request.Reason)
}

// InspectJob implements the protobuf pps.InspectJob RPC
func (a *apiServer) InspectJob(ctx context.Context, request *pps.InspectJobRequest) (response *pps.JobInfo, retErr error) {
	if request.Job == nil {
		return nil, errors.Errorf("must specify a job")
	}
	ensurePipelineProject(request.Job.Pipeline)
	jobs := a.jobs.ReadOnly(ctx)
	// Make sure the job exists
	// TODO: there's a race condition between this check and the watch below where
	// a deleted job could make this block forever.
	jobInfo := &pps.JobInfo{}
	if err := jobs.Get(ppsdb.JobKey(request.Job), jobInfo); err != nil {
		return nil, errors.EnsureStack(err)
	}
	if request.Wait {
		watcher, err := jobs.WatchOne(ppsdb.JobKey(request.Job))
		if err != nil {
			return nil, errors.EnsureStack(err)
		}
		defer watcher.Close()

	watchLoop:
		for {
			ev, ok := <-watcher.Watch()
			if !ok {
				return nil, errors.Errorf("the stream for job updates closed unexpectedly")
			}
			switch ev.Type {
			case watch.EventError:
				return nil, ev.Err
			case watch.EventDelete:
				return nil, errors.Errorf("job %s was deleted", request.Job.Id)
			case watch.EventPut:
				var jobID string
				if err := ev.Unmarshal(&jobID, jobInfo); err != nil {
					return nil, err
				}
				if pps.IsTerminal(jobInfo.State) {
					break watchLoop
				}
			}
		}
	}

	if request.Details {
		if err := a.getJobDetails(ctx, jobInfo); err != nil {
			return nil, err
		}
	}
	return jobInfo, nil
}

// InspectJobSet implements the protobuf pps.InspectJobSet RPC
func (a *apiServer) InspectJobSet(request *pps.InspectJobSetRequest, server pps.API_InspectJobSetServer) (retErr error) {
	ctx := server.Context()
	pachClient := a.env.GetPachClient(ctx)

	cb := func(projectName, pipelineName string) error {
		jobInfo, err := a.InspectJob(ctx, &pps.InspectJobRequest{
			Job: &pps.Job{
				Pipeline: &pps.Pipeline{
					Project: &pfs.Project{
						Name: projectName,
					},
					Name: pipelineName,
				},
				Id: request.JobSet.Id,
			},
			Details: request.Details,
		})
		if err != nil {
			// Not all commits are guaranteed to have an associated job - skip over it
			if errutil.IsNotFoundError(err) {
				return nil
			}
			return err
		}
		return errors.EnsureStack(server.Send(jobInfo))
	}

	if err := forEachCommitInJob(pachClient, request.JobSet.Id, request.Wait, func(ci *pfs.CommitInfo) error {
		if ci.Commit.Repo.Type != pfs.UserRepoType {
			return nil
		}
		return cb(ci.Commit.Repo.Project.GetName(), ci.Commit.Repo.Name)
	}); err != nil {
		if pfsServer.IsCommitSetNotFoundErr(err) {
			// There are no commits for this ID, but there may still be jobs, query
			// the jobs table directly and don't worry about the topological sort
			// Load all the jobs eagerly to avoid a nested query
			pipelines := []*pps.Pipeline{}
			jobInfo := &pps.JobInfo{}
			if err := a.jobs.ReadOnly(pachClient.Ctx()).GetByIndex(ppsdb.JobsJobSetIndex, request.JobSet.Id, jobInfo, col.DefaultOptions(), func(string) error {
				pipelines = append(pipelines, jobInfo.Job.Pipeline)
				return nil
			}); err != nil {
				return errors.EnsureStack(err)
			}
			for _, pipeline := range pipelines {
				if err := cb(pipeline.Project.GetName(), pipeline.Name); err != nil {
					return err
				}
			}
			return nil
		}

		return err
	}
	return nil
}

func forEachCommitInJob(pachClient *client.APIClient, jobID string, wait bool, cb func(*pfs.CommitInfo) error) error {
	if wait {
		// Note that while this will return jobs in the same topological sort as the
		// commitset, it will block on commits that don't have a job associated with
		// them (aliases and input commits, for example).
		return pachClient.WaitCommitSet(jobID, cb)
	}

	commitInfos, err := pachClient.InspectCommitSet(jobID)
	if err != nil {
		return err
	}

	for _, ci := range commitInfos {
		if err := cb(ci); err != nil {
			return err
		}
	}
	return nil
}

// ListJobSet implements the protobuf pps.ListJobSet RPC
func (a *apiServer) ListJobSet(request *pps.ListJobSetRequest, serv pps.API_ListJobSetServer) (retErr error) {
	pachClient := a.env.GetPachClient(serv.Context())

	// Track the jobsets we've already processed
	seen := map[string]struct{}{}

	filterJob, err := newMessageFilterFunc(request.GetJqFilter(), request.GetProjects())
	if err != nil {
		return errors.Wrap(err, "error creating message filter function")
	}

	number := request.Number
	if number < 0 {
		return errors.Errorf("number must be non-negative")
	}
	if number == 0 {
		number = math.MaxInt64
	}
	paginationMarker := request.PaginationMarker

	// Return jobsets by the newest job in each set (which can be at a different
	// timestamp due to triggers or deferred processing)
	jobInfo := &pps.JobInfo{}
	opts := &col.Options{Target: col.SortByCreateRevision, Order: col.SortDescend}
	if request.Reverse {
		opts.Order = col.SortAscend
	}
	if err := a.jobs.ReadOnly(serv.Context()).List(jobInfo, opts, func(string) error {
		if number == 0 {
			return errutil.ErrBreak
		}
		id := jobInfo.GetJob().GetId()
		if _, ok := seen[id]; ok {
			return nil
		}
		seen[id] = struct{}{}
		if paginationMarker != nil {
			createdAt := time.Unix(int64(jobInfo.Created.GetSeconds()), int64(jobInfo.Created.GetNanos())).UTC()
			fromTime := time.Unix(int64(paginationMarker.GetSeconds()), int64(paginationMarker.GetNanos())).UTC()
			if createdAt.Equal(fromTime) || !request.Reverse && createdAt.After(fromTime) || request.Reverse && createdAt.Before(fromTime) {
				return nil
			}
		}
		jobInfos, err := pachClient.InspectJobSet(id, request.Details)
		if err != nil {
			return err
		}
		// jobInfos can contain jobs that belong in the same project or different projects due to commit sets.
		var jobInfosFiltered []*pps.JobInfo
		for _, ji := range jobInfos {
			if ok, err := filterJob(serv.Context(), ji); err != nil {
				return errors.Wrap(err, "error filtering job")
			} else if !ok {
				continue
			}
			jobInfosFiltered = append(jobInfosFiltered, ji)
		}
		if len(jobInfosFiltered) == 0 {
			return nil
		}
		if err := serv.Send(&pps.JobSetInfo{
			JobSet: client.NewJobSet(id),
			Jobs:   jobInfosFiltered,
		}); err != nil {
			return errors.Wrap(err, "error sending JobSet")
		}
		number--
		return nil
	}); err != nil && err != errutil.ErrBreak {
		return errors.EnsureStack(err)
	}
	return nil
}

// TODO(provenance): rewrite in terms of CommitSubvenance.
// intersectCommitSets finds all commitsets which involve the specified commits
func (a *apiServer) intersectCommitSets(ctx context.Context, commits []*pfs.Commit) (map[string]struct{}, error) {
	intersection := map[string]struct{}{}
	if len(commits) == 0 {
		return intersection, nil
	}
	listClient, err := a.env.GetPachClient(ctx).ListCommitSet(ctx, &pfs.ListCommitSetRequest{})
	if err != nil {
		return nil, err
	}
	if err := grpcutil.ForEach[*pfs.CommitSetInfo](listClient, func(cs *pfs.CommitSetInfo) error {
		provCommits := map[string]struct{}{}
		for _, c := range cs.Commits {
			for _, p := range c.DirectProvenance {
				provCommits[p.String()] = struct{}{}
			}
		}
		allCommits := true
		for _, c := range commits {
			if _, ok := provCommits[c.String()]; !ok {
				allCommits = false
				break
			}
		}
		if allCommits {
			intersection[cs.CommitSet.Id] = struct{}{}
		}
		return nil
	}); err != nil {
		return nil, err
	}
	return intersection, nil
}

func (a *apiServer) getJobDetails(ctx context.Context, jobInfo *pps.JobInfo) error {
	projectName := jobInfo.Job.Pipeline.Project.GetName()
	pipelineName := jobInfo.Job.Pipeline.Name

	if err := a.env.AuthServer.CheckRepoIsAuthorized(ctx, &pfs.Repo{Type: pfs.UserRepoType, Project: &pfs.Project{Name: projectName}, Name: pipelineName}, auth.Permission_PIPELINE_LIST_JOB); err != nil && !auth.IsErrNotActivated(err) {
		return errors.EnsureStack(err)
	}

	// Override the SpecCommit for the pipeline to be what it was when this job
	// was created, this prevents races between updating a pipeline and
	// previous jobs running.
	pipelineInfo := &pps.PipelineInfo{}
	if err := a.pipelines.ReadOnly(ctx).GetUniqueByIndex(
		ppsdb.PipelinesVersionIndex,
		ppsdb.VersionKey(jobInfo.Job.Pipeline, jobInfo.PipelineVersion),
		pipelineInfo); err != nil {
		return errors.EnsureStack(err)
	}
	details := &pps.JobInfo_Details{}
	details.Transform = pipelineInfo.Details.Transform
	details.ParallelismSpec = pipelineInfo.Details.ParallelismSpec
	details.Egress = pipelineInfo.Details.Egress
	details.Service = pipelineInfo.Details.Service
	details.Spout = pipelineInfo.Details.Spout
	details.ResourceRequests = pipelineInfo.Details.ResourceRequests
	details.ResourceLimits = pipelineInfo.Details.ResourceLimits
	details.SidecarResourceLimits = pipelineInfo.Details.SidecarResourceLimits
	details.SidecarResourceRequests = pipelineInfo.Details.SidecarResourceRequests
	details.Input = ppsutil.JobInput(pipelineInfo, jobInfo.OutputCommit)
	details.Salt = pipelineInfo.Details.Salt
	details.DatumSetSpec = pipelineInfo.Details.DatumSetSpec
	details.DatumTimeout = pipelineInfo.Details.DatumTimeout
	details.JobTimeout = pipelineInfo.Details.JobTimeout
	details.DatumTries = pipelineInfo.Details.DatumTries
	details.SchedulingSpec = pipelineInfo.Details.SchedulingSpec
	details.PodSpec = pipelineInfo.Details.PodSpec
	details.PodPatch = pipelineInfo.Details.PodPatch

	// If the job is running, we fill in WorkerStatus field, otherwise
	// we just return the jobInfo.
	if jobInfo.State == pps.JobState_JOB_RUNNING {
		var pi = &pps.PipelineInfo{
			Pipeline: &pps.Pipeline{
				Project: &pfs.Project{Name: projectName},
				Name:    pipelineName,
			},
			Version: jobInfo.PipelineVersion,
		}
		workerStatus, err := workerserver.Status(ctx, pi, a.env.EtcdClient, a.etcdPrefix, a.workerGrpcPort)
		if err != nil {
			log.Error(ctx, "failed to get worker status", zap.Error(err))
		} else {
			// It's possible that the workers might be working on datums for other
			// jobs, we omit those since they're not part of the status for this
			// job.
			for _, status := range workerStatus {
				if status.JobId == jobInfo.Job.Id {
					details.WorkerStatus = append(details.WorkerStatus, status)
				}
			}
		}
	}

	jobInfo.Details = details
	return nil
}

// ListJob implements the protobuf pps.ListJob RPC
func (a *apiServer) ListJob(request *pps.ListJobRequest, resp pps.API_ListJobServer) (retErr error) {
	filterJob, err := newMessageFilterFunc(request.GetJqFilter(), request.GetProjects())
	if err != nil {
		return errors.Wrap(err, "error creating message filter function")
	}

	ctx := resp.Context()
	pipeline := request.GetPipeline()
	if pipeline != nil {
		ensurePipelineProject(pipeline)
		// If 'pipeline is set, check that caller has access to the pipeline's
		// output repo; currently, that's all that's required for ListJob.
		//
		// If 'pipeline' isn't set, then we don't return an error (otherwise, a
		// caller without access to a single pipeline's output repo couldn't run
		// `pachctl list job` at all) and instead silently skip jobs where the user
		// doesn't have access to the job's output repo.
		if err := a.env.AuthServer.CheckRepoIsAuthorized(ctx, &pfs.Repo{Type: pfs.UserRepoType, Project: pipeline.Project, Name: pipeline.Name}, auth.Permission_PIPELINE_LIST_JOB); err != nil && !auth.IsErrNotActivated(err) {
			return errors.EnsureStack(err)
		}
	}

	number := request.Number
	// If number is not set, return all jobs that match the query
	if number == 0 {
		number = math.MaxInt64
	}
	// pipelineVersions holds the versions of pipelines that we're interested in
	pipelineVersions := make(map[string]bool)
	if err := ppsutil.ListPipelineInfo(ctx, a.pipelines, pipeline, request.GetHistory(),
		func(ptr *pps.PipelineInfo) error {
			pipelineVersions[ppsdb.VersionKey(ptr.Pipeline, ptr.Version)] = true
			return nil
		}); err != nil {
		return err
	}

	jobs := a.jobs.ReadOnly(ctx)
	jobInfo := &pps.JobInfo{}
	_f := func(string) error {
		if number == 0 {
			return errutil.ErrBreak
		}
		if request.PaginationMarker != nil {
			createdAt := time.Unix(int64(jobInfo.Created.GetSeconds()), int64(jobInfo.Created.GetNanos())).UTC()
			fromTime := time.Unix(int64(request.PaginationMarker.GetSeconds()), int64(request.PaginationMarker.GetNanos())).UTC()
			if createdAt.Equal(fromTime) || !request.Reverse && createdAt.After(fromTime) || request.Reverse && createdAt.Before(fromTime) {
				return nil
			}
		}
		if request.GetDetails() {
			if err := a.getJobDetails(ctx, jobInfo); err != nil {
				if auth.IsErrNotAuthorized(err) {
					return nil // skip job--see note at top of function
				}
				return err
			}
		}
		if len(request.GetInputCommit()) > 0 {
			// Only include the job if it's in the set of intersected commitset IDs
			commitsets, err := a.intersectCommitSets(ctx, request.GetInputCommit())
			if err != nil {
				return err
			}
			if _, ok := commitsets[jobInfo.Job.Id]; !ok {
				return nil
			}
		}
		if !pipelineVersions[ppsdb.VersionKey(jobInfo.Job.Pipeline, jobInfo.PipelineVersion)] {
			return nil
		}

		if ok, err := filterJob(ctx, jobInfo); err != nil {
			return errors.Wrap(err, "error filtering job")
		} else if !ok {
			return nil
		}

		// Erase any AuthToken - this shouldn't be returned to anyone (the workers
		// won't use this function to get their auth token)
		jobInfo.AuthToken = ""

		if err := resp.Send(jobInfo); err != nil {
			return errors.Wrap(err, "error sending job")
		}
		number--
		return nil
	}
	opts := &col.Options{Target: col.SortByCreateRevision, Order: col.SortDescend}
	if request.Reverse {
		opts.Order = col.SortAscend
	}
	if pipeline != nil {
		err = jobs.GetByIndex(ppsdb.JobsPipelineIndex, ppsdb.JobsPipelineKey(pipeline), jobInfo, opts, _f)
	} else {
		err = jobs.List(jobInfo, opts, _f)
	}
	if err != nil && err != errutil.ErrBreak {
		if errors.Is(err, context.DeadlineExceeded) {
			return status.Error(codes.DeadlineExceeded, err.Error())
		}
		return errors.EnsureStack(err)
	}
	return nil
}

// SubscribeJob implements the protobuf pps.SubscribeJob RPC
func (a *apiServer) SubscribeJob(request *pps.SubscribeJobRequest, stream pps.API_SubscribeJobServer) (retErr error) {
	ensurePipelineProject(request.GetPipeline())
	ctx := stream.Context()

	// Validate arguments
	if request.Pipeline == nil || request.Pipeline.Name == "" {
		return errors.New("pipeline must be specified")
	}

	if err := a.env.AuthServer.CheckRepoIsAuthorized(ctx, &pfs.Repo{Type: pfs.UserRepoType, Project: request.Pipeline.Project, Name: request.Pipeline.Name}, auth.Permission_PIPELINE_LIST_JOB); err != nil && !auth.IsErrNotActivated(err) {
		return errors.EnsureStack(err)
	}

	// keep track of the jobs that have been sent
	seen := map[string]struct{}{}

	err := a.jobs.ReadOnly(ctx).WatchByIndexF(ppsdb.JobsTerminalIndex, ppsdb.JobsTerminalKey(request.Pipeline, false), func(ev *watch.Event) error {
		var key string
		jobInfo := &pps.JobInfo{}
		if err := ev.Unmarshal(&key, jobInfo); err != nil {
			return errors.Wrapf(err, "unmarshal")
		}

		if _, ok := seen[key]; ok {
			return nil
		}
		seen[key] = struct{}{}

		if request.Details {
			if err := a.getJobDetails(ctx, jobInfo); err != nil {
				return err
			}
		}
		return errors.EnsureStack(stream.Send(jobInfo))
	}, watch.WithSort(col.SortByCreateRevision, col.SortAscend), watch.IgnoreDelete)
	return errors.EnsureStack(err)
}

// DeleteJob implements the protobuf pps.DeleteJob RPC
func (a *apiServer) DeleteJob(ctx context.Context, request *pps.DeleteJobRequest) (response *emptypb.Empty, retErr error) {
	if request.GetJob() == nil {
		return nil, errors.New("job cannot be nil")
	}
	ensurePipelineProject(request.Job.Pipeline)
	if err := a.txnEnv.WithWriteContext(ctx, func(txnCtx *txncontext.TransactionContext) error {
		return a.deleteJobInTransaction(ctx, txnCtx, request)
	}); err != nil {
		return nil, err
	}
	clearJobCache(a.env.GetPachClient(ctx), ppsdb.JobKey(request.Job))
	return &emptypb.Empty{}, nil
}

func (a *apiServer) deleteJobInTransaction(ctx context.Context, txnCtx *txncontext.TransactionContext, request *pps.DeleteJobRequest) error {
	if err := a.stopJob(ctx, txnCtx, request.Job, "job deleted"); err != nil {
		return err
	}
	return errors.EnsureStack(a.jobs.ReadWrite(txnCtx.SqlTx).Delete(ppsdb.JobKey(request.Job)))
}

// StopJob implements the protobuf pps.StopJob RPC
func (a *apiServer) StopJob(ctx context.Context, request *pps.StopJobRequest) (response *emptypb.Empty, retErr error) {
	ensurePipelineProject(request.GetJob().GetPipeline())
	if err := a.txnEnv.WithTransaction(ctx, func(txn txnenv.Transaction) error {
		return errors.EnsureStack(txn.StopJob(request))
	}); err != nil {
		return nil, err
	}
	clearJobCache(a.env.GetPachClient(ctx), ppsdb.JobKey(request.Job))
	return &emptypb.Empty{}, nil
}

// TODO: Remove when job state transition operations are handled by a background process.
func clearJobCache(pachClient *client.APIClient, tagPrefix string) {
	if _, err := pachClient.PfsAPIClient.ClearCache(pachClient.Ctx(), &pfs.ClearCacheRequest{
		TagPrefix: tagPrefix,
	}); err != nil {
		log.Error(pachClient.Ctx(), "errored clearing job cache", zap.Error(err))
	}
}

// StopJobInTransaction is identical to StopJob except that it can run inside an
// existing postgres transaction.  This is not an RPC.
func (a *apiServer) StopJobInTransaction(ctx context.Context, txnCtx *txncontext.TransactionContext, request *pps.StopJobRequest) error {
	reason := request.Reason
	if reason == "" {
		reason = "job stopped"
	}
	return a.stopJob(ctx, txnCtx, request.Job, reason)
}

func (a *apiServer) stopJob(ctx context.Context, txnCtx *txncontext.TransactionContext, job *pps.Job, reason string) error {
	jobs := a.jobs.ReadWrite(txnCtx.SqlTx)
	if job == nil {
		return errors.New("Job must be specified")
	}

	jobInfo := &pps.JobInfo{}
	if err := jobs.Get(ppsdb.JobKey(job), jobInfo); err != nil {
		return errors.EnsureStack(err)
	}

	commitInfo, err := a.env.PFSServer.InspectCommitInTransaction(ctx, txnCtx, &pfs.InspectCommitRequest{
		Commit: jobInfo.OutputCommit,
	})
	if err != nil && !pfsServer.IsCommitNotFoundErr(err) && !pfsServer.IsCommitDeletedErr(err) {
		return errors.EnsureStack(err)
	}

	// TODO: Leaning on the reason rather than state for commit errors seems a bit sketchy, but we don't
	// store commit states.
	if commitInfo != nil {
		if err := a.env.PFSServer.FinishCommitInTransaction(ctx, txnCtx, &pfs.FinishCommitRequest{
			Commit: ppsutil.MetaCommit(commitInfo.Commit),
			Error:  reason,
			Force:  true,
		}); err != nil && !pfsServer.IsCommitNotFoundErr(err) && !pfsServer.IsCommitDeletedErr(err) && !pfsServer.IsCommitFinishedErr(err) {
			return errors.EnsureStack(err)
		}
		if err := a.env.PFSServer.FinishCommitInTransaction(ctx, txnCtx, &pfs.FinishCommitRequest{
			Commit: commitInfo.Commit,
			Error:  reason,
			Force:  true,
		}); err != nil && !pfsServer.IsCommitNotFoundErr(err) && !pfsServer.IsCommitDeletedErr(err) && !pfsServer.IsCommitFinishedErr(err) {
			return errors.EnsureStack(err)
		}
	}

	// TODO: We can still not update a job's state if we fail here. This is
	// probably fine for now since we are likely to have a more comprehensive
	// solution to this with global ids.
	if err := ppsutil.UpdateJobState(a.pipelines.ReadWrite(txnCtx.SqlTx), jobs, jobInfo, pps.JobState_JOB_KILLED, reason); err != nil && !ppsServer.IsJobFinishedErr(err) {
		return err
	}
	return nil
}

// RestartDatum implements the protobuf pps.RestartDatum RPC
func (a *apiServer) RestartDatum(ctx context.Context, request *pps.RestartDatumRequest) (response *emptypb.Empty, retErr error) {
	ensurePipelineProject(request.GetJob().GetPipeline())
	jobInfo, err := a.InspectJob(ctx, &pps.InspectJobRequest{
		Job: request.Job,
	})
	if err != nil {
		return nil, err
	}
	var pi = &pps.PipelineInfo{
		Pipeline: jobInfo.Job.Pipeline,
		Version:  jobInfo.PipelineVersion,
	}
	if err := workerserver.Cancel(ctx, pi, a.env.EtcdClient, a.etcdPrefix, a.workerGrpcPort, request.Job.Id, request.DataFilters); err != nil {
		return nil, err
	}
	return &emptypb.Empty{}, nil
}

func (a *apiServer) InspectDatum(ctx context.Context, request *pps.InspectDatumRequest) (response *pps.DatumInfo, retErr error) {
	if request.Datum == nil || request.Datum.Id == "" {
		return nil, errors.New("must specify a datum")
	}
	if request.Datum.Job == nil {
		return nil, errors.New("must specify a job")
	}
	ensurePipelineProject(request.Datum.Job.Pipeline)
	// TODO: Auth?
	if err := a.collectDatums(ctx, request.Datum.Job, func(meta *datum.Meta, pfsState *pfs.File) error {
		if common.DatumID(meta.Inputs) == request.Datum.Id {
			response = convertDatumMetaToInfo(meta, request.Datum.Job)
			response.PfsState = pfsState
		}
		return nil
	}); err != nil {
		return nil, err
	}
	if response == nil {
		return nil, errors.Errorf("datum %s not found in job %s", request.Datum.Id, request.Datum.Job)
	}
	return response, nil
}

func (a *apiServer) ListDatum(request *pps.ListDatumRequest, server pps.API_ListDatumServer) (retErr error) {
	// TODO: Auth?
	ensurePipelineProject(request.GetJob().GetPipeline())
	if request.Job != nil && request.Input != nil {
		return errors.Errorf("cannot specify both job and input")
	}
	number := request.Number
	if number == 0 && request.Reverse {
		return errors.Errorf("number must be > 0 when reverse is set")
	}
	if request.Reverse {
		return a.listDatumReverse(server.Context(), request, server)
	}
	if number == 0 {
		number = math.MaxInt64
	}
	if request.Input != nil {
		if err := a.listDatumInput(server.Context(), request.Input, func(meta *datum.Meta) error {
			if number == 0 {
				return errutil.ErrBreak
			}
			info := convertDatumMetaToInfo(meta, nil)
			info.State = pps.DatumState_UNKNOWN
			if (request.PaginationMarker != "" && info.Datum.Id <= request.PaginationMarker) || !request.Filter.Allow(info) {
				return nil
			}
			number--
			return errors.EnsureStack(server.Send(info))
		}); err != nil && !errors.Is(err, errutil.ErrBreak) {
			return errors.EnsureStack(err)
		}
		return nil
	}
	if err := a.collectDatums(server.Context(), request.Job, func(meta *datum.Meta, _ *pfs.File) error {
		if number == 0 {
			return errutil.ErrBreak
		}
		info := convertDatumMetaToInfo(meta, request.Job)
		if (request.PaginationMarker != "" && info.Datum.Id <= request.PaginationMarker) || !request.Filter.Allow(info) {
			return nil
		}
		number--
		return errors.EnsureStack(server.Send(info))
	}); err != nil && !errors.Is(err, errutil.ErrBreak) {
		return errors.EnsureStack(err)
	}
	return nil
}

func (a *apiServer) listDatumReverse(ctx context.Context, request *pps.ListDatumRequest, server pps.API_ListDatumServer) error {
	dis := make([]*pps.DatumInfo, request.Number)
	index := 0
	if request.Input != nil {
		if err := a.listDatumInput(server.Context(), request.Input, func(meta *datum.Meta) error {
			info := convertDatumMetaToInfo(meta, nil)
			info.State = pps.DatumState_UNKNOWN
			if request.PaginationMarker != "" && info.Datum.Id >= request.PaginationMarker {
				return errutil.ErrBreak
			}
			if !request.Filter.Allow(info) {
				return nil
			}
			// wrap around the buffer
			if index == int(request.Number) {
				index = 0
			}
			dis[index] = info
			index++
			return nil
		}); err != nil && !errors.Is(err, errutil.ErrBreak) {
			return errors.EnsureStack(err)
		}
	} else {
		if err := a.collectDatums(server.Context(), request.Job, func(meta *datum.Meta, _ *pfs.File) error {
			info := convertDatumMetaToInfo(meta, request.Job)
			if request.PaginationMarker != "" && info.Datum.Id >= request.PaginationMarker {
				return errutil.ErrBreak
			}
			if !request.Filter.Allow(info) {
				return nil
			}
			if index == int(request.Number) {
				index = 0
			}
			dis[index] = info
			index++
			return nil
		}); err != nil && !errors.Is(err, errutil.ErrBreak) {
			return errors.EnsureStack(err)
		}
	}
	if index == 0 {
		return nil
	}
	// move the index marker to the last populated datum
	index--
	for i := 0; i < len(dis); i++ {
		if dis[index] == nil {
			break
		}
		if err := server.Send(dis[index]); err != nil {
			return errors.EnsureStack(err)
		}
		index--
		// wrap around to the end of the slice
		if index < 0 {
			index = len(dis) - 1
		}
	}
	return nil
}

func (a *apiServer) listDatumInput(ctx context.Context, input *pps.Input, cb func(*datum.Meta) error) error {
	setInputDefaults("", input)
	if visitErr := pps.VisitInput(input, func(input *pps.Input) error {
		if input.Pfs != nil {
			pachClient := a.env.GetPachClient(ctx)
			ci, err := pachClient.InspectCommit(input.Pfs.Project, input.Pfs.Repo, input.Pfs.Branch, "")
			if err != nil {
				return err
			}
			input.Pfs.Commit = ci.Commit.Id
		}
		if input.Cron != nil {
			return errors.Errorf("can't list datums with a cron input, there will be no datums until the pipeline is created")
		}
		return nil
	}); visitErr != nil {
		return visitErr
	}
	pachClient := a.env.GetPachClient(ctx)
	// TODO: Add cache?
	taskDoer := a.env.TaskService.NewDoer(ppsTaskNamespace, uuid.NewWithoutDashes(), nil)
	di, err := datum.NewIterator(pachClient.Ctx(), pachClient.PfsAPIClient, taskDoer, input)
	if err != nil {
		return err
	}
	return errors.EnsureStack(di.Iterate(func(meta *datum.Meta) error {
		return cb(meta)
	}))
}

func convertDatumMetaToInfo(meta *datum.Meta, sourceJob *pps.Job) *pps.DatumInfo {
	di := &pps.DatumInfo{
		Datum: &pps.Datum{
			Job: meta.Job,
			Id:  common.DatumID(meta.Inputs),
		},
		State:   convertDatumState(meta.State),
		Stats:   meta.Stats,
		ImageId: meta.ImageId,
	}
	for _, input := range meta.Inputs {
		di.Data = append(di.Data, input.FileInfo)
	}
	if meta.Job != nil && !proto.Equal(meta.Job, sourceJob) {
		di.State = pps.DatumState_SKIPPED
	}
	return di
}

// TODO: this is a bit wonky, but it is necessary based on the dependency graph.
func convertDatumState(state datum.State) pps.DatumState {
	switch state {
	case datum.State_FAILED:
		return pps.DatumState_FAILED
	case datum.State_RECOVERED:
		return pps.DatumState_RECOVERED
	default:
		return pps.DatumState_SUCCESS
	}
}

func (a *apiServer) collectDatums(ctx context.Context, job *pps.Job, cb func(*datum.Meta, *pfs.File) error) error {
	jobInfo, err := a.InspectJob(ctx, &pps.InspectJobRequest{
		Job: job,
	})
	if err != nil {
		return err
	}
	pachClient := a.env.GetPachClient(ctx)
	metaCommit := ppsutil.MetaCommit(jobInfo.OutputCommit)
	fsi := datum.NewCommitIterator(pachClient.Ctx(), pachClient.PfsAPIClient, metaCommit, nil)
	err = fsi.Iterate(func(meta *datum.Meta) error {
		// TODO: Potentially refactor into datum package (at least the path).
		pfsState := &pfs.File{
			Commit: metaCommit,
			Path:   "/" + path.Join(common.PFSPrefix, common.DatumID(meta.Inputs)),
		}
		return cb(meta, pfsState)
	})
	return errors.EnsureStack(err)
}

func (a *apiServer) GetKubeEvents(request *pps.LokiRequest, apiGetKubeEventsServer pps.API_GetKubeEventsServer) (retErr error) {
	loki, err := a.env.GetLokiClient()
	if err != nil {
		return errors.EnsureStack(err)
	}
	since := time.Time{}
	if request.Since != nil {
		since = time.Now().Add(-time.Duration(request.Since.Seconds) * time.Second)
	}
	return lokiutil.QueryRange(apiGetKubeEventsServer.Context(), loki, `{app="pachyderm-kube-event-tail"}`, since, time.Time{}, false, func(t time.Time, line string) error {
		return errors.EnsureStack(apiGetKubeEventsServer.Send(&pps.LokiLogMessage{
			Message: strings.TrimSuffix(line, "\n"),
		}))
	})
}

func (a *apiServer) QueryLoki(request *pps.LokiRequest, apiQueryLokiServer pps.API_QueryLokiServer) (retErr error) {
	if err := a.env.AuthServer.CheckClusterIsAuthorized(apiQueryLokiServer.Context(), auth.Permission_CLUSTER_GET_LOKI_LOGS); err != nil {
		return errors.EnsureStack(err)
	}
	loki, err := a.env.GetLokiClient()
	if err != nil {
		return errors.EnsureStack(err)
	}
	since := time.Time{}
	if request.Since != nil {
		since = time.Now().Add(-time.Duration(request.Since.Seconds) * time.Second)
	}
	return lokiutil.QueryRange(apiQueryLokiServer.Context(), loki, request.Query, since, time.Time{}, false, func(t time.Time, line string) error {
		return errors.EnsureStack(apiQueryLokiServer.Send(&pps.LokiLogMessage{
			Message: strings.TrimSuffix(line, "\n"),
		}))
	})
}

func (a *apiServer) GetLogs(request *pps.GetLogsRequest, apiGetLogsServer pps.API_GetLogsServer) (retErr error) {
	ctx := apiGetLogsServer.Context()

	ensurePipelineProject(request.GetPipeline())
	ensurePipelineProject(request.GetJob().GetPipeline())
	ensurePipelineProject(request.GetDatum().GetJob().GetPipeline())

	if a.env.Config.LokiLogging || request.UseLokiBackend {
		return a.getLogsLoki(ctx, request, apiGetLogsServer)
	}

	// Authorize request and get list of pods containing logs we're interested in
	// (based on pipeline and job filters)
	var (
		rcName, containerName string
		pods                  []v1.Pod
		err                   error
		since                 *time.Duration
	)
	// Convert request.Since to a usable timestamp.
	if request.Since != nil {
		since = new(time.Duration)
		*since = request.Since.AsDuration()
		if *since == 0 {
			since = nil
		}
	}
	if request.Pipeline == nil && request.Job == nil {
		if len(request.DataFilters) > 0 || request.Datum != nil {
			return errors.Errorf("must specify the Job or Pipeline that the datum is from to get logs for it")
		}
		if err := a.env.AuthServer.CheckClusterIsAuthorized(apiGetLogsServer.Context(), auth.Permission_CLUSTER_GET_PACHD_LOGS); err != nil {
			return errors.EnsureStack(err)
		}
		containerName, rcName = "pachd", "pachd"
		pods, err = a.pachdPods(apiGetLogsServer.Context())
	} else if request.Job != nil && request.Job.GetPipeline().GetName() == "" {
		return errors.Errorf("pipeline must be specified for the given job")
	} else if request.Job != nil && request.Pipeline != nil && !proto.Equal(request.Job.Pipeline, request.Pipeline) {
		return errors.Errorf("job is from the wrong pipeline")
	} else {
		containerName = client.PPSWorkerUserContainerName

		// 1) Lookup the PipelineInfo for this pipeline/job, for auth and to get the
		// RC name
		var pipeline *pps.Pipeline
		if request.Pipeline != nil && request.Job == nil {
			pipeline = request.Pipeline
		} else if request.Job != nil {
			// If user provides a job, lookup the pipeline from the JobInfo, and then
			// get the pipeline RC
			jobInfo := &pps.JobInfo{}
			err = a.jobs.ReadOnly(apiGetLogsServer.Context()).Get(ppsdb.JobKey(request.Job), jobInfo)
			if err != nil {
				return errors.Wrapf(err, "could not get job information for \"%s\"", request.Job.Id)
			}
			if created := jobInfo.GetCreated(); since == nil && created != nil {
				t := created.AsTime()
				since = new(time.Duration)
				*since = time.Since(t) + jobClockSkew
			}
			pipeline = jobInfo.Job.Pipeline
		} // not possible for request.{Pipeline,Job} to both be nil due to previous check above
		pipelineInfo, err := a.inspectPipeline(apiGetLogsServer.Context(), pipeline, true)
		if err != nil {
			return errors.Wrapf(err, "could not get pipeline information for %s", pipeline)
		}

		// 2) Check whether the caller is authorized to get logs from this pipeline/job
		if err := a.authorizePipelineOp(apiGetLogsServer.Context(), pipelineOpGetLogs, pipelineInfo.Details.Input, pipelineInfo.Pipeline.Project.GetName(), pipelineInfo.Pipeline.Name); err != nil {
			return err
		}

		// 3) Get pods for this pipeline
		rcName = ppsutil.PipelineRcName(pipelineInfo)
		pods, err = a.rcPods(apiGetLogsServer.Context(), pipelineInfo)
		if err != nil {
			return err
		}
	}

	if err != nil {
		return errors.Wrapf(err, "could not get pods in rc \"%s\" containing logs", rcName)
	}
	if len(pods) == 0 {
		return errors.Errorf("no pods belonging to the rc \"%s\" were found", rcName)
	}

	// Spawn one goroutine per pod. Each goro writes its pod's logs to a channel
	// and channels are read into the output server in a stable order.
	// (sort the pods to make sure that the order of log lines is stable)
	sort.Sort(podSlice(pods))
	logCh := make(chan *pps.LogMessage)
	var eg errgroup.Group
	var mu sync.Mutex
	if since == nil {
		since = new(time.Duration)
		*since = DefaultLogsFrom
	}
	eg.Go(func() error {
		for _, pod := range pods {
			pod := pod
			if !request.Follow {
				mu.Lock()
			}
			eg.Go(func() (retErr error) {
				if !request.Follow {
					defer mu.Unlock()
				}
				tailLines := &request.Tail
				if *tailLines <= 0 {
					tailLines = nil
				}
				// Get full set of logs from pod i
				sinceSeconds := new(int64)
				*sinceSeconds = int64(*since / time.Second)
				stream, err := a.env.KubeClient.CoreV1().Pods(a.namespace).GetLogs(
					pod.ObjectMeta.Name, &v1.PodLogOptions{
						Container:    containerName,
						Follow:       request.Follow,
						TailLines:    tailLines,
						SinceSeconds: sinceSeconds,
					}).Timeout(10 * time.Second).Stream(apiGetLogsServer.Context())
				if err != nil {
					return errors.EnsureStack(err)
				}
				defer func() {
					if err := stream.Close(); err != nil && retErr == nil {
						retErr = err
					}
				}()

				// Parse pods' log lines, and filter out irrelevant ones
				return ppsutil.FilterLogLines(request, stream, containerName == "pachd", func(msg *pps.LogMessage) error {
					select {
					case logCh <- msg:
						return nil
					case <-apiGetLogsServer.Context().Done():
						return errutil.ErrBreak
					}
				})
			})
		}
		return nil
	})
	var egErr error
	go func() {
		egErr = eg.Wait()
		close(logCh)
	}()

	for msg := range logCh {
		if err := apiGetLogsServer.Send(msg); err != nil {
			return errors.EnsureStack(err)
		}
	}
	return errors.EnsureStack(egErr)
}

func (a *apiServer) getLogsLoki(ctx context.Context, request *pps.GetLogsRequest, apiGetLogsServer pps.API_GetLogsServer) (retErr error) {
	// Authorize request and get list of pods containing logs we're interested in
	// (based on pipeline and job filters)
	loki, err := a.env.GetLokiClient()
	if err != nil {
		return err
	}
	var from time.Time
	if request.Since != nil {
		since := request.Since.AsDuration()
		if since != 0 {
			from = time.Now().Add(-since)
		}
	}
	if request.Pipeline == nil && request.Job == nil {
		if len(request.DataFilters) > 0 || request.Datum != nil {
			return errors.Errorf("must specify the Job or Pipeline that the datum is from to get logs for it")
		}
		if err := a.env.AuthServer.CheckClusterIsAuthorized(apiGetLogsServer.Context(), auth.Permission_CLUSTER_GET_PACHD_LOGS); err != nil {
			return errors.EnsureStack(err)
		}
		return lokiutil.QueryRange(apiGetLogsServer.Context(), loki, `{app="pachd"}`, from, time.Time{}, request.Follow, func(t time.Time, line string) error {
			return errors.EnsureStack(apiGetLogsServer.Send(&pps.LogMessage{
				Message: strings.TrimSuffix(line, "\n"),
			}))
		})
	} else if request.Job != nil && request.Pipeline != nil && !proto.Equal(request.Job.Pipeline, request.Pipeline) {
		return errors.Errorf("job is from the wrong pipeline")
	}

	// 1) Lookup the PipelineInfo for this pipeline/job, for auth and to get the
	// RC name
	var pipelineInfo *pps.PipelineInfo

	if request.Pipeline != nil && request.Job == nil {
		pipelineInfo, err = a.inspectPipeline(apiGetLogsServer.Context(), request.Pipeline, true)
		if err != nil {
			return errors.Wrapf(err, "could not get pipeline information for %s", request.Pipeline)
		}
	} else if request.Job != nil {
		// If user provides a job, lookup the pipeline from the JobInfo, and then
		// get the pipeline RC
		jobInfo := &pps.JobInfo{}
		err = a.jobs.ReadOnly(apiGetLogsServer.Context()).Get(ppsdb.JobKey(request.Job), jobInfo)
		if err != nil {
			return errors.Wrapf(err, "could not get job information for \"%s\"", request.Job.Id)
		}
		if created := jobInfo.GetCreated(); from.IsZero() && created != nil {
			from = created.AsTime()
			from = from.Add(-jobClockSkew)
		}
		pipelineInfo, err = a.inspectPipeline(apiGetLogsServer.Context(), jobInfo.Job.Pipeline, true)
		if err != nil {
			return errors.Wrapf(err, "could not get pipeline information for %s", jobInfo.Job.Pipeline)
		}
	}

	// 2) Check whether the caller is authorized to get logs from this pipeline/job
	if err := a.authorizePipelineOp(apiGetLogsServer.Context(), pipelineOpGetLogs, pipelineInfo.Details.Input, pipelineInfo.Pipeline.Project.GetName(), pipelineInfo.Pipeline.Name); err != nil {
		return err
	}
	query := fmt.Sprintf(`{pipelineProject=%q, pipelineName=%q, container="user"}`, pipelineInfo.Pipeline.Project.Name, pipelineInfo.Pipeline.Name)
	if request.Master {
		query += contains("master")
	}
	if request.Job != nil {
		query += contains(request.Job.Id)
	}
	if request.Datum != nil {
		query += contains(request.Datum.Id)
	}
	for _, filter := range request.DataFilters {
		query += contains(filter)
	}
	if from.IsZero() {
		from = time.Now().Add(-DefaultLogsFrom)
	}
	return lokiutil.QueryRange(ctx, loki, query, from, time.Time{}, request.Follow, func(t time.Time, line string) error {
		msg := new(pps.LogMessage)
		if err := ParseLokiLine(line, msg); err != nil {
			log.Debug(ctx, "get logs (loki): unparseable log line", zap.String("line", line), zap.Error(err))
			return nil
		}

		// These filters are almost always unnecessary because we apply
		// them in the Loki request, but many of them are just done with
		// string matching so there technically could be some false
		// positive matches (although it's pretty unlikely), checking here
		// just makes sure we don't accidentally intersperse unrelated log
		// messages.
		if request.Pipeline != nil && request.Pipeline.Name != msg.PipelineName {
			return nil
		}
		if request.Job != nil && (request.Job.Id != msg.JobId || request.Job.Pipeline.Name != msg.PipelineName) {
			return nil
		}
		if request.Datum != nil && request.Datum.Id != msg.DatumId {
			return nil
		}
		if request.Master != msg.Master {
			return nil
		}
		if !common.MatchDatum(request.DataFilters, msg.Data) {
			return nil
		}
		msg.Message = strings.TrimSuffix(msg.Message, "\n")
		return errors.EnsureStack(apiGetLogsServer.Send(msg))
	})
}

// parseNativeLineWithDuplicate key is like parseNativeLine, but tries to convert to a
// map[string]any and back to JSON if unmarshaling fails because of a duplicate key.
func parseNativeLineWithDuplicateKey(s string, msg *pps.LogMessage) error {
	if err := parseNativeLine(s, msg); err != nil {
		if !strings.Contains(err.Error(), "duplicate field") {
			return errors.Wrap(err, "parseNativeLine")
		}
		var result map[string]any
		if err := json.Unmarshal([]byte(s), &result); err != nil {
			return errors.Wrap(err, "unmarshal into map[string]any")
		}
		bs, err := json.Marshal(result)
		if err != nil {
			return errors.Wrap(err, "marshal map[string]any back to JSON")
		}
		if err := parseNativeLine(string(bs), msg); err != nil {
			return errors.Wrap(err, "parseNativeLine(cleaned)")
		}
		return nil
	}
	return nil
}

// parseNativeLine receives a raw chunk of JSON from Loki, which is our logged
// pps.LogMessage object.
func parseNativeLine(s string, msg *pps.LogMessage) error {
	m := protojson.UnmarshalOptions{
		AllowPartial:   true,
		DiscardUnknown: true,
	}
	if err := m.Unmarshal([]byte(s), msg); err != nil {
		return errors.EnsureStack(err)
	}
	if proto.Equal(msg, &pps.LogMessage{}) {
		// NOTE(jonathan): If the parsed proto is equal to an empty proto, we have to assume
		// that the JSON is not native format.  A usable Docker-format message looks empty
		// and valid to the Unmarshaler in this mode.  This is not strictly correct, as
		// `{"master":false}` is a valid pps.LogMessage proto, but appears empty here, so we
		// incorrectly reject it.  This is the price we pay for DisardUnknown, of which zap
		// logs lots of.  (If we didn't allow unknown fields then we couldn't ever log
		// fields in the worker, which is too unfortunate to consider.)
		//
		// An alternative considered was to make zap put all of its fields in a
		// zap.Namespace, and then put that key into the proto so it would be recognized
		// here.  That would work, but it's difficult to then add optional fields to the zap
		// logger, like workerId, jobId, etc.; we'd have to know the values in advance of
		// creating the namespace.  The worker kind of incrementally learns about these
		// things and adds them to log messages when it knows about them, not at the start
		// of logging, so that doesn't work either.
		//
		// As an example:
		// l = l.With(zap.String("known_field", ""), zap.Namespace("extraFields"))
		// l.Info("1")
		// l.With(zap.String("known_field", "the_value")).Info("2")
		//
		// logs:
		// 1 {"known_field":""}
		// 2 {"known_field":"", "extraFields":{"known_field":"the_value"}}
		//
		// Unfortunate.  If it knew how to "promote" known fields, we wouldn't have this
		// problem.
		return errors.New("parsed message is completely empty; assume invalid")
	}
	return nil
}

// parseDockerLine receives the raw Docker log line, which is a JSON object
// containing a time, stream, and log field.  The log contains what our program
// actually logged, so we parse that with parseNative after extracting it.
func parseDockerLine(s string, msg *pps.LogMessage) error {
	var result struct{ Log string }
	if err := json.Unmarshal([]byte(s), &result); err != nil {
		return errors.Errorf("outer json: %v", err)
	}
	if result.Log == "" {
		return errors.New("log field is empty")
	}
	if err := parseNativeLineWithDuplicateKey(result.Log, msg); err != nil {
		return errors.Errorf("native json (%q): %v", result.Log, err)
	}
	return nil
}

// parseCRILine receives the raw CRI-format (used by containerd and cri-o) log
// line, which is a line of text formatted like: <RFC3339 time> <stream name>
// <maybe flags> <log message>.  Because this format is not actually parseable
// (the log message could start with a flag, but there are no flags), we just
// seek to the first { and feed that to the native parser.
func parseCRILine(s string, msg *pps.LogMessage) error {
	b := []byte(s)
	i := bytes.IndexByte(b, '{')
	if i < 0 {
		return errors.New("line does not contain {")
	}
	l := string(b[i:])
	if err := parseNativeLineWithDuplicateKey(l, msg); err != nil {
		return errors.Errorf("native json (%q): %v", l, err)
	}
	return nil
}

func ParseLokiLine(inputLine string, msg *pps.LogMessage) error {
	// There are three possible log formats in Loki, depending on the underlying formatting done
	// by the container runtime.  Under ideal circumstances, the user of Loki has configured
	// promtail to remove the runtime-specific logs, but it's quite easy to miss this
	// configuration aspect, so we correct for it here.  (See:
	// https://grafana.com/docs/loki/latest/clients/promtail/stages/cri/ and
	// https://grafana.com/docs/loki/latest/clients/promtail/stages/docker/)

	// Try each driver; if one results in a valid message, then we're done.
	errs := make(map[string]error)
	parsers := []struct {
		driver string
		parser func(string, *pps.LogMessage) error
	}{
		// The order here is important, because native and docker messages are ambiguous.
		// It is unfortunate that we can't happy-path native.
		{"cri", parseCRILine},
		{"docker", parseDockerLine},
		{"native", parseNativeLineWithDuplicateKey},
	}
	for _, item := range parsers {
		if err := item.parser(inputLine, msg); err != nil {
			errs[item.driver] = err
			continue
		}
		// This driver worked, so give up!
		return nil
	}

	if len(errs) == 0 {
		// This can't happen, because there are 3 iterations of the loop and each iteration
		// either returns or populates errs.
		return errors.EnsureStack(errors.New("impossible: did not succeed, but also did not error"))
	}

	// None of the drivers worked; explain why each failed.
	errMsg := new(strings.Builder)
	errMsg.WriteString("interpret loki line as json:")
	for parser, err := range errs {
		errMsg.WriteString("\n\t")
		errMsg.WriteString(parser)
		errMsg.WriteString(": ")
		errMsg.WriteString(err.Error())
	}
	return errors.EnsureStack(errors.New(errMsg.String()))
}

func contains(s string) string {
	return fmt.Sprintf(" |= %q", s)
}

type podSlice []v1.Pod

func (s podSlice) Len() int {
	return len(s)
}
func (s podSlice) Swap(i, j int) {
	s[i], s[j] = s[j], s[i]
}
func (s podSlice) Less(i, j int) bool {
	return s[i].ObjectMeta.Name < s[j].ObjectMeta.Name
}

func (a *apiServer) validatePipelineRequest(request *pps.CreatePipelineRequest) error {
	if request.Pipeline == nil {
		return errors.New("invalid pipeline spec: request.Pipeline cannot be nil")
	}
	if request.Pipeline.Name == "" {
		return errors.New("invalid pipeline spec: request.Pipeline.Name cannot be empty")
	}
	if err := ancestry.ValidateName(request.Pipeline.Name); err != nil {
		return errors.Wrapf(err, "invalid pipeline name")
	}
	if len(request.Pipeline.Name) > maxPipelineNameLength {
		return errors.Errorf("pipeline name %q is %d characters longer than the %d max",
			request.Pipeline.Name, len(request.Pipeline.Name)-maxPipelineNameLength, maxPipelineNameLength)
	}
	// TODO(CORE-1489): Remove dependency of name length on Kubernetes
	// resource naming convention.
	if k8sName := ppsutil.PipelineRcName(&pps.PipelineInfo{Pipeline: &pps.Pipeline{Project: &pfs.Project{Name: request.Pipeline.GetProject().GetName()}, Name: request.Pipeline.Name}, Version: 99}); len(k8sName) > dnsLabelLimit {
		return errors.Errorf("Kubernetes name %q is %d characters longer than the %d max", k8sName, len(k8sName)-dnsLabelLimit, dnsLabelLimit)
	}
	// TODO(msteffen) eventually TFJob and Transform will be alternatives, but
	// currently TFJob isn't supported
	if request.TfJob != nil {
		return errors.New("embedding TFJobs in pipelines is not supported yet")
	}
	if request.S3Out && ((request.Service != nil) || (request.Spout != nil)) {
		return errors.New("s3 output is not supported in spouts or services")
	}
	if request.Transform == nil {
		return errors.Errorf("pipeline must specify a transform")
	}
	if request.ReprocessSpec != "" &&
		request.ReprocessSpec != client.ReprocessSpecUntilSuccess &&
		request.ReprocessSpec != client.ReprocessSpecEveryJob {
		return errors.Errorf("invalid pipeline spec: ReprocessSpec must be one of '%s' or '%s'",
			client.ReprocessSpecUntilSuccess, client.ReprocessSpecEveryJob)
	}
	if request.Spout != nil && request.Autoscaling {
		return errors.Errorf("autoscaling can't be used with spouts (spouts aren't triggered externally)")
	}
	var tolErrs error
	for i, t := range request.GetTolerations() {
		if _, err := transformToleration(t); err != nil {
			errors.JoinInto(&tolErrs, errors.Errorf("toleration %d/%d: %v", i+1, len(request.GetTolerations()), err))
		}
	}
	if tolErrs != nil {
		return tolErrs
	}
	return nil
}

func (a *apiServer) validateEnterpriseChecks(ctx context.Context, req *pps.CreatePipelineRequest) error {
	if _, err := a.inspectPipeline(ctx, req.Pipeline, false); err == nil {
		// Pipeline already exists so we allow people to update it even if
		// they're over the limits.
		return nil
	} else if !errutil.IsNotFoundError(err) {
		return err
	}
	pachClient := a.env.GetPachClient(ctx)
	resp, err := pachClient.Enterprise.GetState(pachClient.Ctx(),
		&enterpriseclient.GetStateRequest{})
	if err != nil {
		return errors.Wrapf(grpcutil.ScrubGRPC(err), "could not get enterprise status")
	}
	if resp.State == enterpriseclient.State_ACTIVE {
		// Enterprise is enabled so anything goes.
		return nil
	}
	var info pps.PipelineInfo
	seen := make(map[string]struct{})
	if err := a.pipelines.ReadOnly(ctx).List(&info, col.DefaultOptions(), func(_ string) error {
		seen[info.Pipeline.Name] = struct{}{}
		return nil
	}); err != nil {
		return errors.EnsureStack(err)
	}
	if len(seen) >= enterpriselimits.Pipelines {
		enterprisemetrics.IncEnterpriseFailures()
		return errors.Errorf("%s requires an activation key to create more than %d total pipelines (you have %d). %s\n\n%s",
			enterprisetext.OpenSourceProduct, enterpriselimits.Pipelines, len(seen), enterprisetext.ActivateCTA, enterprisetext.RegisterCTA)
	}
	if req.ParallelismSpec != nil && req.ParallelismSpec.Constant > enterpriselimits.Parallelism {
		enterprisemetrics.IncEnterpriseFailures()
		return errors.Errorf("%s requires an activation key to create pipelines with parallelism more than %d. %s\n\n%s",
			enterprisetext.OpenSourceProduct, enterpriselimits.Parallelism, enterprisetext.ActivateCTA, enterprisetext.RegisterCTA)
	}
	return nil
}

func (a *apiServer) validateSecret(ctx context.Context, req *pps.CreatePipelineRequest) error {
	for _, s := range req.GetTransform().GetSecrets() {
		if s.EnvVar != "" && s.Key == "" {
			return errors.Errorf("secret %s has env_var set but is missing key", s.Name)
		}
		ss, err := a.env.KubeClient.CoreV1().Secrets(a.namespace).Get(ctx, s.Name, metav1.GetOptions{})
		if err != nil {
			if k8serrors.IsNotFound(err) {
				return errors.Errorf("missing Kubernetes secret %s", s.Name)
			}
			return errors.Wrapf(err, "could not get Kubernetes secret %s", s.Name)
		}
		if s.EnvVar == "" {
			continue
		}
		if _, ok := ss.Data[s.Key]; !ok {
			return errors.Errorf("Kubernetes secret %s missing key %s", s.Name, s.Key)
		}
	}
	return nil
}

// validateEgress validates the egress field.
func (a *apiServer) validateEgress(pipelineName string, egress *pps.Egress) error {
	if egress == nil {
		return nil
	}
	return pfsServer.ValidateSQLDatabaseEgress(egress.GetSqlDatabase())
}

func (a *apiServer) validatePipeline(pipelineInfo *pps.PipelineInfo) error {
	if pipelineInfo.Pipeline == nil {
		return errors.New("invalid pipeline spec: Pipeline field cannot be nil")
	}
	if pipelineInfo.Pipeline.Name == "" {
		return errors.New("invalid pipeline spec: Pipeline.Name cannot be empty")
	}
	if err := ancestry.ValidateName(pipelineInfo.Pipeline.Name); err != nil {
		return errors.Wrapf(err, "invalid pipeline name")
	}
	first := rune(pipelineInfo.Pipeline.Name[0])
	if !unicode.IsLetter(first) && !unicode.IsDigit(first) {
		return errors.Errorf("pipeline names must start with an alphanumeric character")
	}
	if len(pipelineInfo.Pipeline.Name) > 63 {
		return errors.Errorf("pipeline name is %d characters long, but must have at most 63: %q",
			len(pipelineInfo.Pipeline.Name), pipelineInfo.Pipeline.Name)
	}
	if err := validateTransform(pipelineInfo.Details.Transform); err != nil {
		return errors.Wrapf(err, "invalid transform")
	}
	if err := a.validateInput(pipelineInfo.Pipeline, pipelineInfo.Details.Input); err != nil {
		return err
	}
	if err := a.validateEgress(pipelineInfo.Pipeline.Name, pipelineInfo.Details.Egress); err != nil {
		return err
	}
	if pipelineInfo.Details.ParallelismSpec != nil {
		if pipelineInfo.Details.Service != nil && pipelineInfo.Details.ParallelismSpec.Constant != 1 {
			return errors.New("services can only be run with a constant parallelism of 1")
		}
	}
	if pipelineInfo.Details.OutputBranch == "" {
		return errors.New("pipeline needs to specify an output branch")
	}
	if pipelineInfo.Details.PodSpec != "" && !json.Valid([]byte(pipelineInfo.Details.PodSpec)) {
		return errors.Errorf("malformed PodSpec")
	}
	if pipelineInfo.Details.PodPatch != "" && !json.Valid([]byte(pipelineInfo.Details.PodPatch)) {
		return errors.Errorf("malformed PodPatch")
	}
	if pipelineInfo.Details.Service != nil {
		validServiceTypes := map[v1.ServiceType]bool{
			v1.ServiceTypeClusterIP:    true,
			v1.ServiceTypeLoadBalancer: true,
			v1.ServiceTypeNodePort:     true,
		}

		if !validServiceTypes[v1.ServiceType(pipelineInfo.Details.Service.Type)] {
			return errors.Errorf("the following service type %s is not allowed", pipelineInfo.Details.Service.Type)
		}
	}
	if pipelineInfo.Details.Spout != nil {
		if pipelineInfo.Details.Spout.Service == nil && pipelineInfo.Details.Input != nil {
			return errors.Errorf("spout pipelines (without a service) must not have an input")
		}
	}
	return nil
}

func branchProvenance(project *pfs.Project, input *pps.Input) []*pfs.Branch {
	var result []*pfs.Branch
	pps.VisitInput(input, func(input *pps.Input) error { //nolint:errcheck
		if input.Pfs != nil {
			var projectName = input.Pfs.Project
			if projectName == "" {
				projectName = project.GetName()
			}
			result = append(result, client.NewBranch(projectName, input.Pfs.Repo, input.Pfs.Branch))
		}
		if input.Cron != nil {
			var projectName = input.Cron.Project
			if projectName == "" {
				projectName = project.GetName()
			}
			result = append(result, client.NewBranch(projectName, input.Cron.Repo, "master"))
		}
		return nil
	})
	return result
}

func (a *apiServer) fixPipelineInputRepoACLsInTransaction(txnCtx *txncontext.TransactionContext, pipelineInfo *pps.PipelineInfo, prevPipelineInfo *pps.PipelineInfo) (retErr error) {
	addRead := make(map[string]*pfs.Repo)
	addWrite := make(map[string]*pfs.Repo)
	remove := make(map[string]*pfs.Repo)
	var pipeline *pps.Pipeline
	// Figure out which repos 'pipeline' might no longer be using
	if prevPipelineInfo != nil {
		pipeline = prevPipelineInfo.Pipeline
		if err := pps.VisitInput(prevPipelineInfo.Details.Input, func(input *pps.Input) error {
			var repo *pfs.Repo
			switch {
			case input.Pfs != nil:
				repo = new(pfs.Repo)
				if input.Pfs.Project == "" {
					repo.Project = prevPipelineInfo.Pipeline.Project
				} else {
					repo.Project = &pfs.Project{Name: input.Pfs.Project}
				}
				repo.Name = input.Pfs.Repo
			case input.Cron != nil:
				repo = new(pfs.Repo)
				repo.Name = input.Cron.Repo
				if input.Cron.Project == "" {
					repo.Project = prevPipelineInfo.Pipeline.Project
				} else {
					repo.Project = &pfs.Project{Name: input.Cron.Project}
				}
			default:
				return nil // no scope to set: input is not a repo
			}
			remove[repo.String()] = repo
			return nil
		}); err != nil {
			return errors.EnsureStack(err)
		}
	}

	// Figure out which repos 'pipeline' is using
	if pipelineInfo != nil {
		// also check that pipeline name is consistent
		if pipeline == nil {
			pipeline = pipelineInfo.Pipeline
		} else if !(pipelineInfo.Pipeline.Project.GetName() == pipeline.Project.GetName() && pipelineInfo.Pipeline.Name == pipeline.Name) {
			return errors.Errorf("pipelineInfo (%s) and prevPipelineInfo (%s) do not "+
				"belong to matching pipelines; this is a bug",
				pipelineInfo.Pipeline.Name, prevPipelineInfo.Pipeline.Name)
		}

		// collect inputs (remove redundant inputs from 'remove', but don't
		// bother authorizing 'pipeline' twice)
		if err := pps.VisitInput(pipelineInfo.Details.Input, func(input *pps.Input) error {
			var repo *pfs.Repo
			switch {
			case input.Pfs != nil:
				repo = new(pfs.Repo)
				if input.Pfs.Project == "" {
					repo.Project = pipelineInfo.Pipeline.Project
				} else {
					repo.Project = &pfs.Project{Name: input.Pfs.Project}
				}
				repo.Name = input.Pfs.Repo
			case input.Cron != nil:
				repo = new(pfs.Repo)
				if input.Cron.Project == "" {
					repo.Project = pipelineInfo.Pipeline.Project
				} else {
					repo.Project = &pfs.Project{Name: input.Cron.Project}
				}
				repo.Name = input.Cron.Repo
			default:
				return nil // no scope to set: input is not a repo
			}
			if _, ok := remove[repo.String()]; ok {
				delete(remove, repo.String())
			} else {
				addRead[repo.String()] = repo
				if input.Cron != nil {
					addWrite[repo.String()] = repo
				}
			}
			return nil
		}); err != nil {
			return errors.EnsureStack(err)
		}
	}
	if pipeline == nil {
		return errors.Errorf("fixPipelineInputRepoACLs called with both current and " +
			"previous pipelineInfos == to nil; this is a bug")
	}

	// make sure we don't touch the pipeline's permissions on its output repo
	delete(remove, pipeline.String())
	delete(addRead, pipeline.String())
	delete(addWrite, pipeline.String())

	defer func() {
		retErr = errors.Wrapf(retErr, "error fixing ACLs on \"%s\"'s input repos", pipeline)
	}()

	// Remove pipeline from old, unused inputs
	for _, repo := range remove {
		// If we get an `ErrNoRoleBinding` that means the input repo no longer exists - we're removing it anyways, so we don't care.
		if err := a.env.AuthServer.RemovePipelineReaderFromRepoInTransaction(txnCtx, repo, pipeline); err != nil && !auth.IsErrNoRoleBinding(err) {
			return errors.EnsureStack(err)
		}
	}
	// Add pipeline to every new input's ACL as a READER
	for _, repo := range addRead {
		// This raises an error if the input repo doesn't exist, or if the user doesn't have permissions to add a pipeline as a reader on the input repo
		if err := a.env.AuthServer.AddPipelineReaderToRepoInTransaction(txnCtx, repo, pipeline); err != nil {
			return errors.EnsureStack(err)
		}
	}

	for _, repo := range addWrite {
		// This raises an error if the input repo doesn't exist, or if the user doesn't have permissions to add a pipeline as a writer on the input repo
		if err := a.env.AuthServer.AddPipelineWriterToSourceRepoInTransaction(txnCtx, repo, pipeline); err != nil {
			return errors.EnsureStack(err)
		}
	}

	// Add pipeline to its output repo's ACL as a WRITER if it's new
	if prevPipelineInfo == nil {
		if err := a.env.AuthServer.AddPipelineWriterToRepoInTransaction(txnCtx, pipeline); err != nil {
			return errors.EnsureStack(err)
		}
	}
	return nil
}

// getExpectedNumWorkers is a helper function for CreatePipeline that transforms
// the parallelism spec in CreatePipelineRequest.Parallelism into a constant
// that can be stored in PipelineInfo.Parallelism
func getExpectedNumWorkers(pipelineInfo *pps.PipelineInfo) (int, error) {
	switch pspec := pipelineInfo.Details.ParallelismSpec; {
	case pspec == nil, pspec.Constant == 0:
		return 1, nil
	case pspec.Constant > 0:
		return int(pspec.Constant), nil
	default:
		return 0, errors.Errorf("unable to interpret ParallelismSpec %+v", pspec)
	}
}

func (a *apiServer) RerunPipeline(ctx context.Context, request *pps.RerunPipelineRequest) (response *emptypb.Empty, err error) {
	metricsFn := metrics.ReportUserAction(ctx, a.reporter, "RerunPipeline")
	defer func(start time.Time) { metricsFn(start, err) }(time.Now())
	if err := a.txnEnv.WithWriteContext(ctx, func(txnCtx *txncontext.TransactionContext) error {
		info, err := a.InspectPipelineInTransaction(ctx, txnCtx, request.GetPipeline())
		if err != nil {
			return errors.Wrapf(err, "inspect pipeline %q", request.GetPipeline().String())
		}
<<<<<<< HEAD
		effectiveSpecJSON, effectiveSpec, err := makeEffectiveSpec("{}", "{}", info.GetUserSpecJson())
		if err != nil {
			return err
=======
		var effectiveSpec pps.CreatePipelineRequest
		if err := protojson.Unmarshal([]byte(info.GetEffectiveSpecJson()), &effectiveSpec); err != nil {
			return errors.Wrapf(err, "could not unmarshal effective spec %s", info.GetEffectiveSpecJson())
>>>>>>> 75e96bca
		}

		effectiveSpec.Reprocess = request.Reprocess
		effectiveSpec.Update = true

		return a.CreatePipelineInTransaction(ctx, txnCtx, &pps.CreatePipelineTransaction{
			CreatePipelineRequest: &effectiveSpec,
			EffectiveJson:         info.GetEffectiveSpecJson(),
			UserJson:              info.GetUserSpecJson(),
		})
	}); err != nil {
		return nil, err
	}
	return &emptypb.Empty{}, nil
}

func (a *apiServer) CreatePipelineV2(ctx context.Context, request *pps.CreatePipelineV2Request) (resp *pps.CreatePipelineV2Response, err error) {
	metricsFn := metrics.ReportUserAction(ctx, a.reporter, "CreatePipelineV2")
	defer func(start time.Time) { metricsFn(start, err) }(time.Now())

	js, err := a.createPipeline(ctx, request)
	if err != nil {
		return nil, err
	}
	return &pps.CreatePipelineV2Response{
		EffectiveCreatePipelineRequestJson: js,
	}, nil
}

// CreatePipeline implements the protobuf pps.CreatePipeline RPC
//
// Implementation note:
//   - CreatePipeline always creates pipeline output branches such that the
//     pipeline's spec branch is in the pipeline output branch's provenance.
//   - CreatePipeline will always create a new output commit, but that's done
//     by CreateBranch at the bottom of the function, which sets the new output
//     branch provenance, rather than commitPipelineInfoFromFileSet higher up.
//   - This is because CreatePipeline calls hardStopPipeline towards the top,
//     breaking the provenance connection from the spec branch to the output
//     branch.
//   - For straightforward pipeline updates (e.g. new pipeline image)
//     stopping + updating + starting the pipeline isn't necessary.
//   - However it is necessary in many slightly atypical cases  (e.g. the
//     pipeline input changed: if the spec commit is created while the
//     output branch has its old provenance, or the output branch gets new
//     provenance while the old spec commit is the HEAD of the spec branch,
//     then an output commit will be created with provenance that doesn't
//     match its spec's PipelineInfo.Details.Input. Another example is when
//     request.Reprocess == true).
//   - Rather than try to enumerate every case where we can't create a spec
//     commit without stopping the pipeline, we just always stop the pipeline.
func (a *apiServer) CreatePipeline(ctx context.Context, request *pps.CreatePipelineRequest) (response *emptypb.Empty, retErr error) {
	metricsFn := metrics.ReportUserAction(ctx, a.reporter, "CreatePipeline")
	defer func(start time.Time) { metricsFn(start, retErr) }(time.Now())

	js, err := protojson.Marshal(request)
	if err != nil {
		return nil, unknownError(ctx, "could not marshal CreatePipelineRequest to JSON", err)
	}
	v2Req := &pps.CreatePipelineV2Request{
		CreatePipelineRequestJson: string(js),
		Update:                    request.Update,
		Reprocess:                 request.Reprocess,
		DryRun:                    request.DryRun,
	}
	if _, err := a.createPipeline(ctx, v2Req); err != nil {
		return nil, err
	}
	return &emptypb.Empty{}, nil
}

func (a *apiServer) createPipeline(ctx context.Context, req *pps.CreatePipelineV2Request) (wrappedJSON string, err error) {
	clusterDefaultsResponse, err := a.GetClusterDefaults(ctx, &pps.GetClusterDefaultsRequest{})
	if err != nil {
		return "", status.Error(codes.Internal, "could not get cluster defaults")
	}

	defaultsJSON := clusterDefaultsResponse.GetClusterDefaultsJson()
	if defaultsJSON == "" {
		defaultsJSON = "{}"
	}
	effectiveSpecJSON, effectiveSpec, err := makeEffectiveSpec(defaultsJSON, "{}", req.GetCreatePipelineRequestJson())
	if err != nil {
		return "", badRequest(ctx, fmt.Sprintf("could not make effective spec: %v", err), []*errdetails.BadRequest_FieldViolation{
			{Field: "create_pipeline_v2_request.create_pipeline_request_json", Description: effectiveSpecJSON},
			{Field: "cluster defaults", Description: defaultsJSON},
		})
	}
	effectiveSpec.Update = req.Update
	effectiveSpec.Reprocess = req.Reprocess

	if effectiveSpec.Pipeline == nil {
		return "", errors.New("request.Pipeline cannot be nil")
	}
	ensurePipelineProject(effectiveSpec.GetPipeline())
	b, err := protojson.Marshal(effectiveSpec)
	if err != nil {
		return "", errors.Wrap(err, "could not marshal CreatePipelineRequest")
	}
	if req.DryRun {
		return string(b), nil
	}

	// Annotate current span with pipeline & persist any extended trace to etcd
	span := opentracing.SpanFromContext(ctx)
	tracing.TagAnySpan(span, "project", effectiveSpec.Pipeline.Project.GetName(), "pipeline", effectiveSpec.Pipeline.Name)
	defer func() {
		tracing.TagAnySpan(span, "err", err)
	}()
	extended.PersistAny(ctx, a.env.EtcdClient, effectiveSpec.Pipeline)

	if err := a.validateEnterpriseChecks(ctx, effectiveSpec); err != nil {
		return "", err
	}

	if err := a.validateSecret(ctx, effectiveSpec); err != nil {
		return "", err
	}
	if effectiveSpec.Determined != nil {
		if err := a.CreateDetPipelineSideEffects(ctx, effectiveSpec.Pipeline, effectiveSpec.Determined.Workspaces); err != nil {
			return "", errors.Wrap(err, "create det pipeline side effects")
		}
	}
	if err := a.txnEnv.WithTransaction(ctx, func(txn txnenv.Transaction) error {
		return errors.EnsureStack(txn.CreatePipeline(&pps.CreatePipelineTransaction{
			CreatePipelineRequest: effectiveSpec,
			EffectiveJson:         effectiveSpecJSON,
			UserJson:              req.CreatePipelineRequestJson,
		}))
	}); err != nil {
		return "", err
	}
	return string(b), nil
}

// CreateDetPipelineSideEffects modifies state outside pachyderm's database involved in running determined/pachyderm pipelines.
// Provisions a determined user on representing the pipeline, and stores its password in a kubernetes secret named "{project}/{pipeline}-det"
//
// Implementation Notes:
// - This method must be idempotent, as it interfaces with Pachyderm's Transaction API that may run this multiple times
//
// TODO: set up garbage collection for the records stored outside the DB
func (a *apiServer) CreateDetPipelineSideEffects(ctx context.Context, pipeline *pps.Pipeline, workspaces []string) error {
	// check if pipeline's creds secret exists
	secretName := pipeline.Project.Name + "-" + pipeline.Name + "-det"
	password := uuid.NewWithoutDashes()
	whoAmI, err := a.env.AuthServer.WhoAmI(ctx, &auth.WhoAmIRequest{})
	if err != nil {
		return errors.Wrap(err, "who am i")
	}
	splits := strings.Split(whoAmI.Username, ":")
	if len(splits) != 2 {
		return errors.Errorf("subject %q expected to be segmented by one ':'", whoAmI.Username)
	}
	username := splits[1]
	if err := a.hookDeterminedPipeline(ctx, pipeline, workspaces, password, username); err != nil {
		return errors.Wrapf(err, "failed to connect pipeline %q to determined", pipeline.String())
	}
	if err := a.env.KubeClient.CoreV1().Secrets(a.namespace).Delete(ctx, secretName, metav1.DeleteOptions{}); err != nil {
		if !errutil.IsNotFoundError(err) {
			return errors.Wrapf(err, "clear pipeline's determined secret")
		}
	}
	s := &v1.Secret{
		ObjectMeta: metav1.ObjectMeta{
			Name:      secretName,
			Namespace: a.namespace,
		},
		StringData: map[string]string{
			"password": password,
		},
	}
	s.SetLabels(map[string]string{
		"suite": "pachyderm",
	})
	if _, err := a.env.KubeClient.CoreV1().Secrets(a.namespace).Create(ctx, s, metav1.CreateOptions{}); err != nil {
		return errors.Wrapf(err, "failed to create pipeline's determined secret")
	}
	return nil
}

func (a *apiServer) initializePipelineInfo(txn *pps.CreatePipelineTransaction, oldPipelineInfo *pps.PipelineInfo) (*pps.PipelineInfo, error) {
	request := txn.CreatePipelineRequest
	if err := a.validatePipelineRequest(request); err != nil {
		return nil, err
	}
	// Reprocess overrides the salt in the request
	if request.Salt == "" || request.Reprocess {
		request.Salt = uuid.NewWithoutDashes()
	}
	pipelineInfo := &pps.PipelineInfo{
		Pipeline: request.Pipeline,
		Version:  1,
		Details: &pps.PipelineInfo_Details{
			Transform:               request.Transform,
			TfJob:                   request.TfJob,
			ParallelismSpec:         request.ParallelismSpec,
			Input:                   request.Input,
			OutputBranch:            request.OutputBranch,
			Egress:                  request.Egress,
			CreatedAt:               timestamppb.Now(),
			ResourceRequests:        request.ResourceRequests,
			ResourceLimits:          request.ResourceLimits,
			SidecarResourceLimits:   request.SidecarResourceLimits,
			SidecarResourceRequests: request.SidecarResourceRequests,
			Description:             request.Description,
			Salt:                    request.Salt,
			Service:                 request.Service,
			Spout:                   request.Spout,
			DatumSetSpec:            request.DatumSetSpec,
			DatumTimeout:            request.DatumTimeout,
			JobTimeout:              request.JobTimeout,
			DatumTries:              request.DatumTries,
			SchedulingSpec:          request.SchedulingSpec,
			PodSpec:                 request.PodSpec,
			PodPatch:                request.PodPatch,
			S3Out:                   request.S3Out,
			Metadata:                request.Metadata,
			ReprocessSpec:           request.ReprocessSpec,
			Autoscaling:             request.Autoscaling,
			Tolerations:             request.Tolerations,
			Determined:              request.Determined,
		},
		UserSpecJson:      txn.UserJson,
		EffectiveSpecJson: txn.EffectiveJson,
	}
	if err := setPipelineDefaults(pipelineInfo); err != nil {
		return nil, err
	}
	// Validate final PipelineInfo (now that defaults have been populated)
	if err := a.validatePipeline(pipelineInfo); err != nil {
		return nil, err
	}
	if oldPipelineInfo != nil {
		// Modify pipelineInfo (increment Version, and *preserve Stopped* so
		// that updating a pipeline doesn't restart it)
		pipelineInfo.Version = oldPipelineInfo.Version + 1
		if oldPipelineInfo.Stopped {
			pipelineInfo.Stopped = true
		}
		if !request.Reprocess {
			pipelineInfo.Details.Salt = oldPipelineInfo.Details.Salt
		}
	}

	return pipelineInfo, nil
}

func (a *apiServer) CreatePipelineInTransaction(ctx context.Context, txnCtx *txncontext.TransactionContext, txn *pps.CreatePipelineTransaction) error {
	var request = txn.GetCreatePipelineRequest()
	if request == nil {
		return status.Error(codes.Internal, "empty CreatePipelineRequest in CreatePipelineTransaction")
	}
	var (
		projectName          = request.Pipeline.Project.GetName()
		pipelineName         = request.Pipeline.Name
		oldPipelineInfo, err = a.InspectPipelineInTransaction(ctx, txnCtx, request.Pipeline)
	)
	if err != nil && !errutil.IsNotFoundError(err) {
		// silently ignore pipeline not found, old info will be nil
		return err
	}
	if oldPipelineInfo != nil && !request.Update {
		return ppsServer.ErrPipelineAlreadyExists{
			Pipeline: request.Pipeline,
		}
	}
	newPipelineInfo, err := a.initializePipelineInfo(txn, oldPipelineInfo)
	if err != nil {
		return err
	}
	// Verify that all input repos exist (create cron repos if necessary).
	if visitErr := pps.VisitInput(newPipelineInfo.Details.Input, func(input *pps.Input) error {
		if input.Pfs != nil {
			if input.Pfs.Project == "" {
				input.Pfs.Project = projectName
			}
			if _, err := a.env.PFSServer.InspectRepoInTransaction(ctx, txnCtx,
				&pfs.InspectRepoRequest{
					Repo: client.NewSystemRepo(input.Pfs.Project, input.Pfs.Repo, input.Pfs.RepoType),
				},
			); err != nil {
				return errors.EnsureStack(err)
			}
		}
		if input.Cron != nil {
			if err := a.env.PFSServer.CreateRepoInTransaction(ctx, txnCtx,
				&pfs.CreateRepoRequest{
					Repo:        client.NewRepo(projectName, input.Cron.Repo),
					Description: fmt.Sprintf("Cron tick repo for pipeline %s.", request.Pipeline),
				},
			); err != nil && !errutil.IsAlreadyExistError(err) {
				return errors.EnsureStack(err)
			}
		}
		return nil
	}); visitErr != nil {
		return visitErr
	}
	update := request.Update && oldPipelineInfo != nil
	// Authorize pipeline creation
	operation := pipelineOpCreate
	if update {
		operation = pipelineOpUpdate
	}
	if err := a.authorizePipelineOpInTransaction(ctx, txnCtx, operation, newPipelineInfo.Details.Input, newPipelineInfo.Pipeline.Project.GetName(), newPipelineInfo.Pipeline.Name); err != nil {
		return err
	}

	var (
		// provenance for the pipeline's output branch (includes the spec branch)
		provenance = append(branchProvenance(newPipelineInfo.Pipeline.Project, newPipelineInfo.Details.Input),
			client.NewSystemRepo(projectName, pipelineName, pfs.SpecRepoType).NewBranch("master"))
		outputBranch = client.NewBranch(projectName, pipelineName, newPipelineInfo.Details.OutputBranch)
		metaBranch   = client.NewSystemRepo(projectName, pipelineName, pfs.MetaRepoType).NewBranch(newPipelineInfo.Details.OutputBranch)
	)

	// Get the expected number of workers for this pipeline
	if parallelism, err := getExpectedNumWorkers(newPipelineInfo); err != nil {
		return err
	} else {
		newPipelineInfo.Parallelism = uint64(parallelism)
	}

	newPipelineInfo.State = pps.PipelineState_PIPELINE_STARTING
	newPipelineInfo.Type = pipelineTypeFromInfo(newPipelineInfo)

	if !update {
		// Create output and spec repos
		if err := a.env.PFSServer.CreateRepoInTransaction(ctx, txnCtx,
			&pfs.CreateRepoRequest{
				Repo:        client.NewRepo(projectName, pipelineName),
				Description: fmt.Sprintf("Output repo for pipeline %s.", request.Pipeline),
			}); err != nil && !errutil.IsAlreadyExistError(err) {
			return errors.Wrapf(err, "error creating output repo for %s", pipelineName)
		} else if errutil.IsAlreadyExistError(err) {
			return errors.Errorf("pipeline %q cannot be created because a repo with the same name already exists", pipelineName)
		}
		if err := a.env.PFSServer.CreateRepoInTransaction(ctx, txnCtx,
			&pfs.CreateRepoRequest{
				Repo:        client.NewSystemRepo(projectName, pipelineName, pfs.SpecRepoType),
				Description: fmt.Sprintf("Spec repo for pipeline %s.", request.Pipeline),
				Update:      true,
			}); err != nil && !errutil.IsAlreadyExistError(err) {
			return errors.Wrapf(err, "error creating spec repo for %s", request.Pipeline)
		}
	}

	if request.SpecCommit != nil {
		if update {
			// request.SpecCommit indicates we're restoring from an extracted cluster
			// state and should not do any updates
			return errors.New("Cannot update a pipeline and provide a spec commit at the same time")
		}
		// Check if there is an existing spec commit
		commitInfo, err := a.env.PFSServer.InspectCommitInTransaction(ctx, txnCtx, &pfs.InspectCommitRequest{
			Commit: request.SpecCommit,
		})
		if err != nil {
			return errors.Wrap(err, "error inspecting spec commit")
		}
		// There is, so we use that as the spec commit, rather than making a new one
		newPipelineInfo.SpecCommit = commitInfo.Commit
	} else {
		// create an empty spec commit to mark the update
		newPipelineInfo.SpecCommit, err = a.env.PFSServer.StartCommitInTransaction(ctx, txnCtx, &pfs.StartCommitRequest{
			Branch: client.NewSystemRepo(projectName, pipelineName, pfs.SpecRepoType).NewBranch("master"),
		})
		if err != nil {
			return errors.EnsureStack(err)
		}
		if err := a.env.PFSServer.FinishCommitInTransaction(ctx, txnCtx, &pfs.FinishCommitRequest{
			Commit: newPipelineInfo.SpecCommit,
		}); err != nil {
			return errors.EnsureStack(err)
		}
	}
	// Generate new pipeline auth token (added due to & add pipeline to the ACLs of input/output repos
	if err := func() error {
		token, err := a.env.AuthServer.GetPipelineAuthTokenInTransaction(txnCtx, request.Pipeline)
		if err != nil {
			if auth.IsErrNotActivated(err) {
				return nil // no auth work to do
			}
			return errors.EnsureStack(err)
		}
		newPipelineInfo.AuthToken = token
		return nil
	}(); err != nil {
		return err
	}
	// store the new PipelineInfo in the collection
	if err := a.pipelines.ReadWrite(txnCtx.SqlTx).Create(newPipelineInfo.SpecCommit, newPipelineInfo); err != nil {
		return errors.EnsureStack(err)
	}

	if newPipelineInfo.AuthToken != "" {
		if err := a.fixPipelineInputRepoACLsInTransaction(txnCtx, newPipelineInfo, oldPipelineInfo); err != nil {
			return err
		}
	}

	if update {
		// Kill all unfinished jobs (as those are for the previous version and will
		// no longer be completed)
		if err := a.stopAllJobsInPipeline(ctx, txnCtx, request.Pipeline, "all jobs killed because pipeline was updated"); err != nil {
			return err
		}

		if newPipelineInfo.AuthToken != "" {
			// delete old auth token
			// refetch because inspect clears it
			var oldWithAuth pps.PipelineInfo
			if err := a.pipelines.ReadWrite(txnCtx.SqlTx).Get(oldPipelineInfo.SpecCommit, &oldWithAuth); err != nil {
				return errors.EnsureStack(err)
			}
			if _, err := a.env.AuthServer.RevokeAuthTokenInTransaction(txnCtx,
				&auth.RevokeAuthTokenRequest{Token: oldWithAuth.AuthToken}); err != nil {
				return errors.EnsureStack(err)
			}
		}
	}

	// A stopped pipeline should not have its provenance restored until it is
	// restarted.
	if newPipelineInfo.Stopped {
		provenance = nil
	}

	// Create or update the output branch (creating new output commit for the pipeline
	// and restarting the pipeline)
	if err := a.env.PFSServer.CreateBranchInTransaction(ctx, txnCtx, &pfs.CreateBranchRequest{
		Branch:     outputBranch,
		Provenance: provenance,
	}); err != nil {
		return errors.Wrapf(err, "could not create/update output branch")
	}
	if request.Spout != nil {
		c := &pfs.Commit{Repo: outputBranch.Repo, Id: txnCtx.CommitSetID}
		if err := a.env.PFSServer.FinishCommitInTransaction(ctx, txnCtx, &pfs.FinishCommitRequest{Commit: c, Description: "close spout commit"}); err != nil {
			if !errutil.IsNotFoundError(err) {
				return errors.Wrapf(err, "could not finish the spout's commit %q", outputBranch.String())
			}
		}
	}
	if visitErr := pps.VisitInput(request.Input, func(input *pps.Input) error {
		if input.Pfs != nil && input.Pfs.Trigger != nil {
			var prevHead *pfs.Commit
			if branchInfo, err := a.env.PFSServer.InspectBranchInTransaction(ctx, txnCtx, &pfs.InspectBranchRequest{
				Branch: client.NewBranch(input.Pfs.Project, input.Pfs.Repo, input.Pfs.Branch),
			}); err != nil {
				if !errutil.IsNotFoundError(err) {
					return errors.EnsureStack(err)
				}
			} else {
				prevHead = branchInfo.Head
			}

			err := a.env.PFSServer.CreateBranchInTransaction(ctx, txnCtx, &pfs.CreateBranchRequest{
				Branch:  client.NewBranch(input.Pfs.Project, input.Pfs.Repo, input.Pfs.Branch),
				Head:    prevHead,
				Trigger: input.Pfs.Trigger,
			})
			return errors.EnsureStack(err)
		}
		return nil
	}); visitErr != nil {
		return errors.Wrapf(visitErr, "could not create/update trigger branch")
	}

	if request.Service == nil && request.Spout == nil {
		if err := a.env.PFSServer.CreateRepoInTransaction(ctx, txnCtx, &pfs.CreateRepoRequest{
			Repo:        metaBranch.Repo,
			Description: fmt.Sprint("Meta repo for pipeline ", pipelineName),
		}); err != nil && !errutil.IsAlreadyExistError(err) {
			return errors.Wrap(err, "could not create meta repo")
		}
		if err := a.env.PFSServer.CreateBranchInTransaction(ctx, txnCtx, &pfs.CreateBranchRequest{
			Branch:     metaBranch,
			Provenance: provenance, // same provenance as output branch
		}); err != nil {
			return errors.Wrapf(err, "could not create/update meta branch")
		}
	}
	return nil
}

func pipelineTypeFromInfo(pipelineInfo *pps.PipelineInfo) pps.PipelineInfo_PipelineType {
	if pipelineInfo.Details.Spout != nil {
		return pps.PipelineInfo_PIPELINE_TYPE_SPOUT
	} else if pipelineInfo.Details.Service != nil {
		return pps.PipelineInfo_PIPELINE_TYPE_SERVICE
	}
	return pps.PipelineInfo_PIPELINE_TYPE_TRANSFORM
}

// setPipelineDefaults sets the default values for a pipeline info
func setPipelineDefaults(pipelineInfo *pps.PipelineInfo) error {
	if pipelineInfo.Details.Transform.Image == "" {
		pipelineInfo.Details.Transform.Image = DefaultUserImage
	}
	setInputDefaults(pipelineInfo.Pipeline.Name, pipelineInfo.Details.Input)
	if pipelineInfo.Details.OutputBranch == "" {
		// Output branches default to master
		pipelineInfo.Details.OutputBranch = "master"
	}
	if pipelineInfo.Details.DatumTries == 0 {
		pipelineInfo.Details.DatumTries = DefaultDatumTries
	}
	if pipelineInfo.Details.Service != nil {
		if pipelineInfo.Details.Service.Type == "" {
			pipelineInfo.Details.Service.Type = string(v1.ServiceTypeNodePort)
		}
	}
	if pipelineInfo.Details.Spout != nil && pipelineInfo.Details.Spout.Service != nil && pipelineInfo.Details.Spout.Service.Type == "" {
		pipelineInfo.Details.Spout.Service.Type = string(v1.ServiceTypeNodePort)
	}
	if pipelineInfo.Details.ReprocessSpec == "" {
		pipelineInfo.Details.ReprocessSpec = client.ReprocessSpecUntilSuccess
	}
	return nil
}

func setInputDefaults(pipelineName string, input *pps.Input) {
	pps.SortInput(input)
	nCreatedBranches := make(map[string]int)
	pps.VisitInput(input, func(input *pps.Input) error { //nolint:errcheck
		if input.Pfs != nil {
			if input.Pfs.Branch == "" {
				if input.Pfs.Trigger != nil {
					// We start counting trigger branches at 1
					nCreatedBranches[input.Pfs.Repo]++
					input.Pfs.Branch = fmt.Sprintf("%s-trigger-%d", pipelineName, nCreatedBranches[input.Pfs.Repo])
					if input.Pfs.Trigger.Branch == "" {
						input.Pfs.Trigger.Branch = "master"
					}
				} else {
					input.Pfs.Branch = "master"
				}
			}
			if input.Pfs.Name == "" {
				input.Pfs.Name = input.Pfs.Repo
			}
			if input.Pfs.RepoType == "" {
				input.Pfs.RepoType = pfs.UserRepoType
			}
			if input.Pfs.Glob != "" {
				input.Pfs.Glob = pfsfile.CleanPath(input.Pfs.Glob)
			}
		}
		if input.Cron != nil {
			if input.Cron.Start == nil {
				input.Cron.Start = timestamppb.Now()
			}
			if input.Cron.Repo == "" {
				input.Cron.Repo = fmt.Sprintf("%s_%s", pipelineName, input.Cron.Name)
			}
		}
		return nil
	})
}

func (a *apiServer) stopAllJobsInPipeline(ctx context.Context, txnCtx *txncontext.TransactionContext, pipeline *pps.Pipeline, reason string) error {
	// Using ReadWrite here may load a large number of jobs inline in the
	// transaction, but doing an inconsistent read outside of the transaction
	// would be pretty sketchy (and we'd have to worry about trying to get another
	// postgres connection and possibly deadlocking).
	jobInfo := &pps.JobInfo{}
	sort := &col.Options{Target: col.SortByCreateRevision, Order: col.SortAscend}
	username := "unknown_username"
	if whoami, err := txnCtx.WhoAmI(); err == nil {
		username = whoami.Username
	}
	reason += " for user " + username
	err := a.jobs.ReadWrite(txnCtx.SqlTx).GetByIndex(ppsdb.JobsTerminalIndex, ppsdb.JobsTerminalKey(pipeline, false), jobInfo, sort, func(string) error {
		return a.stopJob(ctx, txnCtx, jobInfo.Job, reason)
	})
	return errors.EnsureStack(err)
}

func (a *apiServer) updatePipeline(
	ctx context.Context,
	txnCtx *txncontext.TransactionContext,
	pipeline *pps.Pipeline,
	info *pps.PipelineInfo,
	cb func() error) error {

	// get most recent pipeline key
	key, err := ppsutil.FindPipelineSpecCommitInTransaction(ctx, txnCtx, a.env.PFSServer, pipeline, "")
	if err != nil {
		return errors.Wrap(err, "find pipeline spec commit")
	}

	return errors.Wrapf(a.pipelines.ReadWrite(txnCtx.SqlTx).Update(key, info, cb), "update pipeline %v", key)
}

// InspectPipeline implements the protobuf pps.InspectPipeline RPC
func (a *apiServer) InspectPipeline(ctx context.Context, request *pps.InspectPipelineRequest) (response *pps.PipelineInfo, retErr error) {
	ensurePipelineProject(request.GetPipeline())
	return a.inspectPipeline(ctx, request.Pipeline, request.Details)
}

// inspectPipeline contains the functional implementation of InspectPipeline.
// Many functions (GetLogs, ListPipeline) need to inspect a pipeline, so they
// call this instead of making an RPC.
func (a *apiServer) inspectPipeline(ctx context.Context, pipeline *pps.Pipeline, details bool) (*pps.PipelineInfo, error) {
	var info *pps.PipelineInfo
	if err := a.txnEnv.WithReadContext(ctx, func(txnCtx *txncontext.TransactionContext) error {
		var err error
		info, err = a.InspectPipelineInTransaction(ctx, txnCtx, pipeline)
		return err
	}); err != nil {
		return nil, err
	}

	if err := a.getLatestJobState(ctx, info); err != nil {
		return nil, err
	}
	if !details {
		info.Details = nil // preserve old behavior
	} else {
		kubeClient := a.env.KubeClient
		if info.Details.Service != nil {
			rcName := ppsutil.PipelineRcName(info)
			service, err := kubeClient.CoreV1().Services(a.namespace).Get(ctx, fmt.Sprintf("%s-user", rcName), metav1.GetOptions{})
			if err != nil {
				if !errutil.IsNotFoundError(err) {
					return nil, errors.EnsureStack(err)
				}
			} else {
				if info.Details.Service.Type == "LoadBalancer" {
					//GCP: service.Status.LoadBalancer.Ingress[0].IP
					//AWS: service.Status.LoadBalancer.Ingress[0].Hostname
					if len(service.Status.LoadBalancer.Ingress) == 1 {
						if service.Status.LoadBalancer.Ingress[0].IP != "" {
							info.Details.Service.Ip = service.Status.LoadBalancer.Ingress[0].IP
						} else if service.Status.LoadBalancer.Ingress[0].Hostname != "" {
							info.Details.Service.Ip = service.Status.LoadBalancer.Ingress[0].Hostname
						}
					}
				} else {
					info.Details.Service.Ip = service.Spec.ClusterIP
				}
			}
		}

		workerStatus, err := workerserver.Status(ctx, info, a.env.EtcdClient, a.etcdPrefix, a.workerGrpcPort)
		if err != nil {
			log.Error(ctx, "failed to get worker status", zap.Error(err))
		} else {
			info.Details.WorkersAvailable = int64(len(workerStatus))
			info.Details.WorkersRequested = int64(info.Parallelism)
		}
		tasks, claims, err := task.Count(ctx, a.env.TaskService, driver.TaskNamespace(info), "")
		if err != nil {
			return nil, errors.EnsureStack(err)
		}
		info.Details.UnclaimedTasks = tasks - claims
	}

	return info, nil
}

// InspectPipelineInTransaction implements the APIServer interface.
func (a *apiServer) InspectPipelineInTransaction(ctx context.Context, txnCtx *txncontext.TransactionContext, pipeline *pps.Pipeline) (*pps.PipelineInfo, error) {
	// The pipeline pipelineName arrived in ancestry format; need to turn it into a simple pipelineName.
	pipelineName, ancestors, err := ancestry.Parse(pipeline.Name)
	if err != nil {
		return nil, err
	}

	if ancestors < 0 {
		return nil, errors.New("cannot inspect future pipelines")
	}

	pipeline.Name = pipelineName
	commit, err := ppsutil.FindPipelineSpecCommitInTransaction(ctx, txnCtx, a.env.PFSServer, pipeline, "")
	if err != nil {
		return nil, errors.Wrapf(err, "pipeline was not inspected: couldn't find up to date spec for pipeline %q", pipeline)
	}

	pipelineInfo := &pps.PipelineInfo{}
	if err := a.pipelines.ReadWrite(txnCtx.SqlTx).Get(commit, pipelineInfo); err != nil {
		if col.IsErrNotFound(err) {
			return nil, ppsServer.ErrPipelineNotFound{Pipeline: pipeline}
		}
		return nil, errors.EnsureStack(err)
	}
	if ancestors > 0 {
		targetVersion := int(pipelineInfo.Version) - ancestors
		if targetVersion < 1 {
			return nil, errors.Errorf("pipeline %q has only %d versions, not enough to find ancestor %d", pipeline, pipelineInfo.Version, ancestors)
		}
		if err := a.pipelines.ReadWrite(txnCtx.SqlTx).GetUniqueByIndex(ppsdb.PipelinesVersionIndex, ppsdb.VersionKey(pipeline, uint64(targetVersion)), pipelineInfo); err != nil {
			return nil, errors.EnsureStack(err)
		}
	}

	// Erase any AuthToken - this shouldn't be returned to anyone (the workers
	// won't use this function to get their auth token)
	pipelineInfo.AuthToken = ""
	return pipelineInfo, nil
}

// ListPipeline implements the protobuf pps.ListPipeline RPC
func (a *apiServer) ListPipeline(request *pps.ListPipelineRequest, srv pps.API_ListPipelineServer) (retErr error) {
	ensurePipelineProject(request.GetPipeline())
	return a.listPipeline(srv.Context(), request, srv.Send)
}

func (a *apiServer) getLatestJobState(ctx context.Context, info *pps.PipelineInfo) error {
	// fill in state of most-recently-created job (the first shown in list job)
	opts := col.DefaultOptions()
	opts.Limit = 1
	var job pps.JobInfo
	err := a.jobs.ReadOnly(ctx).GetByIndex(
		ppsdb.JobsPipelineIndex,
		ppsdb.JobsPipelineKey(info.Pipeline),
		&job,
		opts, func(_ string) error {
			info.LastJobState = job.State
			return errutil.ErrBreak // not strictly necessary because we are limiting to 1 already
		})
	return errors.EnsureStack(err)
}

func (a *apiServer) listPipeline(ctx context.Context, request *pps.ListPipelineRequest, f func(*pps.PipelineInfo) error) error {
	filterPipeline, err := newMessageFilterFunc(request.GetJqFilter(), request.GetProjects())
	if err != nil {
		return errors.Wrap(err, "error creating message filter function")
	}

	// Helper func to check whether a user is allowed to see the given pipeline in the result.
	// Cache the project level access because it applies to every pipeline within the same project.
	checkProjectAccess := miscutil.CacheFunc(func(project string) error {
		return a.env.AuthServer.CheckProjectIsAuthorized(ctx, &pfs.Project{Name: project}, auth.Permission_PROJECT_LIST_REPO)
	}, 100 /* size */)
	checkAccess := func(ctx context.Context, pipeline *pps.Pipeline) error {
		if err := checkProjectAccess(pipeline.Project.GetName()); err != nil {
			if !errors.As(err, &auth.ErrNotAuthorized{}) {
				return err
			}
			// Use the pipeline's output repo as the reference to the pipeline itself
			return a.env.AuthServer.CheckRepoIsAuthorized(ctx, &pfs.Repo{Name: pipeline.Name, Type: pfs.UserRepoType, Project: pipeline.Project}, auth.Permission_REPO_READ)
		}
		return nil
	}

	loadPipelineAtCommit := func(pi *pps.PipelineInfo, commitSetID string) error { // mutates pi
		return a.txnEnv.WithReadContext(ctx, func(txnCtx *txncontext.TransactionContext) error {
			key, err := ppsutil.FindPipelineSpecCommitInTransaction(ctx, txnCtx, a.env.PFSServer, pi.Pipeline, commitSetID)
			if err != nil {
				return errors.Wrapf(err, "couldn't find up to date spec for pipeline %q", pi.Pipeline)
			}
			if err := a.pipelines.ReadWrite(txnCtx.SqlTx).Get(key, pi); err != nil {
				return errors.EnsureStack(err)
			}
			var ji pps.JobInfo
			return a.jobs.ReadWrite(txnCtx.SqlTx).GetByIndex(ppsdb.JobsPipelineIndex, pi.Pipeline.String(), &ji, col.DefaultOptions(), func(string) error {
				if ji.PipelineVersion > pi.Version {
					return nil
				}
				pi.LastJobState = ji.State
				return errutil.ErrBreak
			})
		})
	}
	if err := ppsutil.ListPipelineInfo(ctx, a.pipelines, request.Pipeline, request.History, func(pi *pps.PipelineInfo) error {
		if ok, err := filterPipeline(ctx, pi); err != nil {
			return errors.Wrap(err, "error filtering pipeline")
		} else if !ok {
			return nil
		}
		if err := checkAccess(ctx, pi.Pipeline); err != nil {
			if !errors.As(err, &auth.ErrNotAuthorized{}) {
				return errors.Wrapf(err, "could not check user is authorized to list pipeline, problem with pipeline %s", pi.Pipeline)
			}
			return nil
		}
		if request.GetCommitSet().GetId() != "" {
			// load pipeline as it was at the commit set along with its associated job state
			if err := loadPipelineAtCommit(pi, request.GetCommitSet().GetId()); err != nil {
				if pfsServer.IsCommitNotFoundErr(err) || ppsServer.IsPipelineNotFoundErr(err) || col.IsErrNotFound(err) {
					return nil
				}
				return err
			}
		} else {
			if err := a.getLatestJobState(ctx, pi); err != nil {
				return err
			}
		}
		return f(pi)
	}); err != nil && err != errutil.ErrBreak {
		if errors.Is(err, context.DeadlineExceeded) {
			return status.Error(codes.DeadlineExceeded, err.Error())
		}
		return errors.Wrap(err, "could not list pipeline info")
	}
	return nil
}

// DeletePipeline implements the protobuf pps.DeletePipeline RPC
func (a *apiServer) DeletePipeline(ctx context.Context, request *pps.DeletePipelineRequest) (response *emptypb.Empty, retErr error) {
	if request != nil && request.Pipeline != nil {
		ensurePipelineProject(request.GetPipeline())
	}
	if request.All { //nolint:staticcheck
		_, err := a.DeletePipelines(ctx, &pps.DeletePipelinesRequest{
			KeepRepo: request.KeepRepo,
		})
		return &emptypb.Empty{}, errors.Wrap(err, "delete all pipelines")
	} else if err := a.deletePipeline(ctx, request); err != nil {
		return nil, err
	}

	return &emptypb.Empty{}, nil
}

func (a *apiServer) deletePipeline(ctx context.Context, request *pps.DeletePipelineRequest) error {
	pipelineName := request.Pipeline.Name
	// stop the pipeline to avoid interference from new jobs
	if _, err := a.StopPipeline(ctx,
		&pps.StopPipelineRequest{Pipeline: request.Pipeline, MustExist: request.MustExist}); err != nil && errutil.IsNotFoundError(err) && !request.MustExist {
		log.Error(ctx, "failed to stop pipeline, continuing with delete", zap.Error(err))
	} else if err != nil {
		return errors.Wrapf(err, "error stopping pipeline %s", request.Pipeline)
	}
	// perform the rest of the deletion in a transaction
	var deleteErr error
	if err := a.txnEnv.WithWriteContext(ctx, func(txnCtx *txncontext.TransactionContext) error {
		var deleteRepos []*pfs.Repo
		deleteRepos, deleteErr = a.deletePipelineInTransaction(ctx, txnCtx, request)
		if deleteErr != nil {
			return deleteErr
		}
		return a.env.PFSServer.DeleteReposInTransaction(ctx, txnCtx, deleteRepos, request.Force)
	}); err != nil {
		return err
	}
	// FIXME(1101): make project-aware
	clearJobCache(a.env.GetPachClient(ctx), pipelineName)
	clearJobCache(a.env.GetPachClient(ctx), request.Pipeline.String())
	return deleteErr
}

func (a *apiServer) deletePipelineInTransaction(ctx context.Context, txnCtx *txncontext.TransactionContext, request *pps.DeletePipelineRequest) ([]*pfs.Repo, error) {
	projectName := request.Pipeline.Project.GetName()
	pipelineName := request.Pipeline.Name
	pipelinesNameKey := ppsdb.PipelinesNameKey(request.Pipeline)
	var deleteRepos []*pfs.Repo
	// make sure the pipeline exists
	var foundPipeline bool
	if err := a.pipelines.ReadWrite(txnCtx.SqlTx).GetByIndex(
		ppsdb.PipelinesNameIndex,
		pipelinesNameKey,
		&pps.PipelineInfo{},
		col.DefaultOptions(),
		func(_ string) error {
			foundPipeline = true
			return nil
		}); err != nil {
		return nil, errors.Wrapf(err, "error checking if pipeline %s/%s exists", projectName, pipelineName)
	}
	if !foundPipeline {
		// nothing to delete
		return nil, nil
	}
	pipelineInfo := &pps.PipelineInfo{}
	// Try to retrieve PipelineInfo for this pipeline. If we see a not found error,
	// we will still try to delete what we can because we know there is a pipeline
	if specCommit, err := ppsutil.FindPipelineSpecCommitInTransaction(ctx, txnCtx, a.env.PFSServer, request.Pipeline, ""); err == nil {
		if err := a.pipelines.ReadWrite(txnCtx.SqlTx).Get(specCommit, pipelineInfo); err != nil && !col.IsErrNotFound(err) {
			return nil, errors.EnsureStack(err)
		}
	} else if !errutil.IsNotFoundError(err) && !auth.IsErrNoRoleBinding(err) {
		return nil, err
	}
	// check if the output repo exists--if not, the pipeline is non-functional and
	// the rest of the delete operation continues without any auth checks
	if _, err := a.env.PFSServer.InspectRepoInTransaction(ctx, txnCtx, &pfs.InspectRepoRequest{
		Repo: client.NewRepo(projectName, pipelineName)}); err != nil && !auth.IsErrNoRoleBinding(err) {
		return nil, errors.EnsureStack(err)
	} else if err == nil {
		// Check if the caller is authorized to delete this pipeline
		if err := a.authorizePipelineOpInTransaction(ctx, txnCtx, pipelineOpDelete, pipelineInfo.GetDetails().GetInput(), projectName, pipelineName); err != nil {
			return nil, err
		}
	}
	// If necessary, revoke the pipeline's auth token and remove it from its inputs' ACLs
	// If auth is deactivated, don't bother doing either
	if _, err := txnCtx.WhoAmI(); err == nil && pipelineInfo.AuthToken != "" {
		// 'pipelineInfo' == nil => remove pipeline from all input repos
		if pipelineInfo.Details != nil {
			// need details for acls
			if err := a.fixPipelineInputRepoACLsInTransaction(txnCtx, nil, pipelineInfo); err != nil {
				return nil, errors.Wrapf(err, "error fixing repo ACLs for pipeline %q", pipelineName)
			}
		}
		if _, err := a.env.AuthServer.RevokeAuthTokenInTransaction(txnCtx,
			&auth.RevokeAuthTokenRequest{
				Token: pipelineInfo.AuthToken,
			}); err != nil {
			return nil, errors.EnsureStack(err)
		}
	}
	// Delete all of the pipeline's jobs - we shouldn't need to worry about any
	// new jobs since the pipeline has already been stopped.
	jobInfo := &pps.JobInfo{}
	if err := a.jobs.ReadWrite(txnCtx.SqlTx).GetByIndex(ppsdb.JobsPipelineIndex, ppsdb.JobsPipelineKey(request.Pipeline), jobInfo, col.DefaultOptions(), func(string) error {
		job := proto.Clone(jobInfo.Job).(*pps.Job)
		err := a.deleteJobInTransaction(ctx, txnCtx, &pps.DeleteJobRequest{Job: job})
		if errutil.IsNotFoundError(err) || auth.IsErrNoRoleBinding(err) {
			return nil
		}
		return err
	}); err != nil {
		return nil, errors.EnsureStack(err)
	}
	// Delete all past PipelineInfos
	if err := a.pipelines.ReadWrite(txnCtx.SqlTx).DeleteByIndex(ppsdb.PipelinesNameIndex, pipelinesNameKey); err != nil {
		return nil, errors.Wrapf(err, "collection.Delete")
	}
	if !request.KeepRepo {
		// delete the pipeline's output repo
		deleteRepos = append(deleteRepos, client.NewRepo(projectName, pipelineName))
	} else {
		// Remove branch provenance from output and then delete meta and spec repos
		// this leaves the repo as a source repo, eliminating pipeline metadata
		// need details for output branch, presumably if we don't have them the spec repo is gone, anyway
		if pipelineInfo.Details != nil {
			if err := a.env.PFSServer.CreateBranchInTransaction(ctx, txnCtx, &pfs.CreateBranchRequest{
				Branch: client.NewBranch(projectName, pipelineName, pipelineInfo.Details.OutputBranch),
			}); err != nil {
				return nil, errors.EnsureStack(err)
			}
		}
	}
	if _, err := a.env.PFSServer.InspectRepoInTransaction(ctx, txnCtx, &pfs.InspectRepoRequest{Repo: client.NewSystemRepo(projectName, pipelineName, pfs.SpecRepoType)}); err == nil {
		deleteRepos = append(deleteRepos, client.NewSystemRepo(projectName, pipelineName, pfs.SpecRepoType))
	} else if !errutil.IsNotFoundError(err) {
		return nil, errors.Wrapf(err, "inspect spec repo for pipeline %q", pipelineName)
	}
	if _, err := a.env.PFSServer.InspectRepoInTransaction(ctx, txnCtx, &pfs.InspectRepoRequest{Repo: client.NewSystemRepo(projectName, pipelineName, pfs.MetaRepoType)}); err == nil {
		deleteRepos = append(deleteRepos, client.NewSystemRepo(projectName, pipelineName, pfs.MetaRepoType))
	} else if !errutil.IsNotFoundError(err) {
		return nil, errors.Wrapf(err, "inspect meta repo for pipeline %q", pipelineName)
	}
	// delete cron after main repo is deleted or has provenance removed
	// cron repos are only used to trigger jobs, so don't keep them even with KeepRepo
	if pipelineInfo.Details != nil {
		if err := pps.VisitInput(pipelineInfo.Details.Input, func(input *pps.Input) error {
			if input.Cron != nil {
				deleteRepos = append(deleteRepos, client.NewRepo(projectName, input.Cron.Repo))
			}
			return nil
		}); err != nil {
			return nil, err
		}
	}
	return deleteRepos, nil
}

// DeletePipelines implements the protobuf pps.DeletePipelines RPC.  It deletes
// multiple pipelines at once.  If all is set, then all pipelines in all
// projects are deleted; otherwise the requested pipelines are deleted.
func (a *apiServer) DeletePipelines(ctx context.Context, request *pps.DeletePipelinesRequest) (response *pps.DeletePipelinesResponse, retErr error) {
	var (
		projects = make(map[string]bool)
		dr       = &pps.DeletePipelineRequest{
			Force:    request.Force,
			KeepRepo: request.KeepRepo,
		}
		ps []*pps.Pipeline
	)
	for _, p := range request.GetProjects() {
		projects[p.String()] = true
	}
	dr.Pipeline = &pps.Pipeline{}
	pipelineInfo := &pps.PipelineInfo{}
	deleted := make(map[string]struct{})
	if err := a.pipelines.ReadOnly(ctx).List(pipelineInfo, col.DefaultOptions(), func(string) error {
		if _, ok := deleted[pipelineInfo.Pipeline.String()]; ok {
			// while the delete pipeline call will delete historical versions,
			// they could still show up in the list.  Ignore them.
			return nil
		}
		if !request.GetAll() && !projects[pipelineInfo.GetPipeline().GetProject().GetName()] {
			return nil
		}
		deleted[pipelineInfo.Pipeline.String()] = struct{}{}
		ps = append(ps, pipelineInfo.Pipeline)
		return nil
	}); err != nil {
		return nil, errors.EnsureStack(err)
	}
	for _, p := range ps {
		if _, err := a.StopPipeline(ctx, &pps.StopPipelineRequest{Pipeline: p}); err != nil {
			return nil, errors.Wrapf(err, "stop pipeline %q", p.String())
		}

	}
	if err := a.env.TxnEnv.WithWriteContext(ctx, func(txnCtx *txncontext.TransactionContext) error {
		var rs []*pfs.Repo
		for _, p := range ps {
			deleteRepos, err := a.deletePipelineInTransaction(ctx, txnCtx, &pps.DeletePipelineRequest{Pipeline: p, KeepRepo: request.KeepRepo})
			if err != nil {
				return err
			}
			rs = append(rs, deleteRepos...)
		}
		return a.env.PFSServer.DeleteReposInTransaction(ctx, txnCtx, rs, request.Force)
	}); err != nil {
		return nil, err
	}
	return &pps.DeletePipelinesResponse{Pipelines: ps}, nil
}

// StartPipeline implements the protobuf pps.StartPipeline RPC
func (a *apiServer) StartPipeline(ctx context.Context, request *pps.StartPipelineRequest) (response *emptypb.Empty, retErr error) {
	if request.Pipeline == nil {
		return nil, errors.New("request.Pipeline cannot be nil")
	}
	ensurePipelineProject(request.Pipeline)

	if err := a.txnEnv.WithWriteContext(ctx, func(txnCtx *txncontext.TransactionContext) error {
		pipelineInfo, err := a.InspectPipelineInTransaction(ctx, txnCtx, request.Pipeline)
		if err != nil {
			return err
		}

		// check if the caller is authorized to update this pipeline
		if err := a.authorizePipelineOpInTransaction(ctx, txnCtx, pipelineOpStartStop, pipelineInfo.Details.Input, pipelineInfo.Pipeline.Project.GetName(), pipelineInfo.Pipeline.Name); err != nil {
			return err
		}

		// Restore branch provenance, which may create a new output commit/job
		provenance := append(branchProvenance(pipelineInfo.Pipeline.Project, pipelineInfo.Details.Input),
			client.NewSystemRepo(pipelineInfo.Pipeline.Project.GetName(), pipelineInfo.Pipeline.Name, pfs.SpecRepoType).NewBranch("master"))
		if err := a.env.PFSServer.CreateBranchInTransaction(ctx, txnCtx, &pfs.CreateBranchRequest{
			Branch:     client.NewBranch(pipelineInfo.Pipeline.Project.GetName(), pipelineInfo.Pipeline.Name, pipelineInfo.Details.OutputBranch),
			Provenance: provenance,
		}); err != nil {
			return errors.EnsureStack(err)
		}
		// restore same provenance to meta repo
		if pipelineInfo.Details.Spout == nil && pipelineInfo.Details.Service == nil {
			if err := a.env.PFSServer.CreateBranchInTransaction(ctx, txnCtx, &pfs.CreateBranchRequest{
				Branch:     client.NewSystemRepo(pipelineInfo.Pipeline.Project.GetName(), pipelineInfo.Pipeline.Name, pfs.MetaRepoType).NewBranch(pipelineInfo.Details.OutputBranch),
				Provenance: provenance,
			}); err != nil {
				return errors.EnsureStack(err)
			}
		}

		newPipelineInfo := &pps.PipelineInfo{}
		return a.updatePipeline(ctx, txnCtx, pipelineInfo.Pipeline, newPipelineInfo, func() error {
			newPipelineInfo.Stopped = false
			return nil
		})
	}); err != nil {
		return nil, err
	}
	return &emptypb.Empty{}, nil
}

// StopPipeline implements the protobuf pps.StopPipeline RPC
func (a *apiServer) StopPipeline(ctx context.Context, request *pps.StopPipelineRequest) (response *emptypb.Empty, retErr error) {
	if request.Pipeline == nil {
		return nil, errors.New("request.Pipeline cannot be nil")
	}
	ensurePipelineProject(request.Pipeline)
	if err := a.txnEnv.WithWriteContext(ctx, func(txnCtx *txncontext.TransactionContext) error {
		if pipelineInfo, err := a.InspectPipelineInTransaction(ctx, txnCtx, request.Pipeline); err == nil {
			// check if the caller is authorized to update this pipeline
			// don't pass in the input - stopping the pipeline means they won't be read anymore,
			// so we don't need to check any permissions
			if err := a.authorizePipelineOpInTransaction(ctx, txnCtx, pipelineOpStartStop, pipelineInfo.Details.Input, pipelineInfo.Pipeline.Project.GetName(), pipelineInfo.Pipeline.Name); err != nil {
				return err
			}

			// Remove branch provenance to prevent new output and meta commits from being created
			if err := a.env.PFSServer.CreateBranchInTransaction(ctx, txnCtx, &pfs.CreateBranchRequest{
				Branch:     client.NewBranch(pipelineInfo.Pipeline.Project.GetName(), pipelineInfo.Pipeline.Name, pipelineInfo.Details.OutputBranch),
				Provenance: nil,
			}); err != nil {
				return errors.EnsureStack(err)
			}
			if pipelineInfo.Details.Spout == nil && pipelineInfo.Details.Service == nil {
				if err := a.env.PFSServer.CreateBranchInTransaction(ctx, txnCtx, &pfs.CreateBranchRequest{
					Branch:     client.NewSystemRepo(pipelineInfo.Pipeline.Project.GetName(), pipelineInfo.Pipeline.Name, pfs.MetaRepoType).NewBranch(pipelineInfo.Details.OutputBranch),
					Provenance: nil,
				}); err != nil {
					return errors.EnsureStack(err)
				}
			}

			newPipelineInfo := &pps.PipelineInfo{}
			if err := a.updatePipeline(ctx, txnCtx, pipelineInfo.Pipeline, newPipelineInfo, func() error {
				newPipelineInfo.Stopped = true
				return nil
			}); err != nil {
				return err
			}
		} else if !errutil.IsNotFoundError(err) || request.MustExist {
			return err
		}

		// Kill any remaining jobs
		// if the pipeline output repo doesn't exist, we technically run this without authorization,
		// but it's not clear what authorization means in that case, and those jobs are doomed, anyway
		return a.stopAllJobsInPipeline(ctx, txnCtx, request.Pipeline, "all jobs killed because pipeline was stopped")
	}); err != nil {
		return nil, err
	}
	return &emptypb.Empty{}, nil
}

func (a *apiServer) RunPipeline(ctx context.Context, request *pps.RunPipelineRequest) (response *emptypb.Empty, retErr error) {
	return nil, errors.New("unimplemented")
}

func (a *apiServer) RunCron(ctx context.Context, request *pps.RunCronRequest) (response *emptypb.Empty, retErr error) {
	ensurePipelineProject(request.GetPipeline())
	pipelineInfo, err := a.inspectPipeline(ctx, request.Pipeline, true)
	if err != nil {
		return nil, err
	}

	if pipelineInfo.Details.Input == nil {
		return nil, errors.Errorf("pipeline doesn't have a cron input")
	}

	// find any cron inputs
	var crons []*pps.CronInput
	if err := pps.VisitInput(pipelineInfo.Details.Input, func(in *pps.Input) error {
		if in.Cron != nil {
			crons = append(crons, in.Cron)
		}
		return nil
	}); err != nil {
		return nil, errors.Errorf("error visiting pps inputs: %v", err)
	}

	if len(crons) < 1 {
		return nil, errors.Errorf("pipeline doesn't have a cron input")
	}

	// put the same time for all ticks
	now := time.Now()

	// add all the ticks. These will be in separate transactions if there are more than one
	for _, c := range crons {
		if err := cronTick(a.env.GetPachClient(ctx), now, c); err != nil {
			return nil, err
		}
	}

	return &emptypb.Empty{}, nil
}

func (a *apiServer) propagateJobs(ctx context.Context, txnCtx *txncontext.TransactionContext) error {
	commitInfos, err := a.env.PFSServer.InspectCommitSetInTransaction(ctx, txnCtx, client.NewCommitSet(txnCtx.CommitSetID), false)
	if err != nil {
		return errors.EnsureStack(err)
	}
	for _, commitInfo := range commitInfos {
		// Skip alias commits and any commits which have already been finished
		if commitInfo.Finishing != nil {
			continue
		}
		// Skip commits from system repos
		if commitInfo.Commit.Repo.Type != pfs.UserRepoType {
			continue
		}
		// Skip commits from repos that have no associated pipeline
		var pipelineInfo *pps.PipelineInfo
		if pipelineInfo, err = a.InspectPipelineInTransaction(ctx, txnCtx, pps.RepoPipeline(commitInfo.Commit.Repo)); err != nil {
			if col.IsErrNotFound(err) {
				continue
			}
			return err
		}
		// Don't create jobs for spouts
		if pipelineInfo.Type == pps.PipelineInfo_PIPELINE_TYPE_SPOUT {
			continue
		}
		// Don't create jobs for commits not on the output branch.
		if commitInfo.Commit.Branch.Name != pipelineInfo.Details.OutputBranch {
			continue
		}
		// Check if there is an existing job for the output commit
		job := client.NewJob(pipelineInfo.Pipeline.Project.GetName(), pipelineInfo.Pipeline.Name, txnCtx.CommitSetID)
		jobInfo := &pps.JobInfo{}
		if err := a.jobs.ReadWrite(txnCtx.SqlTx).Get(ppsdb.JobKey(job), jobInfo); err == nil {
			continue // Job already exists, skip it
		} else if !col.IsErrNotFound(err) {
			return errors.EnsureStack(err)
		}

		token := ""
		if _, err := txnCtx.WhoAmI(); err == nil {
			// If auth is active, generate an auth token for the job
			token, err = a.env.AuthServer.GetPipelineAuthTokenInTransaction(txnCtx, pipelineInfo.Pipeline)
			if err != nil {
				return errors.EnsureStack(err)
			}
		}

		pipelines := a.pipelines.ReadWrite(txnCtx.SqlTx)
		jobs := a.jobs.ReadWrite(txnCtx.SqlTx)
		jobPtr := &pps.JobInfo{
			Job:             job,
			PipelineVersion: pipelineInfo.Version,
			OutputCommit:    commitInfo.Commit,
			Stats:           &pps.ProcessStats{},
			AuthToken:       token,
			Created:         timestamppb.Now(),
		}
		if err := ppsutil.UpdateJobState(pipelines, jobs, jobPtr, pps.JobState_JOB_CREATED, ""); err != nil {
			return err
		}
	}
	return nil
}

// CreateSecret implements the protobuf pps.CreateSecret RPC
func (a *apiServer) CreateSecret(ctx context.Context, request *pps.CreateSecretRequest) (response *emptypb.Empty, retErr error) {
	metricsFn := metrics.ReportUserAction(ctx, a.reporter, "CreateSecret")
	defer func(start time.Time) { metricsFn(start, retErr) }(time.Now())

	var s v1.Secret
	if err := json.Unmarshal(request.GetFile(), &s); err != nil {
		return nil, errors.Wrapf(err, "failed to unmarshal secret")
	}

	labels := s.GetLabels()
	if labels["suite"] != "" && labels["suite"] != "pachyderm" {
		return nil, errors.Errorf("invalid suite label set on secret: suite=%s", labels["suite"])
	}
	if labels == nil {
		labels = map[string]string{}
	}
	labels["suite"] = "pachyderm"
	labels["secret-source"] = "pachyderm-user"
	s.SetLabels(labels)

	if _, err := a.env.KubeClient.CoreV1().Secrets(a.namespace).Create(ctx, &s, metav1.CreateOptions{}); err != nil {
		return nil, errors.Wrapf(err, "failed to create secret")
	}
	return &emptypb.Empty{}, nil
}

// DeleteSecret implements the protobuf pps.DeleteSecret RPC
func (a *apiServer) DeleteSecret(ctx context.Context, request *pps.DeleteSecretRequest) (response *emptypb.Empty, retErr error) {
	metricsFn := metrics.ReportUserAction(ctx, a.reporter, "DeleteSecret")
	defer func(start time.Time) { metricsFn(start, retErr) }(time.Now())

	if err := a.env.KubeClient.CoreV1().Secrets(a.namespace).Delete(ctx, request.Secret.Name, metav1.DeleteOptions{}); err != nil {
		return nil, errors.Wrapf(err, "failed to delete secret")
	}
	return &emptypb.Empty{}, nil
}

// InspectSecret implements the protobuf pps.InspectSecret RPC
func (a *apiServer) InspectSecret(ctx context.Context, request *pps.InspectSecretRequest) (response *pps.SecretInfo, retErr error) {
	metricsFn := metrics.ReportUserAction(ctx, a.reporter, "InspectSecret")
	defer func(start time.Time) { metricsFn(start, retErr) }(time.Now())

	secret, err := a.env.KubeClient.CoreV1().Secrets(a.namespace).Get(ctx, request.Secret.Name, metav1.GetOptions{})
	if err != nil {
		return nil, errors.Wrapf(err, "failed to get secret")
	}
	return &pps.SecretInfo{
		Secret: &pps.Secret{
			Name: secret.Name,
		},
		Type:              string(secret.Type),
		CreationTimestamp: timestamppb.New(secret.GetCreationTimestamp().Time),
	}, nil
}

// ListSecret implements the protobuf pps.ListSecret RPC
func (a *apiServer) ListSecret(ctx context.Context, in *emptypb.Empty) (response *pps.SecretInfos, retErr error) {
	metricsFn := metrics.ReportUserAction(ctx, a.reporter, "ListSecret")
	defer func(start time.Time) { metricsFn(start, retErr) }(time.Now())

	secrets, err := a.env.KubeClient.CoreV1().Secrets(a.namespace).List(ctx, metav1.ListOptions{
		LabelSelector: "secret-source=pachyderm-user",
	})
	if err != nil {
		return nil, errors.Wrapf(err, "failed to list secrets")
	}
	secretInfos := []*pps.SecretInfo{}
	for _, s := range secrets.Items {
		secretInfos = append(secretInfos, &pps.SecretInfo{
			Secret: &pps.Secret{
				Name: s.Name,
			},
			Type:              string(s.Type),
			CreationTimestamp: timestamppb.New(s.GetCreationTimestamp().Time),
		})
	}

	return &pps.SecretInfos{
		SecretInfo: secretInfos,
	}, nil
}

// DeleteAll implements the protobuf pps.DeleteAll RPC
func (a *apiServer) DeleteAll(ctx context.Context, request *emptypb.Empty) (response *emptypb.Empty, retErr error) {
	if _, err := a.DeletePipelines(ctx, &pps.DeletePipelinesRequest{All: true, Force: true}); err != nil {
		return nil, err
	}

	if err := a.env.KubeClient.CoreV1().Secrets(a.namespace).DeleteCollection(ctx, metav1.DeleteOptions{}, metav1.ListOptions{
		LabelSelector: "secret-source=pachyderm-user",
	}); err != nil {
		return nil, errors.EnsureStack(err)
	}
	return &emptypb.Empty{}, nil
}

// ActivateAuth implements the protobuf pps.ActivateAuth RPC
func (a *apiServer) ActivateAuth(ctx context.Context, req *pps.ActivateAuthRequest) (*pps.ActivateAuthResponse, error) {
	var resp *pps.ActivateAuthResponse
	if err := a.txnEnv.WithWriteContext(ctx, func(txnCtx *txncontext.TransactionContext) error {
		var err error
		resp, err = a.ActivateAuthInTransaction(ctx, txnCtx, req)
		return err
	}); err != nil {
		return nil, err
	}
	return resp, nil
}

func (a *apiServer) ActivateAuthInTransaction(ctx context.Context, txnCtx *txncontext.TransactionContext, req *pps.ActivateAuthRequest) (resp *pps.ActivateAuthResponse, retErr error) {
	// Unauthenticated users can't create new pipelines or repos, and users can't
	// log in while auth is in an intermediate state, so 'pipelines' is exhaustive
	pi := &pps.PipelineInfo{}
	if err := a.pipelines.ReadWrite(txnCtx.SqlTx).List(pi, col.DefaultOptions(), func(string) error {
		// 1) Create a new auth token for 'pipeline' and attach it, so that the
		// pipeline can authenticate as itself when it needs to read input data
		token, err := a.env.AuthServer.GetPipelineAuthTokenInTransaction(txnCtx, pi.Pipeline)
		if err != nil {
			return errors.Wrapf(grpcutil.ScrubGRPC(err), "could not generate pipeline auth token")
		}
		if err := a.updatePipeline(ctx, txnCtx, pi.Pipeline, pi, func() error {
			pi.AuthToken = token
			return nil
		}); err != nil {
			return errors.Wrapf(err, "could not update %q with new auth token", pi.Pipeline)
		}
		// put 'pipeline' on relevant ACLs
		if err := a.fixPipelineInputRepoACLsInTransaction(txnCtx, pi, nil); err != nil {
			return errors.Wrapf(err, "fix repo ACLs for pipeline %q", pi.Pipeline)
		}
		return nil
	}); err != nil {
		return nil, errors.EnsureStack(err)
	}
	return &pps.ActivateAuthResponse{}, nil
}

// RunLoadTest implements the pps.RunLoadTest RPC
func (a *apiServer) RunLoadTest(ctx context.Context, req *pps.RunLoadTestRequest) (_ *pps.RunLoadTestResponse, retErr error) {
	pachClient := a.env.GetPachClient(ctx)
	if req.DagSpec == "" {
		req.DagSpec = defaultDagSpecs[0]
	}
	return ppsload.Pipeline(pachClient, req)
}

// RunLoadTestDefault implements the pps.RunLoadTestDefault RPC
func (a *apiServer) RunLoadTestDefault(ctx context.Context, _ *emptypb.Empty) (_ *pps.RunLoadTestResponse, retErr error) {
	pachClient := a.env.GetPachClient(ctx)
	return ppsload.Pipeline(pachClient, &pps.RunLoadTestRequest{
		DagSpec:  defaultDagSpecs[0],
		LoadSpec: defaultLoadSpecs[0],
	})
}

var defaultDagSpecs = []string{`
default-load-test-source:
default-load-test-pipeline: default-load-test-source
`}

var defaultLoadSpecs = []string{`
count: 5
modifications:
  - count: 5
    putFile:
      count: 5
      source: "random"
fileSources:
  - name: "random"
    random:
      directory:
        depth:
          min: 0
          max: 3
        run: 3
      sizes:
        - min: 1000
          max: 10000
          prob: 30
        - min: 10000
          max: 100000
          prob: 30
        - min: 1000000
          max: 10000000
          prob: 30
        - min: 10000000
          max: 100000000
          prob: 10
validator: {}
`}

// RepoNameToEnvString is a helper which uppercases a repo name for
// use in environment variable names.
func RepoNameToEnvString(repoName string) string {
	return strings.ToUpper(repoName)
}

func (a *apiServer) listPods(ctx context.Context, labels labels.Set) ([]v1.Pod, error) {
	podList, err := a.env.KubeClient.CoreV1().Pods(a.namespace).List(ctx, metav1.ListOptions{
		TypeMeta: metav1.TypeMeta{
			Kind:       "ListOptions",
			APIVersion: "v1",
		},
		LabelSelector: metav1.FormatLabelSelector(metav1.SetAsLabelSelector(labels)),
	})
	if err != nil {
		return nil, errors.EnsureStack(err)
	}
	return podList.Items, nil
}

func (a *apiServer) pachdPods(ctx context.Context) ([]v1.Pod, error) {
	return a.listPods(ctx, map[string]string{appLabel: "pachd"})
}

func (a *apiServer) rcPods(ctx context.Context, pi *pps.PipelineInfo) ([]v1.Pod, error) {
	labels := map[string]string{
		appLabel:             "pipeline",
		pipelineNameLabel:    pi.Pipeline.Name,
		pipelineVersionLabel: fmt.Sprint(pi.Version),
	}
	if projectName := pi.Pipeline.Project.GetName(); projectName != "" {
		labels[pipelineProjectLabel] = projectName
	}
	pp, err := a.listPods(ctx, labels)
	if err != nil {
		return nil, errors.EnsureStack(err)
	}
	if len(pp) == 0 {
		// Look for the pre-2.4–style pods labelled with the long name.
		// This long name could exceed 63 characters, which is why 2.4
		// and later use separate labels for each component.
		return a.listPods(ctx, map[string]string{
			appLabel: ppsutil.PipelineRcName(pi),
		})
	}
	return pp, nil
}

func pipelineLabels(projectName, pipelineName string, pipelineVersion uint64) map[string]string {
	labels := map[string]string{
		appLabel:             "pipeline",
		pipelineNameLabel:    pipelineName,
		pipelineVersionLabel: fmt.Sprint(pipelineVersion),
		"suite":              suite,
		"component":          "worker",
	}
	if projectName != "" {
		labels[pipelineProjectLabel] = projectName
	}
	return labels
}

func spoutLabels(pipeline *pps.Pipeline) map[string]string {
	m := map[string]string{
		appLabel:          "spout",
		pipelineNameLabel: pipeline.Name,
		"suite":           suite,
		"component":       "worker",
	}
	if projectName := pipeline.Project.GetName(); projectName != "" {
		m[pipelineProjectLabel] = projectName
	}
	return m
}

func (a *apiServer) RenderTemplate(ctx context.Context, req *pps.RenderTemplateRequest) (*pps.RenderTemplateResponse, error) {
	jsonResult, err := pachtmpl.RenderTemplate(req.Template, req.Args)
	if err != nil {
		return nil, err
	}
	var specs []*pps.CreatePipelineRequest
	switch jsonResult[0] {
	case '[':
		if err := json.Unmarshal([]byte(jsonResult), &specs); err != nil {
			return nil, errors.EnsureStack(err)
		}
	case '{':
		var spec pps.CreatePipelineRequest
		if err := protojson.Unmarshal([]byte(jsonResult), &spec); err != nil {
			return nil, errors.EnsureStack(err)
		}
		specs = append(specs, &spec)
	default:
		return nil, errors.Errorf("not a json object or list: %v", jsonResult)
	}
	return &pps.RenderTemplateResponse{
		Json:  jsonResult,
		Specs: specs,
	}, nil
}

func (a *apiServer) ListTask(req *taskapi.ListTaskRequest, server pps.API_ListTaskServer) error {
	return task.List(server.Context(), a.env.TaskService, req, server.Send)
}

// ensurePipelineProject ensures that a pipeline’s repo is valid.  It does nothing
// if pipeline is nil.
func ensurePipelineProject(p *pps.Pipeline) {
	if p == nil {
		return
	}
	if p.Project.GetName() == "" {
		p.Project = &pfs.Project{Name: pfs.DefaultProjectName}
	}
}

// newMessageFilterFunc returns a function that filters out messages that don't satisify either jq filter or projects filter.
func newMessageFilterFunc(jqFilter string, projects []*pfs.Project) (func(context.Context, proto.Message) (bool, error), error) {
	projectsFilter := make(map[string]bool, len(projects))
	for _, project := range projects {
		projectsFilter[project.GetName()] = true
	}
	var (
		jqCode *gojq.Code
		enc    serde.Encoder
	)
	if jqFilter != "" {
		jqQuery, err := gojq.Parse(jqFilter)
		if err != nil {
			return nil, errors.Wrap(err, "error parsing jq filter")
		}
		jqCode, err = gojq.Compile(jqQuery)
		if err != nil {
			return nil, errors.Wrap(err, "error compiling jq filter")
		}
	}
	return func(ctx context.Context, m proto.Message) (bool, error) {
		// Assume that empty projectsFilter means no filter.
		if len(projectsFilter) > 0 {
			switch v := m.(type) {
			case *pps.PipelineInfo:
				if !projectsFilter[v.Pipeline.Project.GetName()] {
					return false, nil
				}
			case *pps.JobInfo:
				if !projectsFilter[v.Job.Pipeline.Project.GetName()] {
					return false, nil
				}
			default:
				return false, errors.Errorf("unknown proto message type: %T\n", v)
			}
		}

		if jqFilter != "" {
			var jsonBuffer bytes.Buffer
			// ensure field names and enum values match with --raw output
			enc = serde.NewJSONEncoder(&jsonBuffer, serde.WithOrigName(true))
			if err := enc.EncodeProto(m); err != nil {
				return false, err
			}
			var v any
			if err := json.Unmarshal(jsonBuffer.Bytes(), &v); err != nil {
				return false, errors.Wrap(err, "error unmarshalling proto message")
			}
			ctx, cancel := context.WithTimeout(ctx, 10*time.Second) // assume that no filter will ever take more than 10 seconds to run
			defer cancel()
			iter := jqCode.RunWithContext(ctx, v)
			v, ok := iter.Next()
			if !ok {
				return false, nil
			}
			if err, ok := v.(error); ok && err != nil {
				return false, errors.Wrap(err, "error applying jq filter on proto message")
			}
			if v == false || v == nil {
				return false, nil
			}
		}
		return true, nil
	}, nil
}

func (a *apiServer) GetClusterDefaults(ctx context.Context, req *pps.GetClusterDefaultsRequest) (*pps.GetClusterDefaultsResponse, error) {
	var clusterDefaults ppsdb.ClusterDefaultsWrapper
	if err := a.clusterDefaults.ReadOnly(ctx).Get("", &clusterDefaults); err != nil {
		if !errors.As(err, &col.ErrNotFound{}) {
			return nil, unknownError(ctx, "could not read cluster defaults", err)
		}
		clusterDefaults.Json = "{}"
	}
	return &pps.GetClusterDefaultsResponse{ClusterDefaultsJson: clusterDefaults.Json}, nil
}

func badRequest(ctx context.Context, msg string, violations []*errdetails.BadRequest_FieldViolation) error {
	s, err := status.New(codes.InvalidArgument, msg).WithDetails(&errdetails.BadRequest{
		FieldViolations: violations,
	})
	if err != nil {
		log.Error(ctx, "could not add bad-request details", zap.Error(err))
		s = status.New(codes.Internal, "could not add bad-request details")
	}
	return s.Err()
}

func unknownError(ctx context.Context, msg string, err error) error {
	var stack []string
	errors.ForEachStackFrame(err, func(f errors.Frame) {
		stack = append(stack, fmt.Sprintf("%s:%d (%n)", f, f, f))
	})
	s, err := status.Newf(codes.Unknown, "unknown error: %s", msg).WithDetails(&errdetails.DebugInfo{
		StackEntries: stack,
		Detail:       err.Error(),
	})
	if err != nil {
		log.Error(ctx, "could not add debug info details", zap.Error(err))
		s = status.New(codes.Internal, "could not add unknown-error details")
	}
	return s.Err()
}

func (a *apiServer) SetClusterDefaults(ctx context.Context, req *pps.SetClusterDefaultsRequest) (*pps.SetClusterDefaultsResponse, error) {
	var (
		cd pps.ClusterDefaults
		pp map[*pps.Pipeline]*pps.CreatePipelineTransaction
	)
	if err := protojson.Unmarshal([]byte(req.GetClusterDefaultsJson()), &cd); err != nil {
		return nil, badRequest(ctx, "invalid cluster defaults JSON", []*errdetails.BadRequest_FieldViolation{
			{Field: "cluster_defaults_json", Description: err.Error()},
		})
	}
	_, _, err := makeEffectiveSpec(req.GetClusterDefaultsJson(), `{}`, `{}`)
	if err != nil {
		return nil, badRequest(ctx, fmt.Sprintf("could not merge cluster defaults %s into built-in defaults %s", req.GetClusterDefaultsJson(), builtInDefaultsJSON), []*errdetails.BadRequest_FieldViolation{
			{Field: "cluster_defaults_json", Description: err.Error()},
		})
	}

	if req.Regenerate {
		// Determine if the new defaults imply changes to any pipelines.
		// To do this, each pipeline’s info is synthesized to a
		// CreatePipelineRequest using the same logic already ultimately
		// used by `pachctl edit pipeline`, then that is turned into
		// JSON and merged with the new defaults.  The result of the
		// merger is then unmarshalled into a CreatePipelineRequest and
		// equality is checked with proto.Equal.
		pp = make(map[*pps.Pipeline]*pps.CreatePipelineTransaction)
		if err := a.listPipeline(ctx, &pps.ListPipelineRequest{Details: true}, func(pi *pps.PipelineInfo) error {
			// if the old details are missing, synthesize them
			if pi.UserSpecJson == "" {
				spec := ppsutil.PipelineReqFromInfo(pi)
				b, err := protojson.Marshal(spec)
				if err != nil {
					return errors.Wrap(err, "could not marshal spec to JSON")
				}
				pi.UserSpecJson = string(b)
			}
			if pi.EffectiveSpecJson == "" {
				pi.EffectiveSpecJson = pi.UserSpecJson
			}
			effectiveSpecJSON, effectiveSpec, err := makeEffectiveSpec(req.GetClusterDefaultsJson(), `{}`, pi.UserSpecJson)
			if err != nil {
				return errors.Wrap(err, "could not create effective spec")
			}
			var oldEffectiveSpec pps.CreatePipelineRequest
			if err := protojson.Unmarshal([]byte(pi.EffectiveSpecJson), &oldEffectiveSpec); err != nil {
				return errors.Wrap(err, "could not unmarshal old effective spec JSON")
			}
			if !proto.Equal(&oldEffectiveSpec, effectiveSpec) {
				effectiveSpec.Update = true
				effectiveSpec.Reprocess = req.Reprocess
				pp[pi.GetPipeline()] = &pps.CreatePipelineTransaction{
					CreatePipelineRequest: effectiveSpec,
					EffectiveJson:         effectiveSpecJSON,
					UserJson:              pi.UserSpecJson,
				}
			}
			return nil
		}); err != nil {
			return nil, unknownError(ctx, "could not list pipelines", err)
		}
	}
	var resp pps.SetClusterDefaultsResponse
	for p := range pp {
		resp.AffectedPipelines = append(resp.AffectedPipelines, p)
	}
	if req.DryRun {
		return &resp, nil
	}

	if err := a.txnEnv.WithWriteContext(ctx, func(txnCtx *txncontext.TransactionContext) error {
		if err := a.clusterDefaults.ReadWrite(txnCtx.SqlTx).Put("", &ppsdb.ClusterDefaultsWrapper{Json: req.GetClusterDefaultsJson()}); err != nil {
			return err
		}
		for _, p := range pp {
			if err := a.CreatePipelineInTransaction(ctx, txnCtx, p); err != nil {
				return errors.Wrapf(err, "could not regenerate pipeline %v", p.CreatePipelineRequest.Pipeline)
			}
		}
		return nil
	}); err != nil {
		return nil, unknownError(ctx, "could not write cluster defaults", err)
	}
	return &resp, nil
}

func (a *apiServer) GetProjectDefaults(ctx context.Context, req *pps.GetProjectDefaultsRequest) (*pps.GetProjectDefaultsResponse, error) {
	var projectDefaults ppsdb.ProjectDefaultsWrapper
	if req.Project == nil {
		return nil, badRequest(ctx, "missing project", []*errdetails.BadRequest_FieldViolation{
			{Field: "project", Description: "missing"},
		})
	} else if req.Project.Name == "" {
		return nil, badRequest(ctx, "missing project name", []*errdetails.BadRequest_FieldViolation{
			{Field: "project.name", Description: "empty"},
		})
	}
	if _, err := a.env.PFSServer.InspectProject(ctx, &pfs.InspectProjectRequest{Project: req.Project}); err != nil {
		return nil, err
	}
	if err := a.projectDefaults.ReadOnly(ctx).Get("", &projectDefaults); err != nil {
		if !errors.As(err, &col.ErrNotFound{}) {
			return nil, unknownError(ctx, "could not read project defaults", err)
		}
		projectDefaults.Json = "{}"
	}
	return &pps.GetProjectDefaultsResponse{ProjectDefaultsJson: projectDefaults.Json}, nil
}<|MERGE_RESOLUTION|>--- conflicted
+++ resolved
@@ -2131,15 +2131,9 @@
 		if err != nil {
 			return errors.Wrapf(err, "inspect pipeline %q", request.GetPipeline().String())
 		}
-<<<<<<< HEAD
-		effectiveSpecJSON, effectiveSpec, err := makeEffectiveSpec("{}", "{}", info.GetUserSpecJson())
-		if err != nil {
-			return err
-=======
 		var effectiveSpec pps.CreatePipelineRequest
 		if err := protojson.Unmarshal([]byte(info.GetEffectiveSpecJson()), &effectiveSpec); err != nil {
 			return errors.Wrapf(err, "could not unmarshal effective spec %s", info.GetEffectiveSpecJson())
->>>>>>> 75e96bca
 		}
 
 		effectiveSpec.Reprocess = request.Reprocess
