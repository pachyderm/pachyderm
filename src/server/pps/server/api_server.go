--- conflicted
+++ resolved
@@ -513,52 +513,6 @@
 	return ppsutil.UpdateJobState(a.pipelines.ReadWrite(txnCtx.SqlTx), jobs, jobPtr, request.State, request.Reason)
 }
 
-<<<<<<< HEAD
-=======
-// CreateJob implements the protobuf pps.CreateJob RPC
-func (a *apiServer) CreateJob(ctx context.Context, request *pps.CreateJobRequest) (response *pps.Job, retErr error) {
-	func() { a.Log(request, nil, nil, 0) }()
-	defer func(start time.Time) { a.Log(request, response, retErr, time.Since(start)) }(time.Now())
-	var result *pps.Job
-	if err := a.txnEnv.WithWriteContext(ctx, func(txnCtx *txncontext.TransactionContext) error {
-		commitInfo, err := a.env.PfsServer().InspectCommitInTransaction(txnCtx, &pfs.InspectCommitRequest{
-			Commit: request.OutputCommit,
-		})
-		if err != nil {
-			return err
-		}
-		if commitInfo.Finished != nil {
-			return pfsServer.ErrCommitFinished{Commit: commitInfo.Commit}
-		}
-		if request.Stats == nil {
-			request.Stats = &pps.ProcessStats{}
-		}
-		pipelines := a.pipelines.ReadWrite(txnCtx.SqlTx)
-		jobs := a.jobs.ReadWrite(txnCtx.SqlTx)
-		jobPtr := &pps.StoredJobInfo{
-			Job:           client.NewJob(uuid.NewWithoutDashes()),
-			OutputCommit:  request.OutputCommit,
-			Pipeline:      request.Pipeline,
-			Stats:         request.Stats,
-			Restart:       request.Restart,
-			DataProcessed: request.DataProcessed,
-			DataSkipped:   request.DataSkipped,
-			DataTotal:     request.DataTotal,
-			DataFailed:    request.DataFailed,
-			DataRecovered: request.DataRecovered,
-			StatsCommit:   request.StatsCommit,
-			Started:       request.Started,
-			Finished:      request.Finished,
-		}
-		result = jobPtr.Job
-		return ppsutil.UpdateJobState(pipelines, jobs, jobPtr, pps.JobState_JOB_STARTING, "")
-	}); err != nil {
-		return nil, err
-	}
-	return result, nil
-}
-
->>>>>>> 7b727d04
 // InspectJob implements the protobuf pps.InspectJob RPC
 func (a *apiServer) InspectJob(ctx context.Context, request *pps.InspectJobRequest) (response *pps.JobInfo, retErr error) {
 	func() { a.Log(request, nil, nil, 0) }()
