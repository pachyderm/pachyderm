--- conflicted
+++ resolved
@@ -2194,11 +2194,6 @@
 			{Field: "cluster defaults", Description: defaultsJSON},
 		})
 	}
-<<<<<<< HEAD
-	effectiveSpec.Update = req.Update
-	effectiveSpec.Reprocess = req.Reprocess
-	if effectiveSpec.Pipeline == nil {
-=======
 	if wrappedJSON, err = jsonMergePatch(defaultsJSON, string(reqJSON), clusterDefaultsCanonicalizer); err != nil {
 		return "", badRequest(ctx, "could not merge Create Pipeline Request JSON with cluster defaults", []*errdetails.BadRequest_FieldViolation{
 			{Field: "create_pipeline_v2_request.create_pipeline_request_json", Description: fmt.Sprintf("could not merge %s into %s: %v", string(reqJSON), defaultsJSON, err)},
@@ -2234,7 +2229,6 @@
 	request.Reprocess = req.Reprocess
 
 	if request.Pipeline == nil {
->>>>>>> 80816633
 		return "", errors.New("request.Pipeline cannot be nil")
 	}
 	ensurePipelineProject(effectiveSpec.GetPipeline())
@@ -2260,15 +2254,11 @@
 		}
 	}
 	if err := a.txnEnv.WithTransaction(ctx, func(txn txnenv.Transaction) error {
-<<<<<<< HEAD
-		return errors.EnsureStack(txn.CreatePipeline(&pps.CreatePipelineTransaction{CreatePipelineRequest: effectiveSpec, UserJson: req.CreatePipelineRequestJson}))
-=======
 		return errors.EnsureStack(txn.CreatePipeline(&pps.CreatePipelineTransaction{
 			CreatePipelineRequest: request,
 			EffectiveJson:         string(effectiveSpecJSON),
 			UserJson:              req.CreatePipelineRequestJson,
 		}))
->>>>>>> 80816633
 	}); err != nil {
 		return "", err
 	}
