--- conflicted
+++ resolved
@@ -2205,23 +2205,17 @@
 	return &emptypb.Empty{}, nil
 }
 
-<<<<<<< HEAD
-=======
 // A defaultsGetter get cluster and project defaults.  It’s a layer of
 // indirection in order to permit implementation of a cache, in order to avoid a
 // database round trip for every getting.
->>>>>>> a6fe8c35
 type defaultsGetter interface {
 	getClusterDefaults(context.Context) (string, error)
 	getProjectDefaults(context.Context, *pfs.Project) (string, error)
 }
 
-<<<<<<< HEAD
-=======
 // makeEffectiveSpec makes an effective spec by merging the user spec with the
 // cluster & project defaults returned from the defaultsGetter.  It returns the
 // spec as both JSON and CreatePipelineRequest.
->>>>>>> a6fe8c35
 func (a *apiServer) makeEffectiveSpec(ctx context.Context, dg defaultsGetter, userSpecJSON string) (effectiveSpecJSON string, effectiveSpec *pps.CreatePipelineRequest, err error) {
 	clusterDefaultsJSON, err := dg.getClusterDefaults(ctx)
 	if err != nil {
@@ -2248,7 +2242,6 @@
 	clusterDefaultsJSON := clusterDefaultsResponse.GetClusterDefaultsJson()
 	if clusterDefaultsJSON == "" {
 		clusterDefaultsJSON = "{}"
-<<<<<<< HEAD
 	}
 	return clusterDefaultsJSON, nil
 }
@@ -2263,22 +2256,6 @@
 	if projectDefaultsJSON == "" {
 		projectDefaultsJSON = "{}"
 	}
-=======
-	}
-	return clusterDefaultsJSON, nil
-}
-
-func (a *apiServer) getProjectDefaults(ctx context.Context, project *pfs.Project) (string, error) {
-	projectDefaultsResponse, err := a.GetProjectDefaults(ctx, &pps.GetProjectDefaultsRequest{Project: project})
-	if err != nil {
-		return "", errors.Wrapf(err, "could not get defaults for project %v", project)
-	}
-
-	projectDefaultsJSON := projectDefaultsResponse.GetProjectDefaultsJson()
-	if projectDefaultsJSON == "" {
-		projectDefaultsJSON = "{}"
-	}
->>>>>>> a6fe8c35
 	return projectDefaultsJSON, nil
 }
 
@@ -3840,11 +3817,8 @@
 	return s.Err()
 }
 
-<<<<<<< HEAD
-=======
 // A cachedDefaultsGetter retrieves cluster and project defaults once from its
 // apiServer; after that, it returns cached versions.
->>>>>>> a6fe8c35
 type cachedDefaultsGetter struct {
 	apiServer       *apiServer
 	clusterDefaults string
@@ -3878,15 +3852,10 @@
 
 func (a *apiServer) SetClusterDefaults(ctx context.Context, req *pps.SetClusterDefaultsRequest) (*pps.SetClusterDefaultsResponse, error) {
 	var (
-<<<<<<< HEAD
-		cd  pps.ClusterDefaults
-		pp  map[*pps.Pipeline]*pps.CreatePipelineTransaction
-=======
 		cd pps.ClusterDefaults
 		pp map[*pps.Pipeline]*pps.CreatePipelineTransaction
 		// cdg is used to avoid refetching the cluster & project
 		// defaults for every pipeline in the cluster.
->>>>>>> a6fe8c35
 		cdg = &cachedDefaultsGetter{
 			apiServer:       a,
 			clusterDefaults: req.GetClusterDefaultsJson(),
@@ -3990,21 +3959,14 @@
 	return &pps.GetProjectDefaultsResponse{ProjectDefaultsJson: projectDefaults.Json}, nil
 }
 
-<<<<<<< HEAD
 // SetProjectDefaults sets the defaults for a project.  If regenerate is true,
 // then the effective spec for each pipeline in the project will be regenerated
 // and if has changed it will be saved; if reprocess is true then regenerated
 // (and changed) pipelines will reprocess previously-processed datums.
-=======
-// SetProjectDefaults is a stub, for use in testing.
-//
-// TODO(CORE-1712): implement as an RPC.
->>>>>>> a6fe8c35
 func (a *apiServer) SetProjectDefaults(ctx context.Context, req *pps.SetProjectDefaultsRequest) (*pps.SetProjectDefaultsResponse, error) {
 	if req.Project == nil || req.Project.Name == "" {
 		req.Project = &pfs.Project{Name: pfs.DefaultProjectName}
 	}
-<<<<<<< HEAD
 	var cdg = &cachedDefaultsGetter{
 		apiServer:       a,
 		projectDefaults: map[string]string{req.GetProject().String(): req.GetProjectDefaultsJson()},
@@ -4093,15 +4055,4 @@
 		return nil, unknownError(ctx, "could not write project defaults", err)
 	}
 	return &resp, nil
-=======
-	if err := a.txnEnv.WithWriteContext(ctx, func(txnCtx *txncontext.TransactionContext) error {
-		if err := a.projectDefaults.ReadWrite(txnCtx.SqlTx).Put(req.Project.String(), &ppsdb.ProjectDefaultsWrapper{Json: req.GetProjectDefaultsJson()}); err != nil {
-			return err
-		}
-		return nil
-	}); err != nil {
-		return nil, unknownError(ctx, "could not write cluster defaults", err)
-	}
-	return &pps.SetProjectDefaultsResponse{}, nil
->>>>>>> a6fe8c35
 }