--- conflicted
+++ resolved
@@ -2245,45 +2245,36 @@
 	if request.Salt == "" || request.Reprocess {
 		request.Salt = uuid.NewWithoutDashes()
 	}
-<<<<<<< HEAD
-
-	details, err := request.PipelineSpec()
-	if err != nil {
-		return nil, err
-	}
-
-=======
->>>>>>> 2fc8da68
 	pipelineInfo := &pps.PipelineInfo{
 		Pipeline: request.Pipeline,
 		Version:  1,
 		Details: &pps.PipelineInfo_Details{
-			Transform:               details.Transform,
-			TfJob:                   details.TfJob,
-			ParallelismSpec:         details.ParallelismSpec,
-			Input:                   details.Input,
-			OutputBranch:            details.OutputBranch,
-			Egress:                  details.Egress,
+			Transform:               request.Transform,
+			TfJob:                   request.TfJob,
+			ParallelismSpec:         request.ParallelismSpec,
+			Input:                   request.Input,
+			OutputBranch:            request.OutputBranch,
+			Egress:                  request.Egress,
 			CreatedAt:               timestamppb.Now(),
-			ResourceRequests:        details.ResourceRequests,
-			ResourceLimits:          details.ResourceLimits,
-			SidecarResourceLimits:   details.SidecarResourceLimits,
-			SidecarResourceRequests: details.SidecarResourceRequests,
-			Description:             details.Description,
-			Salt:                    details.Salt,
-			Service:                 details.Service,
-			Spout:                   details.Spout,
-			DatumSetSpec:            details.DatumSetSpec,
-			DatumTimeout:            details.DatumTimeout,
-			JobTimeout:              details.JobTimeout,
-			DatumTries:              details.DatumTries,
-			SchedulingSpec:          details.SchedulingSpec,
-			PodSpec:                 details.PodSpec,
-			PodPatch:                details.PodPatch,
-			S3Out:                   details.S3Out,
-			Metadata:                details.Metadata,
-			ReprocessSpec:           details.ReprocessSpec,
-			Autoscaling:             details.Autoscaling,
+			ResourceRequests:        request.ResourceRequests,
+			ResourceLimits:          request.ResourceLimits,
+			SidecarResourceLimits:   request.SidecarResourceLimits,
+			SidecarResourceRequests: request.SidecarResourceRequests,
+			Description:             request.Description,
+			Salt:                    request.Salt,
+			Service:                 request.Service,
+			Spout:                   request.Spout,
+			DatumSetSpec:            request.DatumSetSpec,
+			DatumTimeout:            request.DatumTimeout,
+			JobTimeout:              request.JobTimeout,
+			DatumTries:              request.DatumTries,
+			SchedulingSpec:          request.SchedulingSpec,
+			PodSpec:                 request.PodSpec,
+			PodPatch:                request.PodPatch,
+			S3Out:                   request.S3Out,
+			Metadata:                request.Metadata,
+			ReprocessSpec:           request.ReprocessSpec,
+			Autoscaling:             request.Autoscaling,
 			Tolerations:             request.Tolerations,
 		},
 	}
@@ -3637,42 +3628,14 @@
 	}, nil
 }
 
-<<<<<<< HEAD
-// emptyPipelineSpecJSON is the result of marshalling a zero pps.PipelineSpec
-// value.  It is used in case any of the PipelineSpec fields are marshaled even
-// if empty.
-var emptyPipelineSpecJSON string
-
-func init() {
-	var spec = new(pps.PipelineSpec)
-	b, err := json.Marshal(spec)
-	if err != nil {
-		panic(fmt.Sprint("could not marshal empty pipeline spec: ", err))
-	}
-	emptyPipelineSpecJSON = string(b)
-}
-
-=======
->>>>>>> 2fc8da68
 func (a *apiServer) GetClusterDefaults(ctx context.Context, req *pps.GetClusterDefaultsRequest) (*pps.GetClusterDefaultsResponse, error) {
 	var clusterDefaults pps.ClusterDefaults
 	if err := a.clusterDefaults.ReadOnly(ctx).Get("", &clusterDefaults); err != nil {
 		if !errors.As(err, &col.ErrNotFound{}) {
 			return nil, errors.Wrap(err, "could not read cluster defaults")
 		}
-<<<<<<< HEAD
-		clusterDefaults.DetailsJson = "{}"
-	}
-
-	var err error
-	if clusterDefaults.EffectiveDetailsJson, err = jsonMergePatch(emptyPipelineSpecJSON, clusterDefaults.DetailsJson); err != nil {
-		return nil, errors.Wrap(err, "could not merge empty spec with cluster default details")
-	}
-
-=======
 		clusterDefaults.CreatePipelineRequestJson = "{}"
 	}
->>>>>>> 2fc8da68
 	return &pps.GetClusterDefaultsResponse{ClusterDefaults: &clusterDefaults}, nil
 }
 
@@ -3720,7 +3683,6 @@
 	default:
 		return patch
 	}
-<<<<<<< HEAD
 }
 
 func badRequest(ctx context.Context, msg string, violations []*errdetails.BadRequest_FieldViolation) error {
@@ -3752,30 +3714,13 @@
 
 func (a *apiServer) SetClusterDefaults(ctx context.Context, req *pps.SetClusterDefaultsRequest) (*pps.SetClusterDefaultsResponse, error) {
 	var (
-		cd      = req.GetClusterDefaults()
-		details = cd.GetDetailsJson()
-		err     error
+		cd  = req.GetClusterDefaults()
+		crp pps.CreatePipelineRequest
 	)
-	if err := pps.ValidateJSONPipelineSpec(details); err != nil {
-		if errors.Is(err, pps.ErrInvalidPipelineSpec) {
-			return nil, badRequest(ctx, "invalid pipeline details", []*errdetails.BadRequest_FieldViolation{
-				{Field: "cluster_defaults.details_json", Description: err.Error()},
-			})
-		}
-		return nil, status.Convert(err).Err()
-	}
-
-	cd.EffectiveDetailsJson, err = jsonMergePatch(emptyPipelineSpecJSON, cd.GetDetailsJson())
-	if err != nil {
-		return nil, errors.Wrap(err, "unable to merge empty pipeline spec with cluster defaults")
-	}
-	if err := pps.ValidateJSONPipelineSpec(details); err != nil {
-		if errors.Is(err, pps.ErrInvalidPipelineSpec) {
-			return nil, badRequest(ctx, "invalid effective pipeline details", []*errdetails.BadRequest_FieldViolation{
-				{Field: "cluster_defaults.details_json", Description: err.Error()},
-			})
-		}
-		return nil, status.Convert(err).Err()
+	if err := protojson.Unmarshal([]byte(cd.GetCreatePipelineRequestJson()), &crp); err != nil {
+		return nil, badRequest(ctx, "invalid pipeline details", []*errdetails.BadRequest_FieldViolation{
+			{Field: "cluster_defaults.details_json", Description: err.Error()},
+		})
 	}
 
 	if err := a.txnEnv.WithWriteContext(ctx, func(txnCtx *txncontext.TransactionContext) error {
@@ -3787,8 +3732,6 @@
 		return nil, unknownError(ctx, "could not write cluster defaults", err)
 	}
 	return &pps.SetClusterDefaultsResponse{
-		EffectiveDetailsJson: cd.EffectiveDetailsJson,
+		EffectiveDetailsJson: cd.CreatePipelineRequestJson,
 	}, nil
-=======
->>>>>>> 2fc8da68
 }