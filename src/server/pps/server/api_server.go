--- conflicted
+++ resolved
@@ -3648,8 +3648,6 @@
 	default:
 		return patch
 	}
-<<<<<<< HEAD
-=======
 }
 
 func badRequest(ctx context.Context, msg string, violations []*errdetails.BadRequest_FieldViolation) error {
@@ -3718,5 +3716,4 @@
 	return &pps.SetClusterDefaultsResponse{
 		EffectiveDetailsJson: cd.EffectiveDetailsJson,
 	}, nil
->>>>>>> 2bc054c9
 }