--- conflicted
+++ resolved
@@ -2205,23 +2205,17 @@
 	return &emptypb.Empty{}, nil
 }
 
-<<<<<<< HEAD
-=======
 // A defaultsGetter get cluster and project defaults.  It’s a layer of
 // indirection in order to permit implementation of a cache, in order to avoid a
 // database round trip for every getting.
->>>>>>> 1ed317b1
 type defaultsGetter interface {
 	getClusterDefaults(context.Context) (string, error)
 	getProjectDefaults(context.Context, *pfs.Project) (string, error)
 }
 
-<<<<<<< HEAD
-=======
 // makeEffectiveSpec makes an effective spec by merging the user spec with the
 // cluster & project defaults returned from the defaultsGetter.  It returns the
 // spec as both JSON and CreatePipelineRequest.
->>>>>>> 1ed317b1
 func (a *apiServer) makeEffectiveSpec(ctx context.Context, dg defaultsGetter, userSpecJSON string) (effectiveSpecJSON string, effectiveSpec *pps.CreatePipelineRequest, err error) {
 	clusterDefaultsJSON, err := dg.getClusterDefaults(ctx)
 	if err != nil {
@@ -3823,11 +3817,8 @@
 	return s.Err()
 }
 
-<<<<<<< HEAD
-=======
 // A cachedDefaultsGetter retrieves cluster and project defaults once from its
 // apiServer; after that, it returns cached versions.
->>>>>>> 1ed317b1
 type cachedDefaultsGetter struct {
 	apiServer       *apiServer
 	clusterDefaults string
@@ -3861,15 +3852,10 @@
 
 func (a *apiServer) SetClusterDefaults(ctx context.Context, req *pps.SetClusterDefaultsRequest) (*pps.SetClusterDefaultsResponse, error) {
 	var (
-<<<<<<< HEAD
-		cd  pps.ClusterDefaults
-		pp  map[*pps.Pipeline]*pps.CreatePipelineTransaction
-=======
 		cd pps.ClusterDefaults
 		pp map[*pps.Pipeline]*pps.CreatePipelineTransaction
 		// cdg is used to avoid refetching the cluster & project
 		// defaults for every pipeline in the cluster.
->>>>>>> 1ed317b1
 		cdg = &cachedDefaultsGetter{
 			apiServer:       a,
 			clusterDefaults: req.GetClusterDefaultsJson(),
@@ -4010,10 +3996,6 @@
 		pp = make(map[*pps.Pipeline]*pps.CreatePipelineTransaction)
 		if err := a.listPipeline(ctx, &pps.ListPipelineRequest{Details: true}, func(pi *pps.PipelineInfo) error {
 			if !proto.Equal(pi.GetPipeline().GetProject(), req.GetProject()) {
-<<<<<<< HEAD
-				fmt.Println("returning")
-=======
->>>>>>> 1ed317b1
 				return nil
 			}
 			// if the old details are missing, synthesize them
