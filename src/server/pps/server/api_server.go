--- conflicted
+++ resolved
@@ -718,11 +718,7 @@
 	// specCommits holds the specCommits of pipelines that we're interested in
 	specCommits := make(map[string]bool)
 	if err := a.listPipelinePtr(pachClient, pipeline, history,
-<<<<<<< HEAD
-		func(ptr *pps.EtcdPipelineInfo) error {
-=======
-		func(name string, ptr *pps.StoredPipelineInfo) error {
->>>>>>> 521a22cb
+		func(ptr *pps.StoredPipelineInfo) error {
 			specCommits[ptr.SpecCommit.ID] = true
 			return nil
 		}); err != nil {
@@ -731,12 +727,7 @@
 	jobs := a.jobs.ReadOnly(pachClient.Ctx())
 	jobPtr := &pps.StoredPipelineJobInfo{}
 	_f := func(string) error {
-<<<<<<< HEAD
-		jobInfo, err := a.jobInfoFromPtr(pachClient, jobPtr, len(inputCommits) > 0 || full)
-=======
-		pipelineJobInfo, err := a.pipelineJobInfoFromPtr(pachClient, jobPtr,
-			len(inputCommits) > 0 || full)
->>>>>>> 521a22cb
+		pipelineJobInfo, err := a.pipelineJobInfoFromPtr(pachClient, jobPtr, len(inputCommits) > 0 || full)
 		if err != nil {
 			if isNotFoundErr(err) {
 				// This can happen if a user deletes an upstream commit and thereby
@@ -2212,12 +2203,8 @@
 
 		// pipelinePtr will be written to etcd, pointing at 'commit'. May include an
 		// auth token
-<<<<<<< HEAD
-		pipelinePtr := &pps.EtcdPipelineInfo{
+		pipelinePtr := &pps.StoredPipelineInfo{
 			Pipeline:    request.Pipeline,
-=======
-		pipelinePtr := &pps.StoredPipelineInfo{
->>>>>>> 521a22cb
 			SpecCommit:  commit,
 			State:       pps.PipelineState_PIPELINE_STARTING,
 			Parallelism: uint64(parallelism),
@@ -2547,33 +2534,16 @@
 		return true
 	}
 	// the mess below is so we can lookup the PFS info for each pipeline concurrently.
-<<<<<<< HEAD
-=======
-	type etcdInfo struct {
-		name string
-		ptr  *pps.StoredPipelineInfo
-	}
->>>>>>> 521a22cb
 	eg, ctx := errgroup.WithContext(pachClient.Ctx())
-	etcdInfos := make(chan *pps.EtcdPipelineInfo)
+	infos := make(chan *pps.StoredPipelineInfo)
 	// stream these out of etcd
 	eg.Go(func() error {
-		defer close(etcdInfos)
-<<<<<<< HEAD
-		return a.listPipelinePtr(pachClient, request.Pipeline, request.History, func(ptr *pps.EtcdPipelineInfo) error {
-=======
-		return a.listPipelinePtr(pachClient, request.Pipeline, request.History, func(name string, ptr *pps.StoredPipelineInfo) error {
-			// copy
-			data, _ := ptr.Marshal()
-			ptr2 := &pps.StoredPipelineInfo{}
-			if err := ptr2.Unmarshal(data); err != nil {
-				panic(err)
-			}
->>>>>>> 521a22cb
+		defer close(infos)
+		return a.listPipelinePtr(pachClient, request.Pipeline, request.History, func(ptr *pps.StoredPipelineInfo) error {
 			select {
 			case <-ctx.Done():
 				return ctx.Err()
-			case etcdInfos <- proto.Clone(ptr).(*pps.EtcdPipelineInfo):
+			case infos <- proto.Clone(ptr).(*pps.StoredPipelineInfo):
 				return nil
 			}
 		})
@@ -2583,7 +2553,7 @@
 	var fHasErrored bool
 	for i := 0; i < 20; i++ {
 		eg.Go(func() error {
-			for info := range etcdInfos {
+			for info := range infos {
 				pinfo, err := a.resolvePipelineInfo(pachClient, request.AllowIncomplete, info)
 				if err != nil {
 					return err
@@ -2613,13 +2583,8 @@
 	return eg.Wait()
 }
 
-<<<<<<< HEAD
-// resolvePipelineInfo looks up additional pipeline info in PFS needed to turn a EtcdPipelineInfo into a PipelineInfo
-func (a *apiServer) resolvePipelineInfo(pachClient *client.APIClient, allowIncomplete bool, ptr *pps.EtcdPipelineInfo) (*pps.PipelineInfo, error) {
-=======
 // resolvePipelineInfo looks up additional pipeline info in PFS needed to turn a StoredPipelineInfo into a PipelineInfo
-func (a *apiServer) resolvePipelineInfo(pachClient *client.APIClient, allowIncomplete bool, name string, ptr *pps.StoredPipelineInfo) (*pps.PipelineInfo, error) {
->>>>>>> 521a22cb
+func (a *apiServer) resolvePipelineInfo(pachClient *client.APIClient, allowIncomplete bool, ptr *pps.StoredPipelineInfo) (*pps.PipelineInfo, error) {
 	if allowIncomplete {
 		return ppsutil.GetPipelineInfoAllowIncomplete(pachClient, ptr)
 	}
@@ -2629,15 +2594,9 @@
 // listPipelinePtr enumerates all PPS pipelines in etcd, filters them based on
 // 'request', and then calls 'f' on each value
 func (a *apiServer) listPipelinePtr(pachClient *client.APIClient,
-<<<<<<< HEAD
-	pipeline *pps.Pipeline, history int64, f func(*pps.EtcdPipelineInfo) error) error {
-	p := &pps.EtcdPipelineInfo{}
+	pipeline *pps.Pipeline, history int64, f func(*pps.StoredPipelineInfo) error) error {
+	p := &pps.StoredPipelineInfo{}
 	forEachPipeline := func() error {
-=======
-	pipeline *pps.Pipeline, history int64, f func(string, *pps.StoredPipelineInfo) error) error {
-	p := &pps.StoredPipelineInfo{}
-	forEachPipeline := func(name string) error {
->>>>>>> 521a22cb
 		for i := int64(0); ; i++ {
 			// call f() if i <= history (esp. if history == 0, call f() once)
 			if err := f(p); err != nil {
@@ -2689,15 +2648,9 @@
 	// Possibly list pipelines in etcd (skip PFS read--don't need it) and delete them
 	if request.All {
 		request.Pipeline = &pps.Pipeline{}
-<<<<<<< HEAD
-		pipelinePtr := &pps.EtcdPipelineInfo{}
+		pipelinePtr := &pps.StoredPipelineInfo{}
 		if err := a.pipelines.ReadOnly(ctx).List(pipelinePtr, col.DefaultOptions(), func(string) error {
 			request.Pipeline.Name = pipelinePtr.Pipeline.Name
-=======
-		pipelinePtr := &pps.StoredPipelineInfo{}
-		if err := a.pipelines.ReadOnly(ctx).List(pipelinePtr, col.DefaultOptions, func(pipelineName string) error {
-			request.Pipeline.Name = pipelineName
->>>>>>> 521a22cb
 			_, err := a.deletePipeline(pachClient, request)
 			return err
 		}); err != nil {
@@ -2811,13 +2764,8 @@
 	// but before the pipeline RC is deleted. Check for orphaned jobs in
 	// pollPipelines.
 	var eg errgroup.Group
-<<<<<<< HEAD
-	jobPtr := &pps.EtcdJobInfo{}
+	jobPtr := &pps.StoredPipelineJobInfo{}
 	if err := a.jobs.ReadOnly(ctx).GetByIndex(ppsdb.JobsPipelineIndex, request.Pipeline.Name, jobPtr, col.DefaultOptions(), func(string) error {
-=======
-	jobPtr := &pps.StoredPipelineJobInfo{}
-	if err := a.jobs.ReadOnly(ctx).GetByIndex(ppsdb.JobsPipelineIndex, request.Pipeline, jobPtr, col.DefaultOptions, func(jobID string) error {
->>>>>>> 521a22cb
 		eg.Go(func() error {
 			_, err := a.DeleteJob(ctx, &pps.DeleteJobRequest{Job: jobPtr.Job})
 			if isNotFoundErr(err) || auth.IsErrNoRoleBinding(err) {
