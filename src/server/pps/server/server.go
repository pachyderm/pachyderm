--- conflicted
+++ resolved
@@ -30,11 +30,8 @@
 	imagePullSecret string,
 	noExposeDockerSocket bool,
 	reporter *metrics.Reporter,
-<<<<<<< HEAD
 	workerUsesRoot bool,
-=======
 	workerGrpcPort uint16,
->>>>>>> f53612ad
 	port uint16,
 	pprofPort uint16,
 	httpPort uint16,
@@ -106,15 +103,10 @@
 		etcdClient:     etcdClient,
 		iamRole:        iamRole,
 		reporter:       reporter,
-<<<<<<< HEAD
 		workerUsesRoot: true,
 		pipelines:      ppsdb.Pipelines(etcdClient, etcdPrefix),
 		jobs:           ppsdb.Jobs(etcdClient, etcdPrefix),
-=======
-		pipelines:      ppsdb.Pipelines(etcdClient, etcdPrefix),
-		jobs:           ppsdb.Jobs(etcdClient, etcdPrefix),
 		workerGrpcPort: workerGrpcPort,
->>>>>>> f53612ad
 	}
 	go apiServer.getPachClient() // connects back to pachd and inits spec repo
 	return apiServer, nil
