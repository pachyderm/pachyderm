--- conflicted
+++ resolved
@@ -454,32 +454,6 @@
 	}
 	pachClient.SetAuthToken(op.ptr.AuthToken)
 
-<<<<<<< HEAD
-	return op.m.a.sudo(pachClient, func(superUserClient *client.APIClient) error {
-		commitInfos, err := superUserClient.ListCommit(op.ptr.Pipeline.Name, op.pipelineInfo.OutputBranch, "", 0)
-		if isNotFoundErr(err) {
-			return nil // already deleted
-		}
-		if err != nil {
-			return errors.Wrapf(err, "could not list output commits of %q to finish them", op.ptr.Pipeline.Name)
-		}
-
-		var finishCommitErr error
-		for _, ci := range commitInfos {
-			if ci.Finished != nil {
-				continue // nothing needs to be done
-			}
-			if _, err := superUserClient.PfsAPIClient.FinishCommit(superUserClient.Ctx(),
-				&pfs.FinishCommitRequest{
-					Commit: client.NewCommit(op.ptr.Pipeline.Name, ci.Commit.ID),
-					Empty:  true,
-				}); err != nil && finishCommitErr == nil {
-				finishCommitErr = err
-			}
-		}
-		return finishCommitErr
-	})
-=======
 	if err := pachClient.ListCommitF(op.name, op.pipelineInfo.OutputBranch, "", 0, false, func(commitInfo *pfs.CommitInfo) error {
 		return pachClient.StopJobOutputCommit(commitInfo.Commit.Repo.Name, commitInfo.Commit.ID)
 	}); err != nil {
@@ -489,7 +463,6 @@
 		return errors.Wrapf(err, "could not finish output commits of pipeline %q", op.name)
 	}
 	return nil
->>>>>>> b9b959fc
 }
 
 // deletePipelineResources deletes the RC and services associated with op's
