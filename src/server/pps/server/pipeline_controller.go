--- conflicted
+++ resolved
@@ -129,16 +129,9 @@
 	etcdPrefix            string
 	monitorCancel         func()
 	crashingMonitorCancel func()
-<<<<<<< HEAD
-
-	bumpChan chan time.Time
-	pcMgr    *pcManager
-	kd       *kubeDriver
-=======
 	bumpChan              chan time.Time
 	pcMgr                 *pcManager
 	kd                    *kubeDriver
->>>>>>> 6fbcc735
 }
 
 var (
@@ -157,10 +150,7 @@
 		env:        m.a.env,
 		txEnv:      m.a.txnEnv,
 		etcdPrefix: m.a.etcdPrefix,
-<<<<<<< HEAD
-=======
 		pipelines:  m.a.pipelines,
->>>>>>> 6fbcc735
 		kd:         m.kd,
 		bumpChan:   make(chan time.Time, 1),
 		pcMgr:      m.pcMgr,
@@ -328,14 +318,7 @@
 	if pi.State == pps.PipelineState_PIPELINE_STARTING || pi.State == pps.PipelineState_PIPELINE_RESTARTING {
 		sideEffects := make([]sideEffect, 0)
 		if rc == nil {
-<<<<<<< HEAD
 			sideEffects = append(sideEffects, sideEffect_CREATE_RESOURCES)
-=======
-			// default: old RC (if any) is down but new RC is not up yet
-			if err := pc.kd.CreatePipelineResources(ctx, pi); err != nil {
-				return err
-			}
->>>>>>> 6fbcc735
 		}
 		if pi.Stopped {
 			return pps.PipelineState_PIPELINE_PAUSED, sideEffects, nil
