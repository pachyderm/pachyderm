package server

import (
	"context"
	"fmt"
	"strconv"
	"sync"
	"time"

	"github.com/pachyderm/pachyderm/v2/src/client"
	"github.com/pachyderm/pachyderm/v2/src/internal/backoff"
	"github.com/pachyderm/pachyderm/v2/src/internal/errors"
	"github.com/pachyderm/pachyderm/v2/src/internal/errutil"
	"github.com/pachyderm/pachyderm/v2/src/internal/ppsutil"
	"github.com/pachyderm/pachyderm/v2/src/internal/tracing"
	"github.com/pachyderm/pachyderm/v2/src/internal/tracing/extended"
	"github.com/pachyderm/pachyderm/v2/src/pfs"
	"github.com/pachyderm/pachyderm/v2/src/pps"
	"github.com/pachyderm/pachyderm/v2/src/server/worker/driver"
	"github.com/pachyderm/pachyderm/v2/src/task"
	"github.com/pachyderm/pachyderm/v2/src/version"

	opentracing "github.com/opentracing/opentracing-go"
	log "github.com/sirupsen/logrus"
	v1 "k8s.io/api/core/v1"
)

func max(is ...int) int {
	if len(is) == 0 {
		return 0
	}
	max := is[0]
	for _, i := range is {
		if i > max {
			max = i
		}
	}
	return max
}

type pcManager struct {
	sync.Mutex
	pcs map[pipelineKey]*pipelineController
}

func newPcManager() *pcManager {
	return &pcManager{
		pcs: make(map[pipelineKey]*pipelineController),
	}
}

type sideEffectName int32

const (
	sideEffectName_KUBERNETES_RESOURCES sideEffectName = 0
	sideEffectName_FINISH_COMMITS       sideEffectName = 1
	sideEffectName_RESTART              sideEffectName = 2
	sideEffectName_SCALE_WORKERS        sideEffectName = 3
	sideEffectName_PIPELINE_MONITOR     sideEffectName = 4
	sideEffectName_CRASH_MONITOR        sideEffectName = 5
)

type sideEffectToggle int32

const (
	sideEffectToggle_NONE sideEffectToggle = 0
	sideEffectToggle_UP   sideEffectToggle = 1
	sideEffectToggle_DOWN sideEffectToggle = 2
)

// sideEffect intends to capture a state changing operation that the pipeline controller may apply
// NOTE: the PipelineInfo & ReplicationController arguments supplied to apply should be treated as read only copies
type sideEffect struct {
	apply  func(context.Context, *pipelineController, *pps.PipelineInfo, *v1.ReplicationController) error
	name   sideEffectName
	toggle sideEffectToggle
}

func (se sideEffect) equals(o sideEffect) bool {
	return se.name == o.name && se.toggle == o.toggle
}

func ResourcesSideEffect(toggle sideEffectToggle) sideEffect {
	return sideEffect{
		name:   sideEffectName_KUBERNETES_RESOURCES,
		toggle: toggle,
		apply: func(ctx context.Context, pc *pipelineController, pi *pps.PipelineInfo, _ *v1.ReplicationController) error {
			if toggle == sideEffectToggle_UP {
				return errors.EnsureStack(pc.iDriver.CreatePipelineResources(ctx, pi))
			}
			if err := pc.deletePipelineResources(); err != nil {
				// retry, but the pipeline has already failed
				return stepError{
					error: errors.Wrap(err, "error deleting resources for failing pipeline"),
					retry: true,
				}
			}
			return nil
		},
	}
}

func FinishCommitsSideEffect() sideEffect {
	return sideEffect{
		name:   sideEffectName_FINISH_COMMITS,
		toggle: sideEffectToggle_NONE,
		apply: func(ctx context.Context, pc *pipelineController, pi *pps.PipelineInfo, _ *v1.ReplicationController) error {
			return pc.finishPipelineOutputCommits(ctx, pi)
		},
	}
}

func RestartSideEffect() sideEffect {
	return sideEffect{
		name:   sideEffectName_RESTART,
		toggle: sideEffectToggle_NONE,
		apply: func(ctx context.Context, pc *pipelineController, pi *pps.PipelineInfo, rc *v1.ReplicationController) error {
			return pc.restartPipeline(ctx, pi, rc)
		},
	}
}

func ScaleWorkersSideEffect(toggle sideEffectToggle) sideEffect {
	return sideEffect{
		name:   sideEffectName_SCALE_WORKERS,
		toggle: toggle,
		apply: func(ctx context.Context, pc *pipelineController, pi *pps.PipelineInfo, rc *v1.ReplicationController) error {
			if toggle == sideEffectToggle_UP {
				return pc.scaleUpPipeline(ctx, pi, rc)
			}
			return pc.scaleDownPipeline(ctx, pi, rc)
		},
	}
}

func PipelineMonitorSideEffect(toggle sideEffectToggle) sideEffect {
	return sideEffect{
		name:   sideEffectName_PIPELINE_MONITOR,
		toggle: toggle,
		apply: func(ctx context.Context, pc *pipelineController, pi *pps.PipelineInfo, rc *v1.ReplicationController) error {
			if toggle == sideEffectToggle_UP {
				pc.startPipelineMonitor(pi)
			} else {
				pc.stopPipelineMonitor()
			}
			return nil
		},
	}
}

func CrashingMonitorSideEffect(toggle sideEffectToggle) sideEffect {
	return sideEffect{
		name:   sideEffectName_CRASH_MONITOR,
		toggle: toggle,
		apply: func(_ context.Context, pc *pipelineController, pi *pps.PipelineInfo, _ *v1.ReplicationController) error {
			if toggle == sideEffectToggle_UP {
				pc.startCrashingPipelineMonitor(pi)
			} else {
				pc.stopCrashingPipelineMonitor()
			}
			return nil
		},
	}
}

// pipelineController contains all of the relevent current state for a pipeline. It's
// used by step() to take any necessary actions
type pipelineController struct {
	// a pachyderm client wrapping this operation's context (child of the PPS
	// master's context, and cancelled at the end of Start())
	ctx                   context.Context
	cancel                context.CancelFunc
	pipeline              *pps.Pipeline
	env                   Env
	etcdPrefix            string
	monitorCancel         func()
	crashingMonitorCancel func()
	bumpChan              chan time.Time
	pcMgr                 *pcManager
	psDriver              PipelineStateDriver
	iDriver               InfraDriver
	scaleUpInterval       time.Duration
	crashingBackoff       time.Duration
}

var (
	errRCNotFound   = errors.New("RC not found")
	errUnexpectedRC = errors.New("unexpected RC")
	errTooManyRCs   = errors.New("multiple RCs found for pipeline")
	errStaleRC      = errors.New("RC doesn't match pipeline version (likely stale)")
)

func (m *ppsMaster) newPipelineController(ctx context.Context, cancel context.CancelFunc, pipeline *pps.Pipeline) *pipelineController {
	pc := &pipelineController{
		ctx:    ctx,
		cancel: cancel,
		// pipeline name is recorded separately in the case we are running a delete operation and pipelineInfo isn't available in the DB
		pipeline:        pipeline,
		env:             m.env,
		etcdPrefix:      m.etcdPrefix,
		iDriver:         m.kd,
		psDriver:        m.sd,
		bumpChan:        make(chan time.Time, 1),
		pcMgr:           m.pcMgr,
		scaleUpInterval: m.scaleUpInterval,
		crashingBackoff: m.crashingBackoff,
	}
	return pc
}

// Bump signals the pipelineController goro to either process the  latest state
// of the pipeline now, or once its done with its current processing iteration.
//
// This function is expected to be called while holding the pcMgr lock.
// This helps guard the critical section when the goroutine is cleaned up
// as part of a pipeline deletion event in pipelineController.tryFinish().
//
// Note: since pc.bumpChan is a buffered channel of length 1, Bump() will
// add to the channel if it's empty, and do nothing otherwise.
func (pc *pipelineController) Bump(ts time.Time) {
	select {
	case pc.bumpChan <- ts:
	default:
	}
}

// Start calls step for the given pipeline in a backoff loop.
// When it encounters a stepError, returned by most pipeline controller helper
// functions, it uses the fields to decide whether to retry the step or,
// if the retries have been exhausted, fail the pipeline.
//
// Other errors are simply logged and ignored, assuming that some future polling
// of the pipeline will succeed.
func (pc *pipelineController) Start(timestamp time.Time) {
	pc.Bump(timestamp)
	for {
		select {
		case <-pc.ctx.Done():
			return
		case ts := <-pc.bumpChan:
			// pc.step returns true if the pipeline was deleted, and the controller can try to shutdown
			if isDelete, err := pc.step(ts); err != nil {
				log.Errorf("PPS master: failed to run step for pipeline %s: %v", pc.pipeline, err)
			} else if isDelete {
				pc.tryFinish()
			}
		}
	}
}

// finishes the pc if it isn't bumped
func (pc *pipelineController) tryFinish() {
	pc.pcMgr.Lock()
	defer pc.pcMgr.Unlock()
	select {
	case ts := <-pc.bumpChan:
		pc.Bump(ts)
	default:
		pc.cancel()
		delete(pc.pcMgr.pcs, toKey(pc.pipeline))
	}
}

// step fetches 'pipelineInfo', the latest pipeline pointer in the pipeline collection, and
// 1. retrieves its full pipeline spec and RC into the 'Details' field
// 2. makes whatever changes are needed to bring the RC in line with the (new) spec
// 3. updates 'pipelineInfo', if needed, to reflect the action it just took
//
// returns true if the pipeline is deleted, and the pipelineController can try to shutdown
func (pc *pipelineController) step(timestamp time.Time) (isDelete bool, retErr error) {
	log.Debugf("PPS master: processing event for %q", pc.pipeline)
	// Handle tracing
	span, _ := extended.AddSpanToAnyPipelineTrace(pc.ctx, pc.env.EtcdClient, pc.pipeline, "/pps.Master/ProcessPipelineUpdate")
	if !timestamp.IsZero() {
		tracing.TagAnySpan(span, "update-time", timestamp)
	} else {
		tracing.TagAnySpan(span, "pollpipelines-or-autoscaling-event", "true")
	}
	defer tracing.FinishAnySpan(span, "err", retErr)
<<<<<<< HEAD
=======
	// derive the latest pipelineInfo with a corresponding auth'd context
>>>>>>> 0271b401
	pi, ctx, err := pc.psDriver.FetchState(pc.ctx, pc.pipeline)
	if err != nil {
		// if we fail to create a new step, there was an error querying the pipeline info, and there's nothing we can do
		log.Errorf("PPS master: failed to set up step data to handle event for pipeline '%s': %v", pc.pipeline, errors.Wrapf(err, "failing pipeline %q", pc.pipeline))
		return false, errors.EnsureStack(err)
	} else if pi == nil {
		// interpret the event as a delete operation
		if err := pc.deletePipelineResources(); err != nil {
			log.Errorf("PPS master: error deleting pipelineController resources for pipeline '%s': %v", pc.pipeline, err)
			return true, errors.Wrapf(err, "error deleting pipelineController resources for pipeline '%s'", pc.pipeline)
		}
		return true, nil
	}
	var stepErr stepError
	// TODO(msteffen) should this fail the pipeline? (currently getRC will restart
	// the pipeline indefinitely)
	rc, restart, err := pc.getRC(ctx, pi)
	if restart {
		if err := pc.restartPipeline(ctx, pi, rc); err != nil {
			return false, err
		}
		return false, errors.EnsureStack(pc.psDriver.SetState(ctx, pi.SpecCommit, pps.PipelineState_PIPELINE_RESTARTING, "could not get RC."))
	}
	if err != nil && !errors.Is(err, errRCNotFound) {
		return false, err
	}
	targetState, sideEffects, reason, err := evaluate(pi, rc)
	if err != nil {
		return false, err
	}
	errCount := 0
	err = backoff.RetryNotify(func() error {
		// Create/Modify/Delete pipeline resources as needed per new state
		return pc.apply(ctx, pi, rc, targetState, sideEffects, reason)
	}, backoff.NewExponentialBackOff(), func(err error, d time.Duration) error {
		errCount++
		if errors.As(err, &stepErr) {
			if stepErr.retry && errCount < maxErrCount {
				log.Errorf("PPS master: error updating resources for pipeline %q: %v; retrying in %v",
					pc.pipeline, err, d)
				return nil
			}
		}
		return errors.Wrapf(err, "could not update resource for pipeline %q", pc.pipeline)
	})
	if errors.As(err, &stepErr) && stepErr.failPipeline {
		failError := pc.psDriver.SetState(ctx,
			pi.SpecCommit,
			pps.PipelineState_PIPELINE_FAILURE,
			fmt.Sprintf("could not update resources after %d attempts: %v", errCount, err),
		)
		if failError != nil {
			log.Errorf("PPS master: error failing pipeline '%s' after step error (%v): %v", pc.pipeline, stepErr, failError)
			return false, errors.Wrapf(failError, "error failing pipeline %q  after step error (%v)", pc.pipeline, stepErr)
		}
	}
	return false, err
}

func evaluate(pi *pps.PipelineInfo, rc *v1.ReplicationController) (pps.PipelineState, []sideEffect, string, error) {
	if pi.State == pps.PipelineState_PIPELINE_FAILURE {
		return pps.PipelineState_PIPELINE_FAILURE,
			[]sideEffect{
				FinishCommitsSideEffect(),
				ResourcesSideEffect(sideEffectToggle_DOWN),
			}, "", nil
	}
	if pi.State == pps.PipelineState_PIPELINE_STARTING || pi.State == pps.PipelineState_PIPELINE_RESTARTING {
		sideEffects := make([]sideEffect, 0)
		if rc == nil {
			sideEffects = append(sideEffects, ResourcesSideEffect(sideEffectToggle_UP))
		}
		if pi.Stopped {
			return pps.PipelineState_PIPELINE_PAUSED, sideEffects, "", nil
		}
		sideEffects = append(sideEffects, CrashingMonitorSideEffect(sideEffectToggle_DOWN))
		if pi.Details.Autoscaling && pi.State == pps.PipelineState_PIPELINE_STARTING {
			return pps.PipelineState_PIPELINE_STANDBY, sideEffects, "", nil
		}
		return pps.PipelineState_PIPELINE_RUNNING, sideEffects, "", nil
	}
	if rc == nil {
		// may happen if an external system deletes the RC
		return pps.PipelineState_PIPELINE_RESTARTING, []sideEffect{RestartSideEffect()}, "missing RC", nil
	}
	if pi.State == pps.PipelineState_PIPELINE_PAUSED {
		if !pi.Stopped {
			// StartPipeline has been called (so spec commit is updated), but new spec
			// commit hasn't been propagated to PipelineInfo or RC yet
			if pi.Details.Autoscaling {
				return pps.PipelineState_PIPELINE_STANDBY, nil, "", nil
			}
			return pps.PipelineState_PIPELINE_RUNNING, nil, "", nil
		}
		return pi.State, []sideEffect{
			// don't want cron commits or STANDBY state changes while pipeline is
			// stopped
			PipelineMonitorSideEffect(sideEffectToggle_DOWN),
			CrashingMonitorSideEffect(sideEffectToggle_DOWN),
			// default: scale down if pause/standby hasn't propagated to collection yet
			ScaleWorkersSideEffect(sideEffectToggle_DOWN),
		}, "", nil
	}
	if pi.Stopped {
		return pps.PipelineState_PIPELINE_PAUSED, []sideEffect{}, "", nil
	}
	switch pi.State {
	case pps.PipelineState_PIPELINE_RUNNING:
		return pi.State, []sideEffect{
			CrashingMonitorSideEffect(sideEffectToggle_DOWN),
			PipelineMonitorSideEffect(sideEffectToggle_UP),
			// default: scale up if pipeline start hasn't propagated to the collection yet
			// Note: mostly this should do nothing, as this runs several times per job
			ScaleWorkersSideEffect(sideEffectToggle_UP),
		}, "", nil
	case pps.PipelineState_PIPELINE_STANDBY:
		return pi.State, []sideEffect{
			CrashingMonitorSideEffect(sideEffectToggle_DOWN),
			// Make sure pipelineMonitor is running to pull it out of standby
			PipelineMonitorSideEffect(sideEffectToggle_UP),
			// default: scale down if standby hasn't propagated to kube RC yet
			ScaleWorkersSideEffect(sideEffectToggle_DOWN),
		}, "", nil
	case pps.PipelineState_PIPELINE_CRASHING:
		return pi.State, []sideEffect{
			// start a monitor to poll k8s and update us when it goes into a running state
			CrashingMonitorSideEffect(sideEffectToggle_UP),
			PipelineMonitorSideEffect(sideEffectToggle_UP),
			// Surprisingly, scaleUpPipeline() is necessary, in case a pipelines is
			// quickly transitioned to CRASHING after coming out of STANDBY. Because the
			// pipeline controller reads the current state of the pipeline after each
			// event (to avoid getting backlogged), it might never actually see the
			// pipeline in RUNNING. However, if the RC is never scaled up, the pipeline
			// can never come out of CRASHING, so do it here in case it never happened.
			//
			// In general, CRASHING is actually almost identical to RUNNING (except for
			// the monitorCrashing goro)
			ScaleWorkersSideEffect(sideEffectToggle_UP),
		}, "", nil
	}
	return 0, nil, "", errors.New("could not evaluate pipeline transition")
}

func (pc *pipelineController) apply(ctx context.Context, pi *pps.PipelineInfo, rc *v1.ReplicationController, target pps.PipelineState, sideEffects []sideEffect, reason string) error {
	for _, s := range sideEffects {
		if err := s.apply(ctx, pc, pi, rc); err != nil {
			return err
		}
	}
	if target != pi.State {
		return errors.EnsureStack(pc.psDriver.SetState(ctx, pi.SpecCommit, target, reason))
	}
	return nil
}

// rcIsFresh returns a boolean indicating whether rc has the right labels
// corresponding to pipelineInfo. If this returns false, it likely means the
// current RC is using e.g. an old spec commit or something.
func rcIsFresh(pi *pps.PipelineInfo, rc *v1.ReplicationController) bool {
	if rc == nil {
		log.Errorf("PPS master: RC for %q is nil", pi.Pipeline.Name)
		return false
	}
	expectedName := ppsutil.PipelineRcName(pi.Pipeline.Project.GetName(), pi.Pipeline.Name, pi.Version)
	// establish current RC properties
	rcName := rc.ObjectMeta.Name
	rcPachVersion := rc.ObjectMeta.Annotations[pachVersionAnnotation]
	rcAuthTokenHash := rc.ObjectMeta.Annotations[hashedAuthTokenAnnotation]
	rcPipelineVersion := rc.ObjectMeta.Annotations[pipelineVersionAnnotation]
	rcSpecCommit := rc.ObjectMeta.Annotations[pipelineSpecCommitAnnotation]
	switch {
	case rcPipelineVersion != strconv.FormatUint(pi.Version, 10):
		log.Infof("PPS master: pipeline version in %q looks stale %s != %d",
			pi.Pipeline.Name, rcPipelineVersion, pi.Version)
		return false
	case rcSpecCommit != pi.SpecCommit.ID:
		log.Infof("PPS master: pipeline spec commit in %q looks stale %s != %s",
			pi.Pipeline.Name, rcSpecCommit, pi.SpecCommit.ID)
		return false
	case rcPachVersion != version.PrettyVersion():
		log.Infof("PPS master: %q is using stale pachd v%s != current v%s",
			pi.Pipeline.Name, rcPachVersion, version.PrettyVersion())
		return false
	case rcName != expectedName:
		log.Infof("PPS master: %q has an unexpected (likely stale) name %q != %q",
			pi.Pipeline.Name, rcName, expectedName)
	case rcAuthTokenHash != hashAuthToken(pi.AuthToken):
		log.Infof("PPS master: auth token in %q is stale %s != %s",
			pi.Pipeline.Name, rcAuthTokenHash, hashAuthToken(pi.AuthToken))
		return false
	}
	return true
}

// startPipelineMonitor spawns a monitorPipeline() goro for this pipeline (if
// one doesn't exist already), which manages standby and cron inputs, and
// updates the the pipeline state.
// Note: this is called by every run through step(), so must be idempotent
func (pc *pipelineController) startPipelineMonitor(pi *pps.PipelineInfo) {
	if pc.monitorCancel == nil {
		pc.monitorCancel = pc.startMonitor(pc.ctx, pi)
	}
}

func (pc *pipelineController) startCrashingPipelineMonitor(pi *pps.PipelineInfo) {
	if pc.crashingMonitorCancel == nil {
		pc.crashingMonitorCancel = pc.startCrashingMonitor(pc.ctx, pi)
	}
}

func (pc *pipelineController) stopPipelineMonitor() {
	if pc.monitorCancel != nil {
		pc.monitorCancel()
		pc.monitorCancel = nil
	}
}

func (pc *pipelineController) stopCrashingPipelineMonitor() {
	if pc.crashingMonitorCancel != nil {
		pc.crashingMonitorCancel()
		pc.crashingMonitorCancel = nil
	}
}

// finishPipelineOutputCommits finishes any output commits of
// 'pipelineInfo.Pipeline' with an empty tree.
// TODO(msteffen) Note that if the pipeline has any jobs (which can happen if
// the user manually deletes the pipeline's RC, failing the pipeline, after it
// has created jobs) those will not be updated, but they should be FAILED
//
// Unlike other functions in this file, finishPipelineOutputCommits doesn't
// cause retries if it encounters an error. Currently. it's only called by step()
// in the case where pc's pipeline is already in FAILURE. If it returns an error in
// that case, the pps master will log the error and move on to the next pipeline
// event. This pipeline's output commits will stay open until another watch
// event arrives for the pipeline and finishPipelineOutputCommits is retried.
func (pc *pipelineController) finishPipelineOutputCommits(ctx context.Context, pi *pps.PipelineInfo) (retErr error) {
	log.Infof("PPS master: finishing output commits for pipeline %q", pi.Pipeline.Name)
	pachClient := pc.env.GetPachClient(ctx)
	if span, _ctx := tracing.AddSpanToAnyExisting(ctx,
		"/pps.Master/FinishPipelineOutputCommits", "pipeline", pi.Pipeline.Name); span != nil {
		pachClient = pachClient.WithCtx(_ctx) // copy span back into pachClient
		defer func() {
			tracing.TagAnySpan(span, "err", fmt.Sprintf("%v", retErr))
			tracing.FinishAnySpan(span)
		}()
	}
	pachClient.SetAuthToken(pi.AuthToken)
	if err := pachClient.ListCommitF(client.NewProjectRepo(pi.Pipeline.Project.GetName(), pi.Pipeline.Name), client.NewProjectCommit(pi.Pipeline.Project.GetName(), pi.Pipeline.Name, pi.Details.OutputBranch, ""), nil, 0, false, func(commitInfo *pfs.CommitInfo) error {
<<<<<<< HEAD
		return pachClient.StopJob(pi.Pipeline.Name, commitInfo.Commit.ID)
=======
		return pachClient.StopProjectJob(pi.Pipeline.Project.GetName(), pi.Pipeline.Name, commitInfo.Commit.ID)
>>>>>>> 0271b401
	}); err != nil {
		if errutil.IsNotFoundError(err) {
			return nil // already deleted
		}
		return errors.Wrapf(err, "could not finish output commits of pipeline %q", pi.Pipeline.Name)
	}
	return nil
}

// scaleUpPipeline edits the RC associated with pc's pipeline & spins up the
// configured number of workers.
func (pc *pipelineController) scaleUpPipeline(ctx context.Context, pi *pps.PipelineInfo, oldRC *v1.ReplicationController) (retErr error) {
	log.Debugf("PPS master: ensuring correct k8s resources for %q", pi.Pipeline.Name)
	span, _ := tracing.AddSpanToAnyExisting(ctx,
		"/pps.Master/ScaleUpPipeline", "pipeline", pi.Pipeline.Name)
	defer func() {
		if retErr != nil {
			log.Errorf("PPS master: error scaling up: %v", retErr)
		}
		tracing.TagAnySpan(span, "err", retErr)
		tracing.FinishAnySpan(span)
	}()
	// Compute maximum parallelism
	maxScale := int32(1)
	if pi.Details.ParallelismSpec != nil && pi.Details.ParallelismSpec.Constant > 0 {
		maxScale = int32(pi.Details.ParallelismSpec.Constant)
	}
	// update pipeline RC
	return errors.EnsureStack(pc.iDriver.UpdateReplicationController(ctx, oldRC, func(rc *v1.ReplicationController) bool {
		var curScale int32
		if rc.Spec.Replicas != nil && *rc.Spec.Replicas > 0 {
			curScale = *rc.Spec.Replicas
		}
		targetScale := func() int32 {
			if !pi.Details.Autoscaling {
				return maxScale // don't bother if Autoscaling is off
			}
			if curScale == 0 {
				return 1 // make one pod to be the worker master & calculate tasks
			}
			// Master is scheduled; see if tasks have been calculated
			var nTasks int32
			// TODO: should this run through internal PPS service?
			err := pc.env.GetPachClient(ctx).ListTask("pps", driver.TaskNamespace(pi), "", func(info *task.TaskInfo) error {
				switch info.State {
				case task.State_CLAIMED, task.State_RUNNING:
					nTasks++
				}
				return nil
			})
			// Set parallelism
			log.Debugf("Beginning scale-up check for %q, which has %d tasks",
				pi.Pipeline.Name, nTasks)
			switch {
			case err != nil || nTasks == 0:
				log.Errorf("tasks remaining for %q not known (possibly still being calculated): %v",
					pi.Pipeline.Name, err)
				return curScale // leave pipeline alone until until nTasks is available
			case nTasks <= curScale:
				return curScale // can't scale down w/o dropping work
			case nTasks <= maxScale:
				return nTasks
			default:
				return maxScale
			}
		}()
		if targetScale < maxScale {
			// schedule another step in scaleUpInterval, to check the tasks again
			go func() {
				time.Sleep(pc.scaleUpInterval)
				// Normally, it's necessary to acquire the mutex in step.pc.pcMgr and
				// then read the latest pipelineController from pcMgr before calling
				// Bump(), in order to avoid Bumping a dead pipelineController and
				// dropping a Bump event. But in this case, we'd rather drop the Bump
				// event. If this pipeline was recently updated, the new pipeline may
				// not have autoscaling, or it may simply not make sense to trigger an
				// update anymore.
				if pc.ctx.Err() == nil {
					pc.Bump(time.Time{}) // no ts, as it's not a new event
				}
			}()
		}
		if curScale == targetScale {
			return false // no changes necessary
		}
		// Update the # of replicas
		rc.Spec.Replicas = &targetScale
		return true
	}))
}

// scaleDownPipeline edits the RC associated with pc's pipeline & spins down the
// configured number of workers.
func (pc *pipelineController) scaleDownPipeline(ctx context.Context, pi *pps.PipelineInfo, rc *v1.ReplicationController) (retErr error) {
	log.Debugf("PPS master: scaling down workers for %q", pi.Pipeline.Name)
	span, _ := tracing.AddSpanToAnyExisting(ctx,
		"/pps.Master/ScaleDownPipeline", "pipeline", pi.Pipeline.Name)
	defer func() {
		if retErr != nil {
			log.Errorf("PPS master: error scaling down: %v", retErr)
		}
		tracing.TagAnySpan(span, "err", retErr)
		tracing.FinishAnySpan(span)
	}()
	return errors.EnsureStack(pc.iDriver.UpdateReplicationController(ctx, rc, func(rc *v1.ReplicationController) bool {
		if rc.Spec.Replicas != nil && *rc.Spec.Replicas == 0 {
			return false // prior attempt succeeded
		}
		rc.Spec.Replicas = &zero
		return true
	}))
}

// restartPipeline updates the RC/service associated with pc's pipeline.
// Note that restartPipeline only deletes rc if it's stale--a prior bug
// was that it would delete all of pc's resources, and then get stuck in a
// loop deleting and recreating pc's RC if the cluster was busy and
// the RC was taking too long to start.
func (pc *pipelineController) restartPipeline(ctx context.Context, pi *pps.PipelineInfo, rc *v1.ReplicationController) error {
	if rc != nil && !rcIsFresh(pi, rc) {
		// delete old RC, monitorPipeline goro, and worker service
		if err := pc.deletePipelineResources(); err != nil {
			return newRetriableError(err, "error deleting resources for restart")
		}
	}
	// create up-to-date RC
	if err := pc.iDriver.CreatePipelineResources(ctx, pi); err != nil {
		return errors.Wrap(err, "error creating resources for restart")
	}
	return nil
}

// deletePipelineResources deletes the monitors, k8s RC and k8s services associated with pc's
// pipeline. It doesn't return a stepError, leaving retry behavior to the caller
func (pc *pipelineController) deletePipelineResources() (retErr error) {
	// Cancel any running monitorPipeline call
	pc.stopPipelineMonitor()
	// Same for cancelCrashingMonitor
	pc.stopCrashingPipelineMonitor()
	return errors.EnsureStack(pc.iDriver.DeletePipelineResources(pc.ctx, pc.pipeline))
}

// Unlike other functions in this file, getRC takes responsibility for restarting
// pc's pipeline if it can't read the pipeline's RC (or if the RC is stale or
// redundant), and then returns an error to the caller to indicate that the
// caller shouldn't continue with other operations
func (pc *pipelineController) getRC(ctx context.Context, pi *pps.PipelineInfo) (rc *v1.ReplicationController, restart bool, retErr error) {
	span, _ := tracing.AddSpanToAnyExisting(ctx,
		"/pps.Master/GetRC", "pipeline", pc.pipeline)
	defer func(span opentracing.Span) {
		tracing.TagAnySpan(span, "err", fmt.Sprintf("%v", retErr))
		tracing.FinishAnySpan(span)
	}(span)
	// count error types separately, so that this only errors if the pipeline is
	// stuck and not changing
	var notFoundErrCount, unexpectedErrCount, staleErrCount, tooManyErrCount,
		otherErrCount int
	err := backoff.RetryNotify(func() error {
		var err error
		rcs, err := pc.iDriver.ReadReplicationController(pc.ctx, pi)
		if err != nil && !errutil.IsNotFoundError(err) {
			return errors.EnsureStack(err)
		}
		if len(rcs.Items) == 0 {
			rc = nil
			return errRCNotFound
		}
		rc = &rcs.Items[0]
		switch {
		case len(rcs.Items) > 1:
			// select stale RC if possible, so that we delete it in restartPipeline
			for i := range rcs.Items {
				rc = &rcs.Items[i]
				if !rcIsFresh(pi, rc) {
					break
				}
			}
			return errTooManyRCs
		case !rcIsFresh(pi, rc):
			return errStaleRC
		default:
			return nil
		}
	}, backoff.NewInfiniteBackOff(), func(err error, d time.Duration) error {
		switch {
		case errors.Is(err, errRCNotFound):
			notFoundErrCount++
		case errors.Is(err, errUnexpectedRC):
			unexpectedErrCount++
		case errors.Is(err, errTooManyRCs):
			tooManyErrCount++
		case errors.Is(err, errStaleRC):
			staleErrCount++ // don't return immediately b/c RC might be changing
		default:
			otherErrCount++
		}
		errCount := max(notFoundErrCount, unexpectedErrCount, staleErrCount,
			tooManyErrCount, otherErrCount)
		if errCount >= maxErrCount {
			invalidRCState := errors.Is(err, errTooManyRCs) || errors.Is(err, errStaleRC)
			if invalidRCState {
				restart = true
				return errutil.ErrBreak
			}
			return err //return whatever the most recent error was
		}
		log.Warnf("PPS master: error retrieving RC for %q: %v; retrying in %v", pc.pipeline, err, d)
		return nil
	})
	return rc, restart, err
}<|MERGE_RESOLUTION|>--- conflicted
+++ resolved
@@ -277,10 +277,7 @@
 		tracing.TagAnySpan(span, "pollpipelines-or-autoscaling-event", "true")
 	}
 	defer tracing.FinishAnySpan(span, "err", retErr)
-<<<<<<< HEAD
-=======
 	// derive the latest pipelineInfo with a corresponding auth'd context
->>>>>>> 0271b401
 	pi, ctx, err := pc.psDriver.FetchState(pc.ctx, pc.pipeline)
 	if err != nil {
 		// if we fail to create a new step, there was an error querying the pipeline info, and there's nothing we can do
@@ -530,11 +527,7 @@
 	}
 	pachClient.SetAuthToken(pi.AuthToken)
 	if err := pachClient.ListCommitF(client.NewProjectRepo(pi.Pipeline.Project.GetName(), pi.Pipeline.Name), client.NewProjectCommit(pi.Pipeline.Project.GetName(), pi.Pipeline.Name, pi.Details.OutputBranch, ""), nil, 0, false, func(commitInfo *pfs.CommitInfo) error {
-<<<<<<< HEAD
-		return pachClient.StopJob(pi.Pipeline.Name, commitInfo.Commit.ID)
-=======
 		return pachClient.StopProjectJob(pi.Pipeline.Project.GetName(), pi.Pipeline.Name, commitInfo.Commit.ID)
->>>>>>> 0271b401
 	}); err != nil {
 		if errutil.IsNotFoundError(err) {
 			return nil // already deleted
