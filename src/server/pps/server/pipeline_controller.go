--- conflicted
+++ resolved
@@ -51,8 +51,6 @@
 func newPcManager() *pcManager {
 	return &pcManager{
 		pcs: make(map[string]*pipelineController),
-<<<<<<< HEAD
-=======
 	}
 }
 
@@ -163,69 +161,7 @@
 			}
 			return nil
 		},
->>>>>>> d15a3556
-	}
-}
-
-type sideEffect int32
-
-const (
-	sideEffect_CREATE_RESOURCES       sideEffect = 0
-	sideEffect_DELETE_RESOURCES       sideEffect = 1
-	sideEffect_FINISH_OUTPUT_COMMITS  sideEffect = 2
-	sideEffect_RESTART                sideEffect = 3
-	sideEffect_SCALE_UP               sideEffect = 4
-	sideEffect_SCALE_DOWN             sideEffect = 5
-	sideEffect_START_PIPELINE_MONITOR sideEffect = 6
-	sideEffect_STOP_PIPELINE_MONITOR  sideEffect = 7
-	sideEffect_START_CRASHING_MONITOR sideEffect = 8
-	sideEffect_STOP_CRASHING_MONITOR  sideEffect = 9
-)
-
-type sideEffectHandler func(ctx context.Context, pc *pipelineController, pi *pps.PipelineInfo, rc *v1.ReplicationController) error
-
-var sideEffectHandlers map[sideEffect]sideEffectHandler = map[sideEffect]sideEffectHandler{
-	sideEffect_CREATE_RESOURCES: func(ctx context.Context, pc *pipelineController, pi *pps.PipelineInfo, _ *v1.ReplicationController) error {
-		return pc.kd.CreatePipelineResources(ctx, pi)
-	},
-	sideEffect_DELETE_RESOURCES: func(_ context.Context, pc *pipelineController, _ *pps.PipelineInfo, _ *v1.ReplicationController) error {
-		if err := pc.deletePipelineResources(); err != nil {
-			// retry, but the pipeline has already failed
-			return stepError{
-				error: errors.Wrap(err, "error deleting resources for failing pipeline"),
-				retry: true,
-			}
-		}
-		return nil
-	},
-	sideEffect_FINISH_OUTPUT_COMMITS: func(ctx context.Context, pc *pipelineController, pi *pps.PipelineInfo, _ *v1.ReplicationController) error {
-		return pc.finishPipelineOutputCommits(ctx, pi)
-	},
-	sideEffect_RESTART: func(ctx context.Context, pc *pipelineController, pi *pps.PipelineInfo, rc *v1.ReplicationController) error {
-		return pc.restartPipeline(ctx, pi, rc, "missing RC")
-	},
-	sideEffect_SCALE_UP: func(ctx context.Context, pc *pipelineController, pi *pps.PipelineInfo, rc *v1.ReplicationController) error {
-		return pc.scaleUpPipeline(ctx, pi, rc)
-	},
-	sideEffect_SCALE_DOWN: func(ctx context.Context, pc *pipelineController, pi *pps.PipelineInfo, rc *v1.ReplicationController) error {
-		return pc.scaleDownPipeline(ctx, pi, rc)
-	},
-	sideEffect_START_PIPELINE_MONITOR: func(_ context.Context, pc *pipelineController, pi *pps.PipelineInfo, _ *v1.ReplicationController) error {
-		pc.startPipelineMonitor(pi)
-		return nil
-	},
-	sideEffect_STOP_PIPELINE_MONITOR: func(_ context.Context, pc *pipelineController, _ *pps.PipelineInfo, _ *v1.ReplicationController) error {
-		pc.stopPipelineMonitor()
-		return nil
-	},
-	sideEffect_START_CRASHING_MONITOR: func(_ context.Context, pc *pipelineController, pi *pps.PipelineInfo, _ *v1.ReplicationController) error {
-		pc.startCrashingPipelineMonitor(pi)
-		return nil
-	},
-	sideEffect_STOP_CRASHING_MONITOR: func(_ context.Context, pc *pipelineController, _ *pps.PipelineInfo, _ *v1.ReplicationController) error {
-		pc.stopCrashingPipelineMonitor()
-		return nil
-	},
+	}
 }
 
 // pipelineController contains all of the relevent current state for a pipeline. It's
@@ -233,22 +169,6 @@
 type pipelineController struct {
 	// a pachyderm client wrapping this operation's context (child of the PPS
 	// master's context, and cancelled at the end of Start())
-<<<<<<< HEAD
-	ctx        context.Context
-	cancel     context.CancelFunc
-	pipeline   string
-	env        Env
-	txEnv      *transactionenv.TransactionEnv
-	pipelines  collection.PostgresCollection
-	etcdPrefix string
-
-	monitorCancel         func()
-	crashingMonitorCancel func()
-
-	bumpChan chan time.Time
-	pcMgr    *pcManager
-	kd       InfraDriver
-=======
 	ctx                   context.Context
 	cancel                context.CancelFunc
 	pipeline              string
@@ -260,8 +180,7 @@
 	crashingMonitorCancel func()
 	bumpChan              chan time.Time
 	pcMgr                 *pcManager
-	kd                    *kubeDriver
->>>>>>> d15a3556
+	kd                    InfraDriver
 }
 
 var (
@@ -277,17 +196,10 @@
 		cancel: cancel,
 		// pipeline name is recorded separately in the case we are running a delete operation and pipelineInfo isn't available in the DB
 		pipeline:   pipeline,
-<<<<<<< HEAD
 		env:        m.env,
 		txEnv:      m.txEnv,
 		pipelines:  m.pipelines,
 		etcdPrefix: m.etcdPrefix,
-=======
-		env:        m.a.env,
-		txEnv:      m.a.txnEnv,
-		etcdPrefix: m.a.etcdPrefix,
-		pipelines:  m.a.pipelines,
->>>>>>> d15a3556
 		kd:         m.kd,
 		bumpChan:   make(chan time.Time, 1),
 		pcMgr:      m.pcMgr,
@@ -451,32 +363,19 @@
 	if pi.State == pps.PipelineState_PIPELINE_FAILURE {
 		return pps.PipelineState_PIPELINE_FAILURE,
 			[]sideEffect{
-<<<<<<< HEAD
-				sideEffect_FINISH_OUTPUT_COMMITS,
-				sideEffect_DELETE_RESOURCES,
-=======
 				FinishCommitsSideEffect(),
 				ResourcesSideEffect(sideEffectToggle_DOWN),
->>>>>>> d15a3556
 			}, nil
 	}
 	if pi.State == pps.PipelineState_PIPELINE_STARTING || pi.State == pps.PipelineState_PIPELINE_RESTARTING {
 		sideEffects := make([]sideEffect, 0)
 		if rc == nil {
-<<<<<<< HEAD
-			sideEffects = append(sideEffects, sideEffect_CREATE_RESOURCES)
-=======
 			sideEffects = append(sideEffects, ResourcesSideEffect(sideEffectToggle_UP))
->>>>>>> d15a3556
 		}
 		if pi.Stopped {
 			return pps.PipelineState_PIPELINE_PAUSED, sideEffects, nil
 		}
-<<<<<<< HEAD
-		sideEffects = append(sideEffects, sideEffect_STOP_CRASHING_MONITOR)
-=======
 		sideEffects = append(sideEffects, CrashingMonitorSideEffect(sideEffectToggle_DOWN))
->>>>>>> d15a3556
 		if pi.Details.Autoscaling && pi.State == pps.PipelineState_PIPELINE_STARTING {
 			return pps.PipelineState_PIPELINE_STANDBY, sideEffects, nil
 		}
@@ -484,11 +383,7 @@
 	}
 	if rc == nil {
 		// may happen if an external system deletes the RC
-<<<<<<< HEAD
-		return pi.State, []sideEffect{sideEffect_RESTART}, nil
-=======
 		return pps.PipelineState_PIPELINE_RESTARTING, []sideEffect{RestartSideEffect()}, nil
->>>>>>> d15a3556
 	}
 	if pi.State == pps.PipelineState_PIPELINE_PAUSED {
 		if !pi.Stopped {
@@ -502,17 +397,10 @@
 		return pi.State, []sideEffect{
 			// don't want cron commits or STANDBY state changes while pipeline is
 			// stopped
-<<<<<<< HEAD
-			sideEffect_STOP_PIPELINE_MONITOR,
-			sideEffect_STOP_CRASHING_MONITOR,
-			// default: scale down if pause/standby hasn't propagated to collection yet
-			sideEffect_SCALE_DOWN,
-=======
 			PipelineMonitorSideEffect(sideEffectToggle_DOWN),
 			CrashingMonitorSideEffect(sideEffectToggle_DOWN),
 			// default: scale down if pause/standby hasn't propagated to collection yet
 			ScaleWorkersSideEffect(sideEffectToggle_DOWN),
->>>>>>> d15a3556
 		}, nil
 	}
 	if pi.Stopped {
@@ -521,21 +409,6 @@
 	switch pi.State {
 	case pps.PipelineState_PIPELINE_RUNNING:
 		return pi.State, []sideEffect{
-<<<<<<< HEAD
-			sideEffect_STOP_CRASHING_MONITOR,
-			sideEffect_START_PIPELINE_MONITOR,
-			// default: scale up if pipeline start hasn't propagated to the collection yet
-			// Note: mostly this should do nothing, as this runs several times per job
-			sideEffect_SCALE_UP,
-		}, nil
-	case pps.PipelineState_PIPELINE_STANDBY:
-		return pi.State, []sideEffect{
-			sideEffect_STOP_CRASHING_MONITOR,
-			// Make sure pipelineMonitor is running to pull it out of standby
-			sideEffect_START_PIPELINE_MONITOR,
-			// default: scale down if standby hasn't propagated to kube RC yet
-			sideEffect_SCALE_DOWN,
-=======
 			CrashingMonitorSideEffect(sideEffectToggle_DOWN),
 			PipelineMonitorSideEffect(sideEffectToggle_UP),
 			// default: scale up if pipeline start hasn't propagated to the collection yet
@@ -549,18 +422,12 @@
 			PipelineMonitorSideEffect(sideEffectToggle_UP),
 			// default: scale down if standby hasn't propagated to kube RC yet
 			ScaleWorkersSideEffect(sideEffectToggle_DOWN),
->>>>>>> d15a3556
 		}, nil
 	case pps.PipelineState_PIPELINE_CRASHING:
 		return pi.State, []sideEffect{
 			// start a monitor to poll k8s and update us when it goes into a running state
-<<<<<<< HEAD
-			sideEffect_START_CRASHING_MONITOR,
-			sideEffect_START_PIPELINE_MONITOR,
-=======
 			CrashingMonitorSideEffect(sideEffectToggle_UP),
 			PipelineMonitorSideEffect(sideEffectToggle_UP),
->>>>>>> d15a3556
 			// Surprisingly, scaleUpPipeline() is necessary, in case a pipelines is
 			// quickly transitioned to CRASHING after coming out of STANDBY. Because the
 			// pipeline controller reads the current state of the pipeline after each
@@ -570,24 +437,15 @@
 			//
 			// In general, CRASHING is actually almost identical to RUNNING (except for
 			// the monitorCrashing goro)
-<<<<<<< HEAD
-			sideEffect_SCALE_UP,
-=======
 			ScaleWorkersSideEffect(sideEffectToggle_UP),
->>>>>>> d15a3556
 		}, nil
 	}
 	return 0, nil, errors.New("could not evaluate pipeline transition")
 }
 
 func (pc *pipelineController) apply(ctx context.Context, pi *pps.PipelineInfo, rc *v1.ReplicationController, target pps.PipelineState, sideEffects []sideEffect) error {
-<<<<<<< HEAD
-	for _, se := range sideEffects {
-		if err := sideEffectHandlers[se](ctx, pc, pi, rc); err != nil {
-=======
 	for _, s := range sideEffects {
 		if err := s.apply(ctx, pc, pi, rc); err != nil {
->>>>>>> d15a3556
 			return err
 		}
 	}
