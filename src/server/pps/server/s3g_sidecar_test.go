--- conflicted
+++ resolved
@@ -125,11 +125,7 @@
 	c, userToken, ns := initPachClient(t)
 
 	repo := tu.UniqueString(t.Name() + "_data")
-<<<<<<< HEAD
-	require.NoError(t, c.CreateRepo(repo))
-=======
 	require.NoError(t, c.CreateProjectRepo("", repo))
->>>>>>> dbbc4a56
 	masterCommit := client.NewProjectCommit("", repo, "master", "")
 
 	require.NoError(t, c.PutFile(masterCommit, "foo", strings.NewReader("foo")))
@@ -219,11 +215,7 @@
 	c, userToken, _ := initPachClient(t)
 
 	dataRepo := tu.UniqueString(t.Name() + "_data")
-<<<<<<< HEAD
-	require.NoError(t, c.CreateRepo(dataRepo))
-=======
 	require.NoError(t, c.CreateProjectRepo("", dataRepo))
->>>>>>> dbbc4a56
 	dataCommit := client.NewProjectCommit("", dataRepo, "master", "")
 
 	numPipelines := 5
@@ -286,11 +278,7 @@
 	c, _, ns := initPachClient(t)
 
 	repo := tu.UniqueString(t.Name() + "_data")
-<<<<<<< HEAD
-	require.NoError(t, c.CreateRepo(repo))
-=======
 	require.NoError(t, c.CreateProjectRepo("", repo))
->>>>>>> dbbc4a56
 	masterCommit := client.NewProjectCommit("", repo, "master", "")
 
 	require.NoError(t, c.PutFile(masterCommit, "foo", strings.NewReader("foo")))
@@ -338,11 +326,7 @@
 	c, userToken, ns := initPachClient(t)
 
 	repo := tu.UniqueString(t.Name() + "_data")
-<<<<<<< HEAD
-	require.NoError(t, c.CreateRepo(repo))
-=======
 	require.NoError(t, c.CreateProjectRepo("", repo))
->>>>>>> dbbc4a56
 	masterCommit := client.NewProjectCommit("", repo, "master", "")
 
 	require.NoError(t, c.PutFile(masterCommit, "foo", strings.NewReader("foo")))
@@ -426,11 +410,7 @@
 	c, userToken, ns := initPachClient(t)
 
 	repo := tu.UniqueString(t.Name() + "_data")
-<<<<<<< HEAD
-	require.NoError(t, c.CreateRepo(repo))
-=======
 	require.NoError(t, c.CreateProjectRepo("", repo))
->>>>>>> dbbc4a56
 	masterCommit := client.NewProjectCommit("", repo, "master", "")
 
 	require.NoError(t, c.PutFile(masterCommit, "foo", strings.NewReader("foo")))
