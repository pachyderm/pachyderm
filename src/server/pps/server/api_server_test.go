--- conflicted
+++ resolved
@@ -509,7 +509,6 @@
 	require.NoError(t, protojson.Unmarshal([]byte(resp.EffectiveCreatePipelineRequestJson), &req), "unmarshalling effective JSON must not error")
 	require.Equal(t, int64(4), req.DatumTries, "default and spec names map")
 	require.False(t, req.Autoscaling, "spec must override default")
-<<<<<<< HEAD
 	require.Equal(t, req.Salt, "mysalt", "default must apply if not overridden")
 	// validate that the user and effective specs are correct
 	r, err := env.PachClient.PpsAPIClient.InspectPipeline(ctx, &pps.InspectPipelineRequest{Pipeline: &pps.Pipeline{Name: pipeline}})
@@ -549,23 +548,11 @@
 
 // TestDefaultPropagation tests that changed defaults propagate to a pipeline.
 func TestDefaultPropagation(t *testing.T) {
-=======
-}
-
-// TestCreatePipelineDryRun tests that creating a pipeline with dry run set to
-// true does not create a pipeline, but does return a correct effective spec.
-func TestCreatePipelineDryRun(t *testing.T) {
->>>>>>> fcb6882c
 	ctx := pctx.TestContext(t)
 	env := realenv.NewRealEnv(ctx, t, dockertestenv.NewTestDBConfig(t))
 
 	_, err := env.PPSServer.SetClusterDefaults(ctx, &pps.SetClusterDefaultsRequest{
-<<<<<<< HEAD
-		ClusterDefaultsJson: `{"create_pipeline_request": {"datum_tries": 17, "autoscaling": true, "metadata": {"annotations": {"foo": "bar"}}}}`,
-=======
-		ClusterDefaultsJson: `{"create_pipeline_request": {"datum_tries": 17, "autoscaling": true}}`,
->>>>>>> fcb6882c
-	})
+		ClusterDefaultsJson: `{"create_pipeline_request": {"datum_tries": 17, "autoscaling": true, "metadata": {"annotations": {"foo": "bar"}}}}`})
 	require.NoError(t, err, "SetClusterDefaults failed")
 
 	repo := "input"
@@ -589,12 +576,7 @@
 				"name": "in"
 			}
 		},
-<<<<<<< HEAD
 		"datumTries": 4
-=======
-		"datumTries": 4,
-		"autoscaling": false
->>>>>>> fcb6882c
 	}`
 	tmpl, err := template.New("pipeline").Parse(pipelineTemplate)
 	require.NoError(t, err, "template must parse")
@@ -604,17 +586,12 @@
 	}{pfs.DefaultProjectName, pipeline, repo}), "template must execute")
 	resp, err := env.PachClient.PpsAPIClient.CreatePipelineV2(ctx, &pps.CreatePipelineV2Request{
 		CreatePipelineRequestJson: buf.String(),
-<<<<<<< HEAD
-=======
-		DryRun:                    true,
->>>>>>> fcb6882c
 	})
 	require.NoError(t, err, "CreatePipelineV2 must succeed")
 	require.False(t, resp.EffectiveCreatePipelineRequestJson == "", "response includes effective JSON")
 	var req pps.CreatePipelineRequest
 	require.NoError(t, protojson.Unmarshal([]byte(resp.EffectiveCreatePipelineRequestJson), &req), "unmarshalling effective JSON must not error")
 	require.Equal(t, int64(4), req.DatumTries, "default and spec names map")
-<<<<<<< HEAD
 	require.True(t, req.Autoscaling, "default must apply to spec")
 	require.Equal(t, "bar", req.Metadata.Annotations["foo"], "default must apply to spec")
 
@@ -717,11 +694,61 @@
 	d := json.NewDecoder(strings.NewReader(s))
 	d.UseNumber()
 	return errors.Wrapf(d.Decode(v), "could not unmarshal %q as JSON", s)
-=======
+}
+
+// TestCreatePipelineDryRun tests that creating a pipeline with dry run set to
+// true does not create a pipeline, but does return a correct effective spec.
+func TestCreatePipelineDryRun(t *testing.T) {
+	ctx := pctx.TestContext(t)
+	env := realenv.NewRealEnv(ctx, t, dockertestenv.NewTestDBConfig(t))
+
+	_, err := env.PPSServer.SetClusterDefaults(ctx, &pps.SetClusterDefaultsRequest{
+		ClusterDefaultsJson: `{"create_pipeline_request": {"datum_tries": 17, "autoscaling": true}}`,
+	})
+	require.NoError(t, err, "SetClusterDefaults failed")
+
+	repo := "input"
+	pipeline := "pipeline"
+	require.NoError(t, env.PachClient.CreateRepo(pfs.DefaultProjectName, repo))
+	var pipelineTemplate = `{
+		"pipeline": {
+			"project": {
+				"name": "{{.ProjectName | js}}"
+			},
+			"name": "{{.PipelineName | js}}"
+		},
+		"transform": {
+			"cmd": ["cp", "r", "/pfs/in", "/pfs/out"]
+		},
+		"input": {
+			"pfs": {
+				"project": "default",
+				"repo": "{{.RepoName | js}}",
+				"glob": "/*",
+				"name": "in"
+			}
+		},
+		"datumTries": 4,
+		"autoscaling": false
+	}`
+	tmpl, err := template.New("pipeline").Parse(pipelineTemplate)
+	require.NoError(t, err, "template must parse")
+	var buf bytes.Buffer
+	require.NoError(t, tmpl.Execute(&buf, struct {
+		ProjectName, PipelineName, RepoName string
+	}{pfs.DefaultProjectName, pipeline, repo}), "template must execute")
+	resp, err := env.PachClient.PpsAPIClient.CreatePipelineV2(ctx, &pps.CreatePipelineV2Request{
+		CreatePipelineRequestJson: buf.String(),
+		DryRun:                    true,
+	})
+	require.NoError(t, err, "CreatePipelineV2 must succeed")
+	require.False(t, resp.EffectiveCreatePipelineRequestJson == "", "response includes effective JSON")
+	var req pps.CreatePipelineRequest
+	require.NoError(t, protojson.Unmarshal([]byte(resp.EffectiveCreatePipelineRequestJson), &req), "unmarshalling effective JSON must not error")
+	require.Equal(t, int64(4), req.DatumTries, "default and spec names map")
 	require.False(t, req.Autoscaling, "spec must override default")
 
 	if _, err = env.PachClient.PpsAPIClient.InspectPipeline(ctx, &pps.InspectPipelineRequest{Pipeline: &pps.Pipeline{Project: &pfs.Project{Name: pfs.DefaultProjectName}, Name: pipeline}}); err == nil {
 		t.Error("InspectPipeline should fail if pipeline was not created")
 	}
->>>>>>> fcb6882c
 }