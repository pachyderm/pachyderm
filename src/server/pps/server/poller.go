--- conflicted
+++ resolved
@@ -183,15 +183,11 @@
 			select {
 			case <-ctx.Done():
 				return nil
-<<<<<<< HEAD
-			case event := <-watch:
-=======
 			case event, ok := <-watch:
 				if !ok {
 					log.Warn("kubernetes pod watch unexpectedly ended - restarting watch")
 					return backoff.ErrContinue
 				}
->>>>>>> d15a3556
 				// if we get an error we restart the watch
 				if event.Type == kube_watch.Error {
 					return errors.Wrap(kube_err.FromObject(event.Object), "error while watching kubernetes pods")
