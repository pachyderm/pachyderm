--- conflicted
+++ resolved
@@ -218,13 +218,6 @@
 						Name:    pipelineName,
 					}
 					var pipelineInfo *pps.PipelineInfo
-<<<<<<< HEAD
-					pipeline := &pps.Pipeline{
-						Project: &pfs.Project{Name: projectName},
-						Name:    pipelineName,
-					}
-=======
->>>>>>> 1336c448
 					if pipelineInfo, err = m.sd.GetPipelineInfo(ctx, pipeline, pipelineVersion); err != nil {
 						return errors.EnsureStack(err)
 					}
