package server

import (
	"context"
	"strconv"
	"time"

	log "github.com/sirupsen/logrus"
	v1 "k8s.io/api/core/v1"
	kube_err "k8s.io/apimachinery/pkg/api/errors"
	kube_watch "k8s.io/apimachinery/pkg/watch"

	"github.com/pachyderm/pachyderm/v2/src/internal/backoff"
	"github.com/pachyderm/pachyderm/v2/src/internal/errors"
	"github.com/pachyderm/pachyderm/v2/src/internal/ppsdb"
	"github.com/pachyderm/pachyderm/v2/src/internal/watch"
	"github.com/pachyderm/pachyderm/v2/src/pfs"
	"github.com/pachyderm/pachyderm/v2/src/pps"
)

const pollBackoffTime = 2 * time.Second

// startPipelinePoller starts a new goroutine running pollPipelines
func (m *ppsMaster) startPipelinePoller() {
	m.pollPipelinesMu.Lock()
	defer m.pollPipelinesMu.Unlock()
	m.pollCancel = startMonitorThread(m.masterCtx, "pollPipelines", m.pollPipelines)
}

func (m *ppsMaster) cancelPipelinePoller() {
	m.pollPipelinesMu.Lock()
	defer m.pollPipelinesMu.Unlock()
	if m.pollCancel != nil {
		m.pollCancel()
		m.pollCancel = nil
	}
}

// startPipelinePodsPoller starts a new goroutine running pollPipelinePods
func (m *ppsMaster) startPipelinePodsPoller() {
	m.pollPipelinesMu.Lock()
	defer m.pollPipelinesMu.Unlock()
	m.pollPodsCancel = startMonitorThread(m.masterCtx, "pollPipelinePods", m.pollPipelinePods)
}

func (m *ppsMaster) cancelPipelinePodsPoller() {
	m.pollPipelinesMu.Lock()
	defer m.pollPipelinesMu.Unlock()
	if m.pollPodsCancel != nil {
		m.pollPodsCancel()
		m.pollPodsCancel = nil
	}
}

// startPipelineDBPoller starts a new goroutine running watchPipelines
func (m *ppsMaster) startPipelineWatcher() {
	m.pollPipelinesMu.Lock()
	defer m.pollPipelinesMu.Unlock()
	m.watchCancel = startMonitorThread(m.masterCtx, "watchPipelines", m.watchPipelines)
}

func (m *ppsMaster) cancelPipelineWatcher() {
	m.pollPipelinesMu.Lock()
	defer m.pollPipelinesMu.Unlock()
	if m.watchCancel != nil {
		m.watchCancel()
		m.watchCancel = nil
	}
}

//////////////////////////////////////////////////////////////////////////////
//                     PollPipelines Definition                             //
// - As in monitor.go, functions below should not call functions above, to  //
// avoid reentrancy deadlock.                                               //
//////////////////////////////////////////////////////////////////////////////

// pollPipelines generates regular updateEv and deleteEv events for each
// pipeline and sends them to ppsMaster.Run(). By scanning the database and k8s
// regularly and generating events for them, it prevents pipelines from getting
// orphaned.
func (m *ppsMaster) pollPipelines(ctx context.Context) {
	dbPipelines := map[pipelineKey]bool{}
	if err := backoff.RetryUntilCancel(ctx, backoff.MustLoop(func() error {
		if len(dbPipelines) == 0 {
			// 1. Get the current set of pipeline RCs, as a base set for stale RCs.
			//
			// Pipelines are created in the database before their RC is created in
			// k8s, so to garbage-collect stale RCs, we have to go the other way and
			// query k8s first (if we were to query the database first, and
			// CreatePipeline(foo) were to run between querying the database and
			// querying k8s, then we might delete the RC for brand-new pipeline
			// 'foo'). Though, even if we do delete a live pipeline's RC, it'll be
			// fixed in the next cycle
			rcs, err := m.kd.ListReplicationControllers(ctx)
			if err != nil {
				// No sensible error recovery here (e.g .if we can't reach k8s). We'll
				// keep going, and just won't delete any RCs this round.
				log.Errorf("error polling pipeline RCs: %v", err)
			}

			// 2. Replenish 'dbPipelines' with the set of pipelines currently in the
			// database; it determines both which RCs (from above) are stale and also
			// which pipelines need to be bumped. Note that there may be zero
			// pipelines in the database, and dbPipelines may be empty.
			if err := m.sd.ListPipelineInfo(ctx,
				func(ptr *pps.PipelineInfo) error {
					dbPipelines[toKey(ptr.Pipeline)] = true
					return nil
				}); err != nil {
				// ListPipelineInfo results (dbPipelines) are used by all remaining
				// steps, so if that didn't work, start over and try again
				dbPipelines = map[pipelineKey]bool{}
				return errors.Wrap(err, "error polling pipelines")
			}

			// 3. Generate a delete event for orphaned RCs
			if rcs != nil {
				for _, rc := range rcs.Items {
					projectName := rc.Labels[pipelineProjectLabel]
					pipelineName, ok := rc.Labels[pipelineNameLabel]
					if !ok {
						return errors.New("'pipelineName' label missing from rc " + rc.Name)
					}
					pipeline := newPipeline(projectName, pipelineName)
					if !dbPipelines[toKey(pipeline)] {
						m.eventCh <- &pipelineEvent{pipeline: pipeline}
					}
				}
			}

			// 4. Retry if there are no pipelines to read/write
			if len(dbPipelines) == 0 {
				return backoff.ErrContinue
			}
		}

		// Generate one event for a pKey (to trigger the pKey controller)
		// and remove this pKey from dbPipelines. Always choose the
		// lexicographically smallest pKey so that pipelines are always
		// traversed in the same order and the period between polls is stable across
		// all pipelines.
		var pKey pipelineKey
		for p := range dbPipelines {
			if pKey == "" || p < pKey {
				pKey = p
			}
		}

		// always rm 'pipeline', to advance loop
		delete(dbPipelines, pKey)

		// generate a pipeline event for 'pipeline'
		log.Debugf("PPS master: polling pipeline %q", pKey)
		pipeline, err := fromKey(pKey)
		if err != nil {
			return errors.Wrapf(err, "invalid pipeline key %q in dbPipelines", pKey)
		}
		select {
		case m.eventCh <- &pipelineEvent{pipeline: pipeline}:
			break
		case <-ctx.Done():
			break
		}

		// 5. move to next pipeline (after 2s sleep)
		return nil
	}), backoff.NewConstantBackOff(pollBackoffTime),
		backoff.NotifyContinue("pollPipelines"),
	); err != nil && ctx.Err() == nil {
		log.Fatalf("pollPipelines is exiting prematurely which should not happen (error: %v); restarting container...", err)
	}
}

// pollPipelinePods creates a kubernetes watch, and for each event:
//   1) Checks if the event concerns a Pod
//   2) Checks if the Pod belongs to a pipeline (pipelineName annotation is set)
//   3) Checks if the Pod is failing
// If all three conditions are met, then the pipline (in 'pipelineName') is set
// to CRASHING
func (m *ppsMaster) pollPipelinePods(ctx context.Context) {
	if err := backoff.RetryUntilCancel(ctx, backoff.MustLoop(func() error {
		watch, cancel, err := m.kd.WatchPipelinePods(ctx)
		if err != nil {
			return errors.Wrap(err, "failed to watch kubernetes pods")
		}
		defer cancel()
	WatchLoop:
		for {
			select {
			case <-ctx.Done():
				return nil
			case event, ok := <-watch:
				if !ok {
					log.Warn("kubernetes pod watch unexpectedly ended - restarting watch")
					return backoff.ErrContinue
				}
				// if we get an error we restart the watch
				if event.Type == kube_watch.Error {
					return errors.Wrap(kube_err.FromObject(event.Object), "error while watching kubernetes pods")
				}
				pod, ok := event.Object.(*v1.Pod)
				if !ok {
					continue // irrelevant event
				}
				if pod.Status.Phase == v1.PodFailed {
					log.Errorf("pod failed because: %s", pod.Status.Message)
				}
				crashPipeline := func(reason string) error {
					// FIXME: should these use the labels rather than the annotations?
					projectName := pod.ObjectMeta.Annotations[pipelineProjectAnnotation]
					pipelineName := pod.ObjectMeta.Annotations[pipelineNameAnnotation]
					pipelineVersion, versionErr := strconv.Atoi(pod.ObjectMeta.Annotations["pipelineVersion"])
					if versionErr != nil {
						return errors.Wrapf(err, "couldn't find pipeline rc version")
					}
					pipeline := &pps.Pipeline{
						Project: &pfs.Project{Name: projectName},
						Name:    pipelineName,
					}
					var pipelineInfo *pps.PipelineInfo
<<<<<<< HEAD
					if pipelineInfo, err = m.sd.GetPipelineInfo(ctx, projectName, pipelineName, pipelineVersion); err != nil {
=======
					if pipelineInfo, err = m.sd.GetPipelineInfo(ctx, pipeline, pipelineVersion); err != nil {
>>>>>>> 945cc690
						return errors.EnsureStack(err)
					}
					return m.setPipelineCrashing(ctx, pipelineInfo.SpecCommit, reason)
				}
				for _, status := range pod.Status.ContainerStatuses {
					if status.State.Waiting != nil && failures[status.State.Waiting.Reason] {
						if err := crashPipeline(status.State.Waiting.Message); err != nil {
							return errors.Wrap(err, "error moving pipeline to CRASHING")
						}
						continue WatchLoop
					}
				}
				for _, condition := range pod.Status.Conditions {
					if condition.Type == v1.PodScheduled &&
						condition.Status != v1.ConditionTrue && failures[condition.Reason] {
						if err := crashPipeline(condition.Message); err != nil {
							return errors.Wrap(err, "error moving pipeline to CRASHING")
						}
						continue WatchLoop
					}
				}
			}
		}
	}), backoff.NewInfiniteBackOff(), backoff.NotifyContinue("pollPipelinePods"),
	); err != nil && ctx.Err() == nil {
		log.Fatalf("pollPipelinePods is exiting prematurely which should not happen (error: %v); restarting container...", err)
	}
}

// watchPipelines watches the 'pipelines' collection in the database and sends
// writeEv and deleteEv events to the PPS master when it sees them.
//
// watchPipelines is unlike the other poll and monitor goroutines in that it sees
// the result of other poll/monitor goroutines' writes. For example, when
// pollPipelinePods (above) observes that a pipeline is crashing and updates its
// state in the database, the flow for starting monitorPipelineCrashing is:
//
//  k8s watch ─> pollPipelinePods  ╭───> watchPipelines    ╭──> m.run()
//                      │          │            │          │      │
//                      ↓          │            ↓          │      ↓
//                   db write──────╯       m.eventCh ──────╯   m.step()
//
// Most of the other poll/monitor goroutines actually go through watchPipelines
// (by writing to the database, which is then observed by the watch below)
func (m *ppsMaster) watchPipelines(ctx context.Context) {
	if err := backoff.RetryUntilCancel(ctx, backoff.MustLoop(func() error {
		// TODO(msteffen) request only keys, since pipeline_controller.go reads
		// fresh values for each event anyway
		watcher, close, err := m.sd.Watch(ctx)
		if err != nil {
			return errors.Wrapf(err, "error creating watch")
		}
		defer close()
		for event := range watcher {
			if event.Err != nil {
				return errors.Wrapf(event.Err, "event err")
			}
			projectName, pipelineName, _, err := ppsdb.ParsePipelineKey(string(event.Key))
			if err != nil {
				return errors.Wrap(err, "bad watch event key")
			}
			switch event.Type {
			case watch.EventPut, watch.EventDelete:
				e := &pipelineEvent{
					pipeline:  newPipeline(projectName, pipelineName),
					timestamp: time.Unix(event.Rev, 0),
				}
				select {
				case m.eventCh <- e:
				case <-m.masterCtx.Done():
					return errors.Wrap(err, "pipeline event arrived while master is restarting")
				}
			case watch.EventError:
				log.Errorf("watchPipelines received an errored event from the pipelines watcher, %v", event.Err)
			}
		}
		return nil // reset until ctx is cancelled (RetryUntilCancel)
	}), &backoff.ZeroBackOff{}, backoff.NotifyContinue("watchPipelines"),
	); err != nil && ctx.Err() == nil {
		log.Fatalf("watchPipelines is exiting prematurely which should not happen (error: %v); restarting container...", err)
	}
}<|MERGE_RESOLUTION|>--- conflicted
+++ resolved
@@ -218,11 +218,7 @@
 						Name:    pipelineName,
 					}
 					var pipelineInfo *pps.PipelineInfo
-<<<<<<< HEAD
-					if pipelineInfo, err = m.sd.GetPipelineInfo(ctx, projectName, pipelineName, pipelineVersion); err != nil {
-=======
 					if pipelineInfo, err = m.sd.GetPipelineInfo(ctx, pipeline, pipelineVersion); err != nil {
->>>>>>> 945cc690
 						return errors.EnsureStack(err)
 					}
 					return m.setPipelineCrashing(ctx, pipelineInfo.SpecCommit, reason)
