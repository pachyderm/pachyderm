--- conflicted
+++ resolved
@@ -182,15 +182,11 @@
 			select {
 			case <-ctx.Done():
 				return nil
-<<<<<<< HEAD
-			case event := <-watch:
-=======
 			case event, ok := <-watch:
 				if !ok {
 					log.Warn("kubernetes pod watch unexpectedly ended - restarting watch")
 					return backoff.ErrContinue
 				}
->>>>>>> 6fbcc735
 				// if we get an error we restart the watch
 				if event.Type == kube_watch.Error {
 					return errors.Wrap(kube_err.FromObject(event.Object), "error while watching kubernetes pods")
