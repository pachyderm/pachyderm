--- conflicted
+++ resolved
@@ -62,30 +62,8 @@
 	if err := backoff.RetryNotify(func() error {
 		retryCtx, retryCancel := context.WithCancel(context.Background())
 		defer retryCancel()
-<<<<<<< HEAD
-		if err := a.sudo(retryCtx, func(superUserClient *client.APIClient) error {
-			buf := bytes.Buffer{}
-			if err := superUserClient.GetFile(client.NewCommit(ppsconsts.SpecRepo, pipelineName, specCommit), ppsconsts.SpecFile, &buf); err != nil {
-				return errors.Wrapf(err, "could not read existing PipelineInfo from PFS")
-			}
-			if err := proto.Unmarshal(buf.Bytes(), s.pipelineInfo); err != nil {
-				return errors.Wrapf(err, "could not unmarshal PipelineInfo bytes from PFS")
-			}
-			return nil
-		}); err != nil {
-			return errors.Wrapf(err, "sidecar s3 gateway: could not read pipeline spec commit")
-		}
-		if !ppsutil.ContainsS3Inputs(s.pipelineInfo.Input) && !s.pipelineInfo.S3Out {
-			return nil // break out of backoff (nothing to serve via S3 gateway)
-		}
-
 		// Set auth token for s.pachClient (pipelinePtr.AuthToken will be empty if
 		// auth is off)
-=======
-		// Set auth token for s.pachClient (pipelinePtr.AuthToken will be empty if
-		// auth is off)
-		pipelineName := a.env.Config().PPSPipelineName
->>>>>>> 86668d82
 		pipelinePtr := &pps.StoredPipelineInfo{}
 		err := a.pipelines.ReadOnly(retryCtx).Get(pipelineName, pipelinePtr)
 		if err != nil {
@@ -307,11 +285,7 @@
 func (s *k8sServiceCreatingJobHandler) OnCreate(ctx context.Context, jobInfo *pps.JobInfo) {
 	// Create kubernetes service for the current job ('jobInfo')
 	labels := map[string]string{
-<<<<<<< HEAD
-		"app":       ppsutil.PipelineRcName(pipelineJobInfo.PipelineJob.Pipeline.Name, pipelineJobInfo.PipelineVersion),
-=======
-		"app":       ppsutil.PipelineRcName(jobInfo.Pipeline.Name, jobInfo.PipelineVersion),
->>>>>>> 86668d82
+		"app":       ppsutil.PipelineRcName(jobInfo.Job.Pipeline.Name, jobInfo.PipelineVersion),
 		"suite":     "pachyderm",
 		"component": "worker",
 	}
@@ -416,24 +390,15 @@
 	}
 }
 
-<<<<<<< HEAD
-// end watches 'pipelineJobID' and calls h.OnTerminate() when the job finishes.
-func (h *handleJobsCtx) end(ctx context.Context, cancel func(), pipelineJobID string) {
-	pipelineJob := client.NewPipelineJob(h.s.pipelineInfo.Pipeline.Name, pipelineJobID)
-=======
 // end watches 'jobID' and calls h.OnTerminate() when the job finishes.
 func (h *handleJobsCtx) end(ctx context.Context, cancel func(), jobID string) {
->>>>>>> 86668d82
+	job := client.NewJob(h.s.pipelineInfo.Pipeline.Name, jobID)
 	defer cancel()
 	for { // reestablish watch in a loop, in case there's a watch error
 		var watcher watch.Watcher
 		backoff.Retry(func() error {
 			var err error
-<<<<<<< HEAD
-			watcher, err = h.s.apiServer.pipelineJobs.ReadOnly(ctx).WatchOne(ppsdb.JobKey(pipelineJob))
-=======
-			watcher, err = h.s.apiServer.jobs.ReadOnly(ctx).WatchOne(jobID)
->>>>>>> 86668d82
+			watcher, err = h.s.apiServer.jobs.ReadOnly(ctx).WatchOne(ppsdb.JobKey(job))
 			if err != nil {
 				return errors.Wrapf(err, "error creating watch")
 			}
@@ -442,14 +407,8 @@
 		defer watcher.Close()
 
 		for e := range watcher.Watch() {
-<<<<<<< HEAD
 			if e.Type == watch.EventError {
 				logrus.Errorf("sidecar s3 gateway watch job %q error: %v", e.Key, e.Err)
-=======
-			jobID := string(e.Key)
-			if e.Type == watch.EventError {
-				logrus.Errorf("sidecar s3 gateway watch job %q error: %v", jobID, e.Err)
->>>>>>> 86668d82
 				break // reestablish watch
 			}
 			h.processJobEvent(ctx, e.Type, jobID)
@@ -470,11 +429,7 @@
 	var jobInfo *pps.JobInfo
 	if err := backoff.RetryNotify(func() error {
 		var err error
-<<<<<<< HEAD
-		pipelineJobInfo, err = pachClient.InspectPipelineJob(h.s.pipelineInfo.Pipeline.Name, pipelineJobID, false)
-=======
-		jobInfo, err = pachClient.InspectJob(jobID, false)
->>>>>>> 86668d82
+		jobInfo, err = pachClient.InspectJob(h.s.pipelineInfo.Pipeline.Name, jobID, false)
 		if err != nil {
 			if col.IsErrNotFound(err) {
 				// TODO(msteffen): I'm not sure what this means--maybe that the service
