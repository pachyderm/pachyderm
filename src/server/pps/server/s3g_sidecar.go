package server

import (
	"context"
	"fmt"
	"net/http"
	"path"
	"strings"
	"time"

	"github.com/pachyderm/pachyderm/v2/src/client"
	"github.com/pachyderm/pachyderm/v2/src/internal/backoff"
	col "github.com/pachyderm/pachyderm/v2/src/internal/collection"
	"github.com/pachyderm/pachyderm/v2/src/internal/dlock"
	"github.com/pachyderm/pachyderm/v2/src/internal/errors"
	"github.com/pachyderm/pachyderm/v2/src/internal/errutil"
	"github.com/pachyderm/pachyderm/v2/src/internal/ppsdb"
	"github.com/pachyderm/pachyderm/v2/src/internal/ppsutil"
	"github.com/pachyderm/pachyderm/v2/src/internal/watch"
	"github.com/pachyderm/pachyderm/v2/src/pps"
	"github.com/pachyderm/pachyderm/v2/src/server/pfs/s3"
	logrus "github.com/sirupsen/logrus"

	v1 "k8s.io/api/core/v1"
	metav1 "k8s.io/apimachinery/pkg/apis/meta/v1"
)

const (
	s3gSidecarLockPath = "_s3g_sidecar_lock"
)

type sidecarS3G struct {
	apiServer    *apiServer
	pipelineInfo *pps.PipelineInfo
	pachClient   *client.APIClient

	server *s3.S3Server
}

func (a *apiServer) ServeSidecarS3G() {
	s := &sidecarS3G{
		apiServer:  a,
		pachClient: a.env.GetPachClient(context.Background()),
	}
	port := a.env.Config.S3GatewayPort
	s.server = s3.Server(port, nil)

	// Read spec commit for this sidecar's pipeline, and set auth token for pach
	// client
	specCommit := a.env.Config.PPSSpecCommitID
	if specCommit == "" {
		// This error is not recoverable
		panic("cannot serve sidecar S3 gateway if no spec commit is set")
	}
	if err := backoff.RetryNotify(func() error {
		var err error
		s.pipelineInfo, err = ppsutil.GetWorkerPipelineInfo(
			s.pachClient,
			a.env.DB,
			a.env.Listener,
<<<<<<< HEAD
			client.NewProjectPipeline("", a.env.Config.PPSPipelineName),
=======
			client.NewPipeline(a.env.Config.PPSPipelineName),
>>>>>>> deb32eba
			a.env.Config.PPSSpecCommitID,
		)
		return errors.Wrapf(err, "sidecar s3 gateway: could not find pipeline")
	}, backoff.NewInfiniteBackOff(), func(err error, d time.Duration) error {
		logrus.Errorf("error starting sidecar s3 gateway: %v; retrying in %d", err, d)
		return nil
	}); err != nil {
		// This code should never run, but I hesitate to introduce a panic to new
		// code
		logrus.Errorf("restarting startup of sidecar s3 gateway: %v", err)
		a.ServeSidecarS3G()
	}
	if !ppsutil.ContainsS3Inputs(s.pipelineInfo.Details.Input) && !s.pipelineInfo.Details.S3Out {
		return // break early (nothing to serve via S3 gateway)
	}

	go func() {
		for i := 0; i < 2; i++ { // If too many errors, the worker will fail the job
			err := s.server.ListenAndServe()
			if err == nil || errors.Is(err, http.ErrServerClosed) {
				break // server was shutdown/closed
			}
			logrus.Errorf("error serving sidecar s3 gateway: %v; strike %d/2", err, i+1)
		}
	}()

	// begin creating k8s services and s3 gateway instances for each job
	done := make(chan string)
	go func() {
		s.createK8sServices()
		done <- "createK8sServices"
	}()
	go func() {
		s.serveS3Instances()
		done <- "serveS3Instances"
	}()
	finisher := <-done
	panic(
		fmt.Sprintf("sidecar s3 gateway: %s is exiting, which should never happen", finisher),
	)
}

type jobHandler interface {
	// OnCreate runs when a job is created. Should be idempotent.
	OnCreate(ctx context.Context, jobInfo *pps.JobInfo)

	// OnTerminate runs when a job ends. Should be idempotent.
	OnTerminate(ctx context.Context, job *pps.Job)
}

func (s *sidecarS3G) serveS3Instances() {
	// Watch for new jobs & initialize s3g for each new job
	(&handleJobsCtx{
		s: s,
		h: &s3InstanceCreatingJobHandler{s},
	}).start()
}

func (s *sidecarS3G) createK8sServices() {
	logrus.Infof("Launching sidecar s3 gateway master process")
	// createK8sServices goes through master election so that only one k8s service
	// is created per pachyderm job running sidecar s3 gateway
	backoff.RetryNotify(func() error { //nolint:errcheck
		masterLock := dlock.NewDLock(s.apiServer.env.EtcdClient,
			path.Join(s.apiServer.etcdPrefix,
				s3gSidecarLockPath,
				s.pipelineInfo.Pipeline.Name,
				s.pipelineInfo.Details.Salt))
		ctx, err := masterLock.Lock(s.pachClient.Ctx())
		if err != nil {
			// retry obtaining lock
			return errors.Wrapf(err, "error obtaining mastership")
		}

		// Watch for new jobs & create kubernetes service for each new job
		(&handleJobsCtx{
			s: s,
			h: &k8sServiceCreatingJobHandler{s},
		}).start()

		// Retry the unlock inside the larger retry as other sidecars may not be
		// able to obtain mastership until the key expires if unlock is unsuccessful
		if err := backoff.RetryNotify(func() error {
			return errors.EnsureStack(masterLock.Unlock(ctx))
		}, backoff.NewInfiniteBackOff(), func(err error, d time.Duration) error {
			logrus.Errorf("Error releasing sidecar s3 gateway master lock: %v; retrying in %v", err, d)
			return nil // always retry
		}); err != nil {
			return errors.Wrapf(err, "permanent error releasing sidecar s3 gateway master lock")
		}
		return nil
	}, backoff.NewInfiniteBackOff(), func(err error, d time.Duration) error {
		logrus.Errorf("sidecar s3 gateway: %v; retrying in %v", err, d)
		return nil
	})
}

type s3InstanceCreatingJobHandler struct {
	s *sidecarS3G
}

func (s *s3InstanceCreatingJobHandler) OnCreate(ctx context.Context, jobInfo *pps.JobInfo) {
	// serve new S3 gateway & add to s.server routers
	if ok := s.s.server.ContainsRouter(ppsutil.SidecarS3GatewayService(jobInfo.Job.Pipeline.Name, jobInfo.Job.ID)); ok {
		return // s3g handler already created
	}

	// Initialize new S3 gateway
	var inputBuckets []*s3.Bucket
	err := pps.VisitInput(jobInfo.Details.Input, func(in *pps.Input) error {
		if in.Pfs != nil && in.Pfs.S3 {
			inputBuckets = append(inputBuckets, &s3.Bucket{
				Commit: client.NewSystemProjectRepo(in.Pfs.Project, in.Pfs.Repo, in.Pfs.RepoType).NewCommit(in.Pfs.Branch, in.Pfs.Commit),
				Name:   in.Pfs.Name,
			})
		}
		return nil
	})
	logrus.Errorf("could not visit pps input: %v", err)
	var outputBucket *s3.Bucket
	if s.s.pipelineInfo.Details.S3Out {
		outputBucket = &s3.Bucket{
			Commit: jobInfo.OutputCommit,
			Name:   "out",
		}
	}
	driver := s3.NewWorkerDriver(inputBuckets, outputBucket)
	router := s3.Router(driver, s.s.apiServer.env.GetPachClient)
	s.s.server.AddRouter(ppsutil.SidecarS3GatewayService(jobInfo.Job.Pipeline.Name, jobInfo.Job.ID), router)
}

func (s *s3InstanceCreatingJobHandler) OnTerminate(jobCtx context.Context, job *pps.Job) {
	s.s.server.RemoveRouter(ppsutil.SidecarS3GatewayService(job.Pipeline.Name, job.ID))
}

type k8sServiceCreatingJobHandler struct {
	s *sidecarS3G
}

func (s *k8sServiceCreatingJobHandler) S3G() *sidecarS3G {
	return s.s
}

func (s *k8sServiceCreatingJobHandler) OnCreate(ctx context.Context, jobInfo *pps.JobInfo) {
	// Create kubernetes service for the current job ('jobInfo')
	copyMap := func(m map[string]string) map[string]string {
		nm := make(map[string]string)
		for k, v := range m {
			nm[k] = v
		}
		return nm
	}
	selectorlabels := map[string]string{
		// NOTE: this used to be ppsutil.PipelineRcName(jobInfo.Job.Pipeline.Name, jobInfo.PipelineVersion)
		appLabel:             "pipeline",
		pipelineNameLabel:    jobInfo.Job.Pipeline.Name,
		pipelineVersionLabel: fmt.Sprint(jobInfo.PipelineVersion),
		"suite":              "pachyderm",
		"component":          "worker",
	}
	svcLabels := copyMap(selectorlabels)
	svcLabels["job"] = jobInfo.Job.ID // for reference, we also want to leave info about the job in the service definition
	service := &v1.Service{
		TypeMeta: metav1.TypeMeta{
			Kind:       "Service",
			APIVersion: "v1",
		},
		ObjectMeta: metav1.ObjectMeta{
			Name:   ppsutil.SidecarS3GatewayService(jobInfo.Job.Pipeline.Name, jobInfo.Job.ID),
			Labels: svcLabels,
		},
		Spec: v1.ServiceSpec{
			Selector: selectorlabels,
			// Create a headless service so that the worker's kube proxy doesn't
			// have to get a routing path for the service IP (i.e. the worker kube
			// proxy can have stale routes and clients running inside the worker
			// can still connect)
			ClusterIP: "None",
			Ports: []v1.ServicePort{
				{
					Port: int32(s.s.apiServer.env.Config.S3GatewayPort),
					Name: "s3-gateway-port",
				},
			},
		},
	}

	err := backoff.RetryNotify(func() error {
		_, err := s.s.apiServer.env.KubeClient.CoreV1().Services(s.s.apiServer.namespace).Create(ctx, service, metav1.CreateOptions{})
		if err != nil && strings.Contains(err.Error(), "already exists") {
			return nil // service already created
		}
		return errors.EnsureStack(err)
	}, backoff.NewExponentialBackOff(), func(err error, d time.Duration) error {
		logrus.Errorf("error creating kubernetes service for s3 gateway sidecar: %v; retrying in %v", err, d)
		return nil
	})
	if err != nil {
		logrus.Errorf("could not create service for job %q: %v", jobInfo.Job, err)
	}
}

func (s *k8sServiceCreatingJobHandler) OnTerminate(ctx context.Context, job *pps.Job) {
	if !ppsutil.ContainsS3Inputs(s.s.pipelineInfo.Details.Input) && !s.s.pipelineInfo.Details.S3Out {
		return // Nothing to delete; this isn't an s3 pipeline (shouldn't happen)
	}
	if err := backoff.RetryNotify(func() error {
		err := s.s.apiServer.env.KubeClient.CoreV1().Services(s.s.apiServer.namespace).Delete(
			ctx,
			ppsutil.SidecarS3GatewayService(job.Pipeline.Name, job.ID),
			metav1.DeleteOptions{OrphanDependents: new(bool) /* false */})
		if err != nil && errutil.IsNotFoundError(err) {
			return nil // service already deleted
		}
		return errors.EnsureStack(err)
	}, backoff.NewExponentialBackOff(), func(err error, d time.Duration) error {
		logrus.Errorf("error deleting kubernetes service for s3 %q gateway sidecar: %v; retrying in %v", job, err, d)
		return nil
	}); err != nil {
		logrus.Errorf("permanent error deleting kubernetes service for %q s3 gateway sidecar: %v", job, err)
	}
}

type handleJobsCtx struct {
	s *sidecarS3G
	h jobHandler
}

func (h *handleJobsCtx) start() {
	defer func() {
		panic("sidecar s3 gateway: start() is exiting; this should never happen")
	}()
	for { // reestablish watch in a loop, in case there's a watch error
		var watcher watch.Watcher
		backoff.Retry(func() error { //nolint:errcheck
			var err error
			watcher, err = h.s.apiServer.jobs.ReadOnly(context.Background()).WatchByIndex(
				ppsdb.JobsPipelineIndex, ppsdb.JobsPipelineKey(h.s.pipelineInfo.Pipeline))
			if err != nil {
				return errors.Wrapf(err, "error creating watch")
			}
			return nil
		}, backoff.NewInfiniteBackOff())

		for e := range watcher.Watch() {
			if e.Type == watch.EventError {
				logrus.Errorf("sidecar s3 gateway watch error: %v", e.Err)
				break // reestablish watch
			}

			var key string
			jobInfo := &pps.JobInfo{}
			if err := e.Unmarshal(&key, jobInfo); err != nil {
				logrus.Errorf("sidecar s3 gateway watch unmarshal error: %v", err)
			}

			h.processJobEvent(context.Background(), e.Type, jobInfo.Job)
		}
		watcher.Close()
	}
}

func (h *handleJobsCtx) processJobEvent(jobCtx context.Context, t watch.EventType, job *pps.Job) {
	if t == watch.EventDelete {
		h.h.OnTerminate(jobCtx, job)
		return
	}
	// 'e' is a Put event (new or updated job)
	pachClient := h.s.pachClient.WithCtx(jobCtx)
	// Inspect the job and make sure it's relevant, as this worker may be old
	logrus.Infof("sidecar s3 gateway: inspecting job %q to begin serving inputs over s3 gateway", job)

	var jobInfo *pps.JobInfo
	if err := backoff.RetryNotify(func() error {
		var err error
		jobInfo, err = pachClient.InspectProjectJob(h.s.pipelineInfo.Pipeline.Project.GetName(), h.s.pipelineInfo.Pipeline.Name, job.ID, true)
		if err != nil {
			if col.IsErrNotFound(err) {
				// TODO(msteffen): I'm not sure what this means--maybe that the service
				// was created and immediately deleted, and there's a pending deletion
				// event? In any case, without a job that exists there's nothing to act on
				logrus.Errorf("sidecar s3 gateway: job %q not found", job)
				return nil
			}
			return err
		}
		return nil
	}, backoff.NewExponentialBackOff(), func(err error, d time.Duration) error {
		logrus.Errorf("error inspecting job %q: %v; retrying in %v", job, err, d)
		return nil
	}); err != nil {
		logrus.Errorf("permanent error inspecting job %q: %v", job, err)
		return // leak the job; better than getting stuck?
	}
	if jobInfo.PipelineVersion < h.s.pipelineInfo.Version {
		logrus.Infof("skipping job %v as it uses old pipeline version %d", job, jobInfo.PipelineVersion)
		return
	}
	if jobInfo.PipelineVersion > h.s.pipelineInfo.Version {
		logrus.Infof("skipping job %q as its pipeline version version %d is "+
			"greater than this worker's pipeline version (%d), this should "+
			"automatically resolve when the worker is updated", job,
			jobInfo.PipelineVersion, h.s.pipelineInfo.Version)
		return
	}
	if pps.IsTerminal(jobInfo.State) {
		h.h.OnTerminate(jobCtx, job)
		return
	}

	h.h.OnCreate(jobCtx, jobInfo)
}<|MERGE_RESOLUTION|>--- conflicted
+++ resolved
@@ -58,11 +58,8 @@
 			s.pachClient,
 			a.env.DB,
 			a.env.Listener,
-<<<<<<< HEAD
+			// TODO: this will get the project in CORE-1024
 			client.NewProjectPipeline("", a.env.Config.PPSPipelineName),
-=======
-			client.NewPipeline(a.env.Config.PPSPipelineName),
->>>>>>> deb32eba
 			a.env.Config.PPSSpecCommitID,
 		)
 		return errors.Wrapf(err, "sidecar s3 gateway: could not find pipeline")
