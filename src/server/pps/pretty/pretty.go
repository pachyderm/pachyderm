--- conflicted
+++ resolved
@@ -40,27 +40,16 @@
 	return strings.TrimSpace(s[:l]) + "..."
 }
 
-<<<<<<< HEAD
-// PrintPipelineJobInfo pretty-prints job info.
-func PrintPipelineJobInfo(w io.Writer, pipelineJobInfo *ppsclient.PipelineJobInfo, fullTimestamps bool) {
-	fmt.Fprintf(w, "%s\t", pipelineJobInfo.PipelineJob.ID)
-	fmt.Fprintf(w, "%s\t", pipelineJobInfo.PipelineJob.Pipeline.Name)
-	if pipelineJobInfo.Started != nil {
-		if fullTimestamps {
-			fmt.Fprintf(w, "%s\t", pipelineJobInfo.Started.String())
-		} else {
-			fmt.Fprintf(w, "%s\t", pretty.Ago(pipelineJobInfo.Started))
-		}
-=======
 // PrintJobInfo pretty-prints job info.
 func PrintJobInfo(w io.Writer, jobInfo *ppsclient.JobInfo, fullTimestamps bool) {
 	fmt.Fprintf(w, "%s\t", jobInfo.Job.ID)
-	fmt.Fprintf(w, "%s\t", jobInfo.Pipeline.Name)
-	if fullTimestamps {
-		fmt.Fprintf(w, "%s\t", jobInfo.Started.String())
-	} else {
-		fmt.Fprintf(w, "%s\t", pretty.Ago(jobInfo.Started))
->>>>>>> 86668d82
+	fmt.Fprintf(w, "%s\t", jobInfo.Job.Pipeline.Name)
+	if jobInfo.Started != nil {
+		if fullTimestamps {
+			fmt.Fprintf(w, "%s\t", jobInfo.Started.String())
+		} else {
+			fmt.Fprintf(w, "%s\t", pretty.Ago(jobInfo.Started))
+		}
 	}
 	if jobInfo.Finished != nil {
 		fmt.Fprintf(w, "%s\t", pretty.TimeDifference(jobInfo.Started, jobInfo.Finished))
@@ -141,19 +130,11 @@
 	}
 }
 
-<<<<<<< HEAD
-// PrintDetailedPipelineJobInfo pretty-prints detailed job info.
-func PrintDetailedPipelineJobInfo(w io.Writer, pipelineJobInfo *PrintablePipelineJobInfo) error {
-	template, err := template.New("PipelineJobInfo").Funcs(funcMap).Parse(
-		`ID: {{.PipelineJob.ID}}
-Pipeline: {{.PipelineJob.Pipeline.Name}}{{if .ParentJob}}
-=======
 // PrintDetailedJobInfo pretty-prints detailed job info.
 func PrintDetailedJobInfo(w io.Writer, jobInfo *PrintableJobInfo) error {
 	template, err := template.New("JobInfo").Funcs(funcMap).Parse(
 		`ID: {{.Job.ID}}
-Pipeline: {{.Pipeline.Name}} {{if .ParentJob}}
->>>>>>> 86668d82
+Pipeline: {{.Job.Pipeline.Name}}{{if .ParentJob}}
 Parent: {{.ParentJob.ID}} {{end}}{{if .FullTimestamps}}
 Started: {{.Started}}{{else}}
 Started: {{prettyAgo .Started}} {{end}}{{if .Finished}}
