--- conflicted
+++ resolved
@@ -1527,11 +1527,7 @@
 		}, nil
 	})
 	require.NoError(t, tu.PachctlBashCmd(t, env.PachClient, `
-<<<<<<< HEAD
-		pachctl inspect defaults --cluster | jq .createPipelineRequestJson | match '"{}"'
-=======
 		pachctl inspect defaults --cluster | match '{}'
->>>>>>> 16d4a717
 	`,
 	).Run())
 }