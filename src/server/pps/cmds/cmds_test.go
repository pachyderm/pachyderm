// TODO(msteffen) Add tests for:
//
// - restart datum
// - stop job
// - delete job
//
// - inspect job
// - list job
//
// - create pipeline
// - create pipeline --push-images (re-enable existing test)
// - update pipeline
// - delete pipeline
//
// - inspect pipeline
// - list pipeline
//
// - start pipeline
// - stop pipeline
//
// - list datum
// - inspect datum
// - logs

package cmds

import (
	"bytes"
	"os"
	"testing"

	"github.com/pachyderm/pachyderm/v2/src/internal/require"
	tu "github.com/pachyderm/pachyderm/v2/src/internal/testutil"
)

const badJSON1 = `
{
"356weryt

}
`

const badJSON2 = `{
{
    "a": 1,
    "b": [23,4,4,64,56,36,7456,7],
    "c": {"e,f,g,h,j,j},
    "d": 3452.36456,
}
`

func TestSyntaxErrorsReportedCreatePipeline(t *testing.T) {
	if testing.Short() {
		t.Skip("Skipping integration tests in short mode")
	}
	require.NoError(t, tu.BashCmd(`
		echo -n '{{.badJSON1}}' \
		  | ( pachctl create pipeline -f - 2>&1 || true ) \
		  | match "malformed pipeline spec"

		echo -n '{{.badJSON2}}' \
		  | ( pachctl create pipeline -f - 2>&1 || true ) \
		  | match "malformed pipeline spec"
		`,
		"badJSON1", badJSON1,
		"badJSON2", badJSON2,
	).Run())
}

func TestSyntaxErrorsReportedUpdatePipeline(t *testing.T) {
	if testing.Short() {
		t.Skip("Skipping integration tests in short mode")
	}
	require.NoError(t, tu.BashCmd(`
		echo -n '{{.badJSON1}}' \
		  | ( pachctl update pipeline -f - 2>&1 || true ) \
		  | match "malformed pipeline spec"

		echo -n '{{.badJSON2}}' \
		  | ( pachctl update pipeline -f - 2>&1 || true ) \
		  | match "malformed pipeline spec"
		`,
		"badJSON1", badJSON1,
		"badJSON2", badJSON2,
	).Run())
}

func TestRawFullPipelineInfo(t *testing.T) {
	if testing.Short() {
		t.Skip("Skipping integration tests in short mode")
	}
	require.NoError(t, tu.BashCmd(`
		yes | pachctl delete all
	`).Run())
	require.NoError(t, tu.BashCmd(`
		pachctl create repo data
		pachctl put file data@master:/file <<<"This is a test"
		pachctl create pipeline <<EOF
		  {
		    "pipeline": {"name": "{{.pipeline}}"},
		    "input": {
		      "pfs": {
		        "glob": "/*",
		        "repo": "data"
		      }
		    },
		    "transform": {
		      "cmd": ["bash"],
		      "stdin": ["cp /pfs/data/file /pfs/out"]
		    }
		  }
		EOF
		`,
		"pipeline", tu.UniqueString("p-")).Run())
	require.NoError(t, tu.BashCmd(`
		pachctl wait commit data@master

		# make sure the results have the full pipeline info, including version
		pachctl list job --raw --history=all \
			| match "pipeline_version"
		`).Run())
}

// TestJSONMultiplePipelines tests that pipeline specs with multiple pipelines
// in them continue to be accepted by 'pachctl create pipeline'. We may want to
// stop supporting this behavior eventually, but Pachyderm has supported it
// historically, so we should continue to support it until we formally deprecate
// it.
func TestJSONMultiplePipelines(t *testing.T) {
	if testing.Short() {
		t.Skip("Skipping integration tests in short mode")
	}
	require.NoError(t, tu.BashCmd(`
		yes | pachctl delete all
		pachctl create repo input
		pachctl create pipeline -f - <<EOF
		{
		  "pipeline": {
		    "name": "first"
		  },
		  "input": {
		    "pfs": {
		      "glob": "/*",
		      "repo": "input"
		    }
		  },
		  "transform": {
		    "cmd": [ "/bin/bash" ],
		    "stdin": [
		      "cp /pfs/input/* /pfs/out"
		    ]
		  }
		}
		{
		  "pipeline": {
		    "name": "second"
		  },
		  "input": {
		    "pfs": {
		      "glob": "/*",
		      "repo": "first"
		    }
		  },
		  "transform": {
		    "cmd": [ "/bin/bash" ],
		    "stdin": [
		      "cp /pfs/first/* /pfs/out"
		    ]
		  }
		}
		EOF

		pachctl start commit input@master
		echo foo | pachctl put file input@master:/foo
		echo bar | pachctl put file input@master:/bar
		echo baz | pachctl put file input@master:/baz
		pachctl finish commit input@master
		pachctl wait commit second@master
		pachctl get file second@master:/foo | match foo
		pachctl get file second@master:/bar | match bar
		pachctl get file second@master:/baz | match baz
		`,
	).Run())
	require.NoError(t, tu.BashCmd(`pachctl list pipeline`).Run())
}

// TestJSONStringifiedNumberstests that JSON pipelines may use strings to
// specify numeric values such as a pipeline's parallelism (a feature of gogo's
// JSON parser).
func TestJSONStringifiedNumbers(t *testing.T) {
	if testing.Short() {
		t.Skip("Skipping integration tests in short mode")
	}
	require.NoError(t, tu.BashCmd(`
		yes | pachctl delete all
		pachctl create repo input
		pachctl create pipeline -f - <<EOF
		{
		  "pipeline": {
		    "name": "first"
		  },
		  "input": {
		    "pfs": {
		      "glob": "/*",
		      "repo": "input"
		    }
		  },
		  "parallelism_spec": {
		    "constant": "1"
		  },
		  "transform": {
		    "cmd": [ "/bin/bash" ],
		    "stdin": [
		      "cp /pfs/input/* /pfs/out"
		    ]
		  }
		}
		EOF

		pachctl start commit input@master
		echo foo | pachctl put file input@master:/foo
		echo bar | pachctl put file input@master:/bar
		echo baz | pachctl put file input@master:/baz
		pachctl finish commit input@master
		pachctl wait commit first@master
		pachctl get file first@master:/foo | match foo
		pachctl get file first@master:/bar | match bar
		pachctl get file first@master:/baz | match baz
		`,
	).Run())
	require.NoError(t, tu.BashCmd(`pachctl list pipeline`).Run())
}

// TestJSONMultiplePipelinesError tests that when creating multiple pipelines
// (which only the encoding/json parser can parse) you get an error indicating
// the problem in the JSON, rather than an error complaining about multiple
// documents.
func TestJSONMultiplePipelinesError(t *testing.T) {
	if testing.Short() {
		t.Skip("Skipping integration tests in short mode")
	}
	// pipeline spec has no quotes around "name" in first pipeline
	require.NoError(t, tu.BashCmd(`
		yes | pachctl delete all
		pachctl create repo input
		( pachctl create pipeline -f - 2>&1 <<EOF || true
		{
		  "pipeline": {
		    name: "first"
		  },
		  "input": {
		    "pfs": {
		      "glob": "/*",
		      "repo": "input"
		    }
		  },
		  "transform": {
		    "cmd": [ "/bin/bash" ],
		    "stdin": [
		      "cp /pfs/input/* /pfs/out"
		    ]
		  }
		}
		{
		  "pipeline": {
		    "name": "second"
		  },
		  "input": {
		    "pfs": {
		      "glob": "/*",
		      "repo": "first"
		    }
		  },
		  "transform": {
		    "cmd": [ "/bin/bash" ],
		    "stdin": [
		      "cp /pfs/first/* /pfs/out"
		    ]
		  }
		}
		EOF
		) | match "invalid character 'n' looking for beginning of object key string"
		`,
	).Run())
}

func TestRunPipeline(t *testing.T) {
	// TODO(2.0 optional): Run pipeline creates a dangling commit, but uses the stats branch for stats commits.
	// Since there is no relationship between the commits created by run pipeline, there should be no
	// relationship between the stats commits. So, the stats commits should also be dangling commits.
	// This might be easier to address when global IDs are implemented.
	t.Skip("Run pipeline does not work correctly with stats enabled")
	if testing.Short() {
		t.Skip("Skipping integration tests in short mode")
	}
	pipeline := tu.UniqueString("p-")
	require.NoError(t, tu.BashCmd(`
		yes | pachctl delete all
	`).Run())
	require.NoError(t, tu.BashCmd(`
		pachctl create repo data

		# Create a commit and put some data in it
		commit1=$(pachctl start commit data@master)
		echo "file contents" | pachctl put file data@${commit1}:/file -f -
		pachctl finish commit data@${commit1}

		pachctl put file data@master:/file <<<"This is a test"
		pachctl create pipeline <<EOF
			{
			  "pipeline": {"name": "{{.pipeline}}"},
			  "input": {
			    "pfs": {
			      "glob": "/*",
			      "repo": "data"
			    }
			  },
			  "transform": {
			    "cmd": ["bash"],
			    "stdin": ["cp /pfs/data/file /pfs/out"]
			  }
			}
		EOF

		# make sure the run pipeline command accepts various provenance formats
		pachctl run pipeline {{.pipeline}} data@${commit1}
		pachctl run pipeline {{.pipeline}} data@master=${commit1}
		pachctl run pipeline {{.pipeline}} data@master
		`,
		"pipeline", pipeline).Run())
}

// TestYAMLPipelineSpec tests creating a pipeline with a YAML pipeline spec
func TestYAMLPipelineSpec(t *testing.T) {
	if testing.Short() {
		t.Skip("Skipping integration tests in short mode")
	}
	// Note that BashCmd dedents all lines below including the YAML (which
	// wouldn't parse otherwise)
	require.NoError(t, tu.BashCmd(`
		yes | pachctl delete all
		pachctl create repo input
		pachctl create pipeline -f - <<EOF
		pipeline:
		  name: first
		input:
		  pfs:
		    glob: /*
		    repo: input
		transform:
		  cmd: [ /bin/bash ]
		  stdin:
		    - "cp /pfs/input/* /pfs/out"
		---
		pipeline:
		  name: second
		input:
		  pfs:
		    glob: /*
		    repo: first
		transform:
		  cmd: [ /bin/bash ]
		  stdin:
		    - "cp /pfs/first/* /pfs/out"
		EOF
		pachctl start commit input@master
		echo foo | pachctl put file input@master:/foo
		echo bar | pachctl put file input@master:/bar
		echo baz | pachctl put file input@master:/baz
		pachctl finish commit input@master
		pachctl wait commit second@master
		pachctl get file second@master:/foo | match foo
		pachctl get file second@master:/bar | match bar
		pachctl get file second@master:/baz | match baz
		`,
	).Run())
}

func TestListPipelineFilter(t *testing.T) {
	if testing.Short() {
		t.Skip("Skipping integration tests in short mode")
	}
	require.NoError(t, tu.BashCmd(`
		yes | pachctl delete all
	`).Run())
	pipeline := tu.UniqueString("pipeline")
	require.NoError(t, tu.BashCmd(`
		yes | pachctl delete all
		pachctl create repo input
		pachctl create pipeline -f - <<EOF
		{
		"pipeline": {
		  "name": "{{.pipeline}}"
		},
		"input": {
		  "pfs": {
		    "glob": "/*",
		    "repo": "input"
		  }
		},
		  "parallelism_spec": {
		    "constant": "1"
		  },
		"transform": {
		  "cmd": [ "/bin/bash" ],
		  "stdin": [
		    "cp /pfs/input/* /pfs/out"
		  ]
		}
		}
		EOF

		echo foo | pachctl put file input@master:/foo
		pachctl wait commit {{.pipeline}}@master
		# make sure we see the pipeline with the appropriate state filters
		pachctl list pipeline | match {{.pipeline}}
		pachctl list pipeline --state crashing --state failure | match -v {{.pipeline}}
		pachctl list pipeline --state starting --state running | match {{.pipeline}}
	`, "pipeline", pipeline,
	).Run())
}

// TestYAMLError tests that when creating pipelines using a YAML spec with an
// error, you get an error indicating the problem in the YAML, rather than an
// error complaining about multiple documents.
//
// Note that with the new parsing method added to support free-form fields like
// TFJob, this YAML is parsed, serialized and then re-parsed, so the error will
// refer to "json" (the format used for the canonicalized pipeline), but the
// issue referenced by the error (use of a string instead of an array for 'cmd')
// is the main problem below
func TestYAMLError(t *testing.T) {
	if testing.Short() {
		t.Skip("Skipping integration tests in short mode")
	}
	// "cmd" should be a list, instead of a string
	require.NoError(t, tu.BashCmd(`
		yes | pachctl delete all
		pachctl create repo input
		( pachctl create pipeline -f - 2>&1 <<EOF || true
		pipeline:
		  name: first
		input:
		  pfs:
		    glob: /*
		    repo: input
		transform:
		  cmd: /bin/bash # should be list, instead of string
		  stdin:
		    - "cp /pfs/input/* /pfs/out"
		EOF
		) | match "cannot unmarshal string into Go value of type \[\]json.RawMessage"
		`,
	).Run())
}

func TestTFJobBasic(t *testing.T) {
	if testing.Short() {
		t.Skip("Skipping integration tests in short mode")
	}
	require.NoError(t, tu.BashCmd(`
		yes | pachctl delete all
		pachctl create repo input
		( pachctl create pipeline -f - 2>&1 <<EOF || true
		pipeline:
		  name: first
		input:
		  pfs:
		    glob: /*
		    repo: input
		tf_job:
		  apiVersion: kubeflow.org/v1
		  kind: TFJob
		  metadata:
		    generateName: tfjob
		    namespace: kubeflow
		  spec:
		    tfReplicaSpecs:
		      PS:
		        replicas: 1
		        restartPolicy: OnFailure
		        template:
		          spec:
		            containers:
		            - name: tensorflow
		              image: gcr.io/your-project/your-image
		              command:
		                - python
		                - -m
		                - trainer.task
		                - --batch_size=32
		                - --training_steps=1000
		      Worker:
		        replicas: 3
		        restartPolicy: OnFailure
		        template:
		          spec:
		            containers:
		            - name: tensorflow
		              image: gcr.io/your-project/your-image
		              command:
		                - python
		                - -m
		                - trainer.task
		                - --batch_size=32
		                - --training_steps=1000
		EOF
		) | match "not supported yet"
		`,
	).Run())
}

// TestYAMLSecret tests creating a YAML pipeline with a secret (i.e. the fix for
// https://github.com/pachyderm/pachyderm/v2/issues/4119)
func TestYAMLSecret(t *testing.T) {
	if testing.Short() {
		t.Skip("Skipping integration tests in short mode")
	}
	// Note that BashCmd dedents all lines below including the YAML (which
	// wouldn't parse otherwise)
	require.NoError(t, tu.BashCmd(`
		yes | pachctl delete all

		# kubectl get secrets >&2
		kubectl delete secrets/test-yaml-secret || true
		kubectl create secret generic test-yaml-secret --from-literal=my-key=my-value

		pachctl create repo input
		pachctl put file input@master:/foo <<<"foo"
		pachctl create pipeline -f - <<EOF
		  pipeline:
		    name: pipeline
		  input:
		    pfs:
		      glob: /*
		      repo: input
		  transform:
		    cmd: [ /bin/bash ]
		    stdin:
		      - "env | grep MY_SECRET >/pfs/out/vars"
		    secrets:
		      - name: test-yaml-secret
		        env_var: MY_SECRET
		        key: my-key
		EOF
		pachctl wait commit pipeline@master
		pachctl get file pipeline@master:/vars | match MY_SECRET=my-value
		`,
	).Run())
}

// TestYAMLTimestamp tests creating a YAML pipeline with a timestamp (i.e. the
// fix for https://github.com/pachyderm/pachyderm/v2/issues/4209)
func TestYAMLTimestamp(t *testing.T) {
	if testing.Short() {
		t.Skip("Skipping integration tests in short mode")
	}
	// Note that BashCmd dedents all lines below including the YAML (which
	// wouldn't parse otherwise)
	require.NoError(t, tu.BashCmd(`
		yes | pachctl delete all

		# If the pipeline comes up without error, then the YAML parsed
		pachctl create pipeline -f - <<EOF
		  pipeline:
		    name: pipeline
		  input:
		    cron:
		      name: in
		      start: "2019-10-10T22:30:05Z"
		      spec: "@yearly"
		  transform:
		    cmd: [ /bin/bash ]
		    stdin:
		      - "cp /pfs/in/* /pfs/out"
		EOF
		pachctl list pipeline | match 'pipeline'
		`,
	).Run())
}

func TestEditPipeline(t *testing.T) {
	// TODO: Edit pipeline needs to be implemented in V2.
	t.Skip("Edit pipeline not implemented in V2")
	if testing.Short() {
		t.Skip("Skipping integration tests in short mode")
	}
	require.NoError(t, tu.BashCmd(`
		yes | pachctl delete all
	`).Run())
	require.NoError(t, tu.BashCmd(`
		pachctl create repo data
		pachctl create pipeline <<EOF
		  pipeline:
		    name: my-pipeline
		  input:
		    pfs:
		      glob: /*
		      repo: data
		  transform:
		    cmd: [ /bin/bash ]
		    stdin:
		      - "cp /pfs/data/* /pfs/out"
		EOF
		`).Run())
	require.NoError(t, tu.BashCmd(`
		EDITOR="cat -u" pachctl edit pipeline my-pipeline -o yaml \
		| match 'name: my-pipeline' \
		| match 'repo: data' \
		| match 'cmd:' \
		| match 'cp /pfs/data/\* /pfs/out'
		`).Run())
}

<<<<<<< HEAD
func TestPipelineBuildLifecyclePython(t *testing.T) {
	t.Skip("not implemented in V2")
	require.NoError(t, tu.BashCmd("yes | pachctl delete all").Run())
	pipeline := testPipelineBuildLifecycle(t, "python", "python")

	// the python example also contains a `.pachignore`, so we can verify it's
	// intended behavior here
	require.NoError(t, tu.BashCmd(`
		pachctl get file {{.pipeline}}_build@source:/.pachignore
	`, "pipeline", pipeline).Run())
	require.YesError(t, tu.BashCmd(`
		pachctl get file {{.pipeline}}_build@source:/foo.txt
	`, "pipeline", pipeline).Run())
}

func TestPipelineBuildLifecyclePythonNoDeps(t *testing.T) {
	t.Skip("not implemented in V2")
	require.NoError(t, tu.BashCmd("yes | pachctl delete all").Run())
	testPipelineBuildLifecycle(t, "python", "python_no_deps")
}

func TestPipelineBuildLifecycleGo(t *testing.T) {
	t.Skip("not implemented in V2")
	require.NoError(t, tu.BashCmd("yes | pachctl delete all").Run())
	testPipelineBuildLifecycle(t, "go", "go")
}

func TestAuthorizedPipelineBuildLifecycle(t *testing.T) {
	t.Skip("not implemented in V2")
	require.NoError(t, tu.BashCmd("yes | pachctl delete all").Run())
	tu.ActivateAuth(t)

	defer tu.DeleteAll(t) // make sure to clean up auth

	testPipelineBuildLifecycle(t, "go", "go")
}

//lint:ignore U1000 unreachable in v2
func testPipelineBuildLifecycle(t *testing.T, lang, dir string) string {
	t.Helper()
	if testing.Short() {
		t.Skip("Skipping integration tests in short mode")
	}

	prefix := "../../../../etc/testing/pipeline-build"

	// reset and create some test input
	require.NoError(t, tu.BashCmd(`
		pachctl create repo in
		pachctl put file -r in@master:/ -f {{.prefix}}/input
	`, "prefix", prefix).Run())

	// give pipeline a unique name to work around
	// github.com/kubernetes/kubernetes/issues/82130
	pipeline := tu.UniqueString("test-pipeline-build")
	spec := fmt.Sprintf(`
		{
		  "pipeline": {
		    "name": %q
		  },
		  "transform": {
		    "build": {
		      "language": %q
		    }
		  },
		  "input": {
		    "pfs": {
		      "repo": "in",
		      "glob": "/*"
		    }
		  }
		}
	`, pipeline, lang)

	// test a barebones pipeline with a build spec and verify results
	require.NoError(t, tu.BashCmd(`
		cd {{.prefix}}/{{.dir}}
		pachctl create pipeline <<EOF
		{{.spec}}
		EOF
		pachctl wait commit in@master
		`,
		"dir", dir,
		"spec", spec,
		"prefix", prefix,
	).Run())
	require.YesError(t, tu.BashCmd(fmt.Sprintf(`
		pachctl list pipeline --state failure | match %s
	`, pipeline)).Run())
	verifyPipelineBuildOutput(t, pipeline, "0")

	// update the barebones pipeline and verify results
	require.NoError(t, tu.BashCmd(`
		cd {{.prefix}}/{{.dir}}
		pachctl update pipeline <<EOF
		{{.spec}}
		EOF
		pachctl wait commit in@master
		`,
		"dir", dir,
		"spec", spec,
		"prefix", prefix,
	).Run())
	verifyPipelineBuildOutput(t, pipeline, "0")

	// update the pipeline with a custom cmd and verify results
	spec = fmt.Sprintf(`
		{
		  "pipeline": {
		    "name": %q
		  },
		  "transform": {
		    "cmd": [
		      "sh",
		      "/pfs/build/run.sh",
		      "_"
		    ],
		    "build": {
		      "language": %q,
		      "path": "."
		    }
		  },
		  "input": {
		    "pfs": {
		      "repo": "in",
		      "glob": "/*"
		    }
		  }
		}
	`, pipeline, lang)

	require.NoError(t, tu.BashCmd(`
		cd {{.prefix}}/{{.dir}}
		pachctl update pipeline --reprocess <<EOF
		{{.spec}}
		EOF
		pachctl wait commit in@master
		`,
		"dir", dir,
		"spec", spec,
		"prefix", prefix,
	).Run())
	verifyPipelineBuildOutput(t, pipeline, "_")
	return pipeline
}

//lint:ignore U1000 unreachable in v2
func verifyPipelineBuildOutput(t *testing.T, pipeline, prefix string) {
	t.Helper()

	require.NoError(t, tu.BashCmd(`
		pachctl wait commit in@master
		pachctl get file {{.pipeline}}@master:/1.txt | match {{.prefix}}{{.prefix}}{{.prefix}}1
		pachctl get file {{.pipeline}}@master:/11.txt | match {{.prefix}}{{.prefix}}11
		pachctl get file {{.pipeline}}@master:/111.txt | match {{.prefix}}111
		`,
		"pipeline", pipeline,
		"prefix", prefix,
	).Run())
}

=======
>>>>>>> a85c5dd6
func TestMissingPipeline(t *testing.T) {
	if testing.Short() {
		t.Skip("Skipping integration tests in short mode")
	}
	// should fail because there's no pipeline object in the spec
	require.YesError(t, tu.BashCmd(`
		pachctl create pipeline <<EOF
		  {
		    "transform": {
			  "image": "ubuntu:20.04"
		    },
		    "input": {
		      "pfs": {
		        "repo": "in",
		        "glob": "/*"
		      }
		    }
		  }
		EOF
	`).Run())
}

func TestUnnamedPipeline(t *testing.T) {
	if testing.Short() {
		t.Skip("Skipping integration tests in short mode")
	}
	// should fail because there's no pipeline name
	require.YesError(t, tu.BashCmd(`
		pachctl create pipeline <<EOF
		  {
		    "pipeline": {},
		    "transform": {
			  "image": "ubuntu:20.04"
		    },
		    "input": {
		      "pfs": {
		        "repo": "in",
		        "glob": "/*"
		      }
		    }
		  }
		EOF
	`).Run())
}

// func TestPushImages(t *testing.T) {
// 	if testing.Short() {
// 		t.Skip("Skipping integration tests in short mode")
// 	}
// 	ioutil.WriteFile("test-push-images.json", []byte(`{
//   "pipeline": {
//     "name": "test_push_images"
//   },
//   "transform": {
//     "cmd": [ "true" ],
// 	"image": "test-job-shim"
//   }
// }`), 0644)
// 	os.Args = []string{"pachctl", "create", "pipeline", "--push-images", "-f", "test-push-images.json"}
// 	require.NoError(t, rootCmd().Execute())
// }

func runPipelineWithImageGetStderr(t *testing.T, image string) (string, error) {
	// reset and create some test input
	require.NoError(t, tu.BashCmd(`
		yes | pachctl delete all
		pachctl create repo in
		pachctl put file -r in@master:/ -f ../../../../etc/testing/pipeline-build/input
	`).Run())

	cmd := tu.BashCmd(`
		pachctl create pipeline <<EOF
		  {
		    "pipeline": {
		      "name": "first"
		    },
		    "transform": {
		      "image": "{{.image}}"
		    },
		    "input": {
		      "pfs": {
		        "repo": "in",
		        "glob": "/*"
		      }
		    }
		  }
		EOF
	`, "image", image)
	buf := &bytes.Buffer{}
	cmd.Stderr = buf
	// cmd.Stdout = os.Stdout // uncomment for debugging
	cmd.Env = os.Environ()
	err := cmd.Run()
	stderr := buf.String()
	return stderr, err
}

<<<<<<< HEAD
func TestPipelineBuildRunCron(t *testing.T) {
	// TODO(2.0 optional): This uses a build pipeline which does not work in 2.0
	// because the pipeline output branch is provenant on another branch in the
	// same repo (which is not allowed in 2.0).
	t.Skip("Build pipelines are not supported in 2.0")
	if testing.Short() {
		t.Skip("Skipping integration tests in short mode")
	}

	// build a cron pipeline successfully
	require.NoError(t, tu.BashCmd(`
		pachctl create pipeline <<EOF
		{
		  "pipeline": {
		    "name": "crontest"
		  },
		  "input": {
		    "cron": {
		      "name": "tick",
		      "spec": "*/1 * * * *",
		      "overwrite": true
		    }
		  },
		  "transform": {
		    "build":{
		      "language": "go"
		    },
		    "cmd":["echo", "tick"]
		  },
		  "enable_stats": true
		  }
		EOF
	`).Run())

	// and make sure you can use `run cron` on it
	require.NoError(t, tu.BashCmd(`
		pachctl run cron crontest
	`).Run())
}

=======
>>>>>>> a85c5dd6
func TestWarningLatestTag(t *testing.T) {
	if testing.Short() {
		t.Skip("Skipping integration tests in short mode")
	}
	// should emit a warning because user specified latest tag on docker image
	stderr, err := runPipelineWithImageGetStderr(t, "ubuntu:latest")
	require.NoError(t, err, "%v", err)
	require.Matches(t, "WARNING", stderr)
}

func TestWarningEmptyTag(t *testing.T) {
	if testing.Short() {
		t.Skip("Skipping integration tests in short mode")
	}
	// should emit a warning because user specified empty tag, equivalent to
	// :latest
	stderr, err := runPipelineWithImageGetStderr(t, "ubuntu")
	require.NoError(t, err)
	require.Matches(t, "WARNING", stderr)
}

func TestNoWarningTagSpecified(t *testing.T) {
	if testing.Short() {
		t.Skip("Skipping integration tests in short mode")
	}
	// should not emit a warning (stderr should be empty) because user
	// specified non-empty, non-latest tag
	stderr, err := runPipelineWithImageGetStderr(t, "ubuntu:20.04")
	require.NoError(t, err)
	require.Equal(t, "", stderr)
}<|MERGE_RESOLUTION|>--- conflicted
+++ resolved
@@ -612,170 +612,6 @@
 		`).Run())
 }
 
-<<<<<<< HEAD
-func TestPipelineBuildLifecyclePython(t *testing.T) {
-	t.Skip("not implemented in V2")
-	require.NoError(t, tu.BashCmd("yes | pachctl delete all").Run())
-	pipeline := testPipelineBuildLifecycle(t, "python", "python")
-
-	// the python example also contains a `.pachignore`, so we can verify it's
-	// intended behavior here
-	require.NoError(t, tu.BashCmd(`
-		pachctl get file {{.pipeline}}_build@source:/.pachignore
-	`, "pipeline", pipeline).Run())
-	require.YesError(t, tu.BashCmd(`
-		pachctl get file {{.pipeline}}_build@source:/foo.txt
-	`, "pipeline", pipeline).Run())
-}
-
-func TestPipelineBuildLifecyclePythonNoDeps(t *testing.T) {
-	t.Skip("not implemented in V2")
-	require.NoError(t, tu.BashCmd("yes | pachctl delete all").Run())
-	testPipelineBuildLifecycle(t, "python", "python_no_deps")
-}
-
-func TestPipelineBuildLifecycleGo(t *testing.T) {
-	t.Skip("not implemented in V2")
-	require.NoError(t, tu.BashCmd("yes | pachctl delete all").Run())
-	testPipelineBuildLifecycle(t, "go", "go")
-}
-
-func TestAuthorizedPipelineBuildLifecycle(t *testing.T) {
-	t.Skip("not implemented in V2")
-	require.NoError(t, tu.BashCmd("yes | pachctl delete all").Run())
-	tu.ActivateAuth(t)
-
-	defer tu.DeleteAll(t) // make sure to clean up auth
-
-	testPipelineBuildLifecycle(t, "go", "go")
-}
-
-//lint:ignore U1000 unreachable in v2
-func testPipelineBuildLifecycle(t *testing.T, lang, dir string) string {
-	t.Helper()
-	if testing.Short() {
-		t.Skip("Skipping integration tests in short mode")
-	}
-
-	prefix := "../../../../etc/testing/pipeline-build"
-
-	// reset and create some test input
-	require.NoError(t, tu.BashCmd(`
-		pachctl create repo in
-		pachctl put file -r in@master:/ -f {{.prefix}}/input
-	`, "prefix", prefix).Run())
-
-	// give pipeline a unique name to work around
-	// github.com/kubernetes/kubernetes/issues/82130
-	pipeline := tu.UniqueString("test-pipeline-build")
-	spec := fmt.Sprintf(`
-		{
-		  "pipeline": {
-		    "name": %q
-		  },
-		  "transform": {
-		    "build": {
-		      "language": %q
-		    }
-		  },
-		  "input": {
-		    "pfs": {
-		      "repo": "in",
-		      "glob": "/*"
-		    }
-		  }
-		}
-	`, pipeline, lang)
-
-	// test a barebones pipeline with a build spec and verify results
-	require.NoError(t, tu.BashCmd(`
-		cd {{.prefix}}/{{.dir}}
-		pachctl create pipeline <<EOF
-		{{.spec}}
-		EOF
-		pachctl wait commit in@master
-		`,
-		"dir", dir,
-		"spec", spec,
-		"prefix", prefix,
-	).Run())
-	require.YesError(t, tu.BashCmd(fmt.Sprintf(`
-		pachctl list pipeline --state failure | match %s
-	`, pipeline)).Run())
-	verifyPipelineBuildOutput(t, pipeline, "0")
-
-	// update the barebones pipeline and verify results
-	require.NoError(t, tu.BashCmd(`
-		cd {{.prefix}}/{{.dir}}
-		pachctl update pipeline <<EOF
-		{{.spec}}
-		EOF
-		pachctl wait commit in@master
-		`,
-		"dir", dir,
-		"spec", spec,
-		"prefix", prefix,
-	).Run())
-	verifyPipelineBuildOutput(t, pipeline, "0")
-
-	// update the pipeline with a custom cmd and verify results
-	spec = fmt.Sprintf(`
-		{
-		  "pipeline": {
-		    "name": %q
-		  },
-		  "transform": {
-		    "cmd": [
-		      "sh",
-		      "/pfs/build/run.sh",
-		      "_"
-		    ],
-		    "build": {
-		      "language": %q,
-		      "path": "."
-		    }
-		  },
-		  "input": {
-		    "pfs": {
-		      "repo": "in",
-		      "glob": "/*"
-		    }
-		  }
-		}
-	`, pipeline, lang)
-
-	require.NoError(t, tu.BashCmd(`
-		cd {{.prefix}}/{{.dir}}
-		pachctl update pipeline --reprocess <<EOF
-		{{.spec}}
-		EOF
-		pachctl wait commit in@master
-		`,
-		"dir", dir,
-		"spec", spec,
-		"prefix", prefix,
-	).Run())
-	verifyPipelineBuildOutput(t, pipeline, "_")
-	return pipeline
-}
-
-//lint:ignore U1000 unreachable in v2
-func verifyPipelineBuildOutput(t *testing.T, pipeline, prefix string) {
-	t.Helper()
-
-	require.NoError(t, tu.BashCmd(`
-		pachctl wait commit in@master
-		pachctl get file {{.pipeline}}@master:/1.txt | match {{.prefix}}{{.prefix}}{{.prefix}}1
-		pachctl get file {{.pipeline}}@master:/11.txt | match {{.prefix}}{{.prefix}}11
-		pachctl get file {{.pipeline}}@master:/111.txt | match {{.prefix}}111
-		`,
-		"pipeline", pipeline,
-		"prefix", prefix,
-	).Run())
-}
-
-=======
->>>>>>> a85c5dd6
 func TestMissingPipeline(t *testing.T) {
 	if testing.Short() {
 		t.Skip("Skipping integration tests in short mode")
@@ -873,49 +709,6 @@
 	return stderr, err
 }
 
-<<<<<<< HEAD
-func TestPipelineBuildRunCron(t *testing.T) {
-	// TODO(2.0 optional): This uses a build pipeline which does not work in 2.0
-	// because the pipeline output branch is provenant on another branch in the
-	// same repo (which is not allowed in 2.0).
-	t.Skip("Build pipelines are not supported in 2.0")
-	if testing.Short() {
-		t.Skip("Skipping integration tests in short mode")
-	}
-
-	// build a cron pipeline successfully
-	require.NoError(t, tu.BashCmd(`
-		pachctl create pipeline <<EOF
-		{
-		  "pipeline": {
-		    "name": "crontest"
-		  },
-		  "input": {
-		    "cron": {
-		      "name": "tick",
-		      "spec": "*/1 * * * *",
-		      "overwrite": true
-		    }
-		  },
-		  "transform": {
-		    "build":{
-		      "language": "go"
-		    },
-		    "cmd":["echo", "tick"]
-		  },
-		  "enable_stats": true
-		  }
-		EOF
-	`).Run())
-
-	// and make sure you can use `run cron` on it
-	require.NoError(t, tu.BashCmd(`
-		pachctl run cron crontest
-	`).Run())
-}
-
-=======
->>>>>>> a85c5dd6
 func TestWarningLatestTag(t *testing.T) {
 	if testing.Short() {
 		t.Skip("Skipping integration tests in short mode")
