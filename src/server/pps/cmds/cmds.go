package cmds

import (
	"bufio"
	"bytes"
	"context"
	"encoding/json"
	"fmt"
	"io"
	"io/ioutil"
	"net/http"
	"net/url"
	"os"
	"path/filepath"
	"strings"
	"time"

	"github.com/fatih/color"
	"github.com/pachyderm/pachyderm/v2/src/client"
	pachdclient "github.com/pachyderm/pachyderm/v2/src/client"
	"github.com/pachyderm/pachyderm/v2/src/internal/clientsdk"
	"github.com/pachyderm/pachyderm/v2/src/internal/cmdutil"
	"github.com/pachyderm/pachyderm/v2/src/internal/errors"
	"github.com/pachyderm/pachyderm/v2/src/internal/grpcutil"
	"github.com/pachyderm/pachyderm/v2/src/internal/pachtmpl"
	"github.com/pachyderm/pachyderm/v2/src/internal/pager"
	"github.com/pachyderm/pachyderm/v2/src/internal/ppsutil"
	"github.com/pachyderm/pachyderm/v2/src/internal/tabwriter"
	"github.com/pachyderm/pachyderm/v2/src/internal/tracing/extended"
	"github.com/pachyderm/pachyderm/v2/src/internal/uuid"
	"github.com/pachyderm/pachyderm/v2/src/pps"
	ppsclient "github.com/pachyderm/pachyderm/v2/src/pps"
	"github.com/pachyderm/pachyderm/v2/src/server/cmd/pachctl/shell"
	"github.com/pachyderm/pachyderm/v2/src/server/pps/pretty"
	txncmds "github.com/pachyderm/pachyderm/v2/src/server/transaction/cmds"

	prompt "github.com/c-bata/go-prompt"
	docker "github.com/fsouza/go-dockerclient"
	"github.com/gogo/protobuf/proto"
	"github.com/gogo/protobuf/types"
	"github.com/itchyny/gojq"
	"github.com/sirupsen/logrus"
	"github.com/spf13/cobra"
)

const (
	// Plural variables are used below for user convenience.
	datums    = "datums"
	jobs      = "jobs"
	pipelines = "pipelines"
	secrets   = "secrets"
)

// Cmds returns a slice containing pps commands.
func Cmds() []*cobra.Command {
	var commands []*cobra.Command

	var raw bool
	var output string
	outputFlags := cmdutil.OutputFlags(&raw, &output)

	var fullTimestamps bool
	timestampFlags := cmdutil.TimestampFlags(&fullTimestamps)

	var noPager bool
	pagerFlags := cmdutil.PagerFlags(&noPager)

	jobDocs := &cobra.Command{
		Short: "Docs for jobs.",
		Long: `Jobs are the basic units of computation in Pachyderm.

Jobs run a containerized workload over a set of finished input commits. Jobs are
created by pipelines and will write output to a commit in the pipeline's output
repo. A job can have multiple datums, each processed independently and the
results will be merged together at the end.

If the job fails, the output commit will not be populated with data.`,
	}
	commands = append(commands, cmdutil.CreateDocsAliases(jobDocs, "job", " job$", jobs))

	inspectJob := &cobra.Command{
		Use:   "{{alias}} <pipeline>@<job>",
		Short: "Return info about a job.",
		Long:  "Return info about a job.",
		Run: cmdutil.RunFixedArgs(1, func(args []string) error {
			job, err := cmdutil.ParseJob(args[0])
			if err != nil && uuid.IsUUIDWithoutDashes(args[0]) {
				return errors.New(`Use "list job <id>" to see jobs with a given ID across different pipelines`)
			} else if err != nil {
				return err
			}
			client, err := pachdclient.NewOnUserMachine("user")
			if err != nil {
				return err
			}
			defer client.Close()
			jobInfo, err := client.InspectJob(job.Pipeline.Name, job.ID, true)
			if err != nil {
				return errors.Wrap(err, "error from InspectJob")
			}
			if raw {
				return errors.EnsureStack(cmdutil.Encoder(output, os.Stdout).EncodeProto(jobInfo))
			} else if output != "" {
				return errors.New("cannot set --output (-o) without --raw")
			}
			pji := &pretty.PrintableJobInfo{
				JobInfo:        jobInfo,
				FullTimestamps: fullTimestamps,
			}
			return pretty.PrintDetailedJobInfo(os.Stdout, pji)
		}),
	}
	inspectJob.Flags().AddFlagSet(outputFlags)
	inspectJob.Flags().AddFlagSet(timestampFlags)
	shell.RegisterCompletionFunc(inspectJob, shell.JobCompletion)
	commands = append(commands, cmdutil.CreateAliases(inspectJob, "inspect job", jobs))

	writeJobInfos := func(out io.Writer, jobInfos []*pps.JobInfo) error {
		if raw {
			e := cmdutil.Encoder(output, out)
			for _, jobInfo := range jobInfos {
				if err := e.EncodeProto(jobInfo); err != nil {
					return errors.EnsureStack(err)
				}
			}
			return nil
		} else if output != "" {
			return errors.New("cannot set --output (-o) without --raw")
		}

		return pager.Page(noPager, out, func(w io.Writer) error {
			writer := tabwriter.NewWriter(w, pretty.JobHeader)
			for _, jobInfo := range jobInfos {
				pretty.PrintJobInfo(writer, jobInfo, fullTimestamps)
			}
			return writer.Flush()
		})
	}

	waitJob := &cobra.Command{
		Use:   "{{alias}} <job>|<pipeline>@<job>",
		Short: "Wait for a job to finish then return info about the job.",
		Long:  "Wait for a job to finish then return info about the job.",
		Run: cmdutil.RunFixedArgs(1, func(args []string) error {
			client, err := pachdclient.NewOnUserMachine("user")
			if err != nil {
				return err
			}
			defer client.Close()

			var jobInfos []*pps.JobInfo
			if uuid.IsUUIDWithoutDashes(args[0]) {
				jobInfos, err = client.WaitJobSetAll(args[0], true)
				if err != nil {
					return err
				}
			} else {
				job, err := cmdutil.ParseJob(args[0])
				if err != nil {
					return err
				}
				jobInfo, err := client.WaitJob(job.Pipeline.Name, job.ID, true)
				if err != nil {
					return errors.Wrap(err, "error from InspectJob")
				}
				jobInfos = []*pps.JobInfo{jobInfo}
			}

			return writeJobInfos(os.Stdout, jobInfos)
		}),
	}
	waitJob.Flags().AddFlagSet(outputFlags)
	waitJob.Flags().AddFlagSet(timestampFlags)
	shell.RegisterCompletionFunc(waitJob, shell.JobCompletion)
	commands = append(commands, cmdutil.CreateAliases(waitJob, "wait job", jobs))

	var pipelineName string
	var inputCommitStrs []string
	var history string
	var stateStrs []string
	var expand bool
	listJob := &cobra.Command{
		Use:   "{{alias}} [<job-id>]",
		Short: "Return info about jobs.",
		Long:  "Return info about jobs.",
		Example: `
# Return a summary list of all jobs
$ {{alias}}

# Return all sub-jobs in a job
$ {{alias}} <job-id>

# Return all sub-jobs split across all pipelines
$ {{alias}} --expand

# Return only the sub-jobs from the most recent version of pipeline "foo"
$ {{alias}} -p foo

# Return all sub-jobs from all versions of pipeline "foo"
$ {{alias}} -p foo --history all

# Return all sub-jobs whose input commits include foo@XXX and bar@YYY
$ {{alias}} -i foo@XXX -i bar@YYY

# Return all sub-jobs in pipeline foo and whose input commits include bar@YYY
$ {{alias}} -p foo -i bar@YYY`,
		Run: cmdutil.RunBoundedArgs(0, 1, func(args []string) error {
			commits, err := cmdutil.ParseCommits(inputCommitStrs)
			if err != nil {
				return err
			}
			historyCount, err := cmdutil.ParseHistory(history)
			if err != nil {
				return errors.Wrapf(err, "error parsing history flag")
			}
			var filter string
			if len(stateStrs) > 0 {
				filter, err = ParseJobStates(stateStrs)
				if err != nil {
					return errors.Wrap(err, "error parsing state")
				}
			}

			client, err := pachdclient.NewOnUserMachine("user")
			if err != nil {
				return err
			}
			defer client.Close()

			if !raw && output != "" {
				return errors.New("cannot set --output (-o) without --raw")
			}

			if len(args) == 0 {
				if pipelineName == "" && !expand {
					// We are listing jobs
					if len(stateStrs) != 0 {
						return errors.Errorf("cannot specify '--state' when listing all jobs")
					} else if len(inputCommitStrs) != 0 {
						return errors.Errorf("cannot specify '--input' when listing all jobs")
					} else if history != "none" {
						return errors.Errorf("cannot specify '--history' when listing all jobs")
					}

					listJobSetClient, err := client.PpsAPIClient.ListJobSet(client.Ctx(), &pps.ListJobSetRequest{})
					if err != nil {
						return grpcutil.ScrubGRPC(err)
					}

					if raw {
						e := cmdutil.Encoder(output, os.Stdout)
						return clientsdk.ForEachJobSet(listJobSetClient, func(jobSetInfo *pps.JobSetInfo) error {
							return errors.EnsureStack(e.EncodeProto(jobSetInfo))
						})
					}

					return pager.Page(noPager, os.Stdout, func(w io.Writer) error {
						writer := tabwriter.NewWriter(w, pretty.JobSetHeader)
						if err := clientsdk.ForEachJobSet(listJobSetClient, func(jobSetInfo *pps.JobSetInfo) error {
							pretty.PrintJobSetInfo(writer, jobSetInfo, fullTimestamps)
							return nil
						}); err != nil {
							return err
						}
						return writer.Flush()
					})
				} else {
					// We are listing all sub-jobs, possibly restricted to a single pipeline
					if raw {
						e := cmdutil.Encoder(output, os.Stdout)
						return client.ListJobFilterF(pipelineName, commits, historyCount, true, filter, func(ji *ppsclient.JobInfo) error {
							return errors.EnsureStack(e.EncodeProto(ji))
						})
					}

					return pager.Page(noPager, os.Stdout, func(w io.Writer) error {
						writer := tabwriter.NewWriter(w, pretty.JobHeader)
						if err := client.ListJobFilterF(pipelineName, commits, historyCount, false, filter, func(ji *ppsclient.JobInfo) error {
							pretty.PrintJobInfo(writer, ji, fullTimestamps)
							return nil
						}); err != nil {
							return err
						}
						return writer.Flush()
					})
				}
			} else {
				// We are listing sub-jobs of a specific job
				if len(stateStrs) != 0 {
					return errors.Errorf("cannot specify '--state' when listing sub-jobs")
				} else if len(inputCommitStrs) != 0 {
					return errors.Errorf("cannot specify '--input' when listing sub-jobs")
				} else if history != "none" {
					return errors.Errorf("cannot specify '--history' when listing sub-jobs")
				} else if pipelineName != "" {
					return errors.Errorf("cannot specify '--pipeline' when listing sub-jobs")
				}

				var jobInfos []*pps.JobInfo
				jobInfos, err = client.InspectJobSet(args[0], false)
				if err != nil {
					return errors.Wrap(err, "error from InspectJobSet")
				}

				return writeJobInfos(os.Stdout, jobInfos)
			}
		}),
	}
	listJob.Flags().StringVarP(&pipelineName, "pipeline", "p", "", "Limit to jobs made by pipeline.")
	listJob.MarkFlagCustom("pipeline", "__pachctl_get_pipeline")
	listJob.Flags().StringSliceVarP(&inputCommitStrs, "input", "i", []string{}, "List jobs with a specific set of input commits. format: <repo>@<branch-or-commit>")
	listJob.MarkFlagCustom("input", "__pachctl_get_repo_commit")
	listJob.Flags().BoolVarP(&expand, "expand", "x", false, "Show one line for each sub-job and include more columns")
	listJob.Flags().AddFlagSet(outputFlags)
	listJob.Flags().AddFlagSet(timestampFlags)
	listJob.Flags().AddFlagSet(pagerFlags)
	listJob.Flags().StringVar(&history, "history", "none", "Return jobs from historical versions of pipelines.")
	listJob.Flags().StringArrayVar(&stateStrs, "state", []string{}, "Return only sub-jobs with the specified state. Can be repeated to include multiple states")
	shell.RegisterCompletionFunc(listJob,
		func(flag, text string, maxCompletions int64) ([]prompt.Suggest, shell.CacheFunc) {
			if flag == "-p" || flag == "--pipeline" {
				cs, cf := shell.PipelineCompletion(flag, text, maxCompletions)
				return cs, shell.AndCacheFunc(cf, shell.SameFlag(flag))
			}
			return shell.JobSetCompletion(flag, text, maxCompletions)
		})
	commands = append(commands, cmdutil.CreateAliases(listJob, "list job", jobs))

	deleteJob := &cobra.Command{
		Use:   "{{alias}} <pipeline>@<job>",
		Short: "Delete a job.",
		Long:  "Delete a job.",
		Run: cmdutil.RunFixedArgs(1, func(args []string) error {
			job, err := cmdutil.ParseJob(args[0])
			if err != nil {
				return err
			}
			client, err := pachdclient.NewOnUserMachine("user")
			if err != nil {
				return err
			}
			defer client.Close()
			if err := client.DeleteJob(job.Pipeline.Name, job.ID); err != nil {
				return errors.Wrap(err, "error from DeleteJob")
			}
			return nil
		}),
	}
	shell.RegisterCompletionFunc(deleteJob, shell.JobCompletion)
	commands = append(commands, cmdutil.CreateAliases(deleteJob, "delete job", jobs))

	stopJob := &cobra.Command{
		Use:   "{{alias}} <pipeline>@<job>",
		Short: "Stop a job.",
		Long:  "Stop a job.  The job will be stopped immediately.",
		Run: cmdutil.RunFixedArgs(1, func(args []string) error {
			client, err := pachdclient.NewOnUserMachine("user")
			if err != nil {
				return err
			}
			defer client.Close()

			if uuid.IsUUIDWithoutDashes(args[0]) {
				// Stop each subjob in a transaction
				jobInfos, err := client.InspectJobSet(args[0], false)
				if err != nil {
					return err
				}
				if _, err := client.RunBatchInTransaction(func(tb *pachdclient.TransactionBuilder) error {
					for _, jobInfo := range jobInfos {
						if err := tb.StopJob(jobInfo.Job.Pipeline.Name, jobInfo.Job.ID); err != nil {
							return err
						}
					}
					return nil
				}); err != nil {
					return err
				}
			} else {
				job, err := cmdutil.ParseJob(args[0])
				if err != nil {
					return err
				}
				if err := client.StopJob(job.Pipeline.Name, job.ID); err != nil {
					return errors.Wrap(err, "error from StopJob")
				}
			}
			return nil
		}),
	}
	shell.RegisterCompletionFunc(stopJob, shell.JobCompletion)
	commands = append(commands, cmdutil.CreateAliases(stopJob, "stop job", jobs))

	datumDocs := &cobra.Command{
		Short: "Docs for datums.",
		Long: `Datums are the small independent units of processing for Pachyderm jobs.

A datum is defined by applying a glob pattern (in the pipeline spec) to the file
paths in the input repo. A datum can include one or more files or directories.

Datums within a job will be processed independently, sometimes distributed
across separate workers.  A separate execution of user code will be run for
each datum.`,
	}
	commands = append(commands, cmdutil.CreateDocsAliases(datumDocs, "datum", " datum$", datums))

	restartDatum := &cobra.Command{
		Use:   "{{alias}} <pipeline>@<job> <datum-path1>,<datum-path2>,...",
		Short: "Restart a datum.",
		Long:  "Restart a datum.",
		Run: cmdutil.RunFixedArgs(2, func(args []string) error {
			job, err := cmdutil.ParseJob(args[0])
			if err != nil {
				return err
			}
			client, err := pachdclient.NewOnUserMachine("user")
			if err != nil {
				return err
			}
			defer client.Close()
			datumFilter := strings.Split(args[1], ",")
			for i := 0; i < len(datumFilter); {
				if len(datumFilter[i]) == 0 {
					if i+1 < len(datumFilter) {
						copy(datumFilter[i:], datumFilter[i+1:])
					}
					datumFilter = datumFilter[:len(datumFilter)-1]
				} else {
					i++
				}
			}
			return client.RestartDatum(job.Pipeline.Name, job.ID, datumFilter)
		}),
	}
	commands = append(commands, cmdutil.CreateAliases(restartDatum, "restart datum", datums))

	var pipelineInputPath string
	listDatum := &cobra.Command{
		Use:   "{{alias}} <pipeline>@<job>",
		Short: "Return the datums in a job.",
		Long:  "Return the datums in a job.",
		Run: cmdutil.RunBoundedArgs(0, 1, func(args []string) (retErr error) {
			client, err := pachdclient.NewOnUserMachine("user")
			if err != nil {
				return err
			}
			defer client.Close()
			var printF func(*ppsclient.DatumInfo) error
			if !raw {
				if output != "" {
					return errors.New("cannot set --output (-o) without --raw")
				}
				writer := tabwriter.NewWriter(os.Stdout, pretty.DatumHeader)
				printF = func(di *ppsclient.DatumInfo) error {
					pretty.PrintDatumInfo(writer, di)
					return nil
				}
				defer func() {
					if err := writer.Flush(); retErr == nil {
						retErr = err
					}
				}()
			} else {
				e := cmdutil.Encoder(output, os.Stdout)
				printF = func(di *ppsclient.DatumInfo) error {
					return errors.EnsureStack(e.EncodeProto(di))
				}
			}
			if pipelineInputPath != "" && len(args) == 1 {
				return errors.Errorf("can't specify both a job and a pipeline spec")
			} else if pipelineInputPath != "" {
				pipelineBytes, err := readPipelineBytes(pipelineInputPath)
				if err != nil {
					return err
				}
				pipelineReader, err := ppsutil.NewPipelineManifestReader(pipelineBytes)
				if err != nil {
					return err
				}
				request, err := pipelineReader.NextCreatePipelineRequest()
				if err != nil {
					return err
				}
				return client.ListDatumInput(request.Input, printF)
			} else if len(args) == 1 {
				job, err := cmdutil.ParseJob(args[0])
				if err != nil {
					return err
				}
				return client.ListDatum(job.Pipeline.Name, job.ID, printF)
			} else {
				return errors.Errorf("must specify either a job or a pipeline spec")
			}
		}),
	}
	listDatum.Flags().StringVarP(&pipelineInputPath, "file", "f", "", "The JSON file containing the pipeline to list datums from, the pipeline need not exist")
	listDatum.Flags().AddFlagSet(outputFlags)
	shell.RegisterCompletionFunc(listDatum, shell.JobCompletion)
	commands = append(commands, cmdutil.CreateAliases(listDatum, "list datum", datums))

	inspectDatum := &cobra.Command{
		Use:   "{{alias}} <pipeline>@<job> <datum>",
		Short: "Display detailed info about a single datum.",
		Long:  "Display detailed info about a single datum. Requires the pipeline to have stats enabled.",
		Run: cmdutil.RunFixedArgs(2, func(args []string) error {
			job, err := cmdutil.ParseJob(args[0])
			if err != nil {
				return err
			}
			client, err := pachdclient.NewOnUserMachine("user")
			if err != nil {
				return err
			}
			defer client.Close()
			datumInfo, err := client.InspectDatum(job.Pipeline.Name, job.ID, args[1])
			if err != nil {
				return err
			}
			if raw {
				return errors.EnsureStack(cmdutil.Encoder(output, os.Stdout).EncodeProto(datumInfo))
			} else if output != "" {
				return errors.New("cannot set --output (-o) without --raw")
			}
			pretty.PrintDetailedDatumInfo(os.Stdout, datumInfo)
			return nil
		}),
	}
	inspectDatum.Flags().AddFlagSet(outputFlags)
	commands = append(commands, cmdutil.CreateAliases(inspectDatum, "inspect datum", datums))

	var (
		jobStr      string
		datumID     string
		commaInputs string // comma-separated list of input files of interest
		master      bool
		worker      bool
		follow      bool
		tail        int64
		since       string
	)

	// prettyLogsPrinter helps to print the logs recieved in different colours
	prettyLogsPrinter := func(message string) {
		informationArray := strings.Split(message, " ")
		if len(informationArray) > 1 {
			debugString := informationArray[1]
			debugLevel := strings.ToLower(debugString)
			var debugLevelColoredString string
			if debugLevel == "info" {
				debugLevelColoredString = color.New(color.FgGreen).Sprint(debugString)
			} else if debugLevel == "warning" {
				debugLevelColoredString = color.New(color.FgYellow).Sprint(debugString)
			} else if debugLevel == "error" {
				debugLevelColoredString = color.New(color.FgRed).Sprint(debugString)
			} else {
				debugLevelColoredString = debugString
			}
			informationArray[1] = debugLevelColoredString
			coloredMessage := strings.Join(informationArray, " ")
			fmt.Println(coloredMessage)
		} else {
			fmt.Println(message)
		}

	}

	getLogs := &cobra.Command{
		Use:   "{{alias}} [--pipeline=<pipeline>|--job=<pipeline>@<job>] [--datum=<datum>]",
		Short: "Return logs from a job.",
		Long:  "Return logs from a job.",
		Example: `
	# Return logs emitted by recent jobs in the "filter" pipeline
	$ {{alias}} --pipeline=filter

	# Return logs emitted by the job aedfa12aedf
	$ {{alias}} --job=aedfa12aedf

	# Return logs emitted by the pipeline \"filter\" while processing /apple.txt and a file with the hash 123aef
	$ {{alias}} --pipeline=filter --inputs=/apple.txt,123aef`,
		Run: cmdutil.RunFixedArgs(0, func(args []string) error {
			client, err := pachdclient.NewOnUserMachine("user")
			if err != nil {
				return errors.Wrapf(err, "error connecting to pachd")
			}
			defer client.Close()

			// Break up comma-separated input paths, and filter out empty entries
			data := strings.Split(commaInputs, ",")
			for i := 0; i < len(data); {
				if len(data[i]) == 0 {
					if i+1 < len(data) {
						copy(data[i:], data[i+1:])
					}
					data = data[:len(data)-1]
				} else {
					i++
				}
			}
			since, err := time.ParseDuration(since)
			if err != nil {
				return errors.Wrapf(err, "error parsing since(%q)", since)
			}
			if tail != 0 {
				return errors.Errorf("tail has been deprecated and removed from Pachyderm, use --since instead")
			}

			if pipelineName != "" && jobStr != "" {
				return errors.Errorf("only one of pipeline or job should be specified")
			}

			var jobID string
			if jobStr != "" {
				job, err := cmdutil.ParseJob(jobStr)
				if err != nil {
					return err
				}
				pipelineName = job.Pipeline.Name
				jobID = job.ID
			}

			// Issue RPC
			iter := client.GetLogs(pipelineName, jobID, data, datumID, master, follow, since)
			var buf bytes.Buffer
			encoder := json.NewEncoder(&buf)
			for iter.Next() {
				if raw {
					buf.Reset()
					if err := encoder.Encode(iter.Message()); err != nil {
						fmt.Fprintf(os.Stderr, "error marshalling \"%v\": %s\n", iter.Message(), err)
					}
					fmt.Println(buf.String())
				} else if iter.Message().User && !master && !worker {
					prettyLogsPrinter(iter.Message().Message)
				} else if iter.Message().Master && master {
					prettyLogsPrinter(iter.Message().Message)
				} else if !iter.Message().User && !iter.Message().Master && worker {
					prettyLogsPrinter(iter.Message().Message)
				} else if pipelineName == "" && jobID == "" {
					prettyLogsPrinter(iter.Message().Message)
				}
			}
			return iter.Err()
		}),
	}
	getLogs.Flags().StringVarP(&pipelineName, "pipeline", "p", "", "Filter the log "+
		"for lines from this pipeline (accepts pipeline name)")
	getLogs.MarkFlagCustom("pipeline", "__pachctl_get_pipeline")
	getLogs.Flags().StringVarP(&jobStr, "job", "j", "", "Filter for log lines from "+
		"this job (accepts job ID)")
	getLogs.MarkFlagCustom("job", "__pachctl_get_job")
	getLogs.Flags().StringVar(&datumID, "datum", "", "Filter for log lines for this datum (accepts datum ID)")
	getLogs.Flags().StringVar(&commaInputs, "inputs", "", "Filter for log lines "+
		"generated while processing these files (accepts PFS paths or file hashes)")
	getLogs.Flags().BoolVar(&master, "master", false, "Return log messages from the master process (pipeline must be set).")
	getLogs.Flags().BoolVar(&worker, "worker", false, "Return log messages from the worker process.")
	getLogs.Flags().BoolVar(&raw, "raw", false, "Return log messages verbatim from server.")
	getLogs.Flags().BoolVarP(&follow, "follow", "f", false, "Follow logs as more are created.")
	getLogs.Flags().Int64VarP(&tail, "tail", "t", 0, "Lines of recent logs to display.")
	getLogs.Flags().StringVar(&since, "since", "24h", "Return log messages more recent than \"since\".")
	shell.RegisterCompletionFunc(getLogs,
		func(flag, text string, maxCompletions int64) ([]prompt.Suggest, shell.CacheFunc) {
			if flag == "--pipeline" || flag == "-p" {
				cs, cf := shell.PipelineCompletion(flag, text, maxCompletions)
				return cs, shell.AndCacheFunc(cf, shell.SameFlag(flag))
			}
			if flag == "--job" || flag == "-j" {
				cs, cf := shell.JobCompletion(flag, text, maxCompletions)
				return cs, shell.AndCacheFunc(cf, shell.SameFlag(flag))
			}
			return nil, shell.SameFlag(flag)
		})
	commands = append(commands, cmdutil.CreateAlias(getLogs, "logs"))

	pipelineDocs := &cobra.Command{
		Short: "Docs for pipelines.",
		Long: `Pipelines are a powerful abstraction for automating jobs.

Pipelines take a set of repos and branches as inputs and will write to a single
output repo of the same name. Pipelines then subscribe to commits on those repos
and launch a job to process each incoming commit.

All jobs created by a pipeline will create commits in the pipeline's output repo.`,
	}
	commands = append(commands, cmdutil.CreateDocsAliases(pipelineDocs, "pipeline", " pipeline$", pipelines))

	var pushImages bool
	var registry string
	var username string
	var pipelinePath string
	var jsonnetPath string
	var jsonnetArgs []string
	createPipeline := &cobra.Command{
		Short: "Create a new pipeline.",
		Long:  "Create a new pipeline from a pipeline specification. For details on the format, see https://docs.pachyderm.com/latest/reference/pipeline_spec/.",
		Run: cmdutil.RunFixedArgs(0, func(args []string) (retErr error) {
			return pipelineHelper(false, pushImages, registry, username, pipelinePath, jsonnetPath, jsonnetArgs, false)
		}),
	}
	createPipeline.Flags().StringVarP(&pipelinePath, "file", "f", "", "A JSON file (url or filepath) containing one or more pipelines. \"-\" reads from stdin (the default behavior). Exactly one of --file and --jsonnet must be set.")
	createPipeline.Flags().StringVar(&jsonnetPath, "jsonnet", "", "BETA: A Jsonnet template file (url or filepath) for one or more pipelines. \"-\" reads from stdin. Exactly one of --file and --jsonnet must be set. Jsonnet templates must contain a top-level function; strings can be passed to this function with --arg (below)")
	createPipeline.Flags().StringArrayVar(&jsonnetArgs, "arg", nil, "Top-level argument passed to the Jsonnet template in --jsonnet (which must be set if any --arg arguments are passed). Value must be of the form 'param=value'. For multiple args, --arg may be set more than once.")
	createPipeline.Flags().BoolVarP(&pushImages, "push-images", "p", false, "If true, push local docker images into the docker registry.")
	createPipeline.Flags().StringVarP(&registry, "registry", "r", "index.docker.io", "The registry to push images to.")
	createPipeline.Flags().StringVarP(&username, "username", "u", "", "The username to push images as.")
	commands = append(commands, cmdutil.CreateAliases(createPipeline, "create pipeline", pipelines))

	var reprocess bool
	updatePipeline := &cobra.Command{
		Short: "Update an existing Pachyderm pipeline.",
		Long:  "Update a Pachyderm pipeline with a new pipeline specification. For details on the format, see https://docs.pachyderm.com/latest/reference/pipeline-spec/.",
		Run: cmdutil.RunFixedArgs(0, func(args []string) (retErr error) {
			return pipelineHelper(reprocess, pushImages, registry, username, pipelinePath, jsonnetPath, jsonnetArgs, true)
		}),
	}
	updatePipeline.Flags().StringVarP(&pipelinePath, "file", "f", "", "A JSON file (url or filepath) containing one or more pipelines. \"-\" reads from stdin (the default behavior). Exactly one of --file and --jsonnet must be set.")
	updatePipeline.Flags().StringVar(&jsonnetPath, "jsonnet", "", "BETA: A Jsonnet template file (url or filepath) for one or more pipelines. \"-\" reads from stdin. Exactly one of --file and --jsonnet must be set. Jsonnet templates must contain a top-level function; strings can be passed to this function with --arg (below)")
	updatePipeline.Flags().StringArrayVar(&jsonnetArgs, "arg", nil, "Top-level argument passed to the Jsonnet template in --jsonnet (which must be set if any --arg arguments are passed). Value must be of the form 'param=value'. For multiple args, --arg may be set more than once.")
	updatePipeline.Flags().BoolVarP(&pushImages, "push-images", "p", false, "If true, push local docker images into the docker registry.")
	updatePipeline.Flags().StringVarP(&registry, "registry", "r", "index.docker.io", "The registry to push images to.")
	updatePipeline.Flags().StringVarP(&username, "username", "u", "", "The username to push images as.")
	updatePipeline.Flags().BoolVar(&reprocess, "reprocess", false, "If true, reprocess datums that were already processed by previous version of the pipeline.")
	commands = append(commands, cmdutil.CreateAliases(updatePipeline, "update pipeline", pipelines))

	runCron := &cobra.Command{
		Use:   "{{alias}} <pipeline>",
		Short: "Run an existing Pachyderm cron pipeline now",
		Long:  "Run an existing Pachyderm cron pipeline now",
		Example: `
		# Run a cron pipeline "clock" now
		$ {{alias}} clock`,
		Run: cmdutil.RunMinimumArgs(1, func(args []string) (retErr error) {
			client, err := pachdclient.NewOnUserMachine("user")
			if err != nil {
				return err
			}
			defer client.Close()
			err = client.RunCron(args[0])
			if err != nil {
				return err
			}
			return nil
		}),
	}
	commands = append(commands, cmdutil.CreateAlias(runCron, "run cron"))

	inspectPipeline := &cobra.Command{
		Use:   "{{alias}} <pipeline>",
		Short: "Return info about a pipeline.",
		Long:  "Return info about a pipeline.",
		Run: cmdutil.RunFixedArgs(1, func(args []string) error {
			client, err := pachdclient.NewOnUserMachine("user")
			if err != nil {
				return err
			}
			defer client.Close()
			pipelineInfo, err := client.InspectPipeline(args[0], true)
			if err != nil {
				return err
			}
			if raw {
				return errors.EnsureStack(cmdutil.Encoder(output, os.Stdout).EncodeProto(pipelineInfo))
			} else if output != "" {
				return errors.New("cannot set --output (-o) without --raw")
			}
			pi := &pretty.PrintablePipelineInfo{
				PipelineInfo:   pipelineInfo,
				FullTimestamps: fullTimestamps,
			}
			return pretty.PrintDetailedPipelineInfo(os.Stdout, pi)
		}),
	}
	inspectPipeline.Flags().AddFlagSet(outputFlags)
	inspectPipeline.Flags().AddFlagSet(timestampFlags)
	commands = append(commands, cmdutil.CreateAliases(inspectPipeline, "inspect pipeline", pipelines))

	var editor string
	var editorArgs []string
	editPipeline := &cobra.Command{
		Use:   "{{alias}} <pipeline>",
		Short: "Edit the manifest for a pipeline in your text editor.",
		Long:  "Edit the manifest for a pipeline in your text editor.",
		Run: cmdutil.RunFixedArgs(1, func(args []string) (retErr error) {
			client, err := pachdclient.NewOnUserMachine("user")
			if err != nil {
				return err
			}
			defer client.Close()

			pipelineInfo, err := client.InspectPipeline(args[0], true)
			if err != nil {
				return err
			}

			createPipelineRequest := ppsutil.PipelineReqFromInfo(pipelineInfo)
			f, err := ioutil.TempFile("", args[0])
			if err != nil {
				return errors.EnsureStack(err)
			}
			if err := cmdutil.Encoder(output, f).EncodeProto(createPipelineRequest); err != nil {
				return errors.EnsureStack(err)
			}
			defer func() {
				if err := f.Close(); err != nil && retErr == nil {
					retErr = err
				}
			}()
			if editor == "" {
				editor = os.Getenv("EDITOR")
			}
			if editor == "" {
				editor = "vim"
			}
			editorArgs = strings.Split(editor, " ")
			editorArgs = append(editorArgs, f.Name())
			if err := cmdutil.RunIO(cmdutil.IO{
				Stdin:  os.Stdin,
				Stdout: os.Stdout,
				Stderr: os.Stderr,
			}, editorArgs...); err != nil {
				return err
			}
			pipelineBytes, err := readPipelineBytes(f.Name())
			if err != nil {
				return err
			}
			pipelineReader, err := ppsutil.NewPipelineManifestReader(pipelineBytes)
			if err != nil {
				return err
			}
			request, err := pipelineReader.NextCreatePipelineRequest()
			if err != nil {
				return err
			}
			if proto.Equal(createPipelineRequest, request) {
				fmt.Println("Pipeline unchanged, no update will be performed.")
				return nil
			}
			request.Update = true
			request.Reprocess = reprocess
			return txncmds.WithActiveTransaction(client, func(txClient *pachdclient.APIClient) error {
				_, err := txClient.PpsAPIClient.CreatePipeline(
					txClient.Ctx(),
					request,
				)
				return grpcutil.ScrubGRPC(err)
			})
		}),
	}
	editPipeline.Flags().BoolVar(&reprocess, "reprocess", false, "If true, reprocess datums that were already processed by previous version of the pipeline.")
	editPipeline.Flags().StringVar(&editor, "editor", "", "Editor to use for modifying the manifest.")
	editPipeline.Flags().StringVarP(&output, "output", "o", "", "Output format: \"json\" or \"yaml\" (default \"json\")")
	commands = append(commands, cmdutil.CreateAliases(editPipeline, "edit pipeline", pipelines))

	var spec bool
	listPipeline := &cobra.Command{
		Use:   "{{alias}} [<pipeline>]",
		Short: "Return info about all pipelines.",
		Long:  "Return info about all pipelines.",
		Run: cmdutil.RunBoundedArgs(0, 1, func(args []string) error {
			// validate flags
			if raw && spec {
				return errors.Errorf("cannot set both --raw and --spec")
			} else if !raw && !spec && output != "" {
				return errors.New("cannot set --output (-o) without --raw or --spec")
			}
			history, err := cmdutil.ParseHistory(history)
			if err != nil {
				return errors.Wrapf(err, "error parsing history flag")
			}
			var filter string
			if len(stateStrs) > 0 {
				filter, err = ParsePipelineStates(stateStrs)
				if err != nil {
					return errors.Wrap(err, "error parsing state")
				}
			}
			// init client & get pipeline info
			client, err := pachdclient.NewOnUserMachine("user")
			if err != nil {
				return errors.Wrapf(err, "error connecting to pachd")
			}
			defer client.Close()
			var pipeline string
			if len(args) > 0 {
				pipeline = args[0]
			}
			request := &ppsclient.ListPipelineRequest{History: history, JqFilter: filter, Details: true}
			if pipeline != "" {
				request.Pipeline = pachdclient.NewPipeline(pipeline)
			}
			lpClient, err := client.PpsAPIClient.ListPipeline(client.Ctx(), request)
			if err != nil {
				return grpcutil.ScrubGRPC(err)
			}
			pipelineInfos, err := clientsdk.ListPipelineInfo(lpClient)
			if err != nil {
				return grpcutil.ScrubGRPC(err)
			}
			if raw {
				e := cmdutil.Encoder(output, os.Stdout)
				for _, pipelineInfo := range pipelineInfos {
					if err := e.EncodeProto(pipelineInfo); err != nil {
						return errors.EnsureStack(err)
					}
				}
				return nil
			} else if spec {
				e := cmdutil.Encoder(output, os.Stdout)
				for _, pipelineInfo := range pipelineInfos {
					if err := e.EncodeProto(ppsutil.PipelineReqFromInfo(pipelineInfo)); err != nil {
						return errors.EnsureStack(err)
					}
				}
				return nil
			}
			for _, pi := range pipelineInfos {
				if ppsutil.ErrorState(pi.State) {
					fmt.Fprintln(os.Stderr, "One or more pipelines have encountered errors, use inspect pipeline to get more info.")
					break
				}
			}
			writer := tabwriter.NewWriter(os.Stdout, pretty.PipelineHeader)
			for _, pipelineInfo := range pipelineInfos {
				pretty.PrintPipelineInfo(writer, pipelineInfo, fullTimestamps)
			}
			return writer.Flush()
		}),
	}
	listPipeline.Flags().BoolVarP(&spec, "spec", "s", false, "Output 'create pipeline' compatibility specs.")
	listPipeline.Flags().AddFlagSet(outputFlags)
	listPipeline.Flags().AddFlagSet(timestampFlags)
	listPipeline.Flags().StringVar(&history, "history", "none", "Return revision history for pipelines.")
	listPipeline.Flags().StringArrayVar(&stateStrs, "state", []string{}, "Return only pipelines with the specified state. Can be repeated to include multiple states")
	commands = append(commands, cmdutil.CreateAliases(listPipeline, "list pipeline", pipelines))

	var (
		all      bool
		force    bool
		keepRepo bool
	)
	deletePipeline := &cobra.Command{
		Use:   "{{alias}} (<pipeline>|--all)",
		Short: "Delete a pipeline.",
		Long:  "Delete a pipeline.",
		Run: cmdutil.RunBoundedArgs(0, 1, func(args []string) error {
			client, err := pachdclient.NewOnUserMachine("user")
			if err != nil {
				return err
			}
			defer client.Close()
			if len(args) > 0 && all {
				return errors.Errorf("cannot use the --all flag with an argument")
			}
			if len(args) == 0 && !all {
				return errors.Errorf("either a pipeline name or the --all flag needs to be provided")
			}
			req := &ppsclient.DeletePipelineRequest{
				All:      all,
				Force:    force,
				KeepRepo: keepRepo,
			}
			if len(args) > 0 {
				req.Pipeline = pachdclient.NewPipeline(args[0])
			}
			if _, err = client.PpsAPIClient.DeletePipeline(client.Ctx(), req); err != nil {
				return grpcutil.ScrubGRPC(err)
			}
			return nil
		}),
	}
	deletePipeline.Flags().BoolVar(&all, "all", false, "delete all pipelines")
	deletePipeline.Flags().BoolVarP(&force, "force", "f", false, "delete the pipeline regardless of errors; use with care")
	deletePipeline.Flags().BoolVar(&keepRepo, "keep-repo", false, "delete the pipeline, but keep the output repo data around (the pipeline cannot be recreated later with the same name unless the repo is deleted)")
	commands = append(commands, cmdutil.CreateAliases(deletePipeline, "delete pipeline", pipelines))

	startPipeline := &cobra.Command{
		Use:   "{{alias}} <pipeline>",
		Short: "Restart a stopped pipeline.",
		Long:  "Restart a stopped pipeline.",
		Run: cmdutil.RunFixedArgs(1, func(args []string) error {
			client, err := pachdclient.NewOnUserMachine("user")
			if err != nil {
				return err
			}
			defer client.Close()
			if err := client.StartPipeline(args[0]); err != nil {
				return errors.Wrap(err, "error from StartPipeline")
			}
			return nil
		}),
	}
	commands = append(commands, cmdutil.CreateAliases(startPipeline, "start pipeline", pipelines))

	stopPipeline := &cobra.Command{
		Use:   "{{alias}} <pipeline>",
		Short: "Stop a running pipeline.",
		Long:  "Stop a running pipeline.",
		Run: cmdutil.RunFixedArgs(1, func(args []string) error {
			client, err := pachdclient.NewOnUserMachine("user")
			if err != nil {
				return err
			}
			defer client.Close()
			if err := client.StopPipeline(args[0]); err != nil {
				return errors.Wrap(err, "error from StopPipeline")
			}
			return nil
		}),
	}
	commands = append(commands, cmdutil.CreateAliases(stopPipeline, "stop pipeline", pipelines))

	var file string
	createSecret := &cobra.Command{
		Short: "Create a secret on the cluster.",
		Long:  "Create a secret on the cluster.",
		Run: cmdutil.RunFixedArgs(0, func(args []string) (retErr error) {
			client, err := pachdclient.NewOnUserMachine("user")
			if err != nil {
				return err
			}
			defer client.Close()
			fileBytes, err := ioutil.ReadFile(file)
			if err != nil {
				return errors.EnsureStack(err)
			}

			_, err = client.PpsAPIClient.CreateSecret(
				client.Ctx(),
				&ppsclient.CreateSecretRequest{
					File: fileBytes,
				})

			if err != nil {
				return grpcutil.ScrubGRPC(err)
			}
			return nil
		}),
	}
	createSecret.Flags().StringVarP(&file, "file", "f", "", "File containing Kubernetes secret.")
	commands = append(commands, cmdutil.CreateAliases(createSecret, "create secret", secrets))

	deleteSecret := &cobra.Command{
		Short: "Delete a secret from the cluster.",
		Long:  "Delete a secret from the cluster.",
		Run: cmdutil.RunFixedArgs(1, func(args []string) (retErr error) {
			client, err := pachdclient.NewOnUserMachine("user")
			if err != nil {
				return err
			}
			defer client.Close()

			_, err = client.PpsAPIClient.DeleteSecret(
				client.Ctx(),
				&ppsclient.DeleteSecretRequest{
					Secret: &ppsclient.Secret{
						Name: args[0],
					},
				})

			if err != nil {
				return grpcutil.ScrubGRPC(err)
			}
			return nil
		}),
	}
	commands = append(commands, cmdutil.CreateAliases(deleteSecret, "delete secret", secrets))

	inspectSecret := &cobra.Command{
		Short: "Inspect a secret from the cluster.",
		Long:  "Inspect a secret from the cluster.",
		Run: cmdutil.RunFixedArgs(1, func(args []string) (retErr error) {
			client, err := pachdclient.NewOnUserMachine("user")
			if err != nil {
				return err
			}
			defer client.Close()

			secretInfo, err := client.PpsAPIClient.InspectSecret(
				client.Ctx(),
				&ppsclient.InspectSecretRequest{
					Secret: &ppsclient.Secret{
						Name: args[0],
					},
				})

			if err != nil {
				return grpcutil.ScrubGRPC(err)
			}
			writer := tabwriter.NewWriter(os.Stdout, pretty.SecretHeader)
			pretty.PrintSecretInfo(writer, secretInfo)
			return writer.Flush()
		}),
	}
	commands = append(commands, cmdutil.CreateAliases(inspectSecret, "inspect secret", secrets))

	listSecret := &cobra.Command{
		Short: "List all secrets from a namespace in the cluster.",
		Long:  "List all secrets from a namespace in the cluster.",
		Run: cmdutil.RunFixedArgs(0, func(args []string) (retErr error) {
			client, err := pachdclient.NewOnUserMachine("user")
			if err != nil {
				return err
			}
			defer client.Close()

			secretInfos, err := client.PpsAPIClient.ListSecret(
				client.Ctx(),
				&types.Empty{},
			)

			if err != nil {
				return grpcutil.ScrubGRPC(err)
			}
			writer := tabwriter.NewWriter(os.Stdout, pretty.SecretHeader)
			for _, si := range secretInfos.GetSecretInfo() {
				pretty.PrintSecretInfo(writer, si)
			}
			return writer.Flush()
		}),
	}
	commands = append(commands, cmdutil.CreateAliases(listSecret, "list secret", secrets))

	var dagSpecFile string
	var seed int64
	var podPatchFile string
	runLoadTest := &cobra.Command{
		Use:   "{{alias}} <spec-file> ",
		Short: "Run a PPS load test.",
		Long:  "Run a PPS load test.",
		Run: cmdutil.RunBoundedArgs(0, 1, func(args []string) (retErr error) {
			c, err := client.NewOnUserMachine("user")
			if err != nil {
				return err
			}
			defer func() {
				if err := c.Close(); retErr == nil {
					retErr = err
				}
			}()
			if len(args) == 0 {
				resp, err := c.PpsAPIClient.RunLoadTestDefault(c.Ctx(), &types.Empty{})
				if err != nil {
					return errors.EnsureStack(err)
				}
				if err := cmdutil.Encoder(output, os.Stdout).EncodeProto(resp); err != nil {
					return errors.EnsureStack(err)
				}
				fmt.Println()
				return nil
			}
<<<<<<< HEAD
			var dagSpec []byte
			if dagSpecFile != "" {
				var err error
				dagSpec, err = ioutil.ReadFile(dagSpecFile)
=======
			var podPatch []byte
			if podPatchFile != "" {
				podPatch, err = ioutil.ReadFile(podPatchFile)
>>>>>>> d325dbb1
				if err != nil {
					return errors.EnsureStack(err)
				}
			}
			err = filepath.Walk(args[0], func(file string, fi os.FileInfo, err error) error {
				if err != nil {
					return err
				}
				if fi.IsDir() {
					return nil
				}
				loadSpec, err := ioutil.ReadFile(file)
				if err != nil {
					return errors.EnsureStack(err)
				}
<<<<<<< HEAD
				resp, err := c.PpsAPIClient.RunLoadTest(c.Ctx(), &pps.RunLoadTestRequest{
					DagSpec:  string(dagSpec),
					LoadSpec: string(loadSpec),
					Seed:     seed,
=======
				resp, err := c.PpsAPIClient.RunLoadTest(c.Ctx(), &pfs.RunLoadTestRequest{
					Spec:     string(spec),
					Seed:     seed,
					PodPatch: string(podPatch),
>>>>>>> d325dbb1
				})
				if err != nil {
					return errors.EnsureStack(err)
				}
				if err := cmdutil.Encoder(output, os.Stdout).EncodeProto(resp); err != nil {
					return errors.EnsureStack(err)
				}
				fmt.Println()
				return nil
			})
			return errors.EnsureStack(err)
		}),
	}
	runLoadTest.Flags().StringVarP(&dagSpecFile, "dag", "d", "", "The DAG specification file to use for the load test")
	runLoadTest.Flags().Int64VarP(&seed, "seed", "s", 0, "The seed to use for generating the load.")
	runLoadTest.Flags().StringVarP(&podPatchFile, "pod-patch", "p", "", "The pod patch file to use for the pipelines.")
	commands = append(commands, cmdutil.CreateAlias(runLoadTest, "run pps-load-test"))

	return commands
}

// readPipelineBytes reads the pipeline spec at 'pipelinePath' (which may be
// '-' for stdin, a local path, or a remote URL) and returns the bytes stored
// there.
//
// TODO(msteffen) This is very similar to readConfigBytes in
// s/s/identity/cmds/cmds.go (which differs only in not supporting URLs),
// so the two could perhaps be refactored.
func readPipelineBytes(pipelinePath string) (pipelineBytes []byte, retErr error) {
	if pipelinePath == "-" {
		cmdutil.PrintStdinReminder()
		var err error
		pipelineBytes, err = ioutil.ReadAll(os.Stdin)
		if err != nil {
			return nil, errors.EnsureStack(err)
		}
	} else if url, err := url.Parse(pipelinePath); err == nil && url.Scheme != "" {
		resp, err := http.Get(url.String())
		if err != nil {
			return nil, errors.EnsureStack(err)
		}
		defer func() {
			if err := resp.Body.Close(); err != nil && retErr == nil {
				retErr = err
			}
		}()
		pipelineBytes, err = ioutil.ReadAll(resp.Body)
		if err != nil {
			return nil, errors.EnsureStack(err)
		}
	} else {
		var err error
		pipelineBytes, err = ioutil.ReadFile(pipelinePath)
		if err != nil {
			return nil, errors.EnsureStack(err)
		}
	}
	return pipelineBytes, nil
}

func evaluateJsonnetTemplate(client *client.APIClient, jsonnetPath string, jsonnetArgs []string) ([]byte, error) {
	templateBytes, err := readPipelineBytes(jsonnetPath)
	if err != nil {
		return nil, err
	}
	args, err := pachtmpl.ParseArgs(jsonnetArgs)
	if err != nil {
		return nil, err
	}
	res, err := client.RenderTemplate(client.Ctx(), &ppsclient.RenderTemplateRequest{
		Template: string(templateBytes),
		Args:     args,
	})
	if err != nil {
		return nil, err
	}
	return []byte(res.Json), nil
}

func pipelineHelper(reprocess bool, pushImages bool, registry, username, pipelinePath, jsonnetPath string, jsonnetArgs []string, update bool) error {
	// validate arguments
	if pipelinePath != "" && jsonnetPath != "" {
		return errors.New("cannot set both --file and --jsonnet; exactly one must be set")
	}
	if pipelinePath == "" && jsonnetPath == "" {
		pipelinePath = "-" // default input
	}
	pc, err := pachdclient.NewOnUserMachine("user")
	if err != nil {
		return errors.Wrapf(err, "error connecting to pachd")
	}
	defer pc.Close()
	// read/compute pipeline spec(s) (file, stdin, url, or via template)
	var pipelineBytes []byte
	if pipelinePath != "" {
		pipelineBytes, err = readPipelineBytes(pipelinePath)
	} else if jsonnetPath != "" {
		pipelineBytes, err = evaluateJsonnetTemplate(pc, jsonnetPath, jsonnetArgs)
	}
	if err != nil {
		return err
	}
	pipelineReader, err := ppsutil.NewPipelineManifestReader(pipelineBytes)
	if err != nil {
		return err
	}
	for {
		request, err := pipelineReader.NextCreatePipelineRequest()
		if errors.Is(err, io.EOF) {
			break
		} else if err != nil {
			return err
		}

		if request.Pipeline == nil {
			return errors.New("no `pipeline` specified")
		}
		if request.Pipeline.Name == "" {
			return errors.New("no pipeline `name` specified")
		}

		// Add trace if env var is set
		ctx, err := extended.EmbedAnyDuration(pc.Ctx())
		pc = pc.WithCtx(ctx)
		if err != nil {
			logrus.Warning(err)
		}

		if update {
			request.Update = true
			request.Reprocess = reprocess
		}

		if pushImages {
			if request.Transform == nil {
				return errors.New("must specify a pipeline `transform`")
			}
			if err := dockerPushHelper(request, registry, username); err != nil {
				return err
			}
		}

		if request.Transform != nil && request.Transform.Image != "" {
			if !strings.Contains(request.Transform.Image, ":") {
				fmt.Fprintf(os.Stderr,
					"WARNING: please specify a tag for the docker image in your transform.image spec.\n"+
						"For example, change 'python' to 'python:3' or 'bash' to 'bash:5'. This improves\n"+
						"reproducibility of your pipelines.\n\n")
			} else if strings.HasSuffix(request.Transform.Image, ":latest") {
				fmt.Fprintf(os.Stderr,
					"WARNING: please do not specify the ':latest' tag for the docker image in your\n"+
						"transform.image spec. For example, change 'python:latest' to 'python:3' or\n"+
						"'bash:latest' to 'bash:5'. This improves reproducibility of your pipelines.\n\n")
			}
		}
		if err = txncmds.WithActiveTransaction(pc, func(txClient *pachdclient.APIClient) error {
			_, err := txClient.PpsAPIClient.CreatePipeline(
				txClient.Ctx(),
				request,
			)
			return grpcutil.ScrubGRPC(err)
		}); err != nil {
			return err
		}
	}

	return nil
}

func dockerPushHelper(request *ppsclient.CreatePipelineRequest, registry, username string) error {
	// create docker client
	dockerClient, err := docker.NewClientFromEnv()
	if err != nil {
		return errors.Wrapf(err, "could not create a docker client from the environment")
	}

	var authConfig docker.AuthConfiguration
	detectedAuthConfig := false

	// try to automatically determine the credentials
	authConfigs, err := docker.NewAuthConfigurationsFromDockerCfg()
	if err == nil {
		for _, ac := range authConfigs.Configs {
			u, err := url.Parse(ac.ServerAddress)
			if err == nil && u.Hostname() == registry && (username == "" || username == ac.Username) {
				authConfig = ac
				detectedAuthConfig = true
				break
			}
		}
	}
	// if that failed, manually build credentials
	if !detectedAuthConfig {
		if username == "" {
			// request the username if it hasn't been specified yet
			fmt.Printf("Username for %s: ", registry)
			reader := bufio.NewReader(os.Stdin)
			username, err = reader.ReadString('\n')
			if err != nil {
				return errors.Wrapf(err, "could not read username")
			}
			username = strings.TrimRight(username, "\r\n")
		}

		// request the password
		password, err := cmdutil.ReadPassword(fmt.Sprintf("Password for %s@%s: ", username, registry))
		if err != nil {
			return errors.Wrapf(err, "could not read password")
		}

		authConfig = docker.AuthConfiguration{
			Username: username,
			Password: password,
		}
	}

	repo, sourceTag := docker.ParseRepositoryTag(request.Transform.Image)
	if sourceTag == "" {
		sourceTag = "latest"
	}
	destTag := uuid.NewWithoutDashes()

	sourceImage := fmt.Sprintf("%s:%s", repo, sourceTag)
	destImage := fmt.Sprintf("%s:%s", repo, destTag)

	fmt.Printf("Tagging/pushing %q, this may take a while.\n", destImage)

	if err := dockerClient.TagImage(sourceImage, docker.TagImageOptions{
		Repo:    repo,
		Tag:     destTag,
		Context: context.Background(),
	}); err != nil {
		return errors.Wrapf(err, "could not tag docker image")
	}

	if err := dockerClient.PushImage(
		docker.PushImageOptions{
			Name: repo,
			Tag:  destTag,
		},
		authConfig,
	); err != nil {
		return errors.Wrapf(err, "could not push docker image")
	}

	request.Transform.Image = destImage
	return nil
}

// ByCreationTime is an implementation of sort.Interface which
// sorts pps job info by creation time, ascending.
type ByCreationTime []*ppsclient.JobInfo

func (arr ByCreationTime) Len() int { return len(arr) }

func (arr ByCreationTime) Swap(i, j int) { arr[i], arr[j] = arr[j], arr[i] }

func (arr ByCreationTime) Less(i, j int) bool {
	if arr[i].Started == nil || arr[j].Started == nil {
		return false
	}

	if arr[i].Started.Seconds < arr[j].Started.Seconds {
		return true
	} else if arr[i].Started.Seconds == arr[j].Started.Seconds {
		return arr[i].Started.Nanos < arr[j].Started.Nanos
	}

	return false
}

func validateJQConditionString(filter string) (string, error) {
	q, err := gojq.Parse(filter)
	if err != nil {
		return "", errors.EnsureStack(err)
	}
	_, err = gojq.Compile(q)
	if err != nil {
		return "", errors.EnsureStack(err)
	}
	return filter, nil
}

// ParseJobStates parses a slice of state names into a jq filter suitable for ListJob
func ParseJobStates(stateStrs []string) (string, error) {
	var conditions []string
	for _, stateStr := range stateStrs {
		if state, err := ppsclient.JobStateFromName(stateStr); err == nil {
			conditions = append(conditions, fmt.Sprintf(".state == \"%s\"", state))
		} else {
			return "", err
		}
	}
	return validateJQConditionString(strings.Join(conditions, " or "))
}

// ParsePipelineStates parses a slice of state names into a jq filter suitable for ListPipeline
func ParsePipelineStates(stateStrs []string) (string, error) {
	var conditions []string
	for _, stateStr := range stateStrs {
		if state, err := ppsclient.PipelineStateFromName(stateStr); err == nil {
			conditions = append(conditions, fmt.Sprintf(".state == \"%s\"", state))
		} else {
			return "", err
		}
	}
	return validateJQConditionString(strings.Join(conditions, " or "))
}<|MERGE_RESOLUTION|>--- conflicted
+++ resolved
@@ -1148,16 +1148,17 @@
 				fmt.Println()
 				return nil
 			}
-<<<<<<< HEAD
 			var dagSpec []byte
 			if dagSpecFile != "" {
 				var err error
 				dagSpec, err = ioutil.ReadFile(dagSpecFile)
-=======
+				if err != nil {
+					return errors.EnsureStack(err)
+				}
+			}
 			var podPatch []byte
 			if podPatchFile != "" {
 				podPatch, err = ioutil.ReadFile(podPatchFile)
->>>>>>> d325dbb1
 				if err != nil {
 					return errors.EnsureStack(err)
 				}
@@ -1173,17 +1174,11 @@
 				if err != nil {
 					return errors.EnsureStack(err)
 				}
-<<<<<<< HEAD
 				resp, err := c.PpsAPIClient.RunLoadTest(c.Ctx(), &pps.RunLoadTestRequest{
 					DagSpec:  string(dagSpec),
 					LoadSpec: string(loadSpec),
 					Seed:     seed,
-=======
-				resp, err := c.PpsAPIClient.RunLoadTest(c.Ctx(), &pfs.RunLoadTestRequest{
-					Spec:     string(spec),
-					Seed:     seed,
 					PodPatch: string(podPatch),
->>>>>>> d325dbb1
 				})
 				if err != nil {
 					return errors.EnsureStack(err)
