--- conflicted
+++ resolved
@@ -1697,32 +1697,20 @@
 		Use:   "{{alias}} [--cluster | --project PROJECT]",
 		Short: "Update defaults.",
 		Long:  "Update cluster or project defaults.",
-<<<<<<< HEAD
-		Run: cmdutil.RunFixedArgs(0, func(args []string) error {
-=======
 		Run: cmdutil.RunFixedArgsCmd(0, func(cmd *cobra.Command, args []string) error {
->>>>>>> 86a75d03
 			rc, err := fileIndicatorToReadCloser(pathname)
 			if err != nil {
 				return errors.Wrapf(err, "could not open path %q for reading", pathname)
 			}
-<<<<<<< HEAD
-			if cluster {
-=======
 			flagSet := cmd.Flags()
 			switch {
 			case flagSet.Changed("cluster"):
->>>>>>> 86a75d03
 				return setClusterDefaults(mainCtx, pachctlCfg, rc, regenerate, reprocess, dryRun)
 			case flagSet.Changed("project"):
 				return setProjectDefaults(mainCtx, pachctlCfg, project, rc, regenerate, reprocess, dryRun)
 			default:
 				return errors.New("must pass either --cluster or --project PROJECT")
 			}
-<<<<<<< HEAD
-			return setProjectDefaults(mainCtx, pachctlCfg, rc, regenerate, reprocess, dryRun)
-=======
->>>>>>> 86a75d03
 		}),
 	}
 	updateDefaults.Flags().BoolVar(&cluster, "cluster", false, "Update cluster defaults.")
@@ -1730,11 +1718,7 @@
 	updateDefaults.Flags().BoolVar(&regenerate, "regenerate", false, "Regenerate pipeline specs from new defaults.")
 	updateDefaults.Flags().BoolVar(&reprocess, "reprocess", false, "Reprocess regenerated pipelines.  Implies --regenerate.")
 	updateDefaults.Flags().BoolVar(&dryRun, "dry-run", false, "Do not actually update defaults.")
-<<<<<<< HEAD
-	updateDefaults.Flags().StringVar(&project, "project", project, "Inspect project defaults.")
-=======
 	updateDefaults.Flags().StringVar(&project, "project", project, "Update project defaults.")
->>>>>>> 86a75d03
 	commands = append(commands, cmdutil.CreateAliases(updateDefaults, "update defaults"))
 
 	return commands
@@ -1785,11 +1769,7 @@
 }
 
 // setProjectDefaults sets the project defaults to the result of reading from r.  Reprocess implies regenerate.
-<<<<<<< HEAD
-func setProjectDefaults(ctx context.Context, pachctlCfg *pachctl.Config, r io.ReadCloser, regenerate, reprocess, dryRun bool) error {
-=======
 func setProjectDefaults(ctx context.Context, pachctlCfg *pachctl.Config, project string, r io.ReadCloser, regenerate, reprocess, dryRun bool) error {
->>>>>>> 86a75d03
 	if reprocess {
 		regenerate = true
 	}
@@ -1803,10 +1783,7 @@
 		return errors.Wrapf(err, "invalid project defaults")
 	}
 	var req = &pps.SetProjectDefaultsRequest{
-<<<<<<< HEAD
-=======
 		Project:             &pfs.Project{Name: project},
->>>>>>> 86a75d03
 		ProjectDefaultsJson: js,
 		Regenerate:          regenerate,
 		Reprocess:           reprocess,
