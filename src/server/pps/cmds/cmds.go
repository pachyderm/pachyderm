package cmds

import (
	"bufio"
	"bytes"
	"context"
	"fmt"
	"io"
	"net/http"
	"net/url"
	"os"
	"path/filepath"
	"strings"
	"time"

	prompt "github.com/c-bata/go-prompt"
	"github.com/fatih/color"
	docker "github.com/fsouza/go-dockerclient"
	"github.com/itchyny/gojq"
	"github.com/spf13/cobra"
	"go.uber.org/zap"
	"google.golang.org/protobuf/encoding/protojson"
	"google.golang.org/protobuf/proto"
	"google.golang.org/protobuf/types/known/durationpb"
	"google.golang.org/protobuf/types/known/emptypb"

	pachdclient "github.com/pachyderm/pachyderm/v2/src/internal/client"
	"github.com/pachyderm/pachyderm/v2/src/internal/cmdutil"
	"github.com/pachyderm/pachyderm/v2/src/internal/config"
	"github.com/pachyderm/pachyderm/v2/src/internal/errors"
	"github.com/pachyderm/pachyderm/v2/src/internal/errutil"
	"github.com/pachyderm/pachyderm/v2/src/internal/grpcutil"
	"github.com/pachyderm/pachyderm/v2/src/internal/log"
	"github.com/pachyderm/pachyderm/v2/src/internal/pachctl"
	"github.com/pachyderm/pachyderm/v2/src/internal/pachtmpl"
	"github.com/pachyderm/pachyderm/v2/src/internal/pager"
	"github.com/pachyderm/pachyderm/v2/src/internal/pctx"
	"github.com/pachyderm/pachyderm/v2/src/internal/ppsutil"
	"github.com/pachyderm/pachyderm/v2/src/internal/tabwriter"
	"github.com/pachyderm/pachyderm/v2/src/internal/tracing/extended"
	"github.com/pachyderm/pachyderm/v2/src/internal/uuid"
	"github.com/pachyderm/pachyderm/v2/src/pfs"
	"github.com/pachyderm/pachyderm/v2/src/pps"
	"github.com/pachyderm/pachyderm/v2/src/server/cmd/pachctl/shell"
	"github.com/pachyderm/pachyderm/v2/src/server/pps/pretty"
	txncmds "github.com/pachyderm/pachyderm/v2/src/server/transaction/cmds"
	workerserver "github.com/pachyderm/pachyderm/v2/src/server/worker/server"
	workerapi "github.com/pachyderm/pachyderm/v2/src/worker"
)

const (
	// Plural variables are used below for user convenience.
	datums    = "datums"
	jobs      = "jobs"
	pipelines = "pipelines"
	secrets   = "secrets"
)

// Cmds returns a slice containing pps commands.
func Cmds(mainCtx context.Context, pachCtx *config.Context, pachctlCfg *pachctl.Config) []*cobra.Command {
	var commands []*cobra.Command

	var raw bool
	var output string
	outputFlags := cmdutil.OutputFlags(&raw, &output)

	var fullTimestamps bool
	timestampFlags := cmdutil.TimestampFlags(&fullTimestamps)

	var noPager bool
	pagerFlags := cmdutil.PagerFlags(&noPager)

	jobDocs := &cobra.Command{
		Short: "Docs for jobs.",
		Long: "Jobs are the basic units of computation in Pachyderm and are created by pipelines. \n \n" +
			"When created, a job runs a containerized workload over a set of finished input commits; once completed, they  write the output to a commit in the pipeline's output repo. " +
			"Jobs can have multiple datums, each processed independently, with the results merged together at the end. \n \n" +
			"If a job fails, the output commit will not be populated with data.",
	}
	commands = append(commands, cmdutil.CreateDocsAliases(jobDocs, "job", " job$", jobs))

	var project = pachCtx.Project
	inspectJob := &cobra.Command{
		Use:   "{{alias}} <pipeline>@<job>",
		Short: "Return info about a job.",
		Long: "This command returns detailed info about a job, including processing stats, inputs, and transformation configuration (the image and commands used). \n \n" +
			"If you pass in a job set ID (without the `pipeline@`), it will defer you to using the `pachctl list job <id>` command. See examples for proper use. \n \n" +
			"\t- To specify the project where the parent pipeline lives, use the `--project` flag \n" +
			"\t- To specify the output should be raw JSON or YAML, use the `--raw` flag along with `--output`",
		Example: "\t- {{alias}} foo@e0f68a2fcda7458880c9e2e2dae9e678 \n" +
			"\t- {{alias}} foo@e0f68a2fcda7458880c9e2e2dae9e678 --project bar \n" +
			"\t- {{alias}} foo@e0f68a2fcda7458880c9e2e2dae9e678 --project bar --raw --output yaml \n",
		Run: cmdutil.RunFixedArgs(1, func(args []string) error {
			job, err := cmdutil.ParseJob(project, args[0])
			if err != nil && uuid.IsUUIDWithoutDashes(args[0]) {
				return errors.New(`Use "list job <id>" to see jobs with a given ID across different pipelines`)
			} else if err != nil {
				return err
			}
			client, err := pachctlCfg.NewOnUserMachine(mainCtx, false)
			if err != nil {
				return err
			}
			defer client.Close()
			jobInfo, err := client.InspectJob(job.Pipeline.Project.GetName(), job.Pipeline.Name, job.Id, true)
			if err != nil {
				return errors.Wrap(err, "error from InspectJob")
			}
			if raw {
				return errors.EnsureStack(cmdutil.Encoder(output, os.Stdout).EncodeProto(jobInfo))
			} else if output != "" {
				return errors.New("cannot set --output (-o) without --raw")
			}
			pji := &pretty.PrintableJobInfo{
				JobInfo:        jobInfo,
				FullTimestamps: fullTimestamps,
			}
			return pretty.PrintDetailedJobInfo(os.Stdout, pji)
		}),
	}
	inspectJob.Flags().AddFlagSet(outputFlags)
	inspectJob.Flags().AddFlagSet(timestampFlags)
	inspectJob.Flags().StringVar(&project, "project", project, "Specify the project (by name) containing the parent pipeline for this job.")
	shell.RegisterCompletionFunc(inspectJob, shell.JobCompletion)
	commands = append(commands, cmdutil.CreateAliases(inspectJob, "inspect job", jobs))

	writeJobInfos := func(out io.Writer, jobInfos []*pps.JobInfo) error {
		if raw {
			e := cmdutil.Encoder(output, out)
			for _, jobInfo := range jobInfos {
				if err := e.EncodeProto(jobInfo); err != nil {
					return errors.EnsureStack(err)
				}
			}
			return nil
		} else if output != "" {
			return errors.New("cannot set --output (-o) without --raw")
		}

		return pager.Page(noPager, out, func(w io.Writer) error {
			writer := tabwriter.NewWriter(w, pretty.JobHeader)
			for _, jobInfo := range jobInfos {
				pretty.PrintJobInfo(writer, jobInfo, fullTimestamps)
			}
			return writer.Flush()
		})
	}

	waitJob := &cobra.Command{
		Use:   "{{alias}} <job>|<pipeline>@<job>",
		Short: "Wait for a job to finish then return info about the job.",
		Long:  "This command waits for a job to finish then return info about the job.",
		Example: "\t- {{alias}} e0f68a2fcda7458880c9e2e2dae9e678 \n" +
			"\t- {{alias}} foo@e0f68a2fcda7458880c9e2e2dae9e678 \n" +
			"\t- {{alias}} foo@e0f68a2fcda7458880c9e2e2dae9e678 --project bar \n" +
			"\t- {{alias}} foo@e0f68a2fcda7458880c9e2e2dae9e678 --project bar --raw --output yaml \n",
		Run: cmdutil.RunFixedArgs(1, func(args []string) error {
			client, err := pachctlCfg.NewOnUserMachine(mainCtx, false)
			if err != nil {
				return err
			}
			defer client.Close()

			var jobInfos []*pps.JobInfo
			if uuid.IsUUIDWithoutDashes(args[0]) {
				jobInfos, err = client.WaitJobSetAll(args[0], true)
				if err != nil {
					return err
				}
			} else {
				job, err := cmdutil.ParseJob(project, args[0])
				if err != nil {
					return err
				}
				jobInfo, err := client.WaitJob(job.Pipeline.Project.GetName(), job.Pipeline.Name, job.Id, true)
				if err != nil {
					return errors.Wrap(err, "error from InspectJob")
				}
				jobInfos = []*pps.JobInfo{jobInfo}
			}

			return writeJobInfos(os.Stdout, jobInfos)
		}),
	}
	waitJob.Flags().AddFlagSet(outputFlags)
	waitJob.Flags().AddFlagSet(timestampFlags)
	waitJob.Flags().StringVar(&project, "project", project, "Specify the project (by name) containing the parent pipeline for this job.")
	shell.RegisterCompletionFunc(waitJob, shell.JobCompletion)
	commands = append(commands, cmdutil.CreateAliases(waitJob, "wait job", jobs))

	var pipelineName string
	var allProjects bool
	var inputCommitStrs []string
	var history string
	var stateStrs []string
	var expand bool
	listJob := &cobra.Command{
		Use:   "{{alias}} [<job-id>]",
		Short: "Return info about jobs.",
		Long: "This command returns info about a list of jobs. You can pass in the command with or without a job ID. \n \n" +
			"Without an ID, this command returns a global list of top-level job sets which contain their own sub-jobs; " +
			"With an ID, it returns a list of sub-jobs within the specified job set. \n \n" +
			"\t- To return a list of sub-jobs across all job sets, use the `--expand` flag without passing an ID \n" +
			"\t- To return only the sub-jobs from the most recent version of a pipeline, use the `--pipeline` flag \n" +
			"\t- To return all sub-jobs from all versions of a pipeline, use the `--history` flag \n" +
			"\t- To return all sub-jobs whose input commits include data from a particular repo branch/commit, use the `--input` flag \n" +
			"\t- To turn only sub-jobs with a particular state, use the `--state` flag; options: CREATED, STARTING, UNRUNNABLE, RUNNING, EGRESS, FINISHING, FAILURE, KILLED, SUCCESS",
		Example: "\t- {{alias}} \n" +
			"\t- {{alias}} --state starting \n" +
			"\t- {{alias}} --pipeline foo \n" +
			"\t- {{alias}} --expand \n" +
			"\t- {{alias}} --expand --pipeline foo \n" +
			"\t- {{alias}} --expand --pipeline foo  --state failure --state unrunnable \n" +
			"\t- {{alias}} 5f93d03b65fa421996185e53f7f8b1e4 \n" +
			"\t- {{alias}} 5f93d03b65fa421996185e53f7f8b1e4 --state running\n" +
			"\t- {{alias}} --input foo-repo@staging \n" +
			"\t- {{alias}} --input foo-repo@5f93d03b65fa421996185e53f7f8b1e4 \n" +
			"\t- {{alias}} --pipeline foo --input bar-repo@staging \n" +
			"\t- {{alias}} --pipeline foo --input bar-repo@5f93d03b65fa421996185e53f7f8b1e4 \n",
		Run: cmdutil.RunBoundedArgs(0, 1, func(args []string) error {
			commits, err := cmdutil.ParseCommits(project, inputCommitStrs)
			if err != nil {
				return err
			}
			historyCount, err := cmdutil.ParseHistory(history)
			if err != nil {
				return errors.Wrapf(err, "error parsing history flag")
			}
			var filter string
			if len(stateStrs) > 0 {
				filter, err = ParseJobStates(stateStrs)
				if err != nil {
					return errors.Wrap(err, "error parsing state")
				}
			}

			client, err := pachctlCfg.NewOnUserMachine(mainCtx, false)
			if err != nil {
				return err
			}
			defer client.Close()

			if !raw && output != "" {
				return errors.New("cannot set --output (-o) without --raw")
			}

			// To list jobs for all projects, user must be explicit about it.
			// The --project filter takes precedence over everything else.
			// By default use pfs.DefaultProjectName
			projectsFilter := []*pfs.Project{{Name: project}}
			if allProjects {
				projectsFilter = nil
			}
			if len(args) == 0 {
				if pipelineName == "" && !expand {
					// We are listing jobs
					if len(stateStrs) != 0 {
						return errors.Errorf("cannot specify '--state' when listing all jobs")
					} else if len(inputCommitStrs) != 0 {
						return errors.Errorf("cannot specify '--input' when listing all jobs")
					} else if history != "none" {
						return errors.Errorf("cannot specify '--history' when listing all jobs")
					}

					req := &pps.ListJobSetRequest{Projects: projectsFilter}
					listJobSetClient, err := client.PpsAPIClient.ListJobSet(client.Ctx(), req)
					if err != nil {
						return grpcutil.ScrubGRPC(err)
					}

					if raw {
						e := cmdutil.Encoder(output, os.Stdout)
						return grpcutil.ForEach[*pps.JobSetInfo](listJobSetClient, func(jobSetInfo *pps.JobSetInfo) error {
							return errors.EnsureStack(e.EncodeProto(jobSetInfo))
						})
					}

					return pager.Page(noPager, os.Stdout, func(w io.Writer) error {
						writer := tabwriter.NewWriter(w, pretty.JobSetHeader)
						if err := grpcutil.ForEach[*pps.JobSetInfo](listJobSetClient, func(jobSetInfo *pps.JobSetInfo) error {
							pretty.PrintJobSetInfo(writer, jobSetInfo, fullTimestamps)
							return nil
						}); err != nil {
							return err
						}
						return writer.Flush()
					})
				} else {
					// We are listing all sub-jobs, possibly restricted to a single pipeline
					var pipeline *pps.Pipeline
					if pipelineName != "" {
						pipeline = &pps.Pipeline{Name: pipelineName, Project: &pfs.Project{Name: project}}
					}
					req := &pps.ListJobRequest{
						Projects:    projectsFilter,
						Pipeline:    pipeline,
						InputCommit: commits,
						History:     historyCount,
						Details:     true,
						JqFilter:    filter,
					}

					ctx, cf := pctx.WithCancel(client.Ctx())
					defer cf()
					ljClient, err := client.PpsAPIClient.ListJob(ctx, req)
					if err != nil {
						return grpcutil.ScrubGRPC(err)
					}
					if raw {
						e := cmdutil.Encoder(output, os.Stdout)
						return listJobFilterF(ctx, ljClient, func(ji *pps.JobInfo) error {
							return errors.EnsureStack(e.EncodeProto(ji))
						})
					}

					return pager.Page(noPager, os.Stdout, func(w io.Writer) error {
						writer := tabwriter.NewWriter(w, pretty.JobHeader)
						if err := listJobFilterF(ctx, ljClient, func(ji *pps.JobInfo) error {
							pretty.PrintJobInfo(writer, ji, fullTimestamps)
							return nil
						}); err != nil {
							return err
						}
						return writer.Flush()
					})
				}
			} else {
				// We are listing sub-jobs of a specific job
				if len(stateStrs) != 0 {
					return errors.Errorf("cannot specify '--state' when listing sub-jobs")
				} else if len(inputCommitStrs) != 0 {
					return errors.Errorf("cannot specify '--input' when listing sub-jobs")
				} else if history != "none" {
					return errors.Errorf("cannot specify '--history' when listing sub-jobs")
				} else if pipelineName != "" {
					return errors.Errorf("cannot specify '--pipeline' when listing sub-jobs")
				}

				var jobInfos []*pps.JobInfo
				jobInfos, err = client.InspectJobSet(args[0], false)
				if err != nil {
					return errors.Wrap(err, "error from InspectJobSet")
				}

				return writeJobInfos(os.Stdout, jobInfos)
			}
		}),
	}
	listJob.Flags().StringVarP(&pipelineName, "pipeline", "p", "", "Specify results should only return jobs created by a given pipeline.")
	listJob.Flags().BoolVarP(&allProjects, "all-projects", "A", false, "Specify results should return jobs from all projects.")
	listJob.Flags().StringVar(&project, "project", project, "Specify the project (by name) containing the parent pipeline for returned jobs.")
	listJob.MarkFlagCustom("pipeline", "__pachctl_get_pipeline")
	listJob.Flags().StringSliceVarP(&inputCommitStrs, "input", "i", []string{}, "Specify results should only return jobs with a specific set of input commits; format: <repo>@<branch-or-commit>")
	listJob.MarkFlagCustom("input", "__pachctl_get_repo_commit")
	listJob.Flags().BoolVarP(&expand, "expand", "x", false, "Specify results return as one line for each sub-job and include more columns; not needed if ID is passed.")
	listJob.Flags().AddFlagSet(outputFlags)
	listJob.Flags().AddFlagSet(timestampFlags)
	listJob.Flags().AddFlagSet(pagerFlags)
	listJob.Flags().StringVar(&history, "history", "none", "Specify results returned include jobs from historical versions of pipelines.")
	listJob.Flags().StringArrayVar(&stateStrs, "state", []string{}, "Specify results return only sub-jobs with the specified state; can be repeated to include multiple states.")
	shell.RegisterCompletionFunc(listJob,
		func(flag, text string, maxCompletions int64) ([]prompt.Suggest, shell.CacheFunc) {
			if flag == "-p" || flag == "--pipeline" {
				cs, cf := shell.PipelineCompletion(flag, text, maxCompletions)
				return cs, shell.AndCacheFunc(cf, shell.SameFlag(flag))
			}
			return shell.JobSetCompletion(flag, text, maxCompletions)
		})
	commands = append(commands, cmdutil.CreateAliases(listJob, "list job", jobs))

	deleteJob := &cobra.Command{
		Use:   "{{alias}} <pipeline>@<job>",
		Short: "Delete a job.",
		Long:  "This command deletes a job.",
		Example: "\t- {{alias}} 5f93d03b65fa421996185e53f7f8b1e4 \n" +
			"\t- {{alias}} 5f93d03b65fa421996185e53f7f8b1e4 --project foo",
		Run: cmdutil.RunFixedArgs(1, func(args []string) error {
			job, err := cmdutil.ParseJob(project, args[0])
			if err != nil {
				return err
			}
			client, err := pachctlCfg.NewOnUserMachine(mainCtx, false)
			if err != nil {
				return err
			}
			defer client.Close()
			if err := client.DeleteJob(job.Pipeline.Project.GetName(), job.Pipeline.Name, job.Id); err != nil {
				return errors.Wrap(err, "error from DeleteJob")
			}
			return nil
		}),
	}
	deleteJob.Flags().StringVar(&project, "project", project, "Specify the project (by name) containing the parent pipeline for this job.")
	shell.RegisterCompletionFunc(deleteJob, shell.JobCompletion)
	commands = append(commands, cmdutil.CreateAliases(deleteJob, "delete job", jobs))

	stopJob := &cobra.Command{
		Use:   "{{alias}} <pipeline>@<job>",
		Short: "Stop a job.",
		Long: "This command stops a job immediately." +
			"\t- To specify the project where the parent pipeline lives, use the `--project` flag \n",
		Run: cmdutil.RunFixedArgs(1, func(args []string) error {
			client, err := pachctlCfg.NewOnUserMachine(mainCtx, false)
			if err != nil {
				return err
			}
			defer client.Close()

			if uuid.IsUUIDWithoutDashes(args[0]) {
				// Stop each subjob in a transaction
				jobInfos, err := client.InspectJobSet(args[0], false)
				if err != nil {
					return err
				}
				if _, err := client.RunBatchInTransaction(func(tb *pachdclient.TransactionBuilder) error {
					for _, jobInfo := range jobInfos {
						if err := tb.StopJob(jobInfo.Job.Pipeline.Project.Name, jobInfo.Job.Pipeline.Name, jobInfo.Job.Id); err != nil {
							return err
						}
					}
					return nil
				}); err != nil {
					return err
				}
			} else {
				job, err := cmdutil.ParseJob(project, args[0])
				if err != nil {
					return err
				}
				if err := client.StopJob(job.Pipeline.Project.Name, job.Pipeline.Name, job.Id); err != nil {
					return errors.Wrap(err, "error from StopProjectJob")
				}
			}
			return nil
		}),
	}
	stopJob.Flags().StringVar(&project, "project", project, "Specify the project (by name) containing the parent pipeline for the job.")
	shell.RegisterCompletionFunc(stopJob, shell.JobCompletion)
	commands = append(commands, cmdutil.CreateAliases(stopJob, "stop job", jobs))

	datumDocs := &cobra.Command{
		Short: "Docs for datums.",
		Long: "Datums are the smallest independent unit of processing for a Job. " +
			"Datums are defined by applying a glob pattern in the pipeline spec to the file paths in an input repo, and they can include any number of files and directories. \n \n" +
			"Datums within a job are processed independently -- and sometimes distributed across separate workers (see `datum_set_spec` and `parallelism_spec` options for pipeline specification).\n \n" +
			"A separate execution of user code will be run for each datum unless datum batching is utilized.",
	}
	commands = append(commands, cmdutil.CreateDocsAliases(datumDocs, "datum", " datum$", datums))

	restartDatum := &cobra.Command{
		Use:   "{{alias}} <pipeline>@<job> <datum-path1>,<datum-path2>,...",
		Short: "Restart a stuck datum during a currently running job.",
		Long: "This command restarts a stuck datum during a currently running job; it does not solve failed datums. \n \n" +
			"You can configure a job to skip failed datums via the transform.err_cmd setting of your pipeline spec. \n \n" +
			"\t- To specify the project where the parent pipeline lives, use the `--project` flag \n",
		Example: "\t- {{alias}} foo@5f93d03b65fa421996185e53f7f8b1e4 /logs/logs.txt \n" +
			"\t- {{alias}} foo@5f93d03b65fa421996185e53f7f8b1e4 /logs/logs-a.txt, /logs/logs-b.txt \n" +
			"\t- {{alias}} foo@5f93d03b65fa421996185e53f7f8b1e4 /logs/logs-a.txt, /logs/logs-b.txt --project bar ",
		Run: cmdutil.RunFixedArgs(2, func(args []string) error {
			job, err := cmdutil.ParseJob(project, args[0])
			if err != nil {
				return err
			}
			client, err := pachctlCfg.NewOnUserMachine(mainCtx, false)
			if err != nil {
				return err
			}
			defer client.Close()
			datumFilter := strings.Split(args[1], ",")
			for i := 0; i < len(datumFilter); {
				if len(datumFilter[i]) == 0 {
					if i+1 < len(datumFilter) {
						copy(datumFilter[i:], datumFilter[i+1:])
					}
					datumFilter = datumFilter[:len(datumFilter)-1]
				} else {
					i++
				}
			}
			return client.RestartDatum(job.Pipeline.Project.GetName(), job.Pipeline.Name, job.Id, datumFilter)
		}),
	}
	restartDatum.Flags().StringVar(&project, "project", project, "Specify the project (by name) containing parent pipeline for the datum's job")
	commands = append(commands, cmdutil.CreateAliases(restartDatum, "restart datum", datums))

	var pipelineInputPath string
	listDatum := &cobra.Command{
		Use:   "{{alias}} <pipeline>@<job>",
		Short: "Return the datums in a job.",
		Long: "This command returns the datums in a job. \n \n" +
			"\t- To pass in a JSON pipeline spec instead of `pipeline@job`, use the `--file` flag \n " +
			"\t- To specify the project where the parent pipeline lives, use the `--project` flag \n",
		Example: "\t- {{alias}} foo@5f93d03b65fa421996185e53f7f8b1e4 \n" +
			"\t- {{alias}} foo@5f93d03b65fa421996185e53f7f8b1e4 --project bar \n" +
			"\t- {{alias}} --file pipeline.json",
		Run: cmdutil.RunBoundedArgs(0, 1, func(args []string) (retErr error) {
			client, err := pachctlCfg.NewOnUserMachine(mainCtx, false)
			if err != nil {
				return err
			}
			defer client.Close()
			var printF func(*pps.DatumInfo) error
			if !raw {
				if output != "" {
					return errors.New("cannot set --output (-o) without --raw")
				}
				writer := tabwriter.NewWriter(os.Stdout, pretty.DatumHeader)
				printF = func(di *pps.DatumInfo) error {
					pretty.PrintDatumInfo(writer, di)
					return nil
				}
				defer func() {
					if err := writer.Flush(); retErr == nil {
						retErr = err
					}
				}()
			} else {
				e := cmdutil.Encoder(output, os.Stdout)
				printF = func(di *pps.DatumInfo) error {
					return errors.EnsureStack(e.EncodeProto(di))
				}
			}
			if pipelineInputPath != "" && len(args) == 1 {
				return errors.Errorf("can't specify both a job and a pipeline spec")
			} else if pipelineInputPath != "" {
				r, err := fileIndicatorToReadCloser(pipelineInputPath)
				if err != nil {
					return err
				}
				defer r.Close()
				pipelineReader, err := ppsutil.NewPipelineManifestReader(r)
				if err != nil {
					return err
				}
				request, err := pipelineReader.NextCreatePipelineRequest()
				if err != nil {
					return err
				}
				if err := pps.VisitInput(request.Input, func(i *pps.Input) error {
					if i.Pfs != nil && i.Pfs.Project == "" {
						i.Pfs.Project = project
					}
					return nil
				}); err != nil {
					return err
				}
				return client.ListDatumInput(request.Input, printF)
			} else if len(args) == 1 {
				job, err := cmdutil.ParseJob(project, args[0])
				if err != nil {
					return err
				}
				return client.ListDatum(job.Pipeline.Project.GetName(), job.Pipeline.Name, job.Id, printF)
			} else {
				return errors.Errorf("must specify either a job or a pipeline spec")
			}
		}),
	}
	listDatum.Flags().StringVarP(&pipelineInputPath, "file", "f", "", "Set the JSON file containing the pipeline to list datums from; the pipeline need not exist.")
	listDatum.Flags().StringVar(&project, "project", project, "Specify the project (by name) containing parent pipeline for the job.")
	listDatum.Flags().AddFlagSet(outputFlags)
	shell.RegisterCompletionFunc(listDatum, shell.JobCompletion)
	commands = append(commands, cmdutil.CreateAliases(listDatum, "list datum", datums))

	var since string
	kubeEvents := &cobra.Command{
		Use:   "{{alias}}",
		Short: "Return the kubernetes events.",
		Long: "This command returns the kubernetes events. \n" +
			"\t- To return results starting from a certain amount of time before now, use the `--since` flag \n" +
			"\t- To return the raw events, use the `--raw` flag \n",
		Example: "\t- {{alias}} --raw \n" +
			"\t- {{alias}} --since 100s \n" +
			"\t- {{alias}} --raw --since 1h \n",
		Run: cmdutil.RunFixedArgs(0, func(args []string) error {
			client, err := pachctlCfg.NewOnUserMachine(mainCtx, false)
			if err != nil {
				return err
			}
			defer client.Close()
			since, err := time.ParseDuration(since)
			if err != nil {
				return errors.Wrapf(err, "parse since(%q)", since)
			}
			request := pps.LokiRequest{
				Since: durationpb.New(since),
			}
			kubeEventsClient, err := client.PpsAPIClient.GetKubeEvents(client.Ctx(), &request)
			if err != nil {
				return grpcutil.ScrubGRPC(err)
			}
			writer := tabwriter.NewWriter(os.Stdout, pretty.KubeEventsHeader)
			if err := grpcutil.ForEach[*pps.LokiLogMessage](kubeEventsClient, func(msg *pps.LokiLogMessage) error {
				if raw {
					fmt.Println(msg.Message)
				} else {
					pretty.PrintKubeEvent(writer, msg.Message)
				}
				return nil
			}); err != nil {
				return err
			}
			return writer.Flush()
		}),
	}
	kubeEvents.Flags().BoolVar(&raw, "raw", false, "Specify results should return log messages verbatim from server.")
	kubeEvents.Flags().StringVar(&since, "since", "0", "Specify results should return log messages more recent than \"since\".")
	commands = append(commands, cmdutil.CreateAlias(kubeEvents, "kube-events"))

	queryLoki := &cobra.Command{
		Use:   "{{alias}} <query>",
		Short: "Query the loki logs.",
		Long:  "This command queries the loki logs.",
		Example: "\t- {{alias}} <query> --since 100s \n" +
			"\t- {{alias}} <query> --since 1h",
		Run: cmdutil.RunFixedArgs(1, func(args []string) error {
			query := args[0]
			client, err := pachctlCfg.NewOnUserMachine(mainCtx, false)
			if err != nil {
				return err
			}
			defer client.Close()
			since, err := time.ParseDuration(since)
			if err != nil {
				return errors.Wrapf(err, "parse since(%q)", since)
			}
			request := pps.LokiRequest{
				Query: query,
				Since: durationpb.New(since),
			}
			lokiClient, err := client.PpsAPIClient.QueryLoki(client.Ctx(), &request)
			if err != nil {
				return grpcutil.ScrubGRPC(err)
			}
			if err := grpcutil.ForEach[*pps.LokiLogMessage](lokiClient, func(log *pps.LokiLogMessage) error {
				fmt.Println(log.Message)
				return nil
			}); err != nil {
				return err
			}
			return nil
		}),
	}
	queryLoki.Flags().StringVar(&since, "since", "0", "Specify results should return log messages more recent than \"since\".")
	commands = append(commands, cmdutil.CreateAlias(queryLoki, "loki"))

	inspectDatum := &cobra.Command{
		Use:   "{{alias}} <pipeline>@<job> <datum>",
		Short: "Display detailed info about a single datum.",
		Long:  "This command displays detailed info about a single datum; requires the pipeline to have stats enabled.",
		Example: "\t- {{alias}} foo@5f93d03b65fa421996185e53f7f8b1e4 7f3cd988429894000bdad549dfe2d09b5ca7bfc5083b79fec0e6bda3db8cc705 \n" +
			"\t- {{alias}} foo@5f93d03b65fa421996185e53f7f8b1e4 7f3cd988429894000bdad549dfe2d09b5ca7bfc5083b79fec0e6bda3db8cc705 --project foo",
		Run: cmdutil.RunFixedArgs(2, func(args []string) error {
			job, err := cmdutil.ParseJob(project, args[0])
			if err != nil {
				return err
			}
			client, err := pachctlCfg.NewOnUserMachine(mainCtx, false)
			if err != nil {
				return err
			}
			defer client.Close()
			datumInfo, err := client.InspectDatum(job.Pipeline.Project.GetName(), job.Pipeline.Name, job.Id, args[1])
			if err != nil {
				return err
			}
			if raw {
				return errors.EnsureStack(cmdutil.Encoder(output, os.Stdout).EncodeProto(datumInfo))
			} else if output != "" {
				return errors.New("cannot set --output (-o) without --raw")
			}
			pretty.PrintDetailedDatumInfo(os.Stdout, datumInfo)
			return nil
		}),
	}
	inspectDatum.Flags().StringVar(&project, "project", project, "Project containing the job")
	inspectDatum.Flags().AddFlagSet(outputFlags)
	commands = append(commands, cmdutil.CreateAliases(inspectDatum, "inspect datum", datums))

	var (
		jobStr      string
		datumID     string
		commaInputs string // comma-separated list of input files of interest
		master      bool
		worker      bool
		follow      bool
		tail        int64
	)

	// prettyLogsPrinter helps to print the logs recieved in different colours
	prettyLogsPrinter := func(message string) {
		informationArray := strings.Split(message, " ")
		if len(informationArray) > 1 {
			debugString := informationArray[1]
			debugLevel := strings.ToLower(debugString)
			var debugLevelColoredString string
			if debugLevel == "info" {
				debugLevelColoredString = color.New(color.FgGreen).Sprint(debugString)
			} else if debugLevel == "warning" {
				debugLevelColoredString = color.New(color.FgYellow).Sprint(debugString)
			} else if debugLevel == "error" {
				debugLevelColoredString = color.New(color.FgRed).Sprint(debugString)
			} else {
				debugLevelColoredString = debugString
			}
			informationArray[1] = debugLevelColoredString
			coloredMessage := strings.Join(informationArray, " ")
			fmt.Println(coloredMessage)
		} else {
			fmt.Println(message)
		}

	}

	getLogs := &cobra.Command{
		Use:   "{{alias}} [--pipeline=<pipeline>|--job=<pipeline>@<job>] [--datum=<datum>]",
		Short: "Return logs from a job.",
		Long: "This command returns logs from a job. \n" +
			"\t- To filter your logs by pipeline, use the `--pipeline` flag \n" +
			"\t- To filter your logs by job, use the `--job` flag \n" +
			"\t- To filter your logs by datum, use the `--datum` flag \n" +
			"\t- To filter your logs by the master process, use the `--master` flag  with the `--pipeline` flag \n" +
			"\t- To filter your logs by the worker process, use the `--worker` flag \n" +
			"\t- To follow the logs as more are created, use the `--follow` flag \n" +
			"\t- To set the number of lines to return, use the `--tail` flag \n" +
			"\t- To return results starting from a certain amount of time before now, use the `--since` flag \n",
		Example: "\t- {{alias}} --pipeline foo \n" +
			"\t- {{alias}} --job foo@5f93d03b65fa421996185e53f7f8b1e4 \n" +
			"\t- {{alias}} --job foo@5f93d03b65fa421996185e53f7f8b1e4 --tail 10 \n" +
			"\t- {{alias}} --job foo@5f93d03b65fa421996185e53f7f8b1e4 --follow \n" +
			"\t- {{alias}} --job foo@5f93d03b65fa421996185e53f7f8b1e4 --datum 7f3c[...] \n" +
			"\t- {{alias}} --pipeline foo --datum 7f3c[...] --master \n" +
			"\t- {{alias}} --pipeline foo --datum 7f3c[...] --worker  \n" +
			"\t- {{alias}} --pipeline foo --datum 7f3c[...] --master --tail 10  \n" +
			"\t- {{alias}} --pipeline foo --datum 7f3c[...] --worker --follow \n",
		Run: cmdutil.RunFixedArgsCmd(0, func(cmd *cobra.Command, args []string) error {
			client, err := pachctlCfg.NewOnUserMachine(mainCtx, false)
			if err != nil {
				return errors.Wrapf(err, "error connecting to pachd")
			}
			defer client.Close()

			// Break up comma-separated input paths, and filter out empty entries
			data := strings.Split(commaInputs, ",")
			for i := 0; i < len(data); {
				if len(data[i]) == 0 {
					if i+1 < len(data) {
						copy(data[i:], data[i+1:])
					}
					data = data[:len(data)-1]
				} else {
					i++
				}
			}
			since, err := time.ParseDuration(since)
			if err != nil {
				return errors.Wrapf(err, "error parsing since (%q)", since)
			}
			if tail != 0 {
				return errors.Errorf("tail has been deprecated and removed from Pachyderm, use --since instead")
			}

			if pipelineName != "" && jobStr != "" {
				return errors.Errorf("only one of pipeline or job should be specified")
			}

			var jobID string
			if jobStr != "" {
				job, err := cmdutil.ParseJob(project, jobStr)
				if err != nil {
					return err
				}
				pipelineName = job.Pipeline.Name
				jobID = job.Id
			}

			// Issue RPC
			if !cmd.Flags().Changed("since") {
				since = 0
			}
			iter := client.GetLogs(project, pipelineName, jobID, data, datumID, master, follow, since)
			for iter.Next() {
				if raw {
					fmt.Println(protojson.Format(iter.Message()))
				} else if iter.Message().User && !master && !worker {
					prettyLogsPrinter(iter.Message().Message)
				} else if iter.Message().Master && master {
					prettyLogsPrinter(iter.Message().Message)
				} else if !iter.Message().User && !iter.Message().Master && worker {
					prettyLogsPrinter(iter.Message().Message)
				} else if pipelineName == "" && jobID == "" {
					prettyLogsPrinter(iter.Message().Message)
				}
			}
			return iter.Err()
		}),
	}
	getLogs.Flags().StringVarP(&pipelineName, "pipeline", "p", "", "Specify results should only return logs for a given pipeline.")
	getLogs.MarkFlagCustom("pipeline", "__pachctl_get_pipeline")
	getLogs.Flags().StringVarP(&jobStr, "job", "j", "", "Specify results should only return logs for a given job ID.")
	getLogs.MarkFlagCustom("job", "__pachctl_get_job")
	getLogs.Flags().StringVar(&datumID, "datum", "", "Specify results should only return logs for a given datum ID.")
	getLogs.Flags().StringVar(&commaInputs, "inputs", "", "Filter for log lines generated while processing these files (accepts PFS paths or file hashes)")
	getLogs.Flags().BoolVar(&master, "master", false, "Specify results should only return logs from the master process; --pipeline must be set.")
	getLogs.Flags().BoolVar(&worker, "worker", false, "Specify results should only return logs from the worker process.")
	getLogs.Flags().BoolVar(&raw, "raw", false, "Specify results should only return log messages verbatim from server.")
	getLogs.Flags().BoolVarP(&follow, "follow", "f", false, "Follow logs as more are created.")
	getLogs.Flags().Int64VarP(&tail, "tail", "t", 0, "Set the number of lines to return of the most recent logs.")
	getLogs.Flags().StringVar(&since, "since", "24h", "Specify results should return log messages more recent than \"since\".")
	getLogs.Flags().StringVar(&project, "project", project, "Specify the project (by name) containing parent pipeline for the job.")
	shell.RegisterCompletionFunc(getLogs,
		func(flag, text string, maxCompletions int64) ([]prompt.Suggest, shell.CacheFunc) {
			if flag == "--pipeline" || flag == "-p" {
				cs, cf := shell.PipelineCompletion(flag, text, maxCompletions)
				return cs, shell.AndCacheFunc(cf, shell.SameFlag(flag))
			}
			if flag == "--job" || flag == "-j" {
				cs, cf := shell.JobCompletion(flag, text, maxCompletions)
				return cs, shell.AndCacheFunc(cf, shell.SameFlag(flag))
			}
			return nil, shell.SameFlag(flag)
		})
	commands = append(commands, cmdutil.CreateAlias(getLogs, "logs"))

	pipelineDocs := &cobra.Command{
		Short: "Docs for pipelines.",
		Long: "Pipelines are a powerful abstraction for automating jobs. They take a set of repos and branches as inputs and write to a single output repo of the same name. \n" +
			"Pipelines then subscribe to commits on those repos and launch a job to process each incoming commit. All jobs created by a pipeline will create commits in the pipeline's output repo.			",
	}
	commands = append(commands, cmdutil.CreateDocsAliases(pipelineDocs, "pipeline", " pipeline$", pipelines))

	var pushImages bool
	var registry string
	var username string
	var pipelinePath string
	var jsonnetPath string
	var jsonnetArgs []string
	createPipeline := &cobra.Command{
		Short: "Create a new pipeline.",
		Long: "This command creates a new pipeline from a pipeline specification. \n \n" +
			"You can create a pipeline using a JSON/YAML file or a jsonnet template file -- via either a local filepath or URL. Multiple pipelines can be created from one file." +
			"For details on the format, see https://docs.pachyderm.com/latest/reference/pipeline_spec/. \n \n" +
			"\t- To create a pipeline from a JSON/YAML file, use the `--file` flag \n" +
			"\t- To create a pipeline from a jsonnet template file, use the `--jsonnet` flag; you can optionally pay multiple arguments separately using `--arg` \n" +
			"\t- To push your local images to docker registry, use the `--push-images` and `--username` flags \n" +
			"\t- To push your local images to custom registry, use the `--push-images`, `--registry`, and `--username` flags \n",
		Example: "\t {{alias}} -file regression.json \n" +
			"\t {{alias}} -file foo.json --project bar \n" +
			"\t {{alias}} -file foo.json --push-images --username lbliii \n" +
			"\t {{alias}} --jsonnet /templates/foo.jsonnet --arg myimage=bar --arg src=image \n",
		Run: cmdutil.RunFixedArgs(0, func(args []string) (retErr error) {
			return pipelineHelper(mainCtx, pachctlCfg, false, pushImages, registry, username, project, pipelinePath, jsonnetPath, jsonnetArgs, false)
		}),
	}
	createPipeline.Flags().StringVarP(&pipelinePath, "file", "f", "", "Provide a JSON/YAML file (url or filepath) for one or more pipelines. \"-\" reads from stdin (the default behavior). Exactly one of --file and --jsonnet must be set.")
	createPipeline.Flags().StringVar(&jsonnetPath, "jsonnet", "", "Provide a Jsonnet template file (url or filepath) for one or more pipelines. \"-\" reads from stdin. Exactly one of --file and --jsonnet must be set. Jsonnet templates must contain a top-level function; strings can be passed to this function with --arg (below)")
	createPipeline.Flags().StringArrayVar(&jsonnetArgs, "arg", nil, "Provide a top-level argument in the form of 'param=value' passed to the Jsonnet template; requires --jsonnet. For multiple args, --arg may be set more than once.")
	createPipeline.Flags().BoolVarP(&pushImages, "push-images", "p", false, "Specify that the local docker images should be pushed into the registry (docker by default).")
	createPipeline.Flags().StringVarP(&registry, "registry", "r", "index.docker.io", "Specify an alternative registry to push images to.")
	createPipeline.Flags().StringVarP(&username, "username", "u", "", "Specify the username to push images as.")
	createPipeline.Flags().StringVar(&project, "project", project, "Specify the project (by name) in which to create the pipeline.")
	commands = append(commands, cmdutil.CreateAliases(createPipeline, "create pipeline", pipelines))

	var reprocess bool
	updatePipeline := &cobra.Command{
		Short: "Update an existing Pachyderm pipeline.",
		Long: "This command updates a Pachyderm pipeline with a new pipeline specification. For details on the format, see https://docs.pachyderm.com/latest/reference/pipeline-spec/ \n \n" +
			"\t- To update a pipeline from a JSON/YAML file, use the `--file` flag \n" +
			"\t- To update a pipeline from a jsonnet template file, use the `--jsonnet` flag. You can optionally pay multiple arguments separately using `--arg` \n" +
			"\t- To reprocess all data in the pipeline, use the `--reprocess` flag \n" +
			"\t- To push your local images to docker registry, use the `--push-images` and `--username` flags \n" +
			"\t- To push your local images to custom registry, use the `--push-images`, `--registry`, and `--username` flags \n",
		Example: "\t {{alias}} -file regression.json \n" +
			"\t {{alias}} -file foo.json --project bar \n" +
			"\t {{alias}} -file foo.json --push-images --username lbliii \n" +
			"\t {{alias}} --jsonnet /templates/foo.jsonnet --arg myimage=bar --arg src=image \n",
		Run: cmdutil.RunFixedArgs(0, func(args []string) (retErr error) {
			return pipelineHelper(mainCtx, pachctlCfg, reprocess, pushImages, registry, username, project, pipelinePath, jsonnetPath, jsonnetArgs, true)
		}),
	}
	updatePipeline.Flags().StringVarP(&pipelinePath, "file", "f", "", "Provide a JSON/YAML file (url or filepath) for one or more pipelines. \"-\" reads from stdin (the default behavior). Exactly one of --file and --jsonnet must be set.")
	updatePipeline.Flags().StringVar(&jsonnetPath, "jsonnet", "", "Provide a Jsonnet template file (url or filepath) for one or more pipelines. \"-\" reads from stdin. Exactly one of --file and --jsonnet must be set. Jsonnet templates must contain a top-level function; strings can be passed to this function with --arg (below)")
	updatePipeline.Flags().StringArrayVar(&jsonnetArgs, "arg", nil, "Provide a top-level argument in the form of 'param=value' passed to the Jsonnet template; requires --jsonnet. For multiple args, --arg may be set more than once.")
	updatePipeline.Flags().BoolVarP(&pushImages, "push-images", "p", false, "Specify that the local docker images should be pushed into the registry (docker by default).")
	updatePipeline.Flags().StringVarP(&registry, "registry", "r", "index.docker.io", "Specify an alternative registry to push images to.")
	updatePipeline.Flags().StringVarP(&username, "username", "u", "", "Specify the username to push images as.")
	updatePipeline.Flags().BoolVar(&reprocess, "reprocess", false, "Reprocess all datums that were already processed by previous version of the pipeline.")
	updatePipeline.Flags().StringVar(&project, "project", project, "Specify the project (by name) in which to create the pipeline.")
	commands = append(commands, cmdutil.CreateAliases(updatePipeline, "update pipeline", pipelines))

	runCron := &cobra.Command{
		Use:   "{{alias}} <pipeline>",
		Short: "Run an existing Pachyderm cron pipeline now",
		Long:  "This command runs an existing Pachyderm cron pipeline immediately.",
		Example: "\t- {{alias}} foo \n" +
			"\t- {{alias}} foo  --project bar \n",
		Run: cmdutil.RunMinimumArgs(1, func(args []string) (retErr error) {
			client, err := pachctlCfg.NewOnUserMachine(mainCtx, false)
			if err != nil {
				return err
			}
			defer client.Close()
			err = client.RunCron(project, args[0])
			if err != nil {
				return err
			}
			return nil
		}),
	}
	runCron.Flags().StringVar(&project, "project", project, "Specify the project (by name) containing the cron pipeline.")
	commands = append(commands, cmdutil.CreateAlias(runCron, "run cron"))

	inspectPipeline := &cobra.Command{
		Use:   "{{alias}} <pipeline>",
		Short: "Return info about a pipeline.",
		Long:  "This command returns info about a pipeline.",
		Example: "\t- {{alias}} foo \n" +
			"\t- {{alias}} foo --project bar \n" +
			"\t- {{alias}} foo --project bar --raw -o yaml \n",
		Run: cmdutil.RunFixedArgs(1, func(args []string) error {
			client, err := pachctlCfg.NewOnUserMachine(mainCtx, false)
			if err != nil {
				return err
			}
			defer client.Close()
			pipelineInfo, err := client.InspectPipeline(project, args[0], true)
			if err != nil {
				return err
			}
			if raw {
				return errors.EnsureStack(cmdutil.Encoder(output, os.Stdout).EncodeProto(pipelineInfo))
			} else if output != "" {
				return errors.New("cannot set --output (-o) without --raw")
			}
			pi := &pretty.PrintablePipelineInfo{
				PipelineInfo:   pipelineInfo,
				FullTimestamps: fullTimestamps,
			}
			return pretty.PrintDetailedPipelineInfo(os.Stdout, pi)
		}),
	}
	inspectPipeline.Flags().AddFlagSet(outputFlags)
	inspectPipeline.Flags().AddFlagSet(timestampFlags)
	inspectPipeline.Flags().StringVar(&project, "project", project, "Specify the project (by name) containing the inspected pipeline.")
	commands = append(commands, cmdutil.CreateAliases(inspectPipeline, "inspect pipeline", pipelines))

	var editor string
	var editorArgs []string
	editPipeline := &cobra.Command{
		Use:   "{{alias}} <pipeline>",
		Short: "Edit the manifest for a pipeline in your text editor.",
		Long:  "This command edits the manifest for a pipeline in your text editor.",
		Example: "\t- {{alias}} foo \n" +
			"\t- {{alias}} foo --project bar \n" +
			"\t- {{alias}} foo --project bar --editor vim \n" +
			"\t- {{alias}} foo --project bar --editor vim --output yaml \n" +
			"\t- {{alias}} foo --project bar --editor vim --reprocess \n",

		Run: cmdutil.RunFixedArgs(1, func(args []string) (retErr error) {
			client, err := pachctlCfg.NewOnUserMachine(mainCtx, false)
			if err != nil {
				return err
			}
			defer client.Close()

			pipelineInfo, err := client.InspectPipeline(project, args[0], true)
			if err != nil {
				return err
			}

			createPipelineRequest := ppsutil.PipelineReqFromInfo(pipelineInfo)
			f, err := os.CreateTemp("", args[0])
			if err != nil {
				return errors.EnsureStack(err)
			}
			if err := cmdutil.Encoder(output, f).EncodeProto(createPipelineRequest); err != nil {
				return errors.EnsureStack(err)
			}
			defer func() {
				if err := f.Close(); err != nil && retErr == nil {
					retErr = err
				}
			}()
			if editor == "" {
				editor = os.Getenv("EDITOR")
			}
			if editor == "" {
				editor = "vim"
			}
			editorArgs = strings.Split(editor, " ")
			editorArgs = append(editorArgs, f.Name())
			if err := cmdutil.RunIO(cmdutil.IO{
				Stdin:  os.Stdin,
				Stdout: os.Stdout,
				Stderr: os.Stderr,
			}, editorArgs...); err != nil {
				return err
			}
			r, err := fileIndicatorToReadCloser(f.Name())
			if err != nil {
				return err
			}
			defer r.Close()
			pipelineReader, err := ppsutil.NewPipelineManifestReader(r)
			if err != nil {
				return err
			}
			request, err := pipelineReader.NextCreatePipelineRequest()
			if err != nil {
				return err
			}
			if proto.Equal(createPipelineRequest, request) {
				fmt.Println("Pipeline unchanged, no update will be performed.")
				return nil
			}
			// May not change the project name, but if it is omitted
			// then it is considered unchanged.
			project := request.Pipeline.GetProject()
			projectName := project.GetName()
			if projectName != "" && projectName != pipelineInfo.Pipeline.GetProject().GetName() {
				return errors.New("may not change project name")
			}
			request.Pipeline.Project = pipelineInfo.Pipeline.GetProject() // in case of empty project
			// Likewise, may not change the pipeline name, but if it
			// is omitted then it is considered unchanged.
			pipelineName := request.Pipeline.GetName()
			if pipelineName != "" && pipelineName != pipelineInfo.Pipeline.GetName() {
				return errors.New("may not change pipeline name")
			}
			request.Pipeline.Name = pipelineInfo.Pipeline.GetName() // in case of empty pipeline name
			request.Update = true
			request.Reprocess = reprocess
			return txncmds.WithActiveTransaction(client, func(txClient *pachdclient.APIClient) error {
				_, err := txClient.PpsAPIClient.CreatePipeline(
					txClient.Ctx(),
					request,
				)
				return grpcutil.ScrubGRPC(err)
			})
		}),
	}
	editPipeline.Flags().BoolVar(&reprocess, "reprocess", false, "If true, reprocess datums that were already processed by previous version of the pipeline.")
	editPipeline.Flags().StringVar(&editor, "editor", "", "Specify the editor to use for modifying the manifest.")
	editPipeline.Flags().StringVarP(&output, "output", "o", "", "Specify the output format: \"json\" or \"yaml\" (default \"json\")")
	editPipeline.Flags().StringVar(&project, "project", project, "Specify the project (by name) containing pipeline to edit.")
	commands = append(commands, cmdutil.CreateAliases(editPipeline, "edit pipeline", pipelines))

	var spec bool
	var commit string
	listPipeline := &cobra.Command{
		Use:   "{{alias}} [<pipeline>]",
		Short: "Return info about all pipelines.",
		Long: "This command returns information about all pipelines. \n \n" +
			"\t- To return pipelines with a specific state, use the `--state` flag \n" +
			"\t- To return pipelines as they existed at a specific commit, use the `--commit` flag \n" +
			"\t- To return a history of pipeline revisions, use the `--history` flag \n",
		Example: "\t- {{alias}} \n" +
			"\t- {{alias}} --spec --output yaml \n" +
			"\t- {{alias}} --commit 5f93d03b65fa421996185e53f7f8b1e4 \n" +
			"\t- {{alias}} --state crashing \n" +
			"\t- {{alias}} --project foo \n" +
			"\t- {{alias}} --project foo --state restarting \n",
		Run: cmdutil.RunBoundedArgs(0, 1, func(args []string) error {
			// validate flags
			if raw && spec {
				return errors.Errorf("cannot set both --raw and --spec")
			} else if !raw && !spec && output != "" {
				return errors.New("cannot set --output (-o) without --raw or --spec")
			}
			history, err := cmdutil.ParseHistory(history)
			if err != nil {
				return errors.Wrapf(err, "error parsing history flag")
			}
			var filter string
			if len(stateStrs) > 0 {
				filter, err = ParsePipelineStates(stateStrs)
				if err != nil {
					return errors.Wrap(err, "error parsing state")
				}
			}
			// init client & get pipeline info
			client, err := pachctlCfg.NewOnUserMachine(mainCtx, false)
			if err != nil {
				return errors.Wrapf(err, "error connecting to pachd")
			}
			defer client.Close()
			var pipeline string
			if len(args) > 0 {
				pipeline = args[0]
			}
			projectsFilter := []*pfs.Project{{Name: project}}
			if allProjects {
				projectsFilter = nil
			}
			request := &pps.ListPipelineRequest{
				History:   history,
				CommitSet: &pfs.CommitSet{Id: commit},
				JqFilter:  filter,
				Details:   true,
				Projects:  projectsFilter,
			}
			if pipeline != "" {
				request.Pipeline = pachdclient.NewPipeline(project, pipeline)
			}
			lpClient, err := client.PpsAPIClient.ListPipeline(client.Ctx(), request)
			if err != nil {
				return grpcutil.ScrubGRPC(err)
			}
			pipelineInfos, err := grpcutil.Collect[*pps.PipelineInfo](lpClient, 1000)
			if err != nil {
				return grpcutil.ScrubGRPC(err)
			}
			if raw {
				e := cmdutil.Encoder(output, os.Stdout)
				for _, pipelineInfo := range pipelineInfos {
					if err := e.EncodeProto(pipelineInfo); err != nil {
						return errors.EnsureStack(err)
					}
				}
				return nil
			} else if spec {
				e := cmdutil.Encoder(output, os.Stdout)
				for _, pipelineInfo := range pipelineInfos {
					if err := e.EncodeProto(ppsutil.PipelineReqFromInfo(pipelineInfo)); err != nil {
						return errors.EnsureStack(err)
					}
				}
				return nil
			}
			for _, pi := range pipelineInfos {
				if ppsutil.ErrorState(pi.State) {
					fmt.Fprintln(os.Stderr, "One or more pipelines have encountered errors, use inspect pipeline to get more info.")
					break
				}
			}
			writer := tabwriter.NewWriter(os.Stdout, pretty.PipelineHeader)
			for _, pipelineInfo := range pipelineInfos {
				pretty.PrintPipelineInfo(writer, pipelineInfo, fullTimestamps)
			}
			return writer.Flush()
		}),
	}
	listPipeline.Flags().BoolVarP(&spec, "spec", "s", false, "Output 'create pipeline' compatibility specs.")
	listPipeline.Flags().AddFlagSet(outputFlags)
	listPipeline.Flags().AddFlagSet(timestampFlags)
	listPipeline.Flags().StringVar(&history, "history", "none", "Specify results should include revision history for pipelines.")
	listPipeline.Flags().StringVarP(&commit, "commit", "c", "", "List the pipelines as they existed at this commit.")
	listPipeline.Flags().StringArrayVar(&stateStrs, "state", []string{}, "Specify results should include only pipelines with the specified state (starting, running, restarting, failure, paused, standby, crashing); can be repeated for multiple states.")
	listPipeline.Flags().StringVar(&project, "project", project, "Specify the project (by name) containing the pipelines.")
	listPipeline.Flags().BoolVarP(&allProjects, "all-projects", "A", false, "Show pipelines form all projects.")
	commands = append(commands, cmdutil.CreateAliases(listPipeline, "list pipeline", pipelines))

	var commitSet string
	var boxWidth int
	var edgeHeight int
	draw := &cobra.Command{
		Use:   "{{alias}}",
		Short: "Draw a DAG",
		Long:  "This command draws a DAG",
		Example: "\t- {{alias}} --commit 5f93d03b65fa421996185e53f7f8b1e4" +
			"\t- {{alias}} --box-width 20" +
			"\t- {{alias}} --edge-height 8" +
			"\t- {{alias}} --project foo" +
			"\t- {{alias}} --box-width 20 --edge-height 8 --commit 5f93d03b65fa421996185e53f7f8b1e4",
		Run: cmdutil.RunBoundedArgs(0, 1, func(args []string) error {
			client, err := pachctlCfg.NewOnUserMachine(mainCtx, false)
			if err != nil {
				return errors.Wrapf(err, "error connecting to pachd")
			}
			defer client.Close()
			request := &pps.ListPipelineRequest{
				History:   0,
				JqFilter:  "",
				Details:   true,
				CommitSet: &pfs.CommitSet{Id: commitSet},
				Projects:  []*pfs.Project{{Name: project}},
			}
			lpClient, err := client.PpsAPIClient.ListPipeline(client.Ctx(), request)
			if err != nil {
				return grpcutil.ScrubGRPC(err)
			}
			pipelineInfos, err := grpcutil.Collect[*pps.PipelineInfo](lpClient, 1000)
			if err != nil {
				return grpcutil.ScrubGRPC(err)
			}
			if picture, err := pretty.Draw(pipelineInfos, pretty.BoxWidthOption(boxWidth), pretty.EdgeHeightOption(edgeHeight)); err != nil {
				return err
			} else {
				fmt.Print(picture)
			}
			return nil
		}),
	}
	draw.Flags().StringVarP(&commitSet, "commit", "c", "", "Commit at which you would to draw the DAG")
	draw.Flags().IntVar(&boxWidth, "box-width", 11, "Character width of each box in the DAG")
	draw.Flags().IntVar(&edgeHeight, "edge-height", 5, "Number of vertical lines spanned by each edge")
	draw.Flags().StringVar(&project, "project", project, "Project containing pipelines.")
	commands = append(commands, cmdutil.CreateAlias(draw, "draw pipeline"))

	var (
		all      bool
		force    bool
		keepRepo bool
	)
	deletePipeline := &cobra.Command{
		Use:   "{{alias}} (<pipeline>|--all)",
		Short: "Delete a pipeline.",
		Long:  "This command deletes a pipeline.",
		Example: "\t- {{alias}} foo" +
			"\t- {{alias}} --all" +
			"\t- {{alias}} foo --force" +
			"\t- {{alias}} foo --keep-repo" +
			"\t- {{alias}} foo --project bar --keep-repo",
		Run: cmdutil.RunBoundedArgs(0, 1, func(args []string) error {
			client, err := pachctlCfg.NewOnUserMachine(mainCtx, false)
			if err != nil {
				return err
			}
			defer client.Close()
			if len(args) > 0 && all {
				return errors.Errorf("cannot use the --all flag with an argument")
			}
			if len(args) == 0 && !all {
				return errors.Errorf("either a pipeline name or the --all flag needs to be provided")
			}
			if all {
				if _, err := client.PpsAPIClient.DeletePipelines(client.Ctx(), &pps.DeletePipelinesRequest{
					Projects: []*pfs.Project{{Name: project}},
					All:      allProjects,
				}); err != nil {
					return grpcutil.ScrubGRPC(err)
				}
				return nil
			}
			if allProjects {
				return errors.Errorf("--allProjects only valid with --all")
			}
			req := &pps.DeletePipelineRequest{
				Force:    force,
				KeepRepo: keepRepo,
			}
			if len(args) > 0 {
				req.Pipeline = pachdclient.NewPipeline(project, args[0])
			}
			if _, err = client.PpsAPIClient.DeletePipeline(client.Ctx(), req); err != nil {
				return grpcutil.ScrubGRPC(err)
			}
			return nil
		}),
	}
	deletePipeline.Flags().BoolVar(&all, "all", false, "Delete all pipelines")
	deletePipeline.Flags().BoolVarP(&force, "force", "f", false, "Delete the pipeline regardless of errors; use with care")
	deletePipeline.Flags().BoolVar(&keepRepo, "keep-repo", false, "Specify that the pipeline's output repo should be saved after pipeline deletion; to reuse this pipeline's name, you'll also need to delete this output repo.")
	deletePipeline.Flags().StringVar(&project, "project", project, "Specify the project (by name) containing project")
	deletePipeline.Flags().BoolVarP(&allProjects, "all-projects", "A", false, "Delete pipelines from all projects; only valid with --all")
	commands = append(commands, cmdutil.CreateAliases(deletePipeline, "delete pipeline", pipelines))

	startPipeline := &cobra.Command{
		Use:   "{{alias}} <pipeline>",
		Short: "Restart a stopped pipeline.",
		Long:  "This command restarts a stopped pipeline.",
		Example: "\t- {{alias}} foo \n" +
			"\t- {{alias}} foo --project bar \n",
		Run: cmdutil.RunFixedArgs(1, func(args []string) error {
			client, err := pachctlCfg.NewOnUserMachine(mainCtx, false)
			if err != nil {
				return err
			}
			defer client.Close()
			if err := client.StartPipeline(project, args[0]); err != nil {
				return errors.Wrap(err, "error from StartProjectPipeline")
			}
			return nil
		}),
	}
	startPipeline.Flags().StringVar(&project, "project", project, "Project containing pipeline.")
	commands = append(commands, cmdutil.CreateAliases(startPipeline, "start pipeline", pipelines))

	stopPipeline := &cobra.Command{
		Use:   "{{alias}} <pipeline>",
		Short: "Stop a running pipeline.",
		Long:  "This command stops a running pipeline.",
		Example: "\t- {{alias}} foo \n" +
			"\t- {{alias}} foo --project bar \n",
		Run: cmdutil.RunFixedArgs(1, func(args []string) error {
			client, err := pachctlCfg.NewOnUserMachine(mainCtx, false)
			if err != nil {
				return err
			}
			defer client.Close()
			if err := client.StopPipeline(project, args[0]); err != nil {
				return errors.Wrap(err, "error from StopProjectPipeline")
			}
			return nil
		}),
	}
	stopPipeline.Flags().StringVar(&project, "project", project, "Project containing pipeline.")
	commands = append(commands, cmdutil.CreateAliases(stopPipeline, "stop pipeline", pipelines))

	var file string
	createSecret := &cobra.Command{
		Short:   "Create a secret on the cluster.",
		Long:    "This command creates a secret on the cluster.",
		Example: "\t- {{alias}} --file my-secret.json",
		Run: cmdutil.RunFixedArgs(0, func(args []string) (retErr error) {
			client, err := pachctlCfg.NewOnUserMachine(mainCtx, false)
			if err != nil {
				return err
			}
			defer client.Close()
			fileBytes, err := os.ReadFile(file)
			if err != nil {
				return errors.EnsureStack(err)
			}

			_, err = client.PpsAPIClient.CreateSecret(
				client.Ctx(),
				&pps.CreateSecretRequest{
					File: fileBytes,
				})

			if err != nil {
				return grpcutil.ScrubGRPC(err)
			}
			return nil
		}),
	}
	createSecret.Flags().StringVarP(&file, "file", "f", "", "File containing Kubernetes secret.")
	commands = append(commands, cmdutil.CreateAliases(createSecret, "create secret", secrets))

	deleteSecret := &cobra.Command{
		Short:   "Delete a secret from the cluster.",
		Long:    "This command deletes a secret from the cluster.",
		Example: "\t- {{alias}} my-secret \n",
		Run: cmdutil.RunFixedArgs(1, func(args []string) (retErr error) {
			client, err := pachctlCfg.NewOnUserMachine(mainCtx, false)
			if err != nil {
				return err
			}
			defer client.Close()

			_, err = client.PpsAPIClient.DeleteSecret(
				client.Ctx(),
				&pps.DeleteSecretRequest{
					Secret: &pps.Secret{
						Name: args[0],
					},
				})

			if err != nil {
				return grpcutil.ScrubGRPC(err)
			}
			return nil
		}),
	}
	commands = append(commands, cmdutil.CreateAliases(deleteSecret, "delete secret", secrets))

	inspectSecret := &cobra.Command{
		Short:   "Inspect a secret from the cluster.",
		Long:    "This command inspects a secret from the cluster.",
		Example: "\t- {{alias}} my-secret \n",
		Run: cmdutil.RunFixedArgs(1, func(args []string) (retErr error) {
			client, err := pachctlCfg.NewOnUserMachine(mainCtx, false)
			if err != nil {
				return err
			}
			defer client.Close()

			secretInfo, err := client.PpsAPIClient.InspectSecret(
				client.Ctx(),
				&pps.InspectSecretRequest{
					Secret: &pps.Secret{
						Name: args[0],
					},
				})

			if err != nil {
				return grpcutil.ScrubGRPC(err)
			}
			writer := tabwriter.NewWriter(os.Stdout, pretty.SecretHeader)
			pretty.PrintSecretInfo(writer, secretInfo)
			return writer.Flush()
		}),
	}
	commands = append(commands, cmdutil.CreateAliases(inspectSecret, "inspect secret", secrets))

	listSecret := &cobra.Command{
		Short:   "List all secrets from a namespace in the cluster.",
		Long:    "This command lists all secrets from a namespace in the cluster.",
		Example: "\t- {{alias}} \n",
		Run: cmdutil.RunFixedArgs(0, func(args []string) (retErr error) {
			client, err := pachctlCfg.NewOnUserMachine(mainCtx, false)
			if err != nil {
				return err
			}
			defer client.Close()

			secretInfos, err := client.PpsAPIClient.ListSecret(
				client.Ctx(),
				&emptypb.Empty{},
			)

			if err != nil {
				return grpcutil.ScrubGRPC(err)
			}
			writer := tabwriter.NewWriter(os.Stdout, pretty.SecretHeader)
			for _, si := range secretInfos.GetSecretInfo() {
				pretty.PrintSecretInfo(writer, si)
			}
			return writer.Flush()
		}),
	}
	commands = append(commands, cmdutil.CreateAliases(listSecret, "list secret", secrets))

	var dagSpecFile string
	var seed int64
	var parallelism int64
	var podPatchFile string
	var stateID string
	runLoadTest := &cobra.Command{
		Use:   "{{alias}} <spec-file> ",
		Short: "Run a PPS load test.",
		Long: "This command runs a PPS load test for a specified pipeline specification file. \n" +
			"\t- To run a load test with a specific seed, use the `--seed` flag \n" +
			"\t- To run a load test with a specific parallelism count, use the `--parallelism` flag \n" +
			"\t- To run a load test with a specific pod patch, use the `--pod-patch` flag",
		Example: "\t- {{alias}} --dag myspec.json \n" +
			"\t- {{alias}} --dag myspec.json --seed 1 \n" +
			"\t- {{alias}} --dag myspec.json  --parallelism 3 \n" +
			"\t- {{alias}} --dag myspec.json  --pod-patch patch.json \n" +
			"\t- {{alias}} --dag myspec.json --state-id xyz\n",
		Run: cmdutil.RunBoundedArgs(0, 1, func(args []string) (retErr error) {
			c, err := pachctlCfg.NewOnUserMachine(mainCtx, false)
			if err != nil {
				return err
			}
			defer func() {
				if err := c.Close(); retErr == nil {
					retErr = err
				}
			}()
			if len(args) == 0 {
				resp, err := c.PpsAPIClient.RunLoadTestDefault(c.Ctx(), &emptypb.Empty{})
				if err != nil {
					return errors.EnsureStack(err)
				}
				if err := cmdutil.Encoder(output, os.Stdout).EncodeProto(resp); err != nil {
					return errors.EnsureStack(err)
				}
				fmt.Println()
				return nil
			}
			var dagSpec []byte
			if dagSpecFile != "" {
				var err error
				dagSpec, err = os.ReadFile(dagSpecFile)
				if err != nil {
					return errors.EnsureStack(err)
				}
			}
			var podPatch []byte
			if podPatchFile != "" {
				podPatch, err = os.ReadFile(podPatchFile)
				if err != nil {
					return errors.EnsureStack(err)
				}
			}
			err = filepath.Walk(args[0], func(file string, fi os.FileInfo, err error) error {
				if err != nil {
					return err
				}
				if fi.IsDir() {
					return nil
				}
				loadSpec, err := os.ReadFile(file)
				if err != nil {
					return errors.EnsureStack(err)
				}
				resp, err := c.PpsAPIClient.RunLoadTest(c.Ctx(), &pps.RunLoadTestRequest{
					DagSpec:     string(dagSpec),
					LoadSpec:    string(loadSpec),
					Seed:        seed,
					Parallelism: parallelism,
					PodPatch:    string(podPatch),
					StateId:     stateID,
				})
				if err != nil {
					return errors.EnsureStack(err)
				}
				if err := cmdutil.Encoder(output, os.Stdout).EncodeProto(resp); err != nil {
					return errors.EnsureStack(err)
				}
				fmt.Println()
				return nil
			})
			return errors.EnsureStack(err)
		}),
	}
	runLoadTest.Flags().StringVarP(&dagSpecFile, "dag", "d", "", "Provide DAG specification file to use for the load test")
	runLoadTest.Flags().Int64VarP(&seed, "seed", "s", 0, "Specify the seed to use for generating the load.")
	runLoadTest.Flags().Int64VarP(&parallelism, "parallelism", "p", 0, "Set the parallelism count to use for the pipelines.")
	runLoadTest.Flags().StringVarP(&podPatchFile, "pod-patch", "", "", "Provide pod patch file to use for the pipelines.")
	runLoadTest.Flags().StringVar(&stateID, "state-id", "", "Provide the ID of the base state to use for the load.")
	commands = append(commands, cmdutil.CreateAlias(runLoadTest, "run pps-load-test"))

	var errStr string
	nextDatum := &cobra.Command{
		Use:     "{{alias}}",
		Short:   "Used internally for datum batching",
		Long:    "This command is used internally for datum batching",
		Example: "\t- {{alias}}",
		Run: cmdutil.Run(func(_ []string) error {
			c, err := workerserver.NewClient("127.0.0.1")
			if err != nil {
				return err
			}
			defer c.Close()
			// TODO: Decide how to handle the environment variables in the response.
			_, err = c.NextDatum(context.Background(), &workerapi.NextDatumRequest{Error: errStr})
			return err
		}),
		Hidden: true,
	}
	nextDatum.Flags().StringVar(&errStr, "error", "", "A string representation of an error that occurred while processing the current datum.")
	commands = append(commands, cmdutil.CreateAlias(nextDatum, "next datum"))

	validatePipeline := &cobra.Command{
		Use:     "{{alias}}",
		Short:   "Validate pipeline spec.",
		Long:    "This command validates a pipeline spec.  Client-side only; does not check that repos, images, etc exist on the server.",
		Example: "\t- {{alias}} --file spec.json",
		Run: cmdutil.RunFixedArgs(0, func(_ []string) error {
			r, err := fileIndicatorToReadCloser(pipelinePath)
			if err != nil {
				return err
			}
			defer r.Close()
			pr, err := ppsutil.NewPipelineManifestReader(r)
			if err != nil {
				return err
			}
			for {
				_, err := pr.NextCreatePipelineRequest()
				if errors.Is(err, io.EOF) {
					return nil
				} else if err != nil {
					return err
				}
			}
		}),
	}
	validatePipeline.Flags().StringVarP(&pipelinePath, "file", "f", "", "A JSON file (url or filepath) containing one or more pipelines. \"-\" reads from stdin (the default behavior). Exactly one of --file and --jsonnet must be set.")
	commands = append(commands, cmdutil.CreateAliases(validatePipeline, "validate pipeline", pipelines))

	var cluster bool
	inspectDefaults := &cobra.Command{
		Use:   "{{alias}} [--cluster | --project PROJECT]",
		Short: "Return defaults.",
		Long:  "Return cluster or project defaults.",
		Run: cmdutil.RunFixedArgs(0, func(args []string) error {
			client, err := pachctlCfg.NewOnUserMachine(mainCtx, false)
			if err != nil {
				return err
			}
			defer client.Close()
			if cluster {
				resp, err := client.PpsAPIClient.GetClusterDefaults(mainCtx, &pps.GetClusterDefaultsRequest{})
				if err != nil {
					return errors.Wrap(err, "could not get cluster defaults")
				}
				fmt.Println(resp.ClusterDefaultsJson)
				return nil
			}
			return errors.New("--cluster must be specified")
		}),
		Hidden: true,
	}
	inspectDefaults.Flags().BoolVar(&cluster, "cluster", false, "Inspect cluster defaults.")
	//inspectDefaults.Flags().StringVar(&project, "project", project, "Inspect project defaults.")
	commands = append(commands, cmdutil.CreateAliases(inspectDefaults, "inspect defaults"))

	var pathname string
	createDefaults := &cobra.Command{
		Use:   "{{alias}} [--cluster]",
		Short: "Set cluster defaults.",
		Long:  "Set cluster defaults.",
		Run: cmdutil.RunFixedArgs(0, func(args []string) error {
			if cluster {
				r, err := fileIndicatorToReadCloser(pathname)
				if err != nil {
					return errors.Wrapf(err, "could not open path %q for reading", pathname)
				}
				b, err := io.ReadAll(r)
				if err != nil {
					return errors.Wrapf(err, "could not read from %q", pathname)
				}
				b = bytes.TrimSpace(b) // remove leading & trailing whitespace
				// validate that the provided defaults parse
				var cd pps.ClusterDefaults
				if err := protojson.Unmarshal(b, &cd); err != nil {
					return errors.Wrapf(err, "invalid cluster defaults")
				}
				var req pps.SetClusterDefaultsRequest
				req.ClusterDefaultsJson = string(b)

				client, err := pachctlCfg.NewOnUserMachine(mainCtx, false)
				if err != nil {
					return err
				}
				defer client.Close()

				if _, err := client.PpsAPIClient.SetClusterDefaults(mainCtx, &pps.SetClusterDefaultsRequest{
					ClusterDefaultsJson: string(b),
				}); err != nil {
					return errors.Wrap(err, "could not set cluster defaults")
				}
				return nil
			}
			return errors.New("--cluster must be specified")
		}),
		Hidden: true,
	}
	createDefaults.Flags().BoolVar(&cluster, "cluster", false, "Create cluster defaults.")
	createDefaults.Flags().StringVarP(&pathname, "file", "f", "-", "A JSON file containing cluster defaults.  \"-\" reads from stdin (the default behavior.)")
	commands = append(commands, cmdutil.CreateAliases(createDefaults, "create defaults"))

<<<<<<< HEAD
	deleteDefaults := &cobra.Command{
		Use:   "{{alias}} [--cluster]",
		Short: "Delete defaults.",
		Long:  "Delete defaults.",
		Run: cmdutil.RunFixedArgs(0, func(args []string) error {
			if cluster {
				client, err := pachctlCfg.NewOnUserMachine(mainCtx, false)
				if err != nil {
					return err
				}
				defer client.Close()

				if _, err := client.PpsAPIClient.SetClusterDefaults(mainCtx, &pps.SetClusterDefaultsRequest{
					ClusterDefaultsJson: "{}",
				}); err != nil {
					return errors.Wrap(err, "could not set cluster defaults")
				}
				return nil
			}
			return errors.New("--cluster must be specified")
		}),
		Hidden: true,
	}
	deleteDefaults.Flags().BoolVar(&cluster, "cluster", false, "Delete cluster defaults.")
	commands = append(commands, cmdutil.CreateAliases(deleteDefaults, "delete defaults"))

=======
>>>>>>> 8158c994
	return commands
}

// fileIndicatorToReadCloser returns an IO reader for a file based on an indicator
// (which may be a local path, a remote URL or "-" for stdin).
//
// TODO(msteffen) This is very similar to readConfigBytes in
// s/s/identity/cmds/cmds.go (which differs only in not supporting URLs),
// so the two could perhaps be refactored.
func fileIndicatorToReadCloser(indicator string) (io.ReadCloser, error) {
	if indicator == "-" {
		cmdutil.PrintStdinReminder()
		return os.Stdin, nil
	} else if u, err := url.Parse(indicator); err == nil && u.Scheme != "" {
		resp, err := http.Get(u.String())
		if err != nil {
			return nil, errors.Wrapf(err, "could not retrieve URL %v", u)
		}
		if resp.StatusCode != http.StatusOK {
			return nil, errors.Wrapf(err, "cannot handle HTTP status code %s (%d)", resp.Status, resp.StatusCode)
		}
		return resp.Body, nil
	}
	f, err := os.Open(indicator)
	if err != nil {
		return nil, errors.Wrapf(err, "could not open path %q", indicator)
	}
	return f, nil
}

func evaluateJsonnetTemplate(client *pachdclient.APIClient, jsonnetPath string, jsonnetArgs []string) ([]byte, error) {
	r, err := fileIndicatorToReadCloser(jsonnetPath)
	if err != nil {
		return nil, err
	}
	defer r.Close()
	templateBytes, err := io.ReadAll(r)
	if err != nil {
		return nil, errors.Wrapf(err, "could not read Jsonnet file %q", jsonnetPath)
	}
	args, err := pachtmpl.ParseArgs(jsonnetArgs)
	if err != nil {
		return nil, err
	}
	res, err := client.RenderTemplate(client.Ctx(), &pps.RenderTemplateRequest{
		Template: string(templateBytes),
		Args:     args,
	})
	if err != nil {
		return nil, err
	}
	return []byte(res.Json), nil
}

func pipelineHelper(ctx context.Context, pachctlCfg *pachctl.Config, reprocess bool, pushImages bool, registry, username, project, pipelinePath, jsonnetPath string, jsonnetArgs []string, update bool) error {
	// validate arguments
	if pipelinePath != "" && jsonnetPath != "" {
		return errors.New("cannot set both --file and --jsonnet; exactly one must be set")
	}
	if pipelinePath == "" && jsonnetPath == "" {
		pipelinePath = "-" // default input
	}
	pc, err := pachctlCfg.NewOnUserMachine(ctx, false)
	if err != nil {
		return errors.Wrapf(err, "error connecting to pachd")
	}
	defer pc.Close()
	// read/compute pipeline spec(s) (file, stdin, url, or via template)
	var pipelineReader *ppsutil.PipelineManifestReader
	if pipelinePath != "" {
		r, err := fileIndicatorToReadCloser(pipelinePath)
		if err != nil {
			return err
		}
		defer r.Close()
		pipelineReader, err = ppsutil.NewPipelineManifestReader(r)
		if err != nil {
			return err
		}

	} else if jsonnetPath != "" {
		pipelineBytes, err := evaluateJsonnetTemplate(pc, jsonnetPath, jsonnetArgs)
		if err != nil {
			return err
		}
		pipelineReader, err = ppsutil.NewPipelineManifestReader(bytes.NewReader(pipelineBytes))
		if err != nil {
			return err
		}
	}
	for {
		request, err := pipelineReader.NextCreatePipelineRequest()
		if errors.Is(err, io.EOF) {
			break
		} else if err != nil {
			return err
		}

		// Add trace if env var is set
		ctx, err := extended.EmbedAnyDuration(pc.Ctx())
		pc = pc.WithCtx(ctx)
		if err != nil {
			log.Error(ctx, "problem adding trace data", zap.Error(err))
		}

		if update {
			request.Update = true
			request.Reprocess = reprocess
		}

		if pushImages {
			if request.Transform == nil {
				return errors.New("must specify a pipeline `transform`")
			}
			if err := dockerPushHelper(request, registry, username); err != nil {
				return err
			}
		}

		if request.Pipeline.Project.GetName() == "" {
			request.Pipeline.Project = &pfs.Project{Name: project}
		}

		if err = txncmds.WithActiveTransaction(pc, func(txClient *pachdclient.APIClient) error {
			_, err := txClient.PpsAPIClient.CreatePipeline(
				txClient.Ctx(),
				request,
			)
			return grpcutil.ScrubGRPC(err)
		}); err != nil {
			return err
		}
	}

	return nil
}

func dockerPushHelper(request *pps.CreatePipelineRequest, registry, username string) error {
	// create docker client
	dockerClient, err := docker.NewClientFromEnv()
	if err != nil {
		return errors.Wrapf(err, "could not create a docker client from the environment")
	}

	var authConfig docker.AuthConfiguration
	detectedAuthConfig := false

	// try to automatically determine the credentials
	authConfigs, err := docker.NewAuthConfigurationsFromDockerCfg()
	if err == nil {
		for _, ac := range authConfigs.Configs {
			u, err := url.Parse(ac.ServerAddress)
			if err == nil && u.Hostname() == registry && (username == "" || username == ac.Username) {
				authConfig = ac
				detectedAuthConfig = true
				break
			}
		}
	}
	// if that failed, manually build credentials
	if !detectedAuthConfig {
		if username == "" {
			// request the username if it hasn't been specified yet
			fmt.Printf("Username for %s: ", registry)
			reader := bufio.NewReader(os.Stdin)
			username, err = reader.ReadString('\n')
			if err != nil {
				return errors.Wrapf(err, "could not read username")
			}
			username = strings.TrimRight(username, "\r\n")
		}

		// request the password
		password, err := cmdutil.ReadPassword(fmt.Sprintf("Password for %s@%s: ", username, registry))
		if err != nil {
			return errors.Wrapf(err, "could not read password")
		}

		authConfig = docker.AuthConfiguration{
			Username: username,
			Password: password,
		}
	}

	repo, sourceTag := docker.ParseRepositoryTag(request.Transform.Image)
	if sourceTag == "" {
		sourceTag = "latest"
	}
	destTag := uuid.NewWithoutDashes()

	sourceImage := fmt.Sprintf("%s:%s", repo, sourceTag)
	destImage := fmt.Sprintf("%s:%s", repo, destTag)

	fmt.Printf("Tagging/pushing %q, this may take a while.\n", destImage)

	if err := dockerClient.TagImage(sourceImage, docker.TagImageOptions{
		Repo:    repo,
		Tag:     destTag,
		Context: context.Background(),
	}); err != nil {
		return errors.Wrapf(err, "could not tag docker image")
	}

	if err := dockerClient.PushImage(
		docker.PushImageOptions{
			Name: repo,
			Tag:  destTag,
		},
		authConfig,
	); err != nil {
		return errors.Wrapf(err, "could not push docker image")
	}

	request.Transform.Image = destImage
	return nil
}

// ByCreationTime is an implementation of sort.Interface which
// sorts pps job info by creation time, ascending.
type ByCreationTime []*pps.JobInfo

func (arr ByCreationTime) Len() int { return len(arr) }

func (arr ByCreationTime) Swap(i, j int) { arr[i], arr[j] = arr[j], arr[i] }

func (arr ByCreationTime) Less(i, j int) bool {
	if arr[i].Started == nil || arr[j].Started == nil {
		return false
	}

	if arr[i].Started.Seconds < arr[j].Started.Seconds {
		return true
	} else if arr[i].Started.Seconds == arr[j].Started.Seconds {
		return arr[i].Started.Nanos < arr[j].Started.Nanos
	}

	return false
}

func validateJQConditionString(filter string) (string, error) {
	q, err := gojq.Parse(filter)
	if err != nil {
		return "", errors.EnsureStack(err)
	}
	_, err = gojq.Compile(q)
	if err != nil {
		return "", errors.EnsureStack(err)
	}
	return filter, nil
}

// ParseJobStates parses a slice of state names into a jq filter suitable for ListJob
func ParseJobStates(stateStrs []string) (string, error) {
	var conditions []string
	for _, stateStr := range stateStrs {
		if state, err := pps.JobStateFromName(stateStr); err == nil {
			conditions = append(conditions, fmt.Sprintf(".state == \"%s\"", state))
		} else {
			return "", err
		}
	}
	return validateJQConditionString(strings.Join(conditions, " or "))
}

// ParsePipelineStates parses a slice of state names into a jq filter suitable for ListPipeline
func ParsePipelineStates(stateStrs []string) (string, error) {
	var conditions []string
	for _, stateStr := range stateStrs {
		if state, err := pps.PipelineStateFromName(stateStr); err == nil {
			conditions = append(conditions, fmt.Sprintf(".state == \"%s\"", state))
		} else {
			return "", err
		}
	}
	return validateJQConditionString(strings.Join(conditions, " or "))
}

// Copied from src/client/pps.go's APIClient, because we need to add the new projects filter to the request,
// rather then adding yet another param, we are just going to pass in the request.
func listJobFilterF(ctx context.Context, client pps.API_ListJobClient, f func(*pps.JobInfo) error) error {
	for {
		ji, err := client.Recv()
		if errors.Is(err, io.EOF) {
			return nil
		} else if err != nil {
			return grpcutil.ScrubGRPC(err)
		}
		if err := f(ji); err != nil {
			if errors.Is(err, errutil.ErrBreak) {
				return nil
			}
			return err
		}
	}
}<|MERGE_RESOLUTION|>--- conflicted
+++ resolved
@@ -1624,7 +1624,6 @@
 	createDefaults.Flags().StringVarP(&pathname, "file", "f", "-", "A JSON file containing cluster defaults.  \"-\" reads from stdin (the default behavior.)")
 	commands = append(commands, cmdutil.CreateAliases(createDefaults, "create defaults"))
 
-<<<<<<< HEAD
 	deleteDefaults := &cobra.Command{
 		Use:   "{{alias}} [--cluster]",
 		Short: "Delete defaults.",
@@ -1651,8 +1650,6 @@
 	deleteDefaults.Flags().BoolVar(&cluster, "cluster", false, "Delete cluster defaults.")
 	commands = append(commands, cmdutil.CreateAliases(deleteDefaults, "delete defaults"))
 
-=======
->>>>>>> 8158c994
 	return commands
 }
 
