--- conflicted
+++ resolved
@@ -52,18 +52,6 @@
 
 	jobDocs := &cobra.Command{
 		Short: "Docs for jobs.",
-<<<<<<< HEAD
-		Long: `Jobs are the basic unit of computation in Pachyderm.
-
-Jobs run a containerized workload over a set of finished input commits.
-Creating a job will also create a new repo and a commit in that repo which
-contains the output of the job, unless the job is created with another job as a
-parent. If the job is created with a parent, it will use the same repo as its
-parent job and the commit it creates will use the parent job's commit as a
-parent.
-If the job fails, the commit it creates will not be finished.
-To increase the throughput of a job, increase the 'shard' parameter.`,
-=======
 		Long: `Jobs are the basic units of computation in Pachyderm.
 
 Jobs run a containerized workload over a set of finished input commits. Jobs are
@@ -72,7 +60,6 @@
 results will be merged together at the end.
 
 If the job fails, the output commit will not be populated with data.`,
->>>>>>> 705c8b5f
 	}
 	cmdutil.SetDocsUsage(jobDocs)
 	commands = append(commands, cmdutil.CreateAlias(jobDocs, "job"))
@@ -119,7 +106,6 @@
 		Example: `
 # Return all jobs
 $ {{alias}}
-<<<<<<< HEAD
 
 # Return all jobs in pipeline foo
 $ {{alias}} -p foo
@@ -127,15 +113,6 @@
 # Return all jobs whose input commits include foo@XXX and bar@YYY
 $ {{alias}} -i foo@XXX -i bar@YYY
 
-=======
-
-# Return all jobs in pipeline foo
-$ {{alias}} -p foo
-
-# Return all jobs whose input commits include foo@XXX and bar@YYY
-$ {{alias}} -i foo@XXX -i bar@YYY
-
->>>>>>> 705c8b5f
 # Return all jobs in pipeline foo and whose input commits include bar@YYY
 $ {{alias}} -p foo -i bar@YYY`,
 		Run: cmdutil.RunFixedArgs(0, func(args []string) error {
@@ -274,11 +251,7 @@
 
 	datumDocs := &cobra.Command{
 		Short: "Docs for datums.",
-<<<<<<< HEAD
-		Long: `Datums are the small independent unit of processing for Pachyderm jobs.
-=======
 		Long: `Datums are the small independent units of processing for Pachyderm jobs.
->>>>>>> 705c8b5f
 
 A datum is defined by applying a glob pattern (in the pipeline spec) to the file
 paths in the input repo. A datum can include one or more files or directories.
@@ -662,11 +635,7 @@
 			return writer.Flush()
 		}),
 	}
-<<<<<<< HEAD
 	listPipeline.Flags().BoolVarP(&spec, "spec", "s", false, "Output 'create pipeline' compatibility specs.")
-=======
-	listPipeline.Flags().BoolVarP(&spec, "spec", "s", false, "Output create-pipeline compatibility specs.")
->>>>>>> 705c8b5f
 	listPipeline.Flags().AddFlagSet(rawFlags)
 	listPipeline.Flags().AddFlagSet(fullTimestampsFlags)
 	commands = append(commands, cmdutil.CreateAlias(listPipeline, "list pipeline"))
