package cmds

import (
	"bufio"
	"bytes"
	"context"
	"fmt"
	"io"
	"net/http"
	"net/url"
	"os"
	"path/filepath"
	"strings"
	"time"

	prompt "github.com/c-bata/go-prompt"
	"github.com/fatih/color"
	docker "github.com/fsouza/go-dockerclient"
	"github.com/itchyny/gojq"
	"github.com/spf13/cobra"
	"go.uber.org/zap"
	"google.golang.org/protobuf/encoding/protojson"
	"google.golang.org/protobuf/proto"
	"google.golang.org/protobuf/types/known/durationpb"
	"google.golang.org/protobuf/types/known/emptypb"

	pachdclient "github.com/pachyderm/pachyderm/v2/src/internal/client"
	"github.com/pachyderm/pachyderm/v2/src/internal/cmdutil"
	"github.com/pachyderm/pachyderm/v2/src/internal/config"
	"github.com/pachyderm/pachyderm/v2/src/internal/errors"
	"github.com/pachyderm/pachyderm/v2/src/internal/errutil"
	"github.com/pachyderm/pachyderm/v2/src/internal/grpcutil"
	"github.com/pachyderm/pachyderm/v2/src/internal/log"
	"github.com/pachyderm/pachyderm/v2/src/internal/pachctl"
	"github.com/pachyderm/pachyderm/v2/src/internal/pachtmpl"
	"github.com/pachyderm/pachyderm/v2/src/internal/pager"
	"github.com/pachyderm/pachyderm/v2/src/internal/pctx"
	"github.com/pachyderm/pachyderm/v2/src/internal/ppsutil"
	"github.com/pachyderm/pachyderm/v2/src/internal/tabwriter"
	"github.com/pachyderm/pachyderm/v2/src/internal/tracing/extended"
	"github.com/pachyderm/pachyderm/v2/src/internal/uuid"
	"github.com/pachyderm/pachyderm/v2/src/pfs"
	"github.com/pachyderm/pachyderm/v2/src/pps"
	"github.com/pachyderm/pachyderm/v2/src/server/cmd/pachctl/shell"
	"github.com/pachyderm/pachyderm/v2/src/server/pps/pretty"
	txncmds "github.com/pachyderm/pachyderm/v2/src/server/transaction/cmds"
	workerserver "github.com/pachyderm/pachyderm/v2/src/server/worker/server"
	workerapi "github.com/pachyderm/pachyderm/v2/src/worker"
)

const (
	// Plural variables are used below for user convenience.
	datums    = "datums"
	jobs      = "jobs"
	pipelines = "pipelines"
	secrets   = "secrets"
)

// Cmds returns a slice containing pps commands.
func Cmds(mainCtx context.Context, pachCtx *config.Context, pachctlCfg *pachctl.Config) []*cobra.Command {
	var commands []*cobra.Command

	var raw bool
	var output string
	outputFlags := cmdutil.OutputFlags(&raw, &output)

	var fullTimestamps bool
	timestampFlags := cmdutil.TimestampFlags(&fullTimestamps)

	var noPager bool
	pagerFlags := cmdutil.PagerFlags(&noPager)

	jobDocs := &cobra.Command{
		Short: "Docs for jobs.",
		Long: "Jobs are the basic units of computation in Pachyderm and are created by pipelines. \n \n" +
			"When created, a job runs a containerized workload over a set of finished input commits; once completed, they  write the output to a commit in the pipeline's output repo. " +
			"Jobs can have multiple datums, each processed independently, with the results merged together at the end. \n \n" +
			"If a job fails, the output commit will not be populated with data.",
	}
	commands = append(commands, cmdutil.CreateDocsAliases(jobDocs, "job", " job$", jobs))

	var project = pachCtx.Project
	inspectJob := &cobra.Command{
		Use:   "{{alias}} <pipeline>@<job>",
		Short: "Return info about a job.",
		Long: "This command returns detailed info about a job, including processing stats, inputs, and transformation configuration (the image and commands used). \n \n" +
			"If you pass in a job set ID (without the `pipeline@`), it will defer you to using the `pachctl list job <id>` command. See examples for proper use. \n \n" +
			"\t- To specify the project where the parent pipeline lives, use the `--project` flag \n" +
			"\t- To specify the output should be raw JSON or YAML, use the `--raw` flag along with `--output`",
		Example: "\t- {{alias}} foo@e0f68a2fcda7458880c9e2e2dae9e678 \n" +
			"\t- {{alias}} foo@e0f68a2fcda7458880c9e2e2dae9e678 --project bar \n" +
			"\t- {{alias}} foo@e0f68a2fcda7458880c9e2e2dae9e678 --project bar --raw --output yaml \n",
		Run: cmdutil.RunFixedArgs(1, func(args []string) error {
			job, err := cmdutil.ParseJob(project, args[0])
			if err != nil && uuid.IsUUIDWithoutDashes(args[0]) {
				return errors.New(`Use "list job <id>" to see jobs with a given ID across different pipelines`)
			} else if err != nil {
				return err
			}
			client, err := pachctlCfg.NewOnUserMachine(mainCtx, false)
			if err != nil {
				return err
			}
			defer client.Close()
			jobInfo, err := client.InspectJob(job.Pipeline.Project.GetName(), job.Pipeline.Name, job.Id, true)
			if err != nil {
				return errors.Wrap(err, "error from InspectJob")
			}
			if raw {
				return errors.EnsureStack(cmdutil.Encoder(output, os.Stdout).EncodeProto(jobInfo))
			} else if output != "" {
				return errors.New("cannot set --output (-o) without --raw")
			}
			pji := &pretty.PrintableJobInfo{
				JobInfo:        jobInfo,
				FullTimestamps: fullTimestamps,
			}
			return pretty.PrintDetailedJobInfo(os.Stdout, pji)
		}),
	}
	inspectJob.Flags().AddFlagSet(outputFlags)
	inspectJob.Flags().AddFlagSet(timestampFlags)
	inspectJob.Flags().StringVar(&project, "project", project, "Specify the project (by name) containing the parent pipeline for this job.")
	shell.RegisterCompletionFunc(inspectJob, shell.JobCompletion)
	commands = append(commands, cmdutil.CreateAliases(inspectJob, "inspect job", jobs))

	writeJobInfos := func(out io.Writer, jobInfos []*pps.JobInfo) error {
		if raw {
			e := cmdutil.Encoder(output, out)
			for _, jobInfo := range jobInfos {
				if err := e.EncodeProto(jobInfo); err != nil {
					return errors.EnsureStack(err)
				}
			}
			return nil
		} else if output != "" {
			return errors.New("cannot set --output (-o) without --raw")
		}

		return pager.Page(noPager, out, func(w io.Writer) error {
			writer := tabwriter.NewWriter(w, pretty.JobHeader)
			for _, jobInfo := range jobInfos {
				pretty.PrintJobInfo(writer, jobInfo, fullTimestamps)
			}
			return writer.Flush()
		})
	}

	waitJob := &cobra.Command{
		Use:   "{{alias}} <job>|<pipeline>@<job>",
		Short: "Wait for a job to finish then return info about the job.",
		Long:  "This command waits for a job to finish then return info about the job.",
		Example: "\t- {{alias}} e0f68a2fcda7458880c9e2e2dae9e678 \n" +
			"\t- {{alias}} foo@e0f68a2fcda7458880c9e2e2dae9e678 \n" +
			"\t- {{alias}} foo@e0f68a2fcda7458880c9e2e2dae9e678 --project bar \n" +
			"\t- {{alias}} foo@e0f68a2fcda7458880c9e2e2dae9e678 --project bar --raw --output yaml \n",
		Run: cmdutil.RunFixedArgs(1, func(args []string) error {
			client, err := pachctlCfg.NewOnUserMachine(mainCtx, false)
			if err != nil {
				return err
			}
			defer client.Close()

			var jobInfos []*pps.JobInfo
			if uuid.IsUUIDWithoutDashes(args[0]) {
				jobInfos, err = client.WaitJobSetAll(args[0], true)
				if err != nil {
					return err
				}
			} else {
				job, err := cmdutil.ParseJob(project, args[0])
				if err != nil {
					return err
				}
				jobInfo, err := client.WaitJob(job.Pipeline.Project.GetName(), job.Pipeline.Name, job.Id, true)
				if err != nil {
					return errors.Wrap(err, "error from InspectJob")
				}
				jobInfos = []*pps.JobInfo{jobInfo}
			}

			return writeJobInfos(os.Stdout, jobInfos)
		}),
	}
	waitJob.Flags().AddFlagSet(outputFlags)
	waitJob.Flags().AddFlagSet(timestampFlags)
	waitJob.Flags().StringVar(&project, "project", project, "Specify the project (by name) containing the parent pipeline for this job.")
	shell.RegisterCompletionFunc(waitJob, shell.JobCompletion)
	commands = append(commands, cmdutil.CreateAliases(waitJob, "wait job", jobs))

	var pipelineName string
	var allProjects bool
	var inputCommitStrs []string
	var history string
	var stateStrs []string
	var expand bool
	listJob := &cobra.Command{
		Use:   "{{alias}} [<job-id>]",
		Short: "Return info about jobs.",
		Long: "This command returns info about a list of jobs. You can pass in the command with or without a job ID. \n \n" +
			"Without an ID, this command returns a global list of top-level job sets which contain their own sub-jobs; " +
			"With an ID, it returns a list of sub-jobs within the specified job set. \n \n" +
			"\t- To return a list of sub-jobs across all job sets, use the `--expand` flag without passing an ID \n" +
			"\t- To return only the sub-jobs from the most recent version of a pipeline, use the `--pipeline` flag \n" +
			"\t- To return all sub-jobs from all versions of a pipeline, use the `--history` flag \n" +
			"\t- To return all sub-jobs whose input commits include data from a particular repo branch/commit, use the `--input` flag \n" +
			"\t- To turn only sub-jobs with a particular state, use the `--state` flag; options: CREATED, STARTING, UNRUNNABLE, RUNNING, EGRESS, FINISHING, FAILURE, KILLED, SUCCESS",
		Example: "\t- {{alias}} \n" +
			"\t- {{alias}} --state starting \n" +
			"\t- {{alias}} --pipeline foo \n" +
			"\t- {{alias}} --expand \n" +
			"\t- {{alias}} --expand --pipeline foo \n" +
			"\t- {{alias}} --expand --pipeline foo  --state failure --state unrunnable \n" +
			"\t- {{alias}} 5f93d03b65fa421996185e53f7f8b1e4 \n" +
			"\t- {{alias}} 5f93d03b65fa421996185e53f7f8b1e4 --state running\n" +
			"\t- {{alias}} --input foo-repo@staging \n" +
			"\t- {{alias}} --input foo-repo@5f93d03b65fa421996185e53f7f8b1e4 \n" +
			"\t- {{alias}} --pipeline foo --input bar-repo@staging \n" +
			"\t- {{alias}} --pipeline foo --input bar-repo@5f93d03b65fa421996185e53f7f8b1e4 \n",
		Run: cmdutil.RunBoundedArgs(0, 1, func(args []string) error {
			commits, err := cmdutil.ParseCommits(project, inputCommitStrs)
			if err != nil {
				return err
			}
			historyCount, err := cmdutil.ParseHistory(history)
			if err != nil {
				return errors.Wrapf(err, "error parsing history flag")
			}
			var filter string
			if len(stateStrs) > 0 {
				filter, err = ParseJobStates(stateStrs)
				if err != nil {
					return errors.Wrap(err, "error parsing state")
				}
			}

			client, err := pachctlCfg.NewOnUserMachine(mainCtx, false)
			if err != nil {
				return err
			}
			defer client.Close()

			if !raw && output != "" {
				return errors.New("cannot set --output (-o) without --raw")
			}

			// To list jobs for all projects, user must be explicit about it.
			// The --project filter takes precedence over everything else.
			// By default use pfs.DefaultProjectName
			projectsFilter := []*pfs.Project{{Name: project}}
			if allProjects {
				projectsFilter = nil
			}
			if len(args) == 0 {
				if pipelineName == "" && !expand {
					// We are listing jobs
					if len(stateStrs) != 0 {
						return errors.Errorf("cannot specify '--state' when listing all jobs")
					} else if len(inputCommitStrs) != 0 {
						return errors.Errorf("cannot specify '--input' when listing all jobs")
					} else if history != "none" {
						return errors.Errorf("cannot specify '--history' when listing all jobs")
					}

					req := &pps.ListJobSetRequest{Projects: projectsFilter}
					listJobSetClient, err := client.PpsAPIClient.ListJobSet(client.Ctx(), req)
					if err != nil {
						return grpcutil.ScrubGRPC(err)
					}

					if raw {
						e := cmdutil.Encoder(output, os.Stdout)
						return grpcutil.ForEach[*pps.JobSetInfo](listJobSetClient, func(jobSetInfo *pps.JobSetInfo) error {
							return errors.EnsureStack(e.EncodeProto(jobSetInfo))
						})
					}

					return pager.Page(noPager, os.Stdout, func(w io.Writer) error {
						writer := tabwriter.NewWriter(w, pretty.JobSetHeader)
						if err := grpcutil.ForEach[*pps.JobSetInfo](listJobSetClient, func(jobSetInfo *pps.JobSetInfo) error {
							pretty.PrintJobSetInfo(writer, jobSetInfo, fullTimestamps)
							return nil
						}); err != nil {
							return err
						}
						return writer.Flush()
					})
				} else {
					// We are listing all sub-jobs, possibly restricted to a single pipeline
					var pipeline *pps.Pipeline
					if pipelineName != "" {
						pipeline = &pps.Pipeline{Name: pipelineName, Project: &pfs.Project{Name: project}}
					}
					req := &pps.ListJobRequest{
						Projects:    projectsFilter,
						Pipeline:    pipeline,
						InputCommit: commits,
						History:     historyCount,
						Details:     true,
						JqFilter:    filter,
					}

					ctx, cf := pctx.WithCancel(client.Ctx())
					defer cf()
					ljClient, err := client.PpsAPIClient.ListJob(ctx, req)
					if err != nil {
						return grpcutil.ScrubGRPC(err)
					}
					if raw {
						e := cmdutil.Encoder(output, os.Stdout)
						return listJobFilterF(ctx, ljClient, func(ji *pps.JobInfo) error {
							return errors.EnsureStack(e.EncodeProto(ji))
						})
					}

					return pager.Page(noPager, os.Stdout, func(w io.Writer) error {
						writer := tabwriter.NewWriter(w, pretty.JobHeader)
						if err := listJobFilterF(ctx, ljClient, func(ji *pps.JobInfo) error {
							pretty.PrintJobInfo(writer, ji, fullTimestamps)
							return nil
						}); err != nil {
							return err
						}
						return writer.Flush()
					})
				}
			} else {
				// We are listing sub-jobs of a specific job
				if len(stateStrs) != 0 {
					return errors.Errorf("cannot specify '--state' when listing sub-jobs")
				} else if len(inputCommitStrs) != 0 {
					return errors.Errorf("cannot specify '--input' when listing sub-jobs")
				} else if history != "none" {
					return errors.Errorf("cannot specify '--history' when listing sub-jobs")
				} else if pipelineName != "" {
					return errors.Errorf("cannot specify '--pipeline' when listing sub-jobs")
				}

				var jobInfos []*pps.JobInfo
				jobInfos, err = client.InspectJobSet(args[0], false)
				if err != nil {
					return errors.Wrap(err, "error from InspectJobSet")
				}

				return writeJobInfos(os.Stdout, jobInfos)
			}
		}),
	}
	listJob.Flags().StringVarP(&pipelineName, "pipeline", "p", "", "Specify results should only return jobs created by a given pipeline.")
	listJob.Flags().BoolVarP(&allProjects, "all-projects", "A", false, "Specify results should return jobs from all projects.")
	listJob.Flags().StringVar(&project, "project", project, "Specify the project (by name) containing the parent pipeline for returned jobs.")
	listJob.MarkFlagCustom("pipeline", "__pachctl_get_pipeline")
	listJob.Flags().StringSliceVarP(&inputCommitStrs, "input", "i", []string{}, "Specify results should only return jobs with a specific set of input commits; format: <repo>@<branch-or-commit>")
	listJob.MarkFlagCustom("input", "__pachctl_get_repo_commit")
	listJob.Flags().BoolVarP(&expand, "expand", "x", false, "Specify results return as one line for each sub-job and include more columns; not needed if ID is passed.")
	listJob.Flags().AddFlagSet(outputFlags)
	listJob.Flags().AddFlagSet(timestampFlags)
	listJob.Flags().AddFlagSet(pagerFlags)
	listJob.Flags().StringVar(&history, "history", "none", "Specify results returned include jobs from historical versions of pipelines.")
	listJob.Flags().StringArrayVar(&stateStrs, "state", []string{}, "Specify results return only sub-jobs with the specified state; can be repeated to include multiple states.")
	shell.RegisterCompletionFunc(listJob,
		func(flag, text string, maxCompletions int64) ([]prompt.Suggest, shell.CacheFunc) {
			if flag == "-p" || flag == "--pipeline" {
				cs, cf := shell.PipelineCompletion(flag, text, maxCompletions)
				return cs, shell.AndCacheFunc(cf, shell.SameFlag(flag))
			}
			return shell.JobSetCompletion(flag, text, maxCompletions)
		})
	commands = append(commands, cmdutil.CreateAliases(listJob, "list job", jobs))

	deleteJob := &cobra.Command{
		Use:   "{{alias}} <pipeline>@<job>",
		Short: "Delete a job.",
		Long:  "This command deletes a job.",
		Example: "\t- {{alias}} 5f93d03b65fa421996185e53f7f8b1e4 \n" +
			"\t- {{alias}} 5f93d03b65fa421996185e53f7f8b1e4 --project foo",
		Run: cmdutil.RunFixedArgs(1, func(args []string) error {
			job, err := cmdutil.ParseJob(project, args[0])
			if err != nil {
				return err
			}
			client, err := pachctlCfg.NewOnUserMachine(mainCtx, false)
			if err != nil {
				return err
			}
			defer client.Close()
			if err := client.DeleteJob(job.Pipeline.Project.GetName(), job.Pipeline.Name, job.Id); err != nil {
				return errors.Wrap(err, "error from DeleteJob")
			}
			return nil
		}),
	}
	deleteJob.Flags().StringVar(&project, "project", project, "Specify the project (by name) containing the parent pipeline for this job.")
	shell.RegisterCompletionFunc(deleteJob, shell.JobCompletion)
	commands = append(commands, cmdutil.CreateAliases(deleteJob, "delete job", jobs))

	stopJob := &cobra.Command{
		Use:   "{{alias}} <pipeline>@<job>",
		Short: "Stop a job.",
		Long: "This command stops a job immediately." +
			"\t- To specify the project where the parent pipeline lives, use the `--project` flag \n",
		Run: cmdutil.RunFixedArgs(1, func(args []string) error {
			client, err := pachctlCfg.NewOnUserMachine(mainCtx, false)
			if err != nil {
				return err
			}
			defer client.Close()

			if uuid.IsUUIDWithoutDashes(args[0]) {
				// Stop each subjob in a transaction
				jobInfos, err := client.InspectJobSet(args[0], false)
				if err != nil {
					return err
				}
				if _, err := client.RunBatchInTransaction(func(tb *pachdclient.TransactionBuilder) error {
					for _, jobInfo := range jobInfos {
						if err := tb.StopJob(jobInfo.Job.Pipeline.Project.Name, jobInfo.Job.Pipeline.Name, jobInfo.Job.Id); err != nil {
							return err
						}
					}
					return nil
				}); err != nil {
					return err
				}
			} else {
				job, err := cmdutil.ParseJob(project, args[0])
				if err != nil {
					return err
				}
				if err := client.StopJob(job.Pipeline.Project.Name, job.Pipeline.Name, job.Id); err != nil {
					return errors.Wrap(err, "error from StopProjectJob")
				}
			}
			return nil
		}),
	}
	stopJob.Flags().StringVar(&project, "project", project, "Specify the project (by name) containing the parent pipeline for the job.")
	shell.RegisterCompletionFunc(stopJob, shell.JobCompletion)
	commands = append(commands, cmdutil.CreateAliases(stopJob, "stop job", jobs))

	datumDocs := &cobra.Command{
		Short: "Docs for datums.",
		Long: "Datums are the smallest independent unit of processing for a Job. " +
			"Datums are defined by applying a glob pattern in the pipeline spec to the file paths in an input repo, and they can include any number of files and directories. \n \n" +
			"Datums within a job are processed independently -- and sometimes distributed across separate workers (see `datum_set_spec` and `parallelism_spec` options for pipeline specification).\n \n" +
			"A separate execution of user code will be run for each datum unless datum batching is utilized.",
	}
	commands = append(commands, cmdutil.CreateDocsAliases(datumDocs, "datum", " datum$", datums))

	restartDatum := &cobra.Command{
		Use:   "{{alias}} <pipeline>@<job> <datum-path1>,<datum-path2>,...",
		Short: "Restart a stuck datum during a currently running job.",
		Long: "This command restarts a stuck datum during a currently running job; it does not solve failed datums. \n \n" +
			"You can configure a job to skip failed datums via the transform.err_cmd setting of your pipeline spec. \n \n" +
			"\t- To specify the project where the parent pipeline lives, use the `--project` flag \n",
		Example: "\t- {{alias}} foo@5f93d03b65fa421996185e53f7f8b1e4 /logs/logs.txt \n" +
			"\t- {{alias}} foo@5f93d03b65fa421996185e53f7f8b1e4 /logs/logs-a.txt, /logs/logs-b.txt \n" +
			"\t- {{alias}} foo@5f93d03b65fa421996185e53f7f8b1e4 /logs/logs-a.txt, /logs/logs-b.txt --project bar ",
		Run: cmdutil.RunFixedArgs(2, func(args []string) error {
			job, err := cmdutil.ParseJob(project, args[0])
			if err != nil {
				return err
			}
			client, err := pachctlCfg.NewOnUserMachine(mainCtx, false)
			if err != nil {
				return err
			}
			defer client.Close()
			datumFilter := strings.Split(args[1], ",")
			for i := 0; i < len(datumFilter); {
				if len(datumFilter[i]) == 0 {
					if i+1 < len(datumFilter) {
						copy(datumFilter[i:], datumFilter[i+1:])
					}
					datumFilter = datumFilter[:len(datumFilter)-1]
				} else {
					i++
				}
			}
			return client.RestartDatum(job.Pipeline.Project.GetName(), job.Pipeline.Name, job.Id, datumFilter)
		}),
	}
	restartDatum.Flags().StringVar(&project, "project", project, "Specify the project (by name) containing parent pipeline for the datum's job")
	commands = append(commands, cmdutil.CreateAliases(restartDatum, "restart datum", datums))

	var pipelineInputPath string
	listDatum := &cobra.Command{
		Use:   "{{alias}} <pipeline>@<job>",
		Short: "Return the datums in a job.",
		Long: "This command returns the datums in a job. \n \n" +
			"\t- To pass in a JSON pipeline spec instead of `pipeline@job`, use the `--file` flag \n " +
			"\t- To specify the project where the parent pipeline lives, use the `--project` flag \n",
		Example: "\t- {{alias}} foo@5f93d03b65fa421996185e53f7f8b1e4 \n" +
			"\t- {{alias}} foo@5f93d03b65fa421996185e53f7f8b1e4 --project bar \n" +
			"\t- {{alias}} --file pipeline.json",
		Run: cmdutil.RunBoundedArgs(0, 1, func(args []string) (retErr error) {
			client, err := pachctlCfg.NewOnUserMachine(mainCtx, false)
			if err != nil {
				return err
			}
			defer client.Close()
			var printF func(*pps.DatumInfo) error
			if !raw {
				if output != "" {
					return errors.New("cannot set --output (-o) without --raw")
				}
				writer := tabwriter.NewWriter(os.Stdout, pretty.DatumHeader)
				printF = func(di *pps.DatumInfo) error {
					pretty.PrintDatumInfo(writer, di)
					return nil
				}
				defer func() {
					if err := writer.Flush(); retErr == nil {
						retErr = err
					}
				}()
			} else {
				e := cmdutil.Encoder(output, os.Stdout)
				printF = func(di *pps.DatumInfo) error {
					return errors.EnsureStack(e.EncodeProto(di))
				}
			}
			if pipelineInputPath != "" && len(args) == 1 {
				return errors.Errorf("can't specify both a job and a pipeline spec")
			} else if pipelineInputPath != "" {
				r, err := fileIndicatorToReadCloser(pipelineInputPath)
				if err != nil {
					return err
				}
				defer r.Close()
				pipelineReader, err := ppsutil.NewPipelineManifestReader(r)
				if err != nil {
					return err
				}
				request, err := pipelineReader.NextCreatePipelineRequest()
				if err != nil {
					return err
				}
				if err := pps.VisitInput(request.Input, func(i *pps.Input) error {
					if i.Pfs != nil && i.Pfs.Project == "" {
						i.Pfs.Project = project
					}
					return nil
				}); err != nil {
					return err
				}
				return client.ListDatumInput(request.Input, printF)
			} else if len(args) == 1 {
				job, err := cmdutil.ParseJob(project, args[0])
				if err != nil {
					return err
				}
				return client.ListDatum(job.Pipeline.Project.GetName(), job.Pipeline.Name, job.Id, printF)
			} else {
				return errors.Errorf("must specify either a job or a pipeline spec")
			}
		}),
	}
	listDatum.Flags().StringVarP(&pipelineInputPath, "file", "f", "", "Set the JSON file containing the pipeline to list datums from; the pipeline need not exist.")
	listDatum.Flags().StringVar(&project, "project", project, "Specify the project (by name) containing parent pipeline for the job.")
	listDatum.Flags().AddFlagSet(outputFlags)
	shell.RegisterCompletionFunc(listDatum, shell.JobCompletion)
	commands = append(commands, cmdutil.CreateAliases(listDatum, "list datum", datums))

	var since string
	kubeEvents := &cobra.Command{
		Use:   "{{alias}}",
		Short: "Return the kubernetes events.",
		Long: "This command returns the kubernetes events. \n" +
			"\t- To return results starting from a certain amount of time before now, use the `--since` flag \n" +
			"\t- To return the raw events, use the `--raw` flag \n",
		Example: "\t- {{alias}} --raw \n" +
			"\t- {{alias}} --since 100s \n" +
			"\t- {{alias}} --raw --since 1h \n",
		Run: cmdutil.RunFixedArgs(0, func(args []string) error {
			client, err := pachctlCfg.NewOnUserMachine(mainCtx, false)
			if err != nil {
				return err
			}
			defer client.Close()
			since, err := time.ParseDuration(since)
			if err != nil {
				return errors.Wrapf(err, "parse since(%q)", since)
			}
			request := pps.LokiRequest{
				Since: durationpb.New(since),
			}
			kubeEventsClient, err := client.PpsAPIClient.GetKubeEvents(client.Ctx(), &request)
			if err != nil {
				return grpcutil.ScrubGRPC(err)
			}
			writer := tabwriter.NewWriter(os.Stdout, pretty.KubeEventsHeader)
			if err := grpcutil.ForEach[*pps.LokiLogMessage](kubeEventsClient, func(msg *pps.LokiLogMessage) error {
				if raw {
					fmt.Println(msg.Message)
				} else {
					pretty.PrintKubeEvent(writer, msg.Message)
				}
				return nil
			}); err != nil {
				return err
			}
			return writer.Flush()
		}),
	}
	kubeEvents.Flags().BoolVar(&raw, "raw", false, "Specify results should return log messages verbatim from server.")
	kubeEvents.Flags().StringVar(&since, "since", "0", "Specify results should return log messages more recent than \"since\".")
	commands = append(commands, cmdutil.CreateAlias(kubeEvents, "kube-events"))

	queryLoki := &cobra.Command{
		Use:   "{{alias}} <query>",
		Short: "Query the loki logs.",
		Long:  "This command queries the loki logs.",
		Example: "\t- {{alias}} <query> --since 100s \n" +
			"\t- {{alias}} <query> --since 1h",
		Run: cmdutil.RunFixedArgs(1, func(args []string) error {
			query := args[0]
			client, err := pachctlCfg.NewOnUserMachine(mainCtx, false)
			if err != nil {
				return err
			}
			defer client.Close()
			since, err := time.ParseDuration(since)
			if err != nil {
				return errors.Wrapf(err, "parse since(%q)", since)
			}
			request := pps.LokiRequest{
				Query: query,
				Since: durationpb.New(since),
			}
			lokiClient, err := client.PpsAPIClient.QueryLoki(client.Ctx(), &request)
			if err != nil {
				return grpcutil.ScrubGRPC(err)
			}
			if err := grpcutil.ForEach[*pps.LokiLogMessage](lokiClient, func(log *pps.LokiLogMessage) error {
				fmt.Println(log.Message)
				return nil
			}); err != nil {
				return err
			}
			return nil
		}),
	}
	queryLoki.Flags().StringVar(&since, "since", "0", "Specify results should return log messages more recent than \"since\".")
	commands = append(commands, cmdutil.CreateAlias(queryLoki, "loki"))

	inspectDatum := &cobra.Command{
		Use:   "{{alias}} <pipeline>@<job> <datum>",
		Short: "Display detailed info about a single datum.",
		Long:  "This command displays detailed info about a single datum; requires the pipeline to have stats enabled.",
		Example: "\t- {{alias}} foo@5f93d03b65fa421996185e53f7f8b1e4 7f3cd988429894000bdad549dfe2d09b5ca7bfc5083b79fec0e6bda3db8cc705 \n" +
			"\t- {{alias}} foo@5f93d03b65fa421996185e53f7f8b1e4 7f3cd988429894000bdad549dfe2d09b5ca7bfc5083b79fec0e6bda3db8cc705 --project foo",
		Run: cmdutil.RunFixedArgs(2, func(args []string) error {
			job, err := cmdutil.ParseJob(project, args[0])
			if err != nil {
				return err
			}
			client, err := pachctlCfg.NewOnUserMachine(mainCtx, false)
			if err != nil {
				return err
			}
			defer client.Close()
			datumInfo, err := client.InspectDatum(job.Pipeline.Project.GetName(), job.Pipeline.Name, job.Id, args[1])
			if err != nil {
				return err
			}
			if raw {
				return errors.EnsureStack(cmdutil.Encoder(output, os.Stdout).EncodeProto(datumInfo))
			} else if output != "" {
				return errors.New("cannot set --output (-o) without --raw")
			}
			pretty.PrintDetailedDatumInfo(os.Stdout, datumInfo)
			return nil
		}),
	}
	inspectDatum.Flags().StringVar(&project, "project", project, "Project containing the job")
	inspectDatum.Flags().AddFlagSet(outputFlags)
	commands = append(commands, cmdutil.CreateAliases(inspectDatum, "inspect datum", datums))

	var (
		jobStr      string
		datumID     string
		commaInputs string // comma-separated list of input files of interest
		master      bool
		worker      bool
		follow      bool
		tail        int64
	)

	// prettyLogsPrinter helps to print the logs recieved in different colours
	prettyLogsPrinter := func(message string) {
		informationArray := strings.Split(message, " ")
		if len(informationArray) > 1 {
			debugString := informationArray[1]
			debugLevel := strings.ToLower(debugString)
			var debugLevelColoredString string
			if debugLevel == "info" {
				debugLevelColoredString = color.New(color.FgGreen).Sprint(debugString)
			} else if debugLevel == "warning" {
				debugLevelColoredString = color.New(color.FgYellow).Sprint(debugString)
			} else if debugLevel == "error" {
				debugLevelColoredString = color.New(color.FgRed).Sprint(debugString)
			} else {
				debugLevelColoredString = debugString
			}
			informationArray[1] = debugLevelColoredString
			coloredMessage := strings.Join(informationArray, " ")
			fmt.Println(coloredMessage)
		} else {
			fmt.Println(message)
		}

	}

	getLogs := &cobra.Command{
		Use:   "{{alias}} [--pipeline=<pipeline>|--job=<pipeline>@<job>] [--datum=<datum>]",
		Short: "Return logs from a job.",
		Long: "This command returns logs from a job. \n" +
			"\t- To filter your logs by pipeline, use the `--pipeline` flag \n" +
			"\t- To filter your logs by job, use the `--job` flag \n" +
			"\t- To filter your logs by datum, use the `--datum` flag \n" +
			"\t- To filter your logs by the master process, use the `--master` flag  with the `--pipeline` flag \n" +
			"\t- To filter your logs by the worker process, use the `--worker` flag \n" +
			"\t- To follow the logs as more are created, use the `--follow` flag \n" +
			"\t- To set the number of lines to return, use the `--tail` flag \n" +
			"\t- To return results starting from a certain amount of time before now, use the `--since` flag \n",
		Example: "\t- {{alias}} --pipeline foo \n" +
			"\t- {{alias}} --job foo@5f93d03b65fa421996185e53f7f8b1e4 \n" +
			"\t- {{alias}} --job foo@5f93d03b65fa421996185e53f7f8b1e4 --tail 10 \n" +
			"\t- {{alias}} --job foo@5f93d03b65fa421996185e53f7f8b1e4 --follow \n" +
			"\t- {{alias}} --job foo@5f93d03b65fa421996185e53f7f8b1e4 --datum 7f3c[...] \n" +
			"\t- {{alias}} --pipeline foo --datum 7f3c[...] --master \n" +
			"\t- {{alias}} --pipeline foo --datum 7f3c[...] --worker  \n" +
			"\t- {{alias}} --pipeline foo --datum 7f3c[...] --master --tail 10  \n" +
			"\t- {{alias}} --pipeline foo --datum 7f3c[...] --worker --follow \n",
		Run: cmdutil.RunFixedArgsCmd(0, func(cmd *cobra.Command, args []string) error {
			client, err := pachctlCfg.NewOnUserMachine(mainCtx, false)
			if err != nil {
				return errors.Wrapf(err, "error connecting to pachd")
			}
			defer client.Close()

			// Break up comma-separated input paths, and filter out empty entries
			data := strings.Split(commaInputs, ",")
			for i := 0; i < len(data); {
				if len(data[i]) == 0 {
					if i+1 < len(data) {
						copy(data[i:], data[i+1:])
					}
					data = data[:len(data)-1]
				} else {
					i++
				}
			}
			since, err := time.ParseDuration(since)
			if err != nil {
				return errors.Wrapf(err, "error parsing since (%q)", since)
			}
			if tail != 0 {
				return errors.Errorf("tail has been deprecated and removed from Pachyderm, use --since instead")
			}

			if pipelineName != "" && jobStr != "" {
				return errors.Errorf("only one of pipeline or job should be specified")
			}

			var jobID string
			if jobStr != "" {
				job, err := cmdutil.ParseJob(project, jobStr)
				if err != nil {
					return err
				}
				pipelineName = job.Pipeline.Name
				jobID = job.Id
			}

			// Issue RPC
			if !cmd.Flags().Changed("since") {
				since = 0
			}
			iter := client.GetLogs(project, pipelineName, jobID, data, datumID, master, follow, since)
			for iter.Next() {
				if raw {
					fmt.Println(protojson.Format(iter.Message()))
				} else if iter.Message().User && !master && !worker {
					prettyLogsPrinter(iter.Message().Message)
				} else if iter.Message().Master && master {
					prettyLogsPrinter(iter.Message().Message)
				} else if !iter.Message().User && !iter.Message().Master && worker {
					prettyLogsPrinter(iter.Message().Message)
				} else if pipelineName == "" && jobID == "" {
					prettyLogsPrinter(iter.Message().Message)
				}
			}
			return iter.Err()
		}),
	}
	getLogs.Flags().StringVarP(&pipelineName, "pipeline", "p", "", "Specify results should only return logs for a given pipeline.")
	getLogs.MarkFlagCustom("pipeline", "__pachctl_get_pipeline")
	getLogs.Flags().StringVarP(&jobStr, "job", "j", "", "Specify results should only return logs for a given job ID.")
	getLogs.MarkFlagCustom("job", "__pachctl_get_job")
	getLogs.Flags().StringVar(&datumID, "datum", "", "Specify results should only return logs for a given datum ID.")
	getLogs.Flags().StringVar(&commaInputs, "inputs", "", "Filter for log lines generated while processing these files (accepts PFS paths or file hashes)")
	getLogs.Flags().BoolVar(&master, "master", false, "Specify results should only return logs from the master process; --pipeline must be set.")
	getLogs.Flags().BoolVar(&worker, "worker", false, "Specify results should only return logs from the worker process.")
	getLogs.Flags().BoolVar(&raw, "raw", false, "Specify results should only return log messages verbatim from server.")
	getLogs.Flags().BoolVarP(&follow, "follow", "f", false, "Follow logs as more are created.")
	getLogs.Flags().Int64VarP(&tail, "tail", "t", 0, "Set the number of lines to return of the most recent logs.")
	getLogs.Flags().StringVar(&since, "since", "24h", "Specify results should return log messages more recent than \"since\".")
	getLogs.Flags().StringVar(&project, "project", project, "Specify the project (by name) containing parent pipeline for the job.")
	shell.RegisterCompletionFunc(getLogs,
		func(flag, text string, maxCompletions int64) ([]prompt.Suggest, shell.CacheFunc) {
			if flag == "--pipeline" || flag == "-p" {
				cs, cf := shell.PipelineCompletion(flag, text, maxCompletions)
				return cs, shell.AndCacheFunc(cf, shell.SameFlag(flag))
			}
			if flag == "--job" || flag == "-j" {
				cs, cf := shell.JobCompletion(flag, text, maxCompletions)
				return cs, shell.AndCacheFunc(cf, shell.SameFlag(flag))
			}
			return nil, shell.SameFlag(flag)
		})
	commands = append(commands, cmdutil.CreateAlias(getLogs, "logs"))

	pipelineDocs := &cobra.Command{
		Short: "Docs for pipelines.",
		Long: "Pipelines are a powerful abstraction for automating jobs. They take a set of repos and branches as inputs and write to a single output repo of the same name. \n" +
			"Pipelines then subscribe to commits on those repos and launch a job to process each incoming commit. All jobs created by a pipeline will create commits in the pipeline's output repo.			",
	}
	commands = append(commands, cmdutil.CreateDocsAliases(pipelineDocs, "pipeline", " pipeline$", pipelines))

	var pushImages bool
	var registry string
	var username string
	var pipelinePath string
	var jsonnetPath string
	var jsonnetArgs []string
	createPipeline := &cobra.Command{
		Short: "Create a new pipeline.",
		Long: "This command creates a new pipeline from a pipeline specification. \n \n" +
			"You can create a pipeline using a JSON/YAML file or a jsonnet template file -- via either a local filepath or URL. Multiple pipelines can be created from one file." +
			"For details on the format, see https://docs.pachyderm.com/latest/reference/pipeline_spec/. \n \n" +
			"\t- To create a pipeline from a JSON/YAML file, use the `--file` flag \n" +
			"\t- To create a pipeline from a jsonnet template file, use the `--jsonnet` flag; you can optionally pay multiple arguments separately using `--arg` \n" +
			"\t- To push your local images to docker registry, use the `--push-images` and `--username` flags \n" +
			"\t- To push your local images to custom registry, use the `--push-images`, `--registry`, and `--username` flags \n",
		Example: "\t {{alias}} -file regression.json \n" +
			"\t {{alias}} -file foo.json --project bar \n" +
			"\t {{alias}} -file foo.json --push-images --username lbliii \n" +
			"\t {{alias}} --jsonnet /templates/foo.jsonnet --arg myimage=bar --arg src=image \n",
		Run: cmdutil.RunFixedArgs(0, func(args []string) (retErr error) {
			return pipelineHelper(mainCtx, pachctlCfg, false, pushImages, registry, username, project, pipelinePath, jsonnetPath, jsonnetArgs, false)
		}),
	}
	createPipeline.Flags().StringVarP(&pipelinePath, "file", "f", "", "Provide a JSON/YAML file (url or filepath) for one or more pipelines. \"-\" reads from stdin (the default behavior). Exactly one of --file and --jsonnet must be set.")
	createPipeline.Flags().StringVar(&jsonnetPath, "jsonnet", "", "Provide a Jsonnet template file (url or filepath) for one or more pipelines. \"-\" reads from stdin. Exactly one of --file and --jsonnet must be set. Jsonnet templates must contain a top-level function; strings can be passed to this function with --arg (below)")
	createPipeline.Flags().StringArrayVar(&jsonnetArgs, "arg", nil, "Provide a top-level argument in the form of 'param=value' passed to the Jsonnet template; requires --jsonnet. For multiple args, --arg may be set more than once.")
	createPipeline.Flags().BoolVarP(&pushImages, "push-images", "p", false, "Specify that the local docker images should be pushed into the registry (docker by default).")
	createPipeline.Flags().StringVarP(&registry, "registry", "r", "index.docker.io", "Specify an alternative registry to push images to.")
	createPipeline.Flags().StringVarP(&username, "username", "u", "", "Specify the username to push images as.")
	createPipeline.Flags().StringVar(&project, "project", project, "Specify the project (by name) in which to create the pipeline.")
	commands = append(commands, cmdutil.CreateAliases(createPipeline, "create pipeline", pipelines))

	var reprocess bool
	updatePipeline := &cobra.Command{
		Short: "Update an existing Pachyderm pipeline.",
		Long: "This command updates a Pachyderm pipeline with a new pipeline specification. For details on the format, see https://docs.pachyderm.com/latest/reference/pipeline-spec/ \n \n" +
			"\t- To update a pipeline from a JSON/YAML file, use the `--file` flag \n" +
			"\t- To update a pipeline from a jsonnet template file, use the `--jsonnet` flag. You can optionally pay multiple arguments separately using `--arg` \n" +
			"\t- To reprocess all data in the pipeline, use the `--reprocess` flag \n" +
			"\t- To push your local images to docker registry, use the `--push-images` and `--username` flags \n" +
			"\t- To push your local images to custom registry, use the `--push-images`, `--registry`, and `--username` flags \n",
		Example: "\t {{alias}} -file regression.json \n" +
			"\t {{alias}} -file foo.json --project bar \n" +
			"\t {{alias}} -file foo.json --push-images --username lbliii \n" +
			"\t {{alias}} --jsonnet /templates/foo.jsonnet --arg myimage=bar --arg src=image \n",
		Run: cmdutil.RunFixedArgs(0, func(args []string) (retErr error) {
			return pipelineHelper(mainCtx, pachctlCfg, reprocess, pushImages, registry, username, project, pipelinePath, jsonnetPath, jsonnetArgs, true)
		}),
	}
	updatePipeline.Flags().StringVarP(&pipelinePath, "file", "f", "", "Provide a JSON/YAML file (url or filepath) for one or more pipelines. \"-\" reads from stdin (the default behavior). Exactly one of --file and --jsonnet must be set.")
	updatePipeline.Flags().StringVar(&jsonnetPath, "jsonnet", "", "Provide a Jsonnet template file (url or filepath) for one or more pipelines. \"-\" reads from stdin. Exactly one of --file and --jsonnet must be set. Jsonnet templates must contain a top-level function; strings can be passed to this function with --arg (below)")
	updatePipeline.Flags().StringArrayVar(&jsonnetArgs, "arg", nil, "Provide a top-level argument in the form of 'param=value' passed to the Jsonnet template; requires --jsonnet. For multiple args, --arg may be set more than once.")
	updatePipeline.Flags().BoolVarP(&pushImages, "push-images", "p", false, "Specify that the local docker images should be pushed into the registry (docker by default).")
	updatePipeline.Flags().StringVarP(&registry, "registry", "r", "index.docker.io", "Specify an alternative registry to push images to.")
	updatePipeline.Flags().StringVarP(&username, "username", "u", "", "Specify the username to push images as.")
	updatePipeline.Flags().BoolVar(&reprocess, "reprocess", false, "Reprocess all datums that were already processed by previous version of the pipeline.")
	updatePipeline.Flags().StringVar(&project, "project", project, "Specify the project (by name) in which to create the pipeline.")
	commands = append(commands, cmdutil.CreateAliases(updatePipeline, "update pipeline", pipelines))

	runCron := &cobra.Command{
		Use:   "{{alias}} <pipeline>",
		Short: "Run an existing Pachyderm cron pipeline now",
		Long:  "This command runs an existing Pachyderm cron pipeline immediately.",
		Example: "\t- {{alias}} foo \n" +
			"\t- {{alias}} foo  --project bar \n",
		Run: cmdutil.RunMinimumArgs(1, func(args []string) (retErr error) {
			client, err := pachctlCfg.NewOnUserMachine(mainCtx, false)
			if err != nil {
				return err
			}
			defer client.Close()
			err = client.RunCron(project, args[0])
			if err != nil {
				return err
			}
			return nil
		}),
	}
	runCron.Flags().StringVar(&project, "project", project, "Specify the project (by name) containing the cron pipeline.")
	commands = append(commands, cmdutil.CreateAlias(runCron, "run cron"))

	inspectPipeline := &cobra.Command{
		Use:   "{{alias}} <pipeline>",
		Short: "Return info about a pipeline.",
		Long:  "This command returns info about a pipeline.",
		Example: "\t- {{alias}} foo \n" +
			"\t- {{alias}} foo --project bar \n" +
			"\t- {{alias}} foo --project bar --raw -o yaml \n",
		Run: cmdutil.RunFixedArgs(1, func(args []string) error {
			client, err := pachctlCfg.NewOnUserMachine(mainCtx, false)
			if err != nil {
				return err
			}
			defer client.Close()
			pipelineInfo, err := client.InspectPipeline(project, args[0], true)
			if err != nil {
				return err
			}
			if raw {
				return errors.EnsureStack(cmdutil.Encoder(output, os.Stdout).EncodeProto(pipelineInfo))
			} else if output != "" {
				return errors.New("cannot set --output (-o) without --raw")
			}
			pi := &pretty.PrintablePipelineInfo{
				PipelineInfo:   pipelineInfo,
				FullTimestamps: fullTimestamps,
			}
			return pretty.PrintDetailedPipelineInfo(os.Stdout, pi)
		}),
	}
	inspectPipeline.Flags().AddFlagSet(outputFlags)
	inspectPipeline.Flags().AddFlagSet(timestampFlags)
	inspectPipeline.Flags().StringVar(&project, "project", project, "Specify the project (by name) containing the inspected pipeline.")
	commands = append(commands, cmdutil.CreateAliases(inspectPipeline, "inspect pipeline", pipelines))

	var editor string
	var editorArgs []string
	editPipeline := &cobra.Command{
		Use:   "{{alias}} <pipeline>",
		Short: "Edit the manifest for a pipeline in your text editor.",
		Long:  "This command edits the manifest for a pipeline in your text editor.",
		Example: "\t- {{alias}} foo \n" +
			"\t- {{alias}} foo --project bar \n" +
			"\t- {{alias}} foo --project bar --editor vim \n" +
			"\t- {{alias}} foo --project bar --editor vim --output yaml \n" +
			"\t- {{alias}} foo --project bar --editor vim --reprocess \n",

		Run: cmdutil.RunFixedArgs(1, func(args []string) (retErr error) {
			client, err := pachctlCfg.NewOnUserMachine(mainCtx, false)
			if err != nil {
				return err
			}
			defer client.Close()

			pipelineInfo, err := client.InspectPipeline(project, args[0], true)
			if err != nil {
				return err
			}

			createPipelineRequest := ppsutil.PipelineReqFromInfo(pipelineInfo)
			f, err := os.CreateTemp("", args[0])
			if err != nil {
				return errors.EnsureStack(err)
			}
			if err := cmdutil.Encoder(output, f).EncodeProto(createPipelineRequest); err != nil {
				return errors.EnsureStack(err)
			}
			defer func() {
				if err := f.Close(); err != nil && retErr == nil {
					retErr = err
				}
			}()
			if editor == "" {
				editor = os.Getenv("EDITOR")
			}
			if editor == "" {
				editor = "vim"
			}
			editorArgs = strings.Split(editor, " ")
			editorArgs = append(editorArgs, f.Name())
			if err := cmdutil.RunIO(cmdutil.IO{
				Stdin:  os.Stdin,
				Stdout: os.Stdout,
				Stderr: os.Stderr,
			}, editorArgs...); err != nil {
				return err
			}
			r, err := fileIndicatorToReadCloser(f.Name())
			if err != nil {
				return err
			}
			defer r.Close()
			pipelineReader, err := ppsutil.NewPipelineManifestReader(r)
			if err != nil {
				return err
			}
			request, err := pipelineReader.NextCreatePipelineRequest()
			if err != nil {
				return err
			}
			if proto.Equal(createPipelineRequest, request) {
				fmt.Println("Pipeline unchanged, no update will be performed.")
				return nil
			}
			// May not change the project name, but if it is omitted
			// then it is considered unchanged.
			project := request.Pipeline.GetProject()
			projectName := project.GetName()
			if projectName != "" && projectName != pipelineInfo.Pipeline.GetProject().GetName() {
				return errors.New("may not change project name")
			}
			request.Pipeline.Project = pipelineInfo.Pipeline.GetProject() // in case of empty project
			// Likewise, may not change the pipeline name, but if it
			// is omitted then it is considered unchanged.
			pipelineName := request.Pipeline.GetName()
			if pipelineName != "" && pipelineName != pipelineInfo.Pipeline.GetName() {
				return errors.New("may not change pipeline name")
			}
			request.Pipeline.Name = pipelineInfo.Pipeline.GetName() // in case of empty pipeline name
			request.Update = true
			request.Reprocess = reprocess
			return txncmds.WithActiveTransaction(client, func(txClient *pachdclient.APIClient) error {
				_, err := txClient.PpsAPIClient.CreatePipeline(
					txClient.Ctx(),
					request,
				)
				return grpcutil.ScrubGRPC(err)
			})
		}),
	}
	editPipeline.Flags().BoolVar(&reprocess, "reprocess", false, "If true, reprocess datums that were already processed by previous version of the pipeline.")
	editPipeline.Flags().StringVar(&editor, "editor", "", "Specify the editor to use for modifying the manifest.")
	editPipeline.Flags().StringVarP(&output, "output", "o", "", "Specify the output format: \"json\" or \"yaml\" (default \"json\")")
	editPipeline.Flags().StringVar(&project, "project", project, "Specify the project (by name) containing pipeline to edit.")
	commands = append(commands, cmdutil.CreateAliases(editPipeline, "edit pipeline", pipelines))

	var spec bool
	var commit string
	listPipeline := &cobra.Command{
		Use:   "{{alias}} [<pipeline>]",
		Short: "Return info about all pipelines.",
		Long: "This command returns information about all pipelines. \n \n" +
			"\t- To return pipelines with a specific state, use the `--state` flag \n" +
			"\t- To return pipelines as they existed at a specific commit, use the `--commit` flag \n" +
			"\t- To return a history of pipeline revisions, use the `--history` flag \n",
		Example: "\t- {{alias}} \n" +
			"\t- {{alias}} --spec --output yaml \n" +
			"\t- {{alias}} --commit 5f93d03b65fa421996185e53f7f8b1e4 \n" +
			"\t- {{alias}} --state crashing \n" +
			"\t- {{alias}} --project foo \n" +
			"\t- {{alias}} --project foo --state restarting \n",
		Run: cmdutil.RunBoundedArgs(0, 1, func(args []string) error {
			// validate flags
			if raw && spec {
				return errors.Errorf("cannot set both --raw and --spec")
			} else if !raw && !spec && output != "" {
				return errors.New("cannot set --output (-o) without --raw or --spec")
			}
			history, err := cmdutil.ParseHistory(history)
			if err != nil {
				return errors.Wrapf(err, "error parsing history flag")
			}
			var filter string
			if len(stateStrs) > 0 {
				filter, err = ParsePipelineStates(stateStrs)
				if err != nil {
					return errors.Wrap(err, "error parsing state")
				}
			}
			// init client & get pipeline info
			client, err := pachctlCfg.NewOnUserMachine(mainCtx, false)
			if err != nil {
				return errors.Wrapf(err, "error connecting to pachd")
			}
			defer client.Close()
			var pipeline string
			if len(args) > 0 {
				pipeline = args[0]
			}
			projectsFilter := []*pfs.Project{{Name: project}}
			if allProjects {
				projectsFilter = nil
			}
			request := &pps.ListPipelineRequest{
				History:   history,
				CommitSet: &pfs.CommitSet{Id: commit},
				JqFilter:  filter,
				Details:   true,
				Projects:  projectsFilter,
			}
			if pipeline != "" {
				request.Pipeline = pachdclient.NewPipeline(project, pipeline)
			}
			lpClient, err := client.PpsAPIClient.ListPipeline(client.Ctx(), request)
			if err != nil {
				return grpcutil.ScrubGRPC(err)
			}
			pipelineInfos, err := grpcutil.Collect[*pps.PipelineInfo](lpClient, 1000)
			if err != nil {
				return grpcutil.ScrubGRPC(err)
			}
			if raw {
				e := cmdutil.Encoder(output, os.Stdout)
				for _, pipelineInfo := range pipelineInfos {
					if err := e.EncodeProto(pipelineInfo); err != nil {
						return errors.EnsureStack(err)
					}
				}
				return nil
			} else if spec {
				e := cmdutil.Encoder(output, os.Stdout)
				for _, pipelineInfo := range pipelineInfos {
					if err := e.EncodeProto(ppsutil.PipelineReqFromInfo(pipelineInfo)); err != nil {
						return errors.EnsureStack(err)
					}
				}
				return nil
			}
			for _, pi := range pipelineInfos {
				if ppsutil.ErrorState(pi.State) {
					fmt.Fprintln(os.Stderr, "One or more pipelines have encountered errors, use inspect pipeline to get more info.")
					break
				}
			}
			writer := tabwriter.NewWriter(os.Stdout, pretty.PipelineHeader)
			for _, pipelineInfo := range pipelineInfos {
				pretty.PrintPipelineInfo(writer, pipelineInfo, fullTimestamps)
			}
			return writer.Flush()
		}),
	}
	listPipeline.Flags().BoolVarP(&spec, "spec", "s", false, "Output 'create pipeline' compatibility specs.")
	listPipeline.Flags().AddFlagSet(outputFlags)
	listPipeline.Flags().AddFlagSet(timestampFlags)
	listPipeline.Flags().StringVar(&history, "history", "none", "Specify results should include revision history for pipelines.")
	listPipeline.Flags().StringVarP(&commit, "commit", "c", "", "List the pipelines as they existed at this commit.")
	listPipeline.Flags().StringArrayVar(&stateStrs, "state", []string{}, "Specify results should include only pipelines with the specified state (starting, running, restarting, failure, paused, standby, crashing); can be repeated for multiple states.")
	listPipeline.Flags().StringVar(&project, "project", project, "Specify the project (by name) containing the pipelines.")
	listPipeline.Flags().BoolVarP(&allProjects, "all-projects", "A", false, "Show pipelines form all projects.")
	commands = append(commands, cmdutil.CreateAliases(listPipeline, "list pipeline", pipelines))

	var commitSet string
	var boxWidth int
	var edgeHeight int
	draw := &cobra.Command{
		Use:   "{{alias}}",
		Short: "Draw a DAG",
		Long:  "This command draws a DAG",
		Example: "\t- {{alias}} --commit 5f93d03b65fa421996185e53f7f8b1e4" +
			"\t- {{alias}} --box-width 20" +
			"\t- {{alias}} --edge-height 8" +
			"\t- {{alias}} --project foo" +
			"\t- {{alias}} --box-width 20 --edge-height 8 --commit 5f93d03b65fa421996185e53f7f8b1e4",
		Run: cmdutil.RunBoundedArgs(0, 1, func(args []string) error {
			client, err := pachctlCfg.NewOnUserMachine(mainCtx, false)
			if err != nil {
				return errors.Wrapf(err, "error connecting to pachd")
			}
			defer client.Close()
			request := &pps.ListPipelineRequest{
				History:   0,
				JqFilter:  "",
				Details:   true,
				CommitSet: &pfs.CommitSet{Id: commitSet},
				Projects:  []*pfs.Project{{Name: project}},
			}
			lpClient, err := client.PpsAPIClient.ListPipeline(client.Ctx(), request)
			if err != nil {
				return grpcutil.ScrubGRPC(err)
			}
			pipelineInfos, err := grpcutil.Collect[*pps.PipelineInfo](lpClient, 1000)
			if err != nil {
				return grpcutil.ScrubGRPC(err)
			}
			if picture, err := pretty.Draw(pipelineInfos, pretty.BoxWidthOption(boxWidth), pretty.EdgeHeightOption(edgeHeight)); err != nil {
				return err
			} else {
				fmt.Print(picture)
			}
			return nil
		}),
	}
	draw.Flags().StringVarP(&commitSet, "commit", "c", "", "Commit at which you would to draw the DAG")
	draw.Flags().IntVar(&boxWidth, "box-width", 11, "Character width of each box in the DAG")
	draw.Flags().IntVar(&edgeHeight, "edge-height", 5, "Number of vertical lines spanned by each edge")
	draw.Flags().StringVar(&project, "project", project, "Project containing pipelines.")
	commands = append(commands, cmdutil.CreateAlias(draw, "draw pipeline"))

	var (
		all      bool
		force    bool
		keepRepo bool
	)
	deletePipeline := &cobra.Command{
		Use:   "{{alias}} (<pipeline>|--all)",
		Short: "Delete a pipeline.",
		Long:  "This command deletes a pipeline.",
		Example: "\t- {{alias}} foo" +
			"\t- {{alias}} --all" +
			"\t- {{alias}} foo --force" +
			"\t- {{alias}} foo --keep-repo" +
			"\t- {{alias}} foo --project bar --keep-repo",
		Run: cmdutil.RunBoundedArgs(0, 1, func(args []string) error {
			client, err := pachctlCfg.NewOnUserMachine(mainCtx, false)
			if err != nil {
				return err
			}
			defer client.Close()
			if len(args) > 0 && all {
				return errors.Errorf("cannot use the --all flag with an argument")
			}
			if len(args) == 0 && !all {
				return errors.Errorf("either a pipeline name or the --all flag needs to be provided")
			}
			if all {
				if _, err := client.PpsAPIClient.DeletePipelines(client.Ctx(), &pps.DeletePipelinesRequest{
					Projects: []*pfs.Project{{Name: project}},
					All:      allProjects,
				}); err != nil {
					return grpcutil.ScrubGRPC(err)
				}
				return nil
			}
			if allProjects {
				return errors.Errorf("--allProjects only valid with --all")
			}
			req := &pps.DeletePipelineRequest{
				Force:    force,
				KeepRepo: keepRepo,
			}
			if len(args) > 0 {
				req.Pipeline = pachdclient.NewPipeline(project, args[0])
			}
			if _, err = client.PpsAPIClient.DeletePipeline(client.Ctx(), req); err != nil {
				return grpcutil.ScrubGRPC(err)
			}
			return nil
		}),
	}
	deletePipeline.Flags().BoolVar(&all, "all", false, "Delete all pipelines")
	deletePipeline.Flags().BoolVarP(&force, "force", "f", false, "Delete the pipeline regardless of errors; use with care")
	deletePipeline.Flags().BoolVar(&keepRepo, "keep-repo", false, "Specify that the pipeline's output repo should be saved after pipeline deletion; to reuse this pipeline's name, you'll also need to delete this output repo.")
	deletePipeline.Flags().StringVar(&project, "project", project, "Specify the project (by name) containing project")
	deletePipeline.Flags().BoolVarP(&allProjects, "all-projects", "A", false, "Delete pipelines from all projects; only valid with --all")
	commands = append(commands, cmdutil.CreateAliases(deletePipeline, "delete pipeline", pipelines))

	startPipeline := &cobra.Command{
		Use:   "{{alias}} <pipeline>",
		Short: "Restart a stopped pipeline.",
		Long:  "This command restarts a stopped pipeline.",
		Example: "\t- {{alias}} foo \n" +
			"\t- {{alias}} foo --project bar \n",
		Run: cmdutil.RunFixedArgs(1, func(args []string) error {
			client, err := pachctlCfg.NewOnUserMachine(mainCtx, false)
			if err != nil {
				return err
			}
			defer client.Close()
			if err := client.StartPipeline(project, args[0]); err != nil {
				return errors.Wrap(err, "error from StartProjectPipeline")
			}
			return nil
		}),
	}
	startPipeline.Flags().StringVar(&project, "project", project, "Project containing pipeline.")
	commands = append(commands, cmdutil.CreateAliases(startPipeline, "start pipeline", pipelines))

	stopPipeline := &cobra.Command{
		Use:   "{{alias}} <pipeline>",
		Short: "Stop a running pipeline.",
		Long:  "This command stops a running pipeline.",
		Example: "\t- {{alias}} foo \n" +
			"\t- {{alias}} foo --project bar \n",
		Run: cmdutil.RunFixedArgs(1, func(args []string) error {
			client, err := pachctlCfg.NewOnUserMachine(mainCtx, false)
			if err != nil {
				return err
			}
			defer client.Close()
			if err := client.StopPipeline(project, args[0]); err != nil {
				return errors.Wrap(err, "error from StopProjectPipeline")
			}
			return nil
		}),
	}
	stopPipeline.Flags().StringVar(&project, "project", project, "Project containing pipeline.")
	commands = append(commands, cmdutil.CreateAliases(stopPipeline, "stop pipeline", pipelines))

	var file string
	createSecret := &cobra.Command{
		Short:   "Create a secret on the cluster.",
		Long:    "This command creates a secret on the cluster.",
		Example: "\t- {{alias}} --file my-secret.json",
		Run: cmdutil.RunFixedArgs(0, func(args []string) (retErr error) {
			client, err := pachctlCfg.NewOnUserMachine(mainCtx, false)
			if err != nil {
				return err
			}
			defer client.Close()
			fileBytes, err := os.ReadFile(file)
			if err != nil {
				return errors.EnsureStack(err)
			}

			_, err = client.PpsAPIClient.CreateSecret(
				client.Ctx(),
				&pps.CreateSecretRequest{
					File: fileBytes,
				})

			if err != nil {
				return grpcutil.ScrubGRPC(err)
			}
			return nil
		}),
	}
	createSecret.Flags().StringVarP(&file, "file", "f", "", "File containing Kubernetes secret.")
	commands = append(commands, cmdutil.CreateAliases(createSecret, "create secret", secrets))

	deleteSecret := &cobra.Command{
		Short:   "Delete a secret from the cluster.",
		Long:    "This command deletes a secret from the cluster.",
		Example: "\t- {{alias}} my-secret \n",
		Run: cmdutil.RunFixedArgs(1, func(args []string) (retErr error) {
			client, err := pachctlCfg.NewOnUserMachine(mainCtx, false)
			if err != nil {
				return err
			}
			defer client.Close()

			_, err = client.PpsAPIClient.DeleteSecret(
				client.Ctx(),
				&pps.DeleteSecretRequest{
					Secret: &pps.Secret{
						Name: args[0],
					},
				})

			if err != nil {
				return grpcutil.ScrubGRPC(err)
			}
			return nil
		}),
	}
	commands = append(commands, cmdutil.CreateAliases(deleteSecret, "delete secret", secrets))

	inspectSecret := &cobra.Command{
		Short:   "Inspect a secret from the cluster.",
		Long:    "This command inspects a secret from the cluster.",
		Example: "\t- {{alias}} my-secret \n",
		Run: cmdutil.RunFixedArgs(1, func(args []string) (retErr error) {
			client, err := pachctlCfg.NewOnUserMachine(mainCtx, false)
			if err != nil {
				return err
			}
			defer client.Close()

			secretInfo, err := client.PpsAPIClient.InspectSecret(
				client.Ctx(),
				&pps.InspectSecretRequest{
					Secret: &pps.Secret{
						Name: args[0],
					},
				})

			if err != nil {
				return grpcutil.ScrubGRPC(err)
			}
			writer := tabwriter.NewWriter(os.Stdout, pretty.SecretHeader)
			pretty.PrintSecretInfo(writer, secretInfo)
			return writer.Flush()
		}),
	}
	commands = append(commands, cmdutil.CreateAliases(inspectSecret, "inspect secret", secrets))

	listSecret := &cobra.Command{
		Short:   "List all secrets from a namespace in the cluster.",
		Long:    "This command lists all secrets from a namespace in the cluster.",
		Example: "\t- {{alias}} \n",
		Run: cmdutil.RunFixedArgs(0, func(args []string) (retErr error) {
			client, err := pachctlCfg.NewOnUserMachine(mainCtx, false)
			if err != nil {
				return err
			}
			defer client.Close()

			secretInfos, err := client.PpsAPIClient.ListSecret(
				client.Ctx(),
				&emptypb.Empty{},
			)

			if err != nil {
				return grpcutil.ScrubGRPC(err)
			}
			writer := tabwriter.NewWriter(os.Stdout, pretty.SecretHeader)
			for _, si := range secretInfos.GetSecretInfo() {
				pretty.PrintSecretInfo(writer, si)
			}
			return writer.Flush()
		}),
	}
	commands = append(commands, cmdutil.CreateAliases(listSecret, "list secret", secrets))

	var dagSpecFile string
	var seed int64
	var parallelism int64
	var podPatchFile string
	var stateID string
	runLoadTest := &cobra.Command{
		Use:   "{{alias}} <spec-file> ",
		Short: "Run a PPS load test.",
		Long: "This command runs a PPS load test for a specified pipeline specification file. \n" +
			"\t- To run a load test with a specific seed, use the `--seed` flag \n" +
			"\t- To run a load test with a specific parallelism count, use the `--parallelism` flag \n" +
			"\t- To run a load test with a specific pod patch, use the `--pod-patch` flag",
		Example: "\t- {{alias}} --dag myspec.json \n" +
			"\t- {{alias}} --dag myspec.json --seed 1 \n" +
			"\t- {{alias}} --dag myspec.json  --parallelism 3 \n" +
			"\t- {{alias}} --dag myspec.json  --pod-patch patch.json \n" +
			"\t- {{alias}} --dag myspec.json --state-id xyz\n",
		Run: cmdutil.RunBoundedArgs(0, 1, func(args []string) (retErr error) {
			c, err := pachctlCfg.NewOnUserMachine(mainCtx, false)
			if err != nil {
				return err
			}
			defer func() {
				if err := c.Close(); retErr == nil {
					retErr = err
				}
			}()
			if len(args) == 0 {
				resp, err := c.PpsAPIClient.RunLoadTestDefault(c.Ctx(), &emptypb.Empty{})
				if err != nil {
					return errors.EnsureStack(err)
				}
				if err := cmdutil.Encoder(output, os.Stdout).EncodeProto(resp); err != nil {
					return errors.EnsureStack(err)
				}
				fmt.Println()
				return nil
			}
			var dagSpec []byte
			if dagSpecFile != "" {
				var err error
				dagSpec, err = os.ReadFile(dagSpecFile)
				if err != nil {
					return errors.EnsureStack(err)
				}
			}
			var podPatch []byte
			if podPatchFile != "" {
				podPatch, err = os.ReadFile(podPatchFile)
				if err != nil {
					return errors.EnsureStack(err)
				}
			}
			err = filepath.Walk(args[0], func(file string, fi os.FileInfo, err error) error {
				if err != nil {
					return err
				}
				if fi.IsDir() {
					return nil
				}
				loadSpec, err := os.ReadFile(file)
				if err != nil {
					return errors.EnsureStack(err)
				}
				resp, err := c.PpsAPIClient.RunLoadTest(c.Ctx(), &pps.RunLoadTestRequest{
					DagSpec:     string(dagSpec),
					LoadSpec:    string(loadSpec),
					Seed:        seed,
					Parallelism: parallelism,
					PodPatch:    string(podPatch),
					StateId:     stateID,
				})
				if err != nil {
					return errors.EnsureStack(err)
				}
				if err := cmdutil.Encoder(output, os.Stdout).EncodeProto(resp); err != nil {
					return errors.EnsureStack(err)
				}
				fmt.Println()
				return nil
			})
			return errors.EnsureStack(err)
		}),
	}
	runLoadTest.Flags().StringVarP(&dagSpecFile, "dag", "d", "", "Provide DAG specification file to use for the load test")
	runLoadTest.Flags().Int64VarP(&seed, "seed", "s", 0, "Specify the seed to use for generating the load.")
	runLoadTest.Flags().Int64VarP(&parallelism, "parallelism", "p", 0, "Set the parallelism count to use for the pipelines.")
	runLoadTest.Flags().StringVarP(&podPatchFile, "pod-patch", "", "", "Provide pod patch file to use for the pipelines.")
	runLoadTest.Flags().StringVar(&stateID, "state-id", "", "Provide the ID of the base state to use for the load.")
	commands = append(commands, cmdutil.CreateAlias(runLoadTest, "run pps-load-test"))

	var errStr string
	nextDatum := &cobra.Command{
		Use:     "{{alias}}",
		Short:   "Used internally for datum batching",
		Long:    "This command is used internally for datum batching",
		Example: "\t- {{alias}}",
		Run: cmdutil.Run(func(_ []string) error {
			c, err := workerserver.NewClient("127.0.0.1")
			if err != nil {
				return err
			}
			defer c.Close()
			// TODO: Decide how to handle the environment variables in the response.
			_, err = c.NextDatum(context.Background(), &workerapi.NextDatumRequest{Error: errStr})
			return err
		}),
		Hidden: true,
	}
	nextDatum.Flags().StringVar(&errStr, "error", "", "A string representation of an error that occurred while processing the current datum.")
	commands = append(commands, cmdutil.CreateAlias(nextDatum, "next datum"))

	validatePipeline := &cobra.Command{
		Use:     "{{alias}}",
		Short:   "Validate pipeline spec.",
		Long:    "This command validates a pipeline spec.  Client-side only; does not check that repos, images, etc exist on the server.",
		Example: "\t- {{alias}} --file spec.json",
		Run: cmdutil.RunFixedArgs(0, func(_ []string) error {
			r, err := fileIndicatorToReadCloser(pipelinePath)
			if err != nil {
				return err
			}
			defer r.Close()
			pr, err := ppsutil.NewPipelineManifestReader(r)
			if err != nil {
				return err
			}
			for {
				_, err := pr.NextCreatePipelineRequest()
				if errors.Is(err, io.EOF) {
					return nil
				} else if err != nil {
					return err
				}
			}
		}),
	}
	validatePipeline.Flags().StringVarP(&pipelinePath, "file", "f", "", "A JSON file (url or filepath) containing one or more pipelines. \"-\" reads from stdin (the default behavior). Exactly one of --file and --jsonnet must be set.")
	commands = append(commands, cmdutil.CreateAliases(validatePipeline, "validate pipeline", pipelines))

	var cluster bool
	inspectDefaults := &cobra.Command{
		Use:   "{{alias}} [--cluster | --project PROJECT]",
		Short: "Return defaults.",
		Long:  "Return cluster or project defaults.",
		Run: cmdutil.RunFixedArgs(0, func(args []string) error {
			client, err := pachctlCfg.NewOnUserMachine(mainCtx, false)
			if err != nil {
				return err
			}
			defer client.Close()
			if cluster {
				resp, err := client.PpsAPIClient.GetClusterDefaults(mainCtx, &pps.GetClusterDefaultsRequest{})
				if err != nil {
					return errors.Wrap(err, "could not get cluster defaults")
				}
				fmt.Println(resp.ClusterDefaultsJson)
				return nil
			}
			return errors.New("--cluster must be specified")
		}),
		Hidden: true,
	}
	inspectDefaults.Flags().BoolVar(&cluster, "cluster", false, "Inspect cluster defaults.")
	//inspectDefaults.Flags().StringVar(&project, "project", project, "Inspect project defaults.")
	commands = append(commands, cmdutil.CreateAliases(inspectDefaults, "inspect defaults"))

<<<<<<< HEAD
=======
	var pathname string
	createDefaults := &cobra.Command{
		Use:   "{{alias}} [--cluster]",
		Short: "Set cluster defaults.",
		Long:  "Set cluster defaults.",
		Run: cmdutil.RunFixedArgs(0, func(args []string) error {
			if cluster {
				r, err := fileIndicatorToReadCloser(pathname)
				if err != nil {
					return errors.Wrapf(err, "could not open path %q for reading", pathname)
				}
				b, err := io.ReadAll(r)
				if err != nil {
					return errors.Wrapf(err, "could not read from %q", pathname)
				}
				b = bytes.TrimSpace(b) // remove leading & trailing whitespace
				// validate that the provided defaults parse
				var cd pps.ClusterDefaults
				if err := protojson.Unmarshal(b, &cd); err != nil {
					return errors.Wrapf(err, "invalid cluster defaults")
				}
				var req pps.SetClusterDefaultsRequest
				req.ClusterDefaultsJson = string(b)

				client, err := pachctlCfg.NewOnUserMachine(mainCtx, false)
				if err != nil {
					return err
				}
				defer client.Close()

				if _, err := client.PpsAPIClient.SetClusterDefaults(mainCtx, &pps.SetClusterDefaultsRequest{
					ClusterDefaultsJson: string(b),
				}); err != nil {
					return errors.Wrap(err, "could not set cluster defaults")
				}
				return nil
			}
			return errors.New("--cluster must be specified")
		}),
		Hidden: true,
	}
	createDefaults.Flags().BoolVar(&cluster, "cluster", false, "Create cluster defaults.")
	createDefaults.Flags().StringVarP(&pathname, "file", "f", "-", "A JSON file containing cluster defaults.  \"-\" reads from stdin (the default behavior.)")
	commands = append(commands, cmdutil.CreateAliases(createDefaults, "create defaults"))

	deleteDefaults := &cobra.Command{
		Use:   "{{alias}} [--cluster]",
		Short: "Delete defaults.",
		Long:  "Delete defaults.",
		Run: cmdutil.RunFixedArgs(0, func(args []string) error {
			if cluster {
				client, err := pachctlCfg.NewOnUserMachine(mainCtx, false)
				if err != nil {
					return err
				}
				defer client.Close()

				if _, err := client.PpsAPIClient.SetClusterDefaults(mainCtx, &pps.SetClusterDefaultsRequest{
					ClusterDefaultsJson: "{}",
				}); err != nil {
					return errors.Wrap(err, "could not set cluster defaults")
				}
				return nil
			}
			return errors.New("--cluster must be specified")
		}),
		Hidden: true,
	}
	deleteDefaults.Flags().BoolVar(&cluster, "cluster", false, "Delete cluster defaults.")
	commands = append(commands, cmdutil.CreateAliases(deleteDefaults, "delete defaults"))

	updateDefaults := &cobra.Command{
		Use:   "{{alias}} [--cluster]",
		Short: "Update defaults.",
		Long:  "Update defaults.",
		Run: cmdutil.RunFixedArgs(0, func(args []string) error {
			if cluster {
				r, err := fileIndicatorToReadCloser(pathname)
				if err != nil {
					return errors.Wrapf(err, "could not open path %q for reading", pathname)
				}
				b, err := io.ReadAll(r)
				if err != nil {
					return errors.Wrapf(err, "could not read from %q", pathname)
				}
				b = bytes.TrimSpace(b) // remove leading & trailing whitespace
				// validate that the provided defaults parse
				var cd pps.ClusterDefaults
				if err := protojson.Unmarshal(b, &cd); err != nil {
					return errors.Wrapf(err, "invalid cluster defaults")
				}
				var req pps.SetClusterDefaultsRequest
				req.ClusterDefaultsJson = string(b)
				client, err := pachctlCfg.NewOnUserMachine(mainCtx, false)
				if err != nil {
					return err
				}
				defer client.Close()
				if _, err := client.PpsAPIClient.SetClusterDefaults(mainCtx, &pps.SetClusterDefaultsRequest{
					ClusterDefaultsJson: string(b),
				}); err != nil {
					return errors.Wrap(err, "could not set cluster defaults")
				}
				return nil
			}
			return errors.New("--cluster must be specified")
		}),
		Hidden: true,
	}
	updateDefaults.Flags().BoolVar(&cluster, "cluster", false, "Update cluster defaults.")
	updateDefaults.Flags().StringVarP(&pathname, "file", "f", "-", "A JSON file containing cluster defaults.  \"-\" reads from stdin (the default behavior.)")
	commands = append(commands, cmdutil.CreateAliases(updateDefaults, "update defaults"))

>>>>>>> ad692db4
	return commands
}

// fileIndicatorToReadCloser returns an IO reader for a file based on an indicator
// (which may be a local path, a remote URL or "-" for stdin).
//
// TODO(msteffen) This is very similar to readConfigBytes in
// s/s/identity/cmds/cmds.go (which differs only in not supporting URLs),
// so the two could perhaps be refactored.
func fileIndicatorToReadCloser(indicator string) (io.ReadCloser, error) {
	if indicator == "-" {
		cmdutil.PrintStdinReminder()
		return os.Stdin, nil
	} else if u, err := url.Parse(indicator); err == nil && u.Scheme != "" {
		resp, err := http.Get(u.String())
		if err != nil {
			return nil, errors.Wrapf(err, "could not retrieve URL %v", u)
		}
		if resp.StatusCode != http.StatusOK {
			return nil, errors.Wrapf(err, "cannot handle HTTP status code %s (%d)", resp.Status, resp.StatusCode)
		}
		return resp.Body, nil
	}
	f, err := os.Open(indicator)
	if err != nil {
		return nil, errors.Wrapf(err, "could not open path %q", indicator)
	}
	return f, nil
}

func evaluateJsonnetTemplate(client *pachdclient.APIClient, jsonnetPath string, jsonnetArgs []string) ([]byte, error) {
	r, err := fileIndicatorToReadCloser(jsonnetPath)
	if err != nil {
		return nil, err
	}
	defer r.Close()
	templateBytes, err := io.ReadAll(r)
	if err != nil {
		return nil, errors.Wrapf(err, "could not read Jsonnet file %q", jsonnetPath)
	}
	args, err := pachtmpl.ParseArgs(jsonnetArgs)
	if err != nil {
		return nil, err
	}
	res, err := client.RenderTemplate(client.Ctx(), &pps.RenderTemplateRequest{
		Template: string(templateBytes),
		Args:     args,
	})
	if err != nil {
		return nil, err
	}
	return []byte(res.Json), nil
}

func pipelineHelper(ctx context.Context, pachctlCfg *pachctl.Config, reprocess bool, pushImages bool, registry, username, project, pipelinePath, jsonnetPath string, jsonnetArgs []string, update bool) error {
	// validate arguments
	if pipelinePath != "" && jsonnetPath != "" {
		return errors.New("cannot set both --file and --jsonnet; exactly one must be set")
	}
	if pipelinePath == "" && jsonnetPath == "" {
		pipelinePath = "-" // default input
	}
	pc, err := pachctlCfg.NewOnUserMachine(ctx, false)
	if err != nil {
		return errors.Wrapf(err, "error connecting to pachd")
	}
	defer pc.Close()
	// read/compute pipeline spec(s) (file, stdin, url, or via template)
	var pipelineReader *ppsutil.PipelineManifestReader
	if pipelinePath != "" {
		r, err := fileIndicatorToReadCloser(pipelinePath)
		if err != nil {
			return err
		}
		defer r.Close()
		pipelineReader, err = ppsutil.NewPipelineManifestReader(r)
		if err != nil {
			return err
		}

	} else if jsonnetPath != "" {
		pipelineBytes, err := evaluateJsonnetTemplate(pc, jsonnetPath, jsonnetArgs)
		if err != nil {
			return err
		}
		pipelineReader, err = ppsutil.NewPipelineManifestReader(bytes.NewReader(pipelineBytes))
		if err != nil {
			return err
		}
	}
	for {
		request, err := pipelineReader.NextCreatePipelineRequest()
		if errors.Is(err, io.EOF) {
			break
		} else if err != nil {
			return err
		}

		// Add trace if env var is set
		ctx, err := extended.EmbedAnyDuration(pc.Ctx())
		pc = pc.WithCtx(ctx)
		if err != nil {
			log.Error(ctx, "problem adding trace data", zap.Error(err))
		}

		if update {
			request.Update = true
			request.Reprocess = reprocess
		}

		if pushImages {
			if request.Transform == nil {
				return errors.New("must specify a pipeline `transform`")
			}
			if err := dockerPushHelper(request, registry, username); err != nil {
				return err
			}
		}

		if request.Pipeline.Project.GetName() == "" {
			request.Pipeline.Project = &pfs.Project{Name: project}
		}

		if err = txncmds.WithActiveTransaction(pc, func(txClient *pachdclient.APIClient) error {
			_, err := txClient.PpsAPIClient.CreatePipeline(
				txClient.Ctx(),
				request,
			)
			return grpcutil.ScrubGRPC(err)
		}); err != nil {
			return err
		}
	}

	return nil
}

func dockerPushHelper(request *pps.CreatePipelineRequest, registry, username string) error {
	// create docker client
	dockerClient, err := docker.NewClientFromEnv()
	if err != nil {
		return errors.Wrapf(err, "could not create a docker client from the environment")
	}

	var authConfig docker.AuthConfiguration
	detectedAuthConfig := false

	// try to automatically determine the credentials
	authConfigs, err := docker.NewAuthConfigurationsFromDockerCfg()
	if err == nil {
		for _, ac := range authConfigs.Configs {
			u, err := url.Parse(ac.ServerAddress)
			if err == nil && u.Hostname() == registry && (username == "" || username == ac.Username) {
				authConfig = ac
				detectedAuthConfig = true
				break
			}
		}
	}
	// if that failed, manually build credentials
	if !detectedAuthConfig {
		if username == "" {
			// request the username if it hasn't been specified yet
			fmt.Printf("Username for %s: ", registry)
			reader := bufio.NewReader(os.Stdin)
			username, err = reader.ReadString('\n')
			if err != nil {
				return errors.Wrapf(err, "could not read username")
			}
			username = strings.TrimRight(username, "\r\n")
		}

		// request the password
		password, err := cmdutil.ReadPassword(fmt.Sprintf("Password for %s@%s: ", username, registry))
		if err != nil {
			return errors.Wrapf(err, "could not read password")
		}

		authConfig = docker.AuthConfiguration{
			Username: username,
			Password: password,
		}
	}

	repo, sourceTag := docker.ParseRepositoryTag(request.Transform.Image)
	if sourceTag == "" {
		sourceTag = "latest"
	}
	destTag := uuid.NewWithoutDashes()

	sourceImage := fmt.Sprintf("%s:%s", repo, sourceTag)
	destImage := fmt.Sprintf("%s:%s", repo, destTag)

	fmt.Printf("Tagging/pushing %q, this may take a while.\n", destImage)

	if err := dockerClient.TagImage(sourceImage, docker.TagImageOptions{
		Repo:    repo,
		Tag:     destTag,
		Context: context.Background(),
	}); err != nil {
		return errors.Wrapf(err, "could not tag docker image")
	}

	if err := dockerClient.PushImage(
		docker.PushImageOptions{
			Name: repo,
			Tag:  destTag,
		},
		authConfig,
	); err != nil {
		return errors.Wrapf(err, "could not push docker image")
	}

	request.Transform.Image = destImage
	return nil
}

// ByCreationTime is an implementation of sort.Interface which
// sorts pps job info by creation time, ascending.
type ByCreationTime []*pps.JobInfo

func (arr ByCreationTime) Len() int { return len(arr) }

func (arr ByCreationTime) Swap(i, j int) { arr[i], arr[j] = arr[j], arr[i] }

func (arr ByCreationTime) Less(i, j int) bool {
	if arr[i].Started == nil || arr[j].Started == nil {
		return false
	}

	if arr[i].Started.Seconds < arr[j].Started.Seconds {
		return true
	} else if arr[i].Started.Seconds == arr[j].Started.Seconds {
		return arr[i].Started.Nanos < arr[j].Started.Nanos
	}

	return false
}

func validateJQConditionString(filter string) (string, error) {
	q, err := gojq.Parse(filter)
	if err != nil {
		return "", errors.EnsureStack(err)
	}
	_, err = gojq.Compile(q)
	if err != nil {
		return "", errors.EnsureStack(err)
	}
	return filter, nil
}

// ParseJobStates parses a slice of state names into a jq filter suitable for ListJob
func ParseJobStates(stateStrs []string) (string, error) {
	var conditions []string
	for _, stateStr := range stateStrs {
		if state, err := pps.JobStateFromName(stateStr); err == nil {
			conditions = append(conditions, fmt.Sprintf(".state == \"%s\"", state))
		} else {
			return "", err
		}
	}
	return validateJQConditionString(strings.Join(conditions, " or "))
}

// ParsePipelineStates parses a slice of state names into a jq filter suitable for ListPipeline
func ParsePipelineStates(stateStrs []string) (string, error) {
	var conditions []string
	for _, stateStr := range stateStrs {
		if state, err := pps.PipelineStateFromName(stateStr); err == nil {
			conditions = append(conditions, fmt.Sprintf(".state == \"%s\"", state))
		} else {
			return "", err
		}
	}
	return validateJQConditionString(strings.Join(conditions, " or "))
}

// Copied from src/client/pps.go's APIClient, because we need to add the new projects filter to the request,
// rather then adding yet another param, we are just going to pass in the request.
func listJobFilterF(ctx context.Context, client pps.API_ListJobClient, f func(*pps.JobInfo) error) error {
	for {
		ji, err := client.Recv()
		if errors.Is(err, io.EOF) {
			return nil
		} else if err != nil {
			return grpcutil.ScrubGRPC(err)
		}
		if err := f(ji); err != nil {
			if errors.Is(err, errutil.ErrBreak) {
				return nil
			}
			return err
		}
	}
}<|MERGE_RESOLUTION|>--- conflicted
+++ resolved
@@ -1579,8 +1579,6 @@
 	//inspectDefaults.Flags().StringVar(&project, "project", project, "Inspect project defaults.")
 	commands = append(commands, cmdutil.CreateAliases(inspectDefaults, "inspect defaults"))
 
-<<<<<<< HEAD
-=======
 	var pathname string
 	createDefaults := &cobra.Command{
 		Use:   "{{alias}} [--cluster]",
@@ -1694,7 +1692,6 @@
 	updateDefaults.Flags().StringVarP(&pathname, "file", "f", "-", "A JSON file containing cluster defaults.  \"-\" reads from stdin (the default behavior.)")
 	commands = append(commands, cmdutil.CreateAliases(updateDefaults, "update defaults"))
 
->>>>>>> ad692db4
 	return commands
 }
 
