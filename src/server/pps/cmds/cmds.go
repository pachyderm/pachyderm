package cmds

import (
	"bufio"
	"bytes"
	"context"
	"encoding/json"
	"fmt"
	"io"

	"net/http"
	"net/url"
	"os"
	"path/filepath"
	"strings"
	"time"

	"github.com/fatih/color"
	"github.com/pachyderm/pachyderm/v2/src/client"
	pachdclient "github.com/pachyderm/pachyderm/v2/src/client"
	"github.com/pachyderm/pachyderm/v2/src/internal/clientsdk"
	"github.com/pachyderm/pachyderm/v2/src/internal/cmdutil"
	"github.com/pachyderm/pachyderm/v2/src/internal/errors"
	"github.com/pachyderm/pachyderm/v2/src/internal/grpcutil"
	"github.com/pachyderm/pachyderm/v2/src/internal/pachtmpl"
	"github.com/pachyderm/pachyderm/v2/src/internal/pager"
	"github.com/pachyderm/pachyderm/v2/src/internal/ppsutil"
	"github.com/pachyderm/pachyderm/v2/src/internal/tabwriter"
	"github.com/pachyderm/pachyderm/v2/src/internal/tracing/extended"
	"github.com/pachyderm/pachyderm/v2/src/internal/uuid"
	"github.com/pachyderm/pachyderm/v2/src/pfs"
	"github.com/pachyderm/pachyderm/v2/src/pps"
	ppsclient "github.com/pachyderm/pachyderm/v2/src/pps"
	"github.com/pachyderm/pachyderm/v2/src/server/cmd/pachctl/shell"
	"github.com/pachyderm/pachyderm/v2/src/server/pps/pretty"
	txncmds "github.com/pachyderm/pachyderm/v2/src/server/transaction/cmds"

	prompt "github.com/c-bata/go-prompt"
	docker "github.com/fsouza/go-dockerclient"
	"github.com/gogo/protobuf/proto"
	"github.com/gogo/protobuf/types"
	"github.com/itchyny/gojq"
	"github.com/sirupsen/logrus"
	"github.com/spf13/cobra"
)

const (
	// Plural variables are used below for user convenience.
	datums    = "datums"
	jobs      = "jobs"
	pipelines = "pipelines"
	secrets   = "secrets"
)

// Cmds returns a slice containing pps commands.
func Cmds() []*cobra.Command {
	var commands []*cobra.Command

	var raw bool
	var output string
	outputFlags := cmdutil.OutputFlags(&raw, &output)

	var fullTimestamps bool
	timestampFlags := cmdutil.TimestampFlags(&fullTimestamps)

	var noPager bool
	pagerFlags := cmdutil.PagerFlags(&noPager)

	jobDocs := &cobra.Command{
		Short: "Docs for jobs.",
		Long: `Jobs are the basic units of computation in Pachyderm.

Jobs run a containerized workload over a set of finished input commits. Jobs are
created by pipelines and will write output to a commit in the pipeline's output
repo. A job can have multiple datums, each processed independently and the
results will be merged together at the end.

If the job fails, the output commit will not be populated with data.`,
	}
	commands = append(commands, cmdutil.CreateDocsAliases(jobDocs, "job", " job$", jobs))

	var project string
	inspectJob := &cobra.Command{
		Use:   "{{alias}} <pipeline>@<job>",
		Short: "Return info about a job.",
		Long:  "Return info about a job.",
		Run: cmdutil.RunFixedArgs(1, func(args []string) error {
			job, err := cmdutil.ParseJob(project, args[0])
			if err != nil && uuid.IsUUIDWithoutDashes(args[0]) {
				return errors.New(`Use "list job <id>" to see jobs with a given ID across different pipelines`)
			} else if err != nil {
				return err
			}
			client, err := pachdclient.NewOnUserMachine("user")
			if err != nil {
				return err
			}
			defer client.Close()
			jobInfo, err := client.InspectProjectJob(job.Pipeline.Project.GetName(), job.Pipeline.Name, job.ID, true)
			if err != nil {
				return errors.Wrap(err, "error from InspectJob")
			}
			if raw {
				return errors.EnsureStack(cmdutil.Encoder(output, os.Stdout).EncodeProto(jobInfo))
			} else if output != "" {
				return errors.New("cannot set --output (-o) without --raw")
			}
			pji := &pretty.PrintableJobInfo{
				JobInfo:        jobInfo,
				FullTimestamps: fullTimestamps,
			}
			return pretty.PrintDetailedJobInfo(os.Stdout, pji)
		}),
	}
	inspectJob.Flags().AddFlagSet(outputFlags)
	inspectJob.Flags().AddFlagSet(timestampFlags)
	inspectJob.Flags().StringVar(&project, "project", pfs.DefaultProjectName, "Project containing job.")
	shell.RegisterCompletionFunc(inspectJob, shell.JobCompletion)
	commands = append(commands, cmdutil.CreateAliases(inspectJob, "inspect job", jobs))

	writeJobInfos := func(out io.Writer, jobInfos []*pps.JobInfo) error {
		if raw {
			e := cmdutil.Encoder(output, out)
			for _, jobInfo := range jobInfos {
				if err := e.EncodeProto(jobInfo); err != nil {
					return errors.EnsureStack(err)
				}
			}
			return nil
		} else if output != "" {
			return errors.New("cannot set --output (-o) without --raw")
		}

		return pager.Page(noPager, out, func(w io.Writer) error {
			writer := tabwriter.NewWriter(w, pretty.JobHeader)
			for _, jobInfo := range jobInfos {
				pretty.PrintJobInfo(writer, jobInfo, fullTimestamps)
			}
			return writer.Flush()
		})
	}

	waitJob := &cobra.Command{
		Use:   "{{alias}} <job>|<pipeline>@<job>",
		Short: "Wait for a job to finish then return info about the job.",
		Long:  "Wait for a job to finish then return info about the job.",
		Run: cmdutil.RunFixedArgs(1, func(args []string) error {
			client, err := pachdclient.NewOnUserMachine("user")
			if err != nil {
				return err
			}
			defer client.Close()

			var jobInfos []*pps.JobInfo
			if uuid.IsUUIDWithoutDashes(args[0]) {
				jobInfos, err = client.WaitJobSetAll(args[0], true)
				if err != nil {
					return err
				}
			} else {
				job, err := cmdutil.ParseJob(project, args[0])
				if err != nil {
					return err
				}
				jobInfo, err := client.WaitProjectJob(pfs.DefaultProjectName, job.Pipeline.Name, job.ID, true)
				if err != nil {
					return errors.Wrap(err, "error from InspectJob")
				}
				jobInfos = []*pps.JobInfo{jobInfo}
			}

			return writeJobInfos(os.Stdout, jobInfos)
		}),
	}
	waitJob.Flags().AddFlagSet(outputFlags)
	waitJob.Flags().AddFlagSet(timestampFlags)
	waitJob.Flags().StringVar(&project, "project", pfs.DefaultProjectName, "Project containing job.")
	shell.RegisterCompletionFunc(waitJob, shell.JobCompletion)
	commands = append(commands, cmdutil.CreateAliases(waitJob, "wait job", jobs))

	var pipelineName string
	var inputCommitStrs []string
	var history string
	var stateStrs []string
	var expand bool
	listJob := &cobra.Command{
		Use:   "{{alias}} [<job-id>]",
		Short: "Return info about jobs.",
		Long:  "Return info about jobs.",
		Example: `
# Return a summary list of all jobs
$ {{alias}}

# Return all sub-jobs in a job
$ {{alias}} <job-id>

# Return all sub-jobs split across all pipelines
$ {{alias}} --expand

# Return only the sub-jobs from the most recent version of pipeline "foo"
$ {{alias}} -p foo

# Return all sub-jobs from all versions of pipeline "foo"
$ {{alias}} -p foo --history all

# Return all sub-jobs whose input commits include foo@XXX and bar@YYY
$ {{alias}} -i foo@XXX -i bar@YYY

# Return all sub-jobs in pipeline foo and whose input commits include bar@YYY
$ {{alias}} -p foo -i bar@YYY`,
		Run: cmdutil.RunBoundedArgs(0, 1, func(args []string) error {
			commits, err := cmdutil.ParseCommits(project, inputCommitStrs)
			if err != nil {
				return err
			}
			historyCount, err := cmdutil.ParseHistory(history)
			if err != nil {
				return errors.Wrapf(err, "error parsing history flag")
			}
			var filter string
			if len(stateStrs) > 0 {
				filter, err = ParseJobStates(stateStrs)
				if err != nil {
					return errors.Wrap(err, "error parsing state")
				}
			}

			client, err := pachdclient.NewOnUserMachine("user")
			if err != nil {
				return err
			}
			defer client.Close()

			if !raw && output != "" {
				return errors.New("cannot set --output (-o) without --raw")
			}

			if len(args) == 0 {
				if pipelineName == "" && !expand {
					// We are listing jobs
					if len(stateStrs) != 0 {
						return errors.Errorf("cannot specify '--state' when listing all jobs")
					} else if len(inputCommitStrs) != 0 {
						return errors.Errorf("cannot specify '--input' when listing all jobs")
					} else if history != "none" {
						return errors.Errorf("cannot specify '--history' when listing all jobs")
					}

					listJobSetClient, err := client.PpsAPIClient.ListJobSet(client.Ctx(), &pps.ListJobSetRequest{})
					if err != nil {
						return grpcutil.ScrubGRPC(err)
					}

					if raw {
						e := cmdutil.Encoder(output, os.Stdout)
						return clientsdk.ForEachJobSet(listJobSetClient, func(jobSetInfo *pps.JobSetInfo) error {
							return errors.EnsureStack(e.EncodeProto(jobSetInfo))
						})
					}

					return pager.Page(noPager, os.Stdout, func(w io.Writer) error {
						writer := tabwriter.NewWriter(w, pretty.JobSetHeader)
						if err := clientsdk.ForEachJobSet(listJobSetClient, func(jobSetInfo *pps.JobSetInfo) error {
							pretty.PrintJobSetInfo(writer, jobSetInfo, fullTimestamps)
							return nil
						}); err != nil {
							return err
						}
						return writer.Flush()
					})
				} else {
					// We are listing all sub-jobs, possibly restricted to a single pipeline
					if raw {
						e := cmdutil.Encoder(output, os.Stdout)
						return client.ListJobFilterF(pipelineName, commits, historyCount, true, filter, func(ji *ppsclient.JobInfo) error {
							return errors.EnsureStack(e.EncodeProto(ji))
						})
					}

					return pager.Page(noPager, os.Stdout, func(w io.Writer) error {
						writer := tabwriter.NewWriter(w, pretty.JobHeader)
						if err := client.ListJobFilterF(pipelineName, commits, historyCount, false, filter, func(ji *ppsclient.JobInfo) error {
							pretty.PrintJobInfo(writer, ji, fullTimestamps)
							return nil
						}); err != nil {
							return err
						}
						return writer.Flush()
					})
				}
			} else {
				// We are listing sub-jobs of a specific job
				if len(stateStrs) != 0 {
					return errors.Errorf("cannot specify '--state' when listing sub-jobs")
				} else if len(inputCommitStrs) != 0 {
					return errors.Errorf("cannot specify '--input' when listing sub-jobs")
				} else if history != "none" {
					return errors.Errorf("cannot specify '--history' when listing sub-jobs")
				} else if pipelineName != "" {
					return errors.Errorf("cannot specify '--pipeline' when listing sub-jobs")
				}

				var jobInfos []*pps.JobInfo
				jobInfos, err = client.InspectJobSet(args[0], false)
				if err != nil {
					return errors.Wrap(err, "error from InspectJobSet")
				}

				return writeJobInfos(os.Stdout, jobInfos)
			}
		}),
	}
	listJob.Flags().StringVarP(&pipelineName, "pipeline", "p", "", "Limit to jobs made by pipeline.")
	listJob.MarkFlagCustom("pipeline", "__pachctl_get_pipeline")
	listJob.Flags().StringSliceVarP(&inputCommitStrs, "input", "i", []string{}, "List jobs with a specific set of input commits. format: <repo>@<branch-or-commit>")
	listJob.MarkFlagCustom("input", "__pachctl_get_repo_commit")
	listJob.Flags().BoolVarP(&expand, "expand", "x", false, "Show one line for each sub-job and include more columns")
	listJob.Flags().AddFlagSet(outputFlags)
	listJob.Flags().AddFlagSet(timestampFlags)
	listJob.Flags().AddFlagSet(pagerFlags)
	listJob.Flags().StringVar(&history, "history", "none", "Return jobs from historical versions of pipelines.")
	listJob.Flags().StringArrayVar(&stateStrs, "state", []string{}, "Return only sub-jobs with the specified state. Can be repeated to include multiple states")
	listJob.Flags().StringVar(&project, "project", pfs.DefaultProjectName, "Project in which repo is located.")
	shell.RegisterCompletionFunc(listJob,
		func(flag, text string, maxCompletions int64) ([]prompt.Suggest, shell.CacheFunc) {
			if flag == "-p" || flag == "--pipeline" {
				cs, cf := shell.PipelineCompletion(flag, text, maxCompletions)
				return cs, shell.AndCacheFunc(cf, shell.SameFlag(flag))
			}
			return shell.JobSetCompletion(flag, text, maxCompletions)
		})
	commands = append(commands, cmdutil.CreateAliases(listJob, "list job", jobs))

	deleteJob := &cobra.Command{
		Use:   "{{alias}} <pipeline>@<job>",
		Short: "Delete a job.",
		Long:  "Delete a job.",
		Run: cmdutil.RunFixedArgs(1, func(args []string) error {
			job, err := cmdutil.ParseJob(project, args[0])
			if err != nil {
				return err
			}
			client, err := pachdclient.NewOnUserMachine("user")
			if err != nil {
				return err
			}
			defer client.Close()
			if err := client.DeleteProjectJob(job.Pipeline.Project.GetName(), job.Pipeline.Name, job.ID); err != nil {
				return errors.Wrap(err, "error from DeleteJob")
			}
			return nil
		}),
	}
	deleteJob.Flags().StringVar(&project, "project", pfs.DefaultProjectName, "Project within which to delete job")
	shell.RegisterCompletionFunc(deleteJob, shell.JobCompletion)
	commands = append(commands, cmdutil.CreateAliases(deleteJob, "delete job", jobs))

	stopJob := &cobra.Command{
		Use:   "{{alias}} <pipeline>@<job>",
		Short: "Stop a job.",
		Long:  "Stop a job.  The job will be stopped immediately.",
		Run: cmdutil.RunFixedArgs(1, func(args []string) error {
			client, err := pachdclient.NewOnUserMachine("user")
			if err != nil {
				return err
			}
			defer client.Close()

			if uuid.IsUUIDWithoutDashes(args[0]) {
				// Stop each subjob in a transaction
				jobInfos, err := client.InspectJobSet(args[0], false)
				if err != nil {
					return err
				}
				if _, err := client.RunBatchInTransaction(func(tb *pachdclient.TransactionBuilder) error {
					for _, jobInfo := range jobInfos {
						if err := tb.StopProjectJob(pfs.DefaultProjectName, jobInfo.Job.Pipeline.Name, jobInfo.Job.ID); err != nil {
							return err
						}
					}
					return nil
				}); err != nil {
					return err
				}
			} else {
				job, err := cmdutil.ParseJob(project, args[0])
				if err != nil {
					return err
				}
				if err := client.StopProjectJob(pfs.DefaultProjectName, job.Pipeline.Name, job.ID); err != nil {
					return errors.Wrap(err, "error from StopProjectJob")
				}
			}
			return nil
		}),
	}
	stopJob.Flags().StringVar(&project, "project", pfs.DefaultProjectName, "Project containing the job")
	shell.RegisterCompletionFunc(stopJob, shell.JobCompletion)
	commands = append(commands, cmdutil.CreateAliases(stopJob, "stop job", jobs))

	datumDocs := &cobra.Command{
		Short: "Docs for datums.",
		Long: `Datums are the small independent units of processing for Pachyderm jobs.

A datum is defined by applying a glob pattern (in the pipeline spec) to the file
paths in the input repo. A datum can include one or more files or directories.

Datums within a job will be processed independently, sometimes distributed
across separate workers.  A separate execution of user code will be run for
each datum.`,
	}
	commands = append(commands, cmdutil.CreateDocsAliases(datumDocs, "datum", " datum$", datums))

	restartDatum := &cobra.Command{
		Use:   "{{alias}} <pipeline>@<job> <datum-path1>,<datum-path2>,...",
		Short: "Restart a datum.",
		Long:  "Restart a datum.",
		Run: cmdutil.RunFixedArgs(2, func(args []string) error {
			job, err := cmdutil.ParseJob(project, args[0])
			if err != nil {
				return err
			}
			client, err := pachdclient.NewOnUserMachine("user")
			if err != nil {
				return err
			}
			defer client.Close()
			datumFilter := strings.Split(args[1], ",")
			for i := 0; i < len(datumFilter); {
				if len(datumFilter[i]) == 0 {
					if i+1 < len(datumFilter) {
						copy(datumFilter[i:], datumFilter[i+1:])
					}
					datumFilter = datumFilter[:len(datumFilter)-1]
				} else {
					i++
				}
			}
			return client.RestartProjectDatum(job.Pipeline.Project.GetName(), job.Pipeline.Name, job.ID, datumFilter)
		}),
	}
	restartDatum.Flags().StringVar(&project, "project", pfs.DefaultProjectName, "Project containing the datum job")
	commands = append(commands, cmdutil.CreateAliases(restartDatum, "restart datum", datums))

	var pipelineInputPath string
	listDatum := &cobra.Command{
		Use:   "{{alias}} <pipeline>@<job>",
		Short: "Return the datums in a job.",
		Long:  "Return the datums in a job.",
		Run: cmdutil.RunBoundedArgs(0, 1, func(args []string) (retErr error) {
			client, err := pachdclient.NewOnUserMachine("user")
			if err != nil {
				return err
			}
			defer client.Close()
			var printF func(*ppsclient.DatumInfo) error
			if !raw {
				if output != "" {
					return errors.New("cannot set --output (-o) without --raw")
				}
				writer := tabwriter.NewWriter(os.Stdout, pretty.DatumHeader)
				printF = func(di *ppsclient.DatumInfo) error {
					pretty.PrintDatumInfo(writer, di)
					return nil
				}
				defer func() {
					if err := writer.Flush(); retErr == nil {
						retErr = err
					}
				}()
			} else {
				e := cmdutil.Encoder(output, os.Stdout)
				printF = func(di *ppsclient.DatumInfo) error {
					return errors.EnsureStack(e.EncodeProto(di))
				}
			}
			if pipelineInputPath != "" && len(args) == 1 {
				return errors.Errorf("can't specify both a job and a pipeline spec")
			} else if pipelineInputPath != "" {
				pipelineBytes, err := readPipelineBytes(pipelineInputPath)
				if err != nil {
					return err
				}
				pipelineReader, err := ppsutil.NewPipelineManifestReader(pipelineBytes)
				if err != nil {
					return err
				}
				request, err := pipelineReader.NextCreatePipelineRequest()
				if err != nil {
					return err
				}
				return client.ListDatumInput(request.Input, printF)
			} else if len(args) == 1 {
				job, err := cmdutil.ParseJob(project, args[0])
				if err != nil {
					return err
				}
				return client.ListProjectDatum(job.Pipeline.Project.GetName(), job.Pipeline.Name, job.ID, printF)
			} else {
				return errors.Errorf("must specify either a job or a pipeline spec")
			}
		}),
	}
	listDatum.Flags().StringVarP(&pipelineInputPath, "file", "f", "", "The JSON file containing the pipeline to list datums from, the pipeline need not exist")
	listDatum.Flags().StringVar(&project, "project", pfs.DefaultProjectName, "Project containing the job")
	listDatum.Flags().AddFlagSet(outputFlags)
	shell.RegisterCompletionFunc(listDatum, shell.JobCompletion)
	commands = append(commands, cmdutil.CreateAliases(listDatum, "list datum", datums))

	inspectDatum := &cobra.Command{
		Use:   "{{alias}} <pipeline>@<job> <datum>",
		Short: "Display detailed info about a single datum.",
		Long:  "Display detailed info about a single datum. Requires the pipeline to have stats enabled.",
		Run: cmdutil.RunFixedArgs(2, func(args []string) error {
			job, err := cmdutil.ParseJob(project, args[0])
			if err != nil {
				return err
			}
			client, err := pachdclient.NewOnUserMachine("user")
			if err != nil {
				return err
			}
			defer client.Close()
			datumInfo, err := client.InspectProjectDatum(job.Pipeline.Project.GetName(), job.Pipeline.Name, job.ID, args[1])
			if err != nil {
				return err
			}
			if raw {
				return errors.EnsureStack(cmdutil.Encoder(output, os.Stdout).EncodeProto(datumInfo))
			} else if output != "" {
				return errors.New("cannot set --output (-o) without --raw")
			}
			pretty.PrintDetailedDatumInfo(os.Stdout, datumInfo)
			return nil
		}),
	}
	inspectDatum.Flags().StringVar(&project, "project", pfs.DefaultProjectName, "Project containing the job")
	inspectDatum.Flags().AddFlagSet(outputFlags)
	commands = append(commands, cmdutil.CreateAliases(inspectDatum, "inspect datum", datums))

	var (
		jobStr      string
		datumID     string
		commaInputs string // comma-separated list of input files of interest
		master      bool
		worker      bool
		follow      bool
		tail        int64
		since       string
	)

	// prettyLogsPrinter helps to print the logs recieved in different colours
	prettyLogsPrinter := func(message string) {
		informationArray := strings.Split(message, " ")
		if len(informationArray) > 1 {
			debugString := informationArray[1]
			debugLevel := strings.ToLower(debugString)
			var debugLevelColoredString string
			if debugLevel == "info" {
				debugLevelColoredString = color.New(color.FgGreen).Sprint(debugString)
			} else if debugLevel == "warning" {
				debugLevelColoredString = color.New(color.FgYellow).Sprint(debugString)
			} else if debugLevel == "error" {
				debugLevelColoredString = color.New(color.FgRed).Sprint(debugString)
			} else {
				debugLevelColoredString = debugString
			}
			informationArray[1] = debugLevelColoredString
			coloredMessage := strings.Join(informationArray, " ")
			fmt.Println(coloredMessage)
		} else {
			fmt.Println(message)
		}

	}

	getLogs := &cobra.Command{
		Use:   "{{alias}} [--pipeline=<pipeline>|--job=<pipeline>@<job>] [--datum=<datum>]",
		Short: "Return logs from a job.",
		Long:  "Return logs from a job.",
		Example: `
	# Return logs emitted by recent jobs in the "filter" pipeline
	$ {{alias}} --pipeline=filter

	# Return logs emitted by the job aedfa12aedf
	$ {{alias}} --job=aedfa12aedf

	# Return logs emitted by the pipeline \"filter\" while processing /apple.txt and a file with the hash 123aef
	$ {{alias}} --pipeline=filter --inputs=/apple.txt,123aef`,
		Run: cmdutil.RunFixedArgs(0, func(args []string) error {
			client, err := pachdclient.NewOnUserMachine("user")
			if err != nil {
				return errors.Wrapf(err, "error connecting to pachd")
			}
			defer client.Close()

			// Break up comma-separated input paths, and filter out empty entries
			data := strings.Split(commaInputs, ",")
			for i := 0; i < len(data); {
				if len(data[i]) == 0 {
					if i+1 < len(data) {
						copy(data[i:], data[i+1:])
					}
					data = data[:len(data)-1]
				} else {
					i++
				}
			}
			since, err := time.ParseDuration(since)
			if err != nil {
				return errors.Wrapf(err, "error parsing since(%q)", since)
			}
			if tail != 0 {
				return errors.Errorf("tail has been deprecated and removed from Pachyderm, use --since instead")
			}

			if pipelineName != "" && jobStr != "" {
				return errors.Errorf("only one of pipeline or job should be specified")
			}

			var jobID string
			if jobStr != "" {
				job, err := cmdutil.ParseJob(project, jobStr)
				if err != nil {
					return err
				}
				pipelineName = job.Pipeline.Name
				jobID = job.ID
			}

			// Issue RPC
			iter := client.GetProjectLogs(project, pipelineName, jobID, data, datumID, master, follow, since)
			var buf bytes.Buffer
			encoder := json.NewEncoder(&buf)
			for iter.Next() {
				if raw {
					buf.Reset()
					if err := encoder.Encode(iter.Message()); err != nil {
						fmt.Fprintf(os.Stderr, "error marshalling \"%v\": %s\n", iter.Message(), err)
					}
					fmt.Println(buf.String())
				} else if iter.Message().User && !master && !worker {
					prettyLogsPrinter(iter.Message().Message)
				} else if iter.Message().Master && master {
					prettyLogsPrinter(iter.Message().Message)
				} else if !iter.Message().User && !iter.Message().Master && worker {
					prettyLogsPrinter(iter.Message().Message)
				} else if pipelineName == "" && jobID == "" {
					prettyLogsPrinter(iter.Message().Message)
				}
			}
			return iter.Err()
		}),
	}
	getLogs.Flags().StringVarP(&pipelineName, "pipeline", "p", "", "Filter the log "+
		"for lines from this pipeline (accepts pipeline name)")
	getLogs.MarkFlagCustom("pipeline", "__pachctl_get_pipeline")
	getLogs.Flags().StringVarP(&jobStr, "job", "j", "", "Filter for log lines from "+
		"this job (accepts job ID)")
	getLogs.MarkFlagCustom("job", "__pachctl_get_job")
	getLogs.Flags().StringVar(&datumID, "datum", "", "Filter for log lines for this datum (accepts datum ID)")
	getLogs.Flags().StringVar(&commaInputs, "inputs", "", "Filter for log lines "+
		"generated while processing these files (accepts PFS paths or file hashes)")
	getLogs.Flags().BoolVar(&master, "master", false, "Return log messages from the master process (pipeline must be set).")
	getLogs.Flags().BoolVar(&worker, "worker", false, "Return log messages from the worker process.")
	getLogs.Flags().BoolVar(&raw, "raw", false, "Return log messages verbatim from server.")
	getLogs.Flags().BoolVarP(&follow, "follow", "f", false, "Follow logs as more are created.")
	getLogs.Flags().Int64VarP(&tail, "tail", "t", 0, "Lines of recent logs to display.")
	getLogs.Flags().StringVar(&since, "since", "24h", "Return log messages more recent than \"since\".")
	getLogs.Flags().StringVar(&project, "project", pfs.DefaultProjectName, "Project containing the job.")
	shell.RegisterCompletionFunc(getLogs,
		func(flag, text string, maxCompletions int64) ([]prompt.Suggest, shell.CacheFunc) {
			if flag == "--pipeline" || flag == "-p" {
				cs, cf := shell.PipelineCompletion(flag, text, maxCompletions)
				return cs, shell.AndCacheFunc(cf, shell.SameFlag(flag))
			}
			if flag == "--job" || flag == "-j" {
				cs, cf := shell.JobCompletion(flag, text, maxCompletions)
				return cs, shell.AndCacheFunc(cf, shell.SameFlag(flag))
			}
			return nil, shell.SameFlag(flag)
		})
	commands = append(commands, cmdutil.CreateAlias(getLogs, "logs"))

	pipelineDocs := &cobra.Command{
		Short: "Docs for pipelines.",
		Long: `Pipelines are a powerful abstraction for automating jobs.

Pipelines take a set of repos and branches as inputs and will write to a single
output repo of the same name. Pipelines then subscribe to commits on those repos
and launch a job to process each incoming commit.

All jobs created by a pipeline will create commits in the pipeline's output repo.`,
	}
	commands = append(commands, cmdutil.CreateDocsAliases(pipelineDocs, "pipeline", " pipeline$", pipelines))

	var pushImages bool
	var registry string
	var username string
	var pipelinePath string
	var jsonnetPath string
	var jsonnetArgs []string
	createPipeline := &cobra.Command{
		Short: "Create a new pipeline.",
		Long:  "Create a new pipeline from a pipeline specification. For details on the format, see https://docs.pachyderm.com/latest/reference/pipeline_spec/.",
		Run: cmdutil.RunFixedArgs(0, func(args []string) (retErr error) {
			return pipelineHelper(false, pushImages, registry, username, project, pipelinePath, jsonnetPath, jsonnetArgs, false)
		}),
	}
	createPipeline.Flags().StringVarP(&pipelinePath, "file", "f", "", "A JSON file (url or filepath) containing one or more pipelines. \"-\" reads from stdin (the default behavior). Exactly one of --file and --jsonnet must be set.")
	createPipeline.Flags().StringVar(&jsonnetPath, "jsonnet", "", "BETA: A Jsonnet template file (url or filepath) for one or more pipelines. \"-\" reads from stdin. Exactly one of --file and --jsonnet must be set. Jsonnet templates must contain a top-level function; strings can be passed to this function with --arg (below)")
	createPipeline.Flags().StringArrayVar(&jsonnetArgs, "arg", nil, "Top-level argument passed to the Jsonnet template in --jsonnet (which must be set if any --arg arguments are passed). Value must be of the form 'param=value'. For multiple args, --arg may be set more than once.")
	createPipeline.Flags().BoolVarP(&pushImages, "push-images", "p", false, "If true, push local docker images into the docker registry.")
	createPipeline.Flags().StringVarP(&registry, "registry", "r", "index.docker.io", "The registry to push images to.")
	createPipeline.Flags().StringVarP(&username, "username", "u", "", "The username to push images as.")
	createPipeline.Flags().StringVar(&project, "project", pfs.DefaultProjectName, "The project in which to create the pipeline.")
	commands = append(commands, cmdutil.CreateAliases(createPipeline, "create pipeline", pipelines))

	var reprocess bool
	updatePipeline := &cobra.Command{
		Short: "Update an existing Pachyderm pipeline.",
		Long:  "Update a Pachyderm pipeline with a new pipeline specification. For details on the format, see https://docs.pachyderm.com/latest/reference/pipeline-spec/.",
		Run: cmdutil.RunFixedArgs(0, func(args []string) (retErr error) {
			return pipelineHelper(reprocess, pushImages, registry, username, project, pipelinePath, jsonnetPath, jsonnetArgs, true)
		}),
	}
	updatePipeline.Flags().StringVarP(&pipelinePath, "file", "f", "", "A JSON file (url or filepath) containing one or more pipelines. \"-\" reads from stdin (the default behavior). Exactly one of --file and --jsonnet must be set.")
	updatePipeline.Flags().StringVar(&jsonnetPath, "jsonnet", "", "BETA: A Jsonnet template file (url or filepath) for one or more pipelines. \"-\" reads from stdin. Exactly one of --file and --jsonnet must be set. Jsonnet templates must contain a top-level function; strings can be passed to this function with --arg (below)")
	updatePipeline.Flags().StringArrayVar(&jsonnetArgs, "arg", nil, "Top-level argument passed to the Jsonnet template in --jsonnet (which must be set if any --arg arguments are passed). Value must be of the form 'param=value'. For multiple args, --arg may be set more than once.")
	updatePipeline.Flags().BoolVarP(&pushImages, "push-images", "p", false, "If true, push local docker images into the docker registry.")
	updatePipeline.Flags().StringVarP(&registry, "registry", "r", "index.docker.io", "The registry to push images to.")
	updatePipeline.Flags().StringVarP(&username, "username", "u", "", "The username to push images as.")
	updatePipeline.Flags().BoolVar(&reprocess, "reprocess", false, "If true, reprocess datums that were already processed by previous version of the pipeline.")
	updatePipeline.Flags().StringVar(&project, "project", pfs.DefaultProjectName, "The project in which to update the pipeline.")
	commands = append(commands, cmdutil.CreateAliases(updatePipeline, "update pipeline", pipelines))

	runCron := &cobra.Command{
		Use:   "{{alias}} <pipeline>",
		Short: "Run an existing Pachyderm cron pipeline now",
		Long:  "Run an existing Pachyderm cron pipeline now",
		Example: `
		# Run a cron pipeline "clock" now
		$ {{alias}} clock`,
		Run: cmdutil.RunMinimumArgs(1, func(args []string) (retErr error) {
			client, err := pachdclient.NewOnUserMachine("user")
			if err != nil {
				return err
			}
			defer client.Close()
			err = client.RunProjectCron(project, args[0])
			if err != nil {
				return err
			}
			return nil
		}),
	}
	runCron.Flags().StringVar(&project, "project", pfs.DefaultProjectName, "Project containing pipeline.")
	commands = append(commands, cmdutil.CreateAlias(runCron, "run cron"))

	inspectPipeline := &cobra.Command{
		Use:   "{{alias}} <pipeline>",
		Short: "Return info about a pipeline.",
		Long:  "Return info about a pipeline.",
		Run: cmdutil.RunFixedArgs(1, func(args []string) error {
			client, err := pachdclient.NewOnUserMachine("user")
			if err != nil {
				return err
			}
			defer client.Close()
			pipelineInfo, err := client.InspectProjectPipeline(project, args[0], true)
			if err != nil {
				return err
			}
			if raw {
				return errors.EnsureStack(cmdutil.Encoder(output, os.Stdout).EncodeProto(pipelineInfo))
			} else if output != "" {
				return errors.New("cannot set --output (-o) without --raw")
			}
			pi := &pretty.PrintablePipelineInfo{
				PipelineInfo:   pipelineInfo,
				FullTimestamps: fullTimestamps,
			}
			return pretty.PrintDetailedPipelineInfo(os.Stdout, pi)
		}),
	}
	inspectPipeline.Flags().AddFlagSet(outputFlags)
	inspectPipeline.Flags().AddFlagSet(timestampFlags)
	inspectPipeline.Flags().StringVar(&project, "project", pfs.DefaultProjectName, "Project of pipeline to inspect.")
	commands = append(commands, cmdutil.CreateAliases(inspectPipeline, "inspect pipeline", pipelines))

	var editor string
	var editorArgs []string
	editPipeline := &cobra.Command{
		Use:   "{{alias}} <pipeline>",
		Short: "Edit the manifest for a pipeline in your text editor.",
		Long:  "Edit the manifest for a pipeline in your text editor.",
		Run: cmdutil.RunFixedArgs(1, func(args []string) (retErr error) {
			client, err := pachdclient.NewOnUserMachine("user")
			if err != nil {
				return err
			}
			defer client.Close()

			pipelineInfo, err := client.InspectProjectPipeline(project, args[0], true)
			if err != nil {
				return err
			}

			createPipelineRequest := ppsutil.PipelineReqFromInfo(pipelineInfo)
			f, err := os.CreateTemp("", args[0])
			if err != nil {
				return errors.EnsureStack(err)
			}
			if err := cmdutil.Encoder(output, f).EncodeProto(createPipelineRequest); err != nil {
				return errors.EnsureStack(err)
			}
			defer func() {
				if err := f.Close(); err != nil && retErr == nil {
					retErr = err
				}
			}()
			if editor == "" {
				editor = os.Getenv("EDITOR")
			}
			if editor == "" {
				editor = "vim"
			}
			editorArgs = strings.Split(editor, " ")
			editorArgs = append(editorArgs, f.Name())
			if err := cmdutil.RunIO(cmdutil.IO{
				Stdin:  os.Stdin,
				Stdout: os.Stdout,
				Stderr: os.Stderr,
			}, editorArgs...); err != nil {
				return err
			}
			pipelineBytes, err := readPipelineBytes(f.Name())
			if err != nil {
				return err
			}
			pipelineReader, err := ppsutil.NewPipelineManifestReader(pipelineBytes)
			if err != nil {
				return err
			}
			request, err := pipelineReader.NextCreatePipelineRequest()
			if err != nil {
				return err
			}
			if proto.Equal(createPipelineRequest, request) {
				fmt.Println("Pipeline unchanged, no update will be performed.")
				return nil
			}
			request.Update = true
			request.Reprocess = reprocess
			return txncmds.WithActiveTransaction(client, func(txClient *pachdclient.APIClient) error {
				_, err := txClient.PpsAPIClient.CreatePipeline(
					txClient.Ctx(),
					request,
				)
				return grpcutil.ScrubGRPC(err)
			})
		}),
	}
	editPipeline.Flags().BoolVar(&reprocess, "reprocess", false, "If true, reprocess datums that were already processed by previous version of the pipeline.")
	editPipeline.Flags().StringVar(&editor, "editor", "", "Editor to use for modifying the manifest.")
	editPipeline.Flags().StringVarP(&output, "output", "o", "", "Output format: \"json\" or \"yaml\" (default \"json\")")
	editPipeline.Flags().StringVar(&project, "project", pfs.DefaultProjectName, "Project of pipeline to edit.")
	commands = append(commands, cmdutil.CreateAliases(editPipeline, "edit pipeline", pipelines))

	var spec bool
	var commit string
	listPipeline := &cobra.Command{
		Use:   "{{alias}} [<pipeline>]",
		Short: "Return info about all pipelines.",
		Long:  "Return info about all pipelines.",
		Run: cmdutil.RunBoundedArgs(0, 1, func(args []string) error {
			// validate flags
			if raw && spec {
				return errors.Errorf("cannot set both --raw and --spec")
			} else if !raw && !spec && output != "" {
				return errors.New("cannot set --output (-o) without --raw or --spec")
			}
			history, err := cmdutil.ParseHistory(history)
			if err != nil {
				return errors.Wrapf(err, "error parsing history flag")
			}
			var filter string
			if len(stateStrs) > 0 {
				filter, err = ParsePipelineStates(stateStrs)
				if err != nil {
					return errors.Wrap(err, "error parsing state")
				}
			}
			// init client & get pipeline info
			client, err := pachdclient.NewOnUserMachine("user")
			if err != nil {
				return errors.Wrapf(err, "error connecting to pachd")
			}
			defer client.Close()
			var pipeline string
			if len(args) > 0 {
				pipeline = args[0]
			}
			request := &ppsclient.ListPipelineRequest{
				History:   history,
				CommitSet: &pfs.CommitSet{ID: commit},
				JqFilter:  filter,
				Details:   true,
			}
			if pipeline != "" {
				request.Pipeline = pachdclient.NewProjectPipeline(project, pipeline)
			}
			lpClient, err := client.PpsAPIClient.ListPipeline(client.Ctx(), request)
			if err != nil {
				return grpcutil.ScrubGRPC(err)
			}
			pipelineInfos, err := clientsdk.ListPipelineInfo(lpClient)
			if err != nil {
				return grpcutil.ScrubGRPC(err)
			}
			if raw {
				e := cmdutil.Encoder(output, os.Stdout)
				for _, pipelineInfo := range pipelineInfos {
					if err := e.EncodeProto(pipelineInfo); err != nil {
						return errors.EnsureStack(err)
					}
				}
				return nil
			} else if spec {
				e := cmdutil.Encoder(output, os.Stdout)
				for _, pipelineInfo := range pipelineInfos {
					if err := e.EncodeProto(ppsutil.PipelineReqFromInfo(pipelineInfo)); err != nil {
						return errors.EnsureStack(err)
					}
				}
				return nil
			}
			for _, pi := range pipelineInfos {
				if ppsutil.ErrorState(pi.State) {
					fmt.Fprintln(os.Stderr, "One or more pipelines have encountered errors, use inspect pipeline to get more info.")
					break
				}
			}
			writer := tabwriter.NewWriter(os.Stdout, pretty.PipelineHeader)
			for _, pipelineInfo := range pipelineInfos {
				pretty.PrintPipelineInfo(writer, pipelineInfo, fullTimestamps)
			}
			return writer.Flush()
		}),
	}
	listPipeline.Flags().BoolVarP(&spec, "spec", "s", false, "Output 'create pipeline' compatibility specs.")
	listPipeline.Flags().AddFlagSet(outputFlags)
	listPipeline.Flags().AddFlagSet(timestampFlags)
	listPipeline.Flags().StringVar(&history, "history", "none", "Return revision history for pipelines.")
	listPipeline.Flags().StringVarP(&commit, "commit", "c", "", "List the pipelines as they existed at this commit.")
	listPipeline.Flags().StringArrayVar(&stateStrs, "state", []string{}, "Return only pipelines with the specified state. Can be repeated to include multiple states")
	listPipeline.Flags().StringVar(&project, "project", pfs.DefaultProjectName, "Project containing projects.")
	commands = append(commands, cmdutil.CreateAliases(listPipeline, "list pipeline", pipelines))

	var commitSet string
	var boxWidth int
	var edgeHeight int
	draw := &cobra.Command{
		Use:   "{{alias}}",
		Short: "Draw a DAG",
		Long:  "Draw a DAG",
		Run: cmdutil.RunBoundedArgs(0, 1, func(args []string) error {
			client, err := pachdclient.NewOnUserMachine("user")
			if err != nil {
				return errors.Wrapf(err, "error connecting to pachd")
			}
			defer client.Close()
			request := &ppsclient.ListPipelineRequest{
				History:   0,
				JqFilter:  "",
				Details:   true,
				CommitSet: &pfs.CommitSet{ID: commitSet},
			}
			lpClient, err := client.PpsAPIClient.ListPipeline(client.Ctx(), request)
			if err != nil {
				return grpcutil.ScrubGRPC(err)
			}
			pipelineInfos, err := clientsdk.ListPipelineInfo(lpClient)
			if err != nil {
				return grpcutil.ScrubGRPC(err)
			}
			if picture, err := pretty.Draw(pipelineInfos, pretty.BoxWidthOption(boxWidth), pretty.EdgeHeightOption(edgeHeight)); err != nil {
				return err
			} else {
				fmt.Print(picture)
			}
			return nil
		}),
	}
	draw.Flags().StringVarP(&commitSet, "commit", "c", "", "Commit at which you would to draw the DAG")
	draw.Flags().IntVar(&boxWidth, "box-width", 11, "Character width of each box in the DAG")
	draw.Flags().IntVar(&edgeHeight, "edge-height", 5, "Number of vertical lines spanned by each edge")
	commands = append(commands, cmdutil.CreateAlias(draw, "draw"))

	var (
		all      bool
		force    bool
		keepRepo bool
	)
	deletePipeline := &cobra.Command{
		Use:   "{{alias}} (<pipeline>|--all)",
		Short: "Delete a pipeline.",
		Long:  "Delete a pipeline.",
		Run: cmdutil.RunBoundedArgs(0, 1, func(args []string) error {
			client, err := pachdclient.NewOnUserMachine("user")
			if err != nil {
				return err
			}
			defer client.Close()
			if len(args) > 0 && all {
				return errors.Errorf("cannot use the --all flag with an argument")
			}
			if len(args) == 0 && !all {
				return errors.Errorf("either a pipeline name or the --all flag needs to be provided")
			}
			req := &ppsclient.DeletePipelineRequest{
				All:      all,
				Force:    force,
				KeepRepo: keepRepo,
			}
			if len(args) > 0 {
				req.Pipeline = pachdclient.NewProjectPipeline(project, args[0])
			}
			if _, err = client.PpsAPIClient.DeletePipeline(client.Ctx(), req); err != nil {
				return grpcutil.ScrubGRPC(err)
			}
			return nil
		}),
	}
	deletePipeline.Flags().BoolVar(&all, "all", false, "delete all pipelines")
	deletePipeline.Flags().BoolVarP(&force, "force", "f", false, "delete the pipeline regardless of errors; use with care")
	deletePipeline.Flags().BoolVar(&keepRepo, "keep-repo", false, "delete the pipeline, but keep the output repo data around (the pipeline cannot be recreated later with the same name unless the repo is deleted)")
	deletePipeline.Flags().StringVar(&project, "project", pfs.DefaultProjectName, "Project containing project.")
	commands = append(commands, cmdutil.CreateAliases(deletePipeline, "delete pipeline", pipelines))

	startPipeline := &cobra.Command{
		Use:   "{{alias}} <pipeline>",
		Short: "Restart a stopped pipeline.",
		Long:  "Restart a stopped pipeline.",
		Run: cmdutil.RunFixedArgs(1, func(args []string) error {
			client, err := pachdclient.NewOnUserMachine("user")
			if err != nil {
				return err
			}
			defer client.Close()
<<<<<<< HEAD
			if err := client.StartProjectPipeline(pfs.DefaultProjectName, args[0]); err != nil {
=======
			if err := client.StartProjectPipeline(project, args[0]); err != nil {
>>>>>>> 39401ad4
				return errors.Wrap(err, "error from StartProjectPipeline")
			}
			return nil
		}),
	}
	startPipeline.Flags().StringVar(&project, "project", pfs.DefaultProjectName, "Project containing pipeline.")
	commands = append(commands, cmdutil.CreateAliases(startPipeline, "start pipeline", pipelines))

	stopPipeline := &cobra.Command{
		Use:   "{{alias}} <pipeline>",
		Short: "Stop a running pipeline.",
		Long:  "Stop a running pipeline.",
		Run: cmdutil.RunFixedArgs(1, func(args []string) error {
			client, err := pachdclient.NewOnUserMachine("user")
			if err != nil {
				return err
			}
			defer client.Close()
			if err := client.StopProjectPipeline(project, args[0]); err != nil {
				return errors.Wrap(err, "error from StopProjectPipeline")
			}
			return nil
		}),
	}
	stopPipeline.Flags().StringVar(&project, "project", pfs.DefaultProjectName, "Project containing pipeline.")
	commands = append(commands, cmdutil.CreateAliases(stopPipeline, "stop pipeline", pipelines))

	var file string
	createSecret := &cobra.Command{
		Short: "Create a secret on the cluster.",
		Long:  "Create a secret on the cluster.",
		Run: cmdutil.RunFixedArgs(0, func(args []string) (retErr error) {
			client, err := pachdclient.NewOnUserMachine("user")
			if err != nil {
				return err
			}
			defer client.Close()
			fileBytes, err := os.ReadFile(file)
			if err != nil {
				return errors.EnsureStack(err)
			}

			_, err = client.PpsAPIClient.CreateSecret(
				client.Ctx(),
				&ppsclient.CreateSecretRequest{
					File: fileBytes,
				})

			if err != nil {
				return grpcutil.ScrubGRPC(err)
			}
			return nil
		}),
	}
	createSecret.Flags().StringVarP(&file, "file", "f", "", "File containing Kubernetes secret.")
	commands = append(commands, cmdutil.CreateAliases(createSecret, "create secret", secrets))

	deleteSecret := &cobra.Command{
		Short: "Delete a secret from the cluster.",
		Long:  "Delete a secret from the cluster.",
		Run: cmdutil.RunFixedArgs(1, func(args []string) (retErr error) {
			client, err := pachdclient.NewOnUserMachine("user")
			if err != nil {
				return err
			}
			defer client.Close()

			_, err = client.PpsAPIClient.DeleteSecret(
				client.Ctx(),
				&ppsclient.DeleteSecretRequest{
					Secret: &ppsclient.Secret{
						Name: args[0],
					},
				})

			if err != nil {
				return grpcutil.ScrubGRPC(err)
			}
			return nil
		}),
	}
	commands = append(commands, cmdutil.CreateAliases(deleteSecret, "delete secret", secrets))

	inspectSecret := &cobra.Command{
		Short: "Inspect a secret from the cluster.",
		Long:  "Inspect a secret from the cluster.",
		Run: cmdutil.RunFixedArgs(1, func(args []string) (retErr error) {
			client, err := pachdclient.NewOnUserMachine("user")
			if err != nil {
				return err
			}
			defer client.Close()

			secretInfo, err := client.PpsAPIClient.InspectSecret(
				client.Ctx(),
				&ppsclient.InspectSecretRequest{
					Secret: &ppsclient.Secret{
						Name: args[0],
					},
				})

			if err != nil {
				return grpcutil.ScrubGRPC(err)
			}
			writer := tabwriter.NewWriter(os.Stdout, pretty.SecretHeader)
			pretty.PrintSecretInfo(writer, secretInfo)
			return writer.Flush()
		}),
	}
	commands = append(commands, cmdutil.CreateAliases(inspectSecret, "inspect secret", secrets))

	listSecret := &cobra.Command{
		Short: "List all secrets from a namespace in the cluster.",
		Long:  "List all secrets from a namespace in the cluster.",
		Run: cmdutil.RunFixedArgs(0, func(args []string) (retErr error) {
			client, err := pachdclient.NewOnUserMachine("user")
			if err != nil {
				return err
			}
			defer client.Close()

			secretInfos, err := client.PpsAPIClient.ListSecret(
				client.Ctx(),
				&types.Empty{},
			)

			if err != nil {
				return grpcutil.ScrubGRPC(err)
			}
			writer := tabwriter.NewWriter(os.Stdout, pretty.SecretHeader)
			for _, si := range secretInfos.GetSecretInfo() {
				pretty.PrintSecretInfo(writer, si)
			}
			return writer.Flush()
		}),
	}
	commands = append(commands, cmdutil.CreateAliases(listSecret, "list secret", secrets))

	var dagSpecFile string
	var seed int64
	var parallelism int64
	var podPatchFile string
	runLoadTest := &cobra.Command{
		Use:   "{{alias}} <spec-file> ",
		Short: "Run a PPS load test.",
		Long:  "Run a PPS load test.",
		Run: cmdutil.RunBoundedArgs(0, 1, func(args []string) (retErr error) {
			c, err := client.NewOnUserMachine("user")
			if err != nil {
				return err
			}
			defer func() {
				if err := c.Close(); retErr == nil {
					retErr = err
				}
			}()
			if len(args) == 0 {
				resp, err := c.PpsAPIClient.RunLoadTestDefault(c.Ctx(), &types.Empty{})
				if err != nil {
					return errors.EnsureStack(err)
				}
				if err := cmdutil.Encoder(output, os.Stdout).EncodeProto(resp); err != nil {
					return errors.EnsureStack(err)
				}
				fmt.Println()
				return nil
			}
			var dagSpec []byte
			if dagSpecFile != "" {
				var err error
				dagSpec, err = os.ReadFile(dagSpecFile)
				if err != nil {
					return errors.EnsureStack(err)
				}
			}
			var podPatch []byte
			if podPatchFile != "" {
				podPatch, err = os.ReadFile(podPatchFile)
				if err != nil {
					return errors.EnsureStack(err)
				}
			}
			err = filepath.Walk(args[0], func(file string, fi os.FileInfo, err error) error {
				if err != nil {
					return err
				}
				if fi.IsDir() {
					return nil
				}
				loadSpec, err := os.ReadFile(file)
				if err != nil {
					return errors.EnsureStack(err)
				}
				resp, err := c.PpsAPIClient.RunLoadTest(c.Ctx(), &pps.RunLoadTestRequest{
					DagSpec:     string(dagSpec),
					LoadSpec:    string(loadSpec),
					Seed:        seed,
					Parallelism: parallelism,
					PodPatch:    string(podPatch),
				})
				if err != nil {
					return errors.EnsureStack(err)
				}
				if err := cmdutil.Encoder(output, os.Stdout).EncodeProto(resp); err != nil {
					return errors.EnsureStack(err)
				}
				fmt.Println()
				return nil
			})
			return errors.EnsureStack(err)
		}),
	}
	runLoadTest.Flags().StringVarP(&dagSpecFile, "dag", "d", "", "The DAG specification file to use for the load test")
	runLoadTest.Flags().Int64VarP(&seed, "seed", "s", 0, "The seed to use for generating the load.")
	runLoadTest.Flags().Int64VarP(&parallelism, "parallelism", "p", 0, "The parallelism to use for the pipelines.")
	runLoadTest.Flags().StringVarP(&podPatchFile, "pod-patch", "", "", "The pod patch file to use for the pipelines.")
	commands = append(commands, cmdutil.CreateAlias(runLoadTest, "run pps-load-test"))

	return commands
}

// readPipelineBytes reads the pipeline spec at 'pipelinePath' (which may be
// '-' for stdin, a local path, or a remote URL) and returns the bytes stored
// there.
//
// TODO(msteffen) This is very similar to readConfigBytes in
// s/s/identity/cmds/cmds.go (which differs only in not supporting URLs),
// so the two could perhaps be refactored.
func readPipelineBytes(pipelinePath string) (pipelineBytes []byte, retErr error) {
	if pipelinePath == "-" {
		cmdutil.PrintStdinReminder()
		var err error
		pipelineBytes, err = io.ReadAll(os.Stdin)
		if err != nil {
			return nil, errors.EnsureStack(err)
		}
	} else if url, err := url.Parse(pipelinePath); err == nil && url.Scheme != "" {
		resp, err := http.Get(url.String())
		if err != nil {
			return nil, errors.EnsureStack(err)
		}
		defer func() {
			if err := resp.Body.Close(); err != nil && retErr == nil {
				retErr = err
			}
		}()
		pipelineBytes, err = io.ReadAll(resp.Body)
		if err != nil {
			return nil, errors.EnsureStack(err)
		}
	} else {
		var err error
		pipelineBytes, err = os.ReadFile(pipelinePath)
		if err != nil {
			return nil, errors.EnsureStack(err)
		}
	}
	return pipelineBytes, nil
}

func evaluateJsonnetTemplate(client *client.APIClient, jsonnetPath string, jsonnetArgs []string) ([]byte, error) {
	templateBytes, err := readPipelineBytes(jsonnetPath)
	if err != nil {
		return nil, err
	}
	args, err := pachtmpl.ParseArgs(jsonnetArgs)
	if err != nil {
		return nil, err
	}
	res, err := client.RenderTemplate(client.Ctx(), &ppsclient.RenderTemplateRequest{
		Template: string(templateBytes),
		Args:     args,
	})
	if err != nil {
		return nil, err
	}
	return []byte(res.Json), nil
}

func pipelineHelper(reprocess bool, pushImages bool, registry, username, project, pipelinePath, jsonnetPath string, jsonnetArgs []string, update bool) error {
	// validate arguments
	if pipelinePath != "" && jsonnetPath != "" {
		return errors.New("cannot set both --file and --jsonnet; exactly one must be set")
	}
	if pipelinePath == "" && jsonnetPath == "" {
		pipelinePath = "-" // default input
	}
	pc, err := pachdclient.NewOnUserMachine("user")
	if err != nil {
		return errors.Wrapf(err, "error connecting to pachd")
	}
	defer pc.Close()
	// read/compute pipeline spec(s) (file, stdin, url, or via template)
	var pipelineBytes []byte
	if pipelinePath != "" {
		pipelineBytes, err = readPipelineBytes(pipelinePath)
	} else if jsonnetPath != "" {
		pipelineBytes, err = evaluateJsonnetTemplate(pc, jsonnetPath, jsonnetArgs)
	}
	if err != nil {
		return err
	}
	pipelineReader, err := ppsutil.NewPipelineManifestReader(pipelineBytes)
	if err != nil {
		return err
	}
	for {
		request, err := pipelineReader.NextCreatePipelineRequest()
		if errors.Is(err, io.EOF) {
			break
		} else if err != nil {
			return err
		}

		if request.Pipeline == nil {
			return errors.New("no `pipeline` specified")
		}
		if request.Pipeline.Name == "" {
			return errors.New("no pipeline `name` specified")
		}

		// Add trace if env var is set
		ctx, err := extended.EmbedAnyDuration(pc.Ctx())
		pc = pc.WithCtx(ctx)
		if err != nil {
			logrus.Warning(err)
		}

		if update {
			request.Update = true
			request.Reprocess = reprocess
		}

		if pushImages {
			if request.Transform == nil {
				return errors.New("must specify a pipeline `transform`")
			}
			if err := dockerPushHelper(request, registry, username); err != nil {
				return err
			}
		}

		if request.Transform != nil && request.Transform.Image != "" {
			if !strings.Contains(request.Transform.Image, ":") {
				fmt.Fprintf(os.Stderr,
					"WARNING: please specify a tag for the docker image in your transform.image spec.\n"+
						"For example, change 'python' to 'python:3' or 'bash' to 'bash:5'. This improves\n"+
						"reproducibility of your pipelines.\n\n")
			} else if strings.HasSuffix(request.Transform.Image, ":latest") {
				fmt.Fprintf(os.Stderr,
					"WARNING: please do not specify the ':latest' tag for the docker image in your\n"+
						"transform.image spec. For example, change 'python:latest' to 'python:3' or\n"+
						"'bash:latest' to 'bash:5'. This improves reproducibility of your pipelines.\n\n")
			}
		}
		if request.Pipeline.Project.GetName() == "" {
			request.Pipeline.Project = &pfs.Project{Name: project}
		}
		if err = txncmds.WithActiveTransaction(pc, func(txClient *pachdclient.APIClient) error {
			_, err := txClient.PpsAPIClient.CreatePipeline(
				txClient.Ctx(),
				request,
			)
			return grpcutil.ScrubGRPC(err)
		}); err != nil {
			return err
		}
	}

	return nil
}

func dockerPushHelper(request *ppsclient.CreatePipelineRequest, registry, username string) error {
	// create docker client
	dockerClient, err := docker.NewClientFromEnv()
	if err != nil {
		return errors.Wrapf(err, "could not create a docker client from the environment")
	}

	var authConfig docker.AuthConfiguration
	detectedAuthConfig := false

	// try to automatically determine the credentials
	authConfigs, err := docker.NewAuthConfigurationsFromDockerCfg()
	if err == nil {
		for _, ac := range authConfigs.Configs {
			u, err := url.Parse(ac.ServerAddress)
			if err == nil && u.Hostname() == registry && (username == "" || username == ac.Username) {
				authConfig = ac
				detectedAuthConfig = true
				break
			}
		}
	}
	// if that failed, manually build credentials
	if !detectedAuthConfig {
		if username == "" {
			// request the username if it hasn't been specified yet
			fmt.Printf("Username for %s: ", registry)
			reader := bufio.NewReader(os.Stdin)
			username, err = reader.ReadString('\n')
			if err != nil {
				return errors.Wrapf(err, "could not read username")
			}
			username = strings.TrimRight(username, "\r\n")
		}

		// request the password
		password, err := cmdutil.ReadPassword(fmt.Sprintf("Password for %s@%s: ", username, registry))
		if err != nil {
			return errors.Wrapf(err, "could not read password")
		}

		authConfig = docker.AuthConfiguration{
			Username: username,
			Password: password,
		}
	}

	repo, sourceTag := docker.ParseRepositoryTag(request.Transform.Image)
	if sourceTag == "" {
		sourceTag = "latest"
	}
	destTag := uuid.NewWithoutDashes()

	sourceImage := fmt.Sprintf("%s:%s", repo, sourceTag)
	destImage := fmt.Sprintf("%s:%s", repo, destTag)

	fmt.Printf("Tagging/pushing %q, this may take a while.\n", destImage)

	if err := dockerClient.TagImage(sourceImage, docker.TagImageOptions{
		Repo:    repo,
		Tag:     destTag,
		Context: context.Background(),
	}); err != nil {
		return errors.Wrapf(err, "could not tag docker image")
	}

	if err := dockerClient.PushImage(
		docker.PushImageOptions{
			Name: repo,
			Tag:  destTag,
		},
		authConfig,
	); err != nil {
		return errors.Wrapf(err, "could not push docker image")
	}

	request.Transform.Image = destImage
	return nil
}

// ByCreationTime is an implementation of sort.Interface which
// sorts pps job info by creation time, ascending.
type ByCreationTime []*ppsclient.JobInfo

func (arr ByCreationTime) Len() int { return len(arr) }

func (arr ByCreationTime) Swap(i, j int) { arr[i], arr[j] = arr[j], arr[i] }

func (arr ByCreationTime) Less(i, j int) bool {
	if arr[i].Started == nil || arr[j].Started == nil {
		return false
	}

	if arr[i].Started.Seconds < arr[j].Started.Seconds {
		return true
	} else if arr[i].Started.Seconds == arr[j].Started.Seconds {
		return arr[i].Started.Nanos < arr[j].Started.Nanos
	}

	return false
}

func validateJQConditionString(filter string) (string, error) {
	q, err := gojq.Parse(filter)
	if err != nil {
		return "", errors.EnsureStack(err)
	}
	_, err = gojq.Compile(q)
	if err != nil {
		return "", errors.EnsureStack(err)
	}
	return filter, nil
}

// ParseJobStates parses a slice of state names into a jq filter suitable for ListJob
func ParseJobStates(stateStrs []string) (string, error) {
	var conditions []string
	for _, stateStr := range stateStrs {
		if state, err := ppsclient.JobStateFromName(stateStr); err == nil {
			conditions = append(conditions, fmt.Sprintf(".state == \"%s\"", state))
		} else {
			return "", err
		}
	}
	return validateJQConditionString(strings.Join(conditions, " or "))
}

// ParsePipelineStates parses a slice of state names into a jq filter suitable for ListPipeline
func ParsePipelineStates(stateStrs []string) (string, error) {
	var conditions []string
	for _, stateStr := range stateStrs {
		if state, err := ppsclient.PipelineStateFromName(stateStr); err == nil {
			conditions = append(conditions, fmt.Sprintf(".state == \"%s\"", state))
		} else {
			return "", err
		}
	}
	return validateJQConditionString(strings.Join(conditions, " or "))
}<|MERGE_RESOLUTION|>--- conflicted
+++ resolved
@@ -1048,11 +1048,7 @@
 				return err
 			}
 			defer client.Close()
-<<<<<<< HEAD
-			if err := client.StartProjectPipeline(pfs.DefaultProjectName, args[0]); err != nil {
-=======
 			if err := client.StartProjectPipeline(project, args[0]); err != nil {
->>>>>>> 39401ad4
 				return errors.Wrap(err, "error from StartProjectPipeline")
 			}
 			return nil
