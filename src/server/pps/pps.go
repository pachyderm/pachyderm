--- conflicted
+++ resolved
@@ -25,14 +25,7 @@
 }
 
 func (e ErrPipelineNotFound) Error() string {
-<<<<<<< HEAD
-	if projectName := e.Pipeline.Project.GetName(); projectName != "" {
-		return fmt.Sprintf("pipeline %q/%q not found", projectName, e.Pipeline.Name)
-	}
-	return fmt.Sprintf("pipeline %q not found", e.Pipeline.Name)
-=======
 	return fmt.Sprintf("pipeline %q not found", e.Pipeline)
->>>>>>> 945cc690
 }
 
 func (e ErrPipelineNotFound) GRPCStatus() *status.Status {
@@ -44,14 +37,7 @@
 }
 
 func (e ErrPipelineAlreadyExists) Error() string {
-<<<<<<< HEAD
-	if projectName := e.Pipeline.Project.GetName(); projectName != "" {
-		return fmt.Sprintf("pipeline %q/%q already exists", projectName, e.Pipeline.Name)
-	}
-	return fmt.Sprintf("pipeline %q already exists", e.Pipeline.Name)
-=======
 	return fmt.Sprintf("pipeline %q already exists", e.Pipeline)
->>>>>>> 945cc690
 }
 
 func (e ErrPipelineAlreadyExists) GRPCStatus() *status.Status {
