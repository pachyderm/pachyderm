--- conflicted
+++ resolved
@@ -88,13 +88,8 @@
 
 	// TODO: provide a more generic interface for modifying jobs, and
 	// some quality-of-life functions for common operations.
-<<<<<<< HEAD
-	DeletePipelineJob(*sqlx.Tx, *pps.StoredPipelineJobInfo) error
-	UpdatePipelineJobState(*pps.PipelineJob, pps.PipelineJobState, string) error
-=======
 	DeleteJob(*sqlx.Tx, *pps.StoredJobInfo) error
-	UpdateJobState(string, pps.JobState, string) error
->>>>>>> 86668d82
+	UpdateJobState(*pps.Job, pps.JobState, string) error
 
 	// TODO: figure out how to not expose this - currently only used for a few
 	// operations in the map spawner
@@ -446,17 +441,10 @@
 	return nil
 }
 
-<<<<<<< HEAD
-func (d *driver) UpdatePipelineJobState(pipelineJob *pps.PipelineJob, state pps.PipelineJobState, reason string) error {
-	return d.NewSQLTx(func(sqlTx *sqlx.Tx) error {
-		pipelineJobPtr := &pps.StoredPipelineJobInfo{}
-		if err := d.PipelineJobs().ReadWrite(sqlTx).Get(ppsdb.JobKey(pipelineJob), pipelineJobPtr); err != nil {
-=======
-func (d *driver) UpdateJobState(jobID string, state pps.JobState, reason string) error {
+func (d *driver) UpdateJobState(job *pps.Job, state pps.JobState, reason string) error {
 	return d.NewSQLTx(func(sqlTx *sqlx.Tx) error {
 		jobPtr := &pps.StoredJobInfo{}
-		if err := d.Jobs().ReadWrite(sqlTx).Get(jobID, jobPtr); err != nil {
->>>>>>> 86668d82
+		if err := d.Jobs().ReadWrite(sqlTx).Get(ppsdb.JobKey(job), jobPtr); err != nil {
 			return err
 		}
 		return errors.EnsureStack(ppsutil.UpdateJobState(d.Pipelines().ReadWrite(sqlTx), d.Jobs().ReadWrite(sqlTx), jobPtr, state, reason))
@@ -468,11 +456,7 @@
 // their output commit is deleted.
 func (d *driver) DeleteJob(sqlTx *sqlx.Tx, jobPtr *pps.StoredJobInfo) error {
 	pipelinePtr := &pps.StoredPipelineInfo{}
-<<<<<<< HEAD
-	if err := d.Pipelines().ReadWrite(sqlTx).Update(pipelineJobPtr.PipelineJob.Pipeline.Name, pipelinePtr, func() error {
-=======
-	if err := d.Pipelines().ReadWrite(sqlTx).Update(jobPtr.Pipeline.Name, pipelinePtr, func() error {
->>>>>>> 86668d82
+	if err := d.Pipelines().ReadWrite(sqlTx).Update(jobPtr.Job.Pipeline.Name, pipelinePtr, func() error {
 		if pipelinePtr.JobCounts == nil {
 			pipelinePtr.JobCounts = make(map[int32]int32)
 		}
@@ -483,11 +467,7 @@
 	}); err != nil {
 		return err
 	}
-<<<<<<< HEAD
-	return d.PipelineJobs().ReadWrite(sqlTx).Delete(ppsdb.JobKey(pipelineJobPtr.PipelineJob))
-=======
-	return d.Jobs().ReadWrite(sqlTx).Delete(jobPtr.Job.ID)
->>>>>>> 86668d82
+	return d.Jobs().ReadWrite(sqlTx).Delete(ppsdb.JobKey(jobPtr.Job))
 }
 
 func (d *driver) unlinkData(inputs []*common.Input) error {
