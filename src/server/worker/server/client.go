package server

import (
	"context"
	"fmt"
	"os"
	"path"
	"strconv"
	"time"

	"github.com/gogo/protobuf/types"
	log "github.com/sirupsen/logrus"
	etcd "go.etcd.io/etcd/client/v3"
	"google.golang.org/grpc"
	"google.golang.org/grpc/credentials/insecure"

	"github.com/pachyderm/pachyderm/v2/src/client"
	"github.com/pachyderm/pachyderm/v2/src/debug"
	"github.com/pachyderm/pachyderm/v2/src/internal/errors"
	"github.com/pachyderm/pachyderm/v2/src/internal/ppsutil"
	"github.com/pachyderm/pachyderm/v2/src/pps"
)

const (
	// WorkerEtcdPrefix is the prefix in etcd that we use to store worker information.
	WorkerEtcdPrefix = "workers"

	defaultTimeout = time.Second * 5
)

// Status returns the statuses of workers referenced by pipelineRcName.  Pass ""
// for projectName & pipelineName and zero for pipelineVersion to get all clients
// for all workers.
<<<<<<< HEAD
func Status(ctx context.Context, pipelineInfo *pps.PipelineInfo, etcdClient *etcd.Client, etcdPrefix string, workerGrpcPort uint16) ([]*pps.WorkerStatus, error) {
	var result []*pps.WorkerStatus
	if err := forEachWorker(ctx, pipelineInfo, etcdClient, etcdPrefix, workerGrpcPort, func(c Client) error {
=======
func Status(ctx context.Context, projectName, pipelineName string, pipelineVersion uint64, etcdClient *etcd.Client, etcdPrefix string, workerGrpcPort uint16) ([]*pps.WorkerStatus, error) {
	var result []*pps.WorkerStatus
	if err := forEachWorker(ctx, projectName, pipelineName, pipelineVersion, etcdClient, etcdPrefix, workerGrpcPort, func(c Client) error {
>>>>>>> 1336c448
		ctx, cancel := context.WithTimeout(ctx, defaultTimeout)
		defer cancel()
		status, err := c.Status(ctx, &types.Empty{})
		if err != nil {
			log.Warnf("error getting worker status: %v", err)
			return nil
		}
		result = append(result, status)
		return nil
	}); err != nil {
		return nil, err
	}
	return result, nil
}

<<<<<<< HEAD
// Cancel cancels a set of datums running on workers.  Pass empty strings and
// zero version to cancel ALL workers.
func Cancel(ctx context.Context, pipelineInfo *pps.PipelineInfo, etcdClient *etcd.Client,
	etcdPrefix string, workerGrpcPort uint16, jobID string, dataFilter []string) (retErr error) {
	success := false
	if err := forEachWorker(ctx, pipelineInfo, etcdClient, etcdPrefix, workerGrpcPort, func(c Client) error {
=======
// Cancel cancels a set of datums running on workers.  Pass empty strings for
// project & pipeline names and a zero version to cancel ALL workers.
func Cancel(ctx context.Context, projectName, pipelineName string, pipelineVersion uint64, etcdClient *etcd.Client,
	etcdPrefix string, workerGrpcPort uint16, jobID string, dataFilter []string) (retErr error) {
	success := false
	if err := forEachWorker(ctx, projectName, pipelineName, pipelineVersion, etcdClient, etcdPrefix, workerGrpcPort, func(c Client) error {
>>>>>>> 1336c448
		resp, err := c.Cancel(ctx, &CancelRequest{
			JobID:       jobID,
			DataFilters: dataFilter,
		})
		if err != nil {
			return err
		}
		if resp.Success {
			success = true
		}
		return nil
	}); err != nil {
		return err
	}
	if !success {
		return errors.Errorf("datum matching filter %+v could not be found for job ID %s", dataFilter, jobID)
	}
	return nil
}

// Client combines the WorkerAPI and the DebugAPI into a single client.
type Client struct {
	WorkerClient
	debug.DebugClient
	clientConn *grpc.ClientConn
}

func newClient(conn *grpc.ClientConn) Client {
	return Client{
		NewWorkerClient(conn),
		debug.NewDebugClient(conn),
		conn,
	}
}

func (c *Client) Close() error {
	return errors.EnsureStack(c.clientConn.Close())
}

// NewClient returns a worker client for the worker at the IP address passed in.
func NewClient(address string) (Client, error) {
	port, err := strconv.Atoi(os.Getenv(client.PPSWorkerPortEnv))
	if err != nil {
		return Client{}, errors.EnsureStack(err)
	}
	ctx, cancel := context.WithTimeout(context.Background(), defaultTimeout)
	defer cancel()
	conn, err := grpc.DialContext(ctx, fmt.Sprintf("%s:%d", address, port),
		append(client.DefaultDialOptions(), grpc.WithTransportCredentials(insecure.NewCredentials()))...)
	if err != nil {
		return Client{}, errors.EnsureStack(err)
	}
	return newClient(conn), nil
}

// forEachWorker executes a callback for each worker, identified by the
// pipelineName and pipelineVersion.  Callers may pass an empty name and zero
// version for all workers.
//
// TODO: It may make sense to parallelize this, but we have to consider that
// this operation can have multiple instances running in parallel.
//
// TODO: Consider switching from filepath.Walk style to buf.Scanner style.
<<<<<<< HEAD
func forEachWorker(ctx context.Context, pipelineInfo *pps.PipelineInfo, etcdClient *etcd.Client, etcdPrefix string, workerGrpcPort uint16, cb func(Client) error) error {
	var pipelineRcName string
	if pipelineInfo.Pipeline.Name != "" && pipelineInfo.Version != 0 {
		pipelineRcName = ppsutil.PipelineRcName(pipelineInfo)
=======
func forEachWorker(ctx context.Context, projectName, pipelineName string, pipelineVersion uint64, etcdClient *etcd.Client, etcdPrefix string, workerGrpcPort uint16, cb func(Client) error) error {
	var pipelineRcName string
	if pipelineName != "" && pipelineVersion != 0 {
		pipelineRcName = ppsutil.PipelineRcName(projectName, pipelineName, pipelineVersion)
>>>>>>> 1336c448
	}
	resp, err := etcdClient.Get(ctx, path.Join(etcdPrefix, WorkerEtcdPrefix, pipelineRcName), etcd.WithPrefix())
	if err != nil {
		return errors.EnsureStack(err)
	}
	for _, kv := range resp.Kvs {
		workerIP := path.Base(string(kv.Key))
		if err := withClient(ctx, workerIP, workerGrpcPort, cb); err != nil {
			return err
		}
	}
	return nil
}

func withClient(ctx context.Context, address string, port uint16, cb func(Client) error) (retErr error) {
	ctx, cancel := context.WithTimeout(ctx, defaultTimeout)
	defer cancel()
	conn, err := grpc.DialContext(ctx, fmt.Sprintf("%s:%d", address, port),
		append(client.DefaultDialOptions(), grpc.WithTransportCredentials(insecure.NewCredentials()))...)
	if err != nil {
		return errors.EnsureStack(err)
	}
	c := newClient(conn)
	defer func() {
		if err := c.Close(); retErr == nil {
			retErr = err
		}
	}()
	return cb(c)
}<|MERGE_RESOLUTION|>--- conflicted
+++ resolved
@@ -31,15 +31,9 @@
 // Status returns the statuses of workers referenced by pipelineRcName.  Pass ""
 // for projectName & pipelineName and zero for pipelineVersion to get all clients
 // for all workers.
-<<<<<<< HEAD
 func Status(ctx context.Context, pipelineInfo *pps.PipelineInfo, etcdClient *etcd.Client, etcdPrefix string, workerGrpcPort uint16) ([]*pps.WorkerStatus, error) {
 	var result []*pps.WorkerStatus
 	if err := forEachWorker(ctx, pipelineInfo, etcdClient, etcdPrefix, workerGrpcPort, func(c Client) error {
-=======
-func Status(ctx context.Context, projectName, pipelineName string, pipelineVersion uint64, etcdClient *etcd.Client, etcdPrefix string, workerGrpcPort uint16) ([]*pps.WorkerStatus, error) {
-	var result []*pps.WorkerStatus
-	if err := forEachWorker(ctx, projectName, pipelineName, pipelineVersion, etcdClient, etcdPrefix, workerGrpcPort, func(c Client) error {
->>>>>>> 1336c448
 		ctx, cancel := context.WithTimeout(ctx, defaultTimeout)
 		defer cancel()
 		status, err := c.Status(ctx, &types.Empty{})
@@ -55,21 +49,12 @@
 	return result, nil
 }
 
-<<<<<<< HEAD
-// Cancel cancels a set of datums running on workers.  Pass empty strings and
-// zero version to cancel ALL workers.
+// Cancel cancels a set of datums running on workers.  Pass empty strings for
+// project & pipeline names and a zero version to cancel ALL workers.
 func Cancel(ctx context.Context, pipelineInfo *pps.PipelineInfo, etcdClient *etcd.Client,
 	etcdPrefix string, workerGrpcPort uint16, jobID string, dataFilter []string) (retErr error) {
 	success := false
 	if err := forEachWorker(ctx, pipelineInfo, etcdClient, etcdPrefix, workerGrpcPort, func(c Client) error {
-=======
-// Cancel cancels a set of datums running on workers.  Pass empty strings for
-// project & pipeline names and a zero version to cancel ALL workers.
-func Cancel(ctx context.Context, projectName, pipelineName string, pipelineVersion uint64, etcdClient *etcd.Client,
-	etcdPrefix string, workerGrpcPort uint16, jobID string, dataFilter []string) (retErr error) {
-	success := false
-	if err := forEachWorker(ctx, projectName, pipelineName, pipelineVersion, etcdClient, etcdPrefix, workerGrpcPort, func(c Client) error {
->>>>>>> 1336c448
 		resp, err := c.Cancel(ctx, &CancelRequest{
 			JobID:       jobID,
 			DataFilters: dataFilter,
@@ -133,17 +118,10 @@
 // this operation can have multiple instances running in parallel.
 //
 // TODO: Consider switching from filepath.Walk style to buf.Scanner style.
-<<<<<<< HEAD
 func forEachWorker(ctx context.Context, pipelineInfo *pps.PipelineInfo, etcdClient *etcd.Client, etcdPrefix string, workerGrpcPort uint16, cb func(Client) error) error {
 	var pipelineRcName string
 	if pipelineInfo.Pipeline.Name != "" && pipelineInfo.Version != 0 {
 		pipelineRcName = ppsutil.PipelineRcName(pipelineInfo)
-=======
-func forEachWorker(ctx context.Context, projectName, pipelineName string, pipelineVersion uint64, etcdClient *etcd.Client, etcdPrefix string, workerGrpcPort uint16, cb func(Client) error) error {
-	var pipelineRcName string
-	if pipelineName != "" && pipelineVersion != 0 {
-		pipelineRcName = ppsutil.PipelineRcName(projectName, pipelineName, pipelineVersion)
->>>>>>> 1336c448
 	}
 	resp, err := etcdClient.Get(ctx, path.Join(etcdPrefix, WorkerEtcdPrefix, pipelineRcName), etcd.WithPrefix())
 	if err != nil {
