--- conflicted
+++ resolved
@@ -49,13 +49,8 @@
 	return result, nil
 }
 
-<<<<<<< HEAD
-// Cancel cancels a set of datums running on workers.  Pass empty strings and
-// zero version to cancel ALL workers.
-=======
 // Cancel cancels a set of datums running on workers.  Pass empty strings for
 // project & pipeline names and a zero version to cancel ALL workers.
->>>>>>> 945cc690
 func Cancel(ctx context.Context, projectName, pipelineName string, pipelineVersion uint64, etcdClient *etcd.Client,
 	etcdPrefix string, workerGrpcPort uint16, jobID string, dataFilter []string) (retErr error) {
 	success := false
