--- conflicted
+++ resolved
@@ -5,11 +5,8 @@
 	"encoding/base64"
 	"encoding/binary"
 	"encoding/hex"
-<<<<<<< HEAD
+	"path"
 	"time"
-=======
-	"path"
->>>>>>> cc31eff4
 
 	"github.com/pachyderm/pachyderm/v2/src/client"
 	"github.com/pachyderm/pachyderm/v2/src/pfs"
@@ -17,11 +14,6 @@
 )
 
 const (
-<<<<<<< HEAD
-	TTL = 15 * time.Minute
-)
-
-=======
 	// MetaPrefix is the prefix for the meta path.
 	MetaPrefix = "meta"
 	// MetaFileName is the name of the meta file.
@@ -32,13 +24,13 @@
 	OutputPrefix = "out"
 	// TmpFileName is the name of the tmp file.
 	TmpFileName = "tmp"
+	TTL         = 15 * time.Minute
 )
 
 func MetaFilePath(id string) string {
 	return path.Join(MetaPrefix, id, MetaFileName)
 }
 
->>>>>>> cc31eff4
 // IsDone returns true if the given context has been canceled, or false otherwise
 func IsDone(ctx context.Context) bool {
 	select {
