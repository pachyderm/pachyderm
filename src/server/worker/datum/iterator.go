--- conflicted
+++ resolved
@@ -90,19 +90,12 @@
 
 func iterateMeta(pachClient *client.APIClient, commit *pfs.Commit, pathRange *pfs.PathRange, cb func(string, *Meta) error) error {
 	req := &pfs.GetFileRequest{
-		File:      commit.NewFile(path.Join("/", MetaPrefix, "*", MetaFileName)),
+		File:      commit.NewFile(path.Join("/", common.MetaFilePath("*"))),
 		PathRange: pathRange,
 	}
-<<<<<<< HEAD
 	ctx, cancel := context.WithCancel(pachClient.Ctx())
 	defer cancel()
 	client, err := pachClient.PfsAPIClient.GetFileTAR(ctx, req)
-=======
-}
-
-func (fsi *fileSetIterator) Iterate(cb func(*Meta) error) error {
-	r, err := fsi.pachClient.GetFileTAR(fsi.commit, path.Join("/", common.MetaFilePath("*")))
->>>>>>> cc31eff4
 	if err != nil {
 		return err
 	}
