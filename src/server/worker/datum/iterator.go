--- conflicted
+++ resolved
@@ -82,20 +82,6 @@
 	}
 }
 
-<<<<<<< HEAD
-// NewFileSetIterator creates a new fileset iterator.
-func NewFileSetIterator(pachClient *client.APIClient, project *pfs.Project, fsID string) Iterator {
-	return &fileSetIterator{
-		pachClient: pachClient,
-		commit:     client.NewProjectRepo(project.GetName(), client.FileSetsRepoName).NewCommit("", fsID),
-	}
-}
-
-func newFileSetMultiIterator(pachClient *client.APIClient, fsID string) Iterator {
-	return &fileSetMultiIterator{
-		pachClient: pachClient,
-		commit:     client.NewProjectRepo("", client.FileSetsRepoName).NewCommit("", fsID),
-=======
 func (ci *commitIterator) Iterate(cb func(*Meta) error) error {
 	return iterateMeta(ci.pachClient, ci.commit, ci.pathRange, func(_ string, meta *Meta) error {
 		return cb(meta)
@@ -107,7 +93,6 @@
 	// There may be a better way to do this.
 	if pathRange == nil {
 		pathRange = &pfs.PathRange{}
->>>>>>> 5ae05a48
 	}
 	if pathRange.Lower == "" {
 		pathRange.Lower = path.Join("/", common.MetaPrefix)
@@ -147,7 +132,7 @@
 
 // NewFileSetIterator creates a new fileset iterator.
 func NewFileSetIterator(pachClient *client.APIClient, fsID string, pathRange *pfs.PathRange) Iterator {
-	return NewCommitIterator(pachClient, client.NewRepo(client.FileSetsRepoName).NewCommit("", fsID), pathRange)
+	return NewCommitIterator(pachClient, client.NewProjectRepo("", client.FileSetsRepoName).NewCommit("", fsID), pathRange)
 }
 
 type fileSetMultiIterator struct {
@@ -159,7 +144,7 @@
 func newFileSetMultiIterator(pachClient *client.APIClient, fsID string, pathRange *pfs.PathRange) Iterator {
 	return &fileSetMultiIterator{
 		pachClient: pachClient,
-		commit:     client.NewRepo(client.FileSetsRepoName).NewCommit("", fsID),
+		commit:     client.NewProjectRepo("", client.FileSetsRepoName).NewCommit("", fsID),
 		pathRange:  pathRange,
 	}
 }
