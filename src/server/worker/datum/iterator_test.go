--- conflicted
+++ resolved
@@ -257,11 +257,7 @@
 	})
 
 	// in27 is an S3 input
-<<<<<<< HEAD
-	in27 := client.NewProjectS3PFSInput(pfs.DefaultProjectName, "", dataRepo, "")
-=======
 	in27 := client.NewProjectS3PFSInput("", pfs.DefaultProjectName, dataRepo, "")
->>>>>>> 158ef492
 	in27.Pfs.Commit = commit.ID
 	t.Run("PlainS3", func(t *testing.T) {
 		di, err := datum.NewIterator(c, taskDoer, in27)
