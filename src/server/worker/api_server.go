package worker

import (
	"bufio"
	"bytes"
	"crypto/sha256"
	"encoding/hex"
	"errors"
	"fmt"
	"io"
	"log"
	"os"
	"os/exec"
	"path"
	"path/filepath"
	"strconv"
	"strings"
	"sync"
	"sync/atomic"
	"syscall"
	"time"

	etcd "github.com/coreos/etcd/clientv3"
	"github.com/gogo/protobuf/jsonpb"
	"github.com/gogo/protobuf/types"
	lru "github.com/hashicorp/golang-lru"
	"golang.org/x/net/context"
	"golang.org/x/sync/errgroup"
	kube "k8s.io/kubernetes/pkg/client/unversioned"

	"github.com/pachyderm/pachyderm/src/client"
	"github.com/pachyderm/pachyderm/src/client/limit"
	"github.com/pachyderm/pachyderm/src/client/pfs"
	"github.com/pachyderm/pachyderm/src/client/pkg/grpcutil"
	"github.com/pachyderm/pachyderm/src/client/pkg/uuid"
	"github.com/pachyderm/pachyderm/src/client/pps"
	col "github.com/pachyderm/pachyderm/src/server/pkg/collection"
	"github.com/pachyderm/pachyderm/src/server/pkg/hashtree"
	"github.com/pachyderm/pachyderm/src/server/pkg/ppsdb"
	filesync "github.com/pachyderm/pachyderm/src/server/pkg/sync"
	ppsserver "github.com/pachyderm/pachyderm/src/server/pps"
)

const (
	// The maximum number of concurrent download/upload operations
	concurrency = 10
	logBuffer   = 25
)

var (
	errSpecialFile = errors.New("cannot upload special file")
	statsTagSuffix = "_stats"
)

// APIServer implements the worker API
type APIServer struct {
	pachClient *client.APIClient
	kubeClient *kube.Client
	etcdClient *etcd.Client
	etcdPrefix string

	// Information needed to process input data and upload output
	pipelineInfo *pps.PipelineInfo

	// Information attached to log lines
	logMsgTemplate pps.LogMessage

	// The k8s pod name of this worker
	workerName string

	statusMu sync.Mutex

	// The currently running job ID
	jobID string
	// The currently running data
	data []*Input
	// The time we started the currently running
	started time.Time
	// Func to cancel the currently running datum
	cancel func()
	// Stats about the execution of the job
	stats *pps.ProcessStats
	// queueSize is the number of items enqueued
	queueSize int64

	// The total number of workers for this pipeline
	numWorkers int
	// The namespace in which pachyderm is deployed
	namespace string
	// The jobs collection
	jobs col.Collection
	// The pipelines collection
	pipelines col.Collection

	// Only one datum can be running at a time because they need to be
	// accessing /pfs, runMu enforces this
	runMu sync.Mutex

	// datumCache is used by the master to keep track of the datums that
	// have already been processed.
	datumCache *lru.Cache
}

type putObjectResponse struct {
	object *pfs.Object
	size   int64
	err    error
}

type taggedLogger struct {
	template     pps.LogMessage
	stderrLog    log.Logger
	marshaler    *jsonpb.Marshaler
	buffer       bytes.Buffer
	putObjClient pfs.ObjectAPI_PutObjectClient
	objSize      int64
	msgCh        chan string
	eg           errgroup.Group
}

func (a *APIServer) getTaggedLogger(ctx context.Context, req *ProcessRequest) (*taggedLogger, error) {
	result := &taggedLogger{
		template:  a.logMsgTemplate, // Copy struct
		stderrLog: log.Logger{},
		marshaler: &jsonpb.Marshaler{},
		msgCh:     make(chan string, logBuffer),
	}
	result.stderrLog.SetOutput(os.Stderr)
	result.stderrLog.SetFlags(log.LstdFlags | log.Llongfile) // Log file/line

	// Add Job ID to log metadata
	result.template.JobID = req.JobID

	// Add inputs' details to log metadata, so we can find these logs later
	hash := sha256.New()
	for _, d := range req.Data {
		result.template.Data = append(result.template.Data, &pps.InputFile{
			Path: d.FileInfo.File.Path,
			Hash: d.FileInfo.Hash,
		})
		hash.Write([]byte(d.FileInfo.File.Path))
		hash.Write(d.FileInfo.Hash)
	}
	// InputFileID is a single string id for the data from this input, it's used in logs and in
	// the statsTree
	result.template.InputFileID = hex.EncodeToString(hash.Sum(nil))
	if req.EnableStats {
		putObjClient, err := a.pachClient.ObjectAPIClient.PutObject(ctx)
		if err != nil {
			return nil, err
		}
		result.putObjClient = putObjClient
		result.eg.Go(func() error {
			for msg := range result.msgCh {
				for _, chunk := range grpcutil.Chunk([]byte(msg), grpcutil.MaxMsgSize/2) {
					if err := result.putObjClient.Send(&pfs.PutObjectRequest{
						Value: chunk,
					}); err != nil && err != io.EOF {
						return err
					}
				}
				result.objSize += int64(len(msg))
			}
			return nil
		})
	}
	return result, nil
}

// Logf logs the line Sprintf(formatString, args...), but formatted as a json
// message and annotated with all of the metadata stored in 'loginfo'.
//
// Note: this is not thread-safe, as it modifies fields of 'logger.template'
func (logger *taggedLogger) Logf(formatString string, args ...interface{}) {
	logger.template.Message = fmt.Sprintf(formatString, args...)
	if ts, err := types.TimestampProto(time.Now()); err == nil {
		logger.template.Ts = ts
	} else {
		logger.stderrLog.Printf("could not generate logging timestamp: %s\n", err)
		return
	}
	bytes, err := logger.marshaler.MarshalToString(&logger.template)
	if err != nil {
		logger.stderrLog.Printf("could not marshal %v for logging: %s\n", &logger.template, err)
		return
	}
	bytes += "\n"
	fmt.Printf(bytes)
	if logger.putObjClient != nil {
		logger.msgCh <- bytes
	}
}

func (logger *taggedLogger) Write(p []byte) (_ int, retErr error) {
	// never errors
	logger.buffer.Write(p)
	r := bufio.NewReader(&logger.buffer)
	for {
		message, err := r.ReadString('\n')
		if err != nil {
			message = strings.TrimSuffix(message, "\n") // remove delimiter
			if err == io.EOF {
				logger.buffer.Write([]byte(message))
				return len(p), nil
			}
			// this shouldn't technically be possible to hit io.EOF should be
			// the only error bufio.Reader can return when using a buffer.
			return 0, err
		}
		logger.Logf(message)
	}
}

func (logger *taggedLogger) Close() (*pfs.Object, int64, error) {
	close(logger.msgCh)
	if logger.putObjClient != nil {
		if err := logger.eg.Wait(); err != nil {
			return nil, 0, err
		}
		object, err := logger.putObjClient.CloseAndRecv()
		// we set putObjClient to nil so that future calls to Logf won't send
		// msg down logger.msgCh as we've just closed that channel.
		logger.putObjClient = nil
		return object, logger.objSize, err
	}
	return nil, 0, nil
}

func (logger *taggedLogger) clone() *taggedLogger {
	return &taggedLogger{
		template:     logger.template, // Copy struct
		stderrLog:    log.Logger{},
		marshaler:    &jsonpb.Marshaler{},
		putObjClient: logger.putObjClient,
		msgCh:        logger.msgCh,
	}
}

func (logger *taggedLogger) userLogger() *taggedLogger {
	result := logger.clone()
	result.template.User = true
	return result
}

// NewAPIServer creates an APIServer for a given pipeline
func NewAPIServer(pachClient *client.APIClient, etcdClient *etcd.Client, etcdPrefix string, pipelineInfo *pps.PipelineInfo, workerName string, namespace string) (*APIServer, error) {
	kubeClient, err := kube.NewInCluster()
	if err != nil {
		return nil, err
	}
	numWorkers, err := ppsserver.GetExpectedNumWorkers(kubeClient, pipelineInfo.ParallelismSpec)
	if err != nil {
		return nil, err
	}
	datumCache, err := lru.New(numCachedDatums)
	if err != nil {
		return nil, fmt.Errorf("error creating datum cache: %v", err)
	}
	server := &APIServer{
		pachClient:   pachClient,
		kubeClient:   kubeClient,
		etcdClient:   etcdClient,
		etcdPrefix:   etcdPrefix,
		pipelineInfo: pipelineInfo,
		logMsgTemplate: pps.LogMessage{
			PipelineName: pipelineInfo.Pipeline.Name,
			WorkerID:     os.Getenv(client.PPSPodNameEnv),
		},
		workerName: workerName,
		numWorkers: numWorkers,
		namespace:  namespace,
		jobs:       ppsdb.Jobs(etcdClient, etcdPrefix),
		pipelines:  ppsdb.Pipelines(etcdClient, etcdPrefix),
		datumCache: datumCache,
	}
	go server.master()
	return server, nil
}

func (a *APIServer) downloadData(logger *taggedLogger, inputs []*Input, puller *filesync.Puller, parentTag *pfs.Tag, stats *pps.ProcessStats, statsTree hashtree.OpenHashTree, statsPath string) (string, error) {
	defer func(start time.Time) {
		stats.DownloadTime = types.DurationProto(time.Since(start))
	}(time.Now())
	logger.Logf("input has not been processed, downloading data")
	defer func(start time.Time) {
		logger.Logf("input data download took (%v)\n", time.Since(start))
	}(time.Now())
	dir := filepath.Join(client.PPSScratchSpace, uuid.NewWithoutDashes())
	for _, input := range inputs {
		file := input.FileInfo.File
		root := filepath.Join(dir, input.Name, file.Path)
		treeRoot := path.Join(statsPath, input.Name, file.Path)
		if a.pipelineInfo.Incremental && input.ParentCommit != nil {
			if err := puller.PullDiff(a.pachClient, root,
				file.Commit.Repo.Name, file.Commit.ID, file.Path,
				input.ParentCommit.Repo.Name, input.ParentCommit.ID, file.Path,
				true, input.Lazy, concurrency, statsTree, treeRoot); err != nil {
				return "", err
			}
		} else {
			if err := puller.Pull(a.pachClient, root, file.Commit.Repo.Name, file.Commit.ID, file.Path, input.Lazy, concurrency, statsTree, treeRoot); err != nil {
				return "", err
			}
		}
	}
	if parentTag != nil {
		var buffer bytes.Buffer
		if err := a.pachClient.GetTag(parentTag.Name, &buffer); err != nil {
			logger.Logf("error getting parent for datum %v: %v", inputs, err)
		}
		tree, err := hashtree.Deserialize(buffer.Bytes())
		if err != nil {
			return "", fmt.Errorf("failed to deserialize parent hashtree: %v", err)
		}
		if err := puller.PullTree(a.pachClient, path.Join(dir, "out"), tree, false, concurrency); err != nil {
			return "", fmt.Errorf("error pulling output tree: %+v", err)
		}
	}
	return dir, nil
}

// Run user code and return the combined output of stdout and stderr.
func (a *APIServer) runUserCode(ctx context.Context, logger *taggedLogger, environ []string, stats *pps.ProcessStats) (retErr error) {
	defer func(start time.Time) {
		stats.ProcessTime = types.DurationProto(time.Since(start))
	}(time.Now())
	logger.Logf("beginning to run user code")
	defer func(start time.Time) {
		logger.Logf("finished running user code - took (%v) - with error (%v)\n", time.Since(start), retErr)
	}(time.Now())
	// Run user code
	cmd := exec.CommandContext(ctx, a.pipelineInfo.Transform.Cmd[0], a.pipelineInfo.Transform.Cmd[1:]...)
	cmd.Stdin = strings.NewReader(strings.Join(a.pipelineInfo.Transform.Stdin, "\n") + "\n")
	cmd.Stdout = logger.userLogger()
	cmd.Stderr = logger.userLogger()
	cmd.Env = environ
	err := cmd.Run()

	// Return result
	if err == nil {
		return nil
	}
	// (if err is an acceptable return code, don't return err)
	if exiterr, ok := err.(*exec.ExitError); ok {
		if status, ok := exiterr.Sys().(syscall.WaitStatus); ok {
			for _, returnCode := range a.pipelineInfo.Transform.AcceptReturnCode {
				if int(returnCode) == status.ExitStatus() {
					return nil
				}
			}
		}
	}
	return err
}

func (a *APIServer) uploadOutput(ctx context.Context, dir string, tag string, logger *taggedLogger, inputs []*Input, stats *pps.ProcessStats, statsTree hashtree.OpenHashTree, statsRoot string) error {
	defer func(start time.Time) {
		stats.UploadTime = types.DurationProto(time.Since(start))
	}(time.Now())
	logger.Logf("starting to upload output")
	defer func(start time.Time) {
		logger.Logf("finished uploading output - took %v\n", time.Since(start))
	}(time.Now())
	// hashtree is not thread-safe--guard with 'lock'
	var lock sync.Mutex
	tree := hashtree.NewHashTree()
	outputPath := filepath.Join(dir, "out")

	// Upload all files in output directory
	var g errgroup.Group
	limiter := limit.New(concurrency)
	if err := filepath.Walk(outputPath, func(filePath string, info os.FileInfo, err error) error {
		if err != nil {
			return err
		}
		g.Go(func() (retErr error) {
			limiter.Acquire()
			defer limiter.Release()
			if filePath == outputPath {
				return nil
			}

			relPath, err := filepath.Rel(outputPath, filePath)
			if err != nil {
				return err
			}

			// Put directory. Even if the directory is empty, that may be useful to
			// users
			// TODO(msteffen) write a test pipeline that outputs an empty directory and
			// make sure it's preserved
			if info.IsDir() {
				lock.Lock()
				defer lock.Unlock()
				tree.PutDir(relPath)
				return nil
			}

			// Under some circumstances, the user might have copied
			// some pipes from the input directory to the output directory.
			// Reading from these files will result in job blocking.  Thus
			// we preemptively detect if the file is a named pipe.
			if (info.Mode() & os.ModeNamedPipe) > 0 {
				logger.Logf("cannot upload named pipe: %v", relPath)
				return errSpecialFile
			}

			// If the output file is a symlink to an input file, we can skip
			// the uploading.
			if (info.Mode() & os.ModeSymlink) > 0 {
				realPath, err := os.Readlink(filePath)
				if err != nil {
					return err
				}
				pathWithInput, err := filepath.Rel(client.PPSInputPrefix, realPath)
				if err == nil {
					// We can only skip the upload if the real path is
					// under /pfs, meaning that it's a file that already
					// exists in PFS.

					// The name of the input
					inputName := strings.Split(pathWithInput, string(os.PathSeparator))[0]
					var input *Input
					for _, i := range inputs {
						if i.Name == inputName {
							input = i
						}
					}
					// this changes realPath from `/pfs/input/...` to `/scratch/<id>/input/...`
					realPath = filepath.Join(dir, pathWithInput)
					if input != nil {
						return filepath.Walk(realPath, func(filePath string, info os.FileInfo, err error) error {
							if err != nil {
								return err
							}
							rel, err := filepath.Rel(realPath, filePath)
							if err != nil {
								return err
							}
							subRelPath := filepath.Join(relPath, rel)
							// The path of the input file
							pfsPath, err := filepath.Rel(filepath.Join(dir, input.Name), filePath)
							if err != nil {
								return err
							}

							if info.IsDir() {
								lock.Lock()
								defer lock.Unlock()
								tree.PutDir(subRelPath)
								return nil
							}

							fileInfo, err := a.pachClient.PfsAPIClient.InspectFile(ctx, &pfs.InspectFileRequest{
								File: &pfs.File{
									Commit: input.FileInfo.File.Commit,
									Path:   pfsPath,
								},
							})
							if err != nil {
								return err
							}

							lock.Lock()
							defer lock.Unlock()
							atomic.AddUint64(&stats.UploadBytes, fileInfo.SizeBytes)
							if statsTree != nil {
								if err := statsTree.PutFile(path.Join(statsRoot, subRelPath), fileInfo.Objects, int64(fileInfo.SizeBytes)); err != nil {
									return err
								}
							}
							return tree.PutFile(subRelPath, fileInfo.Objects, int64(fileInfo.SizeBytes))
						})
					}
				}
			}

			f, err := os.Open(filePath)
			if err != nil {
				return err
			}
			defer func() {
				if err := f.Close(); err != nil && retErr == nil {
					retErr = err
				}
			}()

			putObjClient, err := a.pachClient.ObjectAPIClient.PutObject(ctx)
			if err != nil {
				return err
			}
			size, err := grpcutil.ChunkReader(f, func(chunk []byte) error {
				return putObjClient.Send(&pfs.PutObjectRequest{
					Value: chunk,
				})
			})
			if err != nil {
				return err
			}
			object, err := putObjClient.CloseAndRecv()
			if err != nil {
				return err
			}

			lock.Lock()
			defer lock.Unlock()
			atomic.AddUint64(&stats.UploadBytes, uint64(size))
			if statsTree != nil {
				if err := statsTree.PutFile(path.Join(statsRoot, relPath), []*pfs.Object{object}, int64(size)); err != nil {
					return err
				}
			}
			return tree.PutFile(relPath, []*pfs.Object{object}, int64(size))
		})
		return nil
	}); err != nil {
		return err
	}

	if err := g.Wait(); err != nil {
		return err
	}

	finTree, err := tree.Finish()
	if err != nil {
		return err
	}

	treeBytes, err := hashtree.Serialize(finTree)
	if err != nil {
		return err
	}

	if _, _, err := a.pachClient.PutObject(bytes.NewReader(treeBytes), tag); err != nil {
		return err
	}

	return nil
}

// HashDatum computes and returns the hash of datum + pipeline, with a
// pipeline-specific prefix.
func HashDatum(pipelineInfo *pps.PipelineInfo, data []*Input) string {
	hash := sha256.New()
	for _, datum := range data {
		hash.Write([]byte(datum.Name))
		hash.Write([]byte(datum.FileInfo.File.Path))
		hash.Write(datum.FileInfo.Hash)
	}

	hash.Write([]byte(pipelineInfo.Pipeline.Name))
	hash.Write([]byte(pipelineInfo.Salt))

	return client.DatumTagPrefix(pipelineInfo.Salt) + hex.EncodeToString(hash.Sum(nil))
}

// HashDatum15 computes and returns the hash of datum + pipeline for version <= 1.5.0, with a
// pipeline-specific prefix.
func HashDatum15(pipelineInfo *pps.PipelineInfo, data []*Input) (string, error) {
	hash := sha256.New()
	for _, datum := range data {
		hash.Write([]byte(datum.Name))
		hash.Write([]byte(datum.FileInfo.File.Path))
		hash.Write(datum.FileInfo.Hash)
	}

	// We set env to nil because if env contains more than one elements,
	// since it's a map, the output of Marshal() can be non-deterministic.
	env := pipelineInfo.Transform.Env
	pipelineInfo.Transform.Env = nil
	defer func() {
		pipelineInfo.Transform.Env = env
	}()
	bytes, err := pipelineInfo.Transform.Marshal()
	if err != nil {
		return "", err
	}
	hash.Write(bytes)
	hash.Write([]byte(pipelineInfo.Pipeline.Name))
	hash.Write([]byte(pipelineInfo.ID))
	hash.Write([]byte(strconv.Itoa(int(pipelineInfo.Version))))

	// Note in 1.5.0 this function was called HashPipelineID, it's now called
	// HashPipelineName but it has the same implementation.
	return client.DatumTagPrefix(pipelineInfo.ID) + hex.EncodeToString(hash.Sum(nil)), nil
}

// Process processes a datum.
func (a *APIServer) Process(ctx context.Context, req *ProcessRequest) (resp *ProcessResponse, retErr error) {
	// Set the auth parameters for the context
	ctx = a.pachClient.AddMetadata(ctx)

	logger, err := a.getTaggedLogger(ctx, req)
	if err != nil {
		return nil, err
	}
	logger.Logf("process call started - request: %v", req)
	defer func(start time.Time) {
		logger.Logf("process call finished - request: %v, response: %v, err %v, duration: %v", req, resp, retErr, time.Since(start))
	}(time.Now())
	atomic.AddInt64(&a.queueSize, 1)
	ctx, cancel := context.WithCancel(ctx)
	// Hash inputs
	tag := HashDatum(a.pipelineInfo, req.Data)
	tag15, err := HashDatum15(a.pipelineInfo, req.Data)
	if err != nil {
		return nil, err
	}
	foundTag := false
	foundTag15 := false
	var object *pfs.Object
	var eg errgroup.Group
	eg.Go(func() error {
		if _, err := a.pachClient.InspectTag(ctx, &pfs.Tag{tag}); err == nil {
			foundTag = true
		}
		return nil
	})
	eg.Go(func() error {
		if objectInfo, err := a.pachClient.InspectTag(ctx, &pfs.Tag{tag15}); err == nil {
			foundTag15 = true
			object = objectInfo.Object
		}
		return nil
	})
	if err := eg.Wait(); err != nil {
		return nil, err
	}
	var statsTag *pfs.Tag
	if req.EnableStats {
		statsTag = &pfs.Tag{tag + statsTagSuffix}
	}
	if foundTag15 && !foundTag {
		if _, err := a.pachClient.ObjectAPIClient.TagObject(ctx, &pfs.TagObjectRequest{
			Object: object,
			Tags:   []*pfs.Tag{&pfs.Tag{tag}},
		}); err != nil {
			return nil, err
		}
		if _, err := a.pachClient.ObjectAPIClient.DeleteTags(ctx, &pfs.DeleteTagsRequest{
			Tags: []string{tag15},
		}); err != nil {
			return nil, err
		}
	}
	if foundTag15 || foundTag {
		// We've already computed the output for these inputs. Return immediately
		logger.Logf("skipping input, as it's already been processed")
		return &ProcessResponse{
			Skipped: true,
		}, nil
	}
	stats := &pps.ProcessStats{}
	statsPath := path.Join("/", logger.template.InputFileID)
	var statsTree hashtree.OpenHashTree
	if req.EnableStats {
		statsTree = hashtree.NewHashTree()
		defer func() {
			if retErr != nil {
				return
			}
			finStatsTree, err := statsTree.Finish()
			if err != nil {
				retErr = err
				return
			}
			statsTreeBytes, err := hashtree.Serialize(finStatsTree)
			if err != nil {
				retErr = err
				return
			}
			if _, _, err := a.pachClient.PutObject(bytes.NewReader(statsTreeBytes), statsTag.Name); err != nil {
				retErr = err
				return
			}
		}()
		defer func() {
			object, size, err := logger.Close()
			if err != nil && retErr == nil {
				retErr = err
				return
			}
			if object != nil && req.EnableStats {
				if err := statsTree.PutFile(path.Join(statsPath, "logs"), []*pfs.Object{object}, size); err != nil && retErr == nil {
					retErr = err
					return
				}
			}
		}()
		defer func() {
			marshaler := &jsonpb.Marshaler{}
			statsString, err := marshaler.MarshalToString(stats)
			if err != nil {
				logger.stderrLog.Printf("could not serialize stats: %s\n", err)
				return
			}
			object, size, err := a.pachClient.PutObject(strings.NewReader(statsString))
			if err != nil {
				logger.stderrLog.Printf("could not put stats object: %s\n", err)
				return
			}
			if err := statsTree.PutFile(path.Join(statsPath, "stats"), []*pfs.Object{object}, size); err != nil {
				logger.stderrLog.Printf("could not put-file stats object: %s\n", err)
				return
			}
		}()
	}

	// Download input data
	puller := filesync.NewPuller()
	dir, err := a.downloadData(logger, req.Data, puller, req.ParentOutput, stats, statsTree, path.Join(statsPath, "pfs"))
	// We run these cleanup functions no matter what, so that if
	// downloadData partially succeeded, we still clean up the resources.
	defer func() {
		if err := os.RemoveAll(dir); err != nil && retErr == nil {
			retErr = err
		}
	}()
	// It's important that we run puller.CleanUp before os.RemoveAll,
	// because otherwise puller.Cleanup might try tp open pipes that have
	// been deleted.
	defer func() {
		if _, err := puller.CleanUp(); err != nil && retErr == nil {
			retErr = err
		}
	}()
	if err != nil {
		return nil, err
	}

	environ := a.userCodeEnviron(req)

	// Create output directory (currently /pfs/out) and run user code
	if err := os.MkdirAll(filepath.Join(dir, "out"), 0666); err != nil {
		return nil, err
	}
	// unset the status when this function exits
	if response, err := func() (_ *ProcessResponse, retErr error) {
		a.runMu.Lock()
		defer a.runMu.Unlock()
		atomic.AddInt64(&a.queueSize, -1)
		func() {
			a.statusMu.Lock()
			defer a.statusMu.Unlock()
			a.jobID = req.JobID
			a.data = req.Data
			a.started = time.Now()
			a.cancel = cancel
			a.stats = stats
		}()
		if err := os.MkdirAll(client.PPSInputPrefix, 0666); err != nil {
			return nil, err
		}
		if err := syscall.Mount(dir, client.PPSInputPrefix, "", syscall.MS_BIND, ""); err != nil {
			return nil, err
		}
		defer func() {
			if err := syscall.Unmount(client.PPSInputPrefix, 0); err != nil && retErr == nil {
				retErr = err
			}
		}()
		err = a.runUserCode(ctx, logger, environ, stats)
		if err != nil {
			logger.Logf("failed to process datum with error: %+v", err)
			if statsTree != nil {
				object, size, err := a.pachClient.PutObject(strings.NewReader(err.Error()))
				if err != nil {
					logger.stderrLog.Printf("could not put error object: %s\n", err)
				} else {
					if err := statsTree.PutFile(path.Join(statsPath, "failure"), []*pfs.Object{object}, size); err != nil {
						logger.stderrLog.Printf("could not put-file error object: %s\n", err)
					}
				}
			}
			return &ProcessResponse{
				Failed: true,
			}, nil
		}
		return nil, nil
	}(); err != nil {
		return nil, err
	} else if response != nil {
		return response, nil
	}
	// CleanUp is idempotent so we can call it however many times we want.
	// The reason we are calling it here is that the puller could've
	// encountered an error as it was lazily loading files, in which case
	// the output might be invalid since as far as the user's code is
	// concerned, they might've just seen an empty or partially completed
	// file.
	downSize, err := puller.CleanUp()
	if err != nil {
		logger.Logf("puller encountered an error while cleaning up: %+v", err)
		return nil, err
	}
	atomic.AddUint64(&stats.DownloadBytes, uint64(downSize))
	if err := a.uploadOutput(ctx, dir, tag, logger, req.Data, stats, statsTree, path.Join(statsPath, "pfs", "out")); err != nil {
		// If uploading failed because the user program outputed a special
		// file, then there's no point in retrying.  Thus we signal that
		// there's some problem with the user code so the job doesn't
		// infinitely retry to process this datum.
		if err == errSpecialFile {
			return &ProcessResponse{
				Failed: true,
			}, nil
		}
		return nil, err
	}
<<<<<<< HEAD
	return &ProcessResponse{
		Tag:      &pfs.Tag{tag},
		StatsTag: statsTag,
		Stats:    stats,
	}, nil
=======
	return &ProcessResponse{}, nil
>>>>>>> 6c222d8f
}

// Status returns the status of the current worker.
func (a *APIServer) Status(ctx context.Context, _ *types.Empty) (*pps.WorkerStatus, error) {
	a.statusMu.Lock()
	defer a.statusMu.Unlock()
	started, err := types.TimestampProto(a.started)
	if err != nil {
		return nil, err
	}
	result := &pps.WorkerStatus{
		JobID:     a.jobID,
		WorkerID:  a.workerName,
		Started:   started,
		Data:      a.datum(),
		QueueSize: a.queueSize,
	}
	return result, nil
}

// Cancel cancels the currently running datum
func (a *APIServer) Cancel(ctx context.Context, request *CancelRequest) (*CancelResponse, error) {
	a.statusMu.Lock()
	defer a.statusMu.Unlock()
	if request.JobID != a.jobID {
		return &CancelResponse{Success: false}, nil
	}
	if !MatchDatum(request.DataFilters, a.datum()) {
		return &CancelResponse{Success: false}, nil
	}
	a.cancel()
	// clear the status since we're no longer processing this datum
	a.jobID = ""
	a.data = nil
	a.started = time.Time{}
	a.cancel = nil
	return &CancelResponse{Success: true}, nil
}

func (a *APIServer) datum() []*pps.InputFile {
	var result []*pps.InputFile
	for _, datum := range a.data {
		result = append(result, &pps.InputFile{
			Path: datum.FileInfo.File.Path,
			Hash: datum.FileInfo.Hash,
		})
	}
	return result
}

func (a *APIServer) userCodeEnviron(req *ProcessRequest) []string {
	return append(os.Environ(), fmt.Sprintf("PACH_JOB_ID=%s", req.JobID))
}

func (a *APIServer) updateJobState(stm col.STM, jobInfo *pps.JobInfo, state pps.JobState) error {
	// Update job counts
	if jobInfo.Pipeline != nil {
		pipelines := a.pipelines.ReadWrite(stm)
		pipelineInfo := new(pps.PipelineInfo)
		if err := pipelines.Get(jobInfo.Pipeline.Name, pipelineInfo); err != nil {
			return err
		}
		if pipelineInfo.JobCounts == nil {
			pipelineInfo.JobCounts = make(map[int32]int32)
		}
		if pipelineInfo.JobCounts[int32(jobInfo.State)] != 0 {
			pipelineInfo.JobCounts[int32(jobInfo.State)]--
		}
		pipelineInfo.JobCounts[int32(state)]++
		pipelines.Put(pipelineInfo.Pipeline.Name, pipelineInfo)
	}
	jobInfo.State = state
	jobs := a.jobs.ReadWrite(stm)
	jobs.Put(jobInfo.Job.ID, jobInfo)
	return nil
}<|MERGE_RESOLUTION|>--- conflicted
+++ resolved
@@ -806,15 +806,7 @@
 		}
 		return nil, err
 	}
-<<<<<<< HEAD
-	return &ProcessResponse{
-		Tag:      &pfs.Tag{tag},
-		StatsTag: statsTag,
-		Stats:    stats,
-	}, nil
-=======
-	return &ProcessResponse{}, nil
->>>>>>> 6c222d8f
+	return &ProcessResponse{Stats: stats}, nil
 }
 
 // Status returns the status of the current worker.
