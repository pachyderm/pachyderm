--- conflicted
+++ resolved
@@ -155,48 +155,12 @@
 	pachClient := pj.driver.PachClient().WithCtx(ctx)
 	return pachClient.WithRenewer(func(ctx context.Context, renewer *renew.StringSet) error {
 		// Upload the datums from the current job into the datum file set format.
-<<<<<<< HEAD
 		fileSetID, err := pj.createFullJobDatumFileSet(ctx, taskDoer)
 		if err != nil {
 			return err
 		}
 		if err := renewer.Add(ctx, fileSetID); err != nil {
 			return err
-=======
-		var fileSetID string
-		if err := pj.logger.LogStep("creating full job datum file set", func() error {
-			dit, err := datum.NewIterator(pachClient, pj.ji.Details.Input)
-			if err != nil {
-				return err
-			}
-			dit = datum.NewJobIterator(dit, pj.ji.Job, pj.hasher)
-			fileSetID, err = uploadDatumFileSet(pachClient, dit)
-			if err != nil {
-				return err
-			}
-			return renewer.Add(ctx, fileSetID)
-		}); err != nil {
-			return errors.EnsureStack(err)
-		}
-		// Set up the datum iterators for merging.
-		// If there is no parent, only use the datum iterator for the current job.
-		var dits []datum.Iterator
-		if pj.parentMetaCommit != nil {
-			// Upload the datums from the parent job into the datum file set format.
-			if err := pj.logger.LogStep("creating full parent job datum file set", func() error {
-				parentFileSetID, err := uploadDatumFileSet(pachClient, pj.parentDit)
-				if err != nil {
-					return err
-				}
-				if err := renewer.Add(ctx, parentFileSetID); err != nil {
-					return err
-				}
-				dits = append(dits, datum.NewFileSetIterator(pachClient, parentFileSetID))
-				return nil
-			}); err != nil {
-				return errors.EnsureStack(err)
-			}
->>>>>>> 682548d1
 		}
 		var baseFileSetID string
 		if pj.baseMetaCommit != nil {
@@ -206,7 +170,6 @@
 			if err != nil {
 				return err
 			}
-<<<<<<< HEAD
 			if err := renewer.Add(ctx, baseFileSetID); err != nil {
 				return err
 			}
@@ -218,11 +181,6 @@
 		}
 		if err := renewer.Add(ctx, outputFileSetID); err != nil {
 			return err
-=======
-			return renewer.Add(ctx, outputFileSetID)
-		}); err != nil {
-			return errors.EnsureStack(err)
->>>>>>> 682548d1
 		}
 		return cb(ctx, outputFileSetID)
 	})
@@ -320,27 +278,9 @@
 	}
 	return pachClient.WithRenewer(func(ctx context.Context, renewer *renew.StringSet) error {
 		// Upload the datums from the current job into the datum file set format.
-<<<<<<< HEAD
 		fileSetID, err := pj.createFullJobDatumFileSet(ctx, taskDoer)
 		if err != nil {
 			return err
-=======
-		// TODO: Cache this in the parallel step and reuse here.
-		var fileSetID string
-		if err := pj.logger.LogStep("creating full job datum file set", func() error {
-			dit, err := datum.NewIterator(pachClient, pj.ji.Details.Input)
-			if err != nil {
-				return err
-			}
-			dit = datum.NewJobIterator(dit, pj.ji.Job, pj.hasher)
-			fileSetID, err = uploadDatumFileSet(pachClient, dit)
-			if err != nil {
-				return err
-			}
-			return renewer.Add(ctx, fileSetID)
-		}); err != nil {
-			return errors.EnsureStack(err)
->>>>>>> 682548d1
 		}
 		if err := renewer.Add(ctx, fileSetID); err != nil {
 			return err
