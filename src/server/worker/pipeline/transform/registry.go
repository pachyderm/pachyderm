--- conflicted
+++ resolved
@@ -379,17 +379,6 @@
 	return nil
 }
 
-<<<<<<< HEAD
-func processDatumSets(pachClient *client.APIClient, pj *pendingJob, taskDoer task.Doer, fileSetID string, stats *datum.Stats) error {
-	return errors.EnsureStack(pj.logger.LogStep("processing datum sets", func() error {
-		eg, ctx := errgroup.WithContext(pachClient.Ctx())
-		pachClient := pachClient.WithCtx(ctx)
-		inputChan := make(chan *types.Any)
-		eg.Go(func() error {
-			defer close(inputChan)
-			commit := client.NewProjectRepo("", client.FileSetsRepoName).NewCommit("", fileSetID)
-			r, err := pachClient.GetFileTAR(commit, "/*")
-=======
 func createDatumSets(pachClient *client.APIClient, pj *pendingJob, taskDoer task.Doer, fileSetID string) ([]*pfs.PathRange, error) {
 	setSpec, err := createSetSpec(pj)
 	if err != nil {
@@ -408,7 +397,6 @@
 				PathRange: shard,
 				SetSpec:   setSpec,
 			})
->>>>>>> 5ae05a48
 			if err != nil {
 				return err
 			}
