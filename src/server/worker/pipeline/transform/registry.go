--- conflicted
+++ resolved
@@ -28,7 +28,6 @@
 	"github.com/pachyderm/pachyderm/v2/src/pfs"
 	"github.com/pachyderm/pachyderm/v2/src/pps"
 	pfsserver "github.com/pachyderm/pachyderm/v2/src/server/pfs"
-	ppsserver "github.com/pachyderm/pachyderm/v2/src/server/pps"
 	"github.com/pachyderm/pachyderm/v2/src/server/worker/common"
 	"github.com/pachyderm/pachyderm/v2/src/server/worker/datum"
 	"github.com/pachyderm/pachyderm/v2/src/server/worker/driver"
@@ -209,42 +208,7 @@
 	return nil
 }
 
-<<<<<<< HEAD
 func (reg *registry) startJob(jobInfo *pps.JobInfo) error {
-=======
-func (reg *registry) ensureJob(commitInfo *pfs.CommitInfo) (*pps.JobInfo, error) {
-	pachClient := reg.driver.PachClient()
-	pipelineInfo := reg.driver.PipelineInfo()
-	jobInfo, err := pachClient.InspectJobOutputCommit(pipelineInfo.Pipeline.Name, commitInfo.Commit.Branch.Name, commitInfo.Commit.ID, false)
-	if err != nil {
-		// TODO: It would be better for this to be a structured error.
-		if strings.Contains(err.Error(), "not found") {
-			var statsCommit *pfs.Commit
-			if statsCommit, err = ppsutil.GetStatsCommit(commitInfo); err != nil {
-				return nil, err
-			}
-			job, err := pachClient.CreateJob(pipelineInfo.Pipeline.Name, commitInfo.Commit, statsCommit)
-			if err != nil {
-				return nil, err
-			}
-			jobInfo, err = pachClient.InspectJob(job.ID, false)
-			if err != nil {
-				return nil, err
-			}
-			reg.logger.Logf("created new job %q for output commit %q", jobInfo.Job.ID, jobInfo.OutputCommit.ID)
-			return jobInfo, nil
-		}
-		return nil, err
-	}
-	if ppsutil.IsTerminal(jobInfo.State) {
-		return nil, ppsserver.ErrJobFinished{Job: jobInfo.Job}
-	}
-	reg.logger.Logf("found existing job %q for output commit %q", jobInfo.Job.ID, commitInfo.Commit.ID)
-	return jobInfo, nil
-}
-
-func (reg *registry) startJob(commitInfo *pfs.CommitInfo) error {
->>>>>>> 7efd3e46
 	var asyncEg *errgroup.Group
 	reg.limiter.Acquire()
 	defer func() {
