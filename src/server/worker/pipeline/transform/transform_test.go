--- conflicted
+++ resolved
@@ -156,11 +156,7 @@
 	// Create a context that the caller can wait on
 	ctx, cancel := context.WithCancel(env.PachClient.Ctx())
 	// Mock out the initial ListJob, and InspectJob calls
-<<<<<<< HEAD
-	jobInfo := &pps.JobInfo{Job: client.NewJob(pi.Pipeline.Name, commit.ID)}
-=======
 	jobInfo := &pps.JobInfo{Job: client.NewProjectJob(pi.Pipeline.Project.GetName(), pi.Pipeline.Name, commit.ID)}
->>>>>>> 0271b401
 	jobInfo.OutputCommit = client.NewProjectCommit(pi.Pipeline.Project.GetName(), pi.Pipeline.Name, pi.Details.OutputBranch, commit.ID)
 	jobInfo.Details = &pps.JobInfo_Details{
 		Transform:        pi.Details.Transform,
@@ -185,11 +181,7 @@
 			result := proto.Clone(jobInfo).(*pps.JobInfo)
 			return result, nil
 		}
-<<<<<<< HEAD
-		mockJI := &pps.JobInfo{Job: client.NewJob(pi.Pipeline.Name, request.Job.ID)}
-=======
 		mockJI := &pps.JobInfo{Job: client.NewProjectJob(pi.Pipeline.Project.GetName(), pi.Pipeline.Name, request.Job.ID)}
->>>>>>> 0271b401
 		mockJI.OutputCommit = client.NewProjectCommit(pi.Pipeline.Project.GetName(), pi.Pipeline.Name, pi.Details.OutputBranch, request.Job.ID)
 		mockJI.Details = &pps.JobInfo_Details{
 			Transform:        pi.Details.Transform,
