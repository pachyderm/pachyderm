--- conflicted
+++ resolved
@@ -122,37 +122,22 @@
 		eg, ctx := errgroup.WithContext(ctx)
 		driver := w.driver.WithContext(ctx)
 
-<<<<<<< HEAD
 		if !w.driver.StorageV2() {
 			// Clean the driver hashtree cache for any jobs that are deleted
 			eg.Go(func() error {
 				return driver.Jobs().ReadOnly(ctx).WatchF(func(e *watch.Event) error {
 					var key string
-					if err := e.Unmarshal(&key, &pps.EtcdJobInfo{}); err != nil {
+					jobInfo := &pps.EtcdJobInfo{}
+					if err := e.Unmarshal(&key, jobInfo); err != nil {
 						return err
 					}
-					if e.Type == watch.EventDelete {
+
+					if e.Type == watch.EventDelete || (e.Type == watch.EventPut && ppsutil.IsTerminal(jobInfo.State)) {
 						driver.ChunkCaches().RemoveCache(key)
 						driver.ChunkStatsCaches().RemoveCache(key)
 					}
 					return nil
 				})
-=======
-		// Clean the driver hashtree cache for any jobs that are deleted
-		eg.Go(func() error {
-			return driver.Jobs().ReadOnly(ctx).WatchF(func(e *watch.Event) error {
-				var key string
-				jobInfo := &pps.EtcdJobInfo{}
-				if err := e.Unmarshal(&key, jobInfo); err != nil {
-					return err
-				}
-
-				if e.Type == watch.EventDelete || (e.Type == watch.EventPut && ppsutil.IsTerminal(jobInfo.State)) {
-					driver.ChunkCaches().RemoveCache(key)
-					driver.ChunkStatsCaches().RemoveCache(key)
-				}
-				return nil
->>>>>>> 090e9d31
 			})
 		}
 
