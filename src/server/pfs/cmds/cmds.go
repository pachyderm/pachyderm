package cmds

import (
	"bufio"
	"bytes"
	"errors"
	"fmt"
	"io"
	"io/ioutil"
	"net/http"
	"net/url"
	"os"
	"path/filepath"
	"strings"
	gosync "sync"
	"syscall"

	"golang.org/x/sync/errgroup"

	"github.com/gogo/protobuf/jsonpb"
	"github.com/hanwen/go-fuse/fuse/nodefs"
	"github.com/pachyderm/pachyderm/src/client"
	"github.com/pachyderm/pachyderm/src/client/limit"
	pfsclient "github.com/pachyderm/pachyderm/src/client/pfs"
	"github.com/pachyderm/pachyderm/src/client/pkg/grpcutil"
	"github.com/pachyderm/pachyderm/src/server/pfs/fuse"
	"github.com/pachyderm/pachyderm/src/server/pfs/pretty"
	"github.com/pachyderm/pachyderm/src/server/pfs/s3"
	"github.com/pachyderm/pachyderm/src/server/pkg/cmdutil"
	"github.com/pachyderm/pachyderm/src/server/pkg/sync"
	"github.com/pachyderm/pachyderm/src/server/pkg/tabwriter"
	log "github.com/sirupsen/logrus"
	"github.com/spf13/cobra"
)

const (
	codestart = "```sh\n\n"
	codeend   = "\n```"

	// DefaultParallelism is the default parallelism used by get-file
	// and put-file.
	DefaultParallelism = 10
)

// Cmds returns a slice containing pfs commands.
func Cmds(noMetrics *bool, noPortForwarding *bool) []*cobra.Command {
	raw := false
	rawFlag := func(cmd *cobra.Command) {
		cmd.Flags().BoolVar(&raw, "raw", false, "disable pretty printing, print raw json")
	}
	marshaller := &jsonpb.Marshaler{Indent: "  "}

	repo := &cobra.Command{
		Use:   "repo",
		Short: "Docs for repos.",
		Long: `Repos, short for repository, are the top level data object in Pachyderm.

Repos are created with create-repo.
`,
	}

	var description string
	createRepo := &cobra.Command{
		Use:   "create-repo repo-name",
		Short: "Create a new repo.",
		Long:  "Create a new repo.",
		Run: cmdutil.RunFixedArgs(1, func(args []string) error {
			c, err := client.NewOnUserMachine(!*noMetrics, !*noPortForwarding, "user")
			if err != nil {
				return err
			}
			defer c.Close()
			_, err = c.PfsAPIClient.CreateRepo(
				c.Ctx(),
				&pfsclient.CreateRepoRequest{
					Repo:        client.NewRepo(args[0]),
					Description: description,
				},
			)
			return grpcutil.ScrubGRPC(err)
		}),
	}
	createRepo.Flags().StringVarP(&description, "description", "d", "", "A description of the repo.")

	updateRepo := &cobra.Command{
		Use:   "update-repo repo-name",
		Short: "Update a repo.",
		Long:  "Update a repo.",
		Run: cmdutil.RunFixedArgs(1, func(args []string) error {
			c, err := client.NewOnUserMachine(!*noMetrics, !*noPortForwarding, "user")
			if err != nil {
				return err
			}
			defer c.Close()
			_, err = c.PfsAPIClient.CreateRepo(
				c.Ctx(),
				&pfsclient.CreateRepoRequest{
					Repo:        client.NewRepo(args[0]),
					Description: description,
					Update:      true,
				},
			)
			return grpcutil.ScrubGRPC(err)
		}),
	}
	updateRepo.Flags().StringVarP(&description, "description", "d", "", "A description of the repo.")

	inspectRepo := &cobra.Command{
		Use:   "inspect-repo repo-name",
		Short: "Return info about a repo.",
		Long:  "Return info about a repo.",
		Run: cmdutil.RunFixedArgs(1, func(args []string) error {
			c, err := client.NewOnUserMachine(!*noMetrics, !*noPortForwarding, "user")
			if err != nil {
				return err
			}
			defer c.Close()
			repoInfo, err := c.InspectRepo(args[0])
			if err != nil {
				return err
			}
			if repoInfo == nil {
				return fmt.Errorf("repo %s not found", args[0])
			}
			if raw {
				return marshaller.Marshal(os.Stdout, repoInfo)
			}
			return pretty.PrintDetailedRepoInfo(repoInfo)
		}),
	}
	rawFlag(inspectRepo)

	listRepo := &cobra.Command{
		Use:   "list-repo",
		Short: "Return all repos.",
		Long:  "Return all repos.",
		Run: cmdutil.RunFixedArgs(0, func(args []string) error {
			c, err := client.NewOnUserMachine(!*noMetrics, !*noPortForwarding, "user")
			if err != nil {
				return err
			}
			defer c.Close()
			repoInfos, err := c.ListRepo()
			if err != nil {
				return err
			}
			if raw {
				for _, repoInfo := range repoInfos {
					if err := marshaller.Marshal(os.Stdout, repoInfo); err != nil {
						return err
					}
				}
				return nil
			}

			header := pretty.RepoHeader
			if (len(repoInfos) > 0) && (repoInfos[0].AuthInfo != nil) {
				header = pretty.RepoAuthHeader
			}
			writer := tabwriter.NewWriter(os.Stdout, header)
			for _, repoInfo := range repoInfos {
				pretty.PrintRepoInfo(writer, repoInfo)
			}
			return writer.Flush()
		}),
	}
	rawFlag(listRepo)

	var force bool
	var all bool
	deleteRepo := &cobra.Command{
		Use:   "delete-repo repo-name",
		Short: "Delete a repo.",
		Long:  "Delete a repo.",
		Run: cmdutil.RunBoundedArgs(0, 1, func(args []string) error {
			client, err := client.NewOnUserMachine(!*noMetrics, !*noPortForwarding, "user")
			if err != nil {
				return err
			}
			defer client.Close()
			if len(args) > 0 && all {
				return fmt.Errorf("cannot use the --all flag with an argument")
			}
			if len(args) == 0 && !all {
				return fmt.Errorf("either a repo name or the --all flag needs to be provided")
			}
			if all {
				_, err = client.PfsAPIClient.DeleteRepo(client.Ctx(),
					&pfsclient.DeleteRepoRequest{
						Force: force,
						All:   all,
					})
			} else {
				err = client.DeleteRepo(args[0], force)
			}
			if err != nil {
				return grpcutil.ScrubGRPC(err)
			}
			return nil
		}),
	}
	deleteRepo.Flags().BoolVarP(&force, "force", "f", false, "remove the repo regardless of errors; use with care")
	deleteRepo.Flags().BoolVar(&all, "all", false, "remove all repos")

	commit := &cobra.Command{
		Use:   "commit",
		Short: "Docs for commits.",
		Long: `Commits are atomic transactions on the content of a repo.

Creating a commit is a multistep process:
- start a new commit with start-commit
- write files to it through fuse or with put-file
- finish the new commit with finish-commit

Commits that have been started but not finished are NOT durable storage.
Commits become reliable (and immutable) when they are finished.

Commits can be created with another commit as a parent.
This layers the data in the commit over the data in the parent.
`,
	}

	var parent string
	startCommit := &cobra.Command{
		Use:   "start-commit repo-name [branch]",
		Short: "Start a new commit.",
		Long: `Start a new commit with parent-commit as the parent, or start a commit on the given branch; if the branch does not exist, it will be created.

Examples:

` + codestart + `# Start a new commit in repo "test" that's not on any branch
$ pachctl start-commit test

# Start a commit in repo "test" on branch "master"
$ pachctl start-commit test master

# Start a commit with "master" as the parent in repo "test", on a new branch "patch"; essentially a fork.
$ pachctl start-commit test patch -p master

# Start a commit with XXX as the parent in repo "test", not on any branch
$ pachctl start-commit test -p XXX
` + codeend,
		Run: cmdutil.RunBoundedArgs(1, 2, func(args []string) error {
			cli, err := client.NewOnUserMachine(!*noMetrics, !*noPortForwarding, "user")
			if err != nil {
				return err
			}
			defer cli.Close()
			var branch string
			if len(args) == 2 {
				branch = args[1]
			}
			commit, err := cli.PfsAPIClient.StartCommit(cli.Ctx(),
				&pfsclient.StartCommitRequest{
					Branch:      branch,
					Parent:      client.NewCommit(args[0], parent),
					Description: description,
				})
			if err != nil {
				return grpcutil.ScrubGRPC(err)
			}
			fmt.Println(commit.ID)
			return nil
		}),
	}
	startCommit.Flags().StringVarP(&parent, "parent", "p", "", "The parent of the new commit, unneeded if branch is specified and you want to use the previous head of the branch as the parent.")
	startCommit.Flags().StringVarP(&description, "message", "m", "", "A description of this commit's contents")
	startCommit.Flags().StringVar(&description, "description", "", "A description of this commit's contents (synonym for --message)")

	finishCommit := &cobra.Command{
		Use:   "finish-commit repo-name commit-id",
		Short: "Finish a started commit.",
		Long:  "Finish a started commit. Commit-id must be a writeable commit.",
		Run: cmdutil.RunFixedArgs(2, func(args []string) error {
			cli, err := client.NewOnUserMachine(!*noMetrics, !*noPortForwarding, "user")
			if err != nil {
				return err
			}
			defer cli.Close()
			if description != "" {
				_, err := cli.PfsAPIClient.FinishCommit(cli.Ctx(),
					&pfsclient.FinishCommitRequest{
						Commit:      client.NewCommit(args[0], args[1]),
						Description: description,
					})
				return grpcutil.ScrubGRPC(err)
			}
			return cli.FinishCommit(args[0], args[1])
		}),
	}
	finishCommit.Flags().StringVarP(&description, "message", "m", "", "A description of this commit's contents (overwrites any existing commit description)")
	finishCommit.Flags().StringVar(&description, "description", "", "A description of this commit's contents (synonym for --message)")

	inspectCommit := &cobra.Command{
		Use:   "inspect-commit repo-name commit-id",
		Short: "Return info about a commit.",
		Long:  "Return info about a commit.",
		Run: cmdutil.RunFixedArgs(2, func(args []string) error {
			client, err := client.NewOnUserMachine(!*noMetrics, !*noPortForwarding, "user")
			if err != nil {
				return err
			}
			defer client.Close()
			commitInfo, err := client.InspectCommit(args[0], args[1])
			if err != nil {
				return err
			}
			if commitInfo == nil {
				return fmt.Errorf("commit %s not found", args[1])
			}
			if raw {
				return marshaller.Marshal(os.Stdout, commitInfo)
			}
			return pretty.PrintDetailedCommitInfo(commitInfo)
		}),
	}
	rawFlag(inspectCommit)

	var from string
	var number int
	listCommit := &cobra.Command{
		Use:   "list-commit repo-name",
		Short: "Return all commits on a set of repos.",
		Long: `Return all commits on a set of repos.

Examples:

` + codestart + `# return commits in repo "foo"
$ pachctl list-commit foo

# return commits in repo "foo" on branch "master"
$ pachctl list-commit foo master

# return the last 20 commits in repo "foo" on branch "master"
$ pachctl list-commit foo master -n 20

# return commits that are the ancestors of XXX
$ pachctl list-commit foo XXX

# return commits in repo "foo" since commit XXX
$ pachctl list-commit foo master --from XXX
` + codeend,
		Run: cmdutil.RunBoundedArgs(1, 2, func(args []string) (retErr error) {
			c, err := client.NewOnUserMachine(!*noMetrics, !*noPortForwarding, "user")
			if err != nil {
				return err
			}
			defer c.Close()

			var to string
			if len(args) == 2 {
				to = args[1]
			}
			if raw {
				return c.ListCommitF(args[0], to, from, uint64(number), func(ci *pfsclient.CommitInfo) error {
					return marshaller.Marshal(os.Stdout, ci)
				})
			}
			writer := tabwriter.NewWriter(os.Stdout, pretty.CommitHeader)
			if err := c.ListCommitF(args[0], to, from, uint64(number), func(ci *pfsclient.CommitInfo) error {
				pretty.PrintCommitInfo(writer, ci)
				return nil
			}); err != nil {
				return err
			}
			return writer.Flush()
		}),
	}
	listCommit.Flags().StringVarP(&from, "from", "f", "", "list all commits since this commit")
	listCommit.Flags().IntVarP(&number, "number", "n", 0, "list only this many commits; if set to zero, list all commits")
	rawFlag(listCommit)

	printCommitIter := func(commitIter client.CommitInfoIterator) error {
		if raw {
			for {
				commitInfo, err := commitIter.Next()
				if err == io.EOF {
					return nil
				}
				if err != nil {
					return err
				}
				if err := marshaller.Marshal(os.Stdout, commitInfo); err != nil {
					return err
				}
			}
		}
		writer := tabwriter.NewWriter(os.Stdout, pretty.CommitHeader)
		for {
			commitInfo, err := commitIter.Next()
			if err == io.EOF {
				break
			}
			if err != nil {
				return err
			}
			pretty.PrintCommitInfo(writer, commitInfo)
		}
		return writer.Flush()
	}

	var repos cmdutil.RepeatedStringArg
	flushCommit := &cobra.Command{
		Use:   "flush-commit commit [commit ...]",
		Short: "Wait for all commits caused by the specified commits to finish and return them.",
		Long: `Wait for all commits caused by the specified commits to finish and return them.

Examples:

` + codestart + `# return commits caused by foo/XXX and bar/YYY
$ pachctl flush-commit foo/XXX bar/YYY

# return commits caused by foo/XXX leading to repos bar and baz
$ pachctl flush-commit foo/XXX -r bar -r baz
` + codeend,
		Run: cmdutil.Run(func(args []string) error {
			commits, err := cmdutil.ParseCommits(args)
			if err != nil {
				return err
			}

			c, err := client.NewOnUserMachine(!*noMetrics, !*noPortForwarding, "user")
			if err != nil {
				return err
			}
			defer c.Close()

			var toRepos []*pfsclient.Repo
			for _, repoName := range repos {
				toRepos = append(toRepos, client.NewRepo(repoName))
			}

			commitIter, err := c.FlushCommit(commits, toRepos)
			if err != nil {
				return err
			}

			return printCommitIter(commitIter)
		}),
	}
	flushCommit.Flags().VarP(&repos, "repos", "r", "Wait only for commits leading to a specific set of repos")
	rawFlag(flushCommit)

	var new bool
	subscribeCommit := &cobra.Command{
		Use:   "subscribe-commit repo branch",
		Short: "Print commits as they are created (finished).",
		Long: `Print commits as they are created in the specified repo and
branch.  By default, all existing commits on the specified branch are
returned first.  A commit is only considered "created" when it's been
finished.

Examples:

` + codestart + `# subscribe to commits in repo "test" on branch "master"
$ pachctl subscribe-commit test master

# subscribe to commits in repo "test" on branch "master", but only since commit XXX.
$ pachctl subscribe-commit test master --from XXX

# subscribe to commits in repo "test" on branch "master", but only for new
# commits created from now on.
$ pachctl subscribe-commit test master --new
` + codeend,
		Run: cmdutil.RunFixedArgs(2, func(args []string) error {
			repo, branch := args[0], args[1]
			c, err := client.NewOnUserMachine(!*noMetrics, !*noPortForwarding, "user")
			if err != nil {
				return err
			}
			defer c.Close()

			if new && from != "" {
				return fmt.Errorf("--new and --from cannot both be provided")
			}

			if new {
				from = branch
			}

			commitIter, err := c.SubscribeCommit(repo, branch, from, pfsclient.CommitState_STARTED)
			if err != nil {
				return err
			}

			return printCommitIter(commitIter)
		}),
	}
	subscribeCommit.Flags().StringVar(&from, "from", "", "subscribe to all commits since this commit")
	subscribeCommit.Flags().BoolVar(&new, "new", false, "subscribe to only new commits created from now on")
	rawFlag(subscribeCommit)

	deleteCommit := &cobra.Command{
		Use:   "delete-commit repo-name commit-id",
		Short: "Delete an input commit.",
		Long:  "Delete an input commit. An input is a commit which is not the output of a pipeline.",
		Run: cmdutil.RunFixedArgs(2, func(args []string) error {
			client, err := client.NewOnUserMachine(!*noMetrics, !*noPortForwarding, "user")
			if err != nil {
				return err
			}
			defer client.Close()
			return client.DeleteCommit(args[0], args[1])
		}),
	}

	var branchProvenance cmdutil.RepeatedStringArg
	var head string
	createBranch := &cobra.Command{
		Use:   "create-branch <repo-name> <branch-name> [flags]",
		Short: "Create a new branch, or update an existing branch, on a repo.",
		Long:  "Create a new branch, or update an existing branch, on a repo, starting a commit on the branch will also create it, so there's often no need to call this.",
		Run: cmdutil.RunFixedArgs(2, func(args []string) error {
			client, err := client.NewOnUserMachine(!*noMetrics, !*noPortForwarding, "user")
			if err != nil {
				return err
			}
			defer client.Close()
			provenance, err := cmdutil.ParseBranches(branchProvenance)
			if err != nil {
				return err
			}
			return client.CreateBranch(args[0], args[1], head, provenance)
		}),
	}
	createBranch.Flags().VarP(&branchProvenance, "provenance", "p", "The provenance for the branch.")
	createBranch.Flags().StringVarP(&head, "head", "", "", "The head of the newly created branch.")

	listBranch := &cobra.Command{
		Use:   "list-branch repo-name",
		Short: "Return all branches on a repo.",
		Long:  "Return all branches on a repo.",
		Run: cmdutil.RunFixedArgs(1, func(args []string) error {
			client, err := client.NewOnUserMachine(!*noMetrics, !*noPortForwarding, "user")
			if err != nil {
				return err
			}
			defer client.Close()
			branches, err := client.ListBranch(args[0])
			if err != nil {
				return err
			}
			if raw {
				for _, branch := range branches {
					if err := marshaller.Marshal(os.Stdout, branch); err != nil {
						return err
					}
				}
				return nil
			}
			writer := tabwriter.NewWriter(os.Stdout, pretty.BranchHeader)
			for _, branch := range branches {
				pretty.PrintBranch(writer, branch)
			}
			return writer.Flush()
		}),
	}
	rawFlag(listBranch)

	setBranch := &cobra.Command{
		Use:   "set-branch repo-name commit-id/branch-name new-branch-name",
		Short: "DEPRECATED Set a commit and its ancestors to a branch",
		Long: `DEPRECATED Set a commit and its ancestors to a branch.

Examples:

` + codestart + `# Set commit XXX and its ancestors as branch master in repo foo.
$ pachctl set-branch foo XXX master

# Set the head of branch test as branch master in repo foo.
# After running this command, "test" and "master" both point to the
# same commit.
$ pachctl set-branch foo test master` + codeend,
		Run: cmdutil.RunFixedArgs(3, func(args []string) error {
			fmt.Fprintf(os.Stderr, "set-branch is DEPRECATED, use create-branch instead.\n")
			client, err := client.NewOnUserMachine(!*noMetrics, !*noPortForwarding, "user")
			if err != nil {
				return err
			}
			defer client.Close()
			return client.SetBranch(args[0], args[1], args[2])
		}),
	}

	deleteBranch := &cobra.Command{
		Use:   "delete-branch repo-name branch-name",
		Short: "Delete a branch",
		Long:  "Delete a branch, while leaving the commits intact",
		Run: cmdutil.RunFixedArgs(2, func(args []string) error {
			client, err := client.NewOnUserMachine(!*noMetrics, !*noPortForwarding, "user")
			if err != nil {
				return err
			}
			defer client.Close()
			return client.DeleteBranch(args[0], args[1], force)
		}),
	}
	deleteBranch.Flags().BoolVarP(&force, "force", "f", false, "remove the branch regardless of errors; use with care")

	file := &cobra.Command{
		Use:   "file",
		Short: "Docs for files.",
		Long: `Files are the lowest level data object in Pachyderm.

Files can be written to started (but not finished) commits with put-file.
Files can be read from finished commits with get-file.
`,
	}

	var filePaths []string
	var recursive bool
	var inputFile string
	var parallelism int
	var split string
	var targetFileDatums uint
	var targetFileBytes uint
	var headerRecords uint
	var putFileCommit bool
	var overwrite bool
	putFile := &cobra.Command{
		Use:   "put-file repo-name branch [path/to/file/in/pfs]",
		Short: "Put a file into the filesystem.",
		Long: `Put-file supports a number of ways to insert data into pfs:
` + codestart + `# Put data from stdin as repo/branch/path:
$ echo "data" | pachctl put-file repo branch path

# Put data from stdin as repo/branch/path and start / finish a new commit on the branch.
$ echo "data" | pachctl put-file -c repo branch path

# Put a file from the local filesystem as repo/branch/path:
$ pachctl put-file repo branch path -f file

# Put a file from the local filesystem as repo/branch/file:
$ pachctl put-file repo branch -f file

# Put the contents of a directory as repo/branch/path/dir/file:
$ pachctl put-file -r repo branch path -f dir

# Put the contents of a directory as repo/branch/dir/file:
$ pachctl put-file -r repo branch -f dir

# Put the contents of a directory as repo/branch/file, i.e. put files at the top level:
$ pachctl put-file -r repo branch / -f dir

# Put the data from a URL as repo/branch/path:
$ pachctl put-file repo branch path -f http://host/path

# Put the data from a URL as repo/branch/path:
$ pachctl put-file repo branch -f http://host/path

# Put the data from an S3 bucket as repo/branch/s3_object:
$ pachctl put-file repo branch -r -f s3://my_bucket

# Put several files or URLs that are listed in file.
# Files and URLs should be newline delimited.
$ pachctl put-file repo branch -i file

# Put several files or URLs that are listed at URL.
# NOTE this URL can reference local files, so it could cause you to put sensitive
# files into your Pachyderm cluster.
$ pachctl put-file repo branch -i http://host/path
` + codeend,
		Run: cmdutil.RunBoundedArgs(2, 3, func(args []string) (retErr error) {
			c, err := client.NewOnUserMachine(!*noMetrics, !*noPortForwarding, "user", client.WithMaxConcurrentStreams(parallelism))
			if err != nil {
				return err
			}
			defer c.Close()
			pfc, err := c.NewPutFileClient()
			if err != nil {
				return err
			}
			defer func() {
				if err := pfc.Close(); err != nil && retErr == nil {
					retErr = err
				}
			}()
			repoName := args[0]
			branch := args[1]
			var path string
			if len(args) == 3 {
				path = args[2]
				if url, err := url.Parse(path); err == nil && url.Scheme != "" {
					fmt.Fprintf(os.Stderr, "warning: PFS destination \"%s\" looks like a URL; did you mean -f %s?\n", path, path)
				}
			}
			if putFileCommit {
				fmt.Fprintf(os.Stderr, "flag --commit / -c is deprecated; as of 1.7.2, you will get the same behavior without it\n")
			}

			limiter := limit.New(int(parallelism))
			var sources []string
			if inputFile != "" {
				// User has provided a file listing sources, one per line. Read sources
				var r io.Reader
				if inputFile == "-" {
					r = os.Stdin
				} else if url, err := url.Parse(inputFile); err == nil && url.Scheme != "" {
					resp, err := http.Get(url.String())
					if err != nil {
						return err
					}
					defer func() {
						if err := resp.Body.Close(); err != nil && retErr == nil {
							retErr = err
						}
					}()
					r = resp.Body
				} else {
					inputFile, err := os.Open(inputFile)
					if err != nil {
						return err
					}
					defer func() {
						if err := inputFile.Close(); err != nil && retErr == nil {
							retErr = err
						}
					}()
					r = inputFile
				}
				// scan line by line
				scanner := bufio.NewScanner(r)
				for scanner.Scan() {
					if filePath := scanner.Text(); filePath != "" {
						sources = append(sources, filePath)
					}
				}
			} else {
				// User has provided a single source
				sources = filePaths
			}

			// Arguments parsed; create putFileHelper and begin copying data
			var eg errgroup.Group
			filesPut := &gosync.Map{}
			for _, source := range sources {
				source := source
				if len(args) == 2 {
					// The user has not specified a path so we use source as path.
					if source == "-" {
						return fmt.Errorf("must specify filename when reading data from stdin")
					}
					eg.Go(func() error {
						return putFileHelper(c, pfc, repoName, branch, joinPaths("", source), source, recursive, overwrite, limiter, split, targetFileDatums, targetFileBytes, headerRecords, filesPut)
					})
				} else if len(sources) == 1 && len(args) == 3 {
					// We have a single source and the user has specified a path,
					// we use the path and ignore source (in terms of naming the file).
					eg.Go(func() error {
						return putFileHelper(c, pfc, repoName, branch, path, source, recursive, overwrite, limiter, split, targetFileDatums, targetFileBytes, headerRecords, filesPut)
					})
				} else if len(sources) > 1 && len(args) == 3 {
					// We have multiple sources and the user has specified a path,
					// we use that path as a prefix for the filepaths.
					eg.Go(func() error {
						return putFileHelper(c, pfc, repoName, branch, joinPaths(path, source), source, recursive, overwrite, limiter, split, targetFileDatums, targetFileBytes, headerRecords, filesPut)
					})
				}
			}
			return eg.Wait()
		}),
	}
	putFile.Flags().StringSliceVarP(&filePaths, "file", "f", []string{"-"}, "The file to be put, it can be a local file or a URL.")
	putFile.Flags().StringVarP(&inputFile, "input-file", "i", "", "Read filepaths or URLs from a file.  If - is used, paths are read from the standard input.")
	putFile.Flags().BoolVarP(&recursive, "recursive", "r", false, "Recursively put the files in a directory.")
	putFile.Flags().IntVarP(&parallelism, "parallelism", "p", DefaultParallelism, "The maximum number of files that can be uploaded in parallel.")
	putFile.Flags().StringVar(&split, "split", "", "Split the input file into smaller files, subject to the constraints of --target-file-datums and --target-file-bytes. Permissible values are `json` and `line`.")
	putFile.Flags().UintVar(&targetFileDatums, "target-file-datums", 0, "The upper bound of the number of datums that each file contains, the last file will contain fewer if the datums don't divide evenly; needs to be used with --split.")
	putFile.Flags().UintVar(&targetFileBytes, "target-file-bytes", 0, "The target upper bound of the number of bytes that each file contains; needs to be used with --split.")
	putFile.Flags().UintVar(&headerRecords, "header-records", 0, "the number of records that will be converted to a PFS 'header', and prepended to future retrievals of any subset of data from PFS; needs to be used with --split=(json|line|csv)")
	putFile.Flags().BoolVarP(&putFileCommit, "commit", "c", false, "DEPRECATED: Put file(s) in a new commit.")
	putFile.Flags().BoolVarP(&overwrite, "overwrite", "o", false, "Overwrite the existing content of the file, either from previous commits or previous calls to put-file within this commit.")

	copyFile := &cobra.Command{
		Use:   "copy-file src-repo src-commit src-path dst-repo dst-commit dst-path",
		Short: "Copy files between pfs paths.",
		Long:  "Copy files between pfs paths.",
		Run: cmdutil.RunFixedArgs(6, func(args []string) (retErr error) {
			c, err := client.NewOnUserMachine(!*noMetrics, !*noPortForwarding, "user", client.WithMaxConcurrentStreams(parallelism))
			if err != nil {
				return err
			}
			defer c.Close()
			return c.CopyFile(args[0], args[1], args[2], args[3], args[4], args[5], overwrite)
		}),
	}
	copyFile.Flags().BoolVarP(&overwrite, "overwrite", "o", false, "Overwrite the existing content of the file, either from previous commits or previous calls to put-file within this commit.")

	var outputPath string
	getFile := &cobra.Command{
		Use:   "get-file repo-name commit-id path/to/file",
		Short: "Return the contents of a file.",
		Long: `Return the contents of a file.
` + codestart + `# get file "XXX" on branch "master" in repo "foo"
$ pachctl get-file foo master XXX

# get file "XXX" in the parent of the current head of branch "master"
# in repo "foo"
$ pachctl get-file foo master^ XXX

# get file "XXX" in the grandparent of the current head of branch "master"
# in repo "foo"
$ pachctl get-file foo master^2 XXX
` + codeend,
		Run: cmdutil.RunFixedArgs(3, func(args []string) error {
			client, err := client.NewOnUserMachine(!*noMetrics, !*noPortForwarding, "user")
			if err != nil {
				return err
			}
			defer client.Close()
			if recursive {
				if outputPath == "" {
					return fmt.Errorf("an output path needs to be specified when using the --recursive flag")
				}
				puller := sync.NewPuller()
				return puller.Pull(client, outputPath, args[0], args[1], args[2], false, false, parallelism, nil, "")
			}
			var w io.Writer
			// If an output path is given, print the output to stdout
			if outputPath == "" {
				w = os.Stdout
			} else {
				f, err := os.Create(outputPath)
				if err != nil {
					return err
				}
				defer f.Close()
				w = f
			}
			return client.GetFile(args[0], args[1], args[2], 0, 0, w)
		}),
	}
	getFile.Flags().BoolVarP(&recursive, "recursive", "r", false, "Recursively download a directory.")
	getFile.Flags().StringVarP(&outputPath, "output", "o", "", "The path where data will be downloaded.")
	getFile.Flags().IntVarP(&parallelism, "parallelism", "p", DefaultParallelism, "The maximum number of files that can be downloaded in parallel")

	inspectFile := &cobra.Command{
		Use:   "inspect-file repo-name commit-id path/to/file",
		Short: "Return info about a file.",
		Long:  "Return info about a file.",
		Run: cmdutil.RunFixedArgs(3, func(args []string) error {
			client, err := client.NewOnUserMachine(!*noMetrics, !*noPortForwarding, "user")
			if err != nil {
				return err
			}
			defer client.Close()
			fileInfo, err := client.InspectFile(args[0], args[1], args[2])
			if err != nil {
				return err
			}
			if fileInfo == nil {
				return fmt.Errorf("file %s not found", args[2])
			}
			if raw {
				return marshaller.Marshal(os.Stdout, fileInfo)
			}
			return pretty.PrintDetailedFileInfo(fileInfo)
		}),
	}
	rawFlag(inspectFile)

	var history int64
	listFile := &cobra.Command{
		Use:   "list-file repo-name commit-id path/to/dir",
		Short: "Return the files in a directory.",
		Long: `Return the files in a directory.

Examples:

` + codestart + `# list top-level files on branch "master" in repo "foo"
$ pachctl list-file foo master

# list files under directory "dir" on branch "master" in repo "foo"
$ pachctl list-file foo master dir

# list top-level files in the parent commit of the current head of "master"
# in repo "foo"
$ pachctl list-file foo master^

# list top-level files in the grandparent of the current head of "master"
# in repo "foo"
$ pachctl list-file foo master^2

# list the last n versions of top-level files on branch "master" in repo "foo"
$ pachctl list-file foo master --history n

# list all versions of top-level files on branch "master" in repo "foo"
$ pachctl list-file foo master --history -1
` + codeend,
		Run: cmdutil.RunBoundedArgs(2, 3, func(args []string) error {
			client, err := client.NewOnUserMachine(!*noMetrics, !*noPortForwarding, "user")
			if err != nil {
				return err
			}
			defer client.Close()
			var path string
			if len(args) == 3 {
				path = args[2]
			}
			if raw {
				return client.ListFileF(args[0], args[1], path, history, func(fi *pfsclient.FileInfo) error {
					return marshaller.Marshal(os.Stdout, fi)
				})
			}
			writer := tabwriter.NewWriter(os.Stdout, pretty.FileHeader)
			if err := client.ListFileF(args[0], args[1], path, history, func(fi *pfsclient.FileInfo) error {
				pretty.PrintFileInfo(writer, fi)
				return nil
			}); err != nil {
				return nil
			}
			return writer.Flush()
		}),
	}
	rawFlag(listFile)
	listFile.Flags().Int64Var(&history, "history", 0, "Return revision history for files.")

	globFile := &cobra.Command{
		Use:   "glob-file repo-name commit-id pattern",
		Short: "Return files that match a glob pattern in a commit.",
		Long: `Return files that match a glob pattern in a commit (that is, match a glob pattern
in a repo at the state represented by a commit). Glob patterns are
documented [here](https://golang.org/pkg/path/filepath/#Match).

Examples:

` + codestart + `# Return files in repo "foo" on branch "master" that start
# with the character "A".  Note how the double quotation marks around "A*" are
# necessary because otherwise your shell might interpret the "*".
$ pachctl glob-file foo master "A*"

# Return files in repo "foo" on branch "master" under directory "data".
$ pachctl glob-file foo master "data/*"
` + codeend,
		Run: cmdutil.RunFixedArgs(3, func(args []string) error {
			client, err := client.NewOnUserMachine(!*noMetrics, !*noPortForwarding, "user")
			if err != nil {
				return err
			}
			defer client.Close()
			fileInfos, err := client.GlobFile(args[0], args[1], args[2])
			if err != nil {
				return err
			}
			if raw {
				for _, fileInfo := range fileInfos {
					if err := marshaller.Marshal(os.Stdout, fileInfo); err != nil {
						return err
					}
				}
				return nil
			}
			writer := tabwriter.NewWriter(os.Stdout, pretty.FileHeader)
			for _, fileInfo := range fileInfos {
				pretty.PrintFileInfo(writer, fileInfo)
			}
			return writer.Flush()
		}),
	}
	rawFlag(globFile)

	var shallow bool
	diffFile := &cobra.Command{
		Use:   "diff-file new-repo-name new-commit-id new-path [old-repo-name old-commit-id old-path]",
		Short: "Return a diff of two file trees.",
		Long: `Return a diff of two file trees.

Examples:

` + codestart + `# Return the diff between foo master path and its parent.
$ pachctl diff-file foo master path

# Return the diff between foo master path1 and bar master path2.
$ pachctl diff-file foo master path1 bar master path2
` + codeend,
		Run: cmdutil.RunBoundedArgs(3, 6, func(args []string) error {
			client, err := client.NewOnUserMachine(!*noMetrics, !*noPortForwarding, "user")
			if err != nil {
				return err
			}
			defer client.Close()
			var newFiles []*pfsclient.FileInfo
			var oldFiles []*pfsclient.FileInfo
			switch {
			case len(args) == 3:
				newFiles, oldFiles, err = client.DiffFile(args[0], args[1], args[2], "", "", "", shallow)
			case len(args) == 6:
				newFiles, oldFiles, err = client.DiffFile(args[0], args[1], args[2], args[3], args[4], args[5], shallow)
			default:
				return fmt.Errorf("diff-file expects either 3 or 6 args, got %d", len(args))
			}
			if err != nil {
				return err
			}
			if len(newFiles) > 0 {
				fmt.Println("New Files:")
				writer := tabwriter.NewWriter(os.Stdout, pretty.FileHeader)
				for _, fileInfo := range newFiles {
					pretty.PrintFileInfo(writer, fileInfo)
				}
				if err := writer.Flush(); err != nil {
					return err
				}
			}
			if len(oldFiles) > 0 {
				fmt.Println("Old Files:")
				writer := tabwriter.NewWriter(os.Stdout, pretty.FileHeader)
				for _, fileInfo := range oldFiles {
					pretty.PrintFileInfo(writer, fileInfo)
				}
				if err := writer.Flush(); err != nil {
					return err
				}
			}
			return nil
		}),
	}
	diffFile.Flags().BoolVarP(&shallow, "shallow", "s", false, "Specifies whether or not to diff subdirectories")

	deleteFile := &cobra.Command{
		Use:   "delete-file repo-name commit-id path/to/file",
		Short: "Delete a file.",
		Long:  "Delete a file.",
		Run: cmdutil.RunFixedArgs(3, func(args []string) error {
			client, err := client.NewOnUserMachine(!*noMetrics, !*noPortForwarding, "user")
			if err != nil {
				return err
			}
			defer client.Close()
			return client.DeleteFile(args[0], args[1], args[2])
		}),
	}

	getObject := &cobra.Command{
		Use:   "get-object hash",
		Short: "Return the contents of an object",
		Long:  "Return the contents of an object",
		Run: cmdutil.RunFixedArgs(1, func(args []string) error {
			client, err := client.NewOnUserMachine(!*noMetrics, !*noPortForwarding, "user")
			if err != nil {
				return err
			}
			defer client.Close()
			return client.GetObject(args[0], os.Stdout)
		}),
	}

	getTag := &cobra.Command{
		Use:   "get-tag tag",
		Short: "Return the contents of a tag",
		Long:  "Return the contents of a tag",
		Run: cmdutil.RunFixedArgs(1, func(args []string) error {
			client, err := client.NewOnUserMachine(!*noMetrics, !*noPortForwarding, "user")
			if err != nil {
				return err
			}
			defer client.Close()
			return client.GetTag(args[0], os.Stdout)
		}),
	}

	var debug bool
	var commits cmdutil.RepeatedStringArg
	mount := &cobra.Command{
		Use:   "mount path/to/mount/point",
		Short: "Mount pfs locally. This command blocks.",
		Long:  "Mount pfs locally. This command blocks.",
		Run: cmdutil.RunFixedArgs(1, func(args []string) error {
			client, err := client.NewOnUserMachine(!*noMetrics, !*noPortForwarding, "fuse")
			if err != nil {
				return err
			}
			defer client.Close()
			mountPoint := args[0]
			commits, err := parseCommits(commits)
			if err != nil {
				return err
			}
			opts := &fuse.Options{
				Fuse: &nodefs.Options{
					Debug: debug,
				},
				Commits: commits,
			}
			return fuse.Mount(client, mountPoint, opts)
		}),
	}
	mount.Flags().BoolVarP(&debug, "debug", "d", false, "Turn on debug messages.")
	mount.Flags().VarP(&commits, "commits", "c", "Commits to mount for repos, arguments should be of the form \"repo:commit\"")

	unmount := &cobra.Command{
		Use:   "unmount path/to/mount/point",
		Short: "Unmount pfs.",
		Long:  "Unmount pfs.",
		Run: cmdutil.RunBoundedArgs(0, 1, func(args []string) error {
			if len(args) == 1 {
				return syscall.Unmount(args[0], 0)
			}

			if all {
				stdin := strings.NewReader(`
	mount | grep pfs:// | cut -f 3 -d " "
	`)
				var stdout bytes.Buffer
				if err := cmdutil.RunIO(cmdutil.IO{
					Stdin:  stdin,
					Stdout: &stdout,
					Stderr: os.Stderr,
				}, "sh"); err != nil {
					return err
				}
				scanner := bufio.NewScanner(&stdout)
				var mounts []string
				for scanner.Scan() {
					mounts = append(mounts, scanner.Text())
				}
				if len(mounts) == 0 {
					fmt.Println("No mounts found.")
					return nil
				}
				fmt.Printf("Unmount the following filesystems? yN\n")
				for _, mount := range mounts {
					fmt.Printf("%s\n", mount)
				}
				r := bufio.NewReader(os.Stdin)
				bytes, err := r.ReadBytes('\n')
				if err != nil {
					return err
				}
				if bytes[0] == 'y' || bytes[0] == 'Y' {
					for _, mount := range mounts {
						if err := syscall.Unmount(mount, 0); err != nil {
							return err
						}
					}
				}
			}
			return nil
		}),
	}
	unmount.Flags().BoolVarP(&all, "all", "a", false, "unmount all pfs mounts")

<<<<<<< HEAD
	var port uint16
	s3gateway := &cobra.Command{
		Use:   "s3gateway",
		Short: "Expose pfs via an S3-like API. This command blocks.",
		Long:  "Expose pfs via an S3-like API. This command blocks.",
		Run: cmdutil.RunFixedArgs(0, func(args []string) error {
			client, err := client.NewOnUserMachine(!*noMetrics, !*noPortForwarding, "user")
			if err != nil {
				return err
			}
			defer client.Close()

			logWriter := log.StandardLogger().Writer()
			defer logWriter.Close()

			multipartDir, err := ioutil.TempDir("", "pachyderm-s3gateway-multipart")
			if err != nil {
				return err
			}
			defer os.RemoveAll(multipartDir)

			server := s3.Server(client, port, logWriter, multipartDir)
			if err := server.ListenAndServe(); err != http.ErrServerClosed {
				return err
			}
			return nil
		}),
	}
	s3gateway.Flags().Uint16VarP(&port, "port", "p", 30600, "The local port to bind the S3 gateway to.")
=======
    repoCommands := []*cobra.Command{
        createRepo,
        updateRepo,
        inspectRepo,
        listRepo,
        deleteRepo,
    }

    commitCommands := []*cobra.Command{
        startCommit,
        finishCommit,
        inspectCommit,
        listCommit,
        flushCommit,
        subscribeCommit,
        deleteCommit,
    }

    fileCommands := []*cobra.Command{
        putFile,
        copyFile,
        getFile,
        inspectFile,
        listFile,
        globFile,
        diffFile,
        deleteFile,
    }

    cmdutil.SetDocsUsage(repo, repoCommands)
    cmdutil.SetDocsUsage(commit, commitCommands)
    cmdutil.SetDocsUsage(file, fileCommands)
>>>>>>> e12eec38

	var result []*cobra.Command
	result = append(result, repo)
	result = append(result, repoCommands...)
	result = append(result, commit)
	result = append(result, commitCommands...)
	result = append(result, createBranch)
	result = append(result, listBranch)
	result = append(result, setBranch)
	result = append(result, deleteBranch)
	result = append(result, file)
	result = append(result, fileCommands...)
	result = append(result, getObject)
	result = append(result, getTag)
	result = append(result, mount)
	result = append(result, unmount)
	result = append(result, s3gateway)
	return result
}

func parseCommits(args []string) (map[string]string, error) {
	result := make(map[string]string)
	for _, arg := range args {
		split := strings.Split(arg, ":")
		if len(split) != 2 {
			return nil, fmt.Errorf("malformed input %s, must be of the form repo:commit", args)
		}
		result[split[0]] = split[1]
	}
	return result, nil
}

func putFileHelper(c *client.APIClient, pfc client.PutFileClient,
	repo, commit, path, source string, recursive, overwrite bool, // destination
	limiter limit.ConcurrencyLimiter,
	split string, targetFileDatums, targetFileBytes, headerRecords uint, // split
	filesPut *gosync.Map) (retErr error) {
	if _, ok := filesPut.LoadOrStore(path, nil); ok {
		return fmt.Errorf("multiple files put with the path %s, aborting, "+
			"some files may already have been put and should be cleaned up with "+
			"delete-file or delete-commit", path)
	}
	putFile := func(reader io.ReadSeeker) error {
		if split == "" {
			if overwrite {
				return sync.PushFile(c, pfc, client.NewFile(repo, commit, path), reader)
			}
			_, err := pfc.PutFile(repo, commit, path, reader)
			return err
		}

		var delimiter pfsclient.Delimiter
		switch split {
		case "line":
			delimiter = pfsclient.Delimiter_LINE
		case "json":
			delimiter = pfsclient.Delimiter_JSON
		case "sql":
			delimiter = pfsclient.Delimiter_SQL
		case "csv":
			delimiter = pfsclient.Delimiter_CSV
		default:
			return fmt.Errorf("unrecognized delimiter '%s'; only accepts one of "+
				"{json,line,sql,csv}", split)
		}
		_, err := pfc.PutFileSplit(repo, commit, path, delimiter, int64(targetFileDatums), int64(targetFileBytes), int64(headerRecords), overwrite, reader)
		return err
	}

	if source == "-" {
		if recursive {
			return errors.New("cannot set -r and read from stdin (must also set -f or -i)")
		}
		limiter.Acquire()
		defer limiter.Release()
		fmt.Fprintln(os.Stderr, "Reading from stdin.")
		return putFile(os.Stdin)
	}
	// try parsing the filename as a url, if it is one do a PutFileURL
	if url, err := url.Parse(source); err == nil && url.Scheme != "" {
		limiter.Acquire()
		defer limiter.Release()
		return pfc.PutFileURL(repo, commit, path, url.String(), recursive, overwrite)
	}
	if recursive {
		var eg errgroup.Group
		if err := filepath.Walk(source, func(filePath string, info os.FileInfo, err error) error {
			// file doesn't exist
			if info == nil {
				return fmt.Errorf("%s doesn't exist", filePath)
			}
			if info.IsDir() {
				return nil
			}
			childDest := filepath.Join(path, strings.TrimPrefix(filePath, source))
			eg.Go(func() error {
				// don't do a second recursive put-file, just put the one file at
				// filePath into childDest, and then this walk loop will go on to the
				// next one
				return putFileHelper(c, pfc, repo, commit, childDest, filePath, false,
					overwrite, limiter, split, targetFileDatums, targetFileBytes,
					headerRecords, filesPut)
			})
			return nil
		}); err != nil {
			return err
		}
		return eg.Wait()
	}
	limiter.Acquire()
	defer limiter.Release()
	f, err := os.Open(source)
	if err != nil {
		return err
	}
	defer func() {
		if err := f.Close(); err != nil && retErr == nil {
			retErr = err
		}
	}()
	return putFile(f)
}

func joinPaths(prefix, filePath string) string {
	if url, err := url.Parse(filePath); err == nil && url.Scheme != "" {
		if url.Scheme == "pfs" {
			// pfs paths are of the form pfs://host/repo/branch/path we don't
			// want to prefix every file with host/repo so we remove those
			splitPath := strings.Split(strings.TrimPrefix(url.Path, "/"), "/")
			if len(splitPath) < 3 {
				return prefix
			}
			return filepath.Join(append([]string{prefix}, splitPath[2:]...)...)
		}
		return filepath.Join(prefix, strings.TrimPrefix(url.Path, "/"))
	}
	return filepath.Join(prefix, filePath)
}<|MERGE_RESOLUTION|>--- conflicted
+++ resolved
@@ -1140,7 +1140,6 @@
 	}
 	unmount.Flags().BoolVarP(&all, "all", "a", false, "unmount all pfs mounts")
 
-<<<<<<< HEAD
 	var port uint16
 	s3gateway := &cobra.Command{
 		Use:   "s3gateway",
@@ -1170,7 +1169,7 @@
 		}),
 	}
 	s3gateway.Flags().Uint16VarP(&port, "port", "p", 30600, "The local port to bind the S3 gateway to.")
-=======
+
     repoCommands := []*cobra.Command{
         createRepo,
         updateRepo,
@@ -1203,7 +1202,6 @@
     cmdutil.SetDocsUsage(repo, repoCommands)
     cmdutil.SetDocsUsage(commit, commitCommands)
     cmdutil.SetDocsUsage(file, fileCommands)
->>>>>>> e12eec38
 
 	var result []*cobra.Command
 	result = append(result, repo)
