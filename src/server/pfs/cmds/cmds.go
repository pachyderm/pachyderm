--- conflicted
+++ resolved
@@ -817,38 +817,25 @@
 			if err != nil {
 				return grpcutil.ScrubGRPC(err)
 			}
-<<<<<<< HEAD
-			branches := branchInfos.BranchInfo
+
 			if raw {
 				encoder := cmdutil.Encoder(output, os.Stdout)
-				for _, branch := range branches {
-					if err := encoder.EncodeProto(branch); err != nil {
-						return err
-					}
-				}
-				return nil
+				err := clientsdk.ForEachBranchInfo(branchClient, func(branch *pfs.BranchInfo) error {
+					return encoder.EncodeProto(branch)
+				})
+				return grpcutil.ScrubGRPC(err)
 			} else if output != "" {
 				return errors.New("cannot set --output (-o) without --raw")
-=======
-			var writer *tabwriter.Writer
-			if !raw {
-				writer = tabwriter.NewWriter(os.Stdout, pretty.BranchHeader)
-			}
+			}
+
+			writer := tabwriter.NewWriter(os.Stdout, pretty.BranchHeader)
 			if err := clientsdk.ForEachBranchInfo(branchClient, func(branch *pfs.BranchInfo) error {
-				if raw {
-					return marshaller.Marshal(os.Stdout, branch)
-				} else {
-					pretty.PrintBranch(writer, branch)
-					return nil
-				}
+				pretty.PrintBranch(writer, branch)
+				return nil
 			}); err != nil {
 				return grpcutil.ScrubGRPC(err)
->>>>>>> 169e495d
-			}
-			if writer != nil {
-				return writer.Flush()
-			}
-			return nil
+			}
+			return writer.Flush()
 		}),
 	}
 	listBranch.Flags().AddFlagSet(outputFlags)
