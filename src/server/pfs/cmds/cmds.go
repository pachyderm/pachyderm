package cmds

import (
	"archive/tar"
	"bufio"
	"compress/gzip"
	"fmt"
	"io"
	"net/http"
	"net/url"
	"os"
	"os/exec"
	"path/filepath"
	"strconv"
	"strings"

	prompt "github.com/c-bata/go-prompt"
	"github.com/gogo/protobuf/proto"
	"github.com/gogo/protobuf/types"
	"github.com/mattn/go-isatty"
	"github.com/spf13/cobra"

	"github.com/pachyderm/pachyderm/v2/src/client"
	"github.com/pachyderm/pachyderm/v2/src/internal/clientsdk"
	"github.com/pachyderm/pachyderm/v2/src/internal/cmdutil"
	"github.com/pachyderm/pachyderm/v2/src/internal/errors"
	"github.com/pachyderm/pachyderm/v2/src/internal/errutil"
	"github.com/pachyderm/pachyderm/v2/src/internal/grpcutil"
	"github.com/pachyderm/pachyderm/v2/src/internal/pager"
	"github.com/pachyderm/pachyderm/v2/src/internal/pfsload"
	"github.com/pachyderm/pachyderm/v2/src/internal/progress"
	"github.com/pachyderm/pachyderm/v2/src/internal/tabwriter"
	"github.com/pachyderm/pachyderm/v2/src/internal/tarutil"
	"github.com/pachyderm/pachyderm/v2/src/internal/uuid"
	"github.com/pachyderm/pachyderm/v2/src/pfs"
	"github.com/pachyderm/pachyderm/v2/src/server/cmd/pachctl/shell"
	pfsserver "github.com/pachyderm/pachyderm/v2/src/server/pfs"
	"github.com/pachyderm/pachyderm/v2/src/server/pfs/pretty"
	txncmds "github.com/pachyderm/pachyderm/v2/src/server/transaction/cmds"
)

const (
	// DefaultParallelism is the default parallelism used by 'get file' and 'put file'.
	DefaultParallelism = 10

	// Plural variables are used below for user convenience.
	branches = "branches"
	commits  = "commits"
	files    = "files"
	repos    = "repos"
	projects = "projects"
)

// Cmds returns a slice containing pfs commands.
func Cmds() []*cobra.Command {
	var commands []*cobra.Command

	var raw bool
	var output string
	outputFlags := cmdutil.OutputFlags(&raw, &output)

	var fullTimestamps bool
	timestampFlags := cmdutil.TimestampFlags(&fullTimestamps)

	var noPager bool
	pagerFlags := cmdutil.PagerFlags(&noPager)

	repoDocs := &cobra.Command{
		Short: "Docs for repos.",
		Long: `Repos, short for repository, are the top level data objects in Pachyderm.

Repos contain version-controlled directories and files. Files can be of any size
or type (e.g. csv, binary, images, etc).`,
	}
	commands = append(commands, cmdutil.CreateDocsAliases(repoDocs, "repo", " repo$", repos))

<<<<<<< HEAD
	var (
		description string
		project     string
	)
=======
	var description, project string
>>>>>>> d9599c12
	createRepo := &cobra.Command{
		Use:   "{{alias}} <repo>",
		Short: "Create a new repo.",
		Long:  "Create a new repo.",
		Run: cmdutil.RunFixedArgs(1, func(args []string) error {
			c, err := client.NewOnUserMachine("user")
			if err != nil {
				return err
			}
			defer c.Close()

			err = txncmds.WithActiveTransaction(c, func(c *client.APIClient) error {
				if project == "" {
					project = pfs.DefaultProjectName
				}
				_, err = c.PfsAPIClient.CreateRepo(
					c.Ctx(),
					&pfs.CreateRepoRequest{
						Repo:        client.NewProjectRepo(project, args[0]),
						Description: description,
					},
				)
				return errors.EnsureStack(err)
			})
			return grpcutil.ScrubGRPC(err)
		}),
	}
	createRepo.Flags().StringVarP(&description, "description", "d", "", "A description of the repo.")
<<<<<<< HEAD
	createRepo.Flags().StringVar(&project, "project", pfs.DefaultProjectName, "The project to create the repo in.")
=======
	createRepo.Flags().StringVar(&project, "project", "", "The project in which to create the repo.")
>>>>>>> d9599c12
	commands = append(commands, cmdutil.CreateAliases(createRepo, "create repo", repos))

	updateRepo := &cobra.Command{
		Use:   "{{alias}} <repo>",
		Short: "Update a repo.",
		Long:  "Update a repo.",
		Run: cmdutil.RunFixedArgs(1, func(args []string) error {
			c, err := client.NewOnUserMachine("user")
			if err != nil {
				return err
			}
			defer c.Close()

			err = txncmds.WithActiveTransaction(c, func(c *client.APIClient) error {
				_, err = c.PfsAPIClient.CreateRepo(
					c.Ctx(),
					&pfs.CreateRepoRequest{
						Repo:        cmdutil.ParseRepo(project, args[0]),
						Description: description,
						Update:      true,
					},
				)
				return errors.EnsureStack(err)
			})
			return grpcutil.ScrubGRPC(err)
		}),
	}
	updateRepo.Flags().StringVarP(&description, "description", "d", "", "A description of the repo.")
	updateRepo.Flags().StringVar(&project, "project", pfs.DefaultProjectName, "Project in which repo is located.")
	shell.RegisterCompletionFunc(updateRepo, shell.RepoCompletion)
	commands = append(commands, cmdutil.CreateAliases(updateRepo, "update repo", repos))

	inspectRepo := &cobra.Command{
		Use:   "{{alias}} <repo>",
		Short: "Return info about a repo.",
		Long:  "Return info about a repo.",
		Run: cmdutil.RunFixedArgs(1, func(args []string) error {
			c, err := client.NewOnUserMachine("user")
			if err != nil {
				return err
			}
			defer c.Close()
			repoInfo, err := c.PfsAPIClient.InspectRepo(c.Ctx(), &pfs.InspectRepoRequest{Repo: cmdutil.ParseRepo(project, args[0])})
			if err != nil {
				return errors.EnsureStack(err)
			}
			if repoInfo == nil {
				return errors.Errorf("repo %s not found", args[0])
			}
			if raw {
				return errors.EnsureStack(cmdutil.Encoder(output, os.Stdout).EncodeProto(repoInfo))
			} else if output != "" {
				return errors.New("cannot set --output (-o) without --raw")
			}
			ri := &pretty.PrintableRepoInfo{
				RepoInfo:       repoInfo,
				FullTimestamps: fullTimestamps,
			}
			return pretty.PrintDetailedRepoInfo(ri)
		}),
	}
	inspectRepo.Flags().AddFlagSet(outputFlags)
	inspectRepo.Flags().AddFlagSet(timestampFlags)
	inspectRepo.Flags().StringVar(&project, "project", pfs.DefaultProjectName, "Project in which repo is located.")
	shell.RegisterCompletionFunc(inspectRepo, shell.RepoCompletion)
	commands = append(commands, cmdutil.CreateAliases(inspectRepo, "inspect repo", repos))

	var all bool
	var repoType string
	listRepo := &cobra.Command{
		Short: "Return a list of repos.",
		Long:  "Return a list of repos. By default, hide system repos like pipeline metadata",
		Run: cmdutil.RunFixedArgs(0, func(args []string) error {
			if all && repoType != "" {
				return errors.Errorf("cannot set a repo type with --all")
			}
			c, err := client.NewOnUserMachine("user")
			if err != nil {
				return err
			}
			defer c.Close()

			if repoType == "" && !all {
				repoType = pfs.UserRepoType // default to user
			}
			repoInfos, err := c.ListRepoByType(repoType)
			if err != nil {
				return err
			}
			if raw {
				encoder := cmdutil.Encoder(output, os.Stdout)
				for _, repoInfo := range repoInfos {
					if err := encoder.EncodeProto(repoInfo); err != nil {
						return errors.EnsureStack(err)
					}
				}
				return nil
			} else if output != "" {
				return errors.New("cannot set --output (-o) without --raw")
			}

			header := pretty.RepoHeader
			if (len(repoInfos) > 0) && (repoInfos[0].AuthInfo != nil) {
				header = pretty.RepoAuthHeader
			}
			writer := tabwriter.NewWriter(os.Stdout, header)
			for _, repoInfo := range repoInfos {
				pretty.PrintRepoInfo(writer, repoInfo, fullTimestamps)
			}
			return writer.Flush()
		}),
	}
	listRepo.Flags().AddFlagSet(outputFlags)
	listRepo.Flags().AddFlagSet(timestampFlags)
	listRepo.Flags().BoolVar(&all, "all", false, "include system repos of all types")
	listRepo.Flags().StringVar(&repoType, "type", "", "only include repos of the given type")
	commands = append(commands, cmdutil.CreateAliases(listRepo, "list repo", repos))

	var force bool
	deleteRepo := &cobra.Command{
		Use:   "{{alias}} <repo>",
		Short: "Delete a repo.",
		Long:  "Delete a repo.",
		Run: cmdutil.RunBoundedArgs(0, 1, func(args []string) error {
			c, err := client.NewOnUserMachine("user")
			if err != nil {
				return err
			}
			defer c.Close()

			request := &pfs.DeleteRepoRequest{
				Force: force,
			}
			if len(args) > 0 {
				if all {
					return errors.Errorf("cannot use the --all flag with an argument")
				}
				request.Repo = cmdutil.ParseRepo(project, args[0])
			} else if !all {
				return errors.Errorf("either a repo name or the --all flag needs to be provided")
			}

			err = txncmds.WithActiveTransaction(c, func(c *client.APIClient) error {
				if all {
					_, err = c.PfsAPIClient.DeleteAll(c.Ctx(), &types.Empty{})
				} else {
					_, err = c.PfsAPIClient.DeleteRepo(c.Ctx(), request)
				}
				return errors.EnsureStack(err)
			})
			return grpcutil.ScrubGRPC(err)
		}),
	}
	deleteRepo.Flags().BoolVarP(&force, "force", "f", false, "remove the repo regardless of errors; use with care")
	deleteRepo.Flags().BoolVar(&all, "all", false, "remove all repos")
	deleteRepo.Flags().StringVar(&project, "project", pfs.DefaultProjectName, "Project in which repo is located.")
	shell.RegisterCompletionFunc(deleteRepo, shell.RepoCompletion)
	commands = append(commands, cmdutil.CreateAliases(deleteRepo, "delete repo", repos))

	commitDocs := &cobra.Command{
		Short: "Docs for commits.",
		Long: `Commits are atomic transactions on the content of a repo.

Creating a commit is a multistep process:
- start a new commit with 'start commit'
- write files to the commit via 'put file'
- finish the new commit with 'finish commit'

Commits that have been started but not finished are NOT durable storage.
Commits become reliable (and immutable) when they are finished.

Commits can be created with another commit as a parent.`,
	}
	commands = append(commands, cmdutil.CreateDocsAliases(commitDocs, "commit", " commit$", commits))

	var parent string
	startCommit := &cobra.Command{
		Use:   "{{alias}} <repo>@<branch>",
		Short: "Start a new commit.",
		Long:  "Start a new commit with parent-commit as the parent on the given branch; if the branch does not exist, it will be created.",
		Example: `
# Start a commit in repo "test" on branch "master"
$ {{alias}} test@master

# Start a commit with "master" as the parent in repo "test", on a new branch "patch"; essentially a fork.
$ {{alias}} test@patch -p master

# Start a commit with XXX as the parent in repo "test" on the branch "fork"
$ {{alias}} test@fork -p XXX`,
		Run: cmdutil.RunFixedArgs(1, func(args []string) error {
			branch, err := cmdutil.ParseBranch(project, args[0])
			if err != nil {
				return err
			}
			c, err := newClient("user")
			if err != nil {
				return err
			}
			defer c.Close()

			var parentCommit *pfs.Commit
			if parent != "" {
				// We don't know if the parent is a commit ID, branch, or ancestry, so
				// construct a string to parse.
				parentCommit, err = cmdutil.ParseCommit(project, fmt.Sprintf("%s@%s", branch.Repo, parent))
				if err != nil {
					return err
				}
			}

			var commit *pfs.Commit
			err = txncmds.WithActiveTransaction(c, func(c *client.APIClient) error {
				var err error
				commit, err = c.PfsAPIClient.StartCommit(
					c.Ctx(),
					&pfs.StartCommitRequest{
						Branch:      branch,
						Parent:      parentCommit,
						Description: description,
					},
				)
				return errors.EnsureStack(err)
			})
			if err == nil {
				fmt.Println(commit.ID)
			}
			return grpcutil.ScrubGRPC(err)
		}),
	}
	startCommit.Flags().StringVarP(&parent, "parent", "p", "", "The parent of the new commit, unneeded if branch is specified and you want to use the previous head of the branch as the parent.")
	startCommit.MarkFlagCustom("parent", "__pachctl_get_commit $(__parse_repo ${nouns[0]})")
	startCommit.Flags().StringVarP(&description, "message", "m", "", "A description of this commit's contents")
	startCommit.Flags().StringVar(&description, "description", "", "A description of this commit's contents (synonym for --message)")
	startCommit.Flags().StringVar(&project, "project", pfs.DefaultProjectName, "Project in which repo is located.")
	shell.RegisterCompletionFunc(startCommit, shell.BranchCompletion)
	commands = append(commands, cmdutil.CreateAliases(startCommit, "start commit", commits))

	finishCommit := &cobra.Command{
		Use:   "{{alias}} <repo>@<branch-or-commit>",
		Short: "Finish a started commit.",
		Long:  "Finish a started commit. Commit-id must be a writeable commit.",
		Run: cmdutil.RunFixedArgs(1, func(args []string) error {
			commit, err := cmdutil.ParseCommit(project, args[0])
			if err != nil {
				return err
			}
			c, err := newClient("user")
			if err != nil {
				return err
			}
			defer c.Close()

			err = txncmds.WithActiveTransaction(c, func(c *client.APIClient) error {
				_, err = c.PfsAPIClient.FinishCommit(
					c.Ctx(),
					&pfs.FinishCommitRequest{
						Commit:      commit,
						Description: description,
						Force:       force,
					},
				)
				return errors.EnsureStack(err)
			})
			return grpcutil.ScrubGRPC(err)
		}),
	}
	finishCommit.Flags().StringVarP(&description, "message", "m", "", "A description of this commit's contents (overwrites any existing commit description)")
	finishCommit.Flags().StringVar(&description, "description", "", "A description of this commit's contents (synonym for --message)")
	finishCommit.Flags().BoolVarP(&force, "force", "f", false, "finish the commit even if it has provenance, which could break jobs; prefer 'stop job'")
	finishCommit.Flags().StringVar(&project, "project", pfs.DefaultProjectName, "Project in which repo is located.")
	shell.RegisterCompletionFunc(finishCommit, shell.BranchCompletion)
	commands = append(commands, cmdutil.CreateAliases(finishCommit, "finish commit", commits))

	inspectCommit := &cobra.Command{
		Use:   "{{alias}} <repo>@<branch-or-commit>",
		Short: "Return info about a commit.",
		Long:  "Return info about a commit.",
		Run: cmdutil.RunFixedArgs(1, func(args []string) error {
			commit, err := cmdutil.ParseCommit(project, args[0])
			if err != nil && uuid.IsUUIDWithoutDashes(args[0]) {
				return errors.New(`Use "list commit <id>" to see commits with a given ID across different repos`)
			} else if err != nil {
				return err
			}
			c, err := client.NewOnUserMachine("user")
			if err != nil {
				return err
			}
			defer c.Close()

			commitInfo, err := c.PfsAPIClient.InspectCommit(
				c.Ctx(),
				&pfs.InspectCommitRequest{
					Commit: commit,
					Wait:   pfs.CommitState_STARTED,
				})
			if err != nil {
				return grpcutil.ScrubGRPC(err)
			}
			if commitInfo == nil {
				return errors.Errorf("commit %s not found", commit)
			}
			if raw {
				return errors.EnsureStack(cmdutil.Encoder(output, os.Stdout).EncodeProto(commitInfo))
			} else if output != "" {
				return errors.New("cannot set --output (-o) without --raw")
			}
			ci := &pretty.PrintableCommitInfo{
				CommitInfo:     commitInfo,
				FullTimestamps: fullTimestamps,
			}
			return pretty.PrintDetailedCommitInfo(os.Stdout, ci)
		}),
	}
	inspectCommit.Flags().AddFlagSet(outputFlags)
	inspectCommit.Flags().AddFlagSet(timestampFlags)
	inspectCommit.Flags().StringVar(&project, "project", pfs.DefaultProjectName, "Project in which repo is located.")
	shell.RegisterCompletionFunc(inspectCommit, shell.BranchCompletion)
	commands = append(commands, cmdutil.CreateAliases(inspectCommit, "inspect commit", commits))

	var from string
	var number int64
	var originStr string
	var expand bool
	listCommit := &cobra.Command{
		Use:   "{{alias}} [<commit-id>|<repo>[@<branch-or-commit>]]",
		Short: "Return a list of commits.",
		Long:  "Return a list of commits, either across the entire pachyderm cluster or restricted to a single repo.",
		Example: `
# return all commits
$ {{alias}}

# return commits in repo "foo"
$ {{alias}} foo

# return all sub-commits in a commit
$ {{alias}} <commit-id>

# return commits in repo "foo" on branch "master"
$ {{alias}} foo@master

# return the last 20 commits in repo "foo" on branch "master"
$ {{alias}} foo@master -n 20

# return commits in repo "foo" on branch "master" since commit XXX
$ {{alias}} foo@master --from XXX`,
		Run: cmdutil.RunBoundedArgs(0, 1, func(args []string) (retErr error) {
			c, err := client.NewOnUserMachine("user")
			if err != nil {
				return err
			}
			defer c.Close()

			if !raw && output != "" {
				return errors.New("cannot set --output (-o) without --raw")
			} else if all && originStr != "" {
				return errors.New("cannot specify both --all and --origin")
			}

			if len(args) == 0 {
				// Outputting all commitsets
				if originStr != "" {
					return errors.Errorf("cannot specify --origin when listing all commits")
				} else if from != "" {
					return errors.Errorf("cannot specify --from when listing all commits")
				}

				listCommitSetClient, err := c.PfsAPIClient.ListCommitSet(c.Ctx(), &pfs.ListCommitSetRequest{})
				if err != nil {
					return grpcutil.ScrubGRPC(err)
				}

				count := 0
				if !expand {
					if raw {
						e := cmdutil.Encoder(output, os.Stdout)
						return clientsdk.ForEachCommitSet(listCommitSetClient, func(commitSetInfo *pfs.CommitSetInfo) error {
							if err := e.EncodeProto(commitSetInfo); err != nil {
								return errors.EnsureStack(err)
							}
							count++
							if number != 0 && count >= int(number) {
								return errutil.ErrBreak
							}
							return nil
						})
					}

					return pager.Page(noPager, os.Stdout, func(w io.Writer) error {
						writer := tabwriter.NewWriter(w, pretty.CommitSetHeader)
						if err := clientsdk.ForEachCommitSet(listCommitSetClient, func(commitSetInfo *pfs.CommitSetInfo) error {
							pretty.PrintCommitSetInfo(writer, commitSetInfo, fullTimestamps)
							count++
							if number != 0 && count >= int(number) {
								return errutil.ErrBreak
							}
							return nil
						}); err != nil {
							return err
						}
						return writer.Flush()
					})
				} else {
					if raw {
						e := cmdutil.Encoder(output, os.Stdout)
						return clientsdk.ForEachCommitSet(listCommitSetClient, func(commitSetInfo *pfs.CommitSetInfo) error {
							for _, commitInfo := range commitSetInfo.Commits {
								if err := e.EncodeProto(commitInfo); err != nil {
									return errors.EnsureStack(err)
								}
								count++
								if number != 0 && count >= int(number) {
									return errutil.ErrBreak
								}
							}
							return nil
						})
					}

					return pager.Page(noPager, os.Stdout, func(w io.Writer) error {
						writer := tabwriter.NewWriter(w, pretty.CommitHeader)
						if err := clientsdk.ForEachCommitSet(listCommitSetClient, func(commitSetInfo *pfs.CommitSetInfo) error {
							for _, commitInfo := range commitSetInfo.Commits {
								pretty.PrintCommitInfo(writer, commitInfo, fullTimestamps)
								count++
								if number != 0 && count >= int(number) {
									return errutil.ErrBreak
								}
							}
							return nil
						}); err != nil {
							return err
						}
						return writer.Flush()
					})
				}
			} else if len(args) == 1 && uuid.IsUUIDWithoutDashes(args[0]) {
				// Outputting commits from one commitset
				if from != "" {
					return errors.Errorf("cannot specify --from when listing subcommits")
				} else if all {
					return errors.Errorf("cannot specify --all when listing subcommits")
				} else if originStr != "" {
					return errors.Errorf("cannot specify --origin when listing subcommits")
				}

				commitInfos, err := c.InspectCommitSet(args[0])
				if err != nil {
					return errors.Wrap(err, "error from InspectCommitSet")
				}

				if number != 0 && len(commitInfos) > int(number) {
					commitInfos = commitInfos[:number]
				}

				if raw {
					encoder := cmdutil.Encoder(output, os.Stdout)
					for _, commitInfo := range commitInfos {
						if err := encoder.EncodeProto(commitInfo); err != nil {
							return errors.EnsureStack(err)
						}
					}
					return nil
				}

				return pager.Page(noPager, os.Stdout, func(w io.Writer) error {
					writer := tabwriter.NewWriter(w, pretty.CommitHeader)
					for _, commitInfo := range commitInfos {
						pretty.PrintCommitInfo(writer, commitInfo, fullTimestamps)
					}
					return writer.Flush()
				})
			} else {
				// Outputting filtered commits
				toCommit, err := cmdutil.ParseCommit(project, args[0])
				if err != nil {
					return err
				}

				repo := toCommit.Branch.Repo

				var fromCommit *pfs.Commit
				if from != "" {
					fromCommit = repo.NewCommit("", from)
				}

				if toCommit.ID == "" && toCommit.Branch.Name == "" {
					// just a repo
					toCommit = nil
				}

				origin, err := parseOriginKind(originStr)
				if err != nil {
					return err
				}

				listClient, err := c.PfsAPIClient.ListCommit(c.Ctx(), &pfs.ListCommitRequest{
					Repo:       repo,
					From:       fromCommit,
					To:         toCommit,
					Number:     number,
					All:        all,
					OriginKind: origin,
				})
				if err != nil {
					return grpcutil.ScrubGRPC(err)
				}

				if raw {
					encoder := cmdutil.Encoder(output, os.Stdout)
					return clientsdk.ForEachCommit(listClient, func(ci *pfs.CommitInfo) error {
						return errors.EnsureStack(encoder.EncodeProto(ci))
					})
				}
				writer := tabwriter.NewWriter(os.Stdout, pretty.CommitHeader)
				if err := clientsdk.ForEachCommit(listClient, func(ci *pfs.CommitInfo) error {
					pretty.PrintCommitInfo(writer, ci, fullTimestamps)
					return nil
				}); err != nil {
					return grpcutil.ScrubGRPC(err)
				}
				return writer.Flush()
			}
		}),
	}
	listCommit.Flags().StringVarP(&from, "from", "f", "", "list all commits since this commit")
	listCommit.Flags().Int64VarP(&number, "number", "n", 0, "list only this many commits; if set to zero, list all commits")
	listCommit.MarkFlagCustom("from", "__pachctl_get_commit $(__parse_repo ${nouns[0]})")
	listCommit.Flags().BoolVar(&all, "all", false, "return all types of commits, including aliases")
	listCommit.Flags().BoolVarP(&expand, "expand", "x", false, "show one line for each sub-commmit and include more columns")
	listCommit.Flags().StringVar(&originStr, "origin", "", "only return commits of a specific type")
	listCommit.Flags().AddFlagSet(outputFlags)
	listCommit.Flags().AddFlagSet(timestampFlags)
	listCommit.Flags().StringVar(&project, "project", pfs.DefaultProjectName, "Project in which repo is located.")
	shell.RegisterCompletionFunc(listCommit, shell.RepoCompletion)
	commands = append(commands, cmdutil.CreateAliases(listCommit, "list commit", commits))

	waitCommit := &cobra.Command{
		Use:   "{{alias}} <repo>@<branch-or-commit>",
		Short: "Wait for the specified commit to finish and return it.",
		Long:  "Wait for the specified commit to finish and return it.",
		Example: `
# wait for the commit foo@XXX to finish and return it
$ {{alias}} foo@XXX -b bar@baz`,
		Run: cmdutil.RunFixedArgs(1, func(args []string) (retErr error) {
			commit, err := cmdutil.ParseCommit(project, args[0])
			if err != nil {
				return err
			}

			c, err := client.NewOnUserMachine("user")
			if err != nil {
				return err
			}
			defer c.Close()

			commitInfo, err := c.WaitCommit(commit.Branch.Repo.Name, commit.Branch.Name, commit.ID)
			if err != nil {
				return err
			}

			if raw {
				return errors.EnsureStack(cmdutil.Encoder(output, os.Stdout).EncodeProto(commitInfo))
			} else if output != "" {
				return errors.New("cannot set --output (-o) without --raw")
			}

			ci := &pretty.PrintableCommitInfo{
				CommitInfo:     commitInfo,
				FullTimestamps: fullTimestamps,
			}
			return pretty.PrintDetailedCommitInfo(os.Stdout, ci)
		}),
	}
	waitCommit.Flags().AddFlagSet(outputFlags)
	waitCommit.Flags().AddFlagSet(timestampFlags)
	waitCommit.Flags().StringVar(&project, "project", pfs.DefaultProjectName, "Project in which repo is located.")
	commands = append(commands, cmdutil.CreateAliases(waitCommit, "wait commit", commits))

	var newCommits bool
	subscribeCommit := &cobra.Command{
		Use:   "{{alias}} <repo>[@<branch>]",
		Short: "Print commits as they are created (finished).",
		Long:  "Print commits as they are created in the specified repo and branch.  By default, all existing commits on the specified branch are returned first.  A commit is only considered 'created' when it's been finished.",
		Example: `
# subscribe to commits in repo "test" on branch "master"
$ {{alias}} test@master

# subscribe to commits in repo "test" on branch "master", but only since commit XXX.
$ {{alias}} test@master --from XXX

# subscribe to commits in repo "test" on branch "master", but only for new commits created from now on.
$ {{alias}} test@master --new`,
		Run: cmdutil.RunFixedArgs(1, func(args []string) (retErr error) {
			branch, err := cmdutil.ParseBranch(project, args[0])
			if err != nil {
				return err
			}
			c, err := client.NewOnUserMachine("user")
			if err != nil {
				return err
			}
			defer c.Close()

			var fromCommit *pfs.Commit
			if newCommits && from != "" {
				return errors.Errorf("--new and --from cannot be used together")
			} else if newCommits || from != "" {
				fromCommit = branch.NewCommit(from)
			}

			if all && originStr != "" {
				return errors.New("cannot specify both --all and --origin")
			}

			origin, err := parseOriginKind(originStr)
			if err != nil {
				return err
			}

			subscribeClient, err := c.PfsAPIClient.SubscribeCommit(c.Ctx(), &pfs.SubscribeCommitRequest{
				Repo:       branch.Repo,
				Branch:     branch.Name,
				From:       fromCommit,
				State:      pfs.CommitState_STARTED,
				All:        all,
				OriginKind: origin,
			})
			if err != nil {
				return grpcutil.ScrubGRPC(err)
			}

			if raw {
				encoder := cmdutil.Encoder(output, os.Stdout)
				return clientsdk.ForEachSubscribeCommit(subscribeClient, func(ci *pfs.CommitInfo) error {
					return errors.EnsureStack(encoder.EncodeProto(ci))
				})
			} else if output != "" {
				return errors.New("cannot set --output (-o) without --raw")
			}

			w := tabwriter.NewWriter(os.Stdout, pretty.CommitHeader)
			defer func() {
				if err := w.Flush(); retErr == nil {
					retErr = err
				}
			}()
			if err := clientsdk.ForEachSubscribeCommit(subscribeClient, func(ci *pfs.CommitInfo) error {
				pretty.PrintCommitInfo(w, ci, fullTimestamps)
				return nil
			}); err != nil {
				return grpcutil.ScrubGRPC(err)
			}
			return errors.EnsureStack(err)
		}),
	}
	subscribeCommit.Flags().StringVar(&from, "from", "", "subscribe to all commits since this commit")
	subscribeCommit.MarkFlagCustom("from", "__pachctl_get_commit $(__parse_repo ${nouns[0]})")
	subscribeCommit.Flags().BoolVar(&newCommits, "new", false, "subscribe to only new commits created from now on")
	subscribeCommit.Flags().BoolVar(&all, "all", false, "return all types of commits, including aliases")
	subscribeCommit.Flags().StringVar(&originStr, "origin", "", "only return commits of a specific type")
	subscribeCommit.Flags().AddFlagSet(outputFlags)
	subscribeCommit.Flags().AddFlagSet(timestampFlags)
	subscribeCommit.Flags().StringVar(&project, "project", pfs.DefaultProjectName, "Project in which repo is located.")
	shell.RegisterCompletionFunc(subscribeCommit, shell.BranchCompletion)
	commands = append(commands, cmdutil.CreateAliases(subscribeCommit, "subscribe commit", commits))

	squashCommit := &cobra.Command{
		Use:   "{{alias}} <commit-id>",
		Short: "Squash the sub-commits of a commit.",
		Long: `Squash the sub-commits of a commit.  The data in the sub-commits will remain in their child commits.
The squash will fail if it includes a commit with no children`,

		Run: cmdutil.RunFixedArgs(1, func(args []string) error {
			c, err := client.NewOnUserMachine("user")
			if err != nil {
				return err
			}
			defer c.Close()

			return txncmds.WithActiveTransaction(c, func(c *client.APIClient) error {
				return c.SquashCommitSet(args[0])
			})
		}),
	}
	shell.RegisterCompletionFunc(squashCommit, shell.BranchCompletion)
	commands = append(commands, cmdutil.CreateAliases(squashCommit, "squash commit", commits))

	deleteCommit := &cobra.Command{
		Use:   "{{alias}} <commit-id>",
		Short: "Delete the sub-commits of a commit.",
		Long: `Delete the sub-commits of a commit.  The data in the sub-commits will be lost.
This operation is only supported if none of the sub-commits have children.`,

		Run: cmdutil.RunFixedArgs(1, func(args []string) error {
			c, err := client.NewOnUserMachine("user")
			if err != nil {
				return err
			}
			defer c.Close()

			return txncmds.WithActiveTransaction(c, func(c *client.APIClient) error {
				return c.DropCommitSet(args[0])
			})
		}),
	}
	shell.RegisterCompletionFunc(deleteCommit, shell.BranchCompletion)
	commands = append(commands, cmdutil.CreateAliases(deleteCommit, "delete commit", commits))

	branchDocs := &cobra.Command{
		Short: "Docs for branches.",
		Long: `A branch in Pachyderm records provenance relationships between data in different repos,
as well as being as an alias for a commit in its repo.

The branch reference will "float" to always refer to the latest commit on the
branch, known as the HEAD commit. All commits are on exactly one branch.

Any pachctl command that can take a commit, can take a branch name instead.`,
	}
	commands = append(commands, cmdutil.CreateDocsAliases(branchDocs, "branch", " branch$", branches))

	var branchProvenance cmdutil.RepeatedStringArg
	var head string
	trigger := &pfs.Trigger{}
	createBranch := &cobra.Command{
		Use:   "{{alias}} <repo>@<branch>",
		Short: "Create a new branch, or update an existing branch, on a repo.",
		Long:  "Create a new branch, or update an existing branch, on a repo, starting a commit on the branch will also create it, so there's often no need to call this.",
		Run: cmdutil.RunFixedArgs(1, func(args []string) error {
			branch, err := cmdutil.ParseBranch(project, args[0])
			if err != nil {
				return err
			}
			provenance, err := cmdutil.ParseBranches(project, branchProvenance)
			if err != nil {
				return err
			}
			if len(provenance) != 0 && trigger.Branch != "" {
				return errors.Errorf("cannot use provenance and triggers on the same branch")
			}
			if (trigger.CronSpec != "" || trigger.Size_ != "" || trigger.Commits != 0) && trigger.Branch == "" {
				return errors.Errorf("trigger condition specified without a branch to trigger on, specify a branch with --trigger")
			}
			if proto.Equal(trigger, &pfs.Trigger{}) {
				trigger = nil
			}
			var headCommit *pfs.Commit
			if head != "" {
				if strings.Contains(head, "@") {
					headCommit, err = cmdutil.ParseCommit(project, head)
					if err != nil {
						return err
					}
				} else {
					// treat head as the commitID or branch name
					headCommit = branch.Repo.NewCommit("", head)
				}
			}

			c, err := client.NewOnUserMachine("user")
			if err != nil {
				return err
			}
			defer c.Close()

			return txncmds.WithActiveTransaction(c, func(c *client.APIClient) error {
				_, err := c.PfsAPIClient.CreateBranch(
					c.Ctx(),
					&pfs.CreateBranchRequest{
						Head:       headCommit,
						Branch:     branch,
						Provenance: provenance,
						Trigger:    trigger,
					})
				return grpcutil.ScrubGRPC(err)
			})
		}),
	}
	createBranch.Flags().VarP(&branchProvenance, "provenance", "p", "The provenance for the branch. format: <repo>@<branch>")
	createBranch.MarkFlagCustom("provenance", "__pachctl_get_repo_commit")
	createBranch.Flags().StringVarP(&head, "head", "", "", "The head of the newly created branch. Either pass the commit with format: <branch-or-commit>, or fully-qualified as <repo>@<branch>=<id>")
	createBranch.MarkFlagCustom("head", "__pachctl_get_commit $(__parse_repo ${nouns[0]})")
	createBranch.Flags().StringVarP(&trigger.Branch, "trigger", "t", "", "The branch to trigger this branch on.")
	createBranch.Flags().StringVar(&trigger.CronSpec, "trigger-cron", "", "The cron spec to use in triggering.")
	createBranch.Flags().StringVar(&trigger.Size_, "trigger-size", "", "The data size to use in triggering.")
	createBranch.Flags().Int64Var(&trigger.Commits, "trigger-commits", 0, "The number of commits to use in triggering.")
	createBranch.Flags().BoolVar(&trigger.All, "trigger-all", false, "Only trigger when all conditions are met, rather than when any are met.")
	createBranch.Flags().StringVar(&project, "project", pfs.DefaultProjectName, "Project in which repo is located.")
	commands = append(commands, cmdutil.CreateAliases(createBranch, "create branch", branches))

	inspectBranch := &cobra.Command{
		Use:   "{{alias}}  <repo>@<branch>",
		Short: "Return info about a branch.",
		Long:  "Return info about a branch.",
		Run: cmdutil.RunFixedArgs(1, func(args []string) error {
			c, err := client.NewOnUserMachine("user")
			if err != nil {
				return err
			}
			defer c.Close()
			branch, err := cmdutil.ParseBranch(project, args[0])
			if err != nil {
				return err
			}

			branchInfo, err := c.PfsAPIClient.InspectBranch(c.Ctx(), &pfs.InspectBranchRequest{Branch: branch})
			if err != nil {
				return grpcutil.ScrubGRPC(err)
			}
			if branchInfo == nil {
				return errors.Errorf("branch %s not found", args[0])
			}
			if raw {
				return errors.EnsureStack(cmdutil.Encoder(output, os.Stdout).EncodeProto(branchInfo))
			} else if output != "" {
				return errors.New("cannot set --output (-o) without --raw")
			}

			return pretty.PrintDetailedBranchInfo(branchInfo)
		}),
	}
	inspectBranch.Flags().AddFlagSet(outputFlags)
	inspectBranch.Flags().AddFlagSet(timestampFlags)
	inspectBranch.Flags().StringVar(&project, "project", pfs.DefaultProjectName, "Project in which repo is located.")
	shell.RegisterCompletionFunc(inspectBranch, shell.BranchCompletion)
	commands = append(commands, cmdutil.CreateAliases(inspectBranch, "inspect branch", branches))

	listBranch := &cobra.Command{
		Use:   "{{alias}} <repo>",
		Short: "Return all branches on a repo.",
		Long:  "Return all branches on a repo.",
		Run: cmdutil.RunFixedArgs(1, func(args []string) error {
			c, err := client.NewOnUserMachine("user")
			if err != nil {
				return err
			}
			defer c.Close()
			branchClient, err := c.PfsAPIClient.ListBranch(c.Ctx(), &pfs.ListBranchRequest{Repo: cmdutil.ParseRepo(project, args[0])})
			if err != nil {
				return grpcutil.ScrubGRPC(err)
			}

			if raw {
				encoder := cmdutil.Encoder(output, os.Stdout)
				err := clientsdk.ForEachBranchInfo(branchClient, func(branch *pfs.BranchInfo) error {
					return errors.EnsureStack(encoder.EncodeProto(branch))
				})
				return grpcutil.ScrubGRPC(err)
			} else if output != "" {
				return errors.New("cannot set --output (-o) without --raw")
			}

			writer := tabwriter.NewWriter(os.Stdout, pretty.BranchHeader)
			if err := clientsdk.ForEachBranchInfo(branchClient, func(branch *pfs.BranchInfo) error {
				pretty.PrintBranch(writer, branch)
				return nil
			}); err != nil {
				return grpcutil.ScrubGRPC(err)
			}
			return writer.Flush()
		}),
	}
	listBranch.Flags().AddFlagSet(outputFlags)
	listBranch.Flags().StringVar(&project, "project", pfs.DefaultProjectName, "Project in which repo is located.")
	shell.RegisterCompletionFunc(listBranch, shell.RepoCompletion)
	commands = append(commands, cmdutil.CreateAliases(listBranch, "list branch", branches))

	deleteBranch := &cobra.Command{
		Use:   "{{alias}} <repo>@<branch>",
		Short: "Delete a branch",
		Long:  "Delete a branch, while leaving the commits intact",
		Run: cmdutil.RunFixedArgs(1, func(args []string) error {
			branch, err := cmdutil.ParseBranch(project, args[0])
			if err != nil {
				return err
			}
			c, err := client.NewOnUserMachine("user")
			if err != nil {
				return err
			}
			defer c.Close()

			return txncmds.WithActiveTransaction(c, func(c *client.APIClient) error {
				_, err := c.PfsAPIClient.DeleteBranch(c.Ctx(), &pfs.DeleteBranchRequest{Branch: branch, Force: force})
				return errors.EnsureStack(err)
			})
		}),
	}
	deleteBranch.Flags().BoolVarP(&force, "force", "f", false, "remove the branch regardless of errors; use with care")
	deleteBranch.Flags().StringVar(&project, "project", pfs.DefaultProjectName, "Project in which repo is located.")
	shell.RegisterCompletionFunc(deleteBranch, shell.BranchCompletion)
	commands = append(commands, cmdutil.CreateAliases(deleteBranch, "delete branch", branches))

	projectDocs := &cobra.Command{
		Short: "Docs for projects.",
		Long: `Projects are the top level organizational objects in Pachyderm.

Projects contain pachyderm objects such as Repos and Pipelines.`,
	}
	commands = append(commands, cmdutil.CreateDocsAliases(projectDocs, "project", " project", projects))

	createProject := &cobra.Command{
		Use:   "{{alias}} <project>",
		Short: "Create a new project.",
		Long:  "Create a new project.",
		Run: cmdutil.RunFixedArgs(1, func(args []string) error {
			c, err := client.NewOnUserMachine("user")
			if err != nil {
				return err
			}
			defer c.Close()
			_, err = c.PfsAPIClient.CreateProject(
				c.Ctx(),
				&pfs.CreateProjectRequest{
					Project:     &pfs.Project{Name: args[0]},
					Description: description,
				})
			return grpcutil.ScrubGRPC(err)

		}),
	}
	createProject.Flags().StringVarP(&description, "description", "d", "", "The description of the newly-created project.")
	commands = append(commands, cmdutil.CreateAliases(createProject, "create project", projects))

	updateProject := &cobra.Command{
		Use:   "{{alias}} <project>",
		Short: "Update a project.",
		Long:  "Update a project.",
		Run: cmdutil.RunFixedArgs(1, func(args []string) error {
			c, err := client.NewOnUserMachine("user")
			if err != nil {
				return err
			}
			defer c.Close()
			_, err = c.PfsAPIClient.CreateProject(
				c.Ctx(),
				&pfs.CreateProjectRequest{
					Project:     &pfs.Project{Name: args[0]},
					Description: description,
					Update:      true,
				})
			return grpcutil.ScrubGRPC(err)

		}),
	}
	updateProject.Flags().StringVarP(&description, "description", "d", "", "The description of the updated project.")
	shell.RegisterCompletionFunc(updateProject, shell.ProjectCompletion)
	commands = append(commands, cmdutil.CreateAliases(updateProject, "update project", projects))

	inspectProject := &cobra.Command{
		Use:   "{{alias}} <project>",
		Short: "Inspect a project.",
		Long:  "Inspect a project.",
		Run: cmdutil.RunFixedArgs(1, func(args []string) error {
			c, err := client.NewOnUserMachine("user")
			if err != nil {
				return err
			}
			defer c.Close()
			pi, err := c.PfsAPIClient.InspectProject(
				c.Ctx(),
				&pfs.InspectProjectRequest{
					Project: &pfs.Project{Name: args[0]},
				})
			if err != nil {
				return grpcutil.ScrubGRPC(err)
			}
			if raw {
				return errors.EnsureStack(cmdutil.Encoder(output, os.Stdout).EncodeProto(pi))
			} else if output != "" {
				return errors.New("cannot set --output (-o) without --raw")
			}
			return pretty.PrintDetailedProjectInfo(pi)
		}),
	}
	inspectProject.Flags().AddFlagSet(outputFlags)
	shell.RegisterCompletionFunc(inspectProject, shell.ProjectCompletion)
	commands = append(commands, cmdutil.CreateAliases(inspectProject, "inspect project", projects))

	listProject := &cobra.Command{
		Use:   "{{alias}} <repo>",
		Short: "Return all projects.",
		Long:  "Return all projects.",
		Run: cmdutil.RunFixedArgs(0, func(args []string) error {
			c, err := client.NewOnUserMachine("user")
			if err != nil {
				return err
			}
			defer c.Close()
			pis, err := c.ListProject()
			if err != nil {
				return grpcutil.ScrubGRPC(err)
			}
			if raw {
				encoder := cmdutil.Encoder(output, os.Stdout)
				for _, pi := range pis {
					if err := encoder.EncodeProto(pi); err != nil {
						return errors.EnsureStack(err)
					}
				}
				return grpcutil.ScrubGRPC(err)
			} else if output != "" {
				return errors.New("cannot set --output (-o) without --raw")
			}
			writer := tabwriter.NewWriter(os.Stdout, pretty.ProjectHeader)
			for _, pi := range pis {
				pretty.PrintProjectInfo(writer, pi)
			}
			return writer.Flush()
		}),
	}
	listProject.Flags().AddFlagSet(outputFlags)
	commands = append(commands, cmdutil.CreateAliases(listProject, "list project", projects))

	deleteProject := &cobra.Command{
		Use:   "{{alias}} <project>",
		Short: "Delete a project.",
		Long:  "Delete a project.",
		Run: cmdutil.RunFixedArgs(1, func(args []string) error {
			c, err := client.NewOnUserMachine("user")
			if err != nil {
				return err
			}
			defer c.Close()
			_, err = c.PfsAPIClient.DeleteProject(
				c.Ctx(),
				&pfs.DeleteProjectRequest{
					Project: &pfs.Project{Name: args[0]},
					Force:   force,
				})
			return grpcutil.ScrubGRPC(err)
		}),
	}
	shell.RegisterCompletionFunc(deleteProject, shell.ProjectCompletion)
	deleteProject.Flags().BoolVarP(&force, "force", "f", false, "remove the project regardless of errors; use with care")
	commands = append(commands, cmdutil.CreateAliases(deleteProject, "delete project", projects))

	fileDocs := &cobra.Command{
		Short: "Docs for files.",
		Long: `Files are the lowest level data objects in Pachyderm.

Files can be of any type (e.g. csv, binary, images, etc) or size and can be
written to started (but not finished) commits with 'put file'. Files can be read
from commits with 'get file'.`,
	}
	commands = append(commands, cmdutil.CreateDocsAliases(fileDocs, "file", " file$", files))

	var filePaths []string
	var inputFile string
	var recursive bool
	var parallelism int
	var appendFile bool
	var compress bool
	var enableProgress bool
	var fullPath bool
	var untar bool
	putFile := &cobra.Command{
		Use:   "{{alias}} <repo>@<branch-or-commit>[:<path/to/file>]",
		Short: "Put a file into the filesystem.",
		Long:  "Put a file into the filesystem.  This command supports a number of ways to insert data into PFS.",
		Example: `
# Put data from stdin at repo@branch:/path
$ echo "data" | {{alias}} repo@branch:/path

# Put a file from the local filesystem at repo@branch:/file
$ {{alias}} repo@branch -f file

# Put a file from the local filesystem at repo@branch:/path
$ {{alias}} repo@branch:/path -f file

# Put the contents of a directory at repo@branch:/dir/file
$ {{alias}} -r repo@branch -f dir

# Put the contents of a directory at repo@branch:/path/file (without /dir)
$ {{alias}} -r repo@branch:/path -f dir

# Put the data from a URL at repo@branch:/example.png
$ {{alias}} repo@branch -f http://host/example.png

# Put the data from a URL at repo@branch:/dir/example.png
$ {{alias}} repo@branch:/dir -f http://host/example.png

# Put the data from an S3 bucket at repo@branch:/s3_object
$ {{alias}} repo@branch -r -f s3://my_bucket

# Put several files or URLs that are listed in file.
# Files and URLs should be newline delimited.
$ {{alias}} repo@branch -i file

# Put several files or URLs that are listed at URL.
# NOTE this URL can reference local files, so it could cause you to put sensitive
# files into your Pachyderm cluster.
$ {{alias}} repo@branch -i http://host/path`,
		Run: cmdutil.RunFixedArgs(1, func(args []string) (retErr error) {
			if !enableProgress {
				progress.Disable()
			}
			file, err := cmdutil.ParseFile(project, args[0])
			if err != nil {
				return err
			}
			opts := []client.Option{client.WithMaxConcurrentStreams(parallelism)}
			if compress {
				opts = append(opts, client.WithGZIPCompression())
			}
			c, err := newClient("user", opts...)
			if err != nil {
				return err
			}
			defer c.Close()
			defer progress.Wait()

			// check whether or not the repo exists before attempting to upload
			if _, err = c.InspectRepo(file.Commit.Branch.Repo.Name); err != nil {
				if errutil.IsNotFoundError(err) {
					return err
				}
				return errors.Wrapf(err, "could not inspect repo %s", err, file.Commit.Branch.Repo.Name)
			}

			// TODO: Rethink put file parallelism for 2.0.
			// Doing parallel uploads at the file level for small files will be bad, but we still want a clear way to parallelize large file uploads.
			//limiter := limit.New(int(parallelism))
			var sources []string
			if inputFile != "" {
				// User has provided a file listing sources, one per line. Read sources
				var r io.Reader
				if inputFile == "-" {
					r = os.Stdin
				} else if url, err := url.Parse(inputFile); err == nil && url.Scheme != "" {
					resp, err := http.Get(url.String())
					if err != nil {
						return errors.EnsureStack(err)
					}
					defer func() {
						if err := resp.Body.Close(); err != nil && retErr == nil {
							retErr = err
						}
					}()
					r = resp.Body
				} else {
					inputFile, err := os.Open(inputFile)
					if err != nil {
						return errors.EnsureStack(err)
					}
					defer func() {
						if err := inputFile.Close(); err != nil && retErr == nil {
							retErr = err
						}
					}()
					r = inputFile
				}
				// scan line by line
				scanner := bufio.NewScanner(r)
				for scanner.Scan() {
					if filePath := scanner.Text(); filePath != "" {
						sources = append(sources, filePath)
					}
				}
			} else {
				// User has provided a single source
				sources = filePaths
			}

			return c.WithModifyFileClient(file.Commit, func(mf client.ModifyFile) error {
				for _, source := range sources {
					source := source
					if file.Path == "" {
						// The user has not specified a path so we use source as path.
						if source == "-" {
							return errors.Errorf("must specify filename when reading data from stdin")
						}
						target := source
						if !fullPath {
							target = filepath.Base(source)
						}
						if err := putFileHelper(mf, joinPaths("", target), source, recursive, appendFile, untar); err != nil {
							return err
						}
					} else if len(sources) == 1 {
						// We have a single source and the user has specified a path,
						// we use the path and ignore source (in terms of naming the file).
						if err := putFileHelper(mf, file.Path, source, recursive, appendFile, untar); err != nil {
							return err
						}
					} else {
						// We have multiple sources and the user has specified a path,
						// we use that path as a prefix for the filepaths.
						target := source
						if !fullPath {
							target = filepath.Base(source)
						}
						if err := putFileHelper(mf, joinPaths(file.Path, target), source, recursive, appendFile, untar); err != nil {
							return err
						}
					}
				}
				return nil
			})
		}),
	}
	putFile.Flags().StringSliceVarP(&filePaths, "file", "f", []string{"-"}, "The file to be put, it can be a local file or a URL.")
	putFile.Flags().StringVarP(&inputFile, "input-file", "i", "", "Read filepaths or URLs from a file.  If - is used, paths are read from the standard input.")
	putFile.Flags().BoolVarP(&recursive, "recursive", "r", false, "Recursively put the files in a directory.")
	putFile.Flags().BoolVarP(&compress, "compress", "", false, "Compress data during upload. This parameter might help you upload your uncompressed data, such as CSV files, to Pachyderm faster. Use 'compress' with caution, because if your data is already compressed, this parameter might slow down the upload speed instead of increasing.")
	putFile.Flags().IntVarP(&parallelism, "parallelism", "p", DefaultParallelism, "The maximum number of files that can be uploaded in parallel.")
	putFile.Flags().BoolVarP(&appendFile, "append", "a", false, "Append to the existing content of the file, either from previous commits or previous calls to 'put file' within this commit.")
	putFile.Flags().BoolVar(&enableProgress, "progress", isatty.IsTerminal(os.Stdout.Fd()) || isatty.IsCygwinTerminal(os.Stdout.Fd()), "Print progress bars.")
	putFile.Flags().BoolVar(&fullPath, "full-path", false, "If true, use the entire path provided to -f as the target filename in PFS. By default only the base of the path is used.")
	putFile.Flags().BoolVar(&untar, "untar", false, "If true, file(s) with the extension .tar are untarred and put as a separate file for each file within the tar stream(s). gzipped (.tar.gz) tar file(s) are handled as well")
	putFile.Flags().StringVar(&project, "project", pfs.DefaultProjectName, "Project in which repo is located.")
	shell.RegisterCompletionFunc(putFile,
		func(flag, text string, maxCompletions int64) ([]prompt.Suggest, shell.CacheFunc) {
			if flag == "-f" || flag == "--file" || flag == "-i" || flag == "input-file" {
				cs, cf := shell.FilesystemCompletion(flag, text, maxCompletions)
				return cs, shell.AndCacheFunc(cf, shell.SameFlag(flag))
			} else if flag == "" || flag == "-c" || flag == "--commit" || flag == "-o" || flag == "--append" {
				cs, cf := shell.FileCompletion(flag, text, maxCompletions)
				return cs, shell.AndCacheFunc(cf, shell.SameFlag(flag))
			}
			return nil, shell.SameFlag(flag)
		})
	commands = append(commands, cmdutil.CreateAliases(putFile, "put file", files))

	copyFile := &cobra.Command{
		Use:   "{{alias}} <src-repo>@<src-branch-or-commit>:<src-path> <dst-repo>@<dst-branch-or-commit>:<dst-path>",
		Short: "Copy files between pfs paths.",
		Long:  "Copy files between pfs paths.",
		Run: cmdutil.RunFixedArgs(2, func(args []string) (retErr error) {
			srcFile, err := cmdutil.ParseFile(project, args[0])
			if err != nil {
				return err
			}
			destFile, err := cmdutil.ParseFile(project, args[1])
			if err != nil {
				return err
			}
			c, err := client.NewOnUserMachine("user", client.WithMaxConcurrentStreams(parallelism))
			if err != nil {
				return err
			}
			defer c.Close()

			var opts []client.CopyFileOption
			if appendFile {
				opts = append(opts, client.WithAppendCopyFile())
			}
			return c.CopyFile(
				destFile.Commit, destFile.Path,
				srcFile.Commit, srcFile.Path,
				opts...,
			)
		}),
	}
	copyFile.Flags().BoolVarP(&appendFile, "append", "a", false, "Append to the existing content of the file, either from previous commits or previous calls to 'put file' within this commit.")
	copyFile.Flags().StringVar(&project, "project", pfs.DefaultProjectName, "Project in which repo is located.")
	shell.RegisterCompletionFunc(copyFile, shell.FileCompletion)
	commands = append(commands, cmdutil.CreateAliases(copyFile, "copy file", files))

	var outputPath string
	var offsetBytes int64
	var retry bool
	getFile := &cobra.Command{
		Use:   "{{alias}} <repo>@<branch-or-commit>:<path/in/pfs>",
		Short: "Return the contents of a file.",
		Long:  "Return the contents of a file.",
		Example: `
# get a single file "XXX" on branch "master" in repo "foo"
$ {{alias}} foo@master:XXX

# get file "XXX" in the parent of the current head of branch "master"
# in repo "foo"
$ {{alias}} foo@master^:XXX

# get file "XXX" in the grandparent of the current head of branch "master"
# in repo "foo"
$ {{alias}} foo@master^2:XXX

# get file "test[].txt" on branch "master" in repo "foo"
# the path is interpreted as a glob pattern: quote and protect regex characters
$ {{alias}} 'foo@master:/test\[\].txt'

# get all files under the directory "XXX" on branch "master" in repo "foo"
$ {{alias}} foo@master:XXX -r
`,
		Run: cmdutil.RunFixedArgs(1, func(args []string) error {
			if !enableProgress {
				progress.Disable()
			}
			file, err := cmdutil.ParseFile(project, args[0])
			if err != nil {
				return err
			}
			c, err := newClient("user")
			if err != nil {
				return err
			}
			defer c.Close()
			defer progress.Wait()
			// TODO: Decide what progress should look like in the recursive case. The files are downloaded in a batch in 2.x.
			if recursive {
				if outputPath == "" {
					return errors.Errorf("an output path needs to be specified when using the --recursive flag")
				}
				// Check that the path matches one directory / file.
				fi, err := c.InspectFile(file.Commit, file.Path)
				if err != nil {
					return err
				}
				r, err := c.GetFileTAR(file.Commit, file.Path)
				if err != nil {
					return err
				}
				return tarutil.Import(outputPath, r, func(hdr *tar.Header) error {
					hdr.Name = strings.TrimPrefix(hdr.Name, fi.File.Path)
					return nil
				})
			}
			var w io.Writer
			// If an output path is given, print the output to stdout
			if outputPath == "" {
				w = os.Stdout
			} else {
				if url, err := url.Parse(outputPath); err == nil && url.Scheme != "" {
					return c.GetFileURL(file.Commit, file.Path, url.String())
				}
				fi, err := c.InspectFile(file.Commit, file.Path)
				if err != nil {
					return err
				}
				var f *progress.File
				if ofi, err := os.Stat(outputPath); retry && err == nil {
					// when retrying, just write the unwritten bytes
					if offsetBytes == 0 {
						offsetBytes = ofi.Size()
					}
					f, err = progress.OpenAppend(outputPath, int64(fi.SizeBytes)-offsetBytes)
					if err != nil {
						return err
					}
				} else {
					f, err = progress.Create(outputPath, int64(fi.SizeBytes)-offsetBytes)
					if err != nil {
						return err
					}
				}
				defer f.Close()
				w = f
			}
			if err := c.GetFile(file.Commit, file.Path, w, client.WithOffset(offsetBytes)); err != nil {
				msg := err.Error()
				if strings.Contains(msg, pfsserver.GetFileTARSuggestion) {
					err = errors.New(strings.ReplaceAll(msg, pfsserver.GetFileTARSuggestion, "Try again with the -r flag"))
				}
				return errors.Wrapf(err, "couldn't download %s from %s", file.Path, file.Commit)
			}
			return nil
		}),
	}
	getFile.Flags().BoolVarP(&recursive, "recursive", "r", false, "Download multiple files, or recursively download a directory.")
	getFile.Flags().StringVarP(&outputPath, "output", "o", "", "The path where data will be downloaded.")
	getFile.Flags().BoolVar(&enableProgress, "progress", isatty.IsTerminal(os.Stdout.Fd()) || isatty.IsCygwinTerminal(os.Stdout.Fd()), "{true|false} Whether or not to print the progress bars.")
	getFile.Flags().Int64Var(&offsetBytes, "offset", 0, "The number of bytes in the file to skip ahead when reading.")
	getFile.Flags().BoolVar(&retry, "retry", false, "{true|false} Whether to append the missing bytes to an existing file. No-op if the file doesn't exist.")
	getFile.Flags().StringVar(&project, "project", pfs.DefaultProjectName, "Project in which repo is located.")
	shell.RegisterCompletionFunc(getFile, shell.FileCompletion)
	commands = append(commands, cmdutil.CreateAliases(getFile, "get file", files))

	inspectFile := &cobra.Command{
		Use:   "{{alias}} <repo>@<branch-or-commit>:<path/in/pfs>",
		Short: "Return info about a file.",
		Long:  "Return info about a file.",
		Run: cmdutil.RunFixedArgs(1, func(args []string) error {
			file, err := cmdutil.ParseFile(project, args[0])
			if err != nil {
				return err
			}
			c, err := client.NewOnUserMachine("user")
			if err != nil {
				return err
			}
			defer c.Close()
			fileInfo, err := c.InspectFile(file.Commit, file.Path)
			if err != nil {
				return err
			}
			if fileInfo == nil {
				return errors.Errorf("file %s not found", file.Path)
			}
			if raw {
				return errors.EnsureStack(cmdutil.Encoder(output, os.Stdout).EncodeProto(fileInfo))
			} else if output != "" {
				return errors.New("cannot set --output (-o) without --raw")
			}
			return pretty.PrintDetailedFileInfo(fileInfo)
		}),
	}
	inspectFile.Flags().AddFlagSet(outputFlags)
	inspectFile.Flags().StringVar(&project, "project", pfs.DefaultProjectName, "Project in which repo is located.")
	shell.RegisterCompletionFunc(inspectFile, shell.FileCompletion)
	commands = append(commands, cmdutil.CreateAliases(inspectFile, "inspect file", files))

	listFile := &cobra.Command{
		Use:   "{{alias}} <repo>@<branch-or-commit>[:<path/in/pfs>]",
		Short: "Return the files in a directory.",
		Long:  "Return the files in a directory.",
		Example: `
# list top-level files on branch "master" in repo "foo"
$ {{alias}} foo@master

# list files under directory "dir" on branch "master" in repo "foo"
$ {{alias}} foo@master:dir

# list top-level files in the parent commit of the current head of "master"
# in repo "foo"
$ {{alias}} foo@master^

# list top-level files in the grandparent of the current head of "master"
# in repo "foo"
$ {{alias}} foo@master^2

# list file under directory "dir[1]" on branch "master" in repo "foo"
# : quote and protect regex characters
$ {{alias}} 'foo@master:dir\[1\]'`,
		Run: cmdutil.RunFixedArgs(1, func(args []string) error {
			file, err := cmdutil.ParseFile(project, args[0])
			if err != nil {
				return err
			}
			c, err := client.NewOnUserMachine("user")
			if err != nil {
				return err
			}
			defer c.Close()
			if raw {
				encoder := cmdutil.Encoder(output, os.Stdout)
				return c.ListFile(file.Commit, file.Path, func(fi *pfs.FileInfo) error {
					return errors.EnsureStack(encoder.EncodeProto(fi))
				})
			} else if output != "" {
				return errors.New("cannot set --output (-o) without --raw")
			}
			header := pretty.FileHeader
			writer := tabwriter.NewWriter(os.Stdout, header)
			if err := c.ListFile(file.Commit, file.Path, func(fi *pfs.FileInfo) error {
				pretty.PrintFileInfo(writer, fi, fullTimestamps, false)
				return nil
			}); err != nil {
				return err
			}
			return writer.Flush()
		}),
	}
	listFile.Flags().AddFlagSet(outputFlags)
	listFile.Flags().AddFlagSet(timestampFlags)
	listFile.Flags().StringVar(&project, "project", pfs.DefaultProjectName, "Project in which repo is located.")
	shell.RegisterCompletionFunc(listFile, shell.FileCompletion)
	commands = append(commands, cmdutil.CreateAliases(listFile, "list file", files))

	globFile := &cobra.Command{
		Use:   `{{alias}} "<repo>@<branch-or-commit>:<pattern>"`,
		Short: "Return files that match a glob pattern in a commit.",
		Long:  "Return files that match a glob pattern in a commit (that is, match a glob pattern in a repo at the state represented by a commit). Glob patterns are documented [here](https://golang.org/pkg/path/filepath/#Match).",
		Example: `
# Return files in repo "foo" on branch "master" that start
# with the character "A".  Note how the double quotation marks around the
# parameter are necessary because otherwise your shell might interpret the "*".
$ {{alias}} "foo@master:A*"

# Return files in repo "foo" on branch "master" under directory "data".
$ {{alias}} "foo@master:data/*"

# If you only want to view all files on a given repo branch, use "list file -f <repo>@<branch>" instead.`,
		Run: cmdutil.RunFixedArgs(1, func(args []string) error {
			file, err := cmdutil.ParseFile(project, args[0])
			if err != nil {
				return err
			}
			c, err := client.NewOnUserMachine("user")
			if err != nil {
				return err
			}
			defer c.Close()
			fileInfos, err := c.GlobFileAll(file.Commit, file.Path)
			if err != nil {
				return err
			}
			if raw {
				encoder := cmdutil.Encoder(output, os.Stdout)
				for _, fileInfo := range fileInfos {
					if err := encoder.EncodeProto(fileInfo); err != nil {
						return errors.EnsureStack(err)
					}
				}
				return nil
			} else if output != "" {
				return errors.New("cannot set --output (-o) without --raw")
			}
			writer := tabwriter.NewWriter(os.Stdout, pretty.FileHeader)
			for _, fileInfo := range fileInfos {
				pretty.PrintFileInfo(writer, fileInfo, fullTimestamps, false)
			}
			return writer.Flush()
		}),
	}
	globFile.Flags().AddFlagSet(outputFlags)
	globFile.Flags().AddFlagSet(timestampFlags)
	globFile.Flags().StringVar(&project, "project", pfs.DefaultProjectName, "Project in which repo is located.")
	shell.RegisterCompletionFunc(globFile, shell.FileCompletion)
	commands = append(commands, cmdutil.CreateAliases(globFile, "glob file", files))

	var shallow bool
	var nameOnly bool
	var diffCmdArg string
	diffFile := &cobra.Command{
		Use:   "{{alias}} <new-repo>@<new-branch-or-commit>:<new-path> [<old-repo>@<old-branch-or-commit>:<old-path>]",
		Short: "Return a diff of two file trees stored in Pachyderm",
		Long:  "Return a diff of two file trees stored in Pachyderm",
		Example: `
# Return the diff of the file "path" of the repo "foo" between the head of the
# "master" branch and its parent.
$ {{alias}} foo@master:path

# Return the diff between the master branches of repos foo and bar at paths
# path1 and path2, respectively.
$ {{alias}} foo@master:path1 bar@master:path2`,
		Run: cmdutil.RunBoundedArgs(1, 2, func(args []string) error {
			newFile, err := cmdutil.ParseFile(project, args[0])
			if err != nil {
				return err
			}
			oldFile := &pfs.File{}
			if len(args) == 2 {
				oldFile, err = cmdutil.ParseFile(project, args[1])
				if err != nil {
					return err
				}
			}
			c, err := client.NewOnUserMachine("user")
			if err != nil {
				return err
			}
			defer c.Close()

			return pager.Page(noPager, os.Stdout, func(w io.Writer) (retErr error) {
				var writer *tabwriter.Writer
				if nameOnly {
					writer = tabwriter.NewWriter(w, pretty.DiffFileHeader)
					defer func() {
						if err := writer.Flush(); err != nil && retErr == nil {
							retErr = err
						}
					}()
				}

				newFiles, oldFiles, err := c.DiffFileAll(
					newFile.Commit, newFile.Path,
					oldFile.Commit, oldFile.Path,
					shallow,
				)
				if err != nil {
					return err
				}
				diffCmd := diffCommand(diffCmdArg)
				return forEachDiffFile(newFiles, oldFiles, func(nFI, oFI *pfs.FileInfo) error {
					if nameOnly {
						if nFI != nil {
							pretty.PrintDiffFileInfo(writer, true, nFI, fullTimestamps)
						}
						if oFI != nil {
							pretty.PrintDiffFileInfo(writer, false, oFI, fullTimestamps)
						}
						return nil
					}
					nPath, oPath := "/dev/null", "/dev/null"
					if nFI != nil && nFI.FileType == pfs.FileType_FILE {
						nPath, err = dlFile(c, nFI.File)
						if err != nil {
							return err
						}
						defer func() {
							if err := os.RemoveAll(nPath); err != nil && retErr == nil {
								retErr = err
							}
						}()
					}
					if oFI != nil && oFI.FileType == pfs.FileType_FILE {
						oPath, err = dlFile(c, oFI.File)
						defer func() {
							if err := os.RemoveAll(oPath); err != nil && retErr == nil {
								retErr = err
							}
						}()
					}
					cmd := exec.Command(diffCmd[0], append(diffCmd[1:], oPath, nPath)...)
					cmd.Stdout = w
					cmd.Stderr = os.Stderr
					// Diff returns exit code 1 when it finds differences
					// between the files, so we catch it.
					if err := cmd.Run(); err != nil && cmd.ProcessState.ExitCode() != 1 {
						return errors.EnsureStack(err)
					}
					return nil
				})
			})
		}),
	}
	diffFile.Flags().BoolVarP(&shallow, "shallow", "s", false, "Don't descend into sub directories.")
	diffFile.Flags().BoolVar(&nameOnly, "name-only", false, "Show only the names of changed files.")
	diffFile.Flags().StringVar(&diffCmdArg, "diff-command", "", "Use a program other than git to diff files.")
	diffFile.Flags().AddFlagSet(timestampFlags)
	diffFile.Flags().AddFlagSet(pagerFlags)
	diffFile.Flags().StringVar(&project, "project", pfs.DefaultProjectName, "Project in which repo is located.")
	shell.RegisterCompletionFunc(diffFile, shell.FileCompletion)
	commands = append(commands, cmdutil.CreateAliases(diffFile, "diff file", files))

	deleteFile := &cobra.Command{
		Use:   "{{alias}} <repo>@<branch-or-commit>:<path/in/pfs>",
		Short: "Delete a file.",
		Long:  "Delete a file.",
		Run: cmdutil.RunFixedArgs(1, func(args []string) error {
			file, err := cmdutil.ParseFile(project, args[0])
			if err != nil {
				return err
			}
			c, err := client.NewOnUserMachine("user")
			if err != nil {
				return err
			}
			defer c.Close()

			var opts []client.DeleteFileOption
			if recursive {
				opts = append(opts, client.WithRecursiveDeleteFile())
			}
			return c.DeleteFile(file.Commit, file.Path, opts...)
		}),
	}
	deleteFile.Flags().BoolVarP(&recursive, "recursive", "r", false, "Recursively delete the files in a directory.")
	deleteFile.Flags().StringVar(&project, "project", pfs.DefaultProjectName, "Project in which repo is located.")
	shell.RegisterCompletionFunc(deleteFile, shell.FileCompletion)
	commands = append(commands, cmdutil.CreateAliases(deleteFile, "delete file", files))

	objectDocs := &cobra.Command{
		Short: "Docs for objects.",
		Long: `Objects are content-addressed blobs of data that are directly stored in the backend object store.

Objects are a low-level resource and should not be accessed directly by most users.`,
	}
	commands = append(commands, cmdutil.CreateDocsAlias(objectDocs, "object", " object$"))

	var fix bool
	var zombie string
	var zombieAll bool
	fsck := &cobra.Command{
		Use:   "{{alias}}",
		Short: "Run a file system consistency check on pfs.",
		Long:  "Run a file system consistency check on the pachyderm file system, ensuring the correct provenance relationships are satisfied.",
		Run: cmdutil.RunFixedArgs(0, func(args []string) error {
			c, err := client.NewOnUserMachine("user")
			if err != nil {
				return err
			}
			defer c.Close()
			foundErrors := false
			var opts []client.FsckOption
			if zombieAll {
				if zombie != "" {
					return errors.New("either check all pipelines for zombie files or provide a single commit")
				}
				opts = append(opts, client.WithZombieCheckAll())
			} else if zombie != "" {
				commit, err := cmdutil.ParseCommit(project, zombie)
				if err != nil {
					return err
				}
				if commit.ID == "" && commit.Branch.Name == "" {
					return errors.Errorf("provide a specific commit or branch for zombie detection on %s", commit.Branch.Repo)
				}
				opts = append(opts, client.WithZombieCheckTarget(commit))
			}

			if err = c.Fsck(fix, func(resp *pfs.FsckResponse) error {
				if resp.Error != "" {
					foundErrors = true
					fmt.Printf("Error: %s\n", resp.Error)
				} else {
					fmt.Printf("Fix applied: %v", resp.Fix)
				}
				return nil
			}, opts...); err != nil {
				return err
			}
			if !foundErrors {
				fmt.Println("No errors found.")
			}
			return nil
		}),
	}
	fsck.Flags().BoolVarP(&fix, "fix", "f", false, "Attempt to fix as many issues as possible.")
	fsck.Flags().BoolVar(&zombieAll, "zombie-all", false, "Check all pipelines for zombie files: files corresponding to old inputs that were not properly deleted")
	fsck.Flags().StringVar(&zombie, "zombie", "", "A single commit to check for zombie files")
	fsck.Flags().StringVar(&project, "project", pfs.DefaultProjectName, "Project in which repo is located.")
	commands = append(commands, cmdutil.CreateAlias(fsck, "fsck"))

	var branchStr string
	var seed int64
	runLoadTest := &cobra.Command{
		Use:     "{{alias}} <spec-file>",
		Short:   "Run a PFS load test.",
		Long:    "Run a PFS load test.",
		Example: pfsload.LoadSpecification,
		Run: cmdutil.RunBoundedArgs(0, 1, func(args []string) (retErr error) {
			c, err := client.NewOnUserMachine("user")
			if err != nil {
				return err
			}
			defer func() {
				if err := c.Close(); retErr == nil {
					retErr = err
				}
			}()
			if len(args) == 0 {
				resp, err := c.PfsAPIClient.RunLoadTestDefault(c.Ctx(), &types.Empty{})
				if err != nil {
					return errors.EnsureStack(err)
				}
				resp.Spec = ""
				if err := cmdutil.Encoder(output, os.Stdout).EncodeProto(resp); err != nil {
					return errors.EnsureStack(err)
				}
				fmt.Println()
				return nil
			}
			err = filepath.Walk(args[0], func(file string, fi os.FileInfo, err error) error {
				if err != nil {
					return err
				}
				if fi.IsDir() {
					return nil
				}
				spec, err := os.ReadFile(file)
				if err != nil {
					return errors.EnsureStack(err)
				}
				var branch *pfs.Branch
				if branchStr != "" {
					branch, err = cmdutil.ParseBranch(project, branchStr)
					if err != nil {
						return err
					}
				}
				resp, err := c.PfsAPIClient.RunLoadTest(c.Ctx(), &pfs.RunLoadTestRequest{
					Spec:   string(spec),
					Branch: branch,
					Seed:   seed,
				})
				if err != nil {
					return errors.EnsureStack(err)
				}
				resp.Spec = ""
				if err := cmdutil.Encoder(output, os.Stdout).EncodeProto(resp); err != nil {
					return errors.EnsureStack(err)
				}
				fmt.Println()
				return nil
			})
			return errors.EnsureStack(err)
		}),
	}
	runLoadTest.Flags().StringVarP(&branchStr, "branch", "b", "", "The branch to use for generating the load.")
	runLoadTest.Flags().Int64VarP(&seed, "seed", "s", 0, "The seed to use for generating the load.")
	runLoadTest.Flags().StringVar(&project, "project", pfs.DefaultProjectName, "Project in which repo is located.")
	commands = append(commands, cmdutil.CreateAlias(runLoadTest, "run pfs-load-test"))

	// Add the mount commands (which aren't available on Windows, so they're in
	// their own file)
	commands = append(commands, mountCmds()...)

	return commands
}

func putFileHelper(mf client.ModifyFile, path, source string, recursive, appendFile, untar bool) (retErr error) {
	// Resolve the path and convert to unix path in case we're on windows.
	path = filepath.ToSlash(filepath.Clean(path))
	var opts []client.PutFileOption
	if appendFile {
		opts = append(opts, client.WithAppendPutFile())
	}
	// try parsing the filename as a url, if it is one do a PutFileURL
	if url, err := url.Parse(source); err == nil && url.Scheme != "" {
		return errors.EnsureStack(mf.PutFileURL(path, url.String(), recursive, opts...))
	}
	if source == "-" {
		if recursive {
			return errors.New("cannot set -r and read from stdin (must also set -f or -i)")
		}
		stdin := progress.Stdin()
		defer stdin.Finish()
		return errors.EnsureStack(mf.PutFile(path, stdin, opts...))
	}
	// Resolve the source and convert to unix path in case we're on windows.
	source = filepath.ToSlash(filepath.Clean(source))
	if recursive {
		err := filepath.Walk(source, func(filePath string, info os.FileInfo, err error) error {
			// file doesn't exist
			if info == nil {
				return errors.Errorf("%s doesn't exist", filePath)
			}
			if info.IsDir() {
				return nil
			}
			childDest := filepath.Join(path, strings.TrimPrefix(filePath, source))
			// don't do a second recursive 'put file', just put the one file at
			// filePath into childDest, and then this walk loop will go on to the
			// next one
			return putFileHelper(mf, childDest, filePath, false, appendFile, untar)
		})
		return errors.EnsureStack(err)
	}
	f, err := progress.Open(source)
	if err != nil {
		return err
	}
	defer func() {
		if err := f.Close(); retErr == nil {
			retErr = err
		}
	}()
	if untar {
		switch {
		case strings.HasSuffix(source, ".tar"):
			return errors.EnsureStack(mf.PutFileTAR(f, opts...))
		case strings.HasSuffix(source, ".tar.gz"):
			r, err := gzip.NewReader(f)
			if err != nil {
				return errors.EnsureStack(err)
			}
			defer func() {
				if err := r.Close(); retErr == nil {
					retErr = err
				}
			}()
			return errors.EnsureStack(mf.PutFileTAR(r, opts...))
		}
	}
	return errors.EnsureStack(mf.PutFile(path, f, opts...))
}

func joinPaths(prefix, filePath string) string {
	if url, err := url.Parse(filePath); err == nil && url.Scheme != "" {
		if url.Scheme == "pfs" {
			// pfs paths are of the form pfs://host/repo/branch/path we don't
			// want to prefix every file with host/repo so we remove those
			splitPath := strings.Split(strings.TrimPrefix(url.Path, "/"), "/")
			if len(splitPath) < 3 {
				return prefix
			}
			return filepath.Join(append([]string{prefix}, splitPath[2:]...)...)
		}
		return filepath.Join(prefix, strings.TrimPrefix(url.Path, "/"))
	}
	return filepath.Join(prefix, filePath)
}

func dlFile(pachClient *client.APIClient, f *pfs.File) (_ string, retErr error) {
	tempDir := filepath.Join(os.TempDir(), filepath.Dir(f.Path))
	if err := os.MkdirAll(tempDir, 0777); err != nil {
		return "", errors.EnsureStack(err)
	}
	file, err := os.CreateTemp(tempDir, filepath.Base(f.Path+"_"))
	if err != nil {
		return "", errors.EnsureStack(err)
	}
	defer func() {
		if err := file.Close(); err != nil && retErr == nil {
			retErr = err
		}
	}()
	if err := pachClient.GetFile(f.Commit, f.Path, file); err != nil {
		return "", err
	}
	return file.Name(), nil
}

func diffCommand(cmdArg string) []string {
	if cmdArg != "" {
		return strings.Fields(cmdArg)
	}
	_, err := exec.LookPath("git")
	if err == nil {
		return []string{"git", "-c", "color.ui=always", "--no-pager", "diff", "--no-index"}
	}
	return []string{"diff"}
}

func forEachDiffFile(newFiles, oldFiles []*pfs.FileInfo, f func(newFile, oldFile *pfs.FileInfo) error) error {
	nI, oI := 0, 0
	for {
		if nI == len(newFiles) && oI == len(oldFiles) {
			return nil
		}
		var oFI *pfs.FileInfo
		var nFI *pfs.FileInfo
		switch {
		case oI == len(oldFiles) || (nI < len(newFiles) && newFiles[nI].File.Path < oldFiles[oI].File.Path):
			nFI = newFiles[nI]
			nI++
		case nI == len(newFiles) || (oI < len(oldFiles) && oldFiles[oI].File.Path < newFiles[nI].File.Path):
			oFI = oldFiles[oI]
			oI++
		case newFiles[nI].File.Path == oldFiles[oI].File.Path:
			nFI = newFiles[nI]
			nI++
			oFI = oldFiles[oI]
			oI++
		}
		if err := f(nFI, oFI); err != nil {
			if errors.Is(err, errutil.ErrBreak) {
				return nil
			}
			return err
		}
	}
}

func newClient(name string, options ...client.Option) (*client.APIClient, error) {
	if inWorkerStr, ok := os.LookupEnv("PACH_IN_WORKER"); ok {
		inWorker, err := strconv.ParseBool(inWorkerStr)
		if err != nil {
			return nil, errors.Wrap(err, "couldn't parse PACH_IN_WORKER")
		}
		if inWorker {
			return client.NewInWorker(options...)
		}
	}
	return client.NewOnUserMachine(name, options...)
}

func parseOriginKind(input string) (pfs.OriginKind, error) {
	if input == "" {
		return pfs.OriginKind_ORIGIN_KIND_UNKNOWN, nil
	}

	result := pfs.OriginKind(pfs.OriginKind_value[strings.ToUpper(input)])
	if result == pfs.OriginKind_ORIGIN_KIND_UNKNOWN {
		names := []string{}
		for name, value := range pfs.OriginKind_value {
			if pfs.OriginKind(value) != pfs.OriginKind_ORIGIN_KIND_UNKNOWN {
				names = append(names, name)
			}
		}
		return pfs.OriginKind_ORIGIN_KIND_UNKNOWN, errors.Errorf("unknown commit origin type '%s', must be one of: %s", input, strings.Join(names, ", "))
	}

	return result, nil
}<|MERGE_RESOLUTION|>--- conflicted
+++ resolved
@@ -74,14 +74,7 @@
 	}
 	commands = append(commands, cmdutil.CreateDocsAliases(repoDocs, "repo", " repo$", repos))
 
-<<<<<<< HEAD
-	var (
-		description string
-		project     string
-	)
-=======
 	var description, project string
->>>>>>> d9599c12
 	createRepo := &cobra.Command{
 		Use:   "{{alias}} <repo>",
 		Short: "Create a new repo.",
@@ -110,11 +103,7 @@
 		}),
 	}
 	createRepo.Flags().StringVarP(&description, "description", "d", "", "A description of the repo.")
-<<<<<<< HEAD
 	createRepo.Flags().StringVar(&project, "project", pfs.DefaultProjectName, "The project to create the repo in.")
-=======
-	createRepo.Flags().StringVar(&project, "project", "", "The project in which to create the repo.")
->>>>>>> d9599c12
 	commands = append(commands, cmdutil.CreateAliases(createRepo, "create repo", repos))
 
 	updateRepo := &cobra.Command{
