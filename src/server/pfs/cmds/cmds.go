package cmds

import (
	"archive/tar"
	"bufio"
	"fmt"
	"io"
	"net/http"
	"net/url"
	"os"
	"os/exec"
	"path/filepath"
	"strconv"
	"strings"

	prompt "github.com/c-bata/go-prompt"
	"github.com/gogo/protobuf/proto"
	"github.com/gogo/protobuf/types"
	"github.com/mattn/go-isatty"
	"github.com/spf13/cobra"

	"github.com/pachyderm/pachyderm/v2/src/client"
	"github.com/pachyderm/pachyderm/v2/src/internal/clientsdk"
	"github.com/pachyderm/pachyderm/v2/src/internal/cmdutil"
	"github.com/pachyderm/pachyderm/v2/src/internal/errors"
	"github.com/pachyderm/pachyderm/v2/src/internal/errutil"
	"github.com/pachyderm/pachyderm/v2/src/internal/grpcutil"
	"github.com/pachyderm/pachyderm/v2/src/internal/pager"
	"github.com/pachyderm/pachyderm/v2/src/internal/pfsload"
	"github.com/pachyderm/pachyderm/v2/src/internal/progress"
	"github.com/pachyderm/pachyderm/v2/src/internal/tabwriter"
	"github.com/pachyderm/pachyderm/v2/src/internal/tarutil"
	"github.com/pachyderm/pachyderm/v2/src/internal/uuid"
	"github.com/pachyderm/pachyderm/v2/src/pfs"
	"github.com/pachyderm/pachyderm/v2/src/server/cmd/pachctl/shell"
	pfsserver "github.com/pachyderm/pachyderm/v2/src/server/pfs"
	"github.com/pachyderm/pachyderm/v2/src/server/pfs/pretty"
	txncmds "github.com/pachyderm/pachyderm/v2/src/server/transaction/cmds"
)

const (
	// DefaultParallelism is the default parallelism used by 'get file' and 'put file'.
	DefaultParallelism = 10

	// Plural variables are used below for user convenience.
	branches = "branches"
	commits  = "commits"
	files    = "files"
	repos    = "repos"
	projects = "projects"
)

// Cmds returns a slice containing pfs commands.
func Cmds() []*cobra.Command {
	var commands []*cobra.Command

	var raw bool
	var output string
	outputFlags := cmdutil.OutputFlags(&raw, &output)

	var fullTimestamps bool
	timestampFlags := cmdutil.TimestampFlags(&fullTimestamps)

	var noPager bool
	pagerFlags := cmdutil.PagerFlags(&noPager)

	repoDocs := &cobra.Command{
		Short: "Docs for repos.",
		Long: `Repos, short for repository, are the top level data objects in Pachyderm.

Repos contain version-controlled directories and files. Files can be of any size
or type (e.g. csv, binary, images, etc).`,
	}
	commands = append(commands, cmdutil.CreateDocsAliases(repoDocs, "repo", " repo$", repos))

	var description string
	createRepo := &cobra.Command{
		Use:   "{{alias}} <repo>",
		Short: "Create a new repo.",
		Long:  "Create a new repo.",
		Run: cmdutil.RunFixedArgs(1, func(args []string) error {
			c, err := client.NewOnUserMachine("user")
			if err != nil {
				return err
			}
			defer c.Close()

			err = txncmds.WithActiveTransaction(c, func(c *client.APIClient) error {
				_, err = c.PfsAPIClient.CreateRepo(
					c.Ctx(),
					&pfs.CreateRepoRequest{
						Repo:        client.NewRepo(args[0]),
						Description: description,
					},
				)
				return errors.EnsureStack(err)
			})
			return grpcutil.ScrubGRPC(err)
		}),
	}
	createRepo.Flags().StringVarP(&description, "description", "d", "", "A description of the repo.")
	commands = append(commands, cmdutil.CreateAliases(createRepo, "create repo", repos))

	updateRepo := &cobra.Command{
		Use:   "{{alias}} <repo>",
		Short: "Update a repo.",
		Long:  "Update a repo.",
		Run: cmdutil.RunFixedArgs(1, func(args []string) error {
			c, err := client.NewOnUserMachine("user")
			if err != nil {
				return err
			}
			defer c.Close()

			err = txncmds.WithActiveTransaction(c, func(c *client.APIClient) error {
				_, err = c.PfsAPIClient.CreateRepo(
					c.Ctx(),
					&pfs.CreateRepoRequest{
						Repo:        cmdutil.ParseRepo(args[0]),
						Description: description,
						Update:      true,
					},
				)
				return errors.EnsureStack(err)
			})
			return grpcutil.ScrubGRPC(err)
		}),
	}
	updateRepo.Flags().StringVarP(&description, "description", "d", "", "A description of the repo.")
	shell.RegisterCompletionFunc(updateRepo, shell.RepoCompletion)
	commands = append(commands, cmdutil.CreateAliases(updateRepo, "update repo", repos))

	inspectRepo := &cobra.Command{
		Use:   "{{alias}} <repo>",
		Short: "Return info about a repo.",
		Long:  "Return info about a repo.",
		Run: cmdutil.RunFixedArgs(1, func(args []string) error {
			c, err := client.NewOnUserMachine("user")
			if err != nil {
				return err
			}
			defer c.Close()
			repoInfo, err := c.PfsAPIClient.InspectRepo(c.Ctx(), &pfs.InspectRepoRequest{Repo: cmdutil.ParseRepo(args[0])})
			if err != nil {
				return errors.EnsureStack(err)
			}
			if repoInfo == nil {
				return errors.Errorf("repo %s not found", args[0])
			}
			if raw {
				return errors.EnsureStack(cmdutil.Encoder(output, os.Stdout).EncodeProto(repoInfo))
			} else if output != "" {
				return errors.New("cannot set --output (-o) without --raw")
			}
			ri := &pretty.PrintableRepoInfo{
				RepoInfo:       repoInfo,
				FullTimestamps: fullTimestamps,
			}
			return pretty.PrintDetailedRepoInfo(ri)
		}),
	}
	inspectRepo.Flags().AddFlagSet(outputFlags)
	inspectRepo.Flags().AddFlagSet(timestampFlags)
	shell.RegisterCompletionFunc(inspectRepo, shell.RepoCompletion)
	commands = append(commands, cmdutil.CreateAliases(inspectRepo, "inspect repo", repos))

	var all bool
	var repoType string
	listRepo := &cobra.Command{
		Short: "Return a list of repos.",
		Long:  "Return a list of repos. By default, hide system repos like pipeline metadata",
		Run: cmdutil.RunFixedArgs(0, func(args []string) error {
			if all && repoType != "" {
				return errors.Errorf("cannot set a repo type with --all")
			}
			c, err := client.NewOnUserMachine("user")
			if err != nil {
				return err
			}
			defer c.Close()

			if repoType == "" && !all {
				repoType = pfs.UserRepoType // default to user
			}
			repoInfos, err := c.ListRepoByType(repoType)
			if err != nil {
				return err
			}
			if raw {
				encoder := cmdutil.Encoder(output, os.Stdout)
				for _, repoInfo := range repoInfos {
					if err := encoder.EncodeProto(repoInfo); err != nil {
						return errors.EnsureStack(err)
					}
				}
				return nil
			} else if output != "" {
				return errors.New("cannot set --output (-o) without --raw")
			}

			header := pretty.RepoHeader
			if (len(repoInfos) > 0) && (repoInfos[0].AuthInfo != nil) {
				header = pretty.RepoAuthHeader
			}
			writer := tabwriter.NewWriter(os.Stdout, header)
			for _, repoInfo := range repoInfos {
				pretty.PrintRepoInfo(writer, repoInfo, fullTimestamps)
			}
			return writer.Flush()
		}),
	}
	listRepo.Flags().AddFlagSet(outputFlags)
	listRepo.Flags().AddFlagSet(timestampFlags)
	listRepo.Flags().BoolVar(&all, "all", false, "include system repos of all types")
	listRepo.Flags().StringVar(&repoType, "type", "", "only include repos of the given type")
	commands = append(commands, cmdutil.CreateAliases(listRepo, "list repo", repos))

	var force bool
	deleteRepo := &cobra.Command{
		Use:   "{{alias}} <repo>",
		Short: "Delete a repo.",
		Long:  "Delete a repo.",
		Run: cmdutil.RunBoundedArgs(0, 1, func(args []string) error {
			c, err := client.NewOnUserMachine("user")
			if err != nil {
				return err
			}
			defer c.Close()

			request := &pfs.DeleteRepoRequest{
				Force: force,
			}
			if len(args) > 0 {
				if all {
					return errors.Errorf("cannot use the --all flag with an argument")
				}
				request.Repo = cmdutil.ParseRepo(args[0])
			} else if !all {
				return errors.Errorf("either a repo name or the --all flag needs to be provided")
			}

			err = txncmds.WithActiveTransaction(c, func(c *client.APIClient) error {
				if all {
					_, err = c.PfsAPIClient.DeleteAll(c.Ctx(), &types.Empty{})
				} else {
					_, err = c.PfsAPIClient.DeleteRepo(c.Ctx(), request)
				}
				return errors.EnsureStack(err)
			})
			return grpcutil.ScrubGRPC(err)
		}),
	}
	deleteRepo.Flags().BoolVarP(&force, "force", "f", false, "remove the repo regardless of errors; use with care")
	deleteRepo.Flags().BoolVar(&all, "all", false, "remove all repos")
	shell.RegisterCompletionFunc(deleteRepo, shell.RepoCompletion)
	commands = append(commands, cmdutil.CreateAliases(deleteRepo, "delete repo", repos))

	commitDocs := &cobra.Command{
		Short: "Docs for commits.",
		Long: `Commits are atomic transactions on the content of a repo.

Creating a commit is a multistep process:
- start a new commit with 'start commit'
- write files to the commit via 'put file'
- finish the new commit with 'finish commit'

Commits that have been started but not finished are NOT durable storage.
Commits become reliable (and immutable) when they are finished.

Commits can be created with another commit as a parent.`,
	}
	commands = append(commands, cmdutil.CreateDocsAliases(commitDocs, "commit", " commit$", commits))

	var parent string
	startCommit := &cobra.Command{
		Use:   "{{alias}} <repo>@<branch>",
		Short: "Start a new commit.",
		Long:  "Start a new commit with parent-commit as the parent on the given branch; if the branch does not exist, it will be created.",
		Example: `
# Start a commit in repo "test" on branch "master"
$ {{alias}} test@master

# Start a commit with "master" as the parent in repo "test", on a new branch "patch"; essentially a fork.
$ {{alias}} test@patch -p master

# Start a commit with XXX as the parent in repo "test" on the branch "fork"
$ {{alias}} test@fork -p XXX`,
		Run: cmdutil.RunFixedArgs(1, func(args []string) error {
			branch, err := cmdutil.ParseBranch(args[0])
			if err != nil {
				return err
			}
			c, err := newClient("user")
			if err != nil {
				return err
			}
			defer c.Close()

			var parentCommit *pfs.Commit
			if parent != "" {
				// We don't know if the parent is a commit ID, branch, or ancestry, so
				// construct a string to parse.
				parentCommit, err = cmdutil.ParseCommit(fmt.Sprintf("%s@%s", branch.Repo, parent))
				if err != nil {
					return err
				}
			}

			var commit *pfs.Commit
			err = txncmds.WithActiveTransaction(c, func(c *client.APIClient) error {
				var err error
				commit, err = c.PfsAPIClient.StartCommit(
					c.Ctx(),
					&pfs.StartCommitRequest{
						Branch:      branch,
						Parent:      parentCommit,
						Description: description,
					},
				)
				return errors.EnsureStack(err)
			})
			if err == nil {
				fmt.Println(commit.ID)
			}
			return grpcutil.ScrubGRPC(err)
		}),
	}
	startCommit.Flags().StringVarP(&parent, "parent", "p", "", "The parent of the new commit, unneeded if branch is specified and you want to use the previous head of the branch as the parent.")
	startCommit.MarkFlagCustom("parent", "__pachctl_get_commit $(__parse_repo ${nouns[0]})")
	startCommit.Flags().StringVarP(&description, "message", "m", "", "A description of this commit's contents")
	startCommit.Flags().StringVar(&description, "description", "", "A description of this commit's contents (synonym for --message)")
	shell.RegisterCompletionFunc(startCommit, shell.BranchCompletion)
	commands = append(commands, cmdutil.CreateAliases(startCommit, "start commit", commits))

	finishCommit := &cobra.Command{
		Use:   "{{alias}} <repo>@<branch-or-commit>",
		Short: "Finish a started commit.",
		Long:  "Finish a started commit. Commit-id must be a writeable commit.",
		Run: cmdutil.RunFixedArgs(1, func(args []string) error {
			commit, err := cmdutil.ParseCommit(args[0])
			if err != nil {
				return err
			}
			c, err := newClient("user")
			if err != nil {
				return err
			}
			defer c.Close()

			err = txncmds.WithActiveTransaction(c, func(c *client.APIClient) error {
				_, err = c.PfsAPIClient.FinishCommit(
					c.Ctx(),
					&pfs.FinishCommitRequest{
						Commit:      commit,
						Description: description,
						Force:       force,
					},
				)
				return errors.EnsureStack(err)
			})
			return grpcutil.ScrubGRPC(err)
		}),
	}
	finishCommit.Flags().StringVarP(&description, "message", "m", "", "A description of this commit's contents (overwrites any existing commit description)")
	finishCommit.Flags().StringVar(&description, "description", "", "A description of this commit's contents (synonym for --message)")
	finishCommit.Flags().BoolVarP(&force, "force", "f", false, "finish the commit even if it has provenance, which could break jobs; prefer 'stop job'")
	shell.RegisterCompletionFunc(finishCommit, shell.BranchCompletion)
	commands = append(commands, cmdutil.CreateAliases(finishCommit, "finish commit", commits))

	inspectCommit := &cobra.Command{
		Use:   "{{alias}} <repo>@<branch-or-commit>",
		Short: "Return info about a commit.",
		Long:  "Return info about a commit.",
		Run: cmdutil.RunFixedArgs(1, func(args []string) error {
			commit, err := cmdutil.ParseCommit(args[0])
			if err != nil && uuid.IsUUIDWithoutDashes(args[0]) {
				return errors.New(`Use "list commit <id>" to see commits with a given ID across different repos`)
			} else if err != nil {
				return err
			}
			c, err := client.NewOnUserMachine("user")
			if err != nil {
				return err
			}
			defer c.Close()

			commitInfo, err := c.PfsAPIClient.InspectCommit(
				c.Ctx(),
				&pfs.InspectCommitRequest{
					Commit: commit,
					Wait:   pfs.CommitState_STARTED,
				})
			if err != nil {
				return grpcutil.ScrubGRPC(err)
			}
			if commitInfo == nil {
				return errors.Errorf("commit %s not found", commit)
			}
			if raw {
				return errors.EnsureStack(cmdutil.Encoder(output, os.Stdout).EncodeProto(commitInfo))
			} else if output != "" {
				return errors.New("cannot set --output (-o) without --raw")
			}
			ci := &pretty.PrintableCommitInfo{
				CommitInfo:     commitInfo,
				FullTimestamps: fullTimestamps,
			}
			return pretty.PrintDetailedCommitInfo(os.Stdout, ci)
		}),
	}
	inspectCommit.Flags().AddFlagSet(outputFlags)
	inspectCommit.Flags().AddFlagSet(timestampFlags)
	shell.RegisterCompletionFunc(inspectCommit, shell.BranchCompletion)
	commands = append(commands, cmdutil.CreateAliases(inspectCommit, "inspect commit", commits))

	var from string
	var number int64
	var originStr string
	var expand bool
	listCommit := &cobra.Command{
		Use:   "{{alias}} [<commit-id>|<repo>[@<branch-or-commit>]]",
		Short: "Return a list of commits.",
		Long:  "Return a list of commits, either across the entire pachyderm cluster or restricted to a single repo.",
		Example: `
# return all commits
$ {{alias}}

# return commits in repo "foo"
$ {{alias}} foo

# return all sub-commits in a commit
$ {{alias}} <commit-id>

# return commits in repo "foo" on branch "master"
$ {{alias}} foo@master

# return the last 20 commits in repo "foo" on branch "master"
$ {{alias}} foo@master -n 20

# return commits in repo "foo" on branch "master" since commit XXX
$ {{alias}} foo@master --from XXX`,
		Run: cmdutil.RunBoundedArgs(0, 1, func(args []string) (retErr error) {
			c, err := client.NewOnUserMachine("user")
			if err != nil {
				return err
			}
			defer c.Close()

			if !raw && output != "" {
				return errors.New("cannot set --output (-o) without --raw")
			} else if all && originStr != "" {
				return errors.New("cannot specify both --all and --origin")
			}

			if len(args) == 0 {
				// Outputting all commitsets
				if originStr != "" {
					return errors.Errorf("cannot specify --origin when listing all commits")
				} else if from != "" {
					return errors.Errorf("cannot specify --from when listing all commits")
				}

				listCommitSetClient, err := c.PfsAPIClient.ListCommitSet(c.Ctx(), &pfs.ListCommitSetRequest{})
				if err != nil {
					return grpcutil.ScrubGRPC(err)
				}

				count := 0
				if !expand {
					if raw {
						e := cmdutil.Encoder(output, os.Stdout)
						return clientsdk.ForEachCommitSet(listCommitSetClient, func(commitSetInfo *pfs.CommitSetInfo) error {
							if err := e.EncodeProto(commitSetInfo); err != nil {
								return errors.EnsureStack(err)
							}
							count++
							if number != 0 && count >= int(number) {
								return errutil.ErrBreak
							}
							return nil
						})
					}

					return pager.Page(noPager, os.Stdout, func(w io.Writer) error {
						writer := tabwriter.NewWriter(w, pretty.CommitSetHeader)
						if err := clientsdk.ForEachCommitSet(listCommitSetClient, func(commitSetInfo *pfs.CommitSetInfo) error {
							pretty.PrintCommitSetInfo(writer, commitSetInfo, fullTimestamps)
							count++
							if number != 0 && count >= int(number) {
								return errutil.ErrBreak
							}
							return nil
						}); err != nil {
							return err
						}
						return writer.Flush()
					})
				} else {
					if raw {
						e := cmdutil.Encoder(output, os.Stdout)
						return clientsdk.ForEachCommitSet(listCommitSetClient, func(commitSetInfo *pfs.CommitSetInfo) error {
							for _, commitInfo := range commitSetInfo.Commits {
								if err := e.EncodeProto(commitInfo); err != nil {
									return errors.EnsureStack(err)
								}
								count++
								if number != 0 && count >= int(number) {
									return errutil.ErrBreak
								}
							}
							return nil
						})
					}

					return pager.Page(noPager, os.Stdout, func(w io.Writer) error {
						writer := tabwriter.NewWriter(w, pretty.CommitHeader)
						if err := clientsdk.ForEachCommitSet(listCommitSetClient, func(commitSetInfo *pfs.CommitSetInfo) error {
							for _, commitInfo := range commitSetInfo.Commits {
								pretty.PrintCommitInfo(writer, commitInfo, fullTimestamps)
								count++
								if number != 0 && count >= int(number) {
									return errutil.ErrBreak
								}
							}
							return nil
						}); err != nil {
							return err
						}
						return writer.Flush()
					})
				}
			} else if len(args) == 1 && uuid.IsUUIDWithoutDashes(args[0]) {
				// Outputting commits from one commitset
				if from != "" {
					return errors.Errorf("cannot specify --from when listing subcommits")
				} else if all {
					return errors.Errorf("cannot specify --all when listing subcommits")
				} else if originStr != "" {
					return errors.Errorf("cannot specify --origin when listing subcommits")
				}

				commitInfos, err := c.InspectCommitSet(args[0])
				if err != nil {
					return errors.Wrap(err, "error from InspectCommitSet")
				}

				if number != 0 && len(commitInfos) > int(number) {
					commitInfos = commitInfos[:number]
				}

				if raw {
					encoder := cmdutil.Encoder(output, os.Stdout)
					for _, commitInfo := range commitInfos {
						if err := encoder.EncodeProto(commitInfo); err != nil {
							return errors.EnsureStack(err)
						}
					}
					return nil
				}

				return pager.Page(noPager, os.Stdout, func(w io.Writer) error {
					writer := tabwriter.NewWriter(w, pretty.CommitHeader)
					for _, commitInfo := range commitInfos {
						pretty.PrintCommitInfo(writer, commitInfo, fullTimestamps)
					}
					return writer.Flush()
				})
			} else {
				// Outputting filtered commits
				toCommit, err := cmdutil.ParseCommit(args[0])
				if err != nil {
					return err
				}

				repo := toCommit.Branch.Repo

				var fromCommit *pfs.Commit
				if from != "" {
					fromCommit = repo.NewCommit("", from)
				}

				if toCommit.ID == "" && toCommit.Branch.Name == "" {
					// just a repo
					toCommit = nil
				}

				origin, err := parseOriginKind(originStr)
				if err != nil {
					return err
				}

				listClient, err := c.PfsAPIClient.ListCommit(c.Ctx(), &pfs.ListCommitRequest{
					Repo:       repo,
					From:       fromCommit,
					To:         toCommit,
					Number:     number,
					All:        all,
					OriginKind: origin,
				})
				if err != nil {
					return grpcutil.ScrubGRPC(err)
				}

				if raw {
					encoder := cmdutil.Encoder(output, os.Stdout)
					return clientsdk.ForEachCommit(listClient, func(ci *pfs.CommitInfo) error {
						return errors.EnsureStack(encoder.EncodeProto(ci))
					})
				}
				writer := tabwriter.NewWriter(os.Stdout, pretty.CommitHeader)
				if err := clientsdk.ForEachCommit(listClient, func(ci *pfs.CommitInfo) error {
					pretty.PrintCommitInfo(writer, ci, fullTimestamps)
					return nil
				}); err != nil {
					return grpcutil.ScrubGRPC(err)
				}
				return writer.Flush()
			}
		}),
	}
	listCommit.Flags().StringVarP(&from, "from", "f", "", "list all commits since this commit")
	listCommit.Flags().Int64VarP(&number, "number", "n", 0, "list only this many commits; if set to zero, list all commits")
	listCommit.MarkFlagCustom("from", "__pachctl_get_commit $(__parse_repo ${nouns[0]})")
	listCommit.Flags().BoolVar(&all, "all", false, "return all types of commits, including aliases")
	listCommit.Flags().BoolVarP(&expand, "expand", "x", false, "show one line for each sub-commmit and include more columns")
	listCommit.Flags().StringVar(&originStr, "origin", "", "only return commits of a specific type")
	listCommit.Flags().AddFlagSet(outputFlags)
	listCommit.Flags().AddFlagSet(timestampFlags)
	shell.RegisterCompletionFunc(listCommit, shell.RepoCompletion)
	commands = append(commands, cmdutil.CreateAliases(listCommit, "list commit", commits))

	waitCommit := &cobra.Command{
		Use:   "{{alias}} <repo>@<branch-or-commit>",
		Short: "Wait for the specified commit to finish and return it.",
		Long:  "Wait for the specified commit to finish and return it.",
		Example: `
# wait for the commit foo@XXX to finish and return it
$ {{alias}} foo@XXX -b bar@baz`,
		Run: cmdutil.RunFixedArgs(1, func(args []string) (retErr error) {
			commit, err := cmdutil.ParseCommit(args[0])
			if err != nil {
				return err
			}

			c, err := client.NewOnUserMachine("user")
			if err != nil {
				return err
			}
			defer c.Close()

			commitInfo, err := c.WaitCommit(commit.Branch.Repo.Name, commit.Branch.Name, commit.ID)
			if err != nil {
				return err
			}

			if raw {
				return errors.EnsureStack(cmdutil.Encoder(output, os.Stdout).EncodeProto(commitInfo))
			} else if output != "" {
				return errors.New("cannot set --output (-o) without --raw")
			}

			ci := &pretty.PrintableCommitInfo{
				CommitInfo:     commitInfo,
				FullTimestamps: fullTimestamps,
			}
			return pretty.PrintDetailedCommitInfo(os.Stdout, ci)
		}),
	}
	waitCommit.Flags().AddFlagSet(outputFlags)
	waitCommit.Flags().AddFlagSet(timestampFlags)
	commands = append(commands, cmdutil.CreateAliases(waitCommit, "wait commit", commits))

	var newCommits bool
	subscribeCommit := &cobra.Command{
		Use:   "{{alias}} <repo>[@<branch>]",
		Short: "Print commits as they are created (finished).",
		Long:  "Print commits as they are created in the specified repo and branch.  By default, all existing commits on the specified branch are returned first.  A commit is only considered 'created' when it's been finished.",
		Example: `
# subscribe to commits in repo "test" on branch "master"
$ {{alias}} test@master

# subscribe to commits in repo "test" on branch "master", but only since commit XXX.
$ {{alias}} test@master --from XXX

# subscribe to commits in repo "test" on branch "master", but only for new commits created from now on.
$ {{alias}} test@master --new`,
		Run: cmdutil.RunFixedArgs(1, func(args []string) (retErr error) {
			branch, err := cmdutil.ParseBranch(args[0])
			if err != nil {
				return err
			}
			c, err := client.NewOnUserMachine("user")
			if err != nil {
				return err
			}
			defer c.Close()

			var fromCommit *pfs.Commit
			if newCommits && from != "" {
				return errors.Errorf("--new and --from cannot be used together")
			} else if newCommits || from != "" {
				fromCommit = branch.NewCommit(from)
			}

			if all && originStr != "" {
				return errors.New("cannot specify both --all and --origin")
			}

			origin, err := parseOriginKind(originStr)
			if err != nil {
				return err
			}

			subscribeClient, err := c.PfsAPIClient.SubscribeCommit(c.Ctx(), &pfs.SubscribeCommitRequest{
				Repo:       branch.Repo,
				Branch:     branch.Name,
				From:       fromCommit,
				State:      pfs.CommitState_STARTED,
				All:        all,
				OriginKind: origin,
			})
			if err != nil {
				return grpcutil.ScrubGRPC(err)
			}

			if raw {
				encoder := cmdutil.Encoder(output, os.Stdout)
				return clientsdk.ForEachSubscribeCommit(subscribeClient, func(ci *pfs.CommitInfo) error {
					return errors.EnsureStack(encoder.EncodeProto(ci))
				})
			} else if output != "" {
				return errors.New("cannot set --output (-o) without --raw")
			}

			w := tabwriter.NewWriter(os.Stdout, pretty.CommitHeader)
			defer func() {
				if err := w.Flush(); retErr == nil {
					retErr = err
				}
			}()
			if err := clientsdk.ForEachSubscribeCommit(subscribeClient, func(ci *pfs.CommitInfo) error {
				pretty.PrintCommitInfo(w, ci, fullTimestamps)
				return nil
			}); err != nil {
				return grpcutil.ScrubGRPC(err)
			}
			return errors.EnsureStack(err)
		}),
	}
	subscribeCommit.Flags().StringVar(&from, "from", "", "subscribe to all commits since this commit")
	subscribeCommit.MarkFlagCustom("from", "__pachctl_get_commit $(__parse_repo ${nouns[0]})")
	subscribeCommit.Flags().BoolVar(&newCommits, "new", false, "subscribe to only new commits created from now on")
	subscribeCommit.Flags().BoolVar(&all, "all", false, "return all types of commits, including aliases")
	subscribeCommit.Flags().StringVar(&originStr, "origin", "", "only return commits of a specific type")
	subscribeCommit.Flags().AddFlagSet(outputFlags)
	subscribeCommit.Flags().AddFlagSet(timestampFlags)
	shell.RegisterCompletionFunc(subscribeCommit, shell.BranchCompletion)
	commands = append(commands, cmdutil.CreateAliases(subscribeCommit, "subscribe commit", commits))

	squashCommit := &cobra.Command{
		Use:   "{{alias}} <commit-id>",
		Short: "Squash the sub-commits of a commit.",
		Long: `Squash the sub-commits of a commit.  The data in the sub-commits will remain in their child commits.
The squash will fail if it includes a commit with no children`,

		Run: cmdutil.RunFixedArgs(1, func(args []string) error {
			c, err := client.NewOnUserMachine("user")
			if err != nil {
				return err
			}
			defer c.Close()

			return txncmds.WithActiveTransaction(c, func(c *client.APIClient) error {
				return c.SquashCommitSet(args[0])
			})
		}),
	}
	shell.RegisterCompletionFunc(squashCommit, shell.BranchCompletion)
	commands = append(commands, cmdutil.CreateAliases(squashCommit, "squash commit", commits))

	deleteCommit := &cobra.Command{
		Use:   "{{alias}} <commit-id>",
		Short: "Delete the sub-commits of a commit.",
		Long: `Delete the sub-commits of a commit.  The data in the sub-commits will be lost.
This operation is only supported if none of the sub-commits have children.`,

		Run: cmdutil.RunFixedArgs(1, func(args []string) error {
			c, err := client.NewOnUserMachine("user")
			if err != nil {
				return err
			}
			defer c.Close()

			return txncmds.WithActiveTransaction(c, func(c *client.APIClient) error {
				return c.DropCommitSet(args[0])
			})
		}),
	}
	shell.RegisterCompletionFunc(deleteCommit, shell.BranchCompletion)
	commands = append(commands, cmdutil.CreateAliases(deleteCommit, "delete commit", commits))

	branchDocs := &cobra.Command{
		Short: "Docs for branches.",
		Long: `A branch in Pachyderm records provenance relationships between data in different repos,
as well as being as an alias for a commit in its repo.

The branch reference will "float" to always refer to the latest commit on the
branch, known as the HEAD commit. All commits are on exactly one branch.

Any pachctl command that can take a commit, can take a branch name instead.`,
	}
	commands = append(commands, cmdutil.CreateDocsAliases(branchDocs, "branch", " branch$", branches))

	var branchProvenance cmdutil.RepeatedStringArg
	var head string
	trigger := &pfs.Trigger{}
	createBranch := &cobra.Command{
		Use:   "{{alias}} <repo>@<branch>",
		Short: "Create a new branch, or update an existing branch, on a repo.",
		Long:  "Create a new branch, or update an existing branch, on a repo, starting a commit on the branch will also create it, so there's often no need to call this.",
		Run: cmdutil.RunFixedArgs(1, func(args []string) error {
			branch, err := cmdutil.ParseBranch(args[0])
			if err != nil {
				return err
			}
			provenance, err := cmdutil.ParseBranches(branchProvenance)
			if err != nil {
				return err
			}
			if len(provenance) != 0 && trigger.Branch != "" {
				return errors.Errorf("cannot use provenance and triggers on the same branch")
			}
			if (trigger.CronSpec != "" || trigger.Size_ != "" || trigger.Commits != 0) && trigger.Branch == "" {
				return errors.Errorf("trigger condition specified without a branch to trigger on, specify a branch with --trigger")
			}
			if proto.Equal(trigger, &pfs.Trigger{}) {
				trigger = nil
			}
			var headCommit *pfs.Commit
			if head != "" {
				if strings.Contains(head, "@") {
					headCommit, err = cmdutil.ParseCommit(head)
					if err != nil {
						return err
					}
				} else {
					// treat head as the commitID or branch name
					headCommit = branch.Repo.NewCommit("", head)
				}
			}

			c, err := client.NewOnUserMachine("user")
			if err != nil {
				return err
			}
			defer c.Close()

			return txncmds.WithActiveTransaction(c, func(c *client.APIClient) error {
				_, err := c.PfsAPIClient.CreateBranch(
					c.Ctx(),
					&pfs.CreateBranchRequest{
						Head:       headCommit,
						Branch:     branch,
						Provenance: provenance,
						Trigger:    trigger,
					})
				return grpcutil.ScrubGRPC(err)
			})
		}),
	}
	createBranch.Flags().VarP(&branchProvenance, "provenance", "p", "The provenance for the branch. format: <repo>@<branch>")
	createBranch.MarkFlagCustom("provenance", "__pachctl_get_repo_commit")
	createBranch.Flags().StringVarP(&head, "head", "", "", "The head of the newly created branch. Either pass the commit with format: <branch-or-commit>, or fully-qualified as <repo>@<branch>=<id>")
	createBranch.MarkFlagCustom("head", "__pachctl_get_commit $(__parse_repo ${nouns[0]})")
	createBranch.Flags().StringVarP(&trigger.Branch, "trigger", "t", "", "The branch to trigger this branch on.")
	createBranch.Flags().StringVar(&trigger.CronSpec, "trigger-cron", "", "The cron spec to use in triggering.")
	createBranch.Flags().StringVar(&trigger.Size_, "trigger-size", "", "The data size to use in triggering.")
	createBranch.Flags().Int64Var(&trigger.Commits, "trigger-commits", 0, "The number of commits to use in triggering.")
	createBranch.Flags().BoolVar(&trigger.All, "trigger-all", false, "Only trigger when all conditions are met, rather than when any are met.")
	commands = append(commands, cmdutil.CreateAliases(createBranch, "create branch", branches))

	inspectBranch := &cobra.Command{
		Use:   "{{alias}}  <repo>@<branch>",
		Short: "Return info about a branch.",
		Long:  "Return info about a branch.",
		Run: cmdutil.RunFixedArgs(1, func(args []string) error {
			c, err := client.NewOnUserMachine("user")
			if err != nil {
				return err
			}
			defer c.Close()
			branch, err := cmdutil.ParseBranch(args[0])
			if err != nil {
				return err
			}

			branchInfo, err := c.PfsAPIClient.InspectBranch(c.Ctx(), &pfs.InspectBranchRequest{Branch: branch})
			if err != nil {
				return grpcutil.ScrubGRPC(err)
			}
			if branchInfo == nil {
				return errors.Errorf("branch %s not found", args[0])
			}
			if raw {
				return errors.EnsureStack(cmdutil.Encoder(output, os.Stdout).EncodeProto(branchInfo))
			} else if output != "" {
				return errors.New("cannot set --output (-o) without --raw")
			}

			return pretty.PrintDetailedBranchInfo(branchInfo)
		}),
	}
	inspectBranch.Flags().AddFlagSet(outputFlags)
	inspectBranch.Flags().AddFlagSet(timestampFlags)
	shell.RegisterCompletionFunc(inspectBranch, shell.BranchCompletion)
	commands = append(commands, cmdutil.CreateAliases(inspectBranch, "inspect branch", branches))

	listBranch := &cobra.Command{
		Use:   "{{alias}} <repo>",
		Short: "Return all branches on a repo.",
		Long:  "Return all branches on a repo.",
		Run: cmdutil.RunFixedArgs(1, func(args []string) error {
			c, err := client.NewOnUserMachine("user")
			if err != nil {
				return err
			}
			defer c.Close()
			branchClient, err := c.PfsAPIClient.ListBranch(c.Ctx(), &pfs.ListBranchRequest{Repo: cmdutil.ParseRepo(args[0])})
			if err != nil {
				return grpcutil.ScrubGRPC(err)
			}

			if raw {
				encoder := cmdutil.Encoder(output, os.Stdout)
				err := clientsdk.ForEachBranchInfo(branchClient, func(branch *pfs.BranchInfo) error {
					return errors.EnsureStack(encoder.EncodeProto(branch))
				})
				return grpcutil.ScrubGRPC(err)
			} else if output != "" {
				return errors.New("cannot set --output (-o) without --raw")
			}

			writer := tabwriter.NewWriter(os.Stdout, pretty.BranchHeader)
			if err := clientsdk.ForEachBranchInfo(branchClient, func(branch *pfs.BranchInfo) error {
				pretty.PrintBranch(writer, branch)
				return nil
			}); err != nil {
				return grpcutil.ScrubGRPC(err)
			}
			return writer.Flush()
		}),
	}
	listBranch.Flags().AddFlagSet(outputFlags)
	shell.RegisterCompletionFunc(listBranch, shell.RepoCompletion)
	commands = append(commands, cmdutil.CreateAliases(listBranch, "list branch", branches))

	deleteBranch := &cobra.Command{
		Use:   "{{alias}} <repo>@<branch>",
		Short: "Delete a branch",
		Long:  "Delete a branch, while leaving the commits intact",
		Run: cmdutil.RunFixedArgs(1, func(args []string) error {
			branch, err := cmdutil.ParseBranch(args[0])
			if err != nil {
				return err
			}
			c, err := client.NewOnUserMachine("user")
			if err != nil {
				return err
			}
			defer c.Close()

			return txncmds.WithActiveTransaction(c, func(c *client.APIClient) error {
				_, err := c.PfsAPIClient.DeleteBranch(c.Ctx(), &pfs.DeleteBranchRequest{Branch: branch, Force: force})
				return errors.EnsureStack(err)
			})
		}),
	}
	deleteBranch.Flags().BoolVarP(&force, "force", "f", false, "remove the branch regardless of errors; use with care")
	shell.RegisterCompletionFunc(deleteBranch, shell.BranchCompletion)
	commands = append(commands, cmdutil.CreateAliases(deleteBranch, "delete branch", branches))

	projectDocs := &cobra.Command{
		Short: "Docs for projects.",
		Long: `Projects, are the top level organizational objects in Pachyderm.

Projects contain pachyderm objects such as Repos and Pipelines.`,
	}
	commands = append(commands, cmdutil.CreateDocsAliases(projectDocs, "project", " project", projects))

	createProject := &cobra.Command{
		Use:   "{{alias}} <project>",
		Short: "Create a new project.",
		Long:  "Create a new project.",
		Run: cmdutil.RunFixedArgs(1, func(args []string) error {
			c, err := client.NewOnUserMachine("user")
			if err != nil {
				return err
			}
			defer c.Close()
			_, err = c.PfsAPIClient.CreateProject(
				c.Ctx(),
				&pfs.CreateProjectRequest{
					Project:     &pfs.Project{Name: args[0]},
					Description: description,
				})
			return grpcutil.ScrubGRPC(err)

		}),
	}
<<<<<<< HEAD
	createProject.Flags().StringVarP(&description, "description", "d", "", "The description of the newly created project.")
	commands = append(commands, cmdutil.CreateAliases(createProject, "create project", projects))

=======
	createProject.Flags().StringVarP(&description, "description", "d", "", "The description of the newly-created project.")
	commands = append(commands, cmdutil.CreateAliases(createProject, "create project", projects))

	updateProject := &cobra.Command{
		Use:   "{{alias}} <project>",
		Short: "Update a project.",
		Long:  "Update a project.",
		Run: cmdutil.RunFixedArgs(1, func(args []string) error {
			c, err := client.NewOnUserMachine("user")
			if err != nil {
				return err
			}
			defer c.Close()
			_, err = c.PfsAPIClient.CreateProject(
				c.Ctx(),
				&pfs.CreateProjectRequest{
					Project:     &pfs.Project{Name: args[0]},
					Description: description,
					Update:      true,
				})
			return grpcutil.ScrubGRPC(err)

		}),
	}
	updateProject.Flags().StringVarP(&description, "description", "d", "", "The description of the update project.")
	shell.RegisterCompletionFunc(updateProject, shell.ProjectCompletion)
	commands = append(commands, cmdutil.CreateAliases(updateProject, "update project", projects))

>>>>>>> 6bd290d1
	inspectProject := &cobra.Command{
		Use:   "{{alias}} <project>",
		Short: "Create a new project.",
		Long:  "Create a new project.",
		Run: cmdutil.RunFixedArgs(1, func(args []string) error {
			c, err := client.NewOnUserMachine("user")
			if err != nil {
				return err
			}
			defer c.Close()
			resp, err := c.PfsAPIClient.InspectProject(
				c.Ctx(),
				&pfs.InspectProjectRequest{
					Project: &pfs.Project{Name: args[0]},
				})
			if err != nil {
				return grpcutil.ScrubGRPC(err)
			}
			if raw {
				return errors.EnsureStack(cmdutil.Encoder(output, os.Stdout).EncodeProto(resp.ProjectInfo))
			} else if output != "" {
				return errors.New("cannot set --output (-o) without --raw")
			}
			return pretty.PrintDetailedProjectInfo(resp.ProjectInfo)
		}),
	}
	inspectProject.Flags().AddFlagSet(outputFlags)
	shell.RegisterCompletionFunc(inspectProject, shell.ProjectCompletion)
	commands = append(commands, cmdutil.CreateAliases(inspectProject, "inspect project", projects))

	listProject := &cobra.Command{
		Use:   "{{alias}} <repo>",
		Short: "Return all projects.",
		Long:  "Return all projects.",
		Run: cmdutil.RunFixedArgs(0, func(args []string) error {
			c, err := client.NewOnUserMachine("user")
			if err != nil {
				return err
			}
			defer c.Close()
			resp, err := c.PfsAPIClient.ListProject(c.Ctx(), &pfs.ListProjectRequest{})
			if err != nil {
				return grpcutil.ScrubGRPC(err)
			}

			if raw {
				encoder := cmdutil.Encoder(output, os.Stdout)
				for _, pi := range resp.ProjectInfos {
					if err := encoder.EncodeProto(pi); err != nil {
						return errors.EnsureStack(err)
					}
				}
				return grpcutil.ScrubGRPC(err)
			} else if output != "" {
				return errors.New("cannot set --output (-o) without --raw")
			}
			writer := tabwriter.NewWriter(os.Stdout, pretty.ProjectHeader)
			for _, pi := range resp.ProjectInfos {
				pretty.PrintProject(writer, pi)
			}
			return writer.Flush()
		}),
	}
	listProject.Flags().AddFlagSet(outputFlags)
	commands = append(commands, cmdutil.CreateAliases(listProject, "list project", projects))

	deleteProject := &cobra.Command{
		Use:   "{{alias}} <project>",
		Short: "Create a new project.",
		Long:  "Create a new project.",
		Run: cmdutil.RunFixedArgs(1, func(args []string) error {
			c, err := client.NewOnUserMachine("user")
			if err != nil {
				return err
			}
			defer c.Close()
			_, err = c.PfsAPIClient.DeleteProject(
				c.Ctx(),
				&pfs.DeleteProjectRequest{
					Project: &pfs.Project{Name: args[0]},
					Force:   force,
				})
			return grpcutil.ScrubGRPC(err)
		}),
	}
	shell.RegisterCompletionFunc(deleteProject, shell.ProjectCompletion)
	deleteProject.Flags().BoolVarP(&force, "force", "f", false, "remove the project regardless of errors; use with care")
	commands = append(commands, cmdutil.CreateAliases(deleteProject, "delete project", projects))

	fileDocs := &cobra.Command{
		Short: "Docs for files.",
		Long: `Files are the lowest level data objects in Pachyderm.

Files can be of any type (e.g. csv, binary, images, etc) or size and can be
written to started (but not finished) commits with 'put file'. Files can be read
from commits with 'get file'.`,
	}
	commands = append(commands, cmdutil.CreateDocsAliases(fileDocs, "file", " file$", files))

	var filePaths []string
	var inputFile string
	var recursive bool
	var parallelism int
	var appendFile bool
	var compress bool
	var enableProgress bool
	var fullPath bool
	putFile := &cobra.Command{
		Use:   "{{alias}} <repo>@<branch-or-commit>[:<path/to/file>]",
		Short: "Put a file into the filesystem.",
		Long:  "Put a file into the filesystem.  This command supports a number of ways to insert data into PFS.",
		Example: `
# Put data from stdin at repo@branch:/path
$ echo "data" | {{alias}} repo@branch:/path

# Put a file from the local filesystem at repo@branch:/file
$ {{alias}} repo@branch -f file

# Put a file from the local filesystem at repo@branch:/path
$ {{alias}} repo@branch:/path -f file

# Put the contents of a directory at repo@branch:/dir/file
$ {{alias}} -r repo@branch -f dir

# Put the contents of a directory at repo@branch:/path/file (without /dir)
$ {{alias}} -r repo@branch:/path -f dir

# Put the data from a URL at repo@branch:/example.png
$ {{alias}} repo@branch -f http://host/example.png

# Put the data from a URL at repo@branch:/dir/example.png
$ {{alias}} repo@branch:/dir -f http://host/example.png

# Put the data from an S3 bucket at repo@branch:/s3_object
$ {{alias}} repo@branch -r -f s3://my_bucket

# Put several files or URLs that are listed in file.
# Files and URLs should be newline delimited.
$ {{alias}} repo@branch -i file

# Put several files or URLs that are listed at URL.
# NOTE this URL can reference local files, so it could cause you to put sensitive
# files into your Pachyderm cluster.
$ {{alias}} repo@branch -i http://host/path`,
		Run: cmdutil.RunFixedArgs(1, func(args []string) (retErr error) {
			if !enableProgress {
				progress.Disable()
			}
			file, err := cmdutil.ParseFile(args[0])
			if err != nil {
				return err
			}
			opts := []client.Option{client.WithMaxConcurrentStreams(parallelism)}
			if compress {
				opts = append(opts, client.WithGZIPCompression())
			}
			c, err := newClient("user", opts...)
			if err != nil {
				return err
			}
			defer c.Close()
			defer progress.Wait()

			// check whether or not the repo exists before attempting to upload
			if _, err = c.InspectRepo(file.Commit.Branch.Repo.Name); err != nil {
				if errutil.IsNotFoundError(err) {
					return err
				}
				return errors.Wrapf(err, "could not inspect repo %s", err, file.Commit.Branch.Repo.Name)
			}

			// TODO: Rethink put file parallelism for 2.0.
			// Doing parallel uploads at the file level for small files will be bad, but we still want a clear way to parallelize large file uploads.
			//limiter := limit.New(int(parallelism))
			var sources []string
			if inputFile != "" {
				// User has provided a file listing sources, one per line. Read sources
				var r io.Reader
				if inputFile == "-" {
					r = os.Stdin
				} else if url, err := url.Parse(inputFile); err == nil && url.Scheme != "" {
					resp, err := http.Get(url.String())
					if err != nil {
						return errors.EnsureStack(err)
					}
					defer func() {
						if err := resp.Body.Close(); err != nil && retErr == nil {
							retErr = err
						}
					}()
					r = resp.Body
				} else {
					inputFile, err := os.Open(inputFile)
					if err != nil {
						return errors.EnsureStack(err)
					}
					defer func() {
						if err := inputFile.Close(); err != nil && retErr == nil {
							retErr = err
						}
					}()
					r = inputFile
				}
				// scan line by line
				scanner := bufio.NewScanner(r)
				for scanner.Scan() {
					if filePath := scanner.Text(); filePath != "" {
						sources = append(sources, filePath)
					}
				}
			} else {
				// User has provided a single source
				sources = filePaths
			}

			return c.WithModifyFileClient(file.Commit, func(mf client.ModifyFile) error {
				for _, source := range sources {
					source := source
					if file.Path == "" {
						// The user has not specified a path so we use source as path.
						if source == "-" {
							return errors.Errorf("must specify filename when reading data from stdin")
						}
						target := source
						if !fullPath {
							target = filepath.Base(source)
						}
						if err := putFileHelper(mf, joinPaths("", target), source, recursive, appendFile); err != nil {
							return err
						}
					} else if len(sources) == 1 {
						// We have a single source and the user has specified a path,
						// we use the path and ignore source (in terms of naming the file).
						if err := putFileHelper(mf, file.Path, source, recursive, appendFile); err != nil {
							return err
						}
					} else {
						// We have multiple sources and the user has specified a path,
						// we use that path as a prefix for the filepaths.
						target := source
						if !fullPath {
							target = filepath.Base(source)
						}
						if err := putFileHelper(mf, joinPaths(file.Path, target), source, recursive, appendFile); err != nil {
							return err
						}
					}
				}
				return nil
			})
		}),
	}
	putFile.Flags().StringSliceVarP(&filePaths, "file", "f", []string{"-"}, "The file to be put, it can be a local file or a URL.")
	putFile.Flags().StringVarP(&inputFile, "input-file", "i", "", "Read filepaths or URLs from a file.  If - is used, paths are read from the standard input.")
	putFile.Flags().BoolVarP(&recursive, "recursive", "r", false, "Recursively put the files in a directory.")
	putFile.Flags().BoolVarP(&compress, "compress", "", false, "Compress data during upload. This parameter might help you upload your uncompressed data, such as CSV files, to Pachyderm faster. Use 'compress' with caution, because if your data is already compressed, this parameter might slow down the upload speed instead of increasing.")
	putFile.Flags().IntVarP(&parallelism, "parallelism", "p", DefaultParallelism, "The maximum number of files that can be uploaded in parallel.")
	putFile.Flags().BoolVarP(&appendFile, "append", "a", false, "Append to the existing content of the file, either from previous commits or previous calls to 'put file' within this commit.")
	putFile.Flags().BoolVar(&enableProgress, "progress", isatty.IsTerminal(os.Stdout.Fd()) || isatty.IsCygwinTerminal(os.Stdout.Fd()), "Print progress bars.")
	putFile.Flags().BoolVar(&fullPath, "full-path", false, "If true, use the entire path provided to -f as the target filename in PFS. By default only the base of the path is used.")
	shell.RegisterCompletionFunc(putFile,
		func(flag, text string, maxCompletions int64) ([]prompt.Suggest, shell.CacheFunc) {
			if flag == "-f" || flag == "--file" || flag == "-i" || flag == "input-file" {
				cs, cf := shell.FilesystemCompletion(flag, text, maxCompletions)
				return cs, shell.AndCacheFunc(cf, shell.SameFlag(flag))
			} else if flag == "" || flag == "-c" || flag == "--commit" || flag == "-o" || flag == "--append" {
				cs, cf := shell.FileCompletion(flag, text, maxCompletions)
				return cs, shell.AndCacheFunc(cf, shell.SameFlag(flag))
			}
			return nil, shell.SameFlag(flag)
		})
	commands = append(commands, cmdutil.CreateAliases(putFile, "put file", files))

	copyFile := &cobra.Command{
		Use:   "{{alias}} <src-repo>@<src-branch-or-commit>:<src-path> <dst-repo>@<dst-branch-or-commit>:<dst-path>",
		Short: "Copy files between pfs paths.",
		Long:  "Copy files between pfs paths.",
		Run: cmdutil.RunFixedArgs(2, func(args []string) (retErr error) {
			srcFile, err := cmdutil.ParseFile(args[0])
			if err != nil {
				return err
			}
			destFile, err := cmdutil.ParseFile(args[1])
			if err != nil {
				return err
			}
			c, err := client.NewOnUserMachine("user", client.WithMaxConcurrentStreams(parallelism))
			if err != nil {
				return err
			}
			defer c.Close()

			var opts []client.CopyFileOption
			if appendFile {
				opts = append(opts, client.WithAppendCopyFile())
			}
			return c.CopyFile(
				destFile.Commit, destFile.Path,
				srcFile.Commit, srcFile.Path,
				opts...,
			)
		}),
	}
	copyFile.Flags().BoolVarP(&appendFile, "append", "a", false, "Append to the existing content of the file, either from previous commits or previous calls to 'put file' within this commit.")
	shell.RegisterCompletionFunc(copyFile, shell.FileCompletion)
	commands = append(commands, cmdutil.CreateAliases(copyFile, "copy file", files))

	var outputPath string
	var offsetBytes int64
	var retry bool
	getFile := &cobra.Command{
		Use:   "{{alias}} <repo>@<branch-or-commit>:<path/in/pfs>",
		Short: "Return the contents of a file.",
		Long:  "Return the contents of a file.",
		Example: `
# get a single file "XXX" on branch "master" in repo "foo"
$ {{alias}} foo@master:XXX

# get file "XXX" in the parent of the current head of branch "master"
# in repo "foo"
$ {{alias}} foo@master^:XXX

# get file "XXX" in the grandparent of the current head of branch "master"
# in repo "foo"
$ {{alias}} foo@master^2:XXX

# get file "test[].txt" on branch "master" in repo "foo"
# the path is interpreted as a glob pattern: quote and protect regex characters
$ {{alias}} 'foo@master:/test\[\].txt'

# get all files under the directory "XXX" on branch "master" in repo "foo"
$ {{alias}} foo@master:XXX -r
`,
		Run: cmdutil.RunFixedArgs(1, func(args []string) error {
			if !enableProgress {
				progress.Disable()
			}
			file, err := cmdutil.ParseFile(args[0])
			if err != nil {
				return err
			}
			c, err := newClient("user")
			if err != nil {
				return err
			}
			defer c.Close()
			defer progress.Wait()
			// TODO: Decide what progress should look like in the recursive case. The files are downloaded in a batch in 2.x.
			if recursive {
				if outputPath == "" {
					return errors.Errorf("an output path needs to be specified when using the --recursive flag")
				}
				// Check that the path matches one directory / file.
				fi, err := c.InspectFile(file.Commit, file.Path)
				if err != nil {
					return err
				}
				r, err := c.GetFileTAR(file.Commit, file.Path)
				if err != nil {
					return err
				}
				return tarutil.Import(outputPath, r, func(hdr *tar.Header) error {
					hdr.Name = strings.TrimPrefix(hdr.Name, fi.File.Path)
					return nil
				})
			}
			var w io.Writer
			// If an output path is given, print the output to stdout
			if outputPath == "" {
				w = os.Stdout
			} else {
				if url, err := url.Parse(outputPath); err == nil && url.Scheme != "" {
					return c.GetFileURL(file.Commit, file.Path, url.String())
				}
				fi, err := c.InspectFile(file.Commit, file.Path)
				if err != nil {
					return err
				}
				var f *progress.File
				if ofi, err := os.Stat(outputPath); retry && err == nil {
					// when retrying, just write the unwritten bytes
					if offsetBytes == 0 {
						offsetBytes = ofi.Size()
					}
					f, err = progress.OpenAppend(outputPath, int64(fi.SizeBytes)-offsetBytes)
					if err != nil {
						return err
					}
				} else {
					f, err = progress.Create(outputPath, int64(fi.SizeBytes)-offsetBytes)
					if err != nil {
						return err
					}
				}
				defer f.Close()
				w = f
			}
			if err := c.GetFile(file.Commit, file.Path, w, client.WithOffset(offsetBytes)); err != nil {
				msg := err.Error()
				if strings.Contains(msg, pfsserver.GetFileTARSuggestion) {
					err = errors.New(strings.ReplaceAll(msg, pfsserver.GetFileTARSuggestion, "Try again with the -r flag"))
				}
				return errors.Wrapf(err, "couldn't download %s from %s", file.Path, file.Commit)
			}
			return nil
		}),
	}
	getFile.Flags().BoolVarP(&recursive, "recursive", "r", false, "Download multiple files, or recursively download a directory.")
	getFile.Flags().StringVarP(&outputPath, "output", "o", "", "The path where data will be downloaded.")
	getFile.Flags().BoolVar(&enableProgress, "progress", isatty.IsTerminal(os.Stdout.Fd()) || isatty.IsCygwinTerminal(os.Stdout.Fd()), "{true|false} Whether or not to print the progress bars.")
	getFile.Flags().Int64Var(&offsetBytes, "offset", 0, "The number of bytes in the file to skip ahead when reading.")
	getFile.Flags().BoolVar(&retry, "retry", false, "{true|false} Whether to append the missing bytes to an existing file. No-op if the file doesn't exist.")
	shell.RegisterCompletionFunc(getFile, shell.FileCompletion)
	commands = append(commands, cmdutil.CreateAliases(getFile, "get file", files))

	inspectFile := &cobra.Command{
		Use:   "{{alias}} <repo>@<branch-or-commit>:<path/in/pfs>",
		Short: "Return info about a file.",
		Long:  "Return info about a file.",
		Run: cmdutil.RunFixedArgs(1, func(args []string) error {
			file, err := cmdutil.ParseFile(args[0])
			if err != nil {
				return err
			}
			c, err := client.NewOnUserMachine("user")
			if err != nil {
				return err
			}
			defer c.Close()
			fileInfo, err := c.InspectFile(file.Commit, file.Path)
			if err != nil {
				return err
			}
			if fileInfo == nil {
				return errors.Errorf("file %s not found", file.Path)
			}
			if raw {
				return errors.EnsureStack(cmdutil.Encoder(output, os.Stdout).EncodeProto(fileInfo))
			} else if output != "" {
				return errors.New("cannot set --output (-o) without --raw")
			}
			return pretty.PrintDetailedFileInfo(fileInfo)
		}),
	}
	inspectFile.Flags().AddFlagSet(outputFlags)
	shell.RegisterCompletionFunc(inspectFile, shell.FileCompletion)
	commands = append(commands, cmdutil.CreateAliases(inspectFile, "inspect file", files))

	listFile := &cobra.Command{
		Use:   "{{alias}} <repo>@<branch-or-commit>[:<path/in/pfs>]",
		Short: "Return the files in a directory.",
		Long:  "Return the files in a directory.",
		Example: `
# list top-level files on branch "master" in repo "foo"
$ {{alias}} foo@master

# list files under directory "dir" on branch "master" in repo "foo"
$ {{alias}} foo@master:dir

# list top-level files in the parent commit of the current head of "master"
# in repo "foo"
$ {{alias}} foo@master^

# list top-level files in the grandparent of the current head of "master"
# in repo "foo"
$ {{alias}} foo@master^2

# list file under directory "dir[1]" on branch "master" in repo "foo"
# : quote and protect regex characters
$ {{alias}} 'foo@master:dir\[1\]'`,
		Run: cmdutil.RunFixedArgs(1, func(args []string) error {
			file, err := cmdutil.ParseFile(args[0])
			if err != nil {
				return err
			}
			c, err := client.NewOnUserMachine("user")
			if err != nil {
				return err
			}
			defer c.Close()
			if raw {
				encoder := cmdutil.Encoder(output, os.Stdout)
				return c.ListFile(file.Commit, file.Path, func(fi *pfs.FileInfo) error {
					return errors.EnsureStack(encoder.EncodeProto(fi))
				})
			} else if output != "" {
				return errors.New("cannot set --output (-o) without --raw")
			}
			header := pretty.FileHeader
			writer := tabwriter.NewWriter(os.Stdout, header)
			if err := c.ListFile(file.Commit, file.Path, func(fi *pfs.FileInfo) error {
				pretty.PrintFileInfo(writer, fi, fullTimestamps, false)
				return nil
			}); err != nil {
				return err
			}
			return writer.Flush()
		}),
	}
	listFile.Flags().AddFlagSet(outputFlags)
	listFile.Flags().AddFlagSet(timestampFlags)
	shell.RegisterCompletionFunc(listFile, shell.FileCompletion)
	commands = append(commands, cmdutil.CreateAliases(listFile, "list file", files))

	globFile := &cobra.Command{
		Use:   `{{alias}} "<repo>@<branch-or-commit>:<pattern>"`,
		Short: "Return files that match a glob pattern in a commit.",
		Long:  "Return files that match a glob pattern in a commit (that is, match a glob pattern in a repo at the state represented by a commit). Glob patterns are documented [here](https://golang.org/pkg/path/filepath/#Match).",
		Example: `
# Return files in repo "foo" on branch "master" that start
# with the character "A".  Note how the double quotation marks around the
# parameter are necessary because otherwise your shell might interpret the "*".
$ {{alias}} "foo@master:A*"

# Return files in repo "foo" on branch "master" under directory "data".
$ {{alias}} "foo@master:data/*"

# If you only want to view all files on a given repo branch, use "list file -f <repo>@<branch>" instead.`,
		Run: cmdutil.RunFixedArgs(1, func(args []string) error {
			file, err := cmdutil.ParseFile(args[0])
			if err != nil {
				return err
			}
			c, err := client.NewOnUserMachine("user")
			if err != nil {
				return err
			}
			defer c.Close()
			fileInfos, err := c.GlobFileAll(file.Commit, file.Path)
			if err != nil {
				return err
			}
			if raw {
				encoder := cmdutil.Encoder(output, os.Stdout)
				for _, fileInfo := range fileInfos {
					if err := encoder.EncodeProto(fileInfo); err != nil {
						return errors.EnsureStack(err)
					}
				}
				return nil
			} else if output != "" {
				return errors.New("cannot set --output (-o) without --raw")
			}
			writer := tabwriter.NewWriter(os.Stdout, pretty.FileHeader)
			for _, fileInfo := range fileInfos {
				pretty.PrintFileInfo(writer, fileInfo, fullTimestamps, false)
			}
			return writer.Flush()
		}),
	}
	globFile.Flags().AddFlagSet(outputFlags)
	globFile.Flags().AddFlagSet(timestampFlags)
	shell.RegisterCompletionFunc(globFile, shell.FileCompletion)
	commands = append(commands, cmdutil.CreateAliases(globFile, "glob file", files))

	var shallow bool
	var nameOnly bool
	var diffCmdArg string
	diffFile := &cobra.Command{
		Use:   "{{alias}} <new-repo>@<new-branch-or-commit>:<new-path> [<old-repo>@<old-branch-or-commit>:<old-path>]",
		Short: "Return a diff of two file trees stored in Pachyderm",
		Long:  "Return a diff of two file trees stored in Pachyderm",
		Example: `
# Return the diff of the file "path" of the repo "foo" between the head of the
# "master" branch and its parent.
$ {{alias}} foo@master:path

# Return the diff between the master branches of repos foo and bar at paths
# path1 and path2, respectively.
$ {{alias}} foo@master:path1 bar@master:path2`,
		Run: cmdutil.RunBoundedArgs(1, 2, func(args []string) error {
			newFile, err := cmdutil.ParseFile(args[0])
			if err != nil {
				return err
			}
			oldFile := &pfs.File{}
			if len(args) == 2 {
				oldFile, err = cmdutil.ParseFile(args[1])
				if err != nil {
					return err
				}
			}
			c, err := client.NewOnUserMachine("user")
			if err != nil {
				return err
			}
			defer c.Close()

			return pager.Page(noPager, os.Stdout, func(w io.Writer) (retErr error) {
				var writer *tabwriter.Writer
				if nameOnly {
					writer = tabwriter.NewWriter(w, pretty.DiffFileHeader)
					defer func() {
						if err := writer.Flush(); err != nil && retErr == nil {
							retErr = err
						}
					}()
				}

				newFiles, oldFiles, err := c.DiffFileAll(
					newFile.Commit, newFile.Path,
					oldFile.Commit, oldFile.Path,
					shallow,
				)
				if err != nil {
					return err
				}
				diffCmd := diffCommand(diffCmdArg)
				return forEachDiffFile(newFiles, oldFiles, func(nFI, oFI *pfs.FileInfo) error {
					if nameOnly {
						if nFI != nil {
							pretty.PrintDiffFileInfo(writer, true, nFI, fullTimestamps)
						}
						if oFI != nil {
							pretty.PrintDiffFileInfo(writer, false, oFI, fullTimestamps)
						}
						return nil
					}
					nPath, oPath := "/dev/null", "/dev/null"
					if nFI != nil && nFI.FileType == pfs.FileType_FILE {
						nPath, err = dlFile(c, nFI.File)
						if err != nil {
							return err
						}
						defer func() {
							if err := os.RemoveAll(nPath); err != nil && retErr == nil {
								retErr = err
							}
						}()
					}
					if oFI != nil && oFI.FileType == pfs.FileType_FILE {
						oPath, err = dlFile(c, oFI.File)
						defer func() {
							if err := os.RemoveAll(oPath); err != nil && retErr == nil {
								retErr = err
							}
						}()
					}
					cmd := exec.Command(diffCmd[0], append(diffCmd[1:], oPath, nPath)...)
					cmd.Stdout = w
					cmd.Stderr = os.Stderr
					// Diff returns exit code 1 when it finds differences
					// between the files, so we catch it.
					if err := cmd.Run(); err != nil && cmd.ProcessState.ExitCode() != 1 {
						return errors.EnsureStack(err)
					}
					return nil
				})
			})
		}),
	}
	diffFile.Flags().BoolVarP(&shallow, "shallow", "s", false, "Don't descend into sub directories.")
	diffFile.Flags().BoolVar(&nameOnly, "name-only", false, "Show only the names of changed files.")
	diffFile.Flags().StringVar(&diffCmdArg, "diff-command", "", "Use a program other than git to diff files.")
	diffFile.Flags().AddFlagSet(timestampFlags)
	diffFile.Flags().AddFlagSet(pagerFlags)
	shell.RegisterCompletionFunc(diffFile, shell.FileCompletion)
	commands = append(commands, cmdutil.CreateAliases(diffFile, "diff file", files))

	deleteFile := &cobra.Command{
		Use:   "{{alias}} <repo>@<branch-or-commit>:<path/in/pfs>",
		Short: "Delete a file.",
		Long:  "Delete a file.",
		Run: cmdutil.RunFixedArgs(1, func(args []string) error {
			file, err := cmdutil.ParseFile(args[0])
			if err != nil {
				return err
			}
			c, err := client.NewOnUserMachine("user")
			if err != nil {
				return err
			}
			defer c.Close()

			var opts []client.DeleteFileOption
			if recursive {
				opts = append(opts, client.WithRecursiveDeleteFile())
			}
			return c.DeleteFile(file.Commit, file.Path, opts...)
		}),
	}
	deleteFile.Flags().BoolVarP(&recursive, "recursive", "r", false, "Recursively delete the files in a directory.")
	shell.RegisterCompletionFunc(deleteFile, shell.FileCompletion)
	commands = append(commands, cmdutil.CreateAliases(deleteFile, "delete file", files))

	objectDocs := &cobra.Command{
		Short: "Docs for objects.",
		Long: `Objects are content-addressed blobs of data that are directly stored in the backend object store.

Objects are a low-level resource and should not be accessed directly by most users.`,
	}
	commands = append(commands, cmdutil.CreateDocsAlias(objectDocs, "object", " object$"))

	var fix bool
	var zombie string
	var zombieAll bool
	fsck := &cobra.Command{
		Use:   "{{alias}}",
		Short: "Run a file system consistency check on pfs.",
		Long:  "Run a file system consistency check on the pachyderm file system, ensuring the correct provenance relationships are satisfied.",
		Run: cmdutil.RunFixedArgs(0, func(args []string) error {
			c, err := client.NewOnUserMachine("user")
			if err != nil {
				return err
			}
			defer c.Close()
			foundErrors := false
			var opts []client.FsckOption
			if zombieAll {
				if zombie != "" {
					return errors.New("either check all pipelines for zombie files or provide a single commit")
				}
				opts = append(opts, client.WithZombieCheckAll())
			} else if zombie != "" {
				commit, err := cmdutil.ParseCommit(zombie)
				if err != nil {
					return err
				}
				if commit.ID == "" && commit.Branch.Name == "" {
					return errors.Errorf("provide a specific commit or branch for zombie detection on %s", commit.Branch.Repo)
				}
				opts = append(opts, client.WithZombieCheckTarget(commit))
			}

			if err = c.Fsck(fix, func(resp *pfs.FsckResponse) error {
				if resp.Error != "" {
					foundErrors = true
					fmt.Printf("Error: %s\n", resp.Error)
				} else {
					fmt.Printf("Fix applied: %v", resp.Fix)
				}
				return nil
			}, opts...); err != nil {
				return err
			}
			if !foundErrors {
				fmt.Println("No errors found.")
			}
			return nil
		}),
	}
	fsck.Flags().BoolVarP(&fix, "fix", "f", false, "Attempt to fix as many issues as possible.")
	fsck.Flags().BoolVar(&zombieAll, "zombie-all", false, "Check all pipelines for zombie files: files corresponding to old inputs that were not properly deleted")
	fsck.Flags().StringVar(&zombie, "zombie", "", "A single commit to check for zombie files")
	commands = append(commands, cmdutil.CreateAlias(fsck, "fsck"))

	var branchStr string
	var seed int64
	runLoadTest := &cobra.Command{
		Use:     "{{alias}} <spec-file>",
		Short:   "Run a PFS load test.",
		Long:    "Run a PFS load test.",
		Example: pfsload.LoadSpecification,
		Run: cmdutil.RunBoundedArgs(0, 1, func(args []string) (retErr error) {
			c, err := client.NewOnUserMachine("user")
			if err != nil {
				return err
			}
			defer func() {
				if err := c.Close(); retErr == nil {
					retErr = err
				}
			}()
			if len(args) == 0 {
				resp, err := c.PfsAPIClient.RunLoadTestDefault(c.Ctx(), &types.Empty{})
				if err != nil {
					return errors.EnsureStack(err)
				}
				resp.Spec = ""
				if err := cmdutil.Encoder(output, os.Stdout).EncodeProto(resp); err != nil {
					return errors.EnsureStack(err)
				}
				fmt.Println()
				return nil
			}
			err = filepath.Walk(args[0], func(file string, fi os.FileInfo, err error) error {
				if err != nil {
					return err
				}
				if fi.IsDir() {
					return nil
				}
				spec, err := os.ReadFile(file)
				if err != nil {
					return errors.EnsureStack(err)
				}
				var branch *pfs.Branch
				if branchStr != "" {
					branch, err = cmdutil.ParseBranch(branchStr)
					if err != nil {
						return err
					}
				}
				resp, err := c.PfsAPIClient.RunLoadTest(c.Ctx(), &pfs.RunLoadTestRequest{
					Spec:   string(spec),
					Branch: branch,
					Seed:   seed,
				})
				if err != nil {
					return errors.EnsureStack(err)
				}
				resp.Spec = ""
				if err := cmdutil.Encoder(output, os.Stdout).EncodeProto(resp); err != nil {
					return errors.EnsureStack(err)
				}
				fmt.Println()
				return nil
			})
			return errors.EnsureStack(err)
		}),
	}
	runLoadTest.Flags().StringVarP(&branchStr, "branch", "b", "", "The branch to use for generating the load.")
	runLoadTest.Flags().Int64VarP(&seed, "seed", "s", 0, "The seed to use for generating the load.")
	commands = append(commands, cmdutil.CreateAlias(runLoadTest, "run pfs-load-test"))

	// Add the mount commands (which aren't available on Windows, so they're in
	// their own file)
	commands = append(commands, mountCmds()...)

	return commands
}

func putFileHelper(mf client.ModifyFile, path, source string, recursive, appendFile bool) (retErr error) {
	// Resolve the path and convert to unix path in case we're on windows.
	path = filepath.ToSlash(filepath.Clean(path))
	var opts []client.PutFileOption
	if appendFile {
		opts = append(opts, client.WithAppendPutFile())
	}
	// try parsing the filename as a url, if it is one do a PutFileURL
	if url, err := url.Parse(source); err == nil && url.Scheme != "" {
		return errors.EnsureStack(mf.PutFileURL(path, url.String(), recursive, opts...))
	}
	if source == "-" {
		if recursive {
			return errors.New("cannot set -r and read from stdin (must also set -f or -i)")
		}
		stdin := progress.Stdin()
		defer stdin.Finish()
		return errors.EnsureStack(mf.PutFile(path, stdin, opts...))
	}
	// Resolve the source and convert to unix path in case we're on windows.
	source = filepath.ToSlash(filepath.Clean(source))
	if recursive {
		err := filepath.Walk(source, func(filePath string, info os.FileInfo, err error) error {
			// file doesn't exist
			if info == nil {
				return errors.Errorf("%s doesn't exist", filePath)
			}
			if info.IsDir() {
				return nil
			}
			childDest := filepath.Join(path, strings.TrimPrefix(filePath, source))
			// don't do a second recursive 'put file', just put the one file at
			// filePath into childDest, and then this walk loop will go on to the
			// next one
			return putFileHelper(mf, childDest, filePath, false, appendFile)
		})
		return errors.EnsureStack(err)
	}
	f, err := progress.Open(source)
	if err != nil {
		return err
	}
	defer func() {
		if err := f.Close(); retErr == nil {
			retErr = err
		}
	}()
	return errors.EnsureStack(mf.PutFile(path, f, opts...))
}

func joinPaths(prefix, filePath string) string {
	if url, err := url.Parse(filePath); err == nil && url.Scheme != "" {
		if url.Scheme == "pfs" {
			// pfs paths are of the form pfs://host/repo/branch/path we don't
			// want to prefix every file with host/repo so we remove those
			splitPath := strings.Split(strings.TrimPrefix(url.Path, "/"), "/")
			if len(splitPath) < 3 {
				return prefix
			}
			return filepath.Join(append([]string{prefix}, splitPath[2:]...)...)
		}
		return filepath.Join(prefix, strings.TrimPrefix(url.Path, "/"))
	}
	return filepath.Join(prefix, filePath)
}

func dlFile(pachClient *client.APIClient, f *pfs.File) (_ string, retErr error) {
	tempDir := filepath.Join(os.TempDir(), filepath.Dir(f.Path))
	if err := os.MkdirAll(tempDir, 0777); err != nil {
		return "", errors.EnsureStack(err)
	}
	file, err := os.CreateTemp(tempDir, filepath.Base(f.Path+"_"))
	if err != nil {
		return "", errors.EnsureStack(err)
	}
	defer func() {
		if err := file.Close(); err != nil && retErr == nil {
			retErr = err
		}
	}()
	if err := pachClient.GetFile(f.Commit, f.Path, file); err != nil {
		return "", err
	}
	return file.Name(), nil
}

func diffCommand(cmdArg string) []string {
	if cmdArg != "" {
		return strings.Fields(cmdArg)
	}
	_, err := exec.LookPath("git")
	if err == nil {
		return []string{"git", "-c", "color.ui=always", "--no-pager", "diff", "--no-index"}
	}
	return []string{"diff"}
}

func forEachDiffFile(newFiles, oldFiles []*pfs.FileInfo, f func(newFile, oldFile *pfs.FileInfo) error) error {
	nI, oI := 0, 0
	for {
		if nI == len(newFiles) && oI == len(oldFiles) {
			return nil
		}
		var oFI *pfs.FileInfo
		var nFI *pfs.FileInfo
		switch {
		case oI == len(oldFiles) || (nI < len(newFiles) && newFiles[nI].File.Path < oldFiles[oI].File.Path):
			nFI = newFiles[nI]
			nI++
		case nI == len(newFiles) || (oI < len(oldFiles) && oldFiles[oI].File.Path < newFiles[nI].File.Path):
			oFI = oldFiles[oI]
			oI++
		case newFiles[nI].File.Path == oldFiles[oI].File.Path:
			nFI = newFiles[nI]
			nI++
			oFI = oldFiles[oI]
			oI++
		}
		if err := f(nFI, oFI); err != nil {
			if errors.Is(err, errutil.ErrBreak) {
				return nil
			}
			return err
		}
	}
}

func newClient(name string, options ...client.Option) (*client.APIClient, error) {
	if inWorkerStr, ok := os.LookupEnv("PACH_IN_WORKER"); ok {
		inWorker, err := strconv.ParseBool(inWorkerStr)
		if err != nil {
			return nil, errors.Wrap(err, "couldn't parse PACH_IN_WORKER")
		}
		if inWorker {
			return client.NewInWorker(options...)
		}
	}
	return client.NewOnUserMachine(name, options...)
}

func parseOriginKind(input string) (pfs.OriginKind, error) {
	if input == "" {
		return pfs.OriginKind_ORIGIN_KIND_UNKNOWN, nil
	}

	result := pfs.OriginKind(pfs.OriginKind_value[strings.ToUpper(input)])
	if result == pfs.OriginKind_ORIGIN_KIND_UNKNOWN {
		names := []string{}
		for name, value := range pfs.OriginKind_value {
			if pfs.OriginKind(value) != pfs.OriginKind_ORIGIN_KIND_UNKNOWN {
				names = append(names, name)
			}
		}
		return pfs.OriginKind_ORIGIN_KIND_UNKNOWN, errors.Errorf("unknown commit origin type '%s', must be one of: %s", input, strings.Join(names, ", "))
	}

	return result, nil
}<|MERGE_RESOLUTION|>--- conflicted
+++ resolved
@@ -1007,11 +1007,6 @@
 
 		}),
 	}
-<<<<<<< HEAD
-	createProject.Flags().StringVarP(&description, "description", "d", "", "The description of the newly created project.")
-	commands = append(commands, cmdutil.CreateAliases(createProject, "create project", projects))
-
-=======
 	createProject.Flags().StringVarP(&description, "description", "d", "", "The description of the newly-created project.")
 	commands = append(commands, cmdutil.CreateAliases(createProject, "create project", projects))
 
@@ -1040,7 +1035,6 @@
 	shell.RegisterCompletionFunc(updateProject, shell.ProjectCompletion)
 	commands = append(commands, cmdutil.CreateAliases(updateProject, "update project", projects))
 
->>>>>>> 6bd290d1
 	inspectProject := &cobra.Command{
 		Use:   "{{alias}} <project>",
 		Short: "Create a new project.",
