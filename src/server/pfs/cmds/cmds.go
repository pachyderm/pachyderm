--- conflicted
+++ resolved
@@ -1320,13 +1320,8 @@
 	putFile.Flags().BoolVarP(&appendFile, "append", "a", false, "Append to the existing content of the file, either from previous commits or previous calls to 'put file' within this commit.")
 	putFile.Flags().BoolVar(&enableProgress, "progress", isatty.IsTerminal(os.Stdout.Fd()) || isatty.IsCygwinTerminal(os.Stdout.Fd()), "Print progress bars.")
 	putFile.Flags().BoolVar(&fullPath, "full-path", false, "If true, use the entire path provided to -f as the target filename in PFS. By default only the base of the path is used.")
-<<<<<<< HEAD
-	putFile.Flags().BoolVar(&untar, "untar", false, "If true, file(s) with the extension .tar are untarred and put as a separate file for each file within the tar stream(s). gzipped (.tar.gz) tar file(s) are handled as well")
+	putFile.Flags().BoolVar(&untar, "untar", false, "If true, file(s) with the extension .tar are untarred and put as a separate file for each file within the tar stream(s). gzipped (.tar.gz or .tgz) tar file(s) are handled as well")
 	putFile.Flags().StringVar(&project, "project", project, "Project in which repo is located.")
-=======
-	putFile.Flags().BoolVar(&untar, "untar", false, "If true, file(s) with the extension .tar are untarred and put as a separate file for each file within the tar stream(s). gzipped (.tar.gz or .tgz) tar file(s) are handled as well")
-	putFile.Flags().StringVar(&project, "project", pfs.DefaultProjectName, "Project in which repo is located.")
->>>>>>> 444fe21f
 	shell.RegisterCompletionFunc(putFile,
 		func(flag, text string, maxCompletions int64) ([]prompt.Suggest, shell.CacheFunc) {
 			if flag == "-f" || flag == "--file" || flag == "-i" || flag == "input-file" {
