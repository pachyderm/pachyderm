//go:build k8s

package cmds

import (
	"archive/tar"
	"compress/gzip"
	"context"
	"fmt"
	"os"
	"path/filepath"
	"strconv"
	"strings"
	"testing"
	"time"

	"github.com/cenkalti/backoff"
	"github.com/pachyderm/pachyderm/v2/src/client"
	"github.com/pachyderm/pachyderm/v2/src/internal/errors"
	"github.com/pachyderm/pachyderm/v2/src/internal/fsutil"
	"github.com/pachyderm/pachyderm/v2/src/internal/minikubetestenv"
	"github.com/pachyderm/pachyderm/v2/src/internal/require"
	"github.com/pachyderm/pachyderm/v2/src/internal/tarutil"
	tu "github.com/pachyderm/pachyderm/v2/src/internal/testutil"
	"github.com/pachyderm/pachyderm/v2/src/pfs"
	"github.com/pachyderm/pachyderm/v2/src/server/pfs/fuse"
	"golang.org/x/sync/errgroup"
)

const (
	branch = "branch"
	commit = "commit"
	file   = "file"
	repo   = "repo"

	copy      = "copy"
	create    = "create"
	delete    = "delete"
	diff      = "diff"
	finish    = "finish"
	get       = "get"
	glob      = "glob"
	inspect   = "inspect"
	list      = "list"
	put       = "put"
	squash    = "squash"
	start     = "start"
	subscribe = "subscribe"
	update    = "update"
	wait      = "wait"
)

func TestCommit(t *testing.T) {
	if testing.Short() {
		t.Skip("Skipping integration tests in short mode")
	}
	c, _ := minikubetestenv.AcquireCluster(t)
	require.NoError(t, tu.PachctlBashCmd(t, c, `
		pachctl create repo {{.repo}}

		# Create a commit and put some data in it
		commit1=$(pachctl start commit {{.repo}}@master)
		echo "file contents" | pachctl put file {{.repo}}@${commit1}:/file -f -
		pachctl finish commit {{.repo}}@${commit1}

		# Check that the commit above now appears in the output
		pachctl list commit {{.repo}} \
		  | match ${commit1}

		# Create a second commit and put some data in it
		commit2=$(pachctl start commit {{.repo}}@master)
		echo "file contents" | pachctl put file {{.repo}}@${commit2}:/file -f -
		pachctl finish commit {{.repo}}@${commit2}

		# Check that the commit above now appears in the output
		pachctl list commit {{.repo}} \
		  | match ${commit1} \
		  | match ${commit2}
		`,
		"repo", tu.UniqueString("TestCommit-repo"),
	).Run())
}

func TestPutFileSplit(t *testing.T) {
	// TODO: Need to implement put file split in V2.
	t.Skip("Put file split not implemented in V2")
	if testing.Short() {
		t.Skip("Skipping integration tests in short mode")
	}
	c, _ := minikubetestenv.AcquireCluster(t)
	require.NoError(t, tu.PachctlBashCmd(t, c, `
		pachctl create repo {{.repo}}

		pachctl put file {{.repo}}@master:/data --split=csv --header-records=1 <<EOF
		name,job
		alice,accountant
		bob,baker
		EOF

		pachctl get file "{{.repo}}@master:/data/*0" \
		  | match "name,job"
		pachctl get file "{{.repo}}@master:/data/*0" \
		  | match "alice,accountant"
		pachctl get file "{{.repo}}@master:/data/*0" \
		  | match -v "bob,baker"

		pachctl get file "{{.repo}}@master:/data/*1" \
		  | match "name,job"
		pachctl get file "{{.repo}}@master:/data/*1" \
		  | match "bob,baker"
		pachctl get file "{{.repo}}@master:/data/*1" \
		  | match -v "alice,accountant"

		pachctl get file "{{.repo}}@master:/data/*" \
		  | match "name,job"
		pachctl get file "{{.repo}}@master:/data/*" \
		  | match "alice,accountant"
		pachctl get file "{{.repo}}@master:/data/*" \
		  | match "bob,baker"
		`,
		"repo", tu.UniqueString("TestPutFileSplit-repo"),
	).Run())
}

func TestPutFileTAR(t *testing.T) {
	if testing.Short() {
		t.Skip("Skipping integration tests in short mode")
	}
	c, _ := minikubetestenv.AcquireCluster(t)
	// Test .tar file.
	require.NoError(t, fsutil.WithTmpFile("pachyderm_test_put_file_tar", func(f *os.File) error {
		require.NoError(t, tarutil.WithWriter(f, func(tw *tar.Writer) error {
			for i := 0; i < 3; i++ {
				name := strconv.Itoa(i)
				require.NoError(t, tarutil.WriteFile(tw, tarutil.NewMemFile(name, []byte(name))))
			}
			return nil
		}))
		name := f.Name()
		require.NoError(t, tu.PachctlBashCmd(t, c, `
		pachctl create repo {{.repo}}
		pachctl put file {{.repo}}@master -f {{.name}} --untar
		pachctl get file "{{.repo}}@master:/0" \
		  | match "0"
		pachctl get file "{{.repo}}@master:/1" \
		  | match "1"
		pachctl get file "{{.repo}}@master:/2" \
		  | match "2"
		`, "repo", tu.UniqueString("TestPutFileTAR"), "name", name).Run())
		return nil
	}, "tar"))
	// Test .tar.gz. file.
	require.NoError(t, fsutil.WithTmpFile("pachyderm_test_put_file_tar", func(f *os.File) error {
		gw := gzip.NewWriter(f)
		require.NoError(t, tarutil.WithWriter(gw, func(tw *tar.Writer) error {
			for i := 0; i < 3; i++ {
				name := strconv.Itoa(i)
				require.NoError(t, tarutil.WriteFile(tw, tarutil.NewMemFile(name, []byte(name))))
			}
			return nil
		}))
		require.NoError(t, gw.Close())
		name := f.Name()
		require.NoError(t, tu.PachctlBashCmd(t, c, `
		pachctl create repo {{.repo}}
		pachctl put file {{.repo}}@master -f {{.name}} --untar
		pachctl get file "{{.repo}}@master:/0" \
		  | match "0"
		pachctl get file "{{.repo}}@master:/1" \
		  | match "1"
		pachctl get file "{{.repo}}@master:/2" \
		  | match "2"
		`, "repo", tu.UniqueString("TestPutFileTAR"), "name", name).Run())
		return nil
	}, "tar", "gz"))
}

func TestPutFileNonexistentRepo(t *testing.T) {
	if testing.Short() {
		t.Skip("Skipping integration tests in short mode")
	}
	c, _ := minikubetestenv.AcquireCluster(t)
	repoName := tu.UniqueString("TestPutFileNonexistentRepo-repo")
	// This assumes that the file-existence check is after the
	// repo-existence check.  If you are seeing this test fail after
	// restructuring `pachctl put file`, then that is probably why; either
	// restore the order or adopt a different test.
	require.NoError(t, tu.PachctlBashCmd(t, c, `
                (pachctl put file {{.repo}}@master:random -f nonexistent-file 2>&1 || true) \
                  | match "repo default/{{.repo}} not found"
`,
		"repo", repoName).Run())
}

func TestMountParsing(t *testing.T) {
	if testing.Short() {
		t.Skip("Skipping integration tests in short mode")
	}
	expected := map[string]*fuse.RepoOptions{
		"repo1": {
			Name:  "repo1", // name of mount, i.e. where to mount it
			File:  client.NewProjectFile(pfs.DefaultProjectName, "repo1", "branch", "", ""),
			Write: true,
		},
		"repo2": {
			Name:  "repo2",
			File:  client.NewProjectFile(pfs.DefaultProjectName, "repo2", "master", "", ""),
			Write: true,
		},
		"repo3": {
			Name: "repo3",
			File: client.NewProjectFile(pfs.DefaultProjectName, "repo3", "master", "", ""),
		},
		"repo4": {
			Name: "repo4",
			File: client.NewProjectFile(pfs.DefaultProjectName, "repo4", "master", "dee0c3904d6f44beb4fa10fc0db12d02", ""),
		},
	}
	opts, err := parseRepoOpts(pfs.DefaultProjectName, []string{"repo1@branch+w", "repo2+w", "repo3", "repo4@master=dee0c3904d6f44beb4fa10fc0db12d02"})
	require.NoError(t, err)
	for repo, ro := range expected {
		require.Equal(t, ro, opts[repo])
	}
}

func TestDiffFile(t *testing.T) {
	if testing.Short() {
		t.Skip("Skipping integration tests in short mode")
	}
	c, _ := minikubetestenv.AcquireCluster(t)
	require.NoError(t, tu.PachctlBashCmd(t, c, `
		pachctl create repo {{.repo}}

		echo "foo" | pachctl put file {{.repo}}@master:/data

		echo "bar" | pachctl put file {{.repo}}@master:/data

		pachctl diff file {{.repo}}@master:/data {{.repo}}@master^:/data \
			| match -- '-foo'
		`,
		"repo", tu.UniqueString("TestDiffFile-repo"),
	).Run())
}

func TestGetFileError(t *testing.T) {
	if testing.Short() {
		t.Skip("Skipping integration tests in short mode")
	}
	c, _ := minikubetestenv.AcquireCluster(t)
	repo := tu.UniqueString(t.Name())
	require.NoError(t, tu.PachctlBashCmd(t, c, `
		pachctl create repo {{.repo}}

		pachctl put file {{.repo}}@master:/dir/foo <<EOF
		baz
		EOF

		pachctl put file {{.repo}}@master:/dir/bar <<EOF
		baz
		EOF
		`,
		"repo", repo,
	).Run())

	checkError := func(branch, path, message string) {
		req := fmt.Sprintf("%s@%s:%s", repo, branch, path)
		require.NoError(t, tu.PachctlBashCmd(t, c, `
		(pachctl get file "{{.req}}" 2>&1 || true) | match "{{.message}}"
		`,
			"req", req,
			"message", message,
		).Run())
	}
	checkError("bad", "/foo", "not found")
	checkError("master", "/bad", "not found")
	checkError("master", "/dir", "Try again with the -r flag")
	checkError("master", "/dir/*", "Try again with the -r flag")
}

// TestSynonyms walks through the command tree for each resource and verb combination defined in PPS.
// A template is filled in that calls the help flag and the output is compared. It seems like 'match'
// is unable to compare the outputs correctly, but we can use diff here which returns an exit code of 0
// if there is no difference.
func TestSynonyms(t *testing.T) {
	if testing.Short() {
		t.Skip("Skipping integration tests in short mode")
	}

	synonymCheckTemplate := `
		pachctl {{VERB}} {{RESOURCE_SYNONYM}} -h > synonym.txt
		pachctl {{VERB}} {{RESOURCE}} -h > singular.txt
		diff synonym.txt singular.txt
		rm synonym.txt singular.txt
	`

	resources := resourcesMap()
	synonyms := synonymsMap()

	for resource, verbs := range resources {
		withResource := strings.ReplaceAll(synonymCheckTemplate, "{{RESOURCE}}", resource)
		withResources := strings.ReplaceAll(withResource, "{{RESOURCE_SYNONYM}}", synonyms[resource])

		for _, verb := range verbs {
			synonymCommand := strings.ReplaceAll(withResources, "{{VERB}}", verb)
			t.Logf("Testing %s %s -h\n", verb, resource)
			require.NoError(t, tu.BashCmd(synonymCommand).Run())
		}
	}
}

// TestSynonymsDocs is like TestSynonyms except it only tests commands registered by CreateDocsAliases.
func TestSynonymsDocs(t *testing.T) {
	if testing.Short() {
		t.Skip("Skipping integration tests in short mode")
	}

	synonymCheckTemplate := `
		pachctl {{RESOURCE_SYNONYM}} -h > synonym.txt
		pachctl {{RESOURCE}} -h > singular.txt
		diff synonym.txt singular.txt
		rm synonym.txt singular.txt
	`

	synonyms := synonymsMap()

	for resource := range synonyms {
		withResource := strings.ReplaceAll(synonymCheckTemplate, "{{RESOURCE}}", resource)
		synonymCommand := strings.ReplaceAll(withResource, "{{RESOURCE_SYNONYM}}", synonyms[resource])

		t.Logf("Testing %s -h\n", resource)
		require.NoError(t, tu.BashCmd(synonymCommand).Run())
	}
}

func TestProject(t *testing.T) {
	if testing.Short() {
		t.Skip("Skipping integration tests in short mode")
	}
	c, _ := minikubetestenv.AcquireCluster(t)
	// using xargs to trim newlines
	require.NoError(t, tu.PachctlBashCmd(t, c, `
                pachctl list project | xargs | match '^PROJECT DESCRIPTION$'
                pachctl create project foo 
                pachctl list project | match "foo     -"
		`,
	).Run())
	require.YesError(t, tu.PachctlBashCmd(t, c, `
                pachctl create project foo
                `,
	).Run())
	require.NoError(t, tu.PachctlBashCmd(t, c, `
                pachctl update project foo -d "bar"
                pachctl inspect project foo | xargs | match "Name: foo Description: bar"
                pachctl delete project foo
                `,
	).Run())
	require.YesError(t, tu.PachctlBashCmd(t, c, `
                pachctl inspect project foo
                `,
	).Run())
	require.NoError(t, tu.PachctlBashCmd(t, c, `
                pachctl list project | xargs | match '^PROJECT DESCRIPTION$'
                pachctl create project foo
                `,
	).Run())
}

func resourcesMap() map[string][]string {
	return map[string][]string{
		branch: {create, delete, inspect, list},
		commit: {delete, finish, inspect, list, squash, start, subscribe, wait},
		file:   {copy, delete, diff, get, glob, inspect, list, put},
		repo:   {create, delete, inspect, list, update},
	}
}

func synonymsMap() map[string]string {
	return map[string]string{
		branch: branches,
		commit: commits,
		file:   files,
		repo:   repos,
	}
}

// TestMount creates two projects, each containing a repo with same name.  It
// mounts the repos and adds a single file to each, and verifies that the
// expected file appears in each.
func TestMount(t *testing.T) {
	if testing.Short() {
		t.Skip("Skipping integration tests in short mode")
	}
	c, _ := minikubetestenv.AcquireCluster(t)
	ctx := context.Background()
	// If the test has a deadline, cancel the context slightly before it in
	// order to allow time for clean subprocess teardown.  Without this it
	// is possible to leave filesystems mounted after test failure.
	if deadline, ok := t.Deadline(); ok {
		var cancel context.CancelFunc
		ctx, cancel = context.WithTimeout(ctx, time.Duration(float64(time.Until(deadline))*.99))
		defer cancel()
	}
	eg, ctx := errgroup.WithContext(ctx)
	repoName := tu.UniqueString("TestMount-repo")
	configDir := t.TempDir()
	p, err := tu.NewPachctl(ctx, c, filepath.Join(configDir, "config.json"))
	require.NoError(t, err)
	defer p.Close()
	for _, projectName := range []string{tu.UniqueString("TestMount-project1"), tu.UniqueString("TestMount-project2")} {
		projectName := projectName
		mntDirPath := filepath.Join(t.TempDir())
		fileName := tu.UniqueString("filename")
		// TODO: Refactor tu.PachctlBashCmd to handle this a bit more
		// elegantly, perhaps based on a context or something like that
		// rather than on a name.  For now, though, this does work, even
		// if the indirection through subtests which always succeed but
		// spawn goroutines which may fail is a bit confusing.
		eg.Go(func() error {
			cmd, err := p.CommandTemplate(ctx, `
					pachctl create project {{.projectName}}
					pachctl create repo {{.repoName}} --project {{.projectName}}
					# this needs to be execed in order for process killing to cleanly unmount
					exec pachctl mount {{.mntDirPath}} -w --project {{.projectName}}
					`,
				map[string]string{
					"projectName": projectName,
					"repoName":    repoName,
					"mntDirPath":  mntDirPath,
				})
			if err != nil {
				return errors.Wrap(err, "could not create mount command")
			}
			if err := cmd.Run(); err != nil {
				t.Log("stdout:", cmd.Stdout())
				t.Log("stderr:", cmd.Stderr())
				return errors.Wrap(err, "could not mount")
			}
			if cmd, err = p.CommandTemplate(ctx, `
					pachctl list files {{.repoName}}@master --project {{.projectName}} | grep {{.fileName}} > /dev/null || exit "could not find {{.fileName}}"
					# check that only one file is present
					[[ $(pachctl list files {{.repoName}}@master --project {{.projectName}} | wc -l) -eq 2 ]] || exit "more than one file found in repo"
					`,
				map[string]string{
					"projectName": projectName,
					"repoName":    repoName,
					"fileName":    fileName,
				}); err != nil {
				return errors.Wrap(err, "could not create validation command")
			}
			if err := cmd.Run(); err != nil {
				t.Log("stdout:", cmd.Stdout())
				t.Log("stderr:", cmd.Stderr())
				return errors.Wrap(err, "could not validate")
			}
			return nil
		})
		eg.Go(func() error {
			if err := backoff.Retry(func() error {
				ff, err := os.ReadDir(mntDirPath)
				if err != nil {
					return errors.Wrapf(err, "could not read %s", mntDirPath)
				}
				if len(ff) == 0 {
					return errors.Errorf("%s not yet mounted", mntDirPath)
				}
				select {
				case <-ctx.Done():
					return backoff.Permanent(ctx.Err())
				default:
				}
				return nil
			}, backoff.NewExponentialBackOff()); err != nil {
				return errors.Wrapf(err, "%q never mounted", mntDirPath)
			}
			testFilePath := filepath.Join(mntDirPath, repoName, fileName)
			cmd, err := p.CommandTemplate(ctx, `
					echo "this is a test" > {{.testFilePath}}
					fusermount -u {{.mntDirPath}}
					`,
				map[string]string{
					"mntDirPath":   mntDirPath,
					"testFilePath": testFilePath,
				})
			if err != nil {
				return errors.Wrap(err, "could not create mutator")
			}
			if err := cmd.Run(); err != nil {
				t.Log("stdout:", cmd.Stdout())
				t.Log("stderr:", cmd.Stderr())
				return errors.Wrap(err, "could not run mutator")
			}
			return nil
		})
	}
	require.NoError(t, eg.Wait(), "goroutines failed")
}

<<<<<<< HEAD
func TestDeleteAllRepos(t *testing.T) {
	if testing.Short() {
		t.Skip("Skipping integration tests in short mode")
	}
	c, _ := minikubetestenv.AcquireCluster(t)
	require.NoError(t, tu.PachctlBashCmd(t, c, `
		pachctl create project {{.project}}
		pachctl create repo {{.repo}}
		pachctl create repo {{.repo}}a --project {{.project}}
		pachctl delete repo --all
		pachctl list repo | match {{.repo}}a
		`,
		"project", tu.UniqueString("project"),
		"repo", tu.UniqueString("repo"),
	).Run())
=======
func TestListRepo(t *testing.T) {
	if testing.Short() {
		t.Skip("skipping test in short mode")
	}
	c, _ := minikubetestenv.AcquireCluster(t)

	project := tu.UniqueString("project")
	repo1, repo2 := tu.UniqueString("repo1"), tu.UniqueString("repo2")

	require.NoError(t, tu.PachctlBashCmd(t, c, "pachctl create project {{.project}}", "project", project).Run())
	require.NoError(t, tu.PachctlBashCmd(t, c, "pachctl create repo --project default {{.repo}}", "repo", repo1).Run())
	require.NoError(t, tu.PachctlBashCmd(t, c, "pachctl create repo --project {{.project}} {{.repo}}", "project", project, "repo", repo2).Run())

	require.NoError(t, tu.PachctlBashCmd(t, c, `
		pachctl list repo | match {{.repo1}}
		pachctl list repo | match -v {{.repo2}}
		pachctl list repo --project {{.project}} | match {{.repo2}}
		pachctl list repo --all-projects | match {{.repo1}}
		pachctl list repo --all-projects | match {{.repo2}}
	`, "project", project, "repo1", repo1, "repo2", repo2).Run())

>>>>>>> 2b478e4d
}<|MERGE_RESOLUTION|>--- conflicted
+++ resolved
@@ -495,7 +495,6 @@
 	require.NoError(t, eg.Wait(), "goroutines failed")
 }
 
-<<<<<<< HEAD
 func TestDeleteAllRepos(t *testing.T) {
 	if testing.Short() {
 		t.Skip("Skipping integration tests in short mode")
@@ -511,7 +510,8 @@
 		"project", tu.UniqueString("project"),
 		"repo", tu.UniqueString("repo"),
 	).Run())
-=======
+}
+
 func TestListRepo(t *testing.T) {
 	if testing.Short() {
 		t.Skip("skipping test in short mode")
@@ -533,5 +533,4 @@
 		pachctl list repo --all-projects | match {{.repo2}}
 	`, "project", project, "repo1", repo1, "repo2", repo2).Run())
 
->>>>>>> 2b478e4d
 }