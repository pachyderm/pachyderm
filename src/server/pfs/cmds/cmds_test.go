--- conflicted
+++ resolved
@@ -495,7 +495,6 @@
 	require.NoError(t, eg.Wait(), "goroutines failed")
 }
 
-<<<<<<< HEAD
 func TestDeleteAllRepos(t *testing.T) {
 	if testing.Short() {
 		t.Skip("Skipping integration tests in short mode")
@@ -513,10 +512,7 @@
 	).Run())
 }
 
-func TestListRepo(t *testing.T) {
-=======
 func TestCmdListRepo(t *testing.T) {
->>>>>>> 278eb23e
 	if testing.Short() {
 		t.Skip("skipping test in short mode")
 	}
