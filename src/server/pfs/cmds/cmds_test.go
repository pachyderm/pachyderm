--- conflicted
+++ resolved
@@ -17,6 +17,7 @@
 	"github.com/pachyderm/pachyderm/v2/src/client"
 	"github.com/pachyderm/pachyderm/v2/src/internal/dockertestenv"
 	"github.com/pachyderm/pachyderm/v2/src/internal/fsutil"
+	"github.com/pachyderm/pachyderm/v2/src/internal/minikubetestenv"
 	"github.com/pachyderm/pachyderm/v2/src/internal/require"
 	"github.com/pachyderm/pachyderm/v2/src/internal/tarutil"
 	"github.com/pachyderm/pachyderm/v2/src/internal/testpachd/realenv"
@@ -373,115 +374,6 @@
 // TestMount creates two projects, each containing a repo with same name.  It
 // mounts the repos and adds a single file to each, and verifies that the
 // expected file appears in each.
-<<<<<<< HEAD
-func TestMount(t *testing.T) {
-	if testing.Short() {
-		t.Skip("Skipping integration tests in short mode")
-	}
-	c, _ := minikubetestenv.AcquireCluster(t)
-	ctx := context.Background()
-	// If the test has a deadline, cancel the context slightly before it in
-	// order to allow time for clean subprocess teardown.  Without this it
-	// is possible to leave filesystems mounted after test failure.
-	if deadline, ok := t.Deadline(); ok {
-		var cancel context.CancelFunc
-		ctx, cancel = context.WithTimeout(ctx, time.Duration(float64(time.Until(deadline))*.99))
-		defer cancel()
-	}
-	eg, ctx := errgroup.WithContext(ctx)
-	repoName := tu.UniqueString("TestMount-repo")
-	configDir := t.TempDir()
-	p, err := tu.NewPachctl(ctx, c, filepath.Join(configDir, "config.json"))
-	require.NoError(t, err)
-	defer p.Close()
-	for _, projectName := range []string{tu.UniqueString("TestMount-project1"), tu.UniqueString("TestMount-project2")} {
-		projectName := projectName
-		mntDirPath := filepath.Join(t.TempDir())
-		fileName := tu.UniqueString("filename")
-		// TODO: Refactor tu.PachctlBashCmd to handle this a bit more
-		// elegantly, perhaps based on a context or something like that
-		// rather than on a name.  For now, though, this does work, even
-		// if the indirection through subtests which always succeed but
-		// spawn goroutines which may fail is a bit confusing.
-		eg.Go(func() error {
-			cmd, err := p.CommandTemplate(ctx, `
-					pachctl create project {{.projectName}}
-					pachctl create repo {{.repoName}} --project {{.projectName}}
-					# this needs to be execed in order for process killing to cleanly unmount
-					exec pachctl mount {{.mntDirPath}} -w --project {{.projectName}}
-					`,
-				map[string]string{
-					"projectName": projectName,
-					"repoName":    repoName,
-					"mntDirPath":  mntDirPath,
-				})
-			if err != nil {
-				return errors.Wrap(err, "could not create mount command")
-			}
-			if err := cmd.Run(); err != nil {
-				t.Log("stdout:", cmd.Stdout())
-				t.Log("stderr:", cmd.Stderr())
-				return errors.Wrap(err, "could not mount")
-			}
-			if cmd, err = p.CommandTemplate(ctx, `
-					pachctl list files {{.repoName}}@master --project {{.projectName}} | grep {{.fileName}} > /dev/null || exit "could not find {{.fileName}}"
-					# check that only one file is present
-					[[ $(pachctl list files {{.repoName}}@master --project {{.projectName}} | wc -l) -eq 2 ]] || exit "more than one file found in repo"
-					`,
-				map[string]string{
-					"projectName": projectName,
-					"repoName":    repoName,
-					"fileName":    fileName,
-				}); err != nil {
-				return errors.Wrap(err, "could not create validation command")
-			}
-			if err := cmd.Run(); err != nil {
-				t.Log("stdout:", cmd.Stdout())
-				t.Log("stderr:", cmd.Stderr())
-				return errors.Wrap(err, "could not validate")
-			}
-			return nil
-		})
-		eg.Go(func() error {
-			if err := backoff.Retry(func() error {
-				ff, err := os.ReadDir(mntDirPath)
-				if err != nil {
-					return errors.Wrapf(err, "could not read %s", mntDirPath)
-				}
-				if len(ff) == 0 {
-					return errors.Errorf("%s not yet mounted", mntDirPath)
-				}
-				select {
-				case <-ctx.Done():
-					return backoff.Permanent(ctx.Err())
-				default:
-				}
-				return nil
-			}, backoff.NewExponentialBackOff()); err != nil {
-				return errors.Wrapf(err, "%q never mounted", mntDirPath)
-			}
-			testFilePath := filepath.Join(mntDirPath, repoName, fileName)
-			cmd, err := p.CommandTemplate(ctx, `
-					echo "this is a test" > {{.testFilePath}}
-					fusermount -u {{.mntDirPath}}
-					`,
-				map[string]string{
-					"mntDirPath":   mntDirPath,
-					"testFilePath": testFilePath,
-				})
-			if err != nil {
-				return errors.Wrap(err, "could not create mutator")
-			}
-			if err := cmd.Run(); err != nil {
-				t.Log("stdout:", cmd.Stdout())
-				t.Log("stderr:", cmd.Stderr())
-				return errors.Wrap(err, "could not run mutator")
-			}
-			return nil
-		})
-	}
-	require.NoError(t, eg.Wait(), "goroutines failed")
-}
 
 func TestDeleteAllRepos(t *testing.T) {
 	if testing.Short() {
@@ -500,8 +392,6 @@
 	).Run())
 }
 
-=======
->>>>>>> e009aaa8
 func TestCmdListRepo(t *testing.T) {
 	if testing.Short() {
 		t.Skip("skipping test in short mode")
