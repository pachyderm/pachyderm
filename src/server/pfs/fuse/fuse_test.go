//go:build unit_test

package fuse

import (
	"bytes"
	"crypto/sha256"
	"io"
	"os"
	"path/filepath"
	"strings"
	"testing"
	"time"

	"github.com/hanwen/go-fuse/v2/fs"
	"github.com/hanwen/go-fuse/v2/fuse"

	"github.com/pachyderm/pachyderm/v2/src/client"
	"github.com/pachyderm/pachyderm/v2/src/internal/dockertestenv"
	"github.com/pachyderm/pachyderm/v2/src/internal/errors"
	"github.com/pachyderm/pachyderm/v2/src/internal/pctx"
	"github.com/pachyderm/pachyderm/v2/src/internal/require"
	"github.com/pachyderm/pachyderm/v2/src/internal/testpachd/realenv"
	"github.com/pachyderm/pachyderm/v2/src/internal/testutil/random"
	"github.com/pachyderm/pachyderm/v2/src/pfs"
)

const (
	MB = 1024 * 1024
	GB = 1024 * 1024 * 1024
)

func TestBasic(t *testing.T) {
	ctx := pctx.TestContext(t)
	env := realenv.NewRealEnv(ctx, t, dockertestenv.NewTestDBConfig(t))
	require.NoError(t, env.PachClient.CreateProjectRepo(pfs.DefaultProjectName, "repo"))
	commit := client.NewProjectCommit(pfs.DefaultProjectName, "repo", "master", "")
	err := env.PachClient.PutFile(commit, "dir/file1", strings.NewReader("foo"))
	require.NoError(t, err)
	err = env.PachClient.PutFile(commit, "dir/file2", strings.NewReader("foo"))
	require.NoError(t, err)
	withMount(t, env.PachClient, nil, func(mountPoint string) {
		repos, err := os.ReadDir(mountPoint)
		require.NoError(t, err)
		require.Equal(t, 1, len(repos))
		require.Equal(t, "repo", filepath.Base(repos[0].Name()))

		files, err := os.ReadDir(filepath.Join(mountPoint, "repo"))
		require.NoError(t, err)
		require.Equal(t, 1, len(files))
		require.Equal(t, "dir", filepath.Base(files[0].Name()))

		files, err = os.ReadDir(filepath.Join(mountPoint, "repo", "dir"))
		require.NoError(t, err)
		require.Equal(t, 2, len(files))
		require.Equal(t, "file1", filepath.Base(files[0].Name()))
		require.Equal(t, "file2", filepath.Base(files[1].Name()))

		data, err := os.ReadFile(filepath.Join(mountPoint, "repo", "dir", "file1"))
		require.NoError(t, err)
		require.Equal(t, "foo", string(data))
	})
}

func TestChunkSize(t *testing.T) {
	ctx := pctx.TestContext(t)
	env := realenv.NewRealEnv(ctx, t, dockertestenv.NewTestDBConfig(t))
	require.NoError(t, env.PachClient.CreateProjectRepo(pfs.DefaultProjectName, "repo"))
	err := env.PachClient.PutFile(client.NewProjectCommit(pfs.DefaultProjectName, "repo", "master", ""), "file", strings.NewReader(strings.Repeat("p", int(pfs.ChunkSize))))
	require.NoError(t, err)
	withMount(t, env.PachClient, nil, func(mountPoint string) {
		data, err := os.ReadFile(filepath.Join(mountPoint, "repo", "file"))
		require.NoError(t, err)
		require.Equal(t, int(pfs.ChunkSize), len(data))
	})
}

func TestLargeFile(t *testing.T) {
	ctx := pctx.TestContext(t)
	env := realenv.NewRealEnv(ctx, t, dockertestenv.NewTestDBConfig(t))
	require.NoError(t, env.PachClient.CreateProjectRepo(pfs.DefaultProjectName, "repo"))
	random.SeedRand(123)
	src := random.String(GB + 17)
	err := env.PachClient.PutFile(client.NewProjectCommit(pfs.DefaultProjectName, "repo", "master", ""), "file", strings.NewReader(src))
	require.NoError(t, err)
	withMount(t, env.PachClient, nil, func(mountPoint string) {
		data, err := os.ReadFile(filepath.Join(mountPoint, "repo", "file"))
		require.NoError(t, err)
		require.Equal(t, sha256.Sum256([]byte(src)), sha256.Sum256(data))
	})
}

func BenchmarkLargeFile(b *testing.B) {
	ctx := pctx.TestContext(b)
	env := realenv.NewRealEnv(ctx, b, dockertestenv.NewTestDBConfig(b))
	require.NoError(b, env.PachClient.CreateProjectRepo(pfs.DefaultProjectName, "repo"))
	random.SeedRand(123)
	src := random.String(GB)
	err := env.PachClient.PutFile(client.NewProjectCommit(pfs.DefaultProjectName, "repo", "master", ""), "file", strings.NewReader(src))
	require.NoError(b, err)
	b.ResetTimer()
	for i := 0; i < b.N; i++ {
		withMount(b, env.PachClient, nil, func(mountPoint string) {
			data, err := os.ReadFile(filepath.Join(mountPoint, "repo", "file"))
			require.NoError(b, err)
			require.Equal(b, GB, len(data))
			b.SetBytes(GB)
		})
	}
}

func TestSeek(t *testing.T) {
	ctx := pctx.TestContext(t)
	env := realenv.NewRealEnv(ctx, t, dockertestenv.NewTestDBConfig(t))
	require.NoError(t, env.PachClient.CreateProjectRepo(pfs.DefaultProjectName, "repo"))
	data := strings.Repeat("foo", MB)
	err := env.PachClient.PutFile(client.NewProjectCommit(pfs.DefaultProjectName, "repo", "master", ""), "file", strings.NewReader(data))
	require.NoError(t, err)
	withMount(t, env.PachClient, nil, func(mountPoint string) {
		f, err := os.Open(filepath.Join(mountPoint, "repo", "file"))
		require.NoError(t, err)
		defer func() {
			require.NoError(t, f.Close())
		}()

		testSeek := func(offset int64) {
			_, err = f.Seek(offset, 0)
			require.NoError(t, err)
			d, err := io.ReadAll(f)
			require.NoError(t, err)
			require.Equal(t, data[offset:], string(d))
		}

		testSeek(0)
		testSeek(MB)
		testSeek(2 * MB)
		testSeek(3 * MB)
	})
}

func TestHeadlessBranch(t *testing.T) {
	ctx := pctx.TestContext(t)
	env := realenv.NewRealEnv(ctx, t, dockertestenv.NewTestDBConfig(t))
	require.NoError(t, env.PachClient.CreateProjectRepo(pfs.DefaultProjectName, "repo"))
	require.NoError(t, env.PachClient.CreateProjectBranch(pfs.DefaultProjectName, "repo", "master", "", "", nil))
	withMount(t, env.PachClient, nil, func(mountPoint string) {
		fis, err := os.ReadDir(filepath.Join(mountPoint, "repo"))
		require.NoError(t, err)
		// Headless branches display with 0 files.
		require.Equal(t, 0, len(fis))
	})
}

func TestReadOnly(t *testing.T) {
	ctx := pctx.TestContext(t)
	env := realenv.NewRealEnv(ctx, t, dockertestenv.NewTestDBConfig(t))
	require.NoError(t, env.PachClient.CreateProjectRepo(pfs.DefaultProjectName, "repo"))
	withMount(t, env.PachClient, &Options{
		Fuse: &fs.Options{
			MountOptions: fuse.MountOptions{
				Debug: true,
			},
		},
	}, func(mountPoint string) {
		require.YesError(t, os.WriteFile(filepath.Join(mountPoint, "repo", "foo"), []byte("foo\n"), 0644))
	})
}

func TestWrite(t *testing.T) {
	ctx := pctx.TestContext(t)
	env := realenv.NewRealEnv(ctx, t, dockertestenv.NewTestDBConfig(t))
	require.NoError(t, env.PachClient.CreateProjectRepo(pfs.DefaultProjectName, "repo"))
	commit := client.NewProjectCommit(pfs.DefaultProjectName, "repo", "master", "")
	// First, create a file
	withMount(t, env.PachClient, &Options{
		Fuse: &fs.Options{
			MountOptions: fuse.MountOptions{
				Debug: true,
			},
		},
		Write: true,
	}, func(mountPoint string) {
		require.NoError(t, os.MkdirAll(filepath.Join(mountPoint, "repo", "dir"), 0777))
		require.NoError(t, os.WriteFile(filepath.Join(mountPoint, "repo", "dir", "foo"), []byte("foo\n"), 0644))
	})
	var b bytes.Buffer
	require.NoError(t, env.PachClient.GetFile(commit, "dir/foo", &b))
	require.Equal(t, "foo\n", b.String())

	// Now append to the file
	withMount(t, env.PachClient, &Options{
		Fuse: &fs.Options{
			MountOptions: fuse.MountOptions{
				Debug: true,
			},
		},
		Write: true,
	}, func(mountPoint string) {
		data, err := os.ReadFile(filepath.Join(mountPoint, "repo", "dir", "foo"))
		require.NoError(t, err)
		require.Equal(t, "foo\n", string(data))
		f, err := os.OpenFile(filepath.Join(mountPoint, "repo", "dir", "foo"), os.O_WRONLY, 0600)
		require.NoError(t, err)
		defer func() {
			require.NoError(t, f.Close())
		}()
		_, err = f.Seek(0, 2)
		require.NoError(t, err)
		_, err = f.Write([]byte("foo\n"))
		require.NoError(t, err)
	})
	b.Reset()
	require.NoError(t, env.PachClient.GetFile(commit, "dir/foo", &b))
	require.Equal(t, "foo\nfoo\n", b.String())

	// Now overwrite that file
	withMount(t, env.PachClient, &Options{
		Fuse: &fs.Options{
			MountOptions: fuse.MountOptions{
				Debug: true,
			},
		},
		Write: true,
	}, func(mountPoint string) {
		require.NoError(t, os.Remove(filepath.Join(mountPoint, "repo", "dir", "foo")))
		require.NoError(t, os.WriteFile(filepath.Join(mountPoint, "repo", "dir", "foo"), []byte("bar\n"), 0644))
	})
	b.Reset()
	require.NoError(t, env.PachClient.GetFile(commit, "dir/foo", &b))
	require.Equal(t, "bar\n", b.String())

	// Now link it to another location
	withMount(t, env.PachClient, &Options{
		Fuse: &fs.Options{
			MountOptions: fuse.MountOptions{
				Debug: true,
			},
		},
		Write: true,
	}, func(mountPoint string) {
		require.NoError(t, os.Link(filepath.Join(mountPoint, "repo", "dir", "foo"), filepath.Join(mountPoint, "repo", "dir", "bar")))
		require.NoError(t, os.Symlink(filepath.Join(mountPoint, "repo", "dir", "foo"), filepath.Join(mountPoint, "repo", "dir", "buzz")))
	})
	b.Reset()
	require.NoError(t, env.PachClient.GetFile(commit, "dir/bar", &b))
	require.Equal(t, "bar\n", b.String())
	b.Reset()
	require.NoError(t, env.PachClient.GetFile(commit, "dir/buzz", &b))
	require.Equal(t, "bar\n", b.String())

	// Now delete it
	withMount(t, env.PachClient, &Options{
		Fuse: &fs.Options{
			MountOptions: fuse.MountOptions{
				Debug: true,
			},
		},
		Write: true,
	}, func(mountPoint string) {
		require.NoError(t, os.Remove(filepath.Join(mountPoint, "repo", "dir", "foo")))
	})
	b.Reset()
	require.YesError(t, env.PachClient.GetFile(commit, "dir/foo", &b))

	// Try writing to two repos at once
	require.NoError(t, env.PachClient.CreateProjectRepo(pfs.DefaultProjectName, "repo2"))
	withMount(t, env.PachClient, &Options{
		Fuse: &fs.Options{
			MountOptions: fuse.MountOptions{
				Debug: true,
			},
		},
		Write: true,
	}, func(mountPoint string) {
		require.NoError(t, os.WriteFile(filepath.Join(mountPoint, "repo", "file"), []byte("foo\n"), 0644))
		require.NoError(t, os.WriteFile(filepath.Join(mountPoint, "repo2", "file"), []byte("foo\n"), 0644))
	})
}

func TestRepoOpts(t *testing.T) {
	ctx := pctx.TestContext(t)
	env := realenv.NewRealEnv(ctx, t, dockertestenv.NewTestDBConfig(t))
	require.NoError(t, env.PachClient.CreateProjectRepo(pfs.DefaultProjectName, "repo1"))
	require.NoError(t, env.PachClient.CreateProjectRepo(pfs.DefaultProjectName, "repo2"))
	require.NoError(t, env.PachClient.CreateProjectRepo(pfs.DefaultProjectName, "repo3"))
	file := client.NewProjectFile(pfs.DefaultProjectName, "repo1", "master", "", "")
	err := env.PachClient.PutFile(file.Commit, "foo", strings.NewReader("foo\n"))
	require.NoError(t, err)
	withMount(t, env.PachClient, &Options{
		Fuse: &fs.Options{
			MountOptions: fuse.MountOptions{
				Debug: true,
			},
		},
		RepoOptions: map[string]*RepoOptions{
			"repo1": {Name: "repo1", File: file},
		},
	}, func(mountPoint string) {
		repos, err := os.ReadDir(mountPoint)
		require.NoError(t, err)
		require.Equal(t, 1, len(repos))
		data, err := os.ReadFile(filepath.Join(mountPoint, "repo1", "foo"))
		require.NoError(t, err)
		require.Equal(t, "foo\n", string(data))
		require.YesError(t, os.WriteFile(filepath.Join(mountPoint, "repo1", "bar"), []byte("bar\n"), 0644))
	})
	withMount(t, env.PachClient, &Options{
		Write: true,
		Fuse: &fs.Options{
			MountOptions: fuse.MountOptions{
				Debug: true,
			},
		},
		RepoOptions: map[string]*RepoOptions{
			"repo1": {Name: "repo1", File: file, Write: true},
		},
	}, func(mountPoint string) {
		repos, err := os.ReadDir(mountPoint)
		require.NoError(t, err)
		require.Equal(t, 1, len(repos))
		data, err := os.ReadFile(filepath.Join(mountPoint, "repo1", "foo"))
		require.NoError(t, err)
		require.Equal(t, "foo\n", string(data))
		require.NoError(t, os.WriteFile(filepath.Join(mountPoint, "repo1", "bar"), []byte("bar\n"), 0644))
	})
	stagingCommit := client.NewProjectCommit(pfs.DefaultProjectName, "repo1", "staging", "")
	err = env.PachClient.PutFile(stagingCommit, "buzz", strings.NewReader("buzz\n"))
	require.NoError(t, err)
	withMount(t, env.PachClient, &Options{
		Write: true,
		Fuse: &fs.Options{
			MountOptions: fuse.MountOptions{
				Debug: true,
			},
		},
		RepoOptions: map[string]*RepoOptions{
			"repo1": {Name: "repo1", File: client.NewProjectFile(pfs.DefaultProjectName, "repo1", "staging", "", ""), Write: true},
		},
	}, func(mountPoint string) {
		repos, err := os.ReadDir(mountPoint)
		require.NoError(t, err)
		require.Equal(t, 1, len(repos))
		_, err = os.ReadFile(filepath.Join(mountPoint, "repo1", "foo"))
		require.YesError(t, err)
		data, err := os.ReadFile(filepath.Join(mountPoint, "repo1", "buzz"))
		require.NoError(t, err)
		require.Equal(t, "buzz\n", string(data))
		require.NoError(t, os.WriteFile(filepath.Join(mountPoint, "repo1", "fizz"), []byte("fizz\n"), 0644))
	})
	var b bytes.Buffer
	require.NoError(t, env.PachClient.GetFile(stagingCommit, "fizz", &b))
	require.Equal(t, "fizz\n", b.String())
}

func TestOpenCommit(t *testing.T) {
	ctx := pctx.TestContext(t)
	env := realenv.NewRealEnv(ctx, t, dockertestenv.NewTestDBConfig(t))
	require.NoError(t, env.PachClient.CreateProjectRepo(pfs.DefaultProjectName, "in"))
	require.NoError(t, env.PachClient.CreateProjectRepo(pfs.DefaultProjectName, "out"))
	require.NoError(t, env.PachClient.CreateProjectBranch(pfs.DefaultProjectName, "out", "master", "", "", []*pfs.Branch{client.NewProjectBranch(pfs.DefaultProjectName, "in", "master")}))
	require.NoError(t, env.PachClient.FinishProjectCommit(pfs.DefaultProjectName, "out", "master", ""))
	_, err := env.PachClient.StartProjectCommit(pfs.DefaultProjectName, "in", "master")
	require.NoError(t, err)

	withMount(t, env.PachClient, &Options{
		Fuse: &fs.Options{
			MountOptions: fuse.MountOptions{
				Debug: true,
			},
		},
		Write: true,
	}, func(mountPoint string) {
		repos, err := os.ReadDir(mountPoint)
		require.NoError(t, err)
		require.Equal(t, 2, len(repos))
		files, err := os.ReadDir(filepath.Join(mountPoint, "in"))
		require.NoError(t, err)
		require.Equal(t, 0, len(files))
		files, err = os.ReadDir(filepath.Join(mountPoint, "out"))
		require.NoError(t, err)
		require.Equal(t, 0, len(files))
	})
}

func TestMountCommit(t *testing.T) {
<<<<<<< HEAD
	t.Skip("FIXME - skipping for now. We don't want to allow creating multiple commits in the same transaction on the same repo")
	env := realenv.NewRealEnv(t, dockertestenv.NewTestDBConfig(t))
=======
	ctx := pctx.TestContext(t)
	env := realenv.NewRealEnv(ctx, t, dockertestenv.NewTestDBConfig(t))
>>>>>>> 179e8b0d
	require.NoError(t, env.PachClient.CreateProjectRepo(pfs.DefaultProjectName, "repo"))
	txn, err := env.PachClient.StartTransaction()
	require.NoError(t, err)
	c := env.PachClient.WithTransaction(txn)
	c1, err := c.StartProjectCommit(pfs.DefaultProjectName, "repo", "b1")
	require.NoError(t, err)
	c2, err := c.StartProjectCommit(pfs.DefaultProjectName, "repo", "b2")
	require.NoError(t, err)
	_, err = env.PachClient.FinishTransaction(txn)
	require.NoError(t, err)

	err = env.PachClient.PutFile(c1, "foo", strings.NewReader("foo"))
	require.NoError(t, err)
	err = env.PachClient.PutFile(c2, "bar", strings.NewReader("bar"))
	require.NoError(t, err)
	withMount(t, env.PachClient, &Options{
		RepoOptions: map[string]*RepoOptions{
			"repo": {
				Name: "repo",
				File: &pfs.File{Commit: c1},
			},
		},
	}, func(mountPoint string) {
		repos, err := os.ReadDir(mountPoint)
		require.NoError(t, err)
		require.Equal(t, 1, len(repos))
		require.Equal(t, "repo", filepath.Base(repos[0].Name()))

		files, err := os.ReadDir(filepath.Join(mountPoint, "repo"))
		require.NoError(t, err)
		require.Equal(t, 1, len(files))
		require.Equal(t, "foo", filepath.Base(files[0].Name()))

		data, err := os.ReadFile(filepath.Join(mountPoint, "repo", "foo"))
		require.NoError(t, err)
		require.Equal(t, "foo", string(data))
	})

	withMount(t, env.PachClient, &Options{
		RepoOptions: map[string]*RepoOptions{
			"repo": {
				Name: "repo",
				File: &pfs.File{Commit: c2},
			},
		},
	}, func(mountPoint string) {
		repos, err := os.ReadDir(mountPoint)
		require.NoError(t, err)
		require.Equal(t, 1, len(repos))
		require.Equal(t, "repo", filepath.Base(repos[0].Name()))

		files, err := os.ReadDir(filepath.Join(mountPoint, "repo"))
		require.NoError(t, err)
		require.Equal(t, 1, len(files))
		require.Equal(t, "bar", filepath.Base(files[0].Name()))

		data, err := os.ReadFile(filepath.Join(mountPoint, "repo", "bar"))
		require.NoError(t, err)
		require.Equal(t, "bar", string(data))
	})
}

func TestMountFile(t *testing.T) {
	ctx := pctx.TestContext(t)
	env := realenv.NewRealEnv(ctx, t, dockertestenv.NewTestDBConfig(t))
	require.NoError(t, env.PachClient.CreateProjectRepo(pfs.DefaultProjectName, "repo"))
	require.NoError(t, env.PachClient.PutFile(client.NewProjectCommit(pfs.DefaultProjectName, "repo", "master", ""), "foo", strings.NewReader("foo")))
	require.NoError(t, env.PachClient.PutFile(client.NewProjectCommit(pfs.DefaultProjectName, "repo", "master", ""), "bar", strings.NewReader("bar")))
	require.NoError(t, env.PachClient.PutFile(client.NewProjectCommit(pfs.DefaultProjectName, "repo", "master", ""), "buzz", strings.NewReader("buzz")))
	withMount(t, env.PachClient, &Options{
		RepoOptions: map[string]*RepoOptions{
			"repo": {
				Name: "repo",
				File: client.NewProjectFile(pfs.DefaultProjectName, "repo", "master", "master^", "/foo"),
			},
		},
	}, func(mountPoint string) {
		repos, err := os.ReadDir(mountPoint)
		require.NoError(t, err)
		require.Equal(t, 1, len(repos))
		require.Equal(t, "repo", filepath.Base(repos[0].Name()))

		files, err := os.ReadDir(filepath.Join(mountPoint, "repo"))
		require.NoError(t, err)
		require.Equal(t, 1, len(files))
		require.Equal(t, "foo", filepath.Base(files[0].Name()))

		data, err := os.ReadFile(filepath.Join(mountPoint, "repo", "foo"))
		require.NoError(t, err)
		require.Equal(t, "foo", string(data))
	})

	withMount(t, env.PachClient, &Options{
		RepoOptions: map[string]*RepoOptions{
			"repo": {
				Name: "repo",
				File: client.NewProjectFile(pfs.DefaultProjectName, "repo", "master", "", "/bar"),
			},
		},
	}, func(mountPoint string) {
		repos, err := os.ReadDir(mountPoint)
		require.NoError(t, err)
		require.Equal(t, 1, len(repos))
		require.Equal(t, "repo", filepath.Base(repos[0].Name()))

		files, err := os.ReadDir(filepath.Join(mountPoint, "repo"))
		require.NoError(t, err)
		require.Equal(t, 1, len(files))
		require.Equal(t, "bar", filepath.Base(files[0].Name()))

		data, err := os.ReadFile(filepath.Join(mountPoint, "repo", "bar"))
		require.NoError(t, err)
		require.Equal(t, "bar", string(data))
	})
}

func TestMountDir(t *testing.T) {
	ctx := pctx.TestContext(t)
	env := realenv.NewRealEnv(ctx, t, dockertestenv.NewTestDBConfig(t))
	require.NoError(t, env.PachClient.CreateProjectRepo(pfs.DefaultProjectName, "repo"))
	err := env.PachClient.WithModifyFileClient(client.NewProjectCommit(pfs.DefaultProjectName, "repo", "master", ""), func(mf client.ModifyFile) error {
		if err := mf.PutFile("dir/foo", strings.NewReader("foo")); err != nil {
			return errors.EnsureStack(err)
		}
		if err := mf.PutFile("dir/bar", strings.NewReader("bar")); err != nil {
			return errors.EnsureStack(err)
		}
		return nil
	})
	require.NoError(t, err)
	withMount(t, env.PachClient, &Options{
		RepoOptions: map[string]*RepoOptions{
			"repo": {
				Name: "repo",
				File: client.NewProjectFile(pfs.DefaultProjectName, "repo", "master", "", "/dir/foo"),
			},
		},
	}, func(mountPoint string) {
		repos, err := os.ReadDir(mountPoint)
		require.NoError(t, err)
		require.Equal(t, 1, len(repos))
		require.Equal(t, "repo", filepath.Base(repos[0].Name()))

		files, err := os.ReadDir(filepath.Join(mountPoint, "repo"))
		require.NoError(t, err)
		require.Equal(t, 1, len(files))
		require.Equal(t, "dir", filepath.Base(files[0].Name()))

		files, err = os.ReadDir(filepath.Join(mountPoint, "repo", "dir"))
		require.NoError(t, err)
		require.Equal(t, 1, len(files))
		require.Equal(t, "foo", filepath.Base(files[0].Name()))

		data, err := os.ReadFile(filepath.Join(mountPoint, "repo", "dir", "foo"))
		require.NoError(t, err)
		require.Equal(t, "foo", string(data))
	})

	withMount(t, env.PachClient, &Options{
		RepoOptions: map[string]*RepoOptions{
			"repo": {
				Name: "repo",
				File: client.NewProjectFile(pfs.DefaultProjectName, "repo", "master", "", "/dir/bar"),
			},
		},
	}, func(mountPoint string) {
		repos, err := os.ReadDir(mountPoint)
		require.NoError(t, err)
		require.Equal(t, 1, len(repos))
		require.Equal(t, "repo", filepath.Base(repos[0].Name()))

		files, err := os.ReadDir(filepath.Join(mountPoint, "repo"))
		require.NoError(t, err)
		require.Equal(t, 1, len(files))
		require.Equal(t, "dir", filepath.Base(files[0].Name()))

		files, err = os.ReadDir(filepath.Join(mountPoint, "repo", "dir"))
		require.NoError(t, err)
		require.Equal(t, 1, len(files))
		require.Equal(t, "bar", filepath.Base(files[0].Name()))

		data, err := os.ReadFile(filepath.Join(mountPoint, "repo", "dir", "bar"))
		require.NoError(t, err)
		require.Equal(t, "bar", string(data))
	})

	withMount(t, env.PachClient, &Options{
		RepoOptions: map[string]*RepoOptions{
			"repo": {
				Name: "repo",
				File: client.NewProjectFile(pfs.DefaultProjectName, "repo", "master", "", "/dir"),
			},
		},
	}, func(mountPoint string) {
		repos, err := os.ReadDir(mountPoint)
		require.NoError(t, err)
		require.Equal(t, 1, len(repos))
		require.Equal(t, "repo", filepath.Base(repos[0].Name()))

		files, err := os.ReadDir(filepath.Join(mountPoint, "repo"))
		require.NoError(t, err)
		require.Equal(t, 1, len(files))
		require.Equal(t, "dir", filepath.Base(files[0].Name()))

		files, err = os.ReadDir(filepath.Join(mountPoint, "repo", "dir"))
		require.NoError(t, err)
		require.Equal(t, 2, len(files))
		require.Equal(t, "bar", filepath.Base(files[0].Name()))
		require.Equal(t, "foo", filepath.Base(files[1].Name()))

		// require.ElementsEqualUnderFn(t, []string{"foo", "bar"}, []string{"foo", "bar"}, func(f interface{}) interface{} { return f.(iofs.FileInfo).Name() })

		data, err := os.ReadFile(filepath.Join(mountPoint, "repo", "dir", "foo"))
		require.NoError(t, err)
		require.Equal(t, "foo", string(data))

		data, err = os.ReadFile(filepath.Join(mountPoint, "repo", "dir", "bar"))
		require.NoError(t, err)
		require.Equal(t, "bar", string(data))
	})
}

func withMount(tb testing.TB, c *client.APIClient, opts *Options, f func(mountPoint string)) {
	dir := tb.TempDir()
	if opts == nil {
		opts = &Options{}
	}
	if opts.Unmount == nil {
		opts.Unmount = make(chan struct{})
	}
	unmounted := make(chan struct{})
	var mountErr error
	defer func() {
		close(opts.Unmount)
		<-unmounted
		require.NoError(tb, mountErr)
	}()
	defer func() {
		// recover because panics leave the mount in a weird state that makes
		// it hard to rerun the tests, mostly relevent when you're iterating on
		// these tests, or the code they test.
		if r := recover(); r != nil {
			tb.Fatal(r)
		}
	}()
	go func() {
		mountErr = Mount(c, pfs.DefaultProjectName, dir, opts)
		close(unmounted)
	}()
	// Gotta give the fuse mount time to come up.
	time.Sleep(2 * time.Second)
	f(dir)
}<|MERGE_RESOLUTION|>--- conflicted
+++ resolved
@@ -383,13 +383,9 @@
 }
 
 func TestMountCommit(t *testing.T) {
-<<<<<<< HEAD
 	t.Skip("FIXME - skipping for now. We don't want to allow creating multiple commits in the same transaction on the same repo")
-	env := realenv.NewRealEnv(t, dockertestenv.NewTestDBConfig(t))
-=======
-	ctx := pctx.TestContext(t)
-	env := realenv.NewRealEnv(ctx, t, dockertestenv.NewTestDBConfig(t))
->>>>>>> 179e8b0d
+	ctx := pctx.TestContext(t)
+	env := realenv.NewRealEnv(ctx, t, dockertestenv.NewTestDBConfig(t))
 	require.NoError(t, env.PachClient.CreateProjectRepo(pfs.DefaultProjectName, "repo"))
 	txn, err := env.PachClient.StartTransaction()
 	require.NoError(t, err)
