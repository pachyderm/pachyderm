--- conflicted
+++ resolved
@@ -241,35 +241,20 @@
 				'cross': [
 					{
 						'cross': [
-<<<<<<< HEAD
 							{'pfs': {'glob': '/*', 'project': '%s', 'repo': 'repo1', 'name': 'repo1_m1'}},
 							{'pfs': {'glob': '/*/*', 'project': '%s', 'repo': 'repo1', 'name': 'repo1_m2'}}
-=======
-							{'pfs': {'glob': '/*', 'project': '%s', 'repo': 'repo1'}},
-							{'pfs': {'glob': '/*/*', 'project': '%s', 'repo': 'repo1'}}
->>>>>>> da54c151
 						]
 					},
 					{
 						'cross': [
-<<<<<<< HEAD
 							{'pfs': {'glob': '/*', 'project': '%s', 'repo': 'repo2', 'branch': 'dev', 'name': 'repo2_m1'}},
 							{'pfs': {'glob': '/*/*', 'project': '%s', 'repo': 'repo2', 'branch': 'dev', 'name': 'repo2_m2'}}
-=======
-							{'pfs': {'glob': '/*', 'project': '%s', 'repo': 'repo2', 'branch': 'dev'}},
-							{'pfs': {'glob': '/*/*', 'project': '%s', 'repo': 'repo2', 'branch': 'dev'}}
->>>>>>> da54c151
 						]
 					},
 					{
 						'cross': [
-<<<<<<< HEAD
 							{'pfs': {'glob': '/*', 'project': '%s', 'repo': 'repo1', 'name': 'repo1_m3'}},
 							{'pfs': {'glob': '/*', 'project': '%s', 'repo': 'repo2', 'branch': 'dev', 'name': 'repo2_m3'}}
-=======
-							{'pfs': {'glob': '/*', 'project': '%s', 'repo': 'repo1'}},
-							{'pfs': {'glob': '/*', 'project': '%s', 'repo': 'repo2', 'branch': 'dev'}}
->>>>>>> da54c151
 						]
 					}
 				]
@@ -286,13 +271,10 @@
 		// require.NotEqual(t, "", mdr.Id)
 		require.Equal(t, 16, mdr.NumDatums)
 		require.Equal(t, true, mdr.AllDatumsReceived)
-<<<<<<< HEAD
 
 		files, err = os.ReadDir(filepath.Join(mountPoint))
 		require.NoError(t, err)
 		require.Equal(t, 6, len(files))
-=======
->>>>>>> da54c151
 	})
 }
 
@@ -347,24 +329,14 @@
 				'union': [
 					{
 						'union': [
-<<<<<<< HEAD
 							{'pfs': {'glob': '/*', 'project': '%s', 'repo': 'repo1', 'name': 'repo1_m1'}},
 							{'pfs': {'glob': '/*/*', 'project': '%s', 'repo': 'repo1', 'name': 'repo1_m2'}}
-=======
-							{'pfs': {'glob': '/*', 'project': '%s', 'repo': 'repo1'}},
-							{'pfs': {'glob': '/*/*', 'project': '%s', 'repo': 'repo1'}}
->>>>>>> da54c151
 						]
 					},
 					{
 						'union': [
-<<<<<<< HEAD
 							{'pfs': {'glob': '/*', 'project': '%s', 'repo': 'repo2', 'branch': 'dev', 'name': 'repo2_m1'}},
 							{'pfs': {'glob': '/*/*', 'project': '%s', 'repo': 'repo2', 'branch': 'dev', 'name': 'repo2_m2'}}
-=======
-							{'pfs': {'glob': '/*', 'project': '%s', 'repo': 'repo2', 'branch': 'dev'}},
-							{'pfs': {'glob': '/*/*', 'project': '%s', 'repo': 'repo2', 'branch': 'dev'}}
->>>>>>> da54c151
 						]
 					}
 				]
@@ -570,19 +542,11 @@
 		// require.NotEqual(t, "", mdr.Id)
 		require.Equal(t, 2, mdr.NumDatums)
 		require.Equal(t, true, mdr.AllDatumsReceived)
-<<<<<<< HEAD
 
 		resp, err = put("datums/_next", nil)
 		require.NoError(t, err)
 		require.Equal(t, 400, resp.StatusCode)
 
-=======
-
-		resp, err = put("datums/_next", nil)
-		require.NoError(t, err)
-		require.Equal(t, 400, resp.StatusCode)
-
->>>>>>> da54c151
 		resp, err = put("datums/_prev", nil)
 		require.NoError(t, err)
 		require.Equal(t, 200, resp.StatusCode)
@@ -983,19 +947,11 @@
 	})
 }
 
-<<<<<<< HEAD
 func TestMountingDatumsDuplicateRepoNoAliasError(t *testing.T) {
 	c, _ := minikubetestenv.AcquireCluster(t)
 	require.NoError(t, c.CreateRepo(pfs.DefaultProjectName, "repo"))
 	commit := client.NewCommit(pfs.DefaultProjectName, "repo", "master", "")
 	err := c.PutFile(commit, "file1", strings.NewReader("foo"))
-=======
-func TestMountDatumsNoGlobMatch(t *testing.T) {
-	c, _ := minikubetestenv.AcquireCluster(t)
-	require.NoError(t, c.CreateRepo(pfs.DefaultProjectName, "repo"))
-	commit := client.NewCommit(pfs.DefaultProjectName, "repo", "master", "")
-	err := c.PutFile(commit, "file", strings.NewReader("foo"))
->>>>>>> da54c151
 	require.NoError(t, err)
 	commitInfo, err := c.InspectCommit(pfs.DefaultProjectName, "repo", "master", "")
 	require.NoError(t, err)
@@ -1003,7 +959,6 @@
 	require.NoError(t, err)
 
 	withServerMount(t, c, nil, func(mountPoint string) {
-<<<<<<< HEAD
 		input := []byte(
 			`{'input': {
 				'cross': [
@@ -1011,11 +966,28 @@
 					{'pfs': {'glob': '/*', 'repo': 'repo1'}}
 				]
 			}}`,
-=======
+		)
+		resp, err := put("datums/_mount", bytes.NewReader(input))
+		require.NoError(t, err)
+		require.Equal(t, 400, resp.StatusCode)
+	})
+}
+
+func TestMountDatumsNoGlobMatch(t *testing.T) {
+	c, _ := minikubetestenv.AcquireCluster(t)
+	require.NoError(t, c.CreateRepo(pfs.DefaultProjectName, "repo"))
+	commit := client.NewCommit(pfs.DefaultProjectName, "repo", "master", "")
+	err := c.PutFile(commit, "file", strings.NewReader("foo"))
+	require.NoError(t, err)
+	commitInfo, err := c.InspectCommit(pfs.DefaultProjectName, "repo", "master", "")
+	require.NoError(t, err)
+	_, err = c.WaitCommitSetAll(commitInfo.Commit.Id)
+	require.NoError(t, err)
+
+	withServerMount(t, c, nil, func(mountPoint string) {
 		input := []byte(fmt.Sprintf(
 			`{'input': {'pfs': {'project': '%s', 'repo': 'repo', 'glob': '/file1*', 'commit': '%s'}}}`,
 			pfs.DefaultProjectName, commitInfo.Commit.Id),
->>>>>>> da54c151
 		)
 		resp, err := put("datums/_mount", bytes.NewReader(input))
 		require.NoError(t, err)
