//go:build k8s

package fuse

import (
	"bytes"
	"encoding/json"
	"fmt"
	"io"
	"net/http"
	"os"
	"path/filepath"
	"strings"
	"testing"
	"time"

	"github.com/pachyderm/pachyderm/v2/src/auth"
	"github.com/pachyderm/pachyderm/v2/src/client"
	"github.com/pachyderm/pachyderm/v2/src/internal/dockertestenv"
	"github.com/pachyderm/pachyderm/v2/src/internal/errors"
	"github.com/pachyderm/pachyderm/v2/src/internal/grpcutil"
	"github.com/pachyderm/pachyderm/v2/src/internal/minikubetestenv"
	"github.com/pachyderm/pachyderm/v2/src/internal/require"
	"github.com/pachyderm/pachyderm/v2/src/internal/testpachd"
	tu "github.com/pachyderm/pachyderm/v2/src/internal/testutil"
	"github.com/pachyderm/pachyderm/v2/src/pfs"
)

func put(path string, body io.Reader) (*http.Response, error) {
	client := &http.Client{}
	req, err := http.NewRequest(http.MethodPut, fmt.Sprintf("http://localhost:9002/%s", path), body)
	if err != nil {
		panic(err)
	}
	x, err := client.Do(req)
	return x, errors.EnsureStack(err)
}

func get(path string) (*http.Response, error) {
	client := &http.Client{}
	req, err := http.NewRequest(http.MethodGet, fmt.Sprintf("http://localhost:9002/%s", path), nil)
	if err != nil {
		panic(err)
	}
	x, err := client.Do(req)
	return x, errors.EnsureStack(err)
}

/*

Tests to write:

- read only is read only
- read write is read write
- write, unmount, files have gone from local mount
- write, unmount, remount, data comes back
- simple mount under different name works
- mount two versions of the same repo under different names works
	- there is no cache interference between them
- listing repos works and shows status
- when a repo is deleted in pachyderm it shows up as missing
- cp works (ff16dadac35bfd3f459d537fe68b788c8568db8a fixed it)

*/

func TestBasicServerSameNames(t *testing.T) {
	env := testpachd.NewRealEnv(t, dockertestenv.NewTestDBConfig(t))
	require.NoError(t, env.PachClient.CreateRepo("repo"))
	commit := client.NewCommit("repo", "master", "")
	err := env.PachClient.PutFile(commit, "dir/file1", strings.NewReader("foo"))
	require.NoError(t, err)
	err = env.PachClient.PutFile(commit, "dir/file2", strings.NewReader("foo"))
	require.NoError(t, err)
	withServerMount(t, env.PachClient, nil, func(mountPoint string) {
		mr := MountRequest{
			Mounts: []*MountInfo{
				{
					Name:   "repo",
					Repo:   "repo",
					Branch: "master",
				},
			},
		}
		b := new(bytes.Buffer)
		json.NewEncoder(b).Encode(mr)
		resp, err := put("_mount", b)
		require.NoError(t, err)

		defer resp.Body.Close()
<<<<<<< HEAD
		mountResp := &ListMountResponse{}
		json.NewDecoder(resp.Body).Decode(mountResp)
		require.Equal(t, "repo", (*mountResp).Mounted["repo"].Repo)
		require.Equal(t, "master", (*mountResp).Mounted["repo"].Branch)
=======
		repoResp := &ListRepoResponse{}
		require.NoError(t, json.NewDecoder(resp.Body).Decode(repoResp))
		require.Equal(t, "repo", (*repoResp)["repo"].Name)
		require.Equal(t, "master", (*repoResp)["repo"].Branches["master"].Name)
>>>>>>> 5c00e6f4

		repos, err := os.ReadDir(mountPoint)
		require.NoError(t, err)
		require.Equal(t, 1, len(repos))
		require.Equal(t, "repo", filepath.Base(repos[0].Name()))

		files, err := os.ReadDir(filepath.Join(mountPoint, "repo"))
		require.NoError(t, err)
		require.Equal(t, 1, len(files))
		require.Equal(t, "dir", filepath.Base(files[0].Name()))

		files, err = os.ReadDir(filepath.Join(mountPoint, "repo", "dir"))
		require.NoError(t, err)
		require.Equal(t, 2, len(files))
		require.Equal(t, "file1", filepath.Base(files[0].Name()))
		require.Equal(t, "file2", filepath.Base(files[1].Name()))

		data, err := os.ReadFile(filepath.Join(mountPoint, "repo", "dir", "file1"))
		require.NoError(t, err)
		require.Equal(t, "foo", string(data))
	})
}

func TestBasicServerNonMasterBranch(t *testing.T) {
	env := testpachd.NewRealEnv(t, dockertestenv.NewTestDBConfig(t))
	require.NoError(t, env.PachClient.CreateRepo("repo"))
	commit := client.NewCommit("repo", "dev", "")
	err := env.PachClient.PutFile(commit, "dir/file1", strings.NewReader("foo"))
	require.NoError(t, err)
	err = env.PachClient.PutFile(commit, "dir/file2", strings.NewReader("foo"))
	require.NoError(t, err)
	withServerMount(t, env.PachClient, nil, func(mountPoint string) {
		mr := MountRequest{
			Mounts: []*MountInfo{
				{
					Name:   "repo",
					Repo:   "repo",
					Branch: "dev",
				},
			},
		}
		b := new(bytes.Buffer)
		json.NewEncoder(b).Encode(mr)
		_, err := put("_mount", b)
		require.NoError(t, err)

		repos, err := os.ReadDir(mountPoint)
		require.NoError(t, err)
		require.Equal(t, 1, len(repos))
		require.Equal(t, "repo", filepath.Base(repos[0].Name()))

		files, err := os.ReadDir(filepath.Join(mountPoint, "repo"))
		require.NoError(t, err)
		require.Equal(t, 1, len(files))
		require.Equal(t, "dir", filepath.Base(files[0].Name()))

		files, err = os.ReadDir(filepath.Join(mountPoint, "repo", "dir"))
		require.NoError(t, err)
		require.Equal(t, 2, len(files))
		require.Equal(t, "file1", filepath.Base(files[0].Name()))
		require.Equal(t, "file2", filepath.Base(files[1].Name()))

		data, err := os.ReadFile(filepath.Join(mountPoint, "repo", "dir", "file1"))
		require.NoError(t, err)
		require.Equal(t, "foo", string(data))
	})
}

func TestBasicServerDifferingNames(t *testing.T) {
	env := testpachd.NewRealEnv(t, dockertestenv.NewTestDBConfig(t))
	require.NoError(t, env.PachClient.CreateRepo("repo"))
	commit := client.NewCommit("repo", "master", "")
	err := env.PachClient.PutFile(commit, "dir/file1", strings.NewReader("foo"))
	require.NoError(t, err)
	err = env.PachClient.PutFile(commit, "dir/file2", strings.NewReader("foo"))
	require.NoError(t, err)
	withServerMount(t, env.PachClient, nil, func(mountPoint string) {
		mr := MountRequest{
			Mounts: []*MountInfo{
				{
					Name:   "newname",
					Repo:   "repo",
					Branch: "master",
				},
			},
		}
		b := new(bytes.Buffer)
		json.NewEncoder(b).Encode(mr)
		_, err := put("_mount", b)
		require.NoError(t, err)

		repos, err := os.ReadDir(mountPoint)
		require.NoError(t, err)
		require.Equal(t, 1, len(repos))
		require.Equal(t, "newname", filepath.Base(repos[0].Name()))

		files, err := os.ReadDir(filepath.Join(mountPoint, "newname"))
		require.NoError(t, err)
		require.Equal(t, 1, len(files))
		require.Equal(t, "dir", filepath.Base(files[0].Name()))

		files, err = os.ReadDir(filepath.Join(mountPoint, "newname", "dir"))
		require.NoError(t, err)
		require.Equal(t, 2, len(files))
		require.Equal(t, "file1", filepath.Base(files[0].Name()))
		require.Equal(t, "file2", filepath.Base(files[1].Name()))

		data, err := os.ReadFile(filepath.Join(mountPoint, "newname", "dir", "file1"))
		require.NoError(t, err)
		require.Equal(t, "foo", string(data))
	})
}

func TestRepoAccess(t *testing.T) {
	c, _ := minikubetestenv.AcquireCluster(t)
	tu.ActivateAuthClient(t, c)
	alice, bob := "robot"+tu.UniqueString("alice"), "robot"+tu.UniqueString("bob")
	aliceClient, bobClient := tu.AuthenticateClient(t, c, alice), tu.AuthenticateClient(t, c, bob)

	require.NoError(t, aliceClient.CreateRepo("repo1"))
	commit := client.NewCommit("repo1", "master", "")
	err := aliceClient.PutFile(commit, "dir/file1", strings.NewReader("foo"))
	require.NoError(t, err)

	withServerMount(t, aliceClient, nil, func(mountPoint string) {
		resp, err := get("repos")
		require.NoError(t, err)

		reposResp := &ListRepoResponse{}
<<<<<<< HEAD
		json.NewDecoder(resp.Body).Decode(reposResp)
		require.Equal(t, "write", (*reposResp)["repo1"].Authorization)
=======
		require.NoError(t, json.NewDecoder(resp.Body).Decode(reposResp))
		require.Equal(t, (*reposResp)["repo1"].Authorization, "write")
>>>>>>> 5c00e6f4
	})

	withServerMount(t, bobClient, nil, func(mountPoint string) {
		resp, err := get("repos")
		require.NoError(t, err)

		reposResp := &ListRepoResponse{}
<<<<<<< HEAD
		json.NewDecoder(resp.Body).Decode(reposResp)
		require.Equal(t, "none", (*reposResp)["repo1"].Authorization)

		mr := MountRequest{
			Mounts: []*MountInfo{
				{
					Name:   "repo1",
					Repo:   "repo1",
					Branch: "master",
				},
			},
		}
		b := new(bytes.Buffer)
		json.NewEncoder(b).Encode(mr)
		resp, _ = put("_mount", b)
		require.Equal(t, 500, resp.StatusCode)
=======
		require.NoError(t, json.NewDecoder(resp.Body).Decode(reposResp))
		require.Equal(t, (*reposResp)["repo1"].Authorization, "none")

		resp, _ = put("repos/repo1/master/_mount?name=repo1&mode=ro", nil)
		require.Equal(t, resp.StatusCode, 500)
>>>>>>> 5c00e6f4
	})
}

func TestUnmountAll(t *testing.T) {
	env := testpachd.NewRealEnv(t, dockertestenv.NewTestDBConfig(t))

	require.NoError(t, env.PachClient.CreateRepo("repo1"))
	commit := client.NewCommit("repo1", "master", "")
	err := env.PachClient.PutFile(commit, "dir/file1", strings.NewReader("foo"))
	require.NoError(t, err)

	require.NoError(t, env.PachClient.CreateRepo("repo2"))
	commit = client.NewCommit("repo2", "master", "")
	err = env.PachClient.PutFile(commit, "dir/file2", strings.NewReader("foo"))
	require.NoError(t, err)

	withServerMount(t, env.PachClient, nil, func(mountPoint string) {
		mr := MountRequest{
			Mounts: []*MountInfo{
				{
					Name:   "repo1",
					Repo:   "repo1",
					Branch: "master",
				},
				{
					Name:   "repo2",
					Repo:   "repo2",
					Branch: "master",
				},
			},
		}
		b := new(bytes.Buffer)
		json.NewEncoder(b).Encode(mr)
		_, err := put("_mount", b)
		require.NoError(t, err)

		repos, err := os.ReadDir(mountPoint)
		require.NoError(t, err)
		require.Equal(t, 2, len(repos))

		resp, err := put("_unmount_all", nil)
		require.NoError(t, err)

		defer resp.Body.Close()
		unmountResp := &ListRepoResponse{}
		require.NoError(t, json.NewDecoder(resp.Body).Decode(unmountResp))
		require.Equal(t, 2, len(*unmountResp))

		repos, err = os.ReadDir(mountPoint)
		require.NoError(t, err)
		require.Equal(t, 0, len(repos))
	})
}

func TestConfig(t *testing.T) {
	c, _ := minikubetestenv.AcquireCluster(t)
	tu.ActivateAuthClient(t, c)
	c = tu.AuthenticateClient(t, c, auth.RootUser)

	withServerMount(t, c, nil, func(mountPoint string) {
		type Config struct {
			ClusterStatus string `json:"cluster_status"`
			PachdAddress  string `json:"pachd_address"`
		}

		// PUT
		invalidCfg := &Config{ClusterStatus: "INVALID", PachdAddress: "bad_address"}
		m := map[string]string{"pachd_address": invalidCfg.PachdAddress}
		b := new(bytes.Buffer)
		require.NoError(t, json.NewEncoder(b).Encode(m))

		putResp, err := put("config", b)
		require.NoError(t, err)
		require.Equal(t, 500, putResp.StatusCode)

		cfg := &Config{ClusterStatus: "AUTH_ENABLED", PachdAddress: c.GetAddress().Qualified()}
		m = map[string]string{"pachd_address": cfg.PachdAddress}
		b = new(bytes.Buffer)
		require.NoError(t, json.NewEncoder(b).Encode(m))

		putResp, err = put("config", b)
		require.NoError(t, err)
		defer putResp.Body.Close()

		putConfig := &Config{}
		require.NoError(t, json.NewDecoder(putResp.Body).Decode(putConfig))

		cfgParsedPachdAddress, err := grpcutil.ParsePachdAddress(cfg.PachdAddress)
		require.NoError(t, err)

		require.Equal(t, cfg.ClusterStatus, putConfig.ClusterStatus)
		require.Equal(t, cfgParsedPachdAddress.Qualified(), putConfig.PachdAddress)
		require.Equal(t, cfgParsedPachdAddress.Qualified(), c.GetAddress().Qualified())

		// GET
		getResp, err := get("config")
		require.NoError(t, err)
		defer getResp.Body.Close()

		getConfig := &Config{}
		require.NoError(t, json.NewDecoder(getResp.Body).Decode(getConfig))

		require.Equal(t, cfg.ClusterStatus, getConfig.ClusterStatus)
		require.Equal(t, cfg.PachdAddress, getConfig.PachdAddress)
	})
}

func TestAuthLoginLogout(t *testing.T) {
	c, _ := minikubetestenv.AcquireCluster(t)
	tu.ActivateAuthClient(t, c)
	require.NoError(t, tu.ConfigureOIDCProvider(t, c))
	c = tu.UnauthenticatedPachClient(t, c)

	withServerMount(t, c, nil, func(mountPoint string) {
		authResp, err := put("auth/_login", nil)
		require.NoError(t, err)
		defer authResp.Body.Close()

		type AuthLoginResp struct {
			AuthUrl string `json:"auth_url"`
		}
		getAuthLogin := &AuthLoginResp{}
		require.NoError(t, json.NewDecoder(authResp.Body).Decode(getAuthLogin))

		tu.DoOAuthExchange(t, c, c, getAuthLogin.AuthUrl)
		time.Sleep(1 * time.Second)

		_, err = c.WhoAmI(c.Ctx(), &auth.WhoAmIRequest{})
		require.NoError(t, err)

		_, err = put("auth/_logout", nil)
		require.NoError(t, err)

		_, err = c.WhoAmI(c.Ctx(), &auth.WhoAmIRequest{})
		require.ErrorIs(t, err, auth.ErrNotSignedIn)
	})
}

func TestUnauthenticatedCode(t *testing.T) {
	c, _ := minikubetestenv.AcquireCluster(t)
	tu.ActivateAuthClient(t, c)
	withServerMount(t, c, nil, func(mountPoint string) {
		resp, _ := get("repos")
		require.Equal(t, 200, resp.StatusCode)
	})

	c = tu.UnauthenticatedPachClient(t, c)
	withServerMount(t, c, nil, func(mountPoint string) {
		resp, _ := get("repos")
		require.Equal(t, 401, resp.StatusCode)
	})

	c = tu.AuthenticateClient(t, c, "test")
	withServerMount(t, c, nil, func(mountPoint string) {
		resp, _ := get("repos")
		require.Equal(t, 200, resp.StatusCode)
	})
}

func TestMultipleMount(t *testing.T) {
	env := testpachd.NewRealEnv(t, dockertestenv.NewTestDBConfig(t))
	require.NoError(t, env.PachClient.CreateRepo("repo"))
	commit := client.NewCommit("repo", "master", "")
	err := env.PachClient.PutFile(commit, "dir/file", strings.NewReader("foo"))
	require.NoError(t, err)
	require.NoError(t, env.PachClient.CreateRepo("repo2"))
	commit = client.NewCommit("repo2", "master", "")
	err = env.PachClient.PutFile(commit, "dir/file", strings.NewReader("foo"))
	require.NoError(t, err)

	withServerMount(t, env.PachClient, nil, func(mountPoint string) {
		mr := MountRequest{
			Mounts: []*MountInfo{
				{
					Name:   "mount1",
					Repo:   "repo",
					Branch: "master",
				},
				{
					Name:   "mount2",
					Repo:   "repo",
					Branch: "master",
				},
			},
		}
		b := new(bytes.Buffer)
		json.NewEncoder(b).Encode(mr)
		_, err := put("_mount", b)
		require.NoError(t, err)

		repos, err := os.ReadDir(mountPoint)
		require.NoError(t, err)
		require.Equal(t, 2, len(repos))
		require.Equal(t, "mount1", filepath.Base(repos[0].Name()))
		require.Equal(t, "mount2", filepath.Base(repos[1].Name()))

		data, err := os.ReadFile(filepath.Join(mountPoint, "mount1", "dir", "file"))
		require.NoError(t, err)
		require.Equal(t, "foo", string(data))
		data, err = os.ReadFile(filepath.Join(mountPoint, "mount2", "dir", "file"))
		require.NoError(t, err)
		require.Equal(t, "foo", string(data))

		ur := UnmountRequest{
			Mounts: []string{"mount2"},
		}
		b = new(bytes.Buffer)
		json.NewEncoder(b).Encode(ur)
		_, err = put("_unmount", b)
		require.NoError(t, err)

		repos, err = os.ReadDir(mountPoint)
		require.NoError(t, err)
		require.Equal(t, 1, len(repos))
		require.Equal(t, "mount1", filepath.Base(repos[0].Name()))

		data, err = os.ReadFile(filepath.Join(mountPoint, "mount1", "dir", "file"))
		require.NoError(t, err)
		require.Equal(t, "foo", string(data))

		mr = MountRequest{
			Mounts: []*MountInfo{
				{
					Name:   "mount1",
					Repo:   "repo2",
					Branch: "master",
				},
			},
		}
		b = new(bytes.Buffer)
		json.NewEncoder(b).Encode(mr)
		resp, _ := put("_mount", b)
		require.Equal(t, 500, resp.StatusCode)
	})
}

func TestMountNonexistentRepo(t *testing.T) {
	env := testpachd.NewRealEnv(t, dockertestenv.NewTestDBConfig(t))

	withServerMount(t, env.PachClient, nil, func(mountPoint string) {
		mr := MountRequest{
			Mounts: []*MountInfo{
				{
					Name:   "repo1",
					Repo:   "repo1",
					Branch: "master",
				},
			},
		}
		b := new(bytes.Buffer)
		json.NewEncoder(b).Encode(mr)
		resp, _ := put("_mount", b)
		require.Equal(t, 400, resp.StatusCode)
	})
}

// TODO: pass reference to the MountManager object to the test func, so that the
// test can call MountBranch, UnmountBranch etc directly for convenience
func withServerMount(tb testing.TB, c *client.APIClient, sopts *ServerOptions, f func(mountPoint string)) {
	dir := tb.TempDir()
	if sopts == nil {
		sopts = &ServerOptions{
			MountDir: dir,
		}
	}
	if sopts.Unmount == nil {
		sopts.Unmount = make(chan struct{})
	}
	unmounted := make(chan struct{})
	var mountErr error
	defer func() {
		close(sopts.Unmount)
		<-unmounted
		require.ErrorIs(tb, mountErr, http.ErrServerClosed)
	}()
	defer func() {
		// recover because panics leave the mount in a weird state that makes
		// it hard to rerun the tests, mostly relevent when you're iterating on
		// these tests, or the code they test.
		if r := recover(); r != nil {
			tb.Fatal(r)
		}
	}()
	go func() {
		mountErr = Server(sopts, c)
		close(unmounted)
	}()
	// Gotta give the fuse mount time to come up.
	time.Sleep(2 * time.Second)
	f(dir)
}

func TestRwUnmountCreatesCommit(t *testing.T) {
	// Unmounting a mounted read-write filesystem which has had some data
	// written to it results in a new commit with that data in it.
	env := testpachd.NewRealEnv(t, dockertestenv.NewTestDBConfig(t))
	require.NoError(t, env.PachClient.CreateRepo("repo"))
	client.NewCommit("repo", "master", "")
	withServerMount(t, env.PachClient, nil, func(mountPoint string) {
		mr := MountRequest{
			Mounts: []*MountInfo{
				{
					Name:   "repo",
					Repo:   "repo",
					Branch: "master",
					Mode:   "rw",
				},
			},
		}
		b := new(bytes.Buffer)
		json.NewEncoder(b).Encode(mr)
		resp, err := put("_mount", b)
		require.NoError(t, err)

		commits, err := env.PachClient.ListCommitByRepo(&pfs.Repo{
			Name: "repo",
			Type: pfs.UserRepoType,
		})
		require.NoError(t, err)
		// the commit created above isn't actually written until we unmount, so
		// we currently have 0 commits
		require.Equal(t, 0, len(commits))
		defer resp.Body.Close()
		err = os.WriteFile(
			filepath.Join(mountPoint, "repo", "file1"), []byte("hello"), 0644,
		)
		require.NoError(t, err)
		ur := UnmountRequest{
			Mounts: []string{"repo"},
		}
		b = new(bytes.Buffer)
		json.NewEncoder(b).Encode(ur)
		_, err = put("_unmount", b)
		require.NoError(t, err)

		commits, err = env.PachClient.ListCommitByRepo(&pfs.Repo{
			Name: "repo",
			Type: pfs.UserRepoType,
		})
		require.NoError(t, err)
		// we have one more commit than we did previously!
		require.Equal(t, 1, len(commits))
	})
}

func TestRwCommitCreatesCommit(t *testing.T) {
	// Commit operation creates a commit.
	env := testpachd.NewRealEnv(t, dockertestenv.NewTestDBConfig(t))
	require.NoError(t, env.PachClient.CreateRepo("repo"))
	client.NewCommit("repo", "master", "")
	withServerMount(t, env.PachClient, nil, func(mountPoint string) {
		mr := MountRequest{
			Mounts: []*MountInfo{
				{
					Name:   "repo",
					Repo:   "repo",
					Branch: "master",
					Mode:   "rw",
				},
			},
		}
		b := new(bytes.Buffer)
		json.NewEncoder(b).Encode(mr)
		resp, err := put("_mount", b)
		require.NoError(t, err)

		commits, err := env.PachClient.ListCommitByRepo(&pfs.Repo{
			Name: "repo",
			Type: pfs.UserRepoType,
		})
		require.NoError(t, err)
		// the commit created above isn't actually written until we unmount, so
		// we currently have 0 commits
		require.Equal(t, 0, len(commits))
		defer resp.Body.Close()
		err = os.WriteFile(
			filepath.Join(mountPoint, "repo", "file1"), []byte("hello"), 0644,
		)
		require.NoError(t, err)

		cr := CommitRequest{
			Mount: "repo",
		}
		b = new(bytes.Buffer)
		json.NewEncoder(b).Encode(cr)
		_, err = put("_commit", b)
		require.NoError(t, err)

		commits, err = env.PachClient.ListCommitByRepo(&pfs.Repo{
			Name: "repo",
			Type: pfs.UserRepoType,
		})
		require.NoError(t, err)
		// we have one more commit than we did previously!
		require.Equal(t, 1, len(commits))
	})
}

func TestRwCommitTwiceCreatesTwoCommits(t *testing.T) {
	// Two sequential commit operations create two commits (and they contain the
	// correct files).
	env := testpachd.NewRealEnv(t, dockertestenv.NewTestDBConfig(t))
	require.NoError(t, env.PachClient.CreateRepo("repo"))
	client.NewCommit("repo", "master", "")
	withServerMount(t, env.PachClient, nil, func(mountPoint string) {
		mr := MountRequest{
			Mounts: []*MountInfo{
				{
					Name:   "repo",
					Repo:   "repo",
					Branch: "master",
					Mode:   "rw",
				},
			},
		}
		b := new(bytes.Buffer)
		json.NewEncoder(b).Encode(mr)
		resp, err := put("_mount", b)
		require.NoError(t, err)

		commits, err := env.PachClient.ListCommitByRepo(&pfs.Repo{
			Name: "repo",
			Type: pfs.UserRepoType,
		})
		require.NoError(t, err)
		// the commit created above isn't actually written until we unmount, so
		// we currently have 0 commits
		require.Equal(t, 0, len(commits))
		defer resp.Body.Close()
		err = os.WriteFile(
			filepath.Join(mountPoint, "repo", "file1"), []byte("hello"), 0644,
		)
		require.NoError(t, err)

		cr := CommitRequest{
			Mount: "repo",
		}
		b = new(bytes.Buffer)
		json.NewEncoder(b).Encode(cr)
		_, err = put("_commit", b)
		require.NoError(t, err)

		commits, err = env.PachClient.ListCommitByRepo(&pfs.Repo{
			Name: "repo",
			Type: pfs.UserRepoType,
		})
		require.NoError(t, err)
		// we have one more commit than we did previously!
		require.Equal(t, 1, len(commits))

		// another file!
		err = os.WriteFile(
			filepath.Join(mountPoint, "repo", "file2"), []byte("hello"), 0644,
		)
		require.NoError(t, err)

		b = new(bytes.Buffer)
		json.NewEncoder(b).Encode(cr)
		_, err = put("_commit", b)
		require.NoError(t, err)

		commits, err = env.PachClient.ListCommitByRepo(&pfs.Repo{
			Name: "repo",
			Type: pfs.UserRepoType,
		})
		require.NoError(t, err)
		// we have one more commit than we did previously!
		require.Equal(t, 2, len(commits))
	})
}

func TestRwCommitUnmountCreatesTwoCommits(t *testing.T) {
	// Commit and then unmount results in two commits, since unmounting creates
	// one too.
	env := testpachd.NewRealEnv(t, dockertestenv.NewTestDBConfig(t))
	require.NoError(t, env.PachClient.CreateRepo("repo"))
	client.NewCommit("repo", "master", "")
	withServerMount(t, env.PachClient, nil, func(mountPoint string) {
		mr := MountRequest{
			Mounts: []*MountInfo{
				{
					Name:   "repo",
					Repo:   "repo",
					Branch: "master",
					Mode:   "rw",
				},
			},
		}
		b := new(bytes.Buffer)
		json.NewEncoder(b).Encode(mr)
		resp, err := put("_mount", b)
		require.NoError(t, err)

		commits, err := env.PachClient.ListCommitByRepo(&pfs.Repo{
			Name: "repo",
			Type: pfs.UserRepoType,
		})
		require.NoError(t, err)
		// the commit created above isn't actually written until we unmount, so
		// we currently have 0 commits
		require.Equal(t, 0, len(commits))
		defer resp.Body.Close()
		err = os.WriteFile(
			filepath.Join(mountPoint, "repo", "file1"), []byte("hello"), 0644,
		)
		require.NoError(t, err)

		cr := CommitRequest{
			Mount: "repo",
		}
		b = new(bytes.Buffer)
		json.NewEncoder(b).Encode(cr)
		_, err = put("_commit", b)
		require.NoError(t, err)

		commits, err = env.PachClient.ListCommitByRepo(&pfs.Repo{
			Name: "repo",
			Type: pfs.UserRepoType,
		})
		require.NoError(t, err)
		// we have one more commit than we did previously!
		require.Equal(t, 1, len(commits))

		// another file!
		err = os.WriteFile(
			filepath.Join(mountPoint, "repo", "file2"), []byte("hello"), 0644,
		)
		require.NoError(t, err)
		ur := UnmountRequest{
			Mounts: []string{"repo"},
		}
		b = new(bytes.Buffer)
		json.NewEncoder(b).Encode(ur)
		_, err = put("_unmount", b)
		require.NoError(t, err)

		commits, err = env.PachClient.ListCommitByRepo(&pfs.Repo{
			Name: "repo",
			Type: pfs.UserRepoType,
		})
		require.NoError(t, err)
		// we have one more commit than we did previously!
		require.Equal(t, 2, len(commits))
	})
}

func TestHealth(t *testing.T) {
	env := testpachd.NewRealEnv(t, dockertestenv.NewTestDBConfig(t))
	_, err := get("health")
	require.YesError(t, err)

	withServerMount(t, env.PachClient, nil, func(mountPoint string) {
		_, err = get("health")
		require.NoError(t, err)
	})
}

func TestMountDatum(t *testing.T) {
	c, _ := minikubetestenv.AcquireCluster(t)
	require.NoError(t, c.CreateRepo("repo"))
	commit := client.NewCommit("repo", "master", "")
	err := c.PutFile(commit, "dir/file1", strings.NewReader("foo"))
	require.NoError(t, err)
	err = c.PutFile(commit, "file2", strings.NewReader("foo"))
	require.NoError(t, err)
	withServerMount(t, c, nil, func(mountPoint string) {
		input := []byte("{'input': {'pfs': {'repo': 'repo', 'glob': '/'}}}")
		resp, err := put("_mount_datums", bytes.NewReader(input))
		require.NoError(t, err)

		mdr := &MountDatumResponse{}
		json.NewDecoder(resp.Body).Decode(mdr)
		require.Equal(t, 0, mdr.Idx)
		require.NotEqual(t, "", mdr.Id)
		require.Equal(t, 1, mdr.NumDatums)

		files, err := ioutil.ReadDir(filepath.Join(mountPoint, "repo"))
		require.NoError(t, err)
		require.Equal(t, 2, len(files))
		files, err = ioutil.ReadDir(filepath.Join(mountPoint, "repo", "dir"))
		require.NoError(t, err)
		require.Equal(t, 1, len(files))

		_, err = put("_unmount_all", nil)
		require.NoError(t, err)

		input = []byte("{'input': {'pfs': {'repo': 'repo', 'glob': '/*'}}}")
		resp, err = put("_mount_datums", bytes.NewReader(input))
		require.NoError(t, err)

		mdr = &MountDatumResponse{}
		json.NewDecoder(resp.Body).Decode(mdr)
		require.Equal(t, 0, mdr.Idx)
		require.NotEqual(t, "", mdr.Id)
		require.Equal(t, 2, mdr.NumDatums)

		files, err = ioutil.ReadDir(filepath.Join(mountPoint, "repo"))
		require.NoError(t, err)
		require.Equal(t, 1, len(files))
	})
}

func TestCrossDatum(t *testing.T) {
	c, _ := minikubetestenv.AcquireCluster(t)

	require.NoError(t, c.CreateRepo("repo1"))
	commit := client.NewCommit("repo1", "master", "")
	err := c.PutFile(commit, "dir/file1", strings.NewReader("foo"))
	require.NoError(t, err)
	err = c.PutFile(commit, "file2", strings.NewReader("foo"))
	require.NoError(t, err)

	require.NoError(t, c.CreateRepo("repo2"))
	commit = client.NewCommit("repo2", "dev", "")
	err = c.PutFile(commit, "dir/file3", strings.NewReader("foo"))
	require.NoError(t, err)
	err = c.PutFile(commit, "file4", strings.NewReader("foo"))
	require.NoError(t, err)

	withServerMount(t, c, nil, func(mountPoint string) {
		input := []byte("{'input': {'cross': [{'pfs': {'glob': '/', 'repo': 'repo1'}}, {'pfs': {'glob': '/*', 'repo': 'repo2', 'branch': 'dev'}}]}}}")
		resp, err := put("_mount_datums", bytes.NewReader(input))
		require.NoError(t, err)

		mdr := &MountDatumResponse{}
		json.NewDecoder(resp.Body).Decode(mdr)
		require.Equal(t, 0, mdr.Idx)
		require.NotEqual(t, "", mdr.Id)
		require.Equal(t, 2, mdr.NumDatums)

		files, err := ioutil.ReadDir(filepath.Join(mountPoint, "repo1"))
		require.NoError(t, err)
		require.Equal(t, 2, len(files))
		files, err = ioutil.ReadDir(filepath.Join(mountPoint, "repo2_dev"))
		require.NoError(t, err)
		require.Equal(t, 1, len(files))
	})
}

func TestUnionDatum(t *testing.T) {
	c, _ := minikubetestenv.AcquireCluster(t)

	require.NoError(t, c.CreateRepo("repo1"))
	commit := client.NewCommit("repo1", "master", "")
	err := c.PutFile(commit, "dir/file1", strings.NewReader("foo"))
	require.NoError(t, err)
	err = c.PutFile(commit, "file2", strings.NewReader("foo"))
	require.NoError(t, err)

	require.NoError(t, c.CreateRepo("repo2"))
	commit = client.NewCommit("repo2", "dev", "")
	err = c.PutFile(commit, "dir/file3", strings.NewReader("foo"))
	require.NoError(t, err)
	err = c.PutFile(commit, "file4", strings.NewReader("foo"))
	require.NoError(t, err)

	withServerMount(t, c, nil, func(mountPoint string) {
		input := []byte("{'input': {'union': [{'pfs': {'glob': '/', 'repo': 'repo1'}}, {'pfs': {'glob': '/*', 'repo': 'repo2', 'branch': 'dev'}}]}}}")
		resp, err := put("_mount_datums", bytes.NewReader(input))
		require.NoError(t, err)

		mdr := &MountDatumResponse{}
		json.NewDecoder(resp.Body).Decode(mdr)
		require.Equal(t, 0, mdr.Idx)
		require.NotEqual(t, "", mdr.Id)
		require.Equal(t, 3, mdr.NumDatums)
	})
}

func TestRepeatedBranchesDatum(t *testing.T) {
	c, _ := minikubetestenv.AcquireCluster(t)
	require.NoError(t, c.CreateRepo("repo1"))
	commit := client.NewCommit("repo1", "master", "")
	err := c.PutFile(commit, "dir/file1", strings.NewReader("foo"))
	require.NoError(t, err)
	err = c.PutFile(commit, "file2", strings.NewReader("foo"))
	require.NoError(t, err)
	commit = client.NewCommit("repo1", "dev", "")
	err = c.PutFile(commit, "dir/file3", strings.NewReader("foo"))
	require.NoError(t, err)
	err = c.PutFile(commit, "file4", strings.NewReader("foo"))
	require.NoError(t, err)

	withServerMount(t, c, nil, func(mountPoint string) {
		input := []byte("{'input': {'cross': [{'pfs': {'glob': '/*', 'repo': 'repo1'}}, {'pfs': {'glob': '/*', 'repo': 'repo1'}}]}}")
		resp, err := put("_mount_datums", bytes.NewReader(input))
		require.NoError(t, err)

		mdr := &MountDatumResponse{}
		json.NewDecoder(resp.Body).Decode(mdr)
		require.Equal(t, 0, mdr.Idx)
		require.NotEqual(t, "", mdr.Id)
		require.Equal(t, 4, mdr.NumDatums)

		files, err := ioutil.ReadDir(filepath.Join(mountPoint))
		require.NoError(t, err)
		require.Equal(t, 1, len(files))
		files, err = ioutil.ReadDir(filepath.Join(mountPoint, "repo1"))
		require.NoError(t, err)
		require.Equal(t, 1, len(files))

		_, err = put("_unmount_all", nil)
		require.NoError(t, err)

		input = []byte("{'input': {'cross': [{'pfs': {'glob': '/*', 'repo': 'repo1'}}, {'pfs': {'glob': '/*', 'repo': 'repo1'}}, {'pfs': {'glob': '/*', 'repo': 'repo1', 'branch': 'dev'}}]}}")
		resp, err = put("_mount_datums", bytes.NewReader(input))
		require.NoError(t, err)

		mdr = &MountDatumResponse{}
		json.NewDecoder(resp.Body).Decode(mdr)
		require.Equal(t, 0, mdr.Idx)
		require.NotEqual(t, "", mdr.Id)
		require.Equal(t, 8, mdr.NumDatums)

		files, err = ioutil.ReadDir(filepath.Join(mountPoint))
		require.NoError(t, err)
		require.Equal(t, 3, len(files)) // Need to account for "out" rw mount
		files, err = ioutil.ReadDir(filepath.Join(mountPoint, "repo1_dev"))
		require.NoError(t, err)
		require.Equal(t, 1, len(files))
	})
}

func TestShowDatum(t *testing.T) {
	c, _ := minikubetestenv.AcquireCluster(t)
	require.NoError(t, c.CreateRepo("repo"))
	commit := client.NewCommit("repo", "dev", "")
	err := c.PutFile(commit, "dir/file1", strings.NewReader("foo"))
	require.NoError(t, err)
	err = c.PutFile(commit, "file2", strings.NewReader("foo"))
	require.NoError(t, err)

	withServerMount(t, c, nil, func(mountPoint string) {
		input := []byte("{'input': {'pfs': {'repo': 'repo', 'glob': '/*', 'branch': 'dev'}}}")
		resp, err := put("_mount_datums", bytes.NewReader(input))
		require.NoError(t, err)

		mdr := &MountDatumResponse{}
		json.NewDecoder(resp.Body).Decode(mdr)
		require.Equal(t, 0, mdr.Idx)
		require.NotEqual(t, "", mdr.Id)
		datum1Id := mdr.Id
		require.Equal(t, 2, mdr.NumDatums)

		files, err := ioutil.ReadDir(filepath.Join(mountPoint, "repo_dev"))
		require.NoError(t, err)
		require.Equal(t, 1, len(files))

		resp, err = put("_show_datum?idx=1", nil)
		require.NoError(t, err)

		json.NewDecoder(resp.Body).Decode(mdr)
		require.Equal(t, 1, mdr.Idx)
		require.NotEqual(t, "", mdr.Id)
		require.Equal(t, 2, mdr.NumDatums)

		resp, err = put(fmt.Sprintf("_show_datum?idx=1&id=%s", datum1Id), nil)
		require.NoError(t, err)

		json.NewDecoder(resp.Body).Decode(mdr)
		require.Equal(t, 0, mdr.Idx)
		require.Equal(t, datum1Id, mdr.Id)
		require.Equal(t, 2, mdr.NumDatums)
	})
}<|MERGE_RESOLUTION|>--- conflicted
+++ resolved
@@ -87,17 +87,10 @@
 		require.NoError(t, err)
 
 		defer resp.Body.Close()
-<<<<<<< HEAD
 		mountResp := &ListMountResponse{}
-		json.NewDecoder(resp.Body).Decode(mountResp)
+		require.NoError(t, json.NewDecoder(resp.Body).Decode(mountResp))
 		require.Equal(t, "repo", (*mountResp).Mounted["repo"].Repo)
 		require.Equal(t, "master", (*mountResp).Mounted["repo"].Branch)
-=======
-		repoResp := &ListRepoResponse{}
-		require.NoError(t, json.NewDecoder(resp.Body).Decode(repoResp))
-		require.Equal(t, "repo", (*repoResp)["repo"].Name)
-		require.Equal(t, "master", (*repoResp)["repo"].Branches["master"].Name)
->>>>>>> 5c00e6f4
 
 		repos, err := os.ReadDir(mountPoint)
 		require.NoError(t, err)
@@ -227,13 +220,8 @@
 		require.NoError(t, err)
 
 		reposResp := &ListRepoResponse{}
-<<<<<<< HEAD
-		json.NewDecoder(resp.Body).Decode(reposResp)
+		require.NoError(t, json.NewDecoder(resp.Body).Decode(reposResp))
 		require.Equal(t, "write", (*reposResp)["repo1"].Authorization)
-=======
-		require.NoError(t, json.NewDecoder(resp.Body).Decode(reposResp))
-		require.Equal(t, (*reposResp)["repo1"].Authorization, "write")
->>>>>>> 5c00e6f4
 	})
 
 	withServerMount(t, bobClient, nil, func(mountPoint string) {
@@ -241,8 +229,7 @@
 		require.NoError(t, err)
 
 		reposResp := &ListRepoResponse{}
-<<<<<<< HEAD
-		json.NewDecoder(resp.Body).Decode(reposResp)
+		require.NoError(t, json.NewDecoder(resp.Body).Decode(reposResp))
 		require.Equal(t, "none", (*reposResp)["repo1"].Authorization)
 
 		mr := MountRequest{
@@ -258,13 +245,6 @@
 		json.NewEncoder(b).Encode(mr)
 		resp, _ = put("_mount", b)
 		require.Equal(t, 500, resp.StatusCode)
-=======
-		require.NoError(t, json.NewDecoder(resp.Body).Decode(reposResp))
-		require.Equal(t, (*reposResp)["repo1"].Authorization, "none")
-
-		resp, _ = put("repos/repo1/master/_mount?name=repo1&mode=ro", nil)
-		require.Equal(t, resp.StatusCode, 500)
->>>>>>> 5c00e6f4
 	})
 }
 
