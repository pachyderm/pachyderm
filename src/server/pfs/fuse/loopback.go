// Copyright 2019 the Go-FUSE Authors. All rights reserved.
// Use of this source code is governed by a BSD-style
// license that can be found in the LICENSE file.

package fuse

import (
	"context"
	"fmt"
	"os"
	"path/filepath"
	"strings"
	"sync"
	"syscall"

	"github.com/hanwen/go-fuse/v2/fs"
	"github.com/hanwen/go-fuse/v2/fuse"
	"go.uber.org/zap"

	"github.com/pachyderm/pachyderm/v2/src/internal/client"
	"github.com/pachyderm/pachyderm/v2/src/internal/errors"
	"github.com/pachyderm/pachyderm/v2/src/internal/errutil"
	"github.com/pachyderm/pachyderm/v2/src/internal/log"
	"github.com/pachyderm/pachyderm/v2/src/internal/pctx"
	"github.com/pachyderm/pachyderm/v2/src/pfs"
	pfsserver "github.com/pachyderm/pachyderm/v2/src/server/pfs"
)

type fileState int32

const (
	_     fileState = iota // we don't know about this file (was "none" but linter complained)
	meta                   // we have meta information (but not content for this file)
	full                   // we have full content for this file
	dirty                  // we have full content for this file and the user has written to it
)

func (l *loopbackRoot) setState(mountName, state string) {
	l.mu.Lock()
	defer l.mu.Unlock()
	l.stateMap[mountName] = state
}

func (l *loopbackRoot) getState(mountName string) string {
	l.mu.Lock()
	defer l.mu.Unlock()
	s, ok := l.stateMap[mountName]
	if !ok {
		return ""
	}
	return s
}

// func (l *loopbackRoot) deleteState(mountName string) {
// 	l.mu.Lock()
// 	defer l.mu.Unlock()
// 	_, ok := l.stateMap[mountName]
// 	if !ok {
// 		return
// 	}
// 	delete(l.stateMap, mountName)
// }

type loopbackRoot struct {
	loopbackNode

	rootPath string
	rootDev  uint64

	targetPath string

	write bool

	c *client.APIClient

	stateMap map[string]string       // key is mount name, value is 'mounted', etc
	repoOpts map[string]*RepoOptions // key is mount name
	branches map[string]string       // key is mount name
	commits  map[string]string       // key is mount name
	files    map[string]fileState    // key is {mount_name}/{path}
	mu       sync.Mutex
}

type loopbackNode struct {
	fs.Inode
}

var _ = (fs.NodeStatfser)((*loopbackNode)(nil))
var _ = (fs.NodeStatfser)((*loopbackNode)(nil))
var _ = (fs.NodeGetattrer)((*loopbackNode)(nil))
var _ = (fs.NodeGetxattrer)((*loopbackNode)(nil))
var _ = (fs.NodeSetxattrer)((*loopbackNode)(nil))
var _ = (fs.NodeRemovexattrer)((*loopbackNode)(nil))
var _ = (fs.NodeListxattrer)((*loopbackNode)(nil))
var _ = (fs.NodeReadlinker)((*loopbackNode)(nil))
var _ = (fs.NodeOpener)((*loopbackNode)(nil))
var _ = (fs.NodeCopyFileRanger)((*loopbackNode)(nil))
var _ = (fs.NodeLookuper)((*loopbackNode)(nil))
var _ = (fs.NodeOpendirer)((*loopbackNode)(nil))
var _ = (fs.NodeReaddirer)((*loopbackNode)(nil))
var _ = (fs.NodeMkdirer)((*loopbackNode)(nil))
var _ = (fs.NodeMknoder)((*loopbackNode)(nil))
var _ = (fs.NodeLinker)((*loopbackNode)(nil))
var _ = (fs.NodeSymlinker)((*loopbackNode)(nil))
var _ = (fs.NodeUnlinker)((*loopbackNode)(nil))
var _ = (fs.NodeRmdirer)((*loopbackNode)(nil))
var _ = (fs.NodeRenamer)((*loopbackNode)(nil))

func (n *loopbackNode) Statfs(ctx context.Context, out *fuse.StatfsOut) syscall.Errno {
	s := syscall.Statfs_t{}
	err := syscall.Statfs(n.path(), &s)
	if err != nil {
		return fs.ToErrno(err)
	}
	out.FromStatfsT(&s)
	return fs.OK
}

func (r *loopbackRoot) Getattr(ctx context.Context, f fs.FileHandle, out *fuse.AttrOut) syscall.Errno {

	st := syscall.Stat_t{}
	err := syscall.Stat(r.rootPath, &st)
	if err != nil {
		return fs.ToErrno(err)
	}
	out.FromStat(&st)
	return fs.OK
}

func (n *loopbackNode) root() *loopbackRoot {
	return n.Root().Operations().(*loopbackRoot)
}

func (n *loopbackNode) c() *client.APIClient {
	return n.root().c
}

func (n *loopbackNode) path() string {
	path := n.Path(nil)
	return filepath.Join(n.root().rootPath, path)
}

func (n *loopbackNode) Lookup(ctx context.Context, name string, out *fuse.EntryOut) (*fs.Inode, syscall.Errno) {
	p := filepath.Join(n.path(), name)
	if err := n.download(ctx, p, meta); err != nil {
		return nil, fs.ToErrno(err)
	}

	st := syscall.Stat_t{}
	err := syscall.Lstat(p, &st)
	if err != nil {
		return nil, fs.ToErrno(err)
	}

	out.Attr.FromStat(&st)
	node := &loopbackNode{}
	ch := n.NewInode(ctx, node, n.root().idFromStat(&st))
	return ch, 0
}

func (n *loopbackNode) Mknod(ctx context.Context, name string, mode, rdev uint32, out *fuse.EntryOut) (*fs.Inode, syscall.Errno) {
	p := filepath.Join(n.path(), name)
	if errno := n.checkWrite(p); errno != 0 {
		return nil, errno
	}
	err := syscall.Mknod(p, mode, int(rdev))
	if err != nil {
		return nil, fs.ToErrno(err)
	}
	st := syscall.Stat_t{}
	if err := syscall.Lstat(p, &st); err != nil {
		// TODO multierr
		syscall.Rmdir(p) //nolint:errcheck
		return nil, fs.ToErrno(err)
	}

	out.Attr.FromStat(&st)

	node := &loopbackNode{}
	ch := n.NewInode(ctx, node, n.root().idFromStat(&st))

	return ch, 0
}

func (n *loopbackNode) Mkdir(ctx context.Context, name string, mode uint32, out *fuse.EntryOut) (*fs.Inode, syscall.Errno) {
	p := filepath.Join(n.path(), name)
	if errno := n.checkWrite(p); errno != 0 {
		return nil, errno
	}
	if err := n.download(ctx, p, meta); err != nil {
		return nil, fs.ToErrno(err)
	}
	err := os.Mkdir(p, os.FileMode(mode))
	if err != nil {
		return nil, fs.ToErrno(err)
	}
	st := syscall.Stat_t{}
	if err := syscall.Lstat(p, &st); err != nil {
		// TODO multierr
		syscall.Rmdir(p) //nolint:errcheck // favour outer error instead
		return nil, fs.ToErrno(err)
	}

	out.Attr.FromStat(&st)

	node := &loopbackNode{}
	ch := n.NewInode(ctx, node, n.root().idFromStat(&st))

	return ch, 0
}

func (n *loopbackNode) Rmdir(ctx context.Context, name string) syscall.Errno {
	p := filepath.Join(n.path(), name)
	if errno := n.checkWrite(p); errno != 0 {
		return errno
	}
	if err := n.download(ctx, p, meta); err != nil {
		return fs.ToErrno(err)
	}
	err := syscall.Rmdir(p)
	return fs.ToErrno(err)
}

func (n *loopbackNode) Unlink(ctx context.Context, name string) (errno syscall.Errno) {
	p := filepath.Join(n.path(), name)
	if errno := n.checkWrite(p); errno != 0 {
		return errno
	}
	if err := n.download(ctx, p, meta); err != nil {
		return fs.ToErrno(err)
	}
	defer func() {
		if errno == 0 {
			n.setFileState(p, dirty)
		}
	}()
	err := syscall.Unlink(p)
	return fs.ToErrno(err)
}

func toLoopbackNode(op fs.InodeEmbedder) *loopbackNode {
	if r, ok := op.(*loopbackRoot); ok {
		return &r.loopbackNode
	}
	return op.(*loopbackNode)
}

func (n *loopbackNode) Rename(ctx context.Context, name string, newParent fs.InodeEmbedder, newName string, flags uint32) syscall.Errno {
	newParentLoopback := toLoopbackNode(newParent)
	if flags&fs.RENAME_EXCHANGE != 0 {
		return n.renameExchange(name, newParentLoopback, newName)
	}

	p1 := filepath.Join(n.path(), name)

	p2 := filepath.Join(newParentLoopback.path(), newName)
	if errno := n.checkWrite(p1); errno != 0 {
		return errno
	}
	if errno := n.checkWrite(p2); errno != 0 {
		return errno
	}
	err := os.Rename(p1, p2)
	return fs.ToErrno(err)
}

func (r *loopbackRoot) idFromStat(st *syscall.Stat_t) fs.StableAttr {
	return fs.StableAttr{
		Mode: uint32(st.Mode),
		Gen:  1,
		Ino:  0, // let fuse generate this automatically
	}
}

var _ = (fs.NodeCreater)((*loopbackNode)(nil))

func (n *loopbackNode) Create(ctx context.Context, name string, flags uint32, mode uint32, out *fuse.EntryOut) (inode *fs.Inode, fh fs.FileHandle, fuseFlags uint32, errno syscall.Errno) {
	p := filepath.Join(n.path(), name)
	if errno := n.checkWrite(p); errno != 0 {
		return nil, nil, 0, errno
	}
	if err := n.download(ctx, p, full); err != nil {
		return nil, nil, 0, fs.ToErrno(err)
	}
	defer func() {
		if errno == 0 {
			n.setFileState(p, dirty)
		}
	}()

	fd, err := syscall.Open(p, int(flags)|os.O_CREATE, mode)
	if err != nil {
		return nil, nil, 0, fs.ToErrno(err)
	}

	st := syscall.Stat_t{}
	if err := syscall.Fstat(fd, &st); err != nil {
		syscall.Close(fd)
		return nil, nil, 0, fs.ToErrno(err)
	}

	node := &loopbackNode{}
	ch := n.NewInode(ctx, node, n.root().idFromStat(&st))
	lf := NewLoopbackFile(fd)

	out.FromStat(&st)
	return ch, lf, 0, 0
}

func (n *loopbackNode) Symlink(ctx context.Context, target, name string, out *fuse.EntryOut) (_ *fs.Inode, errno syscall.Errno) {
	p := filepath.Join(n.path(), name)
	if errno := n.checkWrite(p); errno != 0 {
		return nil, errno
	}
	if err := n.download(ctx, p, full); err != nil {
		return nil, fs.ToErrno(err)
	}
	target = filepath.Join(n.root().rootPath, n.trimTargetPath(target))
	if err := n.download(ctx, target, full); err != nil {
		return nil, fs.ToErrno(err)
	}
	defer func() {
		if errno == 0 {
			n.setFileState(p, dirty)
		}
	}()
	err := syscall.Symlink(target, p)
	if err != nil {
		return nil, fs.ToErrno(err)
	}
	st := syscall.Stat_t{}
	if err := syscall.Lstat(p, &st); err != nil {
		// TODO multierr
		syscall.Unlink(p) //nolint:errcheck // favour outer error instead
		return nil, fs.ToErrno(err)
	}
	node := &loopbackNode{}
	ch := n.NewInode(ctx, node, n.root().idFromStat(&st))

	out.Attr.FromStat(&st)
	return ch, 0
}

func (n *loopbackNode) Link(ctx context.Context, target fs.InodeEmbedder, name string, out *fuse.EntryOut) (_ *fs.Inode, errno syscall.Errno) {
	p := filepath.Join(n.path(), name)
	if errno := n.checkWrite(p); errno != 0 {
		return nil, errno
	}
	if err := n.download(ctx, p, full); err != nil {
		return nil, fs.ToErrno(err)
	}
	targetNode := toLoopbackNode(target)
	if err := n.download(ctx, targetNode.path(), full); err != nil {
		return nil, fs.ToErrno(err)
	}
	err := syscall.Link(targetNode.path(), p)
	if err != nil {
		return nil, fs.ToErrno(err)
	}
	defer func() {
		if errno == 0 {
			n.setFileState(p, dirty)
		}
	}()
	st := syscall.Stat_t{}
	if err := syscall.Lstat(p, &st); err != nil {
		// TODO multierr
		syscall.Unlink(p) //nolint:errcheck
		return nil, fs.ToErrno(err)
	}
	node := &loopbackNode{}
	ch := n.NewInode(ctx, node, n.root().idFromStat(&st))

	out.Attr.FromStat(&st)
	return ch, 0
}

func (n *loopbackNode) Readlink(ctx context.Context) ([]byte, syscall.Errno) {
	p := n.path()

	for l := 256; ; l *= 2 {
		buf := make([]byte, l)
		sz, err := syscall.Readlink(p, buf)
		if err != nil {
			return nil, fs.ToErrno(err)
		}

		if sz < len(buf) {
			return buf[:sz], 0
		}
	}
}

func (n *loopbackNode) Open(ctx context.Context, flags uint32) (fh fs.FileHandle, fuseFlags uint32, errno syscall.Errno) {
	p := n.path()
	state := full
	if isWrite(flags) {
		if errno := n.checkWrite(p); errno != 0 {
			return nil, 0, errno
		}
		state = dirty
	}
	if err := n.download(ctx, p, state); err != nil {
		return nil, 0, fs.ToErrno(err)
	}
	if isCreate(flags) {
		defer func() {
			if errno == 0 {
				n.setFileState(p, dirty)
			}
		}()
	}
	f, err := syscall.Open(p, int(flags), 0)
	if err != nil {
		return nil, 0, fs.ToErrno(err)
	}
	lf := NewLoopbackFile(f)
	return lf, 0, 0
}

func (n *loopbackNode) Opendir(ctx context.Context) syscall.Errno {
	if err := n.download(ctx, n.path(), meta); err != nil {
		return fs.ToErrno(err)
	}
	fd, err := syscall.Open(n.path(), syscall.O_DIRECTORY, 0755)
	if err != nil {
		return fs.ToErrno(err)
	}
	syscall.Close(fd)
	return fs.OK
}

func (n *loopbackNode) Readdir(ctx context.Context) (fs.DirStream, syscall.Errno) {
	if err := n.download(ctx, n.path(), meta); err != nil {
		return nil, fs.ToErrno(err)
	}
	return fs.NewLoopbackDirStream(n.path())
}

func (n *loopbackNode) Getattr(ctx context.Context, f fs.FileHandle, out *fuse.AttrOut) syscall.Errno {
	if f != nil {
		return f.(fs.FileGetattrer).Getattr(ctx, out)
	}
	p := n.path()
	if err := n.download(ctx, p, meta); err != nil {
		return fs.ToErrno(err)
	}

	var err error
	st := syscall.Stat_t{}
	err = syscall.Lstat(p, &st)
	if err != nil {
		return fs.ToErrno(err)
	}
	out.FromStat(&st)
	return fs.OK
}

var _ = (fs.NodeSetattrer)((*loopbackNode)(nil))

func (n *loopbackNode) Setattr(ctx context.Context, f fs.FileHandle, in *fuse.SetAttrIn, out *fuse.AttrOut) syscall.Errno {
	p := n.path()
	fsa, ok := f.(fs.FileSetattrer)
	if ok && fsa != nil {
		if errno := fsa.Setattr(ctx, in, out); errno != 0 {
			return errno
		}
	} else {
		if m, ok := in.GetMode(); ok {
			if err := syscall.Chmod(p, m); err != nil {
				return fs.ToErrno(err)
			}
		}

		uid, uok := in.GetUID()
		gid, gok := in.GetGID()
		if uok || gok {
			suid := -1
			sgid := -1
			if uok {
				suid = int(uid)
			}
			if gok {
				sgid = int(gid)
			}
			if err := syscall.Chown(p, suid, sgid); err != nil {
				return fs.ToErrno(err)
			}
		}

		mtime, mok := in.GetMTime()
		atime, aok := in.GetATime()

		if mok || aok {

			ap := &atime
			mp := &mtime
			if !aok {
				ap = nil
			}
			if !mok {
				mp = nil
			}
			var ts [2]syscall.Timespec
			ts[0] = fuse.UtimeToTimespec(ap)
			ts[1] = fuse.UtimeToTimespec(mp)

			if err := syscall.UtimesNano(p, ts[:]); err != nil {
				return fs.ToErrno(err)
			}
		}

		if sz, ok := in.GetSize(); ok {
			if err := syscall.Truncate(p, int64(sz)); err != nil {
				return fs.ToErrno(err)
			}
		}
	}

	fga, ok := f.(fs.FileGetattrer)
	if ok && fga != nil {
		if errno := fga.Getattr(ctx, out); errno != 0 {
			return errno
		}
	} else {
		st := syscall.Stat_t{}
		err := syscall.Lstat(p, &st)
		if err != nil {
			return fs.ToErrno(err)
		}
		out.FromStat(&st)
	}
	return fs.OK
}

// newLoopbackRoot returns a root node for a loopback file system whose
// root is at the given root. This node implements all NodeXxxxer
// operations available.
func newLoopbackRoot(root, target string, c *client.APIClient, opts *Options) (*loopbackRoot, error) {
	var st syscall.Stat_t
	err := syscall.Stat(root, &st)
	if err != nil {
		return nil, errors.WithStack(err)
	}

	n := &loopbackRoot{
		rootPath:   root,
		rootDev:    uint64(st.Dev),
		targetPath: target,
		write:      opts.getWrite(),
		c:          c,
		repoOpts:   opts.getRepoOpts(),
		branches:   opts.getBranches(),
		commits:    make(map[string]string),
		files:      make(map[string]fileState),
		stateMap:   make(map[string]string),
	}
	return n, nil
}

func (n *loopbackNode) mkdirMountNames() (retErr error) {
	defer func() {
		if retErr == nil {
			n.setFileState("", meta)
		}
	}()
	ros := n.root().repoOpts
	// we only mount explicitly named repos now
	for name := range ros {
		p := n.namePath(name)
		if err := os.MkdirAll(p, 0777); err != nil {
			return errors.WithStack(err)
		}
	}
	return nil
}

// download files into the loopback filesystem, if meta is true then only the
// directory structure will be created, no actual data will be downloaded,
// files will be truncated to their actual sizes (but will be all zeros).
func (n *loopbackNode) download(ctx context.Context, origPath string, state fileState) (retErr error) {
	if n.getFileState(origPath) >= state {
		// Already got this file, so we can just return
		return nil
	}
	if err := n.mkdirMountNames(); err != nil {
		return err
	}
	path := n.trimPath(origPath)
	parts := strings.Split(path, "/")
	defer func() {
		if retErr == nil {
			n.setFileState(path, state)
		}
	}()
	// Note, len(parts) < 1 should not actually be possible, but just in case
	// no need to panic.
	if len(parts) < 1 || parts[0] == "" {
		return nil // already downloaded in downloadRepos
	}
	name := parts[0]
	st := n.root().getState(name)
	// don't download while we're anything other than mounted
	// TODO: we probably want some more locking/coordination (in the other
	// direction) to stop the state machine changing state _during_ a download()
	// NB: empty string case is to support pachctl mount as well as mount-server
	if !(st == "" || st == "mounted") {
		log.Info(pctx.TODO(), "Skipping download because of state", zap.String("origPath", origPath), zap.String("name", name), zap.String("state", st), zap.Int32("getFileState(origPath)", int32(n.getFileState(origPath))), zap.Int32("state", int32(state)))
		// return an error to stop an empty directory listing being cached by
		// the OS
		return errors.WithStack(fmt.Errorf("repo at %s is not mounted", name))
	}
	branch := n.root().branch(name)
	commit, err := n.commit(name)
	if err != nil {
		return err
	}
	if commit == "" {
		return nil
	}
	// log the commit
	log.Info(pctx.TODO(), "Downloading", zap.String("path", origPath), zap.String("from", fmt.Sprintf("%s@%s", name, commit)))
	ro, ok := n.root().repoOpts[name]
	if !ok {
		return errors.WithStack(fmt.Errorf("[download] can't find mount named %s", name))
	}
	// Define the callback up front because we use it in two paths
	createFile := func(fi *pfs.FileInfo) (retErr error) {
		if !strings.HasPrefix(fi.File.Path, ro.File.Path) && !strings.HasPrefix(ro.File.Path, fi.File.Path) {
			return nil
		}
		if fi.FileType == pfs.FileType_DIR {
			return errors.EnsureStack(os.MkdirAll(n.filePath(name, fi), 0777))
		}
		p := n.filePath(name, fi)
		// If file manifestation is successful to the given state level, cache
		// that we know about it, to avoid a subsequent stat() going back to
		// Pachyderm over gRPC
		defer func() {
			if retErr == nil {
				n.setFileState(p, state)
			}
		}()
		// Make sure the directory exists
		// I think this may be unnecessary based on the constraints the
		// OS imposes, but don't want to rely on that, especially
		// because Mkdir should be pretty cheap.
		if err := os.MkdirAll(filepath.Dir(p), 0777); err != nil {
			return errors.WithStack(err)
		}
		f, err := os.Create(p)
		if err != nil {
			return errors.WithStack(err)
		}
		defer func() {
			if err := f.Close(); err != nil && retErr == nil {
				retErr = errors.WithStack(err)
			}
		}()
		if state < full {
			return errors.EnsureStack(f.Truncate(int64(fi.SizeBytes)))
		}
		if err := n.c().GetFile(fi.File.Commit, fi.File.Path, f); err != nil {
			return err
		}
		return nil
	}
	projectName := ro.File.Commit.Branch.Repo.Project.GetName()
	repoName := ro.File.Commit.Branch.Repo.Name
<<<<<<< HEAD
	// If mounting just a subset of files in a repo, mount just those files
	if len(ro.Subpaths) != 0 {
		for _, path := range ro.Subpaths {
			if err := n.c().ListFile(client.NewCommit(projectName, repoName, branch, commit), path, createFile); err != nil && !errutil.IsNotFoundError(err) &&
				!pfsserver.IsOutputCommitNotFinishedErr(err) {
				return err
			}
		}
	} else {
		filePath := pathpkg.Join(parts[1:]...)
		if err := n.c().ListFile(client.NewCommit(projectName, repoName, branch, commit), filePath, createFile); err != nil && !errutil.IsNotFoundError(err) &&
			!pfsserver.IsOutputCommitNotFinishedErr(err) {
			return err
		}
=======
	filePath := filepath.Join(parts[1:]...)
	if err := n.c().ListFile(client.NewCommit(projectName, repoName, branch, commit), filePath, createFile); err != nil && !errutil.IsNotFoundError(err) &&
		!pfsserver.IsOutputCommitNotFinishedErr(err) {
		return err
>>>>>>> b74fe85f
	}
	return nil
}

func (n *loopbackNode) trimPath(path string) string {
	path = strings.TrimPrefix(path, n.root().rootPath)
	return strings.TrimPrefix(path, "/")
}

func (n *loopbackNode) trimTargetPath(path string) string {
	path = strings.TrimPrefix(path, n.root().targetPath)
	return strings.TrimPrefix(path, "/")
}

func (n *loopbackNode) branch(name string) string {
	// no need to lock mu for branches since we only ever read from it.
	if branch, ok := n.root().branches[name]; ok {
		return branch
	}
	return "master"
}

func (n *loopbackNode) commit(name string) (string, error) {
	if commit, ok := func() (string, bool) {
		n.root().mu.Lock()
		defer n.root().mu.Unlock()
		commit, ok := n.root().commits[name]
		return commit, ok
	}(); ok {
		return commit, nil
	}
	ro, ok := n.root().repoOpts[name]
	if !ok {
		// often happens that something tries to access e.g.
		// /pfs/.python_version or some file that can't exist at that level. not
		// worth spamming the logs with this
		return "", nil
	}
	projectName := ro.File.Commit.Branch.Repo.Project.GetName()
	repoName := ro.File.Commit.Branch.Repo.Name
	branch := n.root().branch(name)
	bi, err := n.root().c.InspectBranch(projectName, repoName, branch)
	if err != nil && !errutil.IsNotFoundError(err) {
		return "", err
	}
	// Lock mu to assign commits
	n.root().mu.Lock()
	defer n.root().mu.Unlock()
	// You can access branches that don't exist, which allows you to create
	// branches through the fuse mount.
	if errutil.IsNotFoundError(err) {
		n.root().commits[name] = ""
		return "", nil
	}
	n.root().commits[name] = bi.Head.Id
	return bi.Head.Id, nil
}

func (n *loopbackNode) namePath(name string) string {
	return filepath.Join(n.root().rootPath, name)
}

func (n *loopbackNode) filePath(name string, fi *pfs.FileInfo) string {
	return filepath.Join(n.root().rootPath, name, fi.File.Path)
}

func (n *loopbackNode) getFileState(path string) fileState {
	n.root().mu.Lock()
	defer n.root().mu.Unlock()
	return n.root().files[n.trimPath(path)]
}

func (n *loopbackNode) setFileState(path string, state fileState) {
	n.root().mu.Lock()
	defer n.root().mu.Unlock()
	n.root().files[n.trimPath(path)] = state
}

func (n *loopbackNode) checkWrite(path string) syscall.Errno {
	name := strings.Split(n.trimPath(path), "/")[0]
	ros := n.root().repoOpts
	if len(ros) > 0 {
		ro, ok := ros[name]
		if !ok || !ro.Write {
			return syscall.EROFS
		}
		return 0
	}
	if !n.root().write {
		return syscall.EROFS
	}
	return 0
}

func isWrite(flags uint32) bool {
	return (int(flags) & (os.O_WRONLY | os.O_RDWR)) != 0
}

func isCreate(flags uint32) bool {
	return int(flags)&os.O_CREATE != 0
}<|MERGE_RESOLUTION|>--- conflicted
+++ resolved
@@ -667,27 +667,10 @@
 	}
 	projectName := ro.File.Commit.Branch.Repo.Project.GetName()
 	repoName := ro.File.Commit.Branch.Repo.Name
-<<<<<<< HEAD
-	// If mounting just a subset of files in a repo, mount just those files
-	if len(ro.Subpaths) != 0 {
-		for _, path := range ro.Subpaths {
-			if err := n.c().ListFile(client.NewCommit(projectName, repoName, branch, commit), path, createFile); err != nil && !errutil.IsNotFoundError(err) &&
-				!pfsserver.IsOutputCommitNotFinishedErr(err) {
-				return err
-			}
-		}
-	} else {
-		filePath := pathpkg.Join(parts[1:]...)
-		if err := n.c().ListFile(client.NewCommit(projectName, repoName, branch, commit), filePath, createFile); err != nil && !errutil.IsNotFoundError(err) &&
-			!pfsserver.IsOutputCommitNotFinishedErr(err) {
-			return err
-		}
-=======
 	filePath := filepath.Join(parts[1:]...)
 	if err := n.c().ListFile(client.NewCommit(projectName, repoName, branch, commit), filePath, createFile); err != nil && !errutil.IsNotFoundError(err) &&
 		!pfsserver.IsOutputCommitNotFinishedErr(err) {
 		return err
->>>>>>> b74fe85f
 	}
 	return nil
 }
