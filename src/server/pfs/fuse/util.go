package fuse

import (
	"path/filepath"
	"strings"

	"github.com/pachyderm/pachyderm/v2/src/internal/errors"
	"github.com/pachyderm/pachyderm/v2/src/pps"
)

const Separator = string(filepath.Separator)

// Adds a leading slash and a trailing slash to the path if they don't already exist
func standardizeSlashes(path string) string {
	addTrailingSlash := func(p string) string {
		if len(p) == 0 {
			return Separator
		}
		if p[len(p)-1] != filepath.Separator {
			return p + Separator
		}
		return p
	}
	addLeadingSlash := func(p string) string {
		if len(p) == 0 {
			return Separator
		}
		if p[0] != filepath.Separator {
			return Separator + p
		}
		return p
	}
	return addLeadingSlash(addTrailingSlash(path))
}

// Returns true if path1 is at least a grandparent of path2
// along with the intermediate path between path1 and path2
// (excludes last path component of path2)
func isGrandparentOf(path1, path2 string) (bool, string) {
	path1 = standardizeSlashes(path1)
	path2 = standardizeSlashes(path2)
	relative, err := filepath.Rel(path1, path2)
	if err != nil {
		return false, ""
	}
	parts := strings.Split(relative, string(filepath.Separator))
	if len(parts) < 2 || parts[0] == ".." {
		return false, ""
	}
	intermediate := filepath.Join(parts[:len(parts)-1]...)
	return true, standardizeSlashes(intermediate)
}

// Returns true if path1 is parent of path2
func isParentOf(path1, path2 string) bool {
	path1 = standardizeSlashes(path1)
	path2 = strings.TrimSuffix(standardizeSlashes(path2), Separator) // filepath.Dir doesn't work as expected if path2 ends with a slash
	parentDir := filepath.Dir(path2)
	return path1 == standardizeSlashes(parentDir)
}

// Returns true if path1 is a descendant of or equal to path2
func isDescendantOf(path1, path2 string) bool {
	path1 = standardizeSlashes(path1)
	path2 = standardizeSlashes(path2)
	return strings.HasPrefix(path1, path2)
}

<<<<<<< HEAD
=======
// Does a DFS of the input tree, calling f on each node after visiting its children
>>>>>>> da54c151
func visitInput(input *pps.Input, level int, f func(*pps.Input, int) error) error {
	var source []*pps.Input
	switch {
	case input == nil:
		return errors.Errorf("spouts not supported") // Spouts may have nil input
	case input.Cross != nil:
		source = input.Cross
	case input.Join != nil:
		source = input.Join
	case input.Group != nil:
		source = input.Group
	case input.Union != nil:
		source = input.Union
	}
	for _, input := range source {
		if err := visitInput(input, level+1, f); err != nil {
			return err
		}
	}
	return f(input, level)
}

<<<<<<< HEAD
=======
// Does the cartesian product among multiple datum slices
>>>>>>> da54c151
func crossDatums(datums [][]*pps.DatumInfo) []*pps.DatumInfo {
	if len(datums) == 0 {
		return nil
	}
	ret := datums[0]
	for _, slice := range datums[1:] {
		var temp []*pps.DatumInfo
		for _, d1 := range ret {
			for _, d2 := range slice {
				temp = append(temp, &pps.DatumInfo{
					Data: append(d1.Data, d2.Data...),
				})
			}
		}
		ret = temp
	}
	return ret
<<<<<<< HEAD
=======
}

func getCopyOfMapping(datumInputsToMounts map[string][]string) map[string][]string {
	datumInputsToMountsCopy := map[string][]string{}
	for k, v := range datumInputsToMounts {
		datumInputsToMountsCopy[k] = v
	}
	return datumInputsToMountsCopy
>>>>>>> da54c151
}<|MERGE_RESOLUTION|>--- conflicted
+++ resolved
@@ -66,10 +66,7 @@
 	return strings.HasPrefix(path1, path2)
 }
 
-<<<<<<< HEAD
-=======
 // Does a DFS of the input tree, calling f on each node after visiting its children
->>>>>>> da54c151
 func visitInput(input *pps.Input, level int, f func(*pps.Input, int) error) error {
 	var source []*pps.Input
 	switch {
@@ -92,10 +89,7 @@
 	return f(input, level)
 }
 
-<<<<<<< HEAD
-=======
 // Does the cartesian product among multiple datum slices
->>>>>>> da54c151
 func crossDatums(datums [][]*pps.DatumInfo) []*pps.DatumInfo {
 	if len(datums) == 0 {
 		return nil
@@ -113,8 +107,6 @@
 		ret = temp
 	}
 	return ret
-<<<<<<< HEAD
-=======
 }
 
 func getCopyOfMapping(datumInputsToMounts map[string][]string) map[string][]string {
@@ -123,5 +115,4 @@
 		datumInputsToMountsCopy[k] = v
 	}
 	return datumInputsToMountsCopy
->>>>>>> da54c151
 }