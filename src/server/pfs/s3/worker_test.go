--- conflicted
+++ resolved
@@ -2,10 +2,6 @@
 
 import (
 	"fmt"
-<<<<<<< HEAD
-
-=======
->>>>>>> 57aa3c2e
 	"os"
 	"strings"
 	"testing"
@@ -284,13 +280,8 @@
 				Name:   "in2",
 			},
 		},
-<<<<<<< HEAD
-		&Bucket{
+		&s3.Bucket{
 			Commit: client.NewProjectRepo("", outputRepo).NewCommit(outputBranch, ""),
-=======
-		&s3.Bucket{
-			Commit: client.NewRepo(outputRepo).NewCommit(outputBranch, ""),
->>>>>>> 57aa3c2e
 			Name:   "out",
 		},
 	)
