package server

import (
	"github.com/pachyderm/pachyderm/v2/src/client"
	"github.com/pachyderm/pachyderm/v2/src/internal/errors"
<<<<<<< HEAD
	"github.com/pachyderm/pachyderm/v2/src/internal/pfsdb"
	txnenv "github.com/pachyderm/pachyderm/v2/src/internal/transactionenv"
=======
	"github.com/pachyderm/pachyderm/v2/src/internal/transactionenv/txncontext"
>>>>>>> 9be357b1
	"github.com/pachyderm/pachyderm/v2/src/pfs"
	"github.com/pachyderm/pachyderm/v2/src/pps"
)

// Propagater is an object that is used to propagate PFS branches at the end of
// a transaction.  The transactionenv package provides the interface for this
// and will call the Run function at the end of a transaction.
type Propagater struct {
	d      *driver
	txnCtx *txnenv.TransactionContext

	// Branches that were modified (new commits or head commit was moved to an old commit)
	branches map[string]*pfs.Branch
}

<<<<<<< HEAD
func (a *apiServer) NewPropagater(txnCtx *txnenv.TransactionContext) txnenv.PfsPropagater {
=======
func (a *apiServer) NewPropagater(sqlTx *sqlx.Tx, job *pfs.Job) txncontext.PfsPropagater {
>>>>>>> 9be357b1
	return &Propagater{
		d:        a.driver,
		txnCtx:   txnCtx,
		branches: map[string]*pfs.Branch{},
	}
}

// PropagateCommit marks a branch as needing propagation once the transaction
// successfully ends.  This will be performed by the Run function.
func (t *Propagater) PropagateBranch(branch *pfs.Branch) error {
	if branch == nil {
		return errors.New("cannot propagate nil branch")
	}
	t.branches[pfsdb.BranchKey(branch)] = branch
	return nil
}

// Run performs any final tasks and cleanup tasks in the transaction, such as
// propagating branches
func (t *Propagater) Run() error {
	branches := make([]*pfs.Branch, 0, len(t.branches))
	for _, branch := range t.branches {
		branches = append(branches, branch)
	}
	return t.d.propagateCommits(t.txnCtx, branches)
}

// PipelineFinisher closes any open commits on a pipeline output branch,
// preventing any in-progress jobs from pipelines about to be replaced.
// The Run method is called at the end of any transaction
type PipelineFinisher struct {
	d      *driver
	txnCtx *txncontext.TransactionContext

	// pipeline output branches to finish commits on
	branches []*pfs.Branch
}

func (a *apiServer) NewPipelineFinisher(txnCtx *txncontext.TransactionContext) txncontext.PipelineCommitFinisher {
	return &PipelineFinisher{
		d:      a.driver,
		txnCtx: txnCtx,
	}
}

// FinishPipelineCommits marks a branch as belonging to a pipeline which is being modified and thus
// needs old open commits finished
// TODO: this should really be in a seperate transaction-defer for PPS code
func (f *PipelineFinisher) FinishPipelineCommits(branch *pfs.Branch) error {
	if branch == nil || branch.Repo == nil {
		return errors.Errorf("cannot finish commits on nil branch")
	}
	f.branches = append(f.branches, branch)
	return nil
}

// Run finishes any open commits on output branches of pipelines modified in the preceeding transaction
func (f *PipelineFinisher) Run() error {
	for _, branch := range f.branches {
		// TODO: I believe this takes linear time based on the number of commits in a pipeline
		// the listCommit is also outside of the transaction, so new commits may be
		// made that can't be found in the transaction (hopefully this causes a
		// transaction conflict, though)
		if err := f.d.listCommit(
			f.txnCtx.ClientContext,
			branch.Repo,
			client.NewCommit(branch.Repo.Name, branch.Name, ""), // to
			nil,   // from
			0,     // number
			false, // reverse
			func(commitInfo *pfs.CommitInfo) error {
				return f.d.env.PpsServer().StopPipelineJobInTransaction(f.txnCtx, &pps.StopPipelineJobRequest{
					OutputCommit: commitInfo.Commit,
				})
			}); err != nil && !isNotFoundErr(err) {
			return err
		}
	}
	return nil
}<|MERGE_RESOLUTION|>--- conflicted
+++ resolved
@@ -3,12 +3,8 @@
 import (
 	"github.com/pachyderm/pachyderm/v2/src/client"
 	"github.com/pachyderm/pachyderm/v2/src/internal/errors"
-<<<<<<< HEAD
 	"github.com/pachyderm/pachyderm/v2/src/internal/pfsdb"
-	txnenv "github.com/pachyderm/pachyderm/v2/src/internal/transactionenv"
-=======
 	"github.com/pachyderm/pachyderm/v2/src/internal/transactionenv/txncontext"
->>>>>>> 9be357b1
 	"github.com/pachyderm/pachyderm/v2/src/pfs"
 	"github.com/pachyderm/pachyderm/v2/src/pps"
 )
@@ -18,17 +14,13 @@
 // and will call the Run function at the end of a transaction.
 type Propagater struct {
 	d      *driver
-	txnCtx *txnenv.TransactionContext
+	txnCtx *txncontext.TransactionContext
 
 	// Branches that were modified (new commits or head commit was moved to an old commit)
 	branches map[string]*pfs.Branch
 }
 
-<<<<<<< HEAD
-func (a *apiServer) NewPropagater(txnCtx *txnenv.TransactionContext) txnenv.PfsPropagater {
-=======
-func (a *apiServer) NewPropagater(sqlTx *sqlx.Tx, job *pfs.Job) txncontext.PfsPropagater {
->>>>>>> 9be357b1
+func (a *apiServer) NewPropagater(txnCtx *txncontext.TransactionContext) txncontext.PfsPropagater {
 	return &Propagater{
 		d:        a.driver,
 		txnCtx:   txnCtx,
