--- conflicted
+++ resolved
@@ -114,11 +114,7 @@
 	} else {
 		storageEnv.ObjectStore = env.ObjectClient
 	}
-<<<<<<< HEAD
-	storageSrv, err := storage.New(storageEnv)
-=======
-	storageSrv, err := storage.New(ctx, storageEnv, env.StorageConfig)
->>>>>>> 3af8c1d4
+	storageSrv, err := storage.New(ctx, storageEnv)
 	if err != nil {
 		return nil, err
 	}
