--- conflicted
+++ resolved
@@ -428,17 +428,6 @@
 	if err := ancestry.ValidateName(req.Project.Name); err != nil {
 		return errors.Wrapf(err, "invalid project name")
 	}
-<<<<<<< HEAD
-	if err := d.env.TxnEnv.WithWriteContext(ctx, func(txnCtx *txncontext.TransactionContext) error {
-		projects := d.projects.ReadWrite(txnCtx.SqlTx)
-		if req.Update {
-			if err := projects.Get(pfsdb.ProjectKey(req.Project), &pfs.ProjectInfo{}); err != nil {
-				return errors.Wrapf(err, "update project")
-			}
-			return errors.EnsureStack(projects.Put(pfsdb.ProjectKey(req.Project), &pfs.ProjectInfo{
-				Project:     req.Project,
-				Description: req.Description,
-=======
 	return d.env.TxnEnv.WithWriteContext(ctx, func(txnCtx *txncontext.TransactionContext) error {
 		projects := d.projects.ReadWrite(txnCtx.SqlTx)
 		projectInfo := &pfs.ProjectInfo{}
@@ -446,21 +435,13 @@
 			return errors.EnsureStack(projects.Update(pfsdb.ProjectKey(req.Project), projectInfo, func() error {
 				projectInfo.Description = req.Description
 				return nil
->>>>>>> e52eae78
 			}))
 		}
 		return errors.EnsureStack(projects.Create(pfsdb.ProjectKey(req.Project), &pfs.ProjectInfo{
 			Project:     req.Project,
 			Description: req.Description,
 		}))
-<<<<<<< HEAD
-	}); err != nil {
-		return err
-	}
-	return nil
-=======
 	})
->>>>>>> e52eae78
 }
 
 func (d *driver) inspectProject(ctx context.Context, project *pfs.Project) (*pfs.ProjectInfo, error) {
@@ -471,23 +452,12 @@
 	return pi, nil
 }
 
-<<<<<<< HEAD
-func (d *driver) listProject(ctx context.Context, cb func(*pfs.ProjectInfo) error) error {
-	projectInfo := &pfs.ProjectInfo{}
-	if err := d.projects.ReadOnly(ctx).List(projectInfo, col.DefaultOptions(), func(string) error {
-		return cb(proto.Clone(projectInfo).(*pfs.ProjectInfo))
-	}); err != nil {
-		return errors.EnsureStack(err)
-	}
-	return nil
-=======
 // The ProjectInfo provided to the closure is repurposed on each invocation, so it's the client's responsibility to clone the ProjectInfo if desired
 func (d *driver) listProject(ctx context.Context, cb func(*pfs.ProjectInfo) error) error {
 	projectInfo := &pfs.ProjectInfo{}
 	return errors.EnsureStack(d.projects.ReadOnly(ctx).List(projectInfo, col.DefaultOptions(), func(string) error {
 		return cb(projectInfo)
 	}))
->>>>>>> e52eae78
 }
 
 // TODO: delete all repos and pipelines within project
@@ -2129,11 +2099,7 @@
 	}
 	var projectInfos []*pfs.ProjectInfo
 	if err := d.listProject(ctx, func(pi *pfs.ProjectInfo) error {
-<<<<<<< HEAD
-		projectInfos = append(projectInfos, pi)
-=======
 		projectInfos = append(projectInfos, proto.Clone(pi).(*pfs.ProjectInfo))
->>>>>>> e52eae78
 		return nil
 	}); err != nil {
 		return err
