--- conflicted
+++ resolved
@@ -816,11 +816,8 @@
 				if _, err := d.aliasCommit(txnCtx, provOfSubvBI.Head, provOfSubvBI.Head.Branch); err != nil {
 					return err
 				}
-<<<<<<< HEAD
-=======
 				// Update the cached branch head
 				provOfSubvBI.Head.ID = txnCtx.CommitsetID
->>>>>>> 30fb18e5
 			}
 		}
 
