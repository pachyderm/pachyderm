package server

import (
	"context"
	"fmt"
	"math"
	"os"
	"path"
	"sort"
	"strings"
	"time"

	"github.com/pachyderm/pachyderm/v2/src/internal/watch/postgres"

	etcd "go.etcd.io/etcd/client/v3"
	"go.uber.org/zap"
	"google.golang.org/grpc/codes"
	"google.golang.org/grpc/status"
	"google.golang.org/protobuf/proto"
	"google.golang.org/protobuf/types/known/anypb"
	"google.golang.org/protobuf/types/known/timestamppb"

	"github.com/pachyderm/pachyderm/v2/src/auth"
	"github.com/pachyderm/pachyderm/v2/src/internal/client"
	"github.com/pachyderm/pachyderm/v2/src/internal/storage"
	"github.com/pachyderm/pachyderm/v2/src/internal/storage/fileset/index"
	"github.com/pachyderm/pachyderm/v2/src/pfs"
	"github.com/pachyderm/pachyderm/v2/src/pps"
	pfsserver "github.com/pachyderm/pachyderm/v2/src/server/pfs"

	"github.com/pachyderm/pachyderm/v2/src/internal/ancestry"
	col "github.com/pachyderm/pachyderm/v2/src/internal/collection"
	"github.com/pachyderm/pachyderm/v2/src/internal/coredb"
	"github.com/pachyderm/pachyderm/v2/src/internal/dbutil"
	"github.com/pachyderm/pachyderm/v2/src/internal/errors"
	"github.com/pachyderm/pachyderm/v2/src/internal/errutil"
	"github.com/pachyderm/pachyderm/v2/src/internal/grpcutil"
	"github.com/pachyderm/pachyderm/v2/src/internal/log"
	"github.com/pachyderm/pachyderm/v2/src/internal/miscutil"
	"github.com/pachyderm/pachyderm/v2/src/internal/obj"
	"github.com/pachyderm/pachyderm/v2/src/internal/pachsql"
	"github.com/pachyderm/pachyderm/v2/src/internal/pfsdb"
	"github.com/pachyderm/pachyderm/v2/src/internal/storage/fileset"
	"github.com/pachyderm/pachyderm/v2/src/internal/stream"
	txnenv "github.com/pachyderm/pachyderm/v2/src/internal/transactionenv"
	"github.com/pachyderm/pachyderm/v2/src/internal/transactionenv/txncontext"
	"github.com/pachyderm/pachyderm/v2/src/internal/uuid"
)

const (
	StorageTaskNamespace = "storage"
	fileSetsRepo         = client.FileSetsRepoName
	defaultTTL           = client.DefaultTTL
	maxTTL               = 30 * time.Minute
)

// IsPermissionError returns true if a given error is a permission error.
func IsPermissionError(err error) bool {
	return strings.Contains(err.Error(), "has already finished")
}

// CommitEvent is an event that contains a CommitInfo or an error
type CommitEvent struct {
	Err   error
	Value *pfs.CommitInfo
}

// CommitStream is a stream of CommitInfos
type CommitStream interface {
	Stream() <-chan CommitEvent
	Close()
}

type driver struct {
	env Env

	// etcdClient and prefix write repo and other metadata to etcd
	etcdClient *etcd.Client
	txnEnv     *txnenv.TransactionEnv
	prefix     string

	// collections
	commits  col.PostgresCollection
	branches col.PostgresCollection

	storage     *storage.Server
	commitStore commitStore

	cache *fileset.Cache
}

func newDriver(env Env) (*driver, error) {
	objClient := env.ObjectClient
	// test object storage.
	if err := func() error {
		ctx, cf := context.WithTimeout(context.Background(), 30*time.Second)
		defer cf()
		return obj.TestStorage(ctx, objClient)
	}(); err != nil {
		return nil, err
	}
	commits := pfsdb.Commits(env.DB, env.Listener)
	branches := pfsdb.Branches(env.DB, env.Listener)

	// Setup driver struct.
	d := &driver{
		env:        env,
		etcdClient: env.EtcdClient,
		txnEnv:     env.TxnEnv,
		prefix:     env.EtcdPrefix,
		commits:    commits,
		branches:   branches,
	}
	storageSrv, err := storage.New(storage.Env{DB: env.DB, ObjectStore: env.ObjectClient}, env.StorageConfig)
	if err != nil {
		return nil, err
	}
	d.storage = storageSrv
	d.commitStore = newPostgresCommitStore(env.DB, storageSrv.Tracker, storageSrv.Filesets)
	// TODO: Make the cache max size configurable.
	d.cache = fileset.NewCache(env.DB, storageSrv.Tracker, 10000)
	return d, nil
}

func (d *driver) createRepo(ctx context.Context, txnCtx *txncontext.TransactionContext, repo *pfs.Repo, description string, update bool) error {
	if repo == nil {
		return errors.New("repo cannot be nil")
	}
	repo.EnsureProject()
	if repo.Type == "" {
		// default to user type
		repo.Type = pfs.UserRepoType
	}

	if err := ancestry.ValidateName(repo.Name); err != nil {
		return err
	}

	// Check that the repo’s project exists; if not, return an error.
	if _, err := coredb.GetProjectByName(ctx, txnCtx.SqlTx, repo.Project.Name); err != nil {
		return errors.Wrapf(err, "cannot find project %q", repo.Project)
	}

	// Check whether the user has the permission to create a repo in this project.
	if err := d.env.Auth.CheckProjectIsAuthorizedInTransaction(txnCtx, repo.Project, auth.Permission_PROJECT_CREATE_REPO); err != nil {
		return errors.Wrap(err, "failed to create repo")
	}

	// Check if 'repo' already exists. If so, return that error.  Otherwise,
	// proceed with ACL creation (avoids awkward "access denied" error when
	// calling "createRepo" on a repo that already exists).
	existingRepoInfo, err := pfsdb.GetRepoByName(ctx, txnCtx.SqlTx, repo.Project.Name, repo.Name, repo.Type)
	if err != nil {
		if !pfsdb.IsErrRepoNotFound(err) {
			return errors.Wrapf(err, "error checking whether repo %q exists", repo)
		}
		// if this is a system repo, make sure the corresponding user repo already exists
		if repo.Type != pfs.UserRepoType {
			baseRepo := &pfs.Repo{Project: &pfs.Project{Name: repo.Project.GetName()}, Name: repo.GetName(), Type: pfs.UserRepoType}
			_, err := pfsdb.GetRepoByName(ctx, txnCtx.SqlTx, baseRepo.Project.Name, baseRepo.Name, baseRepo.Type)
			if err != nil {
				if !pfsdb.IsErrRepoNotFound(err) {
					return errors.Wrapf(err, "error checking whether user repo for %q exists", baseRepo)
				}
				return errors.Wrap(err, "cannot create a system repo without a corresponding 'user' repo")
			}
		}

		// New repo case
		if whoAmI, err := txnCtx.WhoAmI(); err != nil {
			if !errors.Is(err, auth.ErrNotActivated) {
				return errors.Wrap(err, "error authenticating (must log in to create a repo)")
			}
			// ignore ErrNotActivated because we simply don't need to create the role bindings.
		} else {
			// Create ACL for new repo. Make caller the sole owner. If this is a user repo,
			// and the ACL already exists with a different owner, this will fail.
			// For now, we expect system repos to share auth info with their corresponding
			// user repo, so the role binding should exist
			if err := d.env.Auth.CreateRoleBindingInTransaction(txnCtx, whoAmI.Username, []string{auth.RepoOwnerRole}, repo.AuthResource()); err != nil && (!col.IsErrExists(err) || repo.Type == pfs.UserRepoType) {
				return errors.Wrapf(grpcutil.ScrubGRPC(err), "could not create role binding for new repo %q", repo)
			}
		}
		_, err := pfsdb.UpsertRepo(ctx, txnCtx.SqlTx, &pfs.RepoInfo{Repo: repo, Description: description})
		return errors.Wrapf(err, "could not create repo %q", repo)
	}

	// Existing repo case--just update the repo description.
	if !update {
		return pfsserver.ErrRepoExists{
			Repo: repo,
		}
	}
	if existingRepoInfo.Description == description {
		// Don't overwrite the stored proto with an identical value. This
		// optimization is impactful because pps will frequently update the spec
		// repo to make sure it exists.
		return nil
	}

	// Check if the caller is authorized to modify this repo
	// Note, we don't do this before checking if the description changed because
	// there is client code that calls CreateRepo(R, update=true) as an
	// idempotent way to ensure that R exists. By permitting these calls when
	// they don't actually change anything, even if the caller doesn't have
	// WRITER access, we make the pattern more generally useful.
	if err := d.env.Auth.CheckRepoIsAuthorizedInTransaction(txnCtx, repo, auth.Permission_REPO_WRITE); err != nil {
		return errors.Wrapf(err, "could not update description of %q", repo)
	}
	existingRepoInfo.Description = description
	_, err = pfsdb.UpsertRepo(ctx, txnCtx.SqlTx, existingRepoInfo)
	return errors.Wrapf(err, "could not update description of %q", repo)
}

func (d *driver) inspectRepo(ctx context.Context, txnCtx *txncontext.TransactionContext, repo *pfs.Repo, includeAuth bool) (*pfs.RepoInfo, error) {
	// Validate arguments
	if repo == nil {
		return nil, errors.New("repo cannot be nil")
	}
	repoInfo, err := pfsdb.GetRepoByName(ctx, txnCtx.SqlTx, repo.Project.Name, repo.Name, repo.Type)
	if err != nil {
		if pfsdb.IsErrRepoNotFound(err) {
			return nil, pfsserver.ErrRepoNotFound{Repo: repo}
		}
		return nil, errors.EnsureStack(err)
	}
	if includeAuth {
		resp, err := d.env.Auth.GetPermissionsInTransaction(txnCtx, &auth.GetPermissionsRequest{
			Resource: repo.AuthResource(),
		})
		if err != nil {
			if auth.IsErrNotActivated(err) {
				return repoInfo, nil
			}
			return nil, errors.Wrapf(grpcutil.ScrubGRPC(err), "error getting access level for %q", repo)
		}
		repoInfo.AuthInfo = &pfs.AuthInfo{Permissions: resp.Permissions, Roles: resp.Roles}
	}
	return repoInfo, nil
}

func (d *driver) getPermissionsInTransaction(txnCtx *txncontext.TransactionContext, repo *pfs.Repo) ([]auth.Permission, []string, error) {
	resp, err := d.env.Auth.GetPermissionsInTransaction(txnCtx, &auth.GetPermissionsRequest{Resource: repo.AuthResource()})
	if err != nil {
		return nil, nil, errors.EnsureStack(err)
	}

	return resp.Permissions, resp.Roles, nil
}

func (d *driver) hasProjectAccess(
	txnCtx *txncontext.TransactionContext,
	repoInfo *pfs.RepoInfo,
	checkProjectAccess func(string) error) (bool, error) {
	if err := checkProjectAccess(repoInfo.Repo.Project.GetName()); err != nil {
		if !errors.As(err, &auth.ErrNotAuthorized{}) {
			return false, err
		}
		// Allow access if user has the right permissions at the individual Repo-level.
		if err := d.env.Auth.CheckRepoIsAuthorizedInTransaction(txnCtx, repoInfo.Repo, auth.Permission_REPO_READ); err != nil {
			if !errors.As(err, &auth.ErrNotAuthorized{}) {
				return false, errors.Wrapf(err, "could not check user is authorized to list repo, problem with repo %s", repoInfo.Repo)
			}
			// User does not have permissions, so we should skip this repo.
			return false, nil
		}
	}
	return true, nil
}

func (d *driver) listRepoInTransaction(ctx context.Context, txnCtx *txncontext.TransactionContext, includeAuth bool, repoType string, projects []*pfs.Project) ([]*pfs.RepoInfo, error) {
	projectNames := make([]string, 0)
	for _, project := range projects {
		projectNames = append(projectNames, project.GetName())
	}
	filter := make(pfsdb.RepoListFilter)
	if len(projects) != 0 {
		filter[pfsdb.RepoProjects] = projectNames
	}
	if repoType != "" { // blank type means return all, otherwise return a specific type
		filter[pfsdb.RepoTypes] = []string{repoType}
	}
	var authActive bool
	if includeAuth {
		if _, err := txnCtx.WhoAmI(); err == nil {
			authActive = true
		} else if !errors.Is(err, auth.ErrNotActivated) {
			return nil, errors.Wrap(err, "check if auth is active")
		}
	}
	// Cache the project level access because it applies to every repo within the same project.
	checkProjectAccess := miscutil.CacheFunc(func(project string) error {
		return d.env.Auth.CheckProjectIsAuthorizedInTransaction(txnCtx, &pfs.Project{Name: project}, auth.Permission_PROJECT_LIST_REPO)
	}, 100)
	iter, err := pfsdb.ListRepo(ctx, txnCtx.SqlTx, filter)
	if err != nil {
		return nil, errors.Wrap(err, "could not list repos of all types")
	}
	var repos []*pfs.RepoInfo
	if err := stream.ForEach[pfsdb.RepoPair](ctx, iter, func(repoPair pfsdb.RepoPair) error {
		if authActive {
			hasAccess, err := d.hasProjectAccess(txnCtx, repoPair.RepoInfo, checkProjectAccess)
			if err != nil {
				return errors.Wrap(err, "checking project access")
			}
			if !hasAccess {
				return nil
			}
			permissions, roles, err := d.getPermissionsInTransaction(txnCtx, repoPair.RepoInfo.Repo)
			if err != nil {
				return errors.Wrapf(err, "error getting access level for %q", repoPair.RepoInfo.Repo)
			}
			repoPair.RepoInfo.AuthInfo = &pfs.AuthInfo{Permissions: permissions, Roles: roles}
		}
		size, err := d.repoSize(ctx, txnCtx, repoPair.RepoInfo)
		if err != nil {
			return errors.Wrapf(err, "getting repo size for %q", repoPair.RepoInfo.Repo)
		}
		repoPair.RepoInfo.SizeBytesUpperBound = size
		repos = append(repos, repoPair.RepoInfo)
		return nil
	}); err != nil {
		return nil, errors.Wrap(err, "for each repo")
	}
	return repos, nil
}

func (d *driver) deleteRepos(ctx context.Context, projects []*pfs.Project) ([]*pfs.Repo, error) {
	var deleted []*pfs.Repo
	if err := d.txnEnv.WithWriteContext(ctx, func(txnCtx *txncontext.TransactionContext) error {
		var err error
		deleted, err = d.deleteReposInTransaction(ctx, txnCtx, projects)
		return err
	}); err != nil {
		return nil, errors.Wrap(err, "delete repos")
	}
	return deleted, nil
}

func (d *driver) deleteReposInTransaction(ctx context.Context, txnCtx *txncontext.TransactionContext, projects []*pfs.Project) ([]*pfs.Repo, error) {
	repos, err := d.listRepoInTransaction(ctx, txnCtx, false /* includeAuth */, "", projects)
	if err != nil {
		return nil, errors.Wrap(err, "list repos")
	}
	return d.deleteReposHelper(ctx, txnCtx, repos, false)
}

func (d *driver) deleteReposHelper(ctx context.Context, txnCtx *txncontext.TransactionContext, ris []*pfs.RepoInfo, force bool) ([]*pfs.Repo, error) {
	if len(ris) == 0 {
		return nil, nil
	}
	// filter out repos that cannot be deleted
	var filter []*pfs.RepoInfo
	for _, ri := range ris {
		ok, err := d.canDeleteRepo(ctx, txnCtx, ri.Repo)
		if err != nil {
			return nil, err
		} else if ok {
			filter = append(filter, ri)
		}
	}
	ris = filter
	var deleted []*pfs.Repo
	var bis []*pfs.BranchInfo
	for _, ri := range ris {
		bs, err := d.listRepoBranches(ctx, txnCtx, ri)
		if err != nil {
			return nil, err
		}
		bis = append(bis, bs...)
	}
	if err := d.deleteBranches(ctx, txnCtx, bis, force); err != nil {
		return nil, err
	}
	for _, ri := range ris {
		if err := d.deleteRepoInfo(ctx, txnCtx, ri); err != nil {
			return nil, err
		}
		deleted = append(deleted, ri.Repo)
	}
	return deleted, nil
}

func (d *driver) deleteRepo(ctx context.Context, txnCtx *txncontext.TransactionContext, repo *pfs.Repo, force bool) (bool, error) {
	if _, err := pfsdb.GetRepoByName(ctx, txnCtx.SqlTx, repo.Project.Name, repo.Name, repo.Type); err != nil {
		if !pfsdb.IsErrRepoNotFound(err) {
			return false, errors.Wrapf(err, "error checking whether %q exists", repo)
		}
		return false, nil
	}
	if ok, err := d.canDeleteRepo(ctx, txnCtx, repo); err != nil {
		return false, errors.Wrapf(err, "error checking whether repo %q can be deleted", repo.String())
	} else if !ok {
		return false, nil
	}
	related, err := d.relatedRepos(ctx, txnCtx, repo)
	if err != nil {
		return false, err
	}
	var bis []*pfs.BranchInfo
	for _, ri := range related {
		bs, err := d.listRepoBranches(ctx, txnCtx, ri)
		if err != nil {
			return false, err
		}
		bis = append(bis, bs...)
	}
	// this is where the deletion is happening.
	if err := d.deleteBranches(ctx, txnCtx, bis, force); err != nil {
		return false, err
	}
	for _, ri := range related {
		if err := d.deleteRepoInfo(ctx, txnCtx, ri); err != nil {
			return false, err
		}
	}
	return true, nil
}

// delete branches from most provenance to least, that way if one
// branch is provenant on another (which is likely the case when
// multiple repos are provided) we delete them in the right order.
func (d *driver) deleteBranches(ctx context.Context, txnCtx *txncontext.TransactionContext, branchInfos []*pfs.BranchInfo, force bool) error {
	sort.Slice(branchInfos, func(i, j int) bool { return len(branchInfos[i].Provenance) > len(branchInfos[j].Provenance) })
	for _, bi := range branchInfos {
		if err := d.deleteBranch(ctx, txnCtx, bi.Branch, force); err != nil {
			return errors.Wrapf(err, "delete branch %s", bi.Branch)
		}
	}
	return nil
}

func (d *driver) listRepoBranches(ctx context.Context, txnCtx *txncontext.TransactionContext, repo *pfs.RepoInfo) ([]*pfs.BranchInfo, error) {
	var bis []*pfs.BranchInfo
	for _, branch := range repo.Branches {
		bi, err := d.inspectBranchInTransaction(ctx, txnCtx, branch)
		if err != nil {
			return nil, errors.Wrapf(err, "error inspecting branch %s", branch)
		}
		bis = append(bis, bi)
	}
	return bis, nil
}

// before this method is called, a caller should make sure this repo can be deleted with d.canDeleteRepo() and that
// all of the repo's branches are deleted using d.deleteBranches()
func (d *driver) deleteRepoInfo(ctx context.Context, txnCtx *txncontext.TransactionContext, ri *pfs.RepoInfo) error {
	var nonCtxCommitInfos []*pfs.CommitInfo
	iter2, err := pfsdb.ListCommit(ctx, d.env.DB, pfsdb.CommitListFilter{pfsdb.CommitRepos: []string{pfsdb.RepoKey(ri.Repo)}}, false, false)
	if err != nil {
		return errors.Wrap(err, "delete repo info")
	}
	if err := stream.ForEach[pfsdb.CommitWithID](ctx, iter2, func(commitWithID pfsdb.CommitWithID) error {
		nonCtxCommitInfos = append(nonCtxCommitInfos, commitWithID.CommitInfo)
		return nil
	}); err != nil {
		return errors.Wrap(err, "delete repo info")
	}
	// this is nil for some reason, its not because the filter is broken. Something else must be deleting the commits.
	// make a list of all the commits
	commitInfos, err := pfsdb.ListCommitTxByFilter(ctx, txnCtx.SqlTx, pfsdb.CommitListFilter{pfsdb.CommitRepos: []string{pfsdb.RepoKey(ri.Repo)}}, false, false)
	if err != nil {
		return errors.Wrap(err, "delete repo info")
	}
	// and then delete their file sets.
	for _, ci := range commitInfos {
		if err := d.commitStore.DropFileSetsTx(txnCtx.SqlTx, ci.Commit); err != nil {
			return errors.EnsureStack(err)
		}
	}
	// Despite the fact that we already deleted each branch with
	// deleteBranch, we also do branches.DeleteAll(), this insulates us
	// against certain corruption situations where the RepoInfo doesn't
	// exist in postgres but branches do.
	// todo(fahad/albert): write delete: d.branches.ReadWrite(txnCtx.SqlTx).DeleteByIndex(pfsdb.BranchesRepoIndex, pfsdb.RepoKey(ri.Repo))
	iter, err := pfsdb.NewBranchIterator(ctx, txnCtx.SqlTx, 0, 100, &pfs.Branch{Repo: ri.Repo},
		pfsdb.OrderByBranchColumn{Column: pfsdb.BranchColumnID, Order: pfsdb.SortOrderAsc})
	if err != nil {
		return errors.Wrap(err, "delete repo info")
	}
	if err := stream.ForEach[pfsdb.BranchInfoWithID](ctx, iter, func(branchInfoWithID pfsdb.BranchInfoWithID) error {
		if err := pfsdb.DeleteBranch(ctx, txnCtx.SqlTx, branchInfoWithID.ID); err != nil {
			return errors.Wrap(err, "delete repo info")
		}
		return nil
	}); err != nil {
		return errors.Wrap(err, "delete repo info")
	}
	// Similarly with commits
	// todo(fahad): write delete
	for _, commitInfo := range commitInfos {
		if err := pfsdb.DeleteCommit(ctx, txnCtx.SqlTx, commitInfo.Commit); err != nil {
			return errors.Wrap(err, "delete repo info")
		}
	}
	//if err := d.commits.ReadWrite(txnCtx.SqlTx).DeleteByIndex(pfsdb.CommitsRepoIndex, pfsdb.RepoKey(ri.Repo)); err != nil {
	//	return errors.EnsureStack(err)
	//}
	if err := pfsdb.DeleteRepo(ctx, txnCtx.SqlTx, ri.Repo.Project.Name, ri.Repo.Name, ri.Repo.Type); err != nil && !pfsdb.IsErrRepoNotFound(err) {
		return errors.Wrapf(err, "repos.Delete")
	}
	// since system repos share a role binding, only delete it if this is the user repo, in which case the other repos will be deleted anyway
	if ri.Repo.Type == pfs.UserRepoType {
		if err := d.env.Auth.DeleteRoleBindingInTransaction(txnCtx, ri.Repo.AuthResource()); err != nil && !auth.IsErrNotActivated(err) {
			return grpcutil.ScrubGRPC(err)
		}
	}
	return nil
}

func (d *driver) relatedRepos(ctx context.Context, txnCtx *txncontext.TransactionContext, repo *pfs.Repo) ([]*pfs.RepoInfo, error) {
	if repo.Type != pfs.UserRepoType {
		ri, err := pfsdb.GetRepoByName(ctx, txnCtx.SqlTx, repo.Project.Name, repo.Name, repo.Type)
		if err != nil {
			return nil, err
		}
		return []*pfs.RepoInfo{ri}, nil
	}
	var related []*pfs.RepoInfo
	filter := make(pfsdb.RepoListFilter)
	filter[pfsdb.RepoNames] = []string{repo.Name}
	filter[pfsdb.RepoProjects] = []string{repo.Project.Name}
	iter, err := pfsdb.ListRepo(ctx, txnCtx.SqlTx, filter)
	if err != nil {
		return nil, errors.Wrap(err, "list repo by name")
	}
	if err := stream.ForEach[pfsdb.RepoPair](ctx, iter, func(otherRepo pfsdb.RepoPair) error {
		related = append(related, otherRepo.RepoInfo)
		return nil
	}); err != nil && !pfsdb.IsErrRepoNotFound(err) { // TODO(acohen4): !RepoNotFound may be unnecessary
		return nil, errors.Wrapf(err, "error finding dependent repos for %q", repo.Name)
	}
	return related, nil
}

func (d *driver) canDeleteRepo(ctx context.Context, txnCtx *txncontext.TransactionContext, repo *pfs.Repo) (bool, error) {
	userRepo := proto.Clone(repo).(*pfs.Repo)
	userRepo.Type = pfs.UserRepoType
	if err := d.env.Auth.CheckRepoIsAuthorizedInTransaction(txnCtx, userRepo, auth.Permission_REPO_DELETE); err != nil {
		if auth.IsErrNotAuthorized(err) {
			return false, nil
		}
		return false, errors.Wrapf(err, "check repo %q is authorized for deletion", userRepo.String())
	}
	if _, err := d.env.GetPipelineInspector().InspectPipelineInTransaction(ctx, txnCtx, pps.RepoPipeline(repo)); err == nil {
		return false, errors.Errorf("cannot delete a repo associated with a pipeline - delete the pipeline instead")
	} else if err != nil && !errutil.IsNotFoundError(err) {
		return false, errors.Wrapf(err, "inspect pipeline %q", pps.RepoPipeline(repo).String())
	}
	return true, nil
}

func (d *driver) createProject(ctx context.Context, req *pfs.CreateProjectRequest) error {
	return d.txnEnv.WithWriteContext(ctx, func(txnCtx *txncontext.TransactionContext) error {
		return d.createProjectInTransaction(ctx, txnCtx, req)
	})
}

func (d *driver) createProjectInTransaction(ctx context.Context, txnCtx *txncontext.TransactionContext, req *pfs.CreateProjectRequest) error {
	if err := req.Project.ValidateName(); err != nil {
		return errors.Wrapf(err, "invalid project name")
	}
	if req.Update {
		return errors.Wrapf(coredb.UpsertProject(ctx, txnCtx.SqlTx,
			&pfs.ProjectInfo{Project: req.Project, Description: req.Description}),
			"failed to update project %s", req.Project.Name)
	}
	// If auth is active, make caller the owner of this new project.
	if whoAmI, err := txnCtx.WhoAmI(); err == nil {
		if err := d.env.Auth.CreateRoleBindingInTransaction(
			txnCtx,
			whoAmI.Username,
			[]string{auth.ProjectOwnerRole},
			&auth.Resource{Type: auth.ResourceType_PROJECT, Name: req.Project.GetName()},
		); err != nil && !errors.Is(err, col.ErrExists{}) {
			return errors.Wrapf(err, "could not create role binding for new project %s", req.Project.GetName())
		}
	} else if !errors.Is(err, auth.ErrNotActivated) {
		return errors.Wrap(err, "could not get caller's username")
	}
	if err := coredb.CreateProject(ctx, txnCtx.SqlTx, &pfs.ProjectInfo{
		Project:     req.Project,
		Description: req.Description,
		CreatedAt:   timestamppb.Now(),
	}); err != nil {
		if errors.As(err, &col.ErrExists{}) {
			return pfsserver.ErrProjectExists{
				Project: req.Project,
			}
		}
		return errors.Wrap(err, "could not create project")
	}
	return nil
}

func (d *driver) inspectProject(ctx context.Context, project *pfs.Project) (*pfs.ProjectInfo, error) {
	var pi *pfs.ProjectInfo
	if err := dbutil.WithTx(ctx, d.env.DB, func(ctx context.Context, tx *pachsql.Tx) error {
		var err error
		pi, err = coredb.GetProjectByName(ctx, tx, pfsdb.ProjectKey(project))
		if err != nil {
			return err
		}
		return nil
	}); err != nil {
		return nil, errors.Wrapf(err, "error getting project %q", project)
	}
	resp, err := d.env.Auth.GetPermissions(ctx, &auth.GetPermissionsRequest{Resource: project.AuthResource()})
	if err != nil {
		if errors.Is(err, auth.ErrNotActivated) {
			return pi, nil
		}
		return nil, errors.Wrapf(err, "error getting permissions for project %q", project)
	}
	pi.AuthInfo = &pfs.AuthInfo{Permissions: resp.Permissions, Roles: resp.Roles}
	return pi, nil
}

func (d *driver) findCommits(ctx context.Context, request *pfs.FindCommitsRequest, cb func(response *pfs.FindCommitsResponse) error) error {
	commit := request.Start
	foundCommits, commitsSearched := uint32(0), uint32(0)
	searchDone := false
	var found *pfs.Commit
	makeResp := func(found *pfs.Commit, commitsSearched uint32, lastSearchedCommit *pfs.Commit) *pfs.FindCommitsResponse {
		resp := &pfs.FindCommitsResponse{}
		if found != nil {
			resp.Result = &pfs.FindCommitsResponse_FoundCommit{FoundCommit: found}
		} else {
			resp.Result = &pfs.FindCommitsResponse_LastSearchedCommit{LastSearchedCommit: commit}
		}
		resp.CommitsSearched = commitsSearched
		return resp
	}
	for {
		if searchDone {
			return errors.EnsureStack(cb(makeResp(nil, commitsSearched, commit)))
		}
		if err := log.LogStep(ctx, "searchingCommit", func(ctx context.Context) error {
			inspectCommitResp, err := d.resolveCommitWithAuth(ctx, commit)
			if err != nil {
				return err
			}
			if inspectCommitResp.Finished == nil {
				return pfsserver.ErrCommitNotFinished{Commit: commit}
			}
			commit = inspectCommitResp.Commit
			inCommit, err := d.isPathModifiedInCommit(ctx, commit, request.FilePath)
			if err != nil {
				return err
			}
			if inCommit {
				log.Info(ctx, "found target", zap.String("commit", commit.Id), zap.String("repo", commit.Repo.String()), zap.String("target", request.FilePath))
				found = commit
				foundCommits++
				if err := cb(makeResp(found, commitsSearched, nil)); err != nil {
					return err
				}
			}
			commitsSearched++
			if (foundCommits == request.Limit && request.Limit != 0) || inspectCommitResp.ParentCommit == nil {
				searchDone = true
				return nil
			}
			commit = inspectCommitResp.ParentCommit
			return nil
		}, zap.String("commit", commit.Id), zap.String("branch", commit.GetBranch().String()), zap.String("repo", commit.Repo.String()), zap.String("target", request.FilePath)); err != nil {
			if errors.Is(err, context.Canceled) || errors.Is(err, context.DeadlineExceeded) {
				return errors.EnsureStack(cb(makeResp(nil, commitsSearched, commit)))
			}
			return errors.EnsureStack(err)
		}
	}
}

func (d *driver) isPathModifiedInCommit(ctx context.Context, commit *pfs.Commit, filePath string) (bool, error) {
	diffID, err := d.getCompactedDiffFileSet(ctx, commit)
	if err != nil {
		return false, err
	}
	diffFileSet, err := d.storage.Filesets.Open(ctx, []fileset.ID{*diffID})
	if err != nil {
		return false, err
	}
	found := false
	pathOption := []index.Option{
		index.WithRange(&index.PathRange{
			Lower: filePath,
		}),
	}
	if err = diffFileSet.Iterate(ctx, func(file fileset.File) error {
		if file.Index().Path == filePath {
			found = true
			return errutil.ErrBreak
		}
		return nil
	}, pathOption...); err != nil && !errors.Is(err, errutil.ErrBreak) {
		return false, err
	}
	// we don't care about the file operation, so if a file was already found, skip iterating over deletive set.
	if found {
		return found, nil
	}
	if err = diffFileSet.IterateDeletes(ctx, func(file fileset.File) error {
		if file.Index().Path == filePath {
			found = true
			return errutil.ErrBreak
		}
		return nil
	}, pathOption...); err != nil && !errors.Is(err, errutil.ErrBreak) {
		return false, err
	}
	return found, nil
}

func (d *driver) getCompactedDiffFileSet(ctx context.Context, commit *pfs.Commit) (*fileset.ID, error) {
	diff, err := d.commitStore.GetDiffFileSet(ctx, commit)
	if err != nil {
		return nil, errors.EnsureStack(err)
	}
	isCompacted, err := d.storage.Filesets.IsCompacted(ctx, *diff)
	if err != nil {
		return nil, errors.EnsureStack(err)
	}
	if isCompacted {
		return diff, nil
	}
	if err := d.storage.Filesets.WithRenewer(ctx, defaultTTL, func(ctx context.Context, renewer *fileset.Renewer) error {
		compactor := newCompactor(d.storage.Filesets, d.env.StorageConfig.StorageCompactionMaxFanIn)
		taskDoer := d.env.TaskService.NewDoer(StorageTaskNamespace, commit.Id, nil)
		diff, err = d.compactDiffFileSet(ctx, compactor, taskDoer, renewer, commit)
		return err
	}); err != nil {
		return nil, errors.EnsureStack(err)
	}
	return diff, nil
}

// The ProjectInfo provided to the closure is repurposed on each invocation, so it's the client's responsibility to clone the ProjectInfo if desired
func (d *driver) listProject(ctx context.Context, cb func(*pfs.ProjectInfo) error) error {
	authIsActive := true
	return errors.Wrap(dbutil.WithTx(ctx, d.env.DB, func(ctx context.Context, tx *pachsql.Tx) error {
		return d.txnEnv.WithWriteContext(ctx, func(txnCxt *txncontext.TransactionContext) error {
			return d.listProjectInTransaction(ctx, txnCxt, func(proj *pfs.ProjectInfo) error {
				if authIsActive {
					resp, err := d.env.Auth.GetPermissions(ctx, &auth.GetPermissionsRequest{Resource: proj.GetProject().AuthResource()})
					if err != nil {
						if errors.Is(err, auth.ErrNotActivated) {
							// Avoid unnecessary subsequent Auth API calls.
							authIsActive = false
							return cb(proj)
						}
						return errors.Wrapf(err, "getting permissions for project %s", proj.Project)
					}
					proj.AuthInfo = &pfs.AuthInfo{Permissions: resp.Permissions, Roles: resp.Roles}
				}
				return cb(proj)
			})
		})
	}), "list projects")
}

// The ProjectInfo provided to the closure is repurposed on each invocation, so it's the client's responsibility to clone the ProjectInfo if desired
func (d *driver) listProjectInTransaction(ctx context.Context, txnCtx *txncontext.TransactionContext, cb func(*pfs.ProjectInfo) error) error {
	projIter, err := coredb.ListProject(ctx, txnCtx.SqlTx)
	if err != nil {
		return errors.Wrap(err, "could not list project")
	}
	return errors.Wrap(stream.ForEach[*pfs.ProjectInfo](ctx, projIter, cb), "list projects")
}

// TODO: delete all repos and pipelines within project
func (d *driver) deleteProject(ctx context.Context, txnCtx *txncontext.TransactionContext, project *pfs.Project, force bool) error {
	if err := project.ValidateName(); err != nil {
		return errors.Wrap(err, "invalid project name")
	}
	if err := d.env.Auth.CheckProjectIsAuthorizedInTransaction(txnCtx, project, auth.Permission_PROJECT_DELETE, auth.Permission_PROJECT_MODIFY_BINDINGS); err != nil {
		return errors.Wrapf(err, "user is not authorized to delete project %q", project)
	}
	var errs error
	repos, err := d.listRepoInTransaction(ctx, txnCtx, false, "", []*pfs.Project{project})
	if err != nil {
		return errors.Wrap(err, "list repos to determine if any still exist")
	}
	for _, repoInfo := range repos {
		errs = errors.Join(errs, fmt.Errorf("repo %v still exists", repoInfo.GetRepo()))
	}
	if errs != nil && !force {
		return status.Error(codes.FailedPrecondition, fmt.Sprintf("cannot delete project %s: %v", project.Name, errs))
	}
	if err := coredb.DeleteProject(ctx, txnCtx.SqlTx, pfsdb.ProjectKey(project)); err != nil {
		return errors.Wrapf(err, "delete project %q", project)
	}
	if err := d.env.Auth.DeleteRoleBindingInTransaction(txnCtx, project.AuthResource()); err != nil {
		if !errors.Is(err, auth.ErrNotActivated) {
			return errors.Wrapf(err, "delete role binding for project %q", project)
		}
	}
	return nil
}

// Set child.ParentCommit (if 'parent' has been determined).
func (d *driver) linkParent(ctx context.Context, txnCtx *txncontext.TransactionContext, child *pfs.CommitInfo, parent *pfs.Commit, needsFinishedParent bool) error {
	if parent == nil {
		return nil
	}
	// Resolve 'parent' if it's a branch that isn't 'branch' (which can
	// happen if 'branch' is new and diverges from the existing branch in
	// 'parent').
	parentCommitInfo, err := d.resolveCommit(ctx, txnCtx.SqlTx, parent)
	if err != nil {
		return errors.Wrapf(err, "parent commit not found")
	}
	// fail if the parent commit has not been finished
	if needsFinishedParent && parentCommitInfo.Finishing == nil {
		return errors.Errorf("parent commit %s has not been finished", parentCommitInfo.Commit)
	}
<<<<<<< HEAD
	child.ParentCommit = parent
=======
	child.ParentCommit = parentCommitInfo.Commit
>>>>>>> 87fe52fa
	return nil
}

// creates a new commit, and adds both commit ancestry, and commit provenance pointers
//
// NOTE: Requiring source commits to have finishing / finished parents ensures that the commits are not compacted
// in a pathological order (finishing later commits before earlier commits will result with us compacting
// the earlier commits multiple times).
func (d *driver) addCommit(ctx context.Context, txnCtx *txncontext.TransactionContext, newCommitInfo *pfs.CommitInfo, parent *pfs.Commit, directProvenance []*pfs.Branch, needsFinishedParent bool) (pfsdb.CommitID, error) {
	if err := d.linkParent(ctx, txnCtx, newCommitInfo, parent, needsFinishedParent); err != nil {
		return 0, err
	}
	for _, prov := range directProvenance {
		branchInfo, err := pfsdb.GetBranchInfoByName(ctx, txnCtx.SqlTx, prov.Repo.Project.Name, prov.Repo.Name, prov.Repo.Type, prov.Name)
		if err != nil {
			if errors.Is(pfsdb.ErrBranchNotFound{BranchKey: prov.Key()}, errors.Cause(err)) {
				return 0, pfsserver.ErrBranchNotFound{Branch: prov}
			}
			return 0, errors.Wrap(err, "add commit")
		}
		newCommitInfo.DirectProvenance = append(newCommitInfo.DirectProvenance, branchInfo.Head)
	}
	commitID, err := pfsdb.CreateCommit(ctx, txnCtx.SqlTx, newCommitInfo)
	if err != nil {
		if errors.Is(pfsdb.ErrCommitAlreadyExists{CommitID: newCommitInfo.Commit.Key()}, errors.Cause(err)) {
			return 0, errors.EnsureStack(pfsserver.ErrInconsistentCommit{Commit: newCommitInfo.Commit})
		}
		return 0, errors.EnsureStack(err)
	}
	for _, p := range newCommitInfo.DirectProvenance {
		if err := pfsdb.AddCommitProvenance(txnCtx.SqlTx, newCommitInfo.Commit, p); err != nil {
			return 0, err
		}
	}
	return commitID, nil
}

// startCommit makes a new commit in 'branch', with the parent 'parent':
//   - 'parent' may be omitted, in which case the parent commit is inferred
//     from 'branch'.
//   - If 'parent' is set, it determines the parent commit, but 'branch' is
//     still moved to point at the new commit
func (d *driver) startCommit(
	ctx context.Context,
	txnCtx *txncontext.TransactionContext,
	parent *pfs.Commit,
	branch *pfs.Branch,
	description string,
) (*pfs.Commit, error) {
	// Validate arguments:
	if branch == nil || branch.Name == "" {
		return nil, errors.Errorf("branch must be specified")
	}
	// Check that caller is authorized
	if err := d.env.Auth.CheckRepoIsAuthorizedInTransaction(txnCtx, branch.Repo, auth.Permission_REPO_WRITE); err != nil {
		return nil, errors.EnsureStack(err)
	}
	// New commit and commitInfo
	newCommitInfo := newUserCommitInfo(txnCtx, branch)
	newCommitInfo.Description = description
	if err := ancestry.ValidateName(branch.Name); err != nil {
		return nil, err
	}
	// Check if repo exists
	_, err := pfsdb.GetRepoByName(ctx, txnCtx.SqlTx, branch.Repo.Project.Name, branch.Repo.Name, branch.Repo.Type)
	if err != nil {
		if pfsdb.IsErrRepoNotFound(err) {
			return nil, pfsserver.ErrRepoNotFound{Repo: branch.Repo}
		}
		return nil, errors.EnsureStack(err)
	}
	updateCommitBranchField := false
	// update 'branch' (which must always be set) and set parent.ID (if 'parent'
	// was not set)
	branchInfo, err := pfsdb.GetBranchInfoByName(ctx, txnCtx.SqlTx, branch.Repo.Project.Name, branch.Repo.Name, branch.Repo.Type, branch.Name)
	if err != nil {
		if !errors.Is(pfsdb.ErrBranchNotFound{BranchKey: branch.Key()}, errors.Cause(err)) {
			return nil, errors.Wrap(err, "start commit")
		}
		branchInfo = &pfs.BranchInfo{}
		updateCommitBranchField = true // the branch field on the commit will have to be updated after the branch is created.
	}
	if branchInfo.Branch == nil {
		// New branch
		branchInfo.Branch = branch
	}
	// If the parent is unspecified, use the current head of the branch
	if parent == nil {
		parent = branchInfo.Head
	}
	commitID, err := d.addCommit(ctx, txnCtx, newCommitInfo, parent, branchInfo.DirectProvenance, true)
	if err != nil {
		return nil, err
	}
	// Point 'branch' at the new commit
	branchInfo.Head = newCommitInfo.Commit
	if _, err = pfsdb.UpsertBranch(ctx, txnCtx.SqlTx, branchInfo); err != nil {
		return nil, errors.Wrap(err, "start commit")
	}
	// update branch field after a new branch is created.
	if updateCommitBranchField {
		if err := pfsdb.UpdateCommit(ctx, txnCtx.SqlTx, commitID, newCommitInfo, pfsdb.AncestryOpt{SkipParent: true, SkipChildren: true}); err != nil {
			return nil, errors.Wrap(err, "start commit: update branch field after new branch is created")
		}
	}
	// check if this is happening in a spout pipeline, and alias the spec commit
	_, ok1 := os.LookupEnv(client.PPSPipelineNameEnv)
	_, ok2 := os.LookupEnv("PPS_SPEC_COMMIT")
	if !(ok1 && ok2) && len(branchInfo.Provenance) > 0 {
		// Otherwise, we don't allow user code to start commits on output branches
		return nil, pfsserver.ErrCommitOnOutputBranch{Branch: branch}
	}
	// Defer propagation of the commit until the end of the transaction so we can
	// batch downstream commits together if there are multiple changes.
	if err := txnCtx.PropagateBranch(branch); err != nil {
		return nil, err
	}
	return newCommitInfo.Commit, nil
}

func (d *driver) finishCommit(ctx context.Context, txnCtx *txncontext.TransactionContext, commit *pfs.Commit, description, commitError string, force bool) error {
	commitWithID, err := d.resolveCommitWithID(ctx, txnCtx.SqlTx, commit)
	if err != nil {
		return err
	}
	commitInfo := commitWithID.CommitInfo
	if commitInfo.Finishing != nil {
		return pfsserver.ErrCommitFinished{
			Commit: commitInfo.Commit,
		}
	}
	if !force && len(commitInfo.DirectProvenance) > 0 {
		if info, err := d.env.GetPipelineInspector().InspectPipelineInTransaction(ctx, txnCtx, pps.RepoPipeline(commitInfo.Commit.Repo)); err != nil && !errutil.IsNotFoundError(err) {
			return errors.EnsureStack(err)
		} else if err == nil && info.Type == pps.PipelineInfo_PIPELINE_TYPE_TRANSFORM {
			return errors.Errorf("cannot finish a pipeline output or meta commit, use 'stop job' instead")
		}
		// otherwise, this either isn't a pipeline at all, or is a spout or service for which we should allow finishing
	}
	if description != "" {
		commitInfo.Description = description
	}
	commitInfo.Finishing = txnCtx.Timestamp
	commitInfo.Error = commitError

	return pfsdb.UpdateCommit(ctx, txnCtx.SqlTx, commitWithID.ID, commitInfo, pfsdb.AncestryOpt{SkipParent: true, SkipChildren: true})
}

func (d *driver) repoSize(ctx context.Context, txnCtx *txncontext.TransactionContext, repoInfo *pfs.RepoInfo) (int64, error) {
	for _, branch := range repoInfo.Branches {
		if branch.Name == "master" {
			branchInfo, err := pfsdb.GetBranchInfoByName(ctx, txnCtx.SqlTx, branch.Repo.Project.Name, branch.Repo.Name, branch.Repo.Type, branch.Name)
			if err != nil {
				return 0, errors.Wrap(err, "repo size")
			}
			commit := branchInfo.Head
			for commit != nil {
				commitInfo, err := d.resolveCommit(ctx, txnCtx.SqlTx, commit)
				if err != nil {
					return 0, err
				}
				if commitInfo.Details != nil {
					return commitInfo.Details.SizeBytes, nil
				}
				commit = commitInfo.ParentCommit
			}
		}
	}
	return 0, nil
}

// propagateBranches starts commits downstream of 'branches'
// in order to restore the invariant that branch provenance matches HEAD commit
// provenance:
//
//	B.Head is provenant on A.Head <=>
//	branch B is provenant on branch A
//
// The implementation assumes that the invariant already holds for all branches
// upstream of 'branches', but not necessarily for each 'branch' itself.
//
// In other words, propagateBranches scans all branches b_downstream that are
// equal to or downstream of 'branches', and if the HEAD of b_downstream isn't
// provenant on the HEADs of b_downstream's provenance, propagateBranches starts
// a new HEAD commit in b_downstream that is. For example, propagateBranches
// starts downstream output commits (which trigger PPS jobs) when new input
// commits arrive on 'branch', when 'branches's HEAD is deleted, or when
// 'branches' are newly created (i.e. in CreatePipeline).
func (d *driver) propagateBranches(ctx context.Context, txnCtx *txncontext.TransactionContext, branches []*pfs.Branch) error {
	if len(branches) == 0 {
		return nil
	}
	var propagatedBranches []*pfs.BranchInfo
	seen := make(map[string]*pfs.BranchInfo)
	for _, b := range branches {
		bi, err := pfsdb.GetBranchInfoByName(ctx, txnCtx.SqlTx, b.Repo.Project.Name, b.Repo.Name, b.Repo.Type, b.Name)
		if err != nil {
			return errors.Wrapf(err, "propagate branches: get branch %q", pfsdb.BranchKey(b))
		}
		for _, subvenantB := range bi.Subvenance {
			if _, ok := seen[pfsdb.BranchKey(subvenantB)]; !ok {
				subvenantBi, err := pfsdb.GetBranchInfoByName(ctx, txnCtx.SqlTx, subvenantB.Repo.Project.Name, subvenantB.Repo.Name, subvenantB.Repo.Type, subvenantB.Name)
				if err != nil {
					return errors.Wrapf(err, "propagate branches: get subvenant branch %q", pfsdb.BranchKey(subvenantB))
				}
				seen[pfsdb.BranchKey(subvenantB)] = subvenantBi
				propagatedBranches = append(propagatedBranches, subvenantBi)
			}
		}
	}
	sort.Slice(propagatedBranches, func(i, j int) bool {
		return len(propagatedBranches[i].Provenance) < len(propagatedBranches[j].Provenance)
	})
	// add new commits, set their ancestry + provenance pointers, and advance branch heads
	for _, bi := range propagatedBranches {
		// TODO(acohen4): can we just make calls to addCommit() here?
		// Do not propagate an open commit onto spout output branches (which should
		// only have a single provenance on a spec commit)
		if len(bi.Provenance) == 1 && bi.Provenance[0].Repo.Type == pfs.SpecRepoType {
			continue
		}
		// necessary when upstream and downstream branches are created in the same pachyderm transaction.
		// ex. when the spec and meta repos are created, the meta commit is already created at branch create time.
		if bi.GetHead().GetId() == txnCtx.CommitSetID {
			continue
		}
		newCommit := &pfs.Commit{
			Repo:   bi.Branch.Repo,
			Branch: bi.Branch,
			Id:     txnCtx.CommitSetID,
		}
		newCommitInfo := &pfs.CommitInfo{
			Commit:  newCommit,
			Origin:  &pfs.CommitOrigin{Kind: pfs.OriginKind_AUTO},
			Started: txnCtx.Timestamp,
		}
		// enumerate the new commit's provenance
		for _, b := range bi.DirectProvenance {
			var provCommit *pfs.Commit
			if pbi, ok := seen[pfsdb.BranchKey(b)]; ok {
				provCommit = client.NewCommit(pbi.Branch.Repo.Project.Name, pbi.Branch.Repo.Name, pbi.Branch.Name, txnCtx.CommitSetID)
			} else {
				provBranchInfo, err := pfsdb.GetBranchInfoByName(ctx, txnCtx.SqlTx, b.Repo.Project.Name, b.Repo.Name, b.Repo.Type, b.Name)
				if err != nil {
					return errors.Wrapf(err, "get provenant branch %q", pfsdb.BranchKey(b))
				}
				provCommit = provBranchInfo.Head
			}
			newCommitInfo.DirectProvenance = append(newCommitInfo.DirectProvenance, provCommit)
		}
		// Set 'newCommit's ParentCommit, 'branch.Head's ChildCommits and 'branch.Head'
		newCommitInfo.ParentCommit = proto.Clone(bi.Head).(*pfs.Commit)
		bi.Head = newCommit
		// create open 'commit'.
		commitID, err := pfsdb.CreateCommit(ctx, txnCtx.SqlTx, newCommitInfo)
		if err != nil {
			return errors.Wrapf(err, "create new commit %q", pfsdb.CommitKey(newCommit))
		}
		if newCommitInfo.ParentCommit != nil {
			if err := pfsdb.CreateCommitParent(ctx, txnCtx.SqlTx, newCommitInfo.ParentCommit, commitID); err != nil {
				return errors.Wrapf(err, "update parent commit %q with child %q", pfsdb.CommitKey(newCommitInfo.ParentCommit), pfsdb.CommitKey(newCommit))
			}
		}
		// add commit provenance
		for _, c := range newCommitInfo.DirectProvenance {
			if err := pfsdb.AddCommitProvenance(txnCtx.SqlTx, newCommit, c); err != nil {
				return errors.Wrapf(err, "add commit provenance from %q to %q", pfsdb.CommitKey(newCommit), pfsdb.CommitKey(c))
			}
		}
		// update branch head.
		if _, err := pfsdb.UpsertBranch(ctx, txnCtx.SqlTx, bi); err != nil {
			return errors.Wrapf(err, "put branch %q with head %q", pfsdb.BranchKey(bi.Branch), pfsdb.CommitKey(bi.Head))
		}
	}
	txnCtx.PropagateJobs()
	return nil
}

// inspectCommit takes a Commit and returns the corresponding CommitInfo.
//
// As a side effect, this function also replaces the ID in the given commit
// with a real commit ID.
func (d *driver) inspectCommit(ctx context.Context, commit *pfs.Commit, wait pfs.CommitState) (*pfs.CommitInfo, error) {
	commitInfo, err := d.resolveCommitWithAuth(ctx, commit)
	if err != nil {
		return nil, err
	}
	if commitInfo.Finished == nil {
		switch wait {
		case pfs.CommitState_STARTED:
		case pfs.CommitState_READY:
			for _, c := range commitInfo.DirectProvenance {
				if _, err := d.inspectCommit(ctx, c, pfs.CommitState_FINISHED); err != nil {
					return nil, err
				}
			}
		case pfs.CommitState_FINISHING, pfs.CommitState_FINISHED:
			return d.inspectFinishingOrFinishedCommits(ctx, commitInfo, wait)
<<<<<<< HEAD
=======
		}
	}
	return commitInfo, nil
}

func (d *driver) watchCommit(ctx context.Context, commitInfo *pfs.CommitInfo, cb func(commitInfo *pfs.CommitInfo) (bool, error)) error {
	var err error
	// watchCommit watches for events, but also occasionally polls in case an event is dropped.
	ticker := time.NewTicker(time.Second * 3)
	var commitWithID *pfsdb.CommitWithID
	if err := dbutil.WithTx(ctx, d.env.DB, func(cbCtx context.Context, tx *pachsql.Tx) error {
		commitWithID, err = pfsdb.GetCommitWithIDByKey(ctx, tx, commitInfo.Commit)
		if err != nil {
			if errors.Is(pfsdb.ErrCommitNotFound{CommitID: pfsdb.CommitKey(commitInfo.Commit)}, errors.Cause(err)) {
				return pfsserver.ErrCommitDeleted{Commit: commitInfo.Commit}
			}
			return errors.Wrap(err, "watch commit")
		}
		return nil
	}); err != nil {
		return err
	}
	// check if the code in cb() already would succeed, in which case the watcher doesn't need to be instantiated.
	success, err := cb(commitWithID.CommitInfo)
	if err != nil {
		return errors.Wrap(err, "watch commit")
	}
	if success {
		return nil
	}
	watcherID := fmt.Sprintf("%s%d", pfsdb.CommitChannelName, commitWithID.ID)
	watcher, err := postgres.NewWatcher(d.env.DB, d.env.Listener, path.Join(d.prefix, pfsdb.CommitKey(commitInfo.Commit)), watcherID)
	if err != nil {
		return errors.Wrap(err, "new watcher")
	}
	defer watcher.Close()
	var newCommitInfo *pfs.CommitInfo
	for {
		select {
		case event, ok := <-watcher.Watch():
			if !ok {
				return errors.Errorf("watcher for inspect commit %v closed channel")
			}
			if event.Type == postgres.EventDelete {
				return pfsserver.ErrCommitDeleted{Commit: commitInfo.Commit}
			}
			if event.Err != nil {
				return event.Err
			}
			if err := dbutil.WithTx(ctx, d.env.DB, func(ctx context.Context, tx *pachsql.Tx) error {
				newCommitInfo, err = pfsdb.GetCommit(ctx, tx, pfsdb.CommitID(event.Id))
				if err != nil && errors.Is(pfsdb.ErrCommitNotFound{CommitID: pfsdb.CommitKey(commitInfo.Commit)}, errors.Cause(err)) {
					return pfsserver.ErrCommitDeleted{Commit: commitInfo.Commit}
				}
				return err
			}); err != nil {
				return errors.Wrap(err, "getting commit from event")
			}
		case <-ticker.C:
			if err := dbutil.WithTx(ctx, d.env.DB, func(ctx context.Context, tx *pachsql.Tx) error {
				commitWithID, err := pfsdb.GetCommitWithIDByKey(ctx, tx, commitInfo.Commit)
				if err != nil && errors.Is(pfsdb.ErrCommitNotFound{CommitID: pfsdb.CommitKey(commitInfo.Commit)}, errors.Cause(err)) {
					return pfsserver.ErrCommitDeleted{Commit: commitInfo.Commit}
				}
				newCommitInfo = commitWithID.CommitInfo
				return errors.Wrap(err, "create list commits iterator")
			}); err != nil {
				return err
			}
>>>>>>> 87fe52fa
		}
		success, err := cb(newCommitInfo)
		if err != nil {
			return errors.Wrap(err, "watch commit")
		}
		if success {
			return nil
		}
	}
}

func (d *driver) inspectFinishingOrFinishedCommits(ctx context.Context, commitInfo *pfs.CommitInfo, wait pfs.CommitState) (*pfs.CommitInfo, error) {
	var commit *pfs.CommitInfo
	if err := d.watchCommit(ctx, commitInfo, func(commitInfo *pfs.CommitInfo) (bool, error) {
		switch wait {
		case pfs.CommitState_FINISHING:
			if commitInfo.Finishing != nil {
				commit = commitInfo
				return true, nil
			}
		case pfs.CommitState_FINISHED:
			if commitInfo.Finished != nil {
				commit = commitInfo
				return true, nil
			}
		default:
			return false, nil
		}
		return false, nil
	}); err != nil {
		return nil, errors.Wrap(err, "inspect finishing or finished commit")
	}
	return commit, nil
}

func (d *driver) inspectFinishingOrFinishedCommits(ctx context.Context, commitInfo *pfs.CommitInfo, wait pfs.CommitState) (*pfs.CommitInfo, error) {
	var commitWithID *pfsdb.CommitWithID
	var err error
	// if state == wait has already been established in the database, then return without starting a watch.
	if err := dbutil.WithTx(ctx, d.env.DB, func(cbCtx context.Context, tx *pachsql.Tx) error {
		commitWithID, err = pfsdb.GetCommitWithIDByKey(ctx, tx, commitInfo.Commit)
		if err != nil && errors.Is(pfsdb.ErrCommitNotFound{CommitID: pfsdb.CommitKey(commitInfo.Commit)}, errors.Cause(err)) {
			return pfsserver.ErrCommitDeleted{Commit: commitInfo.Commit}
		}
		return errors.Wrap(err, "create list commits iterator")
	}); err != nil {
		return nil, err
	}
	switch wait {
	case pfs.CommitState_FINISHING:
		if commitWithID.CommitInfo.Finishing != nil {
			commitInfo = commitWithID.CommitInfo
			return commitInfo, nil
		}
	case pfs.CommitState_FINISHED:
		if commitWithID.CommitInfo.Finished != nil {
			commitInfo = commitWithID.CommitInfo
			return commitInfo, nil
		}
	}
	// otherwise start a watch and wait for state == wait.
	watcher, err := postgres.NewWatcher(d.env.DB, d.env.Listener,
		path.Join(d.prefix, pfsdb.CommitKey(commitInfo.Commit)),
		fmt.Sprintf("%s%d", pfsdb.CommitChannelName, commitWithID.ID)) // this id may have to be different
	if err != nil {
		return nil, errors.Wrap(err, "new watcher")
	}
	defer watcher.Close()
	for {
		event, ok := <-watcher.Watch()
		if !ok {
			return nil, errors.Errorf("watcher for inspect commit %v closed channel")
		}
		if event.Type == postgres.EventDelete {
			return nil, pfsserver.ErrCommitDeleted{Commit: commitInfo.Commit}
		}
		if event.Err != nil {
			return nil, event.Err
		}
		var newCommitInfo *pfs.CommitInfo
		if err := dbutil.WithTx(ctx, d.env.DB, func(cbCtx context.Context, tx *pachsql.Tx) error {
			newCommitInfo, err = pfsdb.GetCommit(ctx, tx, pfsdb.CommitID(event.Id))
			return err
		}); err != nil {
			return nil, errors.Wrap(err, "getting commit from event")
		}
		switch wait {
		case pfs.CommitState_FINISHING:
			if newCommitInfo.Finishing != nil {
				commitInfo = newCommitInfo
				return commitInfo, nil
			}
		case pfs.CommitState_FINISHED:
			if newCommitInfo.Finished != nil {
				commitInfo = newCommitInfo
				return commitInfo, nil
			}
		}
	}
}

// resolveCommitWithAuth is like resolveCommit, but it does some pre-resolution checks like repo authorization.
func (d *driver) resolveCommitWithAuth(ctx context.Context, commit *pfs.Commit) (*pfs.CommitInfo, error) {
	if commit.Repo.Name == fileSetsRepo {
		cinfo := &pfs.CommitInfo{
			Commit:      commit,
			Description: "FileSet - Virtual Commit",
			Finished:    &timestamppb.Timestamp{}, // it's always been finished. How did you get the id if it wasn't finished?
		}
		return cinfo, nil
	}
	if commit == nil {
		return nil, errors.Errorf("cannot inspect nil commit")
	}
	if err := d.env.Auth.CheckRepoIsAuthorized(ctx, commit.Repo, auth.Permission_REPO_INSPECT_COMMIT); err != nil {
		return nil, errors.EnsureStack(err)
	}
	// Resolve the commit in case it specifies a branch head or commit ancestry
	var commitInfo *pfs.CommitInfo
	if err := d.txnEnv.WithReadContext(ctx, func(txnCtx *txncontext.TransactionContext) error {
		var err error
		commitInfo, err = d.resolveCommit(ctx, txnCtx.SqlTx, commit)
		return err
	}); err != nil {
		return nil, err
	}
	return commitInfo, nil
}

// resolveCommitWithID contains the essential implementation of inspectCommit: it converts 'commit' (which may
// be a commit ID or branch reference, plus '~' and/or '^') to a repo + commit
// ID. It accepts a postgres transaction so that it can be used in a transaction
// and avoids an inconsistent call to d.inspectCommit()
func (d *driver) resolveCommitWithID(ctx context.Context, sqlTx *pachsql.Tx, userCommit *pfs.Commit) (*pfsdb.CommitWithID, error) {
	if userCommit == nil {
		return nil, errors.Errorf("cannot resolve nil commit")
	}
	if userCommit.Repo == nil {
		return nil, errors.Errorf("cannot resolve commit with no repo")
	}
	if userCommit.Id == "" && userCommit.GetBranch().GetName() == "" {
		return nil, errors.Errorf("cannot resolve commit with no ID or branch")
	}
	commit := proto.Clone(userCommit).(*pfs.Commit) // back up user commit, for error reporting
	// Extract any ancestor tokens from 'commit.ID' (i.e. ~, ^ and .)
	var ancestryLength int
	var err error
	commit.Id, ancestryLength, err = ancestry.Parse(commit.Id)
	if err != nil {
		return nil, err
	}
	// Now that ancestry has been parsed out, check if the ID is a branch name
	if commit.Id != "" && !uuid.IsUUIDWithoutDashes(commit.Id) {
		if commit.Branch.GetName() != "" {
			return nil, errors.Errorf("invalid commit ID given with a branch (%s): %s\n", commit.Branch, commit.Id)
		}
		commit.Branch = commit.Repo.NewBranch(commit.Id)
		commit.Id = ""
	}
	// If commit.ID is unspecified, get it from the branch head
	if commit.Id == "" {
		branchInfo := &pfs.BranchInfo{}
		branchInfo, err := pfsdb.GetBranchInfoByName(ctx, sqlTx, commit.Branch.Repo.Project.Name, commit.Branch.Repo.Name, commit.Branch.Repo.Type, commit.Branch.Name)
		if err != nil {
			return nil, errors.Wrap(err, "resolve commit")
		}
		commit.Id = branchInfo.Head.Id
	}
	commitWithID, err := pfsdb.GetCommitWithIDByKey(ctx, sqlTx, commit)
	if err != nil {
		if errors.Is(pfsdb.ErrCommitNotFound{CommitID: commit.Key()}, errors.Cause(err)) {
			// try to resolve to alias if not found
			resolvedCommit, err := pfsdb.ResolveCommitProvenance(sqlTx, userCommit.Repo, commit.Id)
			if err != nil {
				return nil, err
			}
			commit.Id = resolvedCommit.Id
			commitWithID, err = pfsdb.GetCommitWithIDByKey(ctx, sqlTx, commit)
			if err != nil {
				return nil, errors.EnsureStack(err)
			}
		} else {
			return nil, errors.Wrap(err, "resolve commit")
		}
	}
	commitWithID.CommitInfo.Commit = commit // we're doing this because the call sites to pfs.branches haven't been updated yet.
	// Traverse commits' parents until you've reached the right ancestor
	if ancestryLength >= 0 {
		for i := 1; i <= ancestryLength; i++ {
			if commitWithID.CommitInfo.ParentCommit == nil {
				return nil, pfsserver.ErrCommitNotFound{Commit: userCommit}
			}
			parent := commitWithID.CommitInfo.ParentCommit
			commitWithID, err = pfsdb.GetCommitWithIDByKey(ctx, sqlTx, parent)
			if err != nil {
				if errors.Is(pfsdb.ErrCommitNotFound{CommitID: parent.Key()}, errors.Cause(err)) {
					if i == 0 {
						return nil, pfsserver.ErrCommitNotFound{Commit: userCommit}
					}
					return nil, pfsserver.ErrParentCommitNotFound{Commit: commit}
				}
				return nil, errors.EnsureStack(err)
			}
		}
	} else {
		cis := make([]*pfsdb.CommitWithID, ancestryLength*-1)
		for i := 0; ; i++ {
			if commit == nil {
				if i >= len(cis) {
					commitWithID = cis[i%len(cis)]
					break
				}
				return nil, pfsserver.ErrCommitNotFound{Commit: userCommit}
			}
			cis[i%len(cis)], err = pfsdb.GetCommitWithIDByKey(ctx, sqlTx, commit)
			if err != nil {
				if errors.Is(pfsdb.ErrCommitNotFound{CommitID: commit.Key()}, errors.Cause(err)) {
					if i == 0 {
						return nil, pfsserver.ErrCommitNotFound{Commit: userCommit}
					}
					return nil, pfsserver.ErrParentCommitNotFound{Commit: commit}
				}
				return nil, err
			}
			commit = cis[i%len(cis)].CommitInfo.ParentCommit
		}
	}
	return commitWithID, nil
}

// resolveCommit contains the essential implementation of inspectCommit: it converts 'commit' (which may
// be a commit ID or branch reference, plus '~' and/or '^') to a repo + commit
// ID. It accepts a postgres transaction so that it can be used in a transaction
// and avoids an inconsistent call to d.inspectCommit()
func (d *driver) resolveCommit(ctx context.Context, sqlTx *pachsql.Tx, userCommit *pfs.Commit) (*pfs.CommitInfo, error) {
	commitWithId, err := d.resolveCommitWithID(ctx, sqlTx, userCommit)
	if err != nil {
		return nil, errors.Wrap(err, "resolve commit")
	}
	return commitWithId.CommitInfo, nil
}

// getCommit is like inspectCommit, without the blocking.
// It does not add the size to the CommitInfo
//
// TODO(acohen4): consider more an architecture where a commit is resolved at the API boundary
func (d *driver) getCommit(ctx context.Context, commit *pfs.Commit) (*pfs.CommitInfo, error) {
	if commit.AccessRepo().Name == fileSetsRepo {
		cinfo := &pfs.CommitInfo{
			Commit:      commit,
			Description: "FileSet - Virtual Commit",
			Finished:    &timestamppb.Timestamp{}, // it's always been finished. How did you get the id if it wasn't finished?
		}
		return cinfo, nil
	}
	if commit == nil {
		return nil, errors.Errorf("cannot inspect nil commit")
	}

	// Check if the commitID is a branch name
	var commitInfo *pfs.CommitInfo
	if err := d.txnEnv.WithReadContext(ctx, func(txnCtx *txncontext.TransactionContext) error {
		var err error
		commitInfo, err = d.resolveCommit(ctx, txnCtx.SqlTx, commit)
		return err
	}); err != nil {
		return nil, err
	}
	return commitInfo, nil
}

// passesCommitOriginFilter is a helper function for listCommit and
// subscribeCommit to apply filtering to the returned commits.  By default
// we allow users to request all the commits with
// 'all', or a specific type of commit with 'originKind'.
func passesCommitOriginFilter(commitInfo *pfs.CommitInfo, all bool, originKind pfs.OriginKind) bool {
	if all {
		return true
	}
	if originKind != pfs.OriginKind_ORIGIN_KIND_UNKNOWN {
		return commitInfo.Origin.Kind == originKind
	}
	return true
}

func (d *driver) listCommit(
	ctx context.Context,
	repo *pfs.Repo,
	to *pfs.Commit,
	from *pfs.Commit,
	startTime *timestamppb.Timestamp,
	number int64,
	reverse bool,
	all bool,
	originKind pfs.OriginKind,
	cb func(*pfs.CommitInfo) error,
) error {
	// Validate arguments
	if repo == nil {
		return errors.New("repo cannot be nil")
	}

	if err := d.env.Auth.CheckRepoIsAuthorized(ctx, repo, auth.Permission_REPO_LIST_COMMIT); err != nil {
		return errors.EnsureStack(err)
	}
	if from != nil && !proto.Equal(from.Repo, repo) || to != nil && !proto.Equal(to.Repo, repo) {
		return errors.Errorf("`from` and `to` commits need to be from repo %s", repo)
	}
	// Make sure that the repo exists
	if repo.Name != "" {
		if err := dbutil.WithTx(ctx, d.env.DB, func(ctx context.Context, tx *pachsql.Tx) error {
			if _, err := pfsdb.GetRepoByName(ctx, tx, repo.Project.Name, repo.Name, repo.Type); err != nil {
				if pfsdb.IsErrRepoNotFound(err) {
					return pfsserver.ErrRepoNotFound{Repo: repo}
				}
				return errors.EnsureStack(err)
			}
			return nil
		}); err != nil {
			return errors.Wrap(err, "ensure repo exists")
		}
	}

	// Make sure that both from and to are valid commits
	if from != nil {
		if _, err := d.inspectCommit(ctx, from, pfs.CommitState_STARTED); err != nil {
			return err
		}
	}
	if to != nil {
		ci, err := d.inspectCommit(ctx, to, pfs.CommitState_STARTED)
		if err != nil {
			return err
		}
		to = ci.Commit
	}

	// if number is 0, we return all commits that match the criteria
	if number == 0 {
		number = math.MaxInt64
	}

	if from != nil && to == nil {
		return errors.Errorf("cannot use `from` commit without `to` commit")
	} else if from == nil && to == nil {
		// we hold onto a revisions worth of cis so that we can sort them by provenance
		var cis []*pfs.CommitInfo
		// sendCis sorts cis and passes them to f
		sendCis := func() error {
			// We don't sort these because there is no provenance between commits
			// within a repo, so there is no topological sort necessary.
			for i, ci := range cis {
				if number == 0 {
					return errutil.ErrBreak
				}
				number--

				if reverse {
					ci = cis[len(cis)-1-i]
				}
				var err error
				ci.SizeBytesUpperBound, err = d.commitSizeUpperBound(ctx, ci.Commit)
				if err != nil && !pfsserver.IsBaseCommitNotFinishedErr(err) {
					return err
				}
				if err := cb(ci); err != nil {
					return err
				}
			}
			cis = nil
			return nil
		}
		lastRev := int64(-1)
		listCallback := func(ci *pfs.CommitInfo, createRev int64) error {
			if createRev != lastRev {
				if err := sendCis(); err != nil {
					if errors.Is(err, errutil.ErrBreak) {
						return nil
					}
					return err
				}
				lastRev = createRev
			}
			if passesCommitOriginFilter(ci, all, originKind) {
				if startTime != nil {
					createdAt := time.Unix(ci.Started.GetSeconds(), int64(ci.Started.GetNanos())).UTC()
					fromTime := time.Unix(startTime.GetSeconds(), int64(startTime.GetNanos())).UTC()
					if !reverse && createdAt.Before(fromTime) || reverse && createdAt.After(fromTime) {
						cis = append(cis, proto.Clone(ci).(*pfs.CommitInfo))
					}
					return nil
				}
				cis = append(cis, proto.Clone(ci).(*pfs.CommitInfo))
			}
			return nil
		}

		// if neither from and to is given, we list all commits in
		// the repo, sorted by revision timestamp.
		var filter pfsdb.CommitListFilter
		if repo.Name != "" {
			filter = pfsdb.CommitListFilter{
				pfsdb.CommitRepos: []string{pfsdb.RepoKey(repo)},
			}
		}
		// driver.listCommit should return more recent commits by default, which is the
		// opposite behavior of pfsdb.ListCommit.
		iter, err := pfsdb.ListCommit(ctx, d.env.DB, filter, !reverse, true)
		if err != nil {
			return errors.Wrap(err, "list commit")
		}
		if err := stream.ForEach[pfsdb.CommitWithID](ctx, iter, func(commitWithID pfsdb.CommitWithID) error {
			return listCallback(commitWithID.CommitInfo, int64(commitWithID.Revision))
		}); err != nil {
			return errors.Wrap(err, "list commit")
		}
		// Call sendCis one last time to send whatever's pending in 'cis'
		if err := sendCis(); err != nil && !errors.Is(err, errutil.ErrBreak) {
			return err
		}
	} else {
		if reverse {
			return errors.Errorf("cannot use 'Reverse' while also using 'From' or 'To'")
		}
		cursor := to
		for number != 0 && cursor != nil && (from == nil || cursor.Id != from.Id) {
			var commitInfo *pfs.CommitInfo
			var err error
			if err := dbutil.WithTx(ctx, d.env.DB, func(cbCtx context.Context, tx *pachsql.Tx) error {
				commitInfo, err = pfsdb.GetCommitByCommitKey(ctx, tx, cursor)
				return err
			}); err != nil {
				return errors.Wrap(err, "list commit")
			}
			if passesCommitOriginFilter(commitInfo, all, originKind) {
				var err error
				commitInfo.SizeBytesUpperBound, err = d.commitSizeUpperBound(ctx, commitInfo.Commit)
				if err != nil && !pfsserver.IsBaseCommitNotFinishedErr(err) {
					return err
				}
				if err := cb(commitInfo); err != nil {
					if errors.Is(err, errutil.ErrBreak) {
						return nil
					}
					return err
				}
				number--
			}
			cursor = commitInfo.ParentCommit
		}
	}
	return nil
}

func (d *driver) subscribeCommit(
	ctx context.Context,
	repo *pfs.Repo,
	branch string,
	from *pfs.Commit,
	state pfs.CommitState,
	all bool,
	originKind pfs.OriginKind,
	cb func(*pfs.CommitInfo) error,
) error {
	// Validate arguments
	if repo == nil {
		return errors.New("repo cannot be nil")
	}
	if from != nil && !proto.Equal(from.Repo, repo) {
		return errors.Errorf("the `from` commit needs to be from repo %s", repo)
	}
	// keep track of the commits that have been sent
	seen := make(map[string]bool)
	var ID pfsdb.RepoID
	var err error
	if err := dbutil.WithTx(ctx, d.env.DB, func(ctx context.Context, tx *pachsql.Tx) error {
		ID, err = pfsdb.GetRepoID(ctx, tx, repo.Project.Name, repo.Name, repo.Type)
		return errors.Wrap(err, "get repo ID")
	}); err != nil {
		return err
	}
	// Note that this watch may leave events unread for a long amount of time
	// while waiting for the commit state - if the watch channel fills up, it will
	// error out.
	watcher, err := postgres.NewWatcher(d.env.DB, d.env.Listener,
		path.Join(d.prefix, "subscribeCommit", pfsdb.RepoKey(repo)), fmt.Sprintf("%s%d", pfsdb.CommitsRepoChannelName, ID))
	if err != nil {
		return errors.Wrap(err, "new watcher")
	}
	defer watcher.Close()
	// Get existing entries.
	iter, err := pfsdb.ListCommit(ctx, d.env.DB,
		pfsdb.CommitListFilter{pfsdb.CommitRepos: []string{pfsdb.RepoKey(repo)}}, false, true)
	if err != nil {
		return errors.Wrap(err, "create list commits iterator")
	}
	if err := stream.ForEach[pfsdb.CommitWithID](ctx, iter, func(commitWithID pfsdb.CommitWithID) error {
		return d.subscribeCommitHelper(ctx, branch, from, state, commitWithID.CommitInfo, all, originKind, seen, cb)
	}); err != nil {
		return errors.Wrap(err, "list commits")
	}
	for {
		event, ok := <-watcher.Watch()
		if !ok {
			return errors.Errorf("watcher for repo %v closed channel", pfsdb.RepoKey(repo))
		}
		if event.Type == postgres.EventDelete {
			continue
		}
		if event.Err != nil {
			return event.Err
		}
		var commitInfo *pfs.CommitInfo
		if err := dbutil.WithTx(ctx, d.env.DB, func(cbCtx context.Context, tx *pachsql.Tx) error {
			commitInfo, err = pfsdb.GetCommit(ctx, tx, pfsdb.CommitID(event.Id))
			return err
		}); err != nil {
			return errors.Wrap(err, "getting commit from event")
<<<<<<< HEAD
		}
		if err := d.subscribeCommitHelper(ctx, branch, from, state, commitInfo, all, originKind, seen, cb); err != nil {
			return errors.Wrap(err, "subscribe commit")
		}
=======
		}
		if err := d.subscribeCommitHelper(ctx, branch, from, state, commitInfo, all, originKind, seen, cb); err != nil {
			return errors.Wrap(err, "subscribe commit")
		}
>>>>>>> 87fe52fa
	}
}

func (d *driver) subscribeCommitHelper(
	ctx context.Context,
	branch string,
	from *pfs.Commit,
	state pfs.CommitState,
	commitInfo *pfs.CommitInfo,
	all bool,
	originKind pfs.OriginKind,
	seen map[string]bool,
	cb func(*pfs.CommitInfo) error,
) error {
	// if branch is provided, make sure the commit was created on that branch
	if branch != "" && commitInfo.Commit.Branch.Name != branch {
<<<<<<< HEAD
		return nil
	}
	// If the origin of the commit doesn't match what we're interested in, skip it
	if !passesCommitOriginFilter(commitInfo, all, originKind) {
		return nil
	}
=======
		return nil
	}
	// If the origin of the commit doesn't match what we're interested in, skip it
	if !passesCommitOriginFilter(commitInfo, all, originKind) {
		return nil
	}
>>>>>>> 87fe52fa
	// We don't want to include the `from` commit itself
	if !(seen[commitInfo.Commit.Id] || (from != nil && from.Id == commitInfo.Commit.Id)) {
		// Wait for the commit to enter the right state
		commitInfo, err := d.inspectCommit(ctx, proto.Clone(commitInfo.Commit).(*pfs.Commit), state)
		if err != nil {
			return err
		}
		if err := cb(commitInfo); err != nil {
			return err
		}
		seen[commitInfo.Commit.Id] = true
	}
	return nil
}

func (d *driver) clearCommit(ctx context.Context, commit *pfs.Commit) error {
	commitInfo, err := d.inspectCommit(ctx, commit, pfs.CommitState_STARTED)
	if err != nil {
		return err
	}
	if commitInfo.Finishing != nil {
		return errors.Errorf("cannot clear finished commit")
	}
	return errors.EnsureStack(d.commitStore.DropFileSets(ctx, commit))
}

// TODO(provenance): consider removing this functionality
func (d *driver) fillNewBranches(ctx context.Context, txnCtx *txncontext.TransactionContext, branch *pfs.Branch, provenance []*pfs.Branch) error {
	newRepoCommits := make(map[string]*pfsdb.CommitWithID)
	for _, p := range provenance {
		if branch.Repo.Project == nil {
			branch.Repo.Project = &pfs.Project{Name: "default"}
		}
		branchInfo, err := pfsdb.GetBranchInfoByName(ctx, txnCtx.SqlTx, p.Repo.Project.Name, p.Repo.Name, p.Repo.Type, p.Name)
		if err != nil && !errors.Is(pfsdb.ErrBranchNotFound{BranchKey: p.Key()}, errors.Cause(err)) {
			return errors.Wrap(err, "fill new branches")
		}
		var updateHead *pfsdb.CommitWithID
		if branchInfo == nil {
			branchInfo = &pfs.BranchInfo{}
			branchInfo.Branch = p
			var head *pfsdb.CommitWithID
			var ok bool
			if head, ok = newRepoCommits[pfsdb.RepoKey(branchInfo.Branch.Repo)]; !ok {
				var err error
				head, err = d.makeEmptyCommit(ctx, txnCtx, branchInfo.Branch, nil, nil)
				if err != nil {
					return err
				}
				updateHead = head
				newRepoCommits[pfsdb.RepoKey(branchInfo.Branch.Repo)] = head
			}
			branchInfo.Head = head.CommitInfo.Commit
		}
		if _, err := pfsdb.UpsertBranch(ctx, txnCtx.SqlTx, branchInfo); err != nil {
			return errors.Wrap(err, "fill new branches")
		}
		// now that the branch exists, add the branch_id to the head commit.
		if updateHead != nil {
			if err := pfsdb.UpdateCommit(ctx, txnCtx.SqlTx, updateHead.ID, updateHead.CommitInfo); err != nil {
				return errors.Wrap(err, "fill new branches")
			}
			updateHead = nil
		}
	}
	return nil
}

// Given branchInfo.DirectProvenance and its oldProvenance, compute Provenance & Subvenance of branchInfo.
// Also update the Subvenance of branchInfo's old and new provenant branches.
//
// This algorithm updates every branch in branchInfo's Subvenance, new Provenance, and old Provenance.
// Complexity is O(m*n*log(n)) where m is the complete Provenance of branchInfo, and n is the Subvenance of branchInfo
func (d *driver) computeBranchProvenance(ctx context.Context, txnCtx *txncontext.TransactionContext, branchInfo *pfs.BranchInfo, oldDirectProvenance []*pfs.Branch) error {
	for _, p := range branchInfo.DirectProvenance {
		if has(&branchInfo.Subvenance, p) {
			return errors.Errorf("branch %q cannot be both in %q's provenance and subvenance", p.String(), branchInfo.Branch.String())
		}
	}
	branchInfoCache := map[string]*pfs.BranchInfo{pfsdb.BranchKey(branchInfo.Branch): branchInfo}
	getBranchInfo := func(b *pfs.Branch) (*pfs.BranchInfo, error) {
		if bi, ok := branchInfoCache[pfsdb.BranchKey(b)]; ok {
			return bi, nil
		}
		bi, err := pfsdb.GetBranchInfoByName(ctx, txnCtx.SqlTx, b.Repo.Project.Name, b.Repo.Name, b.Repo.Type, b.Name)
		if err != nil {
			return nil, errors.Wrapf(err, "compute branch provenance")
		}
		branchInfoCache[pfsdb.BranchKey(b)] = bi
		return bi, nil
	}
	toUpdate := []*pfs.BranchInfo{branchInfo}
	for _, sb := range branchInfo.Subvenance {
		sbi, err := getBranchInfo(sb)
		if err != nil {
			return err
		}
		toUpdate = append(toUpdate, sbi)
	}
	// Sorting is important here because it sorts topologically. This means
	// that when evaluating element i of `toUpdate` all elements < i will
	// have already been evaluated and thus we can safely use their
	// Provenance field.
	sort.Slice(toUpdate, func(i, j int) bool { return len(toUpdate[i].Provenance) < len(toUpdate[j].Provenance) })
	// re-compute the complete provenance of branchInfo and all its subvenant branches
	for _, bi := range toUpdate {
		bi.Provenance = make([]*pfs.Branch, 0)
		for _, directProv := range bi.DirectProvenance {
			add(&bi.Provenance, directProv)
			directProvBI, err := getBranchInfo(directProv)
			if err != nil {
				return err
			}
			for _, p := range directProvBI.Provenance {
				add(&bi.Provenance, p)
			}
		}
	}
	// add branchInfo and its subvenance to the subvenance of all of its provenance branches
	for _, p := range branchInfo.Provenance {
		pbi, err := getBranchInfo(p)
		if err != nil {
			return err
		}
		for _, ubi := range toUpdate {
			add(&pbi.Subvenance, ubi.Branch)
		}
	}
	// remove branchInfo and its subvenance from all branches that are no longer in branchInfo's Provenance
	oldProvenance := make([]*pfs.Branch, 0)
	for _, odp := range oldDirectProvenance {
		if !has(&branchInfo.Provenance, odp) {
			add(&oldProvenance, odp)
			oldProvenance = append(oldProvenance, odp)
			opbi, err := getBranchInfo(odp)
			if err != nil {
				return err
			}
			for _, b := range opbi.Provenance {
				add(&oldProvenance, b)
			}
		}
	}
	for _, op := range oldProvenance {
		opbi, err := getBranchInfo(op)
		if err != nil {
			return err
		}
		for _, bi := range toUpdate {
			if !has(&bi.Provenance, op) {
				del(&opbi.Subvenance, bi.Branch)
			}
		}
	}
	// now that all Provenance + Subvenance fields are up to date, save all the branches
	for _, updateBi := range branchInfoCache {
		if _, err := pfsdb.UpsertBranch(ctx, txnCtx.SqlTx, updateBi); err != nil {
			return errors.Wrap(err, "compute branch provenance")
		}
	}
	return nil
}

// for a DAG to be valid, it may not have a multiple branches from the same repo
// reachable by traveling edges bidirectionally. The reason is that this would complicate resolving
func (d *driver) validateDAGStructure(ctx context.Context, txnCtx *txncontext.TransactionContext, bs []*pfs.Branch) error {
	cache := make(map[string]*pfs.BranchInfo)
	getBranchInfo := func(b *pfs.Branch) (*pfs.BranchInfo, error) {
		if bi, ok := cache[pfsdb.BranchKey(b)]; ok {
			return bi, nil
		}
		bi, err := pfsdb.GetBranchInfoByName(ctx, txnCtx.SqlTx, b.Repo.Project.Name, b.Repo.Name, b.Repo.Type, b.Name)
		if err != nil {
			return nil, errors.Wrapf(err, "get branch info")
		}
		cache[pfsdb.BranchKey(b)] = bi
		return bi, nil
	}
	for _, b := range bs {
		dagBranches := make(map[string]*pfs.BranchInfo)
		bi, err := getBranchInfo(b)
		if err != nil {
			return errors.Wrapf(err, "loading branch info for %q during validation", b.String())
		}
		dagBranches[pfsdb.BranchKey(b)] = bi
		expanded := make(map[string]struct{}) // expanded branches
		for {
			hasExpanded := false
			for _, bi := range dagBranches {
				if _, ok := expanded[pfsdb.BranchKey(bi.Branch)]; ok {
					continue
				}
				hasExpanded = true
				expanded[pfsdb.BranchKey(bi.Branch)] = struct{}{}
				for _, b := range bi.Provenance {
					bi, err := getBranchInfo(b)
					if err != nil {
						return err
					}
					dagBranches[pfsdb.BranchKey(b)] = bi
				}
				for _, b := range bi.Subvenance {
					bi, err := getBranchInfo(b)
					if err != nil {
						return err
					}
					dagBranches[pfsdb.BranchKey(b)] = bi
				}
			}
			if !hasExpanded {
				break
			}
		}
		foundRepos := make(map[string]struct{})
		for _, bi := range dagBranches {
			if _, ok := foundRepos[bi.Branch.Repo.String()]; ok {
				return &pfsserver.ErrInvalidProvenanceStructure{Branch: bi.Branch}
			}
			foundRepos[bi.Branch.Repo.String()] = struct{}{}
		}
	}
	return nil
}

func newUserCommitInfo(txnCtx *txncontext.TransactionContext, branch *pfs.Branch) *pfs.CommitInfo {
	return &pfs.CommitInfo{
		Commit: &pfs.Commit{
			Branch: branch,
			Repo:   branch.Repo,
			Id:     txnCtx.CommitSetID,
		},
		Origin:  &pfs.CommitOrigin{Kind: pfs.OriginKind_USER},
		Started: txnCtx.Timestamp,
		Details: &pfs.CommitInfo_Details{},
	}
}

// createBranch creates a new branch or updates an existing branch (must be one
// or the other). Most importantly, it sets 'branch.DirectProvenance' to
// 'provenance' and then for all (downstream) branches, restores the invariant:
//
//	∀ b . b.Provenance = ∪ b'.Provenance (where b' ∈ b.DirectProvenance)
//
// This invariant is assumed to hold for all branches upstream of 'branch', but not
// for 'branch' itself once 'b.Provenance' has been set.
//
// i.e. up to one branch in a repo can be present within a DAG
func (d *driver) createBranch(ctx context.Context, txnCtx *txncontext.TransactionContext, branch *pfs.Branch, commit *pfs.Commit, provenance []*pfs.Branch, trigger *pfs.Trigger) error {
	// Validate arguments
	if branch == nil {
		return errors.New("branch cannot be nil")
	}
	if branch.Repo == nil {
		return errors.New("branch repo cannot be nil")
	}
	if err := d.validateTrigger(ctx, txnCtx, branch, trigger); err != nil {
		return err
	}
	if len(provenance) > 0 && trigger != nil {
		return errors.New("a branch cannot have both provenance and a trigger")
	}
	var err error
	if err := d.env.Auth.CheckRepoIsAuthorizedInTransaction(txnCtx, branch.Repo, auth.Permission_REPO_CREATE_BRANCH); err != nil {
		return errors.EnsureStack(err)
	}
	// Validate request
	var allBranches []*pfs.Branch
	allBranches = append(allBranches, provenance...)
	allBranches = append(allBranches, branch)
	for _, b := range allBranches {
		if err := ancestry.ValidateName(b.Name); err != nil {
			return err
		}
	}
	// Create any of the provenance branches that don't exist yet, and give them an empty commit
	if err := d.fillNewBranches(ctx, txnCtx, branch, provenance); err != nil {
		return err
	}
	// if the user passed a commit to point this branch at, resolve it
	if commit != nil {
		ci, err := d.resolveCommit(ctx, txnCtx.SqlTx, commit)
		if err != nil {
			return errors.Wrapf(err, "unable to inspect %s", commit)
		}
		commit = ci.Commit
	}
	// retrieve the current version of this branch and set its head if specified
	var oldProvenance []*pfs.Branch
	propagate := false
	branchInfo, err := pfsdb.GetBranchInfoByName(ctx, txnCtx.SqlTx, branch.Repo.Project.Name, branch.Repo.Name, branch.Repo.Type, branch.Name)
	if err != nil {
		if !errors.Is(pfsdb.ErrBranchNotFound{BranchKey: branch.Key()}, errors.Cause(err)) {
			return errors.Wrap(err, "create branch")
		}
		branchInfo = &pfs.BranchInfo{}
	}
	branchInfo.Branch = branch
	oldProvenance = branchInfo.DirectProvenance
	branchInfo.DirectProvenance = nil
	for _, provBranch := range provenance {
		if proto.Equal(provBranch.Repo, branch.Repo) {
			return errors.Errorf("repo %s cannot be in the provenance of its own branch", branch.Repo)
		}
		add(&branchInfo.DirectProvenance, provBranch)
	}
	if commit != nil {
		branchInfo.Head = commit
		propagate = true
	}
	var updateHead *pfsdb.CommitWithID
	// if we don't have a branch head, or the provenance has changed, add a new commit to the branch to capture the changed structure
	// the one edge case here, is that it's undesirable to add a commit in the case where provenance is completely removed...
	//
	// TODO(provenance): This sort of hurts Branch Provenance invariant. See if we can re-assess....
	if branchInfo.Head == nil || (!same(oldProvenance, provenance) && len(provenance) != 0) {
		c, err := d.makeEmptyCommit(ctx, txnCtx, branch, provenance, branchInfo.Head)
		if err != nil {
			return err
		}
		branchInfo.Head = c.CommitInfo.Commit
		updateHead = c
		propagate = true
	}
	if trigger != nil && trigger.Branch != "" {
		branchInfo.Trigger = trigger
	}
	if _, err := pfsdb.UpsertBranch(ctx, txnCtx.SqlTx, branchInfo); err != nil {
		return errors.Wrap(err, "create branch")
	}
	// need to update head commit's branch_id after the branch is created.
	if updateHead != nil {
		if err := pfsdb.UpdateCommit(ctx, txnCtx.SqlTx, updateHead.ID, updateHead.CommitInfo, pfsdb.AncestryOpt{SkipParent: true, SkipChildren: true}); err != nil {
			return errors.Wrap(err, "create branch")
		}
	}
	// update the total provenance of this branch and all of its subvenant branches.
	// load all branches in the complete closure once and saves all of them.
	if err := d.computeBranchProvenance(ctx, txnCtx, branchInfo, oldProvenance); err != nil {
		return err
	}
	// propagate the head commit to 'branch'. This may also modify 'branch', by
	// creating a new HEAD commit if 'branch's provenance was changed and its
	// current HEAD commit has old provenance
	if propagate {
		return txnCtx.PropagateBranch(branch)
	}
	return nil
}

func (d *driver) inspectBranch(ctx context.Context, branch *pfs.Branch) (*pfs.BranchInfo, error) {
	branchInfo := &pfs.BranchInfo{}
	if err := d.txnEnv.WithReadContext(ctx, func(txnCtx *txncontext.TransactionContext) error {
		var err error
		branchInfo, err = d.inspectBranchInTransaction(ctx, txnCtx, branch)
		return err
	}); err != nil {
		return nil, err
	}
	return branchInfo, nil
}

func (d *driver) inspectBranchInTransaction(ctx context.Context, txnCtx *txncontext.TransactionContext, branch *pfs.Branch) (*pfs.BranchInfo, error) {
	// Validate arguments
	if branch == nil {
		return nil, errors.New("branch cannot be nil")
	}
	if branch.Repo == nil {
		return nil, errors.New("branch repo cannot be nil")
	}
	if branch.Repo.Project == nil {
		branch.Repo.Project = &pfs.Project{Name: "default"}
	}

	// Check that the user is logged in, but don't require any access level
	if _, err := txnCtx.WhoAmI(); err != nil {
		if !auth.IsErrNotActivated(err) {
			return nil, errors.Wrapf(grpcutil.ScrubGRPC(err), "error authenticating (must log in to inspect a branch)")
		}
	}

	result, err := pfsdb.GetBranchInfoByName(ctx, txnCtx.SqlTx, branch.Repo.Project.Name, branch.Repo.Name, branch.Repo.Type, branch.Name)
	if err != nil {
		return nil, errors.Wrap(err, "inspect branch in transaction")
	}
	return result, nil
}

func (d *driver) listBranch(ctx context.Context, reverse bool, cb func(*pfs.BranchInfo) error) error {
	if _, err := d.env.Auth.WhoAmI(ctx, &auth.WhoAmIRequest{}); err != nil && !auth.IsErrNotActivated(err) {
		return errors.EnsureStack(err)
	} else if err == nil {
		return errors.New("Cannot list branches from all repos with auth activated")
	}

	var bis []*pfs.BranchInfo
	sendBis := func() error {
		if !reverse {
			sort.Slice(bis, func(i, j int) bool { return len(bis[i].Provenance) < len(bis[j].Provenance) })
		} else {
			sort.Slice(bis, func(i, j int) bool { return len(bis[i].Provenance) > len(bis[j].Provenance) })
		}
		for i := range bis {
			if err := cb(bis[i]); err != nil {
				return err
			}
		}
		bis = nil
		return nil
	}

	lastRev := int64(-1)
	listCallback := func(branchInfoWithID pfsdb.BranchInfoWithID) error {
		if branchInfoWithID.Revision != lastRev {
			if err := sendBis(); err != nil {
				return errors.EnsureStack(err)
			}
			lastRev = branchInfoWithID.Revision
		}
		bis = append(bis, proto.Clone(branchInfoWithID.BranchInfo).(*pfs.BranchInfo))
		return nil
	}

	order := pfsdb.SortOrderDesc
	if reverse {
		order = pfsdb.SortOrderAsc
	}
	if err := dbutil.WithTx(ctx, d.env.DB, func(ctx context.Context, tx *pachsql.Tx) error {
		iter, err := pfsdb.NewBranchIterator(ctx, tx, 0, 100, nil, pfsdb.OrderByBranchColumn{Column: pfsdb.BranchColumnCreatedAt, Order: order},
			pfsdb.OrderByBranchColumn{Column: pfsdb.BranchColumnID, Order: order})
		if err != nil {
			return errors.Wrap(err, "list branch")
		}
		return stream.ForEach[pfsdb.BranchInfoWithID](ctx, iter, func(branchInfoWithID pfsdb.BranchInfoWithID) error {
			return errors.Wrap(listCallback(branchInfoWithID), "list branch")
		})
	}); err != nil {
		return err
	}
	return sendBis()
}

func (d *driver) listBranchInTransaction(ctx context.Context, txnCtx *txncontext.TransactionContext, repo *pfs.Repo, reverse bool, cb func(*pfs.BranchInfo) error) error {
	// Validate arguments
	if repo == nil {
		return errors.New("repo cannot be nil")
	}

	if err := d.env.Auth.CheckRepoIsAuthorizedInTransaction(txnCtx, repo, auth.Permission_REPO_LIST_BRANCH); err != nil {
		return errors.EnsureStack(err)
	}
	// Make sure that the repo exists
	if repo.Name != "" {
		if _, err := pfsdb.GetRepoByName(ctx, txnCtx.SqlTx, repo.Project.Name, repo.Name, repo.Type); err != nil {
			if pfsdb.IsErrRepoNotFound(err) {
				return pfsserver.ErrRepoNotFound{Repo: repo}
			}
			return errors.EnsureStack(err)
		}
	}
	order := pfsdb.SortOrderDesc
	if reverse {
		order = pfsdb.SortOrderAsc
	}
	iter, err := pfsdb.NewBranchIterator(ctx, txnCtx.SqlTx, 0, 100, &pfs.Branch{Repo: repo}, pfsdb.OrderByBranchColumn{Column: pfsdb.BranchColumnCreatedAt, Order: order},
		pfsdb.OrderByBranchColumn{Column: pfsdb.BranchColumnID, Order: order})
	if err != nil {
		return errors.Wrap(err, "list branch in transaction")
	}
	return errors.Wrap(stream.ForEach[pfsdb.BranchInfoWithID](ctx, iter, func(branchInfoWithID pfsdb.BranchInfoWithID) error {
		return cb(branchInfoWithID.BranchInfo)
	}), "list branch in transaction")
}

func (d *driver) deleteBranch(ctx context.Context, txnCtx *txncontext.TransactionContext, branch *pfs.Branch, force bool) error {
	// Validate arguments
	if branch == nil {
		return errors.New("branch cannot be nil")
	}
	if branch.Repo == nil {
		return errors.New("branch repo cannot be nil")
	}
	branch.Repo.EnsureProject()
	if err := d.env.Auth.CheckRepoIsAuthorizedInTransaction(txnCtx, branch.Repo, auth.Permission_REPO_DELETE_BRANCH); err != nil {
		return errors.EnsureStack(err)
	}
	// make sure repo exists.
	if _, err := pfsdb.GetRepoID(ctx, txnCtx.SqlTx, branch.Repo.Project.Name, branch.Repo.Name, branch.Repo.Type); err != nil {
		if !pfsdb.IsErrRepoNotFound(err) || !force {
			return errors.Wrapf(err, "repo %q does not exist", pfsdb.RepoKey(branch.Repo))
		}
	}
	branchInfo, err := pfsdb.GetBranchInfoByName(ctx, txnCtx.SqlTx, branch.Repo.Project.Name, branch.Repo.Name, branch.Repo.Type, branch.Name)
	if err != nil {
		if !errors.Is(pfsdb.ErrBranchNotFound{BranchKey: branch.Key()}, errors.Cause(err)) {
			return errors.Wrapf(err, "get branch %q", branch.Key())
		}
	}
	if branchInfo != nil && branchInfo.Branch != nil {
		if !force {
			if len(branchInfo.Subvenance) > 0 {
				return errors.Errorf("branch %s has %v as subvenance, deleting it would break those branches", branch.Name, branchInfo.Subvenance)
			}
		}
		// For provenant branches, remove this branch from subvenance
		for _, provBranch := range branchInfo.Provenance {
			provBranchInfo, err := pfsdb.GetBranchInfoByName(ctx, txnCtx.SqlTx, provBranch.Repo.Project.Name, provBranch.Repo.Name,
				provBranch.Repo.Type, provBranch.Name)
			if err != nil && !errors.Is(pfsdb.ErrBranchNotFound{BranchKey: provBranch.Key()}, errors.Cause(err)) {
				return errors.Wrap(err, "delete branch")
			}
			del(&provBranchInfo.Subvenance, branch)
			if _, err := pfsdb.UpsertBranch(ctx, txnCtx.SqlTx, provBranchInfo); err != nil {
				return errors.Wrap(err, "delete branch")
			}
		}
		// For subvenant branches, recalculate provenance
		for _, subvBranch := range branchInfo.Subvenance {
			subvBranchInfo, err := pfsdb.GetBranchInfoByName(ctx, txnCtx.SqlTx, subvBranch.Repo.Project.Name, subvBranch.Repo.Name,
				subvBranch.Repo.Type, subvBranch.Name)
			if err != nil && !errors.Is(pfsdb.ErrBranchNotFound{BranchKey: subvBranch.Key()}, errors.Cause(err)) {
				return errors.Wrap(err, "delete branch")
			}
			del(&subvBranchInfo.DirectProvenance, branch)
			if err := d.createBranch(ctx, txnCtx, subvBranch, nil, subvBranchInfo.DirectProvenance, nil); err != nil {
				return err
			}
		}
		branchID, err := pfsdb.GetBranchID(ctx, txnCtx.SqlTx, branch)
		if err != nil {
			return errors.Wrapf(err, "delete branch")
		}
		// we need to find all commits that reference this branch and update them so they no longer do that.
		if err := pfsdb.UpdateCommitTxByFilter(ctx, txnCtx.SqlTx,
			pfsdb.CommitListFilter{
				pfsdb.CommitBranches: []string{branch.Name},
				pfsdb.CommitRepos:    []string{branch.Repo.Key()},
			}, false, false,
			func(commitWithID pfsdb.CommitWithID) error {
				commitWithID.CommitInfo.Commit.Branch = nil
				return nil
			}); err != nil {
			return errors.Wrap(err, "delete branch")
		}
		// place of deletion, we need to set the branch ID to nil so we can delete the branch.
		if err := pfsdb.DeleteBranch(ctx, txnCtx.SqlTx, branchID); err != nil {
			return errors.Wrapf(err, "delete branch")
		}
	}
	txnCtx.DeleteBranch(branch)
	return nil
}

func (d *driver) deleteAll(ctx context.Context) error {
	return d.txnEnv.WithWriteContext(ctx, func(txnCtx *txncontext.TransactionContext) error {
		if _, err := d.deleteReposInTransaction(ctx, txnCtx, nil); err != nil {
			return errors.Wrap(err, "could not delete all repos")
		}
		if err := d.listProjectInTransaction(ctx, txnCtx, func(pi *pfs.ProjectInfo) error {
			return errors.Wrapf(d.deleteProject(ctx, txnCtx, pi.Project, true), "delete project %q", pi.Project.String())
		}); err != nil {
			return err
		} // now that the cluster is empty, recreate the default project
		return d.createProjectInTransaction(ctx, txnCtx, &pfs.CreateProjectRequest{Project: &pfs.Project{Name: "default"}})
	})
}

// only transform source repos and spouts get a closed commit
func (d *driver) makeEmptyCommit(ctx context.Context, txnCtx *txncontext.TransactionContext, branch *pfs.Branch, directProvenance []*pfs.Branch, parent *pfs.Commit) (*pfsdb.CommitWithID, error) {
	// Input repos want a closed head commit, so decide if we leave
	// it open by the presence of branch provenance.
	closed := true
	if len(directProvenance) > 0 {
		closed = false
	}
	commit := branch.NewCommit(txnCtx.CommitSetID)
	commit.Repo = branch.Repo
	commitInfo := &pfs.CommitInfo{
		Commit:  commit,
		Origin:  &pfs.CommitOrigin{Kind: pfs.OriginKind_AUTO},
		Started: txnCtx.Timestamp,
	}
	if closed {
		commitInfo.Finishing = txnCtx.Timestamp
		commitInfo.Finished = txnCtx.Timestamp
		commitInfo.Details = &pfs.CommitInfo_Details{}
	}
	commitId, err := d.addCommit(ctx, txnCtx, commitInfo, parent, directProvenance, false /* needsFinishedParent */)
	if err != nil {
		return nil, err
	}
	if closed {
		total, err := d.storage.Filesets.ComposeTx(txnCtx.SqlTx, nil, defaultTTL)
		if err != nil {
			return nil, err
		}
		if err := d.commitStore.SetTotalFileSetTx(txnCtx.SqlTx, commit, *total); err != nil {
			return nil, errors.EnsureStack(err)
		}
	}
	return &pfsdb.CommitWithID{
		ID:         commitId,
		CommitInfo: commitInfo,
	}, nil
}

func (d *driver) putCache(ctx context.Context, key string, value *anypb.Any, fileSetIds []fileset.ID, tag string) error {
	return d.cache.Put(ctx, key, value, fileSetIds, tag)
}

func (d *driver) getCache(ctx context.Context, key string) (*anypb.Any, error) {
	return d.cache.Get(ctx, key)
}

func (d *driver) clearCache(ctx context.Context, tagPrefix string) error {
	return d.cache.Clear(ctx, tagPrefix)
}

// TODO: Is this really necessary?
type branchSet []*pfs.Branch

func (b *branchSet) search(branch *pfs.Branch) (int, bool) {
	key := pfsdb.BranchKey(branch)
	i := sort.Search(len(*b), func(i int) bool {
		return pfsdb.BranchKey((*b)[i]) >= key
	})
	if i == len(*b) {
		return i, false
	}
	return i, pfsdb.BranchKey((*b)[i]) == pfsdb.BranchKey(branch)
}

func (b *branchSet) add(branch *pfs.Branch) {
	i, ok := b.search(branch)
	if !ok {
		*b = append(*b, nil)
		copy((*b)[i+1:], (*b)[i:])
		(*b)[i] = branch
	}
}

func add(bs *[]*pfs.Branch, branch *pfs.Branch) {
	(*branchSet)(bs).add(branch)
}

func (b *branchSet) del(branch *pfs.Branch) {
	i, ok := b.search(branch)
	if ok {
		copy((*b)[i:], (*b)[i+1:])
		(*b)[len((*b))-1] = nil
		*b = (*b)[:len((*b))-1]
	}
}

func del(bs *[]*pfs.Branch, branch *pfs.Branch) {
	(*branchSet)(bs).del(branch)
}

func (b *branchSet) has(branch *pfs.Branch) bool {
	_, ok := b.search(branch)
	return ok
}

func has(bs *[]*pfs.Branch, branch *pfs.Branch) bool {
	return (*branchSet)(bs).has(branch)
}

func same(bs []*pfs.Branch, branches []*pfs.Branch) bool {
	if len(bs) != len(branches) {
		return false
	}
	for _, br := range branches {
		if !has(&bs, br) {
			return false
		}
	}
	return true
}<|MERGE_RESOLUTION|>--- conflicted
+++ resolved
@@ -814,11 +814,7 @@
 	if needsFinishedParent && parentCommitInfo.Finishing == nil {
 		return errors.Errorf("parent commit %s has not been finished", parentCommitInfo.Commit)
 	}
-<<<<<<< HEAD
-	child.ParentCommit = parent
-=======
 	child.ParentCommit = parentCommitInfo.Commit
->>>>>>> 87fe52fa
 	return nil
 }
 
@@ -1117,8 +1113,6 @@
 			}
 		case pfs.CommitState_FINISHING, pfs.CommitState_FINISHED:
 			return d.inspectFinishingOrFinishedCommits(ctx, commitInfo, wait)
-<<<<<<< HEAD
-=======
 		}
 	}
 	return commitInfo, nil
@@ -1188,7 +1182,6 @@
 			}); err != nil {
 				return err
 			}
->>>>>>> 87fe52fa
 		}
 		success, err := cb(newCommitInfo)
 		if err != nil {
@@ -1222,72 +1215,6 @@
 		return nil, errors.Wrap(err, "inspect finishing or finished commit")
 	}
 	return commit, nil
-}
-
-func (d *driver) inspectFinishingOrFinishedCommits(ctx context.Context, commitInfo *pfs.CommitInfo, wait pfs.CommitState) (*pfs.CommitInfo, error) {
-	var commitWithID *pfsdb.CommitWithID
-	var err error
-	// if state == wait has already been established in the database, then return without starting a watch.
-	if err := dbutil.WithTx(ctx, d.env.DB, func(cbCtx context.Context, tx *pachsql.Tx) error {
-		commitWithID, err = pfsdb.GetCommitWithIDByKey(ctx, tx, commitInfo.Commit)
-		if err != nil && errors.Is(pfsdb.ErrCommitNotFound{CommitID: pfsdb.CommitKey(commitInfo.Commit)}, errors.Cause(err)) {
-			return pfsserver.ErrCommitDeleted{Commit: commitInfo.Commit}
-		}
-		return errors.Wrap(err, "create list commits iterator")
-	}); err != nil {
-		return nil, err
-	}
-	switch wait {
-	case pfs.CommitState_FINISHING:
-		if commitWithID.CommitInfo.Finishing != nil {
-			commitInfo = commitWithID.CommitInfo
-			return commitInfo, nil
-		}
-	case pfs.CommitState_FINISHED:
-		if commitWithID.CommitInfo.Finished != nil {
-			commitInfo = commitWithID.CommitInfo
-			return commitInfo, nil
-		}
-	}
-	// otherwise start a watch and wait for state == wait.
-	watcher, err := postgres.NewWatcher(d.env.DB, d.env.Listener,
-		path.Join(d.prefix, pfsdb.CommitKey(commitInfo.Commit)),
-		fmt.Sprintf("%s%d", pfsdb.CommitChannelName, commitWithID.ID)) // this id may have to be different
-	if err != nil {
-		return nil, errors.Wrap(err, "new watcher")
-	}
-	defer watcher.Close()
-	for {
-		event, ok := <-watcher.Watch()
-		if !ok {
-			return nil, errors.Errorf("watcher for inspect commit %v closed channel")
-		}
-		if event.Type == postgres.EventDelete {
-			return nil, pfsserver.ErrCommitDeleted{Commit: commitInfo.Commit}
-		}
-		if event.Err != nil {
-			return nil, event.Err
-		}
-		var newCommitInfo *pfs.CommitInfo
-		if err := dbutil.WithTx(ctx, d.env.DB, func(cbCtx context.Context, tx *pachsql.Tx) error {
-			newCommitInfo, err = pfsdb.GetCommit(ctx, tx, pfsdb.CommitID(event.Id))
-			return err
-		}); err != nil {
-			return nil, errors.Wrap(err, "getting commit from event")
-		}
-		switch wait {
-		case pfs.CommitState_FINISHING:
-			if newCommitInfo.Finishing != nil {
-				commitInfo = newCommitInfo
-				return commitInfo, nil
-			}
-		case pfs.CommitState_FINISHED:
-			if newCommitInfo.Finished != nil {
-				commitInfo = newCommitInfo
-				return commitInfo, nil
-			}
-		}
-	}
 }
 
 // resolveCommitWithAuth is like resolveCommit, but it does some pre-resolution checks like repo authorization.
@@ -1707,17 +1634,10 @@
 			return err
 		}); err != nil {
 			return errors.Wrap(err, "getting commit from event")
-<<<<<<< HEAD
 		}
 		if err := d.subscribeCommitHelper(ctx, branch, from, state, commitInfo, all, originKind, seen, cb); err != nil {
 			return errors.Wrap(err, "subscribe commit")
 		}
-=======
-		}
-		if err := d.subscribeCommitHelper(ctx, branch, from, state, commitInfo, all, originKind, seen, cb); err != nil {
-			return errors.Wrap(err, "subscribe commit")
-		}
->>>>>>> 87fe52fa
 	}
 }
 
@@ -1734,21 +1654,12 @@
 ) error {
 	// if branch is provided, make sure the commit was created on that branch
 	if branch != "" && commitInfo.Commit.Branch.Name != branch {
-<<<<<<< HEAD
 		return nil
 	}
 	// If the origin of the commit doesn't match what we're interested in, skip it
 	if !passesCommitOriginFilter(commitInfo, all, originKind) {
 		return nil
 	}
-=======
-		return nil
-	}
-	// If the origin of the commit doesn't match what we're interested in, skip it
-	if !passesCommitOriginFilter(commitInfo, all, originKind) {
-		return nil
-	}
->>>>>>> 87fe52fa
 	// We don't want to include the `from` commit itself
 	if !(seen[commitInfo.Commit.Id] || (from != nil && from.Id == commitInfo.Commit.Id)) {
 		// Wait for the commit to enter the right state
