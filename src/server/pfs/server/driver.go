--- conflicted
+++ resolved
@@ -1660,9 +1660,6 @@
 	return errors.EnsureStack(d.commitStore.DropFileSets(ctx, commit))
 }
 
-<<<<<<< HEAD
-// fillNewBranches is a helper function for creating upstream branches on which a branch is provenant.
-=======
 func (d *driver) squashCommit(ctx context.Context, txnCtx *txncontext.TransactionContext, commit *pfs.Commit, recursive bool) error {
 	commitInfo, err := d.resolveCommit(ctx, txnCtx.SqlTx, commit)
 	if err != nil {
@@ -1736,7 +1733,7 @@
 	return nil
 }
 
->>>>>>> 47c0aa2d
+// fillNewBranches helps create the upstream branches on which a branch is provenant, if they don't exist.
 // TODO(provenance): consider removing this functionality
 func (d *driver) fillNewBranches(ctx context.Context, txnCtx *txncontext.TransactionContext, branch *pfs.Branch, provenance []*pfs.Branch) error {
 	branch.Repo.EnsureProject()
