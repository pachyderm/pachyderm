package server

import (
	"context"
	"crypto/rand"
	"database/sql"
	"math"
	"os"
	"sort"
	"strings"
	"time"

	"github.com/pachyderm/pachyderm/v2/src/auth"
	"github.com/pachyderm/pachyderm/v2/src/client"
	"github.com/pachyderm/pachyderm/v2/src/internal/ancestry"
	col "github.com/pachyderm/pachyderm/v2/src/internal/collection"
	"github.com/pachyderm/pachyderm/v2/src/internal/errors"
	"github.com/pachyderm/pachyderm/v2/src/internal/errutil"
	"github.com/pachyderm/pachyderm/v2/src/internal/grpcutil"
	"github.com/pachyderm/pachyderm/v2/src/internal/obj"
	"github.com/pachyderm/pachyderm/v2/src/internal/pachsql"
	"github.com/pachyderm/pachyderm/v2/src/internal/pfsdb"
	"github.com/pachyderm/pachyderm/v2/src/internal/storage/chunk"
	"github.com/pachyderm/pachyderm/v2/src/internal/storage/fileset"
	"github.com/pachyderm/pachyderm/v2/src/internal/storage/track"
	txnenv "github.com/pachyderm/pachyderm/v2/src/internal/transactionenv"
	"github.com/pachyderm/pachyderm/v2/src/internal/transactionenv/txncontext"
	"github.com/pachyderm/pachyderm/v2/src/internal/uuid"
	"github.com/pachyderm/pachyderm/v2/src/internal/watch"
	"github.com/pachyderm/pachyderm/v2/src/pfs"
	"github.com/pachyderm/pachyderm/v2/src/pps"
	pfsserver "github.com/pachyderm/pachyderm/v2/src/server/pfs"

	"github.com/gogo/protobuf/proto"
	"github.com/gogo/protobuf/types"
	"github.com/sirupsen/logrus"
	log "github.com/sirupsen/logrus"
	etcd "go.etcd.io/etcd/client/v3"
)

const (
	// Makes calls to ListRepo and InspectRepo more legible
	includeAuth = true
)

const (
	storageTaskNamespace = "storage"
	fileSetsRepo         = client.FileSetsRepoName
	defaultTTL           = client.DefaultTTL
	maxTTL               = 30 * time.Minute
)

// IsPermissionError returns true if a given error is a permission error.
func IsPermissionError(err error) bool {
	return strings.Contains(err.Error(), "has already finished")
}

// CommitEvent is an event that contains a CommitInfo or an error
type CommitEvent struct {
	Err   error
	Value *pfs.CommitInfo
}

// CommitStream is a stream of CommitInfos
type CommitStream interface {
	Stream() <-chan CommitEvent
	Close()
}

type driver struct {
	env Env
	log *logrus.Logger
	// etcdClient and prefix write repo and other metadata to etcd
	etcdClient *etcd.Client
	txnEnv     *txnenv.TransactionEnv
	prefix     string

	// collections
	repos    col.PostgresCollection
	commits  col.PostgresCollection
	branches col.PostgresCollection

	storage     *fileset.Storage
	commitStore commitStore

	cache *fileset.Cache
}

func newDriver(env Env) (*driver, error) {
	storageConfig := env.StorageConfig
	objClient := env.ObjectClient
	// test object storage.
	if err := func() error {
		ctx, cf := context.WithTimeout(context.Background(), 30*time.Second)
		defer cf()
		return obj.TestStorage(ctx, objClient)
	}(); err != nil {
		return nil, err
	}
	repos := pfsdb.Repos(env.DB, env.Listener)
	commits := pfsdb.Commits(env.DB, env.Listener)
	branches := pfsdb.Branches(env.DB, env.Listener)

	// Setup driver struct.
	d := &driver{
		env:        env,
		etcdClient: env.EtcdClient,
		txnEnv:     env.TxnEnv,
		prefix:     env.EtcdPrefix,
		repos:      repos,
		commits:    commits,
		branches:   branches,
<<<<<<< HEAD
=======
		env:        env,
		log:        env.Logger,
>>>>>>> 2fbf5c38
	}
	// Setup tracker and chunk / fileset storage.
	tracker := track.NewPostgresTracker(env.DB)
	chunkStorageOpts, err := chunk.StorageOptions(&storageConfig)
	if err != nil {
		return nil, err
	}
	memCache := storageConfig.ChunkMemoryCache()
	keyStore := chunk.NewPostgresKeyStore(env.DB)
	secret, err := getOrCreateKey(context.TODO(), keyStore, "default")
	if err != nil {
		return nil, err
	}
	chunkStorageOpts = append(chunkStorageOpts, chunk.WithSecret(secret))
	chunkStorage := chunk.NewStorage(objClient, memCache, env.DB, tracker, chunkStorageOpts...)
	d.storage = fileset.NewStorage(fileset.NewPostgresStore(env.DB), tracker, chunkStorage, fileset.StorageOptions(&storageConfig)...)
	// Set up compaction worker.
	taskSource := env.TaskService.NewSource(storageTaskNamespace)
	go compactionWorker(env.BackgroundContext, taskSource, d.storage)
	d.commitStore = newPostgresCommitStore(env.DB, tracker, d.storage)
	// TODO: Make the cache max size configurable.
	d.cache = fileset.NewCache(env.DB, tracker, 1000)
	return d, nil
}

func (d *driver) createRepo(txnCtx *txncontext.TransactionContext, repo *pfs.Repo, description string, update bool) error {
	// Validate arguments
	if repo == nil {
		return errors.New("repo cannot be nil")
	}

	// Check that the user is logged in (user doesn't need any access level to
	// create a repo, but they must be authenticated if auth is active)
	whoAmI, err := txnCtx.WhoAmI()
	authIsActivated := !auth.IsErrNotActivated(err)
	if authIsActivated && err != nil {
		return errors.Wrapf(grpcutil.ScrubGRPC(err), "error authenticating (must log in to create a repo)")
	}
	if err := ancestry.ValidateName(repo.Name); err != nil {
		return err
	}

	if repo.Type == "" {
		// default to user type
		repo.Type = pfs.UserRepoType
	}

	repos := d.repos.ReadWrite(txnCtx.SqlTx)

	// check if 'repo' already exists. If so, return that error. Otherwise,
	// proceed with ACL creation (avoids awkward "access denied" error when
	// calling "createRepo" on a repo that already exists)
	var existingRepoInfo pfs.RepoInfo
	err = repos.Get(repo, &existingRepoInfo)
	if err != nil && !col.IsErrNotFound(err) {
		return errors.Wrapf(err, "error checking whether %q exists", repo)
	} else if err == nil {
		// Existing repo case--just update the repo description.
		if !update {
			return pfsserver.ErrRepoExists{
				Repo: repo,
			}
		}

		if existingRepoInfo.Description == description {
			// Don't overwrite the stored proto with an identical value. This
			// optimization is impactful because pps will frequently update the spec
			// repo to make sure it exists.
			return nil
		}

		// Check if the caller is authorized to modify this repo
		// Note, we don't do this before checking if the description changed because
		// there is client code that calls CreateRepo(R, update=true) as an
		// idempotent way to ensure that R exists. By permitting these calls when
		// they don't actually change anything, even if the caller doesn't have
		// WRITER access, we make the pattern more generally useful.
		if err := d.env.AuthServer.CheckRepoIsAuthorizedInTransaction(txnCtx, repo, auth.Permission_REPO_WRITE); err != nil {
			return errors.Wrapf(err, "could not update description of %q", repo)
		}
		existingRepoInfo.Description = description
		return errors.EnsureStack(repos.Put(repo, &existingRepoInfo))
	} else {
		// if this is a system repo, make sure the corresponding user repo already exists
		if repo.Type != pfs.UserRepoType {
			baseRepo := client.NewRepo(repo.Name)
			err = repos.Get(baseRepo, &existingRepoInfo)
			if err != nil && col.IsErrNotFound(err) {
				return errors.Errorf("cannot create a system repo without a corresponding 'user' repo")
			} else if err != nil {
				return errors.Wrapf(err, "error checking whether user repo for %q exists", repo.Name)
			}
		}

		// New repo case
		if authIsActivated {
			// Create ACL for new repo. Make caller the sole owner. If this is a user repo,
			// and the ACL already exists with a different owner, this will fail.
			// For now, we expect system repos to share auth info with their corresponding
			// user repo, so the role binding should exist
			if err := d.env.AuthServer.CreateRoleBindingInTransaction(
				txnCtx,
				whoAmI.Username,
				[]string{auth.RepoOwnerRole},
				&auth.Resource{Type: auth.ResourceType_REPO, Name: repo.Name},
			); err != nil && (!col.IsErrExists(err) || repo.Type == pfs.UserRepoType) {
				return errors.Wrapf(grpcutil.ScrubGRPC(err), "could not create role binding for new repo %q", repo)
			}
		}
		return errors.EnsureStack(repos.Create(repo, &pfs.RepoInfo{
			Repo:        repo,
			Created:     txnCtx.Timestamp,
			Description: description,
		}))
	}
}

func (d *driver) inspectRepo(txnCtx *txncontext.TransactionContext, repo *pfs.Repo, includeAuth bool) (*pfs.RepoInfo, error) {
	// Validate arguments
	if repo == nil {
		return nil, errors.New("repo cannot be nil")
	}
	repoInfo := &pfs.RepoInfo{}
	if err := d.repos.ReadWrite(txnCtx.SqlTx).Get(repo, repoInfo); err != nil {
		return nil, errors.EnsureStack(pfsserver.ErrRepoNotFound{Repo: repo})
	}
	if includeAuth {
		resp, err := d.env.AuthServer.GetPermissionsInTransaction(txnCtx, &auth.GetPermissionsRequest{
			Resource: &auth.Resource{Type: auth.ResourceType_REPO, Name: repo.Name},
		})
		if err != nil {
			if auth.IsErrNotActivated(err) {
				return repoInfo, nil
			}
			return nil, errors.Wrapf(grpcutil.ScrubGRPC(err), "error getting access level for %q", repo)
		}
		repoInfo.AuthInfo = &pfs.RepoAuthInfo{Permissions: resp.Permissions, Roles: resp.Roles}
	}
	return repoInfo, nil
}

func (d *driver) getPermissions(ctx context.Context, repo *pfs.Repo) ([]auth.Permission, []string, error) {
	resp, err := d.env.AuthServer.GetPermissions(ctx, &auth.GetPermissionsRequest{
		Resource: &auth.Resource{Type: auth.ResourceType_REPO, Name: repo.Name},
	})
	if err != nil {
		return nil, nil, errors.EnsureStack(err)
	}

	return resp.Permissions, resp.Roles, nil
}

func (d *driver) listRepo(ctx context.Context, includeAuth bool, repoType string, cb func(*pfs.RepoInfo) error) error {
	authSeemsActive := true
	repoInfo := &pfs.RepoInfo{}

	processFunc := func(string) error {
		size, err := d.repoSize(ctx, repoInfo.Repo)
		if err != nil {
			return err
		}
		repoInfo.SizeBytesUpperBound = size
		if includeAuth && authSeemsActive {
			permissions, roles, err := d.getPermissions(ctx, repoInfo.Repo)
			if err == nil {
				repoInfo.AuthInfo = &pfs.RepoAuthInfo{Permissions: permissions, Roles: roles}
			} else if auth.IsErrNotActivated(err) {
				authSeemsActive = false
			} else {
				return errors.Wrapf(grpcutil.ScrubGRPC(err), "error getting access level for %q", repoInfo.Repo)
			}
		}
		return cb(proto.Clone(repoInfo).(*pfs.RepoInfo))
	}

	if repoType == "" {
		// blank type means return all
		return errors.EnsureStack(d.repos.ReadOnly(ctx).List(repoInfo, col.DefaultOptions(), processFunc))
	} else {
		err := d.repos.ReadOnly(ctx).GetByIndex(pfsdb.ReposTypeIndex, repoType, repoInfo, col.DefaultOptions(), processFunc)
		return errors.EnsureStack(err)
	}
}

func (d *driver) deleteAllBranchesFromRepos(txnCtx *txncontext.TransactionContext, repos []pfs.RepoInfo, force bool) error {
	var branchInfos []*pfs.BranchInfo
	for _, repo := range repos {
		for _, branch := range repo.Branches {
			bi, err := d.inspectBranch(txnCtx, branch)
			if err != nil {
				return errors.Wrapf(err, "error inspecting branch %s", branch)
			}
			branchInfos = append(branchInfos, bi)
		}
	}
	// sort ascending provenance
	sort.Slice(branchInfos, func(i, j int) bool { return len(branchInfos[i].Provenance) < len(branchInfos[j].Provenance) })
	for i := range branchInfos {
		// delete branches from most provenance to least, that way if one
		// branch is provenant on another (which is likely the case when
		// multiple repos are provided) we delete them in the right order.
		branch := branchInfos[len(branchInfos)-1-i].Branch
		if err := d.deleteBranch(txnCtx, branch, force); err != nil {
			return errors.Wrapf(err, "delete branch %s", branch)
		}
	}
	return nil
}

func (d *driver) deleteRepo(txnCtx *txncontext.TransactionContext, repo *pfs.Repo, force bool) error {
	repos := d.repos.ReadWrite(txnCtx.SqlTx)

	// check if 'repo' is already gone. If so, return that error. Otherwise,
	// proceed with auth check (avoids awkward "access denied" error when calling
	// "deleteRepo" on a repo that's already gone)
	var repoInfo pfs.RepoInfo
	err := repos.Get(repo, &repoInfo)
	if err != nil {
		if !col.IsErrNotFound(err) {
			return errors.Wrapf(err, "error checking whether %q exists", repo)
		}
	}

	// Check if the caller is authorized to delete this repo
	if err := d.env.AuthServer.CheckRepoIsAuthorizedInTransaction(txnCtx, repo, auth.Permission_REPO_DELETE); err != nil {
		return errors.EnsureStack(err)
	}

	if !force {
		if _, err := d.env.GetPPSServer().InspectPipelineInTransaction(txnCtx, repo.Name); err == nil {
			return errors.Errorf("cannot delete a repo associated with a pipeline - delete the pipeline instead")
		} else if err != nil && !errutil.IsNotFoundError(err) {
			return errors.EnsureStack(err)
		}
	}
	// if this is a user repo, delete any dependent repos
	if repo.Type == pfs.UserRepoType {
		var dependentRepos []pfs.RepoInfo
		var otherRepo pfs.RepoInfo
		if err := repos.GetByIndex(pfsdb.ReposNameIndex, repo.Name, &otherRepo, col.DefaultOptions(), func(key string) error {
			if otherRepo.Repo.Type != repo.Type {
				dependentRepos = append(dependentRepos, otherRepo)
			}
			return nil
		}); err != nil && !col.IsErrNotFound(err) {
			return errors.Wrapf(err, "error finding dependent repos for %q", repo.Name)
		}

		// we expect potentially complicated provenance relationships between dependent repos
		// deleting all branches at once allows for topological sorting, avoiding deletion order issues
		if err := d.deleteAllBranchesFromRepos(txnCtx, append(dependentRepos, repoInfo), force); err != nil {
			return errors.Wrap(err, "error deleting branches")
		}

		// delete the repos we found
		for _, dep := range dependentRepos {
			if err := d.deleteRepo(txnCtx, dep.Repo, force); err != nil {
				return errors.Wrapf(err, "error deleting dependent repo %q", dep.Repo)
			}
		}
	} else {
		if err := d.deleteAllBranchesFromRepos(txnCtx, []pfs.RepoInfo{repoInfo}, force); err != nil {
			return err
		}
	}

	// make a list of all the commits
	commitInfos := make(map[string]*pfs.CommitInfo)
	commitInfo := &pfs.CommitInfo{}
	if err := d.commits.ReadWrite(txnCtx.SqlTx).GetByIndex(pfsdb.CommitsRepoIndex, pfsdb.RepoKey(repo), commitInfo, col.DefaultOptions(), func(string) error {
		commitInfos[commitInfo.Commit.ID] = proto.Clone(commitInfo).(*pfs.CommitInfo)
		return nil
	}); err != nil {
		return errors.EnsureStack(err)
	}

	// and then delete them
	for _, ci := range commitInfos {
		if err := d.commitStore.DropFileSetsTx(txnCtx.SqlTx, ci.Commit); err != nil {
			return errors.EnsureStack(err)
		}
	}

	// Despite the fact that we already deleted each branch with
	// deleteBranch, we also do branches.DeleteAll(), this insulates us
	// against certain corruption situations where the RepoInfo doesn't
	// exist in postgres but branches do.
	if err := d.branches.ReadWrite(txnCtx.SqlTx).DeleteByIndex(pfsdb.BranchesRepoIndex, pfsdb.RepoKey(repo)); err != nil {
		return errors.EnsureStack(err)
	}
	// Similarly with commits
	if err := d.commits.ReadWrite(txnCtx.SqlTx).DeleteByIndex(pfsdb.CommitsRepoIndex, pfsdb.RepoKey(repo)); err != nil {
		return errors.EnsureStack(err)
	}
	if err := repos.Delete(repo); err != nil && !col.IsErrNotFound(err) {
		return errors.Wrapf(err, "repos.Delete")
	}

	// since system repos share a role binding, only delete it if this is the user repo, in which case the other repos will be deleted anyway
	if repo.Type == pfs.UserRepoType {
		if err := d.env.AuthServer.DeleteRoleBindingInTransaction(txnCtx, &auth.Resource{Type: auth.ResourceType_REPO, Name: repo.Name}); err != nil && !auth.IsErrNotActivated(err) {
			return grpcutil.ScrubGRPC(err)
		}
	}
	return nil
}

// startCommit makes a new commit in 'branch', with the parent 'parent':
// - 'parent' may be omitted, in which case the parent commit is inferred
//   from 'branch'.
// - If 'parent' is set, it determines the parent commit, but 'branch' is
//   still moved to point at the new commit
func (d *driver) startCommit(
	txnCtx *txncontext.TransactionContext,
	parent *pfs.Commit,
	branch *pfs.Branch,
	description string,
) (*pfs.Commit, error) {
	// Validate arguments:
	if branch == nil || branch.Name == "" {
		return nil, errors.Errorf("branch must be specified")
	}
	// Check that caller is authorized
	if err := d.env.AuthServer.CheckRepoIsAuthorizedInTransaction(txnCtx, branch.Repo, auth.Permission_REPO_WRITE); err != nil {
		return nil, errors.EnsureStack(err)
	}

	// New commit and commitInfo
	newCommit := &pfs.Commit{
		Branch: branch,
		ID:     txnCtx.CommitSetID,
	}
	newCommitInfo := &pfs.CommitInfo{
		Commit:      newCommit,
		Origin:      &pfs.CommitOrigin{Kind: pfs.OriginKind_USER},
		Description: description,
		Started:     txnCtx.Timestamp,
	}
	if err := ancestry.ValidateName(branch.Name); err != nil {
		return nil, err
	}

	// Check if repo exists and load it in case we need to add a new branch
	repoInfo := &pfs.RepoInfo{}
	if err := d.repos.ReadWrite(txnCtx.SqlTx).Get(branch.Repo, repoInfo); err != nil {
		if col.IsErrNotFound(err) {
			return nil, pfsserver.ErrRepoNotFound{Repo: branch.Repo}
		}
		return nil, errors.EnsureStack(err)
	}

	// update 'branch' (which must always be set) and set parent.ID (if 'parent'
	// was not set)
	branchInfo := &pfs.BranchInfo{}
	if err := d.branches.ReadWrite(txnCtx.SqlTx).Upsert(branch, branchInfo, func() error {
		if branchInfo.Branch == nil {
			// New branch, update the RepoInfo
			add(&repoInfo.Branches, branch)
			if err := d.repos.ReadWrite(txnCtx.SqlTx).Put(repoInfo.Repo, repoInfo); err != nil {
				return errors.EnsureStack(err)
			}
			branchInfo.Branch = branch
		}
		// If the parent is unspecified, use the current head of the branch
		if parent == nil {
			parent = branchInfo.Head
		}
		// Point 'branch' at the new commit
		branchInfo.Head = newCommit
		return nil
	}); err != nil {
		return nil, errors.EnsureStack(err)
	}

	// Snapshot the branch's direct provenance into the new commit
	newCommitInfo.DirectProvenance = branchInfo.DirectProvenance

	// check if this is happening in a spout pipeline, and alias the spec commit
	spoutName, ok1 := os.LookupEnv(client.PPSPipelineNameEnv)
	spoutCommit, ok2 := os.LookupEnv("PPS_SPEC_COMMIT")
	if ok1 && ok2 {
		specBranch := client.NewSystemRepo(spoutName, pfs.SpecRepoType).NewBranch("master")
		specCommit := specBranch.NewCommit(spoutCommit)
		log.Infof("Adding spout spec commit to current commitset: %s", specCommit)
		if _, err := d.aliasCommit(txnCtx, specCommit, specBranch); err != nil {
			return nil, err
		}
	} else if len(branchInfo.Provenance) > 0 {
		// Otherwise, we don't allow user code to start commits on output branches
		return nil, pfsserver.ErrCommitOnOutputBranch{Branch: branch}
	}

	// Set newCommit.ParentCommit (if 'parent' has been determined) and add
	// newCommit to parent's ChildCommits
	if parent != nil {
		// Resolve 'parent' if it's a branch that isn't 'branch' (which can
		// happen if 'branch' is new and diverges from the existing branch in
		// 'parent').
		// Clone the parent proto because resolveCommit will modify it.
		parent = proto.Clone(parent).(*pfs.Commit)
		parentCommitInfo, err := d.resolveCommit(txnCtx.SqlTx, parent)
		if err != nil {
			return nil, errors.Wrapf(err, "parent commit not found")
		}
		// fail if the parent commit has not been finished
		if parentCommitInfo.Finishing == nil {
			return nil, errors.Errorf("parent commit %s has not been finished", parent)
		}

		newCommitInfo.ParentCommit = parentCommitInfo.Commit
		parentCommitInfo.ChildCommits = append(parentCommitInfo.ChildCommits, newCommit)

		if err := d.commits.ReadWrite(txnCtx.SqlTx).Put(parentCommitInfo.Commit, parentCommitInfo); err != nil {
			// Note: error is emitted if parent.ID is a missing/invalid branch OR a
			// missing/invalid commit ID
			return nil, errors.Wrapf(err, "could not resolve parent commit %s", parent)
		}
	}

	// Finally, create the commit
	if err := d.commits.ReadWrite(txnCtx.SqlTx).Create(newCommit, newCommitInfo); err != nil {
		if col.IsErrExists(err) {
			return nil, errors.EnsureStack(pfsserver.ErrInconsistentCommit{Commit: newCommit, Branch: newCommit.Branch})
		}
		return nil, errors.EnsureStack(err)
	}
	// Defer propagation of the commit until the end of the transaction so we can
	// batch downstream commits together if there are multiple changes.
	if err := txnCtx.PropagateBranch(branch); err != nil {
		return nil, err
	}
	return newCommit, nil
}

func (d *driver) finishCommit(txnCtx *txncontext.TransactionContext, commit *pfs.Commit, description, commitError string, force bool) error {
	commitInfo, err := d.resolveCommit(txnCtx.SqlTx, commit)
	if err != nil {
		return err
	}
	if commitInfo.Finishing != nil {
		return pfsserver.ErrCommitFinished{
			Commit: commitInfo.Commit,
		}
	}
	if commitInfo.Origin.Kind == pfs.OriginKind_ALIAS {
		return errors.Errorf("cannot finish an alias commit: %s", commitInfo.Commit)
	}
	if !force && len(commitInfo.DirectProvenance) > 0 {
		if info, err := d.env.GetPPSServer().InspectPipelineInTransaction(txnCtx,
			commit.Branch.Repo.Name,
		); err != nil && !errutil.IsNotFoundError(err) {
			return errors.EnsureStack(err)
		} else if err == nil && info.Type == pps.PipelineInfo_PIPELINE_TYPE_TRANSFORM {
			return errors.Errorf("cannot finish a pipeline output or meta commit, use 'stop job' instead")
		}
		// otherwise, this either isn't a pipeline at all, or is a spout or service for which we should allow finishing
	}
	if description != "" {
		commitInfo.Description = description
	}
	commitInfo.Finishing = txnCtx.Timestamp
	commitInfo.Error = commitError
	return errors.EnsureStack(d.commits.ReadWrite(txnCtx.SqlTx).Put(commitInfo.Commit, commitInfo))
}

// resolveAlias finds the first ancestor of the source commit which is not an alias (possibly source itself)
func (d *driver) resolveAlias(txnCtx *txncontext.TransactionContext, source *pfs.Commit) (*pfs.CommitInfo, error) {
	baseInfo, err := d.resolveCommit(txnCtx.SqlTx, proto.Clone(source).(*pfs.Commit))
	if err != nil {
		return nil, err
	}

	for baseInfo.Origin.Kind == pfs.OriginKind_ALIAS {
		if baseInfo, err = d.resolveCommit(txnCtx.SqlTx, baseInfo.ParentCommit); err != nil {
			return nil, err
		}
	}
	return baseInfo, nil
}

func (d *driver) aliasCommit(txnCtx *txncontext.TransactionContext, parent *pfs.Commit, branch *pfs.Branch) (*pfs.CommitInfo, error) {
	// It is considered an error if the CommitSet attempts to use two different
	// commits from the same branch.  Therefore, if there is already a row for the
	// given branch and it doesn't reference the same parent commit, we fail.  In
	// the future it might be useful to be able to start and finish multiple
	// commits on the same branch within a transaction, but this should have the
	// same end result as starting and finshing a single commit on that branch, so
	// there isn't a clear use case, so it is treated like an error for now to
	// simplify PFS logic.
	commit := &pfs.Commit{
		Branch: proto.Clone(branch).(*pfs.Branch),
		ID:     txnCtx.CommitSetID,
	}

	// Update the branch head to point to the alias
	// TODO(global ids): we likely want this behavior to be optional, like when
	// doing a 'run pipeline' with explicit provenance (to make off-head commits
	// in the branch).
	branchInfo := &pfs.BranchInfo{}
	if err := d.branches.ReadWrite(txnCtx.SqlTx).Get(branch, branchInfo); err != nil {
		return nil, errors.EnsureStack(err)
	}

	// Check if the alias already exists
	commitInfo := &pfs.CommitInfo{}
	if err := d.commits.ReadWrite(txnCtx.SqlTx).Get(commit, commitInfo); err != nil {
		if !col.IsErrNotFound(err) {
			return nil, errors.EnsureStack(err)
		}
		// No commit already exists, create a new one
		// First load the parent commit and update it to point to the child
		parentCommitInfo := &pfs.CommitInfo{}
		if err := d.commits.ReadWrite(txnCtx.SqlTx).Update(parent, parentCommitInfo, func() error {
			parentCommitInfo.ChildCommits = append(parentCommitInfo.ChildCommits, commit)
			return nil
		}); err != nil {
			if col.IsErrNotFound(err) {
				return nil, pfsserver.ErrCommitNotFound{Commit: parent}
			}
			return nil, errors.EnsureStack(err)
		}

		commitInfo = &pfs.CommitInfo{
			Commit:           commit,
			Origin:           &pfs.CommitOrigin{Kind: pfs.OriginKind_ALIAS},
			ParentCommit:     parent,
			ChildCommits:     []*pfs.Commit{},
			Started:          txnCtx.Timestamp,
			DirectProvenance: branchInfo.DirectProvenance,
		}
		if parentCommitInfo.Finishing != nil {
			commitInfo.Finishing = txnCtx.Timestamp
			if parentCommitInfo.Finished != nil {
				commitInfo.Finished = txnCtx.Timestamp
				commitInfo.Details = parentCommitInfo.Details
				// if the parent is already finished we can just use its total fileset.
				total, err := d.commitStore.GetTotalFileSetTx(txnCtx.SqlTx, parentCommitInfo.Commit)
				if err != nil {
					return nil, errors.EnsureStack(err)
				}
				if err := d.commitStore.SetTotalFileSetTx(txnCtx.SqlTx, commitInfo.Commit, *total); err != nil {
					return nil, errors.EnsureStack(err)
				}
			}
			commitInfo.Error = parentCommitInfo.Error
		}
		if err := d.commits.ReadWrite(txnCtx.SqlTx).Create(commitInfo.Commit, commitInfo); err != nil {
			return nil, errors.EnsureStack(err)
		}
	} else {
		// A commit at the current transaction's ID already exists, make sure it is already compatible
		parentRoot, err := d.resolveAlias(txnCtx, parent)
		if err != nil {
			return nil, err
		}
		prevRoot, err := d.resolveAlias(txnCtx, commitInfo.Commit)
		if err != nil {
			return nil, err
		}
		if !proto.Equal(parentRoot.Commit, prevRoot.Commit) {
			return nil, errors.EnsureStack(pfsserver.ErrInconsistentCommit{Commit: parent, Branch: branch})
		}
	}

	// Update the branch head
	branchInfo.Head = commit
	if err := d.branches.ReadWrite(txnCtx.SqlTx).Put(branch, branchInfo); err != nil {
		return nil, errors.EnsureStack(err)
	}

	return commitInfo, nil
}

func (d *driver) repoSize(ctx context.Context, repo *pfs.Repo) (int64, error) {
	repoInfo := new(pfs.RepoInfo)
	if err := d.repos.ReadOnly(ctx).Get(repo, repoInfo); err != nil {
		return 0, errors.EnsureStack(err)
	}
	for _, branch := range repoInfo.Branches {
		if branch.Name == "master" {
			branchInfo := &pfs.BranchInfo{}
			if err := d.branches.ReadOnly(ctx).Get(branch, branchInfo); err != nil {
				return 0, errors.EnsureStack(err)
			}
			ci, err := d.getCommit(ctx, branchInfo.Head)
			if err != nil {
				return 0, err
			}
			if ci.Details != nil {
				return ci.Details.SizeBytes, nil
			}
			return d.commitSizeUpperBound(ctx, branchInfo.Head)
		}
	}
	return 0, nil
}

// propagateBranches selectively starts commits in or downstream of 'branches'
// in order to restore the invariant that branch provenance matches HEAD commit
// provenance:
//   B.Head is provenant on A.Head <=>
//   branch B is provenant on branch A
// The implementation assumes that the invariant already holds for all branches
// upstream of 'branches', but not necessarily for each 'branch' itself. Despite
// the name, 'branches' do not need a HEAD commit to propagate, though one may
// be created.
//
// In other words, propagateBranches scans all branches b_downstream that are
// equal to or downstream of 'branches', and if the HEAD of b_downstream isn't
// provenant on the HEADs of b_downstream's provenance, propagateBranches starts
// a new HEAD commit in b_downstream that is. For example, propagateBranches
// starts downstream output commits (which trigger PPS jobs) when new input
// commits arrive on 'branch', when 'branches's HEAD is deleted, or when
// 'branches' are newly created (i.e. in CreatePipeline).
func (d *driver) propagateBranches(txnCtx *txncontext.TransactionContext, branches []*pfs.Branch) error {
	branchInfoCache := map[string]*pfs.BranchInfo{}
	getBranchInfo := func(branch *pfs.Branch) (*pfs.BranchInfo, error) {
		if branchInfo, ok := branchInfoCache[pfsdb.BranchKey(branch)]; ok {
			return branchInfo, nil
		}
		branchInfo := &pfs.BranchInfo{}
		if err := d.branches.ReadWrite(txnCtx.SqlTx).Get(branch, branchInfo); err != nil {
			return nil, errors.EnsureStack(err)
		}
		branchInfoCache[pfsdb.BranchKey(branch)] = branchInfo
		return branchInfo, nil
	}

	// subvBIMap = ( ⋃{b.subvenance | b ∈ branches} ) ∪ branches
	subvBIMap := map[string]*pfs.BranchInfo{}
	for _, branch := range branches {
		branchInfo, err := getBranchInfo(branch)
		if err != nil {
			return err
		}
		subvBIMap[pfsdb.BranchKey(branch)] = branchInfo
		for _, subvBranch := range branchInfo.Subvenance {
			subvInfo, err := getBranchInfo(subvBranch)
			if err != nil {
				return err
			}
			subvBIMap[pfsdb.BranchKey(subvBranch)] = subvInfo
		}
	}

	// 'subvBIs' is the collection of downstream branches that may get a new
	// commit. Populate subvBIs and sort it so that upstream branches are
	// processed before their descendants (this guarantees that if branch B is
	// provenant on branch A, we create a new commit in A before creating a new
	// commit in B provenant on the new HEAD of A).
	var subvBIs []*pfs.BranchInfo
	for _, branchData := range subvBIMap {
		subvBIs = append(subvBIs, branchData)
	}
	sort.Slice(subvBIs, func(i, j int) bool {
		return len(subvBIs[i].Provenance) < len(subvBIs[j].Provenance)
	})

	// Iterate through downstream branches and determine which need a new commit.
	hasNewCommits := false
	for _, subvBI := range subvBIs {
		// Do not propagate an open commit onto spout output branches (which should
		// only have a single provenance on a spec commit)
		if len(subvBI.Provenance) == 1 && subvBI.Provenance[0].Repo.Type == pfs.SpecRepoType {
			continue
		}

		// We need to create new commits or aliases if any of this branch and its
		// provenances disagree on their commitset.
		ids := []string{subvBI.Head.ID}
		for _, provOfSubvB := range subvBI.Provenance {
			provOfSubvBI, err := getBranchInfo(provOfSubvB)
			if err != nil {
				return err
			}
			ids = append(ids, provOfSubvBI.Head.ID)
		}

		if allSameString(ids) {
			if ids[0] == txnCtx.CommitSetID {
				hasNewCommits = true
			}
			continue
		}
		hasNewCommits = true

		// Create aliases for any provenant branches which are not already part of this CommitSet
		for _, provOfSubvB := range subvBI.Provenance {
			provOfSubvBI, err := getBranchInfo(provOfSubvB)
			if err != nil {
				return err
			}
			if provOfSubvBI.Head.ID != txnCtx.CommitSetID {
				if _, err := d.aliasCommit(txnCtx, provOfSubvBI.Head, provOfSubvBI.Head.Branch); err != nil {
					return err
				}
				// Update the cached branch head
				provOfSubvBI.Head.ID = txnCtx.CommitSetID
			}
		}

		if subvBI.Head.ID == txnCtx.CommitSetID {
			continue // this branch is already updated
		}

		// determine whether we can use the contents of an old commit
		var oldCommit pfs.CommitInfo
		if err := d.commits.ReadWrite(txnCtx.SqlTx).Get(
			subvBI.Branch.NewCommit(txnCtx.CommitSetID), &oldCommit,
		); err != nil && !col.IsErrNotFound(err) {
			return errors.EnsureStack(err)
		} else if err == nil {
			if len(subvBI.DirectProvenance) != len(oldCommit.DirectProvenance) {
				return errors.EnsureStack(pfsserver.ErrInconsistentCommit{Branch: subvBI.Branch, Commit: oldCommit.Commit})
			}
			for _, br := range oldCommit.DirectProvenance {
				if !has(&subvBI.DirectProvenance, br) {
					return errors.EnsureStack(pfsserver.ErrInconsistentCommit{Branch: subvBI.Branch, Commit: oldCommit.Commit})
				}
			}
			// the old commit is compatible with the current provenance, so use it.
			// This will reuse the old data and not create a job, meaning if the reprocess spec is "every job",
			// moving a branch head back is different from doing the inverse changes in PFS
			subvBI.Head = oldCommit.Commit
			if err := d.branches.ReadWrite(txnCtx.SqlTx).Put(subvBI.Branch, subvBI); err != nil {
				return errors.EnsureStack(err)
			}
		} else {
			// This branch has no commit for this CommitSet, start a new output commit in 'subvBI.Branch'
			newCommit := &pfs.Commit{
				Branch: subvBI.Branch,
				ID:     txnCtx.CommitSetID,
			}
			newCommitInfo := &pfs.CommitInfo{
				Commit:           newCommit,
				Origin:           &pfs.CommitOrigin{Kind: pfs.OriginKind_AUTO},
				Started:          txnCtx.Timestamp,
				DirectProvenance: subvBI.DirectProvenance,
			}

			// we might be able to find an older parent commit that better reflects the provenance state, saving work

			// Set 'newCommit's ParentCommit, 'branch.Head's ChildCommits and 'branch.Head'
			newCommitInfo.ParentCommit = subvBI.Head
			subvBI.Head = newCommit
			if newCommitInfo.ParentCommit != nil {
				parentCommitInfo := &pfs.CommitInfo{}
				if err := d.commits.ReadWrite(txnCtx.SqlTx).Update(newCommitInfo.ParentCommit, parentCommitInfo, func() error {
					parentCommitInfo.ChildCommits = append(parentCommitInfo.ChildCommits, newCommit)
					return nil
				}); err != nil {
					return errors.EnsureStack(err)
				}
			}

			if err := d.branches.ReadWrite(txnCtx.SqlTx).Put(subvBI.Branch, subvBI); err != nil {
				return errors.EnsureStack(err)
			}

			// finally create open 'commit'
			if err := d.commits.ReadWrite(txnCtx.SqlTx).Create(newCommit, newCommitInfo); err != nil && col.IsErrExists(err) {
				return errors.EnsureStack(pfsserver.ErrInconsistentCommit{
					Commit: newCommit,
					Branch: newCommit.Branch,
				})
			} else if err != nil {
				return errors.EnsureStack(err)
			}
		}
	}

	// If we have any PFS changes in this transaction, write out the CommitSet
	if hasNewCommits {
		txnCtx.PropagateJobs()
	}

	return nil
}

// inspectCommit takes a Commit and returns the corresponding CommitInfo.
//
// As a side effect, this function also replaces the ID in the given commit
// with a real commit ID.
func (d *driver) inspectCommit(ctx context.Context, commit *pfs.Commit, wait pfs.CommitState) (*pfs.CommitInfo, error) {
	if commit.Branch.Repo.Name == fileSetsRepo {
		cinfo := &pfs.CommitInfo{
			Commit:      commit,
			Description: "FileSet - Virtual Commit",
			Finished:    &types.Timestamp{}, // it's always been finished. How did you get the id if it wasn't finished?
		}
		return cinfo, nil
	}
	if commit == nil {
		return nil, errors.Errorf("cannot inspect nil commit")
	}
	if err := d.env.AuthServer.CheckRepoIsAuthorized(ctx, commit.Branch.Repo, auth.Permission_REPO_INSPECT_COMMIT); err != nil {
		return nil, errors.EnsureStack(err)
	}

	// TODO(global ids): it's possible the commit doesn't exist yet (but will,
	// following a trigger).  If the commit isn't found, check if the associated
	// commitset _could_ reach the requested branch or ID via a trigger and wait
	// to find out.
	// Resolve the commit in case it specifies a branch head or commit ancestry
	var commitInfo *pfs.CommitInfo
	if err := d.txnEnv.WithReadContext(ctx, func(txnCtx *txncontext.TransactionContext) error {
		var err error
		commitInfo, err = d.resolveCommit(txnCtx.SqlTx, commit)
		return err
	}); err != nil {
		return nil, err
	}

	if commitInfo.Finished == nil {
		switch wait {
		case pfs.CommitState_READY:
			for _, branch := range commitInfo.DirectProvenance {
				if _, err := d.inspectCommit(ctx, branch.NewCommit(commit.ID), pfs.CommitState_FINISHED); err != nil {
					return nil, err
				}
			}
		case pfs.CommitState_FINISHED:
			// Watch the CommitInfo until the commit has been finished
			if err := d.commits.ReadOnly(ctx).WatchOneF(commit, func(ev *watch.Event) error {
				if ev.Type == watch.EventDelete {
					return pfsserver.ErrCommitDeleted{Commit: commit}
				}

				var key string
				newCommitInfo := &pfs.CommitInfo{}
				if err := ev.Unmarshal(&key, newCommitInfo); err != nil {
					return errors.Wrapf(err, "unmarshal")
				}
				if newCommitInfo.Finished != nil {
					commitInfo = newCommitInfo
					return errutil.ErrBreak
				}
				return nil
			}); err != nil {
				return nil, errors.EnsureStack(err)
			}
		case pfs.CommitState_STARTED:
			// Do nothing
		}
	}

	return commitInfo, nil
}

// resolveCommit contains the essential implementation of inspectCommit: it converts 'commit' (which may
// be a commit ID or branch reference, plus '~' and/or '^') to a repo + commit
// ID. It accepts a postgres transaction so that it can be used in a transaction
// and avoids an inconsistent call to d.inspectCommit()
func (d *driver) resolveCommit(sqlTx *pachsql.Tx, userCommit *pfs.Commit) (*pfs.CommitInfo, error) {
	if userCommit == nil {
		return nil, errors.Errorf("cannot resolve nil commit")
	}
	if userCommit.Branch == nil {
		return nil, errors.Errorf("cannot resolve commit with no branch")
	}
	if userCommit.Branch.Repo == nil {
		return nil, errors.Errorf("cannot resolve commit with no repo")
	}
	if userCommit.ID == "" && userCommit.Branch.Name == "" {
		return nil, errors.Errorf("cannot resolve commit with no ID or branch")
	}
	commit := proto.Clone(userCommit).(*pfs.Commit) // back up user commit, for error reporting
	// Extract any ancestor tokens from 'commit.ID' (i.e. ~, ^ and .)
	var ancestryLength int
	var err error
	commit.ID, ancestryLength, err = ancestry.Parse(commit.ID)
	if err != nil {
		return nil, err
	}

	// Now that ancestry has been parsed out, check if the ID is a branch name
	if commit.ID != "" && !uuid.IsUUIDWithoutDashes(commit.ID) {
		if commit.Branch.Name != "" {
			return nil, errors.Errorf("invalid commit ID given with a branch (%s): %s\n", commit.Branch, commit.ID)
		}
		commit.Branch.Name = commit.ID
		commit.ID = ""
	}

	if commit.ID == "" {
		// If commit.ID is unspecified, get it from the branch head
		branchInfo := &pfs.BranchInfo{}
		if err := d.branches.ReadWrite(sqlTx).Get(commit.Branch, branchInfo); err != nil {
			return nil, errors.EnsureStack(err)
		}
		commit.ID = branchInfo.Head.ID
	} else if commit.Branch.Name == "" {
		// If the branch is unspecified, make sure the ID is unique (a repo may have
		// one commit on each branch with the same ID) and load the branch name.
		commitInfo := &pfs.CommitInfo{}
		if err := d.commits.ReadWrite(sqlTx).GetByIndex(pfsdb.CommitsBranchlessIndex, pfsdb.CommitBranchlessKey(commit), commitInfo, col.DefaultOptions(), func(string) error {
			if commit.Branch.Name != "" {
				return pfsserver.ErrAmbiguousCommit{Commit: userCommit}
			}
			commit.Branch.Name = commitInfo.Commit.Branch.Name
			return nil
		}); err != nil {
			return nil, errors.EnsureStack(err)
		}
	}

	// Traverse commits' parents until you've reached the right ancestor
	commitInfo := &pfs.CommitInfo{}
	if ancestryLength >= 0 {
		for i := 0; i <= ancestryLength; i++ {
			if commit == nil {
				return nil, pfsserver.ErrCommitNotFound{Commit: userCommit}
			}
			if err := d.commits.ReadWrite(sqlTx).Get(commit, commitInfo); err != nil {
				if col.IsErrNotFound(err) {
					if i == 0 {
						return nil, pfsserver.ErrCommitNotFound{Commit: userCommit}
					}
					return nil, pfsserver.ErrParentCommitNotFound{Commit: commit}
				}
				return nil, errors.EnsureStack(err)
			}
			commit = commitInfo.ParentCommit
		}
	} else {
		cis := make([]pfs.CommitInfo, ancestryLength*-1)
		for i := 0; ; i++ {
			if commit == nil {
				if i >= len(cis) {
					commitInfo = &cis[i%len(cis)]
					break
				}
				return nil, pfsserver.ErrCommitNotFound{Commit: userCommit}
			}
			if err := d.commits.ReadWrite(sqlTx).Get(commit, &cis[i%len(cis)]); err != nil {
				if col.IsErrNotFound(err) {
					if i == 0 {
						return nil, pfsserver.ErrCommitNotFound{Commit: userCommit}
					}
					return nil, pfsserver.ErrParentCommitNotFound{Commit: commit}
				}
			}
			commit = cis[i%len(cis)].ParentCommit
		}
	}
	userCommit.Branch = proto.Clone(commitInfo.Commit.Branch).(*pfs.Branch)
	userCommit.ID = commitInfo.Commit.ID
	return commitInfo, nil
}

// getCommit is like inspectCommit, without the blocking.
// It does not add the size to the CommitInfo
func (d *driver) getCommit(ctx context.Context, commit *pfs.Commit) (*pfs.CommitInfo, error) {
	if commit.Branch.Repo.Name == fileSetsRepo {
		cinfo := &pfs.CommitInfo{
			Commit:      commit,
			Description: "FileSet - Virtual Commit",
			Finished:    &types.Timestamp{}, // it's always been finished. How did you get the id if it wasn't finished?
		}
		return cinfo, nil
	}
	if commit == nil {
		return nil, errors.Errorf("cannot inspect nil commit")
	}

	// Check if the commitID is a branch name
	var commitInfo *pfs.CommitInfo
	if err := d.txnEnv.WithReadContext(ctx, func(txnCtx *txncontext.TransactionContext) error {
		var err error
		commitInfo, err = d.resolveCommit(txnCtx.SqlTx, commit)
		return err
	}); err != nil {
		return nil, err
	}
	return commitInfo, nil
}

// passesCommitOriginFilter is a helper function for listCommit and
// subscribeCommit to apply filtering to the returned commits.  By default we
// skip over alias commits, but we allow users to request all the commits with
// 'all', or a specific type of commit with 'originKind'.
func passesCommitOriginFilter(commitInfo *pfs.CommitInfo, all bool, originKind pfs.OriginKind) bool {
	if all {
		return true
	} else if originKind != pfs.OriginKind_ORIGIN_KIND_UNKNOWN {
		return commitInfo.Origin.Kind == originKind
	}
	return commitInfo.Origin.Kind != pfs.OriginKind_ALIAS
}

func (d *driver) listCommit(
	ctx context.Context,
	repo *pfs.Repo,
	to *pfs.Commit,
	from *pfs.Commit,
	number int64,
	reverse bool,
	all bool,
	originKind pfs.OriginKind,
	cb func(*pfs.CommitInfo) error,
) error {
	// Validate arguments
	if repo == nil {
		return errors.New("repo cannot be nil")
	}

	if err := d.env.AuthServer.CheckRepoIsAuthorized(ctx, repo, auth.Permission_REPO_LIST_COMMIT); err != nil {
		return errors.EnsureStack(err)
	}
	if from != nil && !proto.Equal(from.Branch.Repo, repo) || to != nil && !proto.Equal(to.Branch.Repo, repo) {
		return errors.Errorf("`from` and `to` commits need to be from repo %s", repo)
	}

	// Make sure that the repo exists
	if repo.Name != "" {
		if err := d.repos.ReadOnly(ctx).Get(repo, &pfs.RepoInfo{}); err != nil {
			if col.IsErrNotFound(err) {
				return pfsserver.ErrRepoNotFound{Repo: repo}
			}
			return errors.EnsureStack(err)
		}
	}

	// Make sure that both from and to are valid commits
	if from != nil {
		if _, err := d.inspectCommit(ctx, from, pfs.CommitState_STARTED); err != nil {
			return err
		}
	}
	if to != nil {
		if _, err := d.inspectCommit(ctx, to, pfs.CommitState_STARTED); err != nil {
			return err
		}
	}

	// if number is 0, we return all commits that match the criteria
	if number == 0 {
		number = math.MaxInt64
	}

	if from != nil && to == nil {
		return errors.Errorf("cannot use `from` commit without `to` commit")
	} else if from == nil && to == nil {
		// we hold onto a revisions worth of cis so that we can sort them by provenance
		var cis []*pfs.CommitInfo
		// sendCis sorts cis and passes them to f
		sendCis := func() error {
			// We don't sort these because there is no provenance between commits
			// within a repo, so there is no topological sort necessary.
			for i, ci := range cis {
				if number == 0 {
					return errutil.ErrBreak
				}
				number--

				if reverse {
					ci = cis[len(cis)-1-i]
				}
				var err error
				ci.SizeBytesUpperBound, err = d.commitSizeUpperBound(ctx, ci.Commit)
				if err != nil {
					return err
				}
				if err := cb(ci); err != nil {
					return err
				}
			}
			cis = nil
			return nil
		}
		ci := &pfs.CommitInfo{}
		lastRev := int64(-1)
		listCallback := func(key string, createRev int64) error {
			if createRev != lastRev {
				if err := sendCis(); err != nil {
					if errors.Is(err, errutil.ErrBreak) {
						return nil
					}
					return err
				}
				lastRev = createRev
			}
			if passesCommitOriginFilter(ci, all, originKind) {
				cis = append(cis, proto.Clone(ci).(*pfs.CommitInfo))
			}
			return nil
		}

		// if neither from and to is given, we list all commits in
		// the repo, sorted by revision timestamp (or reversed if so requested.)
		opts := &col.Options{Target: col.SortByCreateRevision, Order: col.SortDescend}
		if reverse {
			opts.Order = col.SortAscend
		}

		if repo.Name == "" {
			if err := d.commits.ReadOnly(ctx).ListRev(ci, opts, listCallback); err != nil {
				return errors.EnsureStack(err)
			}
		} else {
			if err := d.commits.ReadOnly(ctx).GetRevByIndex(pfsdb.CommitsRepoIndex, pfsdb.RepoKey(repo), ci, opts, listCallback); err != nil {
				return errors.EnsureStack(err)
			}
		}

		// Call sendCis one last time to send whatever's pending in 'cis'
		if err := sendCis(); err != nil && !errors.Is(err, errutil.ErrBreak) {
			return err
		}
	} else {
		if reverse {
			return errors.Errorf("cannot use 'Reverse' while also using 'From' or 'To'")
		}
		cursor := to
		for number != 0 && cursor != nil && (from == nil || cursor.ID != from.ID) {
			commitInfo := &pfs.CommitInfo{}
			if err := d.commits.ReadOnly(ctx).Get(cursor, commitInfo); err != nil {
				return errors.EnsureStack(err)
			}
			if passesCommitOriginFilter(commitInfo, all, originKind) {
				if err := cb(commitInfo); err != nil {
					if errors.Is(err, errutil.ErrBreak) {
						return nil
					}
					return err
				}
				number--
			}
			cursor = commitInfo.ParentCommit
		}
	}
	return nil
}

func (d *driver) inspectCommitSetImmediate(txnCtx *txncontext.TransactionContext, commitset *pfs.CommitSet) ([]*pfs.CommitInfo, error) {
	commitMap := map[string]*pfs.CommitInfo{}
	commitInfo := &pfs.CommitInfo{}
	if err := d.commits.ReadWrite(txnCtx.SqlTx).GetByIndex(pfsdb.CommitsCommitSetIndex, commitset.ID, commitInfo, col.DefaultOptions(), func(string) error {
		commitMap[pfsdb.BranchKey(commitInfo.Commit.Branch)] = proto.Clone(commitInfo).(*pfs.CommitInfo)
		return nil
	}); err != nil {
		return nil, errors.EnsureStack(err)
	}

	if len(commitMap) == 0 {
		return nil, pfsserver.ErrCommitSetNotFound{CommitSet: commitset}
	}

	// Do a topological sort of the commitInfos (note that this isn't a stable
	// sort, but we could do it if that becomes a problem)
	result := []*pfs.CommitInfo{}
	added := map[string]struct{}{}
	provMap := map[string][]string{} // map of provenance -> subvenance
	for _, commitInfo := range commitMap {
		commitKey := pfsdb.BranchKey(commitInfo.Commit.Branch)
		for _, prov := range commitInfo.DirectProvenance {
			provKey := pfsdb.BranchKey(prov)
			if provs, ok := provMap[provKey]; ok {
				provMap[provKey] = append(provs, commitKey)
			} else {
				provMap[provKey] = []string{commitKey}
			}
		}
		if len(commitInfo.DirectProvenance) == 0 {
			result = append(result, commitInfo)
			added[commitKey] = struct{}{}
		}
	}

	for i := 0; i < len(result); i++ {
		commitInfo := result[i]
		for _, provKey := range provMap[pfsdb.BranchKey(commitInfo.Commit.Branch)] {
			if ci, ok := commitMap[provKey]; ok {
				if _, ok := added[provKey]; !ok {
					result = append(result, ci)
					added[provKey] = struct{}{}
				}
			}
		}
	}

	if len(result) != len(commitMap) {
		return nil, errors.Errorf("internal error: incomplete commitset provenance for %s", commitset.ID)
	}
	return result, nil
}

func (d *driver) inspectCommitSet(ctx context.Context, commitset *pfs.CommitSet, wait bool, cb func(*pfs.CommitInfo) error) error {
	sent := map[string]struct{}{}

	// The commits in this CommitSet may change if any triggers or CreateBranches
	// add more, so reload it after each wait.
reloadCommitSet:
	for {
		var commitInfos []*pfs.CommitInfo
		if err := d.txnEnv.WithReadContext(ctx, func(txnCtx *txncontext.TransactionContext) error {
			var err error
			commitInfos, err = d.inspectCommitSetImmediate(txnCtx, commitset)
			return err
		}); err != nil {
			return err
		}

		reload := false
		for _, commitInfo := range commitInfos {
			// If we aren't blocking, we can just loop over everything once and return
			if wait {
				if _, ok := sent[pfsdb.CommitKey(commitInfo.Commit)]; ok {
					continue
				}
				// TODO: make a dedicated call just for the blocking part, inspectCommit is a little heavyweight?
				var err error
				commitInfo, err = d.inspectCommit(ctx, commitInfo.Commit, pfs.CommitState_FINISHED)
				if err != nil {
					return err
				}
				reload = true
			}
			if err := cb(commitInfo); err != nil {
				return err
			}
			sent[pfsdb.CommitKey(commitInfo.Commit)] = struct{}{}
			if reload {
				continue reloadCommitSet
			}
		}
		// If we didn't find any commits we haven't already sent, it is safe to return
		return nil
	}
}

func (d *driver) listCommitSet(ctx context.Context, cb func(*pfs.CommitSetInfo) error) error {
	// Track the commitsets we've already processed
	seen := map[string]struct{}{}

	// Return commitsets by the newest commit in each set (which can be at a different
	// timestamp due to triggers or deferred processing)
	commitInfo := &pfs.CommitInfo{}
	err := d.commits.ReadOnly(ctx).List(commitInfo, col.DefaultOptions(), func(string) error {
		if _, ok := seen[commitInfo.Commit.ID]; ok {
			return nil
		}
		seen[commitInfo.Commit.ID] = struct{}{}
		var commitInfos []*pfs.CommitInfo
		err := d.inspectCommitSet(ctx, &pfs.CommitSet{ID: commitInfo.Commit.ID}, false, func(ci *pfs.CommitInfo) error {
			commitInfos = append(commitInfos, ci)
			return nil
		})
		if err != nil {
			return err
		}
		return cb(&pfs.CommitSetInfo{
			CommitSet: client.NewCommitSet(commitInfo.Commit.ID),
			Commits:   commitInfos,
		})
	})
	return errors.EnsureStack(err)
}

func (d *driver) squashCommitSetInternal(txnCtx *txncontext.TransactionContext, commitInfos []*pfs.CommitInfo) error {
	deleted := make(map[string]*pfs.CommitInfo) // deleted commits

	// 1) Delete each commit in the CommitSet
	affectedBranches := []*pfs.Branch{}
	for _, commitInfo := range commitInfos {
		deleted[pfsdb.CommitKey(commitInfo.Commit)] = commitInfo
		if err := d.commits.ReadWrite(txnCtx.SqlTx).Delete(commitInfo.Commit); err != nil {
			return errors.EnsureStack(err)
		}

		// make sure all children are finished, so we don't lose data
		for _, child := range commitInfo.ChildCommits {
			if _, ok := deleted[pfsdb.CommitKey(child)]; ok {
				// this child is being deleted, any files from this commit will end up
				// as part of *its* children, which have already been checked
				continue
			}
			var childInfo pfs.CommitInfo
			if err := d.commits.ReadWrite(txnCtx.SqlTx).Get(child, &childInfo); err != nil {
				return errors.Wrapf(err, "error checking child commit state")
			}
			if childInfo.Finished == nil {
				var suffix string
				if childInfo.Finishing != nil {
					// user might already have called "finish",
					suffix = ", consider using WaitCommit"
				}
				return errors.Errorf("cannot squash until child commit %s is finished%s", child, suffix)
			}
		}

		// Delete the commit's filesets
		if err := d.commitStore.DropFileSetsTx(txnCtx.SqlTx, commitInfo.Commit); err != nil {
			return errors.EnsureStack(err)
		}

		// Update the commit's branch's branchInfo in case this was the head of the branch
		branchInfo := &pfs.BranchInfo{}
		if err := d.branches.ReadWrite(txnCtx.SqlTx).Update(commitInfo.Commit.Branch, branchInfo, func() error {
			if branchInfo.Head.ID == commitInfo.Commit.ID {
				if commitInfo.ParentCommit == nil || !proto.Equal(commitInfo.ParentCommit.Branch, commitInfo.Commit.Branch) {
					// Create a new empty commit for the branch head
					var err error
					branchInfo.Head, err = d.makeEmptyCommit(txnCtx, branchInfo)
					if err != nil {
						return err
					}
				} else {
					branchInfo.Head = commitInfo.ParentCommit
				}
				affectedBranches = append(affectedBranches, commitInfo.Commit.Branch)
			}
			return nil
		}); err != nil && !col.IsErrNotFound(err) {
			// If err is NotFound, branch is in downstream provenance but
			// doesn't exist yet (or branch may have been deleted) --nothing to update
			return errors.Wrapf(err, "error updating branch %s", commitInfo.Commit.Branch)
		}
	}

	// 2) Rewrite ParentCommit of deleted commits' children, and
	// ChildCommits of deleted commits' parents
	visited := make(map[string]struct{}) // visited child/parent commits
	for _, deletedInfo := range deleted {
		if _, ok := visited[pfsdb.CommitKey(deletedInfo.Commit)]; ok {
			continue
		}

		// Traverse parents until we find the most ancestral non-nil, deleted commit
		oldestCommitInfo := deletedInfo
		for {
			if oldestCommitInfo.ParentCommit == nil {
				break // parent is nil
			}
			parentInfo, ok := deleted[pfsdb.CommitKey(oldestCommitInfo.ParentCommit)]
			if !ok {
				break // parent is not deleted
			}
			oldestCommitInfo = parentInfo // parent exists and is deleted, keep going
		}

		// BFS for all non-deleted children
		var next *pfs.Commit                            // next vertex to search
		queue := []*pfs.Commit{oldestCommitInfo.Commit} // queue of vertices to explore
		liveChildren := make(map[string]*pfs.Commit)    // live children discovered so far
		for len(queue) > 0 {
			next, queue = queue[0], queue[1:]
			if _, ok := visited[pfsdb.CommitKey(next)]; ok {
				continue
			}
			visited[pfsdb.CommitKey(next)] = struct{}{}
			nextInfo, ok := deleted[pfsdb.CommitKey(next)]
			if !ok {
				liveChildren[pfsdb.CommitKey(next)] = next
				continue
			}
			queue = append(queue, nextInfo.ChildCommits...)
		}

		// Point all non-deleted children at the first valid parent (or nil),
		// and point first non-deleted parent at all non-deleted children
		parent := oldestCommitInfo.ParentCommit
		for _, commit := range liveChildren {
			commitInfo := &pfs.CommitInfo{}
			if err := d.commits.ReadWrite(txnCtx.SqlTx).Update(commit, commitInfo, func() error {
				commitInfo.ParentCommit = parent
				return nil
			}); err != nil {
				return errors.Wrapf(err, "err updating child commit %s", oldestCommitInfo.Commit)
			}
		}
		if parent != nil {
			commitInfo := &pfs.CommitInfo{}
			if err := d.commits.ReadWrite(txnCtx.SqlTx).Update(parent, commitInfo, func() error {
				// Add existing live commits in commitInfo.ChildCommits to the
				// live children above oldestCommitInfo, then put them all in
				// 'parent'
				for _, child := range commitInfo.ChildCommits {
					if _, ok := deleted[pfsdb.CommitKey(child)]; ok {
						continue
					}
					liveChildren[pfsdb.CommitKey(child)] = child
				}
				commitInfo.ChildCommits = make([]*pfs.Commit, 0, len(liveChildren))
				for _, commit := range liveChildren {
					commitInfo.ChildCommits = append(commitInfo.ChildCommits, commit)
				}
				return nil
			}); err != nil {
				return errors.Wrapf(err, "err rewriting children of ancestor commit %s", oldestCommitInfo.Commit)
			}
		}
	}

	// 4) propagate the changes to 'branch' and its subvenance. This may start
	// new HEAD commits downstream, if the new branch heads haven't been
	// processed yet
	for _, branch := range affectedBranches {
		if err := txnCtx.PropagateBranch(branch); err != nil {
			return err
		}
	}

	return nil
}

// dropCommitSet is only implemented for commits with no children, so if any
// commits in the commitSet have children the operation will fail.
func (d *driver) dropCommitSet(txnCtx *txncontext.TransactionContext, commitset *pfs.CommitSet) error {
	// Look up the commits in the CommitSet
	commitInfos, err := d.inspectCommitSetImmediate(txnCtx, commitset)
	if err != nil {
		return err
	}

	for _, ci := range commitInfos {
		if len(ci.ChildCommits) > 0 {
			return &pfsserver.ErrDropWithChildren{Commit: ci.Commit}
		}
	}

	// While this is a 'drop' operation and not a 'squash', proper drop semantics
	// aren't implemented at the moment.  Squashing the head of a branch is
	// effectively a drop, though, because there is no child commit that contains
	// the data from the given commits, which is why it is an error to drop any
	// non-head commits (until generalized drop semantics are implemented).
	if err := d.squashCommitSetInternal(txnCtx, commitInfos); err != nil {
		return err
	}

	// notify PPS that this commitset has been dropped so it can clean up any
	// jobs associated with it at the end of the transaction
	txnCtx.StopJobs(commitset)
	return nil
}

func (d *driver) squashCommitSet(txnCtx *txncontext.TransactionContext, commitset *pfs.CommitSet) error {
	// Look up the commits in the CommitSet
	commitInfos, err := d.inspectCommitSetImmediate(txnCtx, commitset)
	if err != nil {
		return err
	}

	for _, ci := range commitInfos {
		if ci.Commit.Branch.Repo.Type == pfs.SpecRepoType && ci.Origin.Kind == pfs.OriginKind_USER {
			return errors.Errorf("cannot squash commit %s because it updated a pipeline", ci.Commit)
		}
		if len(ci.ChildCommits) == 0 {
			return &pfsserver.ErrSquashWithoutChildren{Commit: ci.Commit}
		}
	}

	if err := d.squashCommitSetInternal(txnCtx, commitInfos); err != nil {
		return err
	}

	// notify PPS that this commitset has been squashed so it can clean up any
	// jobs associated with it at the end of the transaction
	txnCtx.StopJobs(commitset)
	return nil
}

func (d *driver) subscribeCommit(
	ctx context.Context,
	repo *pfs.Repo,
	branch string,
	from *pfs.Commit,
	state pfs.CommitState,
	all bool,
	originKind pfs.OriginKind,
	cb func(*pfs.CommitInfo) error,
) error {
	// Validate arguments
	if repo == nil {
		return errors.New("repo cannot be nil")
	}
	if from != nil && !proto.Equal(from.Branch.Repo, repo) {
		return errors.Errorf("the `from` commit needs to be from repo %s", repo)
	}

	// keep track of the commits that have been sent
	seen := make(map[string]bool)

	// Note that this watch may leave events unread for a long amount of time
	// while waiting for the commit state - if the watch channel fills up, it will
	// error out.
	err := d.commits.ReadOnly(ctx).WatchByIndexF(pfsdb.CommitsRepoIndex, pfsdb.RepoKey(repo), func(ev *watch.Event) error {
		var key string
		commitInfo := &pfs.CommitInfo{}
		if err := ev.Unmarshal(&key, commitInfo); err != nil {
			return errors.Wrapf(err, "unmarshal")
		}

		// if branch is provided, make sure the commit was created on that branch
		if branch != "" && commitInfo.Commit.Branch.Name != branch {
			return nil
		}

		// If the origin of the commit doesn't match what we're interested in, skip it
		if !passesCommitOriginFilter(commitInfo, all, originKind) {
			return nil
		}

		// We don't want to include the `from` commit itself
		if !(seen[commitInfo.Commit.ID] || (from != nil && from.ID == commitInfo.Commit.ID)) {
			// Wait for the commit to enter the right state
			commitInfo, err := d.inspectCommit(ctx, proto.Clone(commitInfo.Commit).(*pfs.Commit), state)
			if err != nil {
				return err
			}
			if err := cb(commitInfo); err != nil {
				return err
			}
			seen[commitInfo.Commit.ID] = true
		}
		return nil
	}, watch.WithSort(col.SortByCreateRevision, col.SortAscend), watch.IgnoreDelete)
	return errors.EnsureStack(err)
}

func (d *driver) clearCommit(ctx context.Context, commit *pfs.Commit) error {
	commitInfo, err := d.inspectCommit(ctx, commit, pfs.CommitState_STARTED)
	if err != nil {
		return err
	}
	if commitInfo.Finishing != nil {
		return errors.Errorf("cannot clear finished commit")
	}
	return errors.EnsureStack(d.commitStore.DropFileSets(ctx, commit))
}

// createBranch creates a new branch or updates an existing branch (must be one
// or the other). Most importantly, it sets 'branch.DirectProvenance' to
// 'provenance' and then for all (downstream) branches, restores the invariant:
//   ∀ b . b.Provenance = ∪ b'.Provenance (where b' ∈ b.DirectProvenance)
//
// This invariant is assumed to hold for all branches upstream of 'branch', but not
// for 'branch' itself once 'b.Provenance' has been set.
func (d *driver) createBranch(txnCtx *txncontext.TransactionContext, branch *pfs.Branch, commit *pfs.Commit, provenance []*pfs.Branch, trigger *pfs.Trigger) error {
	// Validate arguments
	if branch == nil {
		return errors.New("branch cannot be nil")
	}
	if branch.Repo == nil {
		return errors.New("branch repo cannot be nil")
	}
	if err := d.validateTrigger(txnCtx, branch, trigger); err != nil {
		return err
	}
	if len(provenance) > 0 && trigger != nil {
		return errors.New("a branch cannot have both provenance and a trigger")
	}

	var err error
	if err := d.env.AuthServer.CheckRepoIsAuthorizedInTransaction(txnCtx, branch.Repo, auth.Permission_REPO_CREATE_BRANCH); err != nil {
		return errors.EnsureStack(err)
	}
	// Validate request
	if err := ancestry.ValidateName(branch.Name); err != nil {
		return err
	}

	// Retrieve (and create, if necessary) the current version of this branch
	branchInfo := &pfs.BranchInfo{}
	if err := d.branches.ReadWrite(txnCtx.SqlTx).Upsert(branch, branchInfo, func() error {
		branchInfo.Branch = branch
		branchInfo.DirectProvenance = nil
		for _, provBranch := range provenance {
			if proto.Equal(provBranch.Repo, branch.Repo) {
				return errors.Errorf("repo %s cannot be in the provenance of its own branch", branch.Repo)
			}
			add(&branchInfo.DirectProvenance, provBranch)
		}
		if trigger != nil && trigger.Branch != "" {
			branchInfo.Trigger = trigger
		}
		return nil
	}); err != nil {
		return errors.EnsureStack(err)
	}

	var ci *pfs.CommitInfo
	if commit != nil {
		// resolve the given commit
		ci, err = d.resolveCommit(txnCtx.SqlTx, commit)
		if err != nil {
			return errors.Wrapf(err, "unable to inspect %s", commit)
		}

		// Verify the provenance of the new branch head and lock in its upstream commits
		for _, provBranch := range provenance {
			// Check that the CommitSet for the given commit has values for every branch in provenance and alias them
			if _, err := d.aliasCommit(txnCtx, provBranch.NewCommit(ci.Commit.ID), provBranch); err != nil {
				if pfsserver.IsCommitNotFoundErr(err) {
					return errors.Errorf("cannot create branch %s with commit %s as head because it does not have provenance in the %s branch", branch, ci.Commit, provBranch)
				}
			}
		}

		if commit.ID == txnCtx.CommitSetID && proto.Equal(commit.Branch, branchInfo.Branch) {
			// We can reuse the existing commit only if it is already on this branch
			branchInfo.Head = commit
		} else if branchInfo.Head == nil || branchInfo.Head.ID != commit.ID {
			// Create an alias of the head commit onto this branch - this will move the
			// head of the branch and update the repo size if necessary
			aliasCommitInfo, err := d.aliasCommit(txnCtx, commit, branch)
			if err != nil {
				return err
			}
			// Update the local branchInfo.Head
			branchInfo.Head = aliasCommitInfo.Commit
		}
	}

	// If the branch still has no head, create an empty commit on it so that we
	// can maintain an invariant that branches always have a head commit.
	if branchInfo.Head == nil {
		branchInfo.Head, err = d.makeEmptyCommit(txnCtx, branchInfo)
		if err != nil {
			return err
		}
	}

	// Update (or create)
	// 1) 'branch's Provenance
	// 2) the Provenance of all branches in 'branch's Subvenance (in the case of an update), and
	// 3) the Subvenance of all branches in the *old* provenance of 'branch's Subvenance
	toUpdate := []*pfs.BranchInfo{branchInfo}
	for _, subvBranch := range branchInfo.Subvenance {
		subvBranchInfo := &pfs.BranchInfo{}
		if err := d.branches.ReadWrite(txnCtx.SqlTx).Get(subvBranch, subvBranchInfo); err != nil {
			return errors.EnsureStack(err)
		}
		toUpdate = append(toUpdate, subvBranchInfo)
	}
	// Sorting is important here because it sorts topologically. This means
	// that when evaluating element i of `toUpdate` all elements < i will
	// have already been evaluated and thus we can safely use their
	// Provenance field.
	sort.Slice(toUpdate, func(i, j int) bool { return len(toUpdate[i].Provenance) < len(toUpdate[j].Provenance) })
	for _, branchInfo := range toUpdate {
		oldProvenance := branchInfo.Provenance
		branchInfo.Provenance = nil
		// Re-compute Provenance
		for _, provBranch := range branchInfo.DirectProvenance {
			if err := d.addBranchProvenance(txnCtx, branchInfo, provBranch); err != nil {
				return err
			}
			provBranchInfo := &pfs.BranchInfo{}
			if err := d.branches.ReadWrite(txnCtx.SqlTx).Get(provBranch, provBranchInfo); err != nil {
				return errors.Wrapf(err, "error getting prov branch")
			}
			for _, provBranch := range provBranchInfo.Provenance {
				// add provBranch to branchInfo.Provenance, and branchInfo.Branch to
				// provBranch subvenance
				if err := d.addBranchProvenance(txnCtx, branchInfo, provBranch); err != nil {
					return err
				}
			}
		}
		if err := d.branches.ReadWrite(txnCtx.SqlTx).Put(branchInfo.Branch, branchInfo); err != nil {
			return errors.EnsureStack(err)
		}
		// Update Subvenance of 'branchInfo's Provenance (incl. all Subvenance)
		for _, oldProvBranch := range oldProvenance {
			if !has(&branchInfo.Provenance, oldProvBranch) {
				// Provenance was deleted, so we delete ourselves from their subvenance
				oldProvBranchInfo := &pfs.BranchInfo{}
				if err := d.branches.ReadWrite(txnCtx.SqlTx).Update(oldProvBranch, oldProvBranchInfo, func() error {
					del(&oldProvBranchInfo.Subvenance, branchInfo.Branch)
					return nil
				}); err != nil {
					return errors.EnsureStack(err)
				}
			}
		}
	}

	// Add the new branch to the repo info
	repoInfo := &pfs.RepoInfo{}
	if err := d.repos.ReadWrite(txnCtx.SqlTx).Update(branch.Repo, repoInfo, func() error {
		add(&repoInfo.Branches, branch)
		return nil
	}); err != nil {
		return errors.EnsureStack(err)
	}

	if commit != nil && ci.Finished != nil {
		if err = d.triggerCommit(txnCtx, branchInfo.Head); err != nil {
			return err
		}
	}

	// propagate the head commit to 'branch'. This may also modify 'branch', by
	// creating a new HEAD commit if 'branch's provenance was changed and its
	// current HEAD commit has old provenance
	if err := txnCtx.PropagateBranch(branch); err != nil {
		return err
	}
	return nil
}

func (d *driver) inspectBranch(txnCtx *txncontext.TransactionContext, branch *pfs.Branch) (*pfs.BranchInfo, error) {
	// Validate arguments
	if branch == nil {
		return nil, errors.New("branch cannot be nil")
	}
	if branch.Repo == nil {
		return nil, errors.New("branch repo cannot be nil")
	}

	// Check that the user is logged in, but don't require any access level
	if _, err := txnCtx.WhoAmI(); err != nil {
		if !auth.IsErrNotActivated(err) {
			return nil, errors.Wrapf(grpcutil.ScrubGRPC(err), "error authenticating (must log in to inspect a branch)")
		}
	}

	result := &pfs.BranchInfo{}
	if err := d.branches.ReadWrite(txnCtx.SqlTx).Get(branch, result); err != nil {
		return nil, errors.EnsureStack(pfsserver.ErrBranchNotFound{Branch: branch})
	}
	return result, nil
}

func (d *driver) listBranch(ctx context.Context, reverse bool, cb func(*pfs.BranchInfo) error) error {
	if _, err := d.env.AuthServer.WhoAmI(ctx, &auth.WhoAmIRequest{}); err != nil && !auth.IsErrNotActivated(err) {
		return errors.EnsureStack(err)
	} else if err == nil {
		return errors.New("Cannot list branches from all repos with auth activated")
	}

	var bis []*pfs.BranchInfo
	sendBis := func() error {
		if !reverse {
			sort.Slice(bis, func(i, j int) bool { return len(bis[i].Provenance) < len(bis[j].Provenance) })
		} else {
			sort.Slice(bis, func(i, j int) bool { return len(bis[i].Provenance) > len(bis[j].Provenance) })
		}
		for i := range bis {
			if err := cb(bis[i]); err != nil {
				return err
			}
		}
		bis = nil
		return nil
	}

	lastRev := int64(-1)
	branchInfo := &pfs.BranchInfo{}
	listCallback := func(key string, createRev int64) error {
		if createRev != lastRev {
			sendBis()
			lastRev = createRev
		}
		bis = append(bis, proto.Clone(branchInfo).(*pfs.BranchInfo))
		return nil
	}

	opts := &col.Options{Target: col.SortByCreateRevision, Order: col.SortDescend}
	if reverse {
		opts.Order = col.SortAscend
	}
	if err := d.branches.ReadOnly(ctx).ListRev(branchInfo, opts, listCallback); err != nil {
		return errors.EnsureStack(err)
	}

	return sendBis()
}

func (d *driver) listBranchInTransaction(txnCtx *txncontext.TransactionContext, repo *pfs.Repo, reverse bool, cb func(*pfs.BranchInfo) error) error {
	// Validate arguments
	if repo == nil {
		return errors.New("repo cannot be nil")
	}

	if err := d.env.AuthServer.CheckRepoIsAuthorizedInTransaction(txnCtx, repo, auth.Permission_REPO_LIST_BRANCH); err != nil {
		return errors.EnsureStack(err)
	}

	// Make sure that the repo exists
	if repo.Name != "" {
		if err := d.repos.ReadWrite(txnCtx.SqlTx).Get(pfsdb.RepoKey(repo), &pfs.RepoInfo{}); err != nil {
			if col.IsErrNotFound(err) {
				return pfsserver.ErrRepoNotFound{Repo: repo}
			}
			return errors.EnsureStack(err)
		}
	}

	opts := &col.Options{Target: col.SortByCreateRevision, Order: col.SortDescend}
	if reverse {
		opts.Order = col.SortAscend
	}
	branchInfo := &pfs.BranchInfo{}
	err := d.branches.ReadWrite(txnCtx.SqlTx).GetByIndex(pfsdb.BranchesRepoIndex, pfsdb.RepoKey(repo), branchInfo, opts, func(_ string) error {
		return cb(branchInfo)
	})
	return errors.EnsureStack(err)
}

func (d *driver) deleteBranch(txnCtx *txncontext.TransactionContext, branch *pfs.Branch, force bool) error {
	// Validate arguments
	if branch == nil {
		return errors.New("branch cannot be nil")
	}
	if branch.Repo == nil {
		return errors.New("branch repo cannot be nil")
	}

	if err := d.env.AuthServer.CheckRepoIsAuthorizedInTransaction(txnCtx, branch.Repo, auth.Permission_REPO_DELETE_BRANCH); err != nil {
		return errors.EnsureStack(err)
	}

	branchInfo := &pfs.BranchInfo{}
	if err := d.branches.ReadWrite(txnCtx.SqlTx).Get(branch, branchInfo); err != nil {
		if !col.IsErrNotFound(err) {
			return errors.Wrapf(err, "branches.Get")
		}
	}

	if branchInfo.Branch != nil {
		if !force {
			if len(branchInfo.Subvenance) > 0 {
				return errors.Errorf("branch %s has %v as subvenance, deleting it would break those branches", branch.Name, branchInfo.Subvenance)
			}
		}

		// For provenant branches, remove this branch from subvenance
		for _, provBranch := range branchInfo.Provenance {
			provBranchInfo := &pfs.BranchInfo{}
			if err := d.branches.ReadWrite(txnCtx.SqlTx).Update(provBranch, provBranchInfo, func() error {
				del(&provBranchInfo.Subvenance, branch)
				return nil
			}); err != nil && !errutil.IsNotFoundError(err) {
				return errors.Wrapf(err, "error deleting subvenance")
			}
		}

		// For subvenant branches, recalculate provenance
		for _, subvBranch := range branchInfo.Subvenance {
			subvBranchInfo := &pfs.BranchInfo{}
			if err := d.branches.ReadWrite(txnCtx.SqlTx).Get(subvBranch, subvBranchInfo); err != nil {
				return errors.EnsureStack(err)
			}
			del(&subvBranchInfo.DirectProvenance, branch)
			if err := d.createBranch(txnCtx, subvBranch, nil, subvBranchInfo.DirectProvenance, nil); err != nil {
				return err
			}
		}

		if err := d.branches.ReadWrite(txnCtx.SqlTx).Delete(branch); err != nil {
			return errors.Wrapf(err, "branches.Delete")
		}
	}
	repoInfo := &pfs.RepoInfo{}
	if err := d.repos.ReadWrite(txnCtx.SqlTx).Update(branch.Repo, repoInfo, func() error {
		del(&repoInfo.Branches, branch)
		return nil
	}); err != nil {
		if !col.IsErrNotFound(err) || !force {
			return errors.EnsureStack(err)
		}
	}
	txnCtx.DeleteBranch(branch)
	return nil
}

func (d *driver) addBranchProvenance(txnCtx *txncontext.TransactionContext, branchInfo *pfs.BranchInfo, provBranch *pfs.Branch) error {
	if pfsdb.BranchKey(provBranch) == pfsdb.BranchKey(branchInfo.Branch) {
		return errors.Errorf("provenance loop, branch %s cannot be provenant on itself", provBranch)
	}
	add(&branchInfo.Provenance, provBranch)
	provBranchInfo := &pfs.BranchInfo{}
	if err := d.branches.ReadWrite(txnCtx.SqlTx).Upsert(provBranch, provBranchInfo, func() error {
		if provBranchInfo.Branch == nil {
			// We are creating this branch for the first time, set the Branch and Head
			provBranchInfo.Branch = provBranch

			head, err := d.makeEmptyCommit(txnCtx, provBranchInfo)
			if err != nil {
				return err
			}
			provBranchInfo.Head = head
		}
		add(&provBranchInfo.Subvenance, branchInfo.Branch)
		return nil
	}); err != nil {
		return errors.EnsureStack(err)
	}
	repoInfo := &pfs.RepoInfo{}
	err := d.repos.ReadWrite(txnCtx.SqlTx).Update(provBranch.Repo, repoInfo, func() error {
		add(&repoInfo.Branches, provBranch)
		return nil
	})
	return errors.EnsureStack(err)
}

func (d *driver) deleteAll(ctx context.Context) error {
	var repoInfos []*pfs.RepoInfo
	if err := d.listRepo(ctx, !includeAuth, "", func(repoInfo *pfs.RepoInfo) error {
		repoInfos = append(repoInfos, repoInfo)
		return nil
	}); err != nil {
		return err
	}
	return d.txnEnv.WithWriteContext(ctx, func(txnCtx *txncontext.TransactionContext) error {
		// the list does not use the transaction
		for _, repoInfo := range repoInfos {
			if err := d.deleteRepo(txnCtx, repoInfo.Repo, true); err != nil && !auth.IsErrNotAuthorized(err) {
				return err
			}
		}
		return nil
	})
}

func (d *driver) makeEmptyCommit(txnCtx *txncontext.TransactionContext, branchInfo *pfs.BranchInfo) (*pfs.Commit, error) {
	// Input repos and spouts want a closed head commit, so decide if we leave
	// it open by the presence of branch provenance.  If it's only provenant on
	// a spec repo, we assume it's a spout and close the commit.
	closed := true
	for _, prov := range branchInfo.DirectProvenance {
		if prov.Repo.Type != pfs.SpecRepoType {
			closed = false
			break
		}
	}

	commit := branchInfo.Branch.NewCommit(txnCtx.CommitSetID)
	commitInfo := &pfs.CommitInfo{
		Commit:           commit,
		Origin:           &pfs.CommitOrigin{Kind: pfs.OriginKind_AUTO},
		Started:          txnCtx.Timestamp,
		DirectProvenance: branchInfo.DirectProvenance,
	}
	if closed {
		commitInfo.Finishing = txnCtx.Timestamp
		commitInfo.Finished = txnCtx.Timestamp
		commitInfo.Details = &pfs.CommitInfo_Details{}
		total, err := d.storage.ComposeTx(txnCtx.SqlTx, nil, defaultTTL)
		if err != nil {
			return nil, err
		}
		if err := d.commitStore.SetTotalFileSetTx(txnCtx.SqlTx, commit, *total); err != nil {
			return nil, errors.EnsureStack(err)
		}
	}
	if err := d.commits.ReadWrite(txnCtx.SqlTx).Create(commit, commitInfo); err != nil {
		return nil, errors.EnsureStack(err)
	}
	return commit, nil
}

func (d *driver) putCache(ctx context.Context, key string, value *types.Any, fileSetIds []fileset.ID) error {
	return d.cache.Put(ctx, key, value, fileSetIds)
}

func (d *driver) getCache(ctx context.Context, key string) (*types.Any, error) {
	return d.cache.Get(ctx, key)
}

// TODO: Is this really necessary?
type branchSet []*pfs.Branch

func (b *branchSet) search(branch *pfs.Branch) (int, bool) {
	key := pfsdb.BranchKey(branch)
	i := sort.Search(len(*b), func(i int) bool {
		return pfsdb.BranchKey((*b)[i]) >= key
	})
	if i == len(*b) {
		return i, false
	}
	return i, pfsdb.BranchKey((*b)[i]) == pfsdb.BranchKey(branch)
}

func (b *branchSet) add(branch *pfs.Branch) {
	i, ok := b.search(branch)
	if !ok {
		*b = append(*b, nil)
		copy((*b)[i+1:], (*b)[i:])
		(*b)[i] = branch
	}
}

func add(bs *[]*pfs.Branch, branch *pfs.Branch) {
	(*branchSet)(bs).add(branch)
}

func (b *branchSet) del(branch *pfs.Branch) {
	i, ok := b.search(branch)
	if ok {
		copy((*b)[i:], (*b)[i+1:])
		(*b)[len((*b))-1] = nil
		*b = (*b)[:len((*b))-1]
	}
}

func del(bs *[]*pfs.Branch, branch *pfs.Branch) {
	(*branchSet)(bs).del(branch)
}

func (b *branchSet) has(branch *pfs.Branch) bool {
	_, ok := b.search(branch)
	return ok
}

func has(bs *[]*pfs.Branch, branch *pfs.Branch) bool {
	return (*branchSet)(bs).has(branch)
}

func getOrCreateKey(ctx context.Context, keyStore chunk.KeyStore, name string) ([]byte, error) {
	secret, err := keyStore.Get(ctx, name)
	if !errors.Is(err, sql.ErrNoRows) {
		return secret, errors.EnsureStack(err)
	}
	secret = make([]byte, 32)
	if _, err := rand.Read(secret); err != nil {
		return nil, errors.EnsureStack(err)
	}
	log.Infof("generated new secret: %q", name)
	if err := keyStore.Create(ctx, name, secret); err != nil {
		return nil, errors.EnsureStack(err)
	}
	res, err := keyStore.Get(ctx, name)
	return res, errors.EnsureStack(err)
}

func allSameString(slice []string) bool {
	for _, str := range slice {
		if str != slice[0] {
			return false
		}
	}
	return true
}<|MERGE_RESOLUTION|>--- conflicted
+++ resolved
@@ -110,11 +110,7 @@
 		repos:      repos,
 		commits:    commits,
 		branches:   branches,
-<<<<<<< HEAD
-=======
-		env:        env,
 		log:        env.Logger,
->>>>>>> 2fbf5c38
 	}
 	// Setup tracker and chunk / fileset storage.
 	tracker := track.NewPostgresTracker(env.DB)
