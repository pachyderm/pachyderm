--- conflicted
+++ resolved
@@ -312,7 +312,7 @@
 			if err != nil {
 				return errors.Wrapf(err, "error getting access level for %q", repoInfo.Repo)
 			}
-			repoInfo.AuthInfo = &pfs.RepoAuthInfo{Permissions: permissions, Roles: roles}
+			repoInfo.AuthInfo = &pfs.AuthInfo{Permissions: permissions, Roles: roles}
 		}
 		size, err := repoSize(repoInfo.Repo)
 		if err != nil {
@@ -398,19 +398,6 @@
 		} else if !errors.Is(err, auth.ErrNotActivated) {
 			return errors.Wrap(err, "check if auth is active")
 		}
-<<<<<<< HEAD
-		repoInfo.SizeBytesUpperBound = size
-		if authSeemsActive && includeAuth {
-			permissions, roles, err := d.getPermissions(ctx, repoInfo.Repo)
-			if err != nil {
-				if errors.Is(err, auth.ErrNotActivated) {
-					authSeemsActive = false
-					return cb(proto.Clone(repoInfo).(*pfs.RepoInfo))
-				}
-				return errors.Wrapf(err, "error getting access level for %q", repoInfo.Repo)
-			}
-			repoInfo.AuthInfo = &pfs.AuthInfo{Permissions: permissions, Roles: roles}
-=======
 	}
 	repoSize := func(r *pfs.Repo) (int64, error) {
 		var size int64
@@ -420,7 +407,6 @@
 			return err
 		}); err != nil {
 			return 0, err
->>>>>>> c39aea3a
 		}
 		return size, nil
 	}
@@ -2045,27 +2031,9 @@
 }
 
 func (d *driver) deleteAll(ctx context.Context) error {
-<<<<<<< HEAD
-	if _, err := d.deleteRepos(ctx, nil); err != nil {
-		return errors.Wrap(err, "could not delete all repos")
-	}
-	var projectInfos []*pfs.ProjectInfo
-	if err := d.listProject(ctx, false /* includeAuth */, func(pi *pfs.ProjectInfo) error {
-		projectInfos = append(projectInfos, proto.Clone(pi).(*pfs.ProjectInfo))
-		return nil
-	}); err != nil {
-		return err
-	}
-	if err := d.txnEnv.WithWriteContext(ctx, func(txnCtx *txncontext.TransactionContext) error {
-		for _, projectInfo := range projectInfos {
-			if err := d.deleteProject(ctx, txnCtx, projectInfo.Project, true); err != nil {
-				return err
-			}
-=======
 	return d.txnEnv.WithWriteContext(ctx, func(txnCtx *txncontext.TransactionContext) error {
 		if _, err := d.deleteReposInTransaction(txnCtx, nil); err != nil {
 			return errors.Wrap(err, "could not delete all repos")
->>>>>>> c39aea3a
 		}
 		if err := d.listProjectInTransaction(txnCtx, func(pi *pfs.ProjectInfo) error {
 			return errors.Wrapf(d.deleteProject(txnCtx, pi.Project, true), "delete project %q", pi.Project.String())
