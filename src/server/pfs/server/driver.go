package server

import (
	"context"
	"fmt"
	"github.com/pachyderm/pachyderm/v2/src/internal/watch/postgres"
	"math"
	"os"
	"path"
	"sort"
	"strings"
	"time"

	etcd "go.etcd.io/etcd/client/v3"
	"go.uber.org/zap"
	"google.golang.org/grpc/codes"
	"google.golang.org/grpc/status"
	"google.golang.org/protobuf/proto"
	"google.golang.org/protobuf/types/known/anypb"
	"google.golang.org/protobuf/types/known/timestamppb"

	"github.com/pachyderm/pachyderm/v2/src/auth"
	"github.com/pachyderm/pachyderm/v2/src/internal/client"
	"github.com/pachyderm/pachyderm/v2/src/internal/storage"
	"github.com/pachyderm/pachyderm/v2/src/internal/storage/fileset/index"
	"github.com/pachyderm/pachyderm/v2/src/pfs"
	"github.com/pachyderm/pachyderm/v2/src/pps"
	pfsserver "github.com/pachyderm/pachyderm/v2/src/server/pfs"

	"github.com/pachyderm/pachyderm/v2/src/internal/ancestry"
	col "github.com/pachyderm/pachyderm/v2/src/internal/collection"
	"github.com/pachyderm/pachyderm/v2/src/internal/coredb"
	"github.com/pachyderm/pachyderm/v2/src/internal/dbutil"
	"github.com/pachyderm/pachyderm/v2/src/internal/errors"
	"github.com/pachyderm/pachyderm/v2/src/internal/errutil"
	"github.com/pachyderm/pachyderm/v2/src/internal/grpcutil"
	"github.com/pachyderm/pachyderm/v2/src/internal/log"
	"github.com/pachyderm/pachyderm/v2/src/internal/miscutil"
	"github.com/pachyderm/pachyderm/v2/src/internal/obj"
	"github.com/pachyderm/pachyderm/v2/src/internal/pachsql"
	"github.com/pachyderm/pachyderm/v2/src/internal/pfsdb"
	"github.com/pachyderm/pachyderm/v2/src/internal/storage/fileset"
	"github.com/pachyderm/pachyderm/v2/src/internal/stream"
	txnenv "github.com/pachyderm/pachyderm/v2/src/internal/transactionenv"
	"github.com/pachyderm/pachyderm/v2/src/internal/transactionenv/txncontext"
	"github.com/pachyderm/pachyderm/v2/src/internal/uuid"
)

const (
	StorageTaskNamespace = "storage"
	fileSetsRepo         = client.FileSetsRepoName
	defaultTTL           = client.DefaultTTL
	maxTTL               = 30 * time.Minute
)

// IsPermissionError returns true if a given error is a permission error.
func IsPermissionError(err error) bool {
	return strings.Contains(err.Error(), "has already finished")
}

// CommitEvent is an event that contains a CommitInfo or an error
type CommitEvent struct {
	Err   error
	Value *pfs.CommitInfo
}

// CommitStream is a stream of CommitInfos
type CommitStream interface {
	Stream() <-chan CommitEvent
	Close()
}

type driver struct {
	env Env

	// etcdClient and prefix write repo and other metadata to etcd
	etcdClient *etcd.Client
	txnEnv     *txnenv.TransactionEnv
	prefix     string

	// collections
	commits  col.PostgresCollection
	branches col.PostgresCollection

	storage     *storage.Server
	commitStore commitStore

	cache *fileset.Cache
}

func newDriver(env Env) (*driver, error) {
	objClient := env.ObjectClient
	// test object storage.
	if err := func() error {
		ctx, cf := context.WithTimeout(context.Background(), 30*time.Second)
		defer cf()
		return obj.TestStorage(ctx, objClient)
	}(); err != nil {
		return nil, err
	}
	commits := pfsdb.Commits(env.DB, env.Listener)
	branches := pfsdb.Branches(env.DB, env.Listener)

	// Setup driver struct.
	d := &driver{
		env:        env,
		etcdClient: env.EtcdClient,
		txnEnv:     env.TxnEnv,
		prefix:     env.EtcdPrefix,
		commits:    commits,
		branches:   branches,
	}
	storageSrv, err := storage.New(storage.Env{DB: env.DB, ObjectStore: env.ObjectClient}, env.StorageConfig)
	if err != nil {
		return nil, err
	}
	d.storage = storageSrv
	d.commitStore = newPostgresCommitStore(env.DB, storageSrv.Tracker, storageSrv.Filesets)
	// TODO: Make the cache max size configurable.
	d.cache = fileset.NewCache(env.DB, storageSrv.Tracker, 10000)
	return d, nil
}

func (d *driver) createRepo(ctx context.Context, txnCtx *txncontext.TransactionContext, repo *pfs.Repo, description string, update bool) error {
	if repo == nil {
		return errors.New("repo cannot be nil")
	}
	repo.EnsureProject()
	if repo.Type == "" {
		// default to user type
		repo.Type = pfs.UserRepoType
	}

	if err := ancestry.ValidateName(repo.Name); err != nil {
		return err
	}

	// Check that the repo’s project exists; if not, return an error.
	if _, err := coredb.GetProjectByName(ctx, txnCtx.SqlTx, repo.Project.Name); err != nil {
		return errors.Wrapf(err, "cannot find project %q", repo.Project)
	}

	// Check whether the user has the permission to create a repo in this project.
	if err := d.env.AuthServer.CheckProjectIsAuthorizedInTransaction(txnCtx, repo.Project, auth.Permission_PROJECT_CREATE_REPO); err != nil {
		return errors.Wrap(err, "failed to create repo")
	}

	// Check if 'repo' already exists. If so, return that error.  Otherwise,
	// proceed with ACL creation (avoids awkward "access denied" error when
	// calling "createRepo" on a repo that already exists).
	existingRepoInfo, err := pfsdb.GetRepoByName(ctx, txnCtx.SqlTx, repo.Project.Name, repo.Name, repo.Type)
	if err != nil {
		if !pfsdb.IsErrRepoNotFound(err) {
			return errors.Wrapf(err, "error checking whether repo %q exists", repo)
		}
		// if this is a system repo, make sure the corresponding user repo already exists
		if repo.Type != pfs.UserRepoType {
			baseRepo := &pfs.Repo{Project: &pfs.Project{Name: repo.Project.GetName()}, Name: repo.GetName(), Type: pfs.UserRepoType}
			_, err := pfsdb.GetRepoByName(ctx, txnCtx.SqlTx, baseRepo.Project.Name, baseRepo.Name, baseRepo.Type)
			if err != nil {
				if !pfsdb.IsErrRepoNotFound(err) {
					return errors.Wrapf(err, "error checking whether user repo for %q exists", baseRepo)
				}
				return errors.Wrap(err, "cannot create a system repo without a corresponding 'user' repo")
			}
		}

		// New repo case
		if whoAmI, err := txnCtx.WhoAmI(); err != nil {
			if !errors.Is(err, auth.ErrNotActivated) {
				return errors.Wrap(err, "error authenticating (must log in to create a repo)")
			}
			// ignore ErrNotActivated because we simply don't need to create the role bindings.
		} else {
			// Create ACL for new repo. Make caller the sole owner. If this is a user repo,
			// and the ACL already exists with a different owner, this will fail.
			// For now, we expect system repos to share auth info with their corresponding
			// user repo, so the role binding should exist
			if err := d.env.AuthServer.CreateRoleBindingInTransaction(txnCtx, whoAmI.Username, []string{auth.RepoOwnerRole}, repo.AuthResource()); err != nil && (!col.IsErrExists(err) || repo.Type == pfs.UserRepoType) {
				return errors.Wrapf(grpcutil.ScrubGRPC(err), "could not create role binding for new repo %q", repo)
			}
		}
		_, err := pfsdb.UpsertRepo(ctx, txnCtx.SqlTx, &pfs.RepoInfo{Repo: repo, Description: description})
		return errors.Wrapf(err, "could not create repo %q", repo)
	}

	// Existing repo case--just update the repo description.
	if !update {
		return pfsserver.ErrRepoExists{
			Repo: repo,
		}
	}
	if existingRepoInfo.Description == description {
		// Don't overwrite the stored proto with an identical value. This
		// optimization is impactful because pps will frequently update the spec
		// repo to make sure it exists.
		return nil
	}

	// Check if the caller is authorized to modify this repo
	// Note, we don't do this before checking if the description changed because
	// there is client code that calls CreateRepo(R, update=true) as an
	// idempotent way to ensure that R exists. By permitting these calls when
	// they don't actually change anything, even if the caller doesn't have
	// WRITER access, we make the pattern more generally useful.
	if err := d.env.AuthServer.CheckRepoIsAuthorizedInTransaction(txnCtx, repo, auth.Permission_REPO_WRITE); err != nil {
		return errors.Wrapf(err, "could not update description of %q", repo)
	}
	existingRepoInfo.Description = description
	_, err = pfsdb.UpsertRepo(ctx, txnCtx.SqlTx, existingRepoInfo)
	return errors.Wrapf(err, "could not update description of %q", repo)
}

func (d *driver) inspectRepo(ctx context.Context, txnCtx *txncontext.TransactionContext, repo *pfs.Repo, includeAuth bool) (*pfs.RepoInfo, error) {
	// Validate arguments
	if repo == nil {
		return nil, errors.New("repo cannot be nil")
	}
	repoInfo, err := pfsdb.GetRepoByName(ctx, txnCtx.SqlTx, repo.Project.Name, repo.Name, repo.Type)
	if err != nil {
		if pfsdb.IsErrRepoNotFound(err) {
			return nil, pfsserver.ErrRepoNotFound{Repo: repo}
		}
		return nil, errors.EnsureStack(err)
	}
	if includeAuth {
		resp, err := d.env.AuthServer.GetPermissionsInTransaction(txnCtx, &auth.GetPermissionsRequest{
			Resource: repo.AuthResource(),
		})
		if err != nil {
			if auth.IsErrNotActivated(err) {
				return repoInfo, nil
			}
			return nil, errors.Wrapf(grpcutil.ScrubGRPC(err), "error getting access level for %q", repo)
		}
		repoInfo.AuthInfo = &pfs.AuthInfo{Permissions: resp.Permissions, Roles: resp.Roles}
	}
	return repoInfo, nil
}

func (d *driver) getPermissionsInTransaction(txnCtx *txncontext.TransactionContext, repo *pfs.Repo) ([]auth.Permission, []string, error) {
	resp, err := d.env.AuthServer.GetPermissionsInTransaction(txnCtx, &auth.GetPermissionsRequest{Resource: repo.AuthResource()})
	if err != nil {
		return nil, nil, errors.EnsureStack(err)
	}

	return resp.Permissions, resp.Roles, nil
}

func (d *driver) hasProjectAccess(
	txnCtx *txncontext.TransactionContext,
	repoInfo *pfs.RepoInfo,
	checkProjectAccess func(string) error) (bool, error) {
	if err := checkProjectAccess(repoInfo.Repo.Project.GetName()); err != nil {
		if !errors.As(err, &auth.ErrNotAuthorized{}) {
			return false, err
		}
		// Allow access if user has the right permissions at the individual Repo-level.
		if err := d.env.AuthServer.CheckRepoIsAuthorizedInTransaction(txnCtx, repoInfo.Repo, auth.Permission_REPO_READ); err != nil {
			if !errors.As(err, &auth.ErrNotAuthorized{}) {
				return false, errors.Wrapf(err, "could not check user is authorized to list repo, problem with repo %s", repoInfo.Repo)
			}
			// User does not have permissions, so we should skip this repo.
			return false, nil
		}
	}
	return true, nil
}

func (d *driver) listRepoInTransaction(ctx context.Context, txnCtx *txncontext.TransactionContext, includeAuth bool, repoType string, projects []*pfs.Project) ([]*pfs.RepoInfo, error) {
	projectNames := make([]string, 0)
	for _, project := range projects {
		projectNames = append(projectNames, project.GetName())
	}
	filter := make(pfsdb.RepoListFilter)
	if len(projects) != 0 {
		filter[pfsdb.RepoProjects] = projectNames
	}
	if repoType != "" { // blank type means return all, otherwise return a specific type
		filter[pfsdb.RepoTypes] = []string{repoType}
	}
	var authActive bool
	if includeAuth {
		if _, err := txnCtx.WhoAmI(); err == nil {
			authActive = true
		} else if !errors.Is(err, auth.ErrNotActivated) {
			return nil, errors.Wrap(err, "check if auth is active")
		}
	}
	// Cache the project level access because it applies to every repo within the same project.
	checkProjectAccess := miscutil.CacheFunc(func(project string) error {
		return d.env.AuthServer.CheckProjectIsAuthorizedInTransaction(txnCtx, &pfs.Project{Name: project}, auth.Permission_PROJECT_LIST_REPO)
	}, 100)
	iter, err := pfsdb.ListRepo(ctx, txnCtx.SqlTx, filter)
	if err != nil {
		return nil, errors.Wrap(err, "could not list repos of all types")
	}
	var repos []*pfs.RepoInfo
	if err := stream.ForEach[pfsdb.RepoPair](ctx, iter, func(repoPair pfsdb.RepoPair) error {
		if authActive {
			hasAccess, err := d.hasProjectAccess(txnCtx, repoPair.RepoInfo, checkProjectAccess)
			if err != nil {
				return errors.Wrap(err, "checking project access")
			}
			if !hasAccess {
				return nil
			}
			permissions, roles, err := d.getPermissionsInTransaction(txnCtx, repoPair.RepoInfo.Repo)
			if err != nil {
				return errors.Wrapf(err, "error getting access level for %q", repoPair.RepoInfo.Repo)
			}
			repoPair.RepoInfo.AuthInfo = &pfs.AuthInfo{Permissions: permissions, Roles: roles}
		}
		size, err := d.repoSize(ctx, txnCtx, repoPair.RepoInfo)
		if err != nil {
			return errors.Wrapf(err, "getting repo size for %q", repoPair.RepoInfo.Repo)
		}
		repoPair.RepoInfo.SizeBytesUpperBound = size
		repos = append(repos, repoPair.RepoInfo)
		return nil
	}); err != nil {
		return nil, errors.Wrap(err, "for each repo")
	}
	return repos, nil
}

func (d *driver) deleteRepos(ctx context.Context, projects []*pfs.Project) ([]*pfs.Repo, error) {
	var deleted []*pfs.Repo
	if err := d.txnEnv.WithWriteContext(ctx, func(txnCtx *txncontext.TransactionContext) error {
		var err error
		deleted, err = d.deleteReposInTransaction(ctx, txnCtx, projects)
		return err
	}); err != nil {
		return nil, errors.Wrap(err, "delete repos")
	}
	return deleted, nil
}

func (d *driver) deleteReposInTransaction(ctx context.Context, txnCtx *txncontext.TransactionContext, projects []*pfs.Project) ([]*pfs.Repo, error) {
	repos, err := d.listRepoInTransaction(ctx, txnCtx, false /* includeAuth */, "", projects)
	if err != nil {
		return nil, errors.Wrap(err, "list repos")
	}
	return d.deleteReposHelper(ctx, txnCtx, repos, false)
}

func (d *driver) deleteReposHelper(ctx context.Context, txnCtx *txncontext.TransactionContext, ris []*pfs.RepoInfo, force bool) ([]*pfs.Repo, error) {
	if len(ris) == 0 {
		return nil, nil
	}
	// filter out repos that cannot be deleted
	var filter []*pfs.RepoInfo
	for _, ri := range ris {
		ok, err := d.canDeleteRepo(ctx, txnCtx, ri.Repo)
		if err != nil {
			return nil, err
		} else if ok {
			filter = append(filter, ri)
		}
	}
	ris = filter
	var deleted []*pfs.Repo
	var bis []*pfs.BranchInfo
	for _, ri := range ris {
		bs, err := d.listRepoBranches(ctx, txnCtx, ri)
		if err != nil {
			return nil, err
		}
		bis = append(bis, bs...)
	}
	if err := d.deleteBranches(ctx, txnCtx, bis, force); err != nil {
		return nil, err
	}
	for _, ri := range ris {
		if err := d.deleteRepoInfo(ctx, txnCtx, ri); err != nil {
			return nil, err
		}
		deleted = append(deleted, ri.Repo)
	}
	return deleted, nil
}

func (d *driver) deleteRepo(ctx context.Context, txnCtx *txncontext.TransactionContext, repo *pfs.Repo, force bool) (bool, error) {
	if _, err := pfsdb.GetRepoByName(ctx, txnCtx.SqlTx, repo.Project.Name, repo.Name, repo.Type); err != nil {
		if !pfsdb.IsErrRepoNotFound(err) {
			return false, errors.Wrapf(err, "error checking whether %q exists", repo)
		}
		return false, nil
	}
	if ok, err := d.canDeleteRepo(ctx, txnCtx, repo); err != nil {
		return false, errors.Wrapf(err, "error checking whether repo %q can be deleted", repo.String())
	} else if !ok {
		return false, nil
	}
	related, err := d.relatedRepos(ctx, txnCtx, repo)
	if err != nil {
		return false, err
	}
	var bis []*pfs.BranchInfo
	for _, ri := range related {
		bs, err := d.listRepoBranches(ctx, txnCtx, ri)
		if err != nil {
			return false, err
		}
		bis = append(bis, bs...)
	}
	if err := d.deleteBranches(ctx, txnCtx, bis, force); err != nil {
		return false, err
	}
	for _, ri := range related {
		if err := d.deleteRepoInfo(ctx, txnCtx, ri); err != nil {
			return false, err
		}
	}
	return true, nil
}

// delete branches from most provenance to least, that way if one
// branch is provenant on another (which is likely the case when
// multiple repos are provided) we delete them in the right order.
func (d *driver) deleteBranches(ctx context.Context, txnCtx *txncontext.TransactionContext, branchInfos []*pfs.BranchInfo, force bool) error {
	sort.Slice(branchInfos, func(i, j int) bool { return len(branchInfos[i].Provenance) > len(branchInfos[j].Provenance) })
	for _, bi := range branchInfos {
		if err := d.deleteBranch(ctx, txnCtx, bi.Branch, force); err != nil {
			return errors.Wrapf(err, "delete branch %s", bi.Branch)
		}
	}
	return nil
}

func (d *driver) listRepoBranches(ctx context.Context, txnCtx *txncontext.TransactionContext, repo *pfs.RepoInfo) ([]*pfs.BranchInfo, error) {
	var bis []*pfs.BranchInfo
	for _, branch := range repo.Branches {
		bi, err := d.inspectBranchInTransaction(ctx, txnCtx, branch)
		if err != nil {
			return nil, errors.Wrapf(err, "error inspecting branch %s", branch)
		}
		bis = append(bis, bi)
	}
	return bis, nil
}

// before this method is called, a caller should make sure this repo can be deleted with d.canDeleteRepo() and that
// all of the repo's branches are deleted using d.deleteBranches()
func (d *driver) deleteRepoInfo(ctx context.Context, txnCtx *txncontext.TransactionContext, ri *pfs.RepoInfo) error {
	// make a list of all the commits
	commitInfos, err := pfsdb.ListCommitTxByFilter(ctx, txnCtx.SqlTx, pfsdb.CommitListFilter{pfsdb.CommitRepos: []string{pfsdb.RepoKey(ri.Repo)}}, false, false)
	if err != nil {
		return errors.Wrap(err, "delete repo info")
	}
	// and then delete their file sets.
	for _, ci := range commitInfos {
		if err := d.commitStore.DropFileSetsTx(txnCtx.SqlTx, ci.Commit); err != nil {
			return errors.EnsureStack(err)
		}
	}
	// Despite the fact that we already deleted each branch with
	// deleteBranch, we also do branches.DeleteAll(), this insulates us
	// against certain corruption situations where the RepoInfo doesn't
	// exist in postgres but branches do.
	// todo(fahad/albert): write delete: d.branches.ReadWrite(txnCtx.SqlTx).DeleteByIndex(pfsdb.BranchesRepoIndex, pfsdb.RepoKey(ri.Repo))
	iter, err := pfsdb.NewBranchIterator(ctx, txnCtx.SqlTx, 0, 100, &pfs.Branch{Repo: ri.Repo},
		pfsdb.OrderByBranchColumn{Column: pfsdb.BranchColumnID, Order: pfsdb.SortOrderAsc})
	if err != nil {
		return errors.Wrap(err, "delete repo info")
	}
	if err := stream.ForEach[pfsdb.BranchInfoWithID](ctx, iter, func(branchInfoWithID pfsdb.BranchInfoWithID) error {
		if err := pfsdb.DeleteBranchTrigger(ctx, txnCtx.SqlTx, branchInfoWithID.ID); err != nil {
			return errors.Wrap(err, "delete repo info")
		}
		if err := pfsdb.DeleteBranch(ctx, txnCtx.SqlTx, branchInfoWithID.ID); err != nil {
			return errors.Wrap(err, "delete repo info")
		}
		return nil
	}); err != nil {
		return errors.Wrap(err, "delete repo info")
	}
	// Similarly with commits
<<<<<<< HEAD
=======
<<<<<<< Updated upstream
	if err := d.commits.ReadWrite(txnCtx.SqlTx).DeleteByIndex(pfsdb.CommitsRepoIndex, pfsdb.RepoKey(ri.Repo)); err != nil {
		return errors.EnsureStack(err)
=======
>>>>>>> 7f82fec0
	// todo(fahad): write delete
	for _, commitInfo := range commitInfos {
		if err := pfsdb.DeleteCommit(ctx, txnCtx.SqlTx, commitInfo.Commit); err != nil {
			return errors.Wrap(err, "delete repo info")
		}
<<<<<<< HEAD
=======
>>>>>>> Stashed changes
>>>>>>> 7f82fec0
	}
	//if err := d.commits.ReadWrite(txnCtx.SqlTx).DeleteByIndex(pfsdb.CommitsRepoIndex, pfsdb.RepoKey(ri.Repo)); err != nil {
	//	return errors.EnsureStack(err)
	//}
	if err := pfsdb.DeleteRepo(ctx, txnCtx.SqlTx, ri.Repo.Project.Name, ri.Repo.Name, ri.Repo.Type); err != nil && !pfsdb.IsErrRepoNotFound(err) {
		return errors.Wrapf(err, "repos.Delete")
	}
	// since system repos share a role binding, only delete it if this is the user repo, in which case the other repos will be deleted anyway
	if ri.Repo.Type == pfs.UserRepoType {
		if err := d.env.AuthServer.DeleteRoleBindingInTransaction(txnCtx, ri.Repo.AuthResource()); err != nil && !auth.IsErrNotActivated(err) {
			return grpcutil.ScrubGRPC(err)
		}
	}
	return nil
}

func (d *driver) relatedRepos(ctx context.Context, txnCtx *txncontext.TransactionContext, repo *pfs.Repo) ([]*pfs.RepoInfo, error) {
	if repo.Type != pfs.UserRepoType {
		ri, err := pfsdb.GetRepoByName(ctx, txnCtx.SqlTx, repo.Project.Name, repo.Name, repo.Type)
		if err != nil {
			return nil, err
		}
		return []*pfs.RepoInfo{ri}, nil
	}
	var related []*pfs.RepoInfo
	filter := make(pfsdb.RepoListFilter)
	filter[pfsdb.RepoNames] = []string{repo.Name}
	filter[pfsdb.RepoProjects] = []string{repo.Project.Name}
	iter, err := pfsdb.ListRepo(ctx, txnCtx.SqlTx, filter)
	if err != nil {
		return nil, errors.Wrap(err, "list repo by name")
	}
	if err := stream.ForEach[pfsdb.RepoPair](ctx, iter, func(otherRepo pfsdb.RepoPair) error {
		related = append(related, otherRepo.RepoInfo)
		return nil
	}); err != nil && !pfsdb.IsErrRepoNotFound(err) { // TODO(acohen4): !RepoNotFound may be unnecessary
		return nil, errors.Wrapf(err, "error finding dependent repos for %q", repo.Name)
	}
	return related, nil
}

func (d *driver) canDeleteRepo(ctx context.Context, txnCtx *txncontext.TransactionContext, repo *pfs.Repo) (bool, error) {
	userRepo := proto.Clone(repo).(*pfs.Repo)
	userRepo.Type = pfs.UserRepoType
	if err := d.env.AuthServer.CheckRepoIsAuthorizedInTransaction(txnCtx, userRepo, auth.Permission_REPO_DELETE); err != nil {
		if auth.IsErrNotAuthorized(err) {
			return false, nil
		}
		return false, errors.Wrapf(err, "check repo %q is authorized for deletion", userRepo.String())
	}
	if _, err := d.env.GetPipelineInspector().InspectPipelineInTransaction(ctx, txnCtx, pps.RepoPipeline(repo)); err == nil {
		return false, errors.Errorf("cannot delete a repo associated with a pipeline - delete the pipeline instead")
	} else if err != nil && !errutil.IsNotFoundError(err) {
		return false, errors.Wrapf(err, "inspect pipeline %q", pps.RepoPipeline(repo).String())
	}
	return true, nil
}

func (d *driver) createProject(ctx context.Context, req *pfs.CreateProjectRequest) error {
	return d.txnEnv.WithWriteContext(ctx, func(txnCtx *txncontext.TransactionContext) error {
		return d.createProjectInTransaction(ctx, txnCtx, req)
	})
}

func (d *driver) createProjectInTransaction(ctx context.Context, txnCtx *txncontext.TransactionContext, req *pfs.CreateProjectRequest) error {
	if err := req.Project.ValidateName(); err != nil {
		return errors.Wrapf(err, "invalid project name")
	}
	if req.Update {
		return errors.Wrapf(coredb.UpsertProject(ctx, txnCtx.SqlTx,
			&pfs.ProjectInfo{Project: req.Project, Description: req.Description}),
			"failed to update project %s", req.Project.Name)
	}
	// If auth is active, make caller the owner of this new project.
	if whoAmI, err := txnCtx.WhoAmI(); err == nil {
		if err := d.env.AuthServer.CreateRoleBindingInTransaction(
			txnCtx,
			whoAmI.Username,
			[]string{auth.ProjectOwnerRole},
			&auth.Resource{Type: auth.ResourceType_PROJECT, Name: req.Project.GetName()},
		); err != nil && !errors.Is(err, col.ErrExists{}) {
			return errors.Wrapf(err, "could not create role binding for new project %s", req.Project.GetName())
		}
	} else if !errors.Is(err, auth.ErrNotActivated) {
		return errors.Wrap(err, "could not get caller's username")
	}
	if err := coredb.CreateProject(ctx, txnCtx.SqlTx, &pfs.ProjectInfo{
		Project:     req.Project,
		Description: req.Description,
		CreatedAt:   timestamppb.Now(),
	}); err != nil {
		if errors.As(err, &col.ErrExists{}) {
			return pfsserver.ErrProjectExists{
				Project: req.Project,
			}
		}
		return errors.Wrap(err, "could not create project")
	}
	return nil
}

func (d *driver) inspectProject(ctx context.Context, project *pfs.Project) (*pfs.ProjectInfo, error) {
	var pi *pfs.ProjectInfo
	if err := dbutil.WithTx(ctx, d.env.DB, func(ctx context.Context, tx *pachsql.Tx) error {
		var err error
		pi, err = coredb.GetProjectByName(ctx, tx, pfsdb.ProjectKey(project))
		if err != nil {
			return err
		}
		return nil
	}); err != nil {
		return nil, errors.Wrapf(err, "error getting project %q", project)
	}
	resp, err := d.env.AuthServer.GetPermissions(ctx, &auth.GetPermissionsRequest{Resource: project.AuthResource()})
	if err != nil {
		if errors.Is(err, auth.ErrNotActivated) {
			return pi, nil
		}
		return nil, errors.Wrapf(err, "error getting permissions for project %q", project)
	}
	pi.AuthInfo = &pfs.AuthInfo{Permissions: resp.Permissions, Roles: resp.Roles}
	return pi, nil
}

func (d *driver) findCommits(ctx context.Context, request *pfs.FindCommitsRequest, cb func(response *pfs.FindCommitsResponse) error) error {
	commit := request.Start
	foundCommits, commitsSearched := uint32(0), uint32(0)
	searchDone := false
	var found *pfs.Commit
	makeResp := func(found *pfs.Commit, commitsSearched uint32, lastSearchedCommit *pfs.Commit) *pfs.FindCommitsResponse {
		resp := &pfs.FindCommitsResponse{}
		if found != nil {
			resp.Result = &pfs.FindCommitsResponse_FoundCommit{FoundCommit: found}
		} else {
			resp.Result = &pfs.FindCommitsResponse_LastSearchedCommit{LastSearchedCommit: commit}
		}
		resp.CommitsSearched = commitsSearched
		return resp
	}
	for {
		if searchDone {
			return errors.EnsureStack(cb(makeResp(nil, commitsSearched, commit)))
		}
		if err := log.LogStep(ctx, "searchingCommit", func(ctx context.Context) error {
			inspectCommitResp, err := d.resolveCommitWithAuth(ctx, commit)
			if err != nil {
				return err
			}
			if inspectCommitResp.Finished == nil {
				return pfsserver.ErrCommitNotFinished{Commit: commit}
			}
			commit = inspectCommitResp.Commit
			inCommit, err := d.isPathModifiedInCommit(ctx, commit, request.FilePath)
			if err != nil {
				return err
			}
			if inCommit {
				log.Info(ctx, "found target", zap.String("commit", commit.Id), zap.String("repo", commit.Repo.String()), zap.String("target", request.FilePath))
				found = commit
				foundCommits++
				if err := cb(makeResp(found, commitsSearched, nil)); err != nil {
					return err
				}
			}
			commitsSearched++
			if (foundCommits == request.Limit && request.Limit != 0) || inspectCommitResp.ParentCommit == nil {
				searchDone = true
				return nil
			}
			commit = inspectCommitResp.ParentCommit
			return nil
		}, zap.String("commit", commit.Id), zap.String("branch", commit.GetBranch().String()), zap.String("repo", commit.Repo.String()), zap.String("target", request.FilePath)); err != nil {
			if errors.Is(err, context.Canceled) || errors.Is(err, context.DeadlineExceeded) {
				return errors.EnsureStack(cb(makeResp(nil, commitsSearched, commit)))
			}
			return errors.EnsureStack(err)
		}
	}
}

func (d *driver) isPathModifiedInCommit(ctx context.Context, commit *pfs.Commit, filePath string) (bool, error) {
	diffID, err := d.getCompactedDiffFileSet(ctx, commit)
	if err != nil {
		return false, err
	}
	diffFileSet, err := d.storage.Filesets.Open(ctx, []fileset.ID{*diffID})
	if err != nil {
		return false, err
	}
	found := false
	pathOption := []index.Option{
		index.WithRange(&index.PathRange{
			Lower: filePath,
		}),
	}
	if err = diffFileSet.Iterate(ctx, func(file fileset.File) error {
		if file.Index().Path == filePath {
			found = true
			return errutil.ErrBreak
		}
		return nil
	}, pathOption...); err != nil && !errors.Is(err, errutil.ErrBreak) {
		return false, err
	}
	// we don't care about the file operation, so if a file was already found, skip iterating over deletive set.
	if found {
		return found, nil
	}
	if err = diffFileSet.IterateDeletes(ctx, func(file fileset.File) error {
		if file.Index().Path == filePath {
			found = true
			return errutil.ErrBreak
		}
		return nil
	}, pathOption...); err != nil && !errors.Is(err, errutil.ErrBreak) {
		return false, err
	}
	return found, nil
}

func (d *driver) getCompactedDiffFileSet(ctx context.Context, commit *pfs.Commit) (*fileset.ID, error) {
	diff, err := d.commitStore.GetDiffFileSet(ctx, commit)
	if err != nil {
		return nil, errors.EnsureStack(err)
	}
	isCompacted, err := d.storage.Filesets.IsCompacted(ctx, *diff)
	if err != nil {
		return nil, errors.EnsureStack(err)
	}
	if isCompacted {
		return diff, nil
	}
	if err := d.storage.Filesets.WithRenewer(ctx, defaultTTL, func(ctx context.Context, renewer *fileset.Renewer) error {
		compactor := newCompactor(d.storage.Filesets, d.env.StorageConfig.StorageCompactionMaxFanIn)
		taskDoer := d.env.TaskService.NewDoer(StorageTaskNamespace, commit.Id, nil)
		diff, err = d.compactDiffFileSet(ctx, compactor, taskDoer, renewer, commit)
		return err
	}); err != nil {
		return nil, errors.EnsureStack(err)
	}
	return diff, nil
}

// The ProjectInfo provided to the closure is repurposed on each invocation, so it's the client's responsibility to clone the ProjectInfo if desired
func (d *driver) listProject(ctx context.Context, cb func(*pfs.ProjectInfo) error) error {
	authIsActive := true
	return errors.Wrap(dbutil.WithTx(ctx, d.env.DB, func(ctx context.Context, tx *pachsql.Tx) error {
		return d.txnEnv.WithWriteContext(ctx, func(txnCxt *txncontext.TransactionContext) error {
			return d.listProjectInTransaction(ctx, txnCxt, func(proj *pfs.ProjectInfo) error {
				if authIsActive {
					resp, err := d.env.AuthServer.GetPermissions(ctx, &auth.GetPermissionsRequest{Resource: proj.GetProject().AuthResource()})
					if err != nil {
						if errors.Is(err, auth.ErrNotActivated) {
							// Avoid unnecessary subsequent Auth API calls.
							authIsActive = false
							return cb(proj)
						}
						return errors.Wrapf(err, "getting permissions for project %s", proj.Project)
					}
					proj.AuthInfo = &pfs.AuthInfo{Permissions: resp.Permissions, Roles: resp.Roles}
				}
				return cb(proj)
			})
		})
	}), "list projects")
}

// The ProjectInfo provided to the closure is repurposed on each invocation, so it's the client's responsibility to clone the ProjectInfo if desired
func (d *driver) listProjectInTransaction(ctx context.Context, txnCtx *txncontext.TransactionContext, cb func(*pfs.ProjectInfo) error) error {
	projIter, err := coredb.ListProject(ctx, txnCtx.SqlTx)
	if err != nil {
		return errors.Wrap(err, "could not list project")
	}
	return errors.Wrap(stream.ForEach[*pfs.ProjectInfo](ctx, projIter, cb), "list projects")
}

// TODO: delete all repos and pipelines within project
func (d *driver) deleteProject(ctx context.Context, txnCtx *txncontext.TransactionContext, project *pfs.Project, force bool) error {
	if err := project.ValidateName(); err != nil {
		return errors.Wrap(err, "invalid project name")
	}
	if err := d.env.AuthServer.CheckProjectIsAuthorizedInTransaction(txnCtx, project, auth.Permission_PROJECT_DELETE, auth.Permission_PROJECT_MODIFY_BINDINGS); err != nil {
		return errors.Wrapf(err, "user is not authorized to delete project %q", project)
	}
	var errs error
	repos, err := d.listRepoInTransaction(ctx, txnCtx, false, "", []*pfs.Project{project})
	if err != nil {
		return errors.Wrap(err, "list repos to determine if any still exist")
	}
	for _, repoInfo := range repos {
		errs = errors.Join(errs, fmt.Errorf("repo %v still exists", repoInfo.GetRepo()))
	}
	if errs != nil && !force {
		return status.Error(codes.FailedPrecondition, fmt.Sprintf("cannot delete project %s: %v", project.Name, errs))
	}
	if err := coredb.DeleteProject(ctx, txnCtx.SqlTx, pfsdb.ProjectKey(project)); err != nil {
		return errors.Wrapf(err, "delete project %q", project)
	}
	if err := d.env.AuthServer.DeleteRoleBindingInTransaction(txnCtx, project.AuthResource()); err != nil {
		if !errors.Is(err, auth.ErrNotActivated) {
			return errors.Wrapf(err, "delete role binding for project %q", project)
		}
	}
	return nil
}

// Set child.ParentCommit (if 'parent' has been determined).
func (d *driver) linkParent(ctx context.Context, txnCtx *txncontext.TransactionContext, child *pfs.CommitInfo, parent *pfs.Commit, needsFinishedParent bool) error {
	if parent == nil {
		return nil
	}
	// Resolve 'parent' if it's a branch that isn't 'branch' (which can
	// happen if 'branch' is new and diverges from the existing branch in
	// 'parent').
	parentCommitInfo, err := d.resolveCommit(ctx, txnCtx.SqlTx, parent)
	if err != nil {
		return errors.Wrapf(err, "parent commit not found")
	}
	// fail if the parent commit has not been finished
	if needsFinishedParent && parentCommitInfo.Finishing == nil {
		return errors.Errorf("parent commit %s has not been finished", parentCommitInfo.Commit)
	}
	child.ParentCommit = parent
	return nil
}

// creates a new commit, and adds both commit ancestry, and commit provenance pointers
//
// NOTE: Requiring source commits to have finishing / finished parents ensures that the commits are not compacted
// in a pathological order (finishing later commits before earlier commits will result with us compacting
// the earlier commits multiple times).
func (d *driver) addCommit(ctx context.Context, txnCtx *txncontext.TransactionContext, newCommitInfo *pfs.CommitInfo, parent *pfs.Commit, directProvenance []*pfs.Branch, needsFinishedParent bool) error {
	if err := d.linkParent(ctx, txnCtx, newCommitInfo, parent, needsFinishedParent); err != nil {
		return err
	}
	for _, prov := range directProvenance {
		branchInfo, err := pfsdb.GetBranchInfoByName(ctx, txnCtx.SqlTx, prov.Repo.Project.Name, prov.Repo.Name, prov.Repo.Type, prov.Name)
		if err != nil {
			if errors.Is(pfsdb.ErrBranchNotFound{BranchKey: prov.Key()}, errors.Cause(err)) {
				return pfsserver.ErrBranchNotFound{Branch: prov}
			}
			return errors.Wrap(err, "add commit")
		}
		newCommitInfo.DirectProvenance = append(newCommitInfo.DirectProvenance, branchInfo.Head)
	}
	commitID, err := pfsdb.CreateCommit(ctx, txnCtx.SqlTx, newCommitInfo)
	if err != nil {
		if errors.Is(pfsdb.ErrCommitAlreadyExists{CommitID: newCommitInfo.Commit.Key()}, errors.Cause(err)) {
			return errors.EnsureStack(pfsserver.ErrInconsistentCommit{Commit: newCommitInfo.Commit})
		}
		return errors.EnsureStack(err)
	}
	for _, p := range newCommitInfo.DirectProvenance {
		if err := pfsdb.AddCommitProvenance(txnCtx.SqlTx, newCommitInfo.Commit, p); err != nil {
			return err
		}
	}
	if parent != nil {
		return errors.Wrap(pfsdb.CreateCommitParent(ctx, txnCtx.SqlTx, parent, commitID), "add commit")
	}
	return nil
}

// startCommit makes a new commit in 'branch', with the parent 'parent':
//   - 'parent' may be omitted, in which case the parent commit is inferred
//     from 'branch'.
//   - If 'parent' is set, it determines the parent commit, but 'branch' is
//     still moved to point at the new commit
func (d *driver) startCommit(
	ctx context.Context,
	txnCtx *txncontext.TransactionContext,
	parent *pfs.Commit,
	branch *pfs.Branch,
	description string,
) (*pfs.Commit, error) {
	// Validate arguments:
	if branch == nil || branch.Name == "" {
		return nil, errors.Errorf("branch must be specified")
	}
	// Check that caller is authorized
	if err := d.env.AuthServer.CheckRepoIsAuthorizedInTransaction(txnCtx, branch.Repo, auth.Permission_REPO_WRITE); err != nil {
		return nil, errors.EnsureStack(err)
	}
	// New commit and commitInfo
	newCommitInfo := newUserCommitInfo(txnCtx, branch)
	newCommitInfo.Description = description
	if err := ancestry.ValidateName(branch.Name); err != nil {
		return nil, err
	}
	// Check if repo exists
	_, err := pfsdb.GetRepoByName(ctx, txnCtx.SqlTx, branch.Repo.Project.Name, branch.Repo.Name, branch.Repo.Type)
	if err != nil {
		if pfsdb.IsErrRepoNotFound(err) {
			return nil, pfsserver.ErrRepoNotFound{Repo: branch.Repo}
		}
		return nil, errors.EnsureStack(err)
	}
	// update 'branch' (which must always be set) and set parent.ID (if 'parent'
	// was not set)
	branchInfo, err := pfsdb.GetBranchInfoByName(ctx, txnCtx.SqlTx, branch.Repo.Project.Name, branch.Repo.Name, branch.Repo.Type, branch.Name)
	if err != nil {
		if !errors.Is(pfsdb.ErrBranchNotFound{BranchKey: branch.Key()}, errors.Cause(err)) {
			return nil, errors.Wrap(err, "start commit")
		}
		branchInfo = &pfs.BranchInfo{}
	}
	if branchInfo.Branch == nil {
		// New branch
		branchInfo.Branch = branch
	}
	// If the parent is unspecified, use the current head of the branch
	if parent == nil {
		parent = branchInfo.Head
	}
	if err := d.addCommit(ctx, txnCtx, newCommitInfo, parent, branchInfo.DirectProvenance, true); err != nil {
		return nil, err
	}
	// Point 'branch' at the new commit
	branchInfo.Head = newCommitInfo.Commit
	if _, err = pfsdb.UpsertBranch(ctx, txnCtx.SqlTx, branchInfo); err != nil {
		return nil, errors.Wrap(err, "start commit")
	}
	// check if this is happening in a spout pipeline, and alias the spec commit
	_, ok1 := os.LookupEnv(client.PPSPipelineNameEnv)
	_, ok2 := os.LookupEnv("PPS_SPEC_COMMIT")
	if !(ok1 && ok2) && len(branchInfo.Provenance) > 0 {
		// Otherwise, we don't allow user code to start commits on output branches
		return nil, pfsserver.ErrCommitOnOutputBranch{Branch: branch}
	}
	// Defer propagation of the commit until the end of the transaction so we can
	// batch downstream commits together if there are multiple changes.
	if err := txnCtx.PropagateBranch(branch); err != nil {
		return nil, err
	}
	return newCommitInfo.Commit, nil
}

func (d *driver) finishCommit(ctx context.Context, txnCtx *txncontext.TransactionContext, commit *pfs.Commit, description, commitError string, force bool) error {
	commitWithID, err := d.resolveCommitWithID(ctx, txnCtx.SqlTx, commit)
	if err != nil {
		return err
	}
	commitInfo := commitWithID.CommitInfo
	if commitInfo.Finishing != nil {
		return pfsserver.ErrCommitFinished{
			Commit: commitInfo.Commit,
		}
	}
	if !force && len(commitInfo.DirectProvenance) > 0 {
		if info, err := d.env.GetPipelineInspector().InspectPipelineInTransaction(ctx, txnCtx, pps.RepoPipeline(commitInfo.Commit.Repo)); err != nil && !errutil.IsNotFoundError(err) {
			return errors.EnsureStack(err)
		} else if err == nil && info.Type == pps.PipelineInfo_PIPELINE_TYPE_TRANSFORM {
			return errors.Errorf("cannot finish a pipeline output or meta commit, use 'stop job' instead")
		}
		// otherwise, this either isn't a pipeline at all, or is a spout or service for which we should allow finishing
	}
	if description != "" {
		commitInfo.Description = description
	}
	commitInfo.Finishing = txnCtx.Timestamp
	commitInfo.Error = commitError

	return pfsdb.UpdateCommit(ctx, txnCtx.SqlTx, commitWithID.ID, commitInfo)
}

func (d *driver) repoSize(ctx context.Context, txnCtx *txncontext.TransactionContext, repoInfo *pfs.RepoInfo) (int64, error) {
	for _, branch := range repoInfo.Branches {
		if branch.Name == "master" {
			branchInfo, err := pfsdb.GetBranchInfoByName(ctx, txnCtx.SqlTx, branch.Repo.Project.Name, branch.Repo.Name, branch.Repo.Type, branch.Name)
			if err != nil {
				return 0, errors.Wrap(err, "repo size")
			}
			commit := branchInfo.Head
			for commit != nil {
				commitInfo, err := d.resolveCommit(ctx, txnCtx.SqlTx, commit)
				if err != nil {
					return 0, err
				}
				if commitInfo.Details != nil {
					return commitInfo.Details.SizeBytes, nil
				}
				commit = commitInfo.ParentCommit
			}
		}
	}
	return 0, nil
}

// propagateBranches starts commits downstream of 'branches'
// in order to restore the invariant that branch provenance matches HEAD commit
// provenance:
//
//	B.Head is provenant on A.Head <=>
//	branch B is provenant on branch A
//
// The implementation assumes that the invariant already holds for all branches
// upstream of 'branches', but not necessarily for each 'branch' itself.
//
// In other words, propagateBranches scans all branches b_downstream that are
// equal to or downstream of 'branches', and if the HEAD of b_downstream isn't
// provenant on the HEADs of b_downstream's provenance, propagateBranches starts
// a new HEAD commit in b_downstream that is. For example, propagateBranches
// starts downstream output commits (which trigger PPS jobs) when new input
// commits arrive on 'branch', when 'branches's HEAD is deleted, or when
// 'branches' are newly created (i.e. in CreatePipeline).
func (d *driver) propagateBranches(ctx context.Context, txnCtx *txncontext.TransactionContext, branches []*pfs.Branch) error {
	if len(branches) == 0 {
		return nil
	}
	var propagatedBranches []*pfs.BranchInfo
	seen := make(map[string]*pfs.BranchInfo)
	for _, b := range branches {
		bi, err := pfsdb.GetBranchInfoByName(ctx, txnCtx.SqlTx, b.Repo.Project.Name, b.Repo.Name, b.Repo.Type, b.Name)
		if err != nil {
			return errors.Wrapf(err, "propagate branches: get branch %q", pfsdb.BranchKey(b))
		}
		for _, subvenantB := range bi.Subvenance {
			if _, ok := seen[pfsdb.BranchKey(subvenantB)]; !ok {
				subvenantBi, err := pfsdb.GetBranchInfoByName(ctx, txnCtx.SqlTx, subvenantB.Repo.Project.Name, subvenantB.Repo.Name, subvenantB.Repo.Type, subvenantB.Name)
				if err != nil {
					return errors.Wrapf(err, "propagate branches: get subvenant branch %q", pfsdb.BranchKey(subvenantB))
				}
				seen[pfsdb.BranchKey(subvenantB)] = subvenantBi
				propagatedBranches = append(propagatedBranches, subvenantBi)
			}
		}
	}
	sort.Slice(propagatedBranches, func(i, j int) bool {
		return len(propagatedBranches[i].Provenance) < len(propagatedBranches[j].Provenance)
	})
	// add new commits, set their ancestry + provenance pointers, and advance branch heads
	for _, bi := range propagatedBranches {
		// TODO(acohen4): can we just make calls to addCommit() here?
		// Do not propagate an open commit onto spout output branches (which should
		// only have a single provenance on a spec commit)
		if len(bi.Provenance) == 1 && bi.Provenance[0].Repo.Type == pfs.SpecRepoType {
			continue
		}
		// necessary when upstream and downstream branches are created in the same pachyderm transaction.
		// ex. when the spec and meta repos are created, the meta commit is already created at branch create time.
		if bi.GetHead().GetId() == txnCtx.CommitSetID {
			continue
		}
		newCommit := &pfs.Commit{
			Repo:   bi.Branch.Repo,
			Branch: bi.Branch,
			Id:     txnCtx.CommitSetID,
		}
		newCommitInfo := &pfs.CommitInfo{
			Commit:  newCommit,
			Origin:  &pfs.CommitOrigin{Kind: pfs.OriginKind_AUTO},
			Started: txnCtx.Timestamp,
		}
		// enumerate the new commit's provenance
		for _, b := range bi.DirectProvenance {
			var provCommit *pfs.Commit
			if pbi, ok := seen[pfsdb.BranchKey(b)]; ok {
				provCommit = client.NewCommit(pbi.Branch.Repo.Project.Name, pbi.Branch.Repo.Name, pbi.Branch.Name, txnCtx.CommitSetID)
			} else {
				provBranchInfo, err := pfsdb.GetBranchInfoByName(ctx, txnCtx.SqlTx, b.Repo.Project.Name, b.Repo.Name, b.Repo.Type, b.Name)
				if err != nil {
					return errors.Wrapf(err, "get provenant branch %q", pfsdb.BranchKey(b))
				}
				provCommit = provBranchInfo.Head
			}
			newCommitInfo.DirectProvenance = append(newCommitInfo.DirectProvenance, provCommit)
		}
		// Set 'newCommit's ParentCommit, 'branch.Head's ChildCommits and 'branch.Head'
		newCommitInfo.ParentCommit = proto.Clone(bi.Head).(*pfs.Commit)
		bi.Head = newCommit
		// create open 'commit'.
		commitID, err := pfsdb.CreateCommit(ctx, txnCtx.SqlTx, newCommitInfo)
		if err != nil {
			return errors.Wrapf(err, "create new commit %q", pfsdb.CommitKey(newCommit))
		}
		if newCommitInfo.ParentCommit != nil {
			if err := pfsdb.CreateCommitParent(ctx, txnCtx.SqlTx, newCommitInfo.ParentCommit, commitID); err != nil {
				return errors.Wrapf(err, "update parent commit %q with child %q", pfsdb.CommitKey(newCommitInfo.ParentCommit), pfsdb.CommitKey(newCommit))
			}
		}
		// add commit provenance
		for _, c := range newCommitInfo.DirectProvenance {
			if err := pfsdb.AddCommitProvenance(txnCtx.SqlTx, newCommit, c); err != nil {
				return errors.Wrapf(err, "add commit provenance from %q to %q", pfsdb.CommitKey(newCommit), pfsdb.CommitKey(c))
			}
		}
		// update branch head.
		if _, err := pfsdb.UpsertBranch(ctx, txnCtx.SqlTx, bi); err != nil {
			return errors.Wrapf(err, "put branch %q with head %q", pfsdb.BranchKey(bi.Branch), pfsdb.CommitKey(bi.Head))
		}
	}
	txnCtx.PropagateJobs()
	return nil
}

// inspectCommit takes a Commit and returns the corresponding CommitInfo.
//
// As a side effect, this function also replaces the ID in the given commit
// with a real commit ID.
func (d *driver) inspectCommit(ctx context.Context, commit *pfs.Commit, wait pfs.CommitState) (*pfs.CommitInfo, error) {
	commitInfo, err := d.resolveCommitWithAuth(ctx, commit)
	if err != nil {
		return nil, err
	}
	if commitInfo.Finished == nil {
		switch wait {
		case pfs.CommitState_STARTED:
		case pfs.CommitState_READY:
			for _, c := range commitInfo.DirectProvenance {
				if _, err := d.inspectCommit(ctx, c, pfs.CommitState_FINISHED); err != nil {
					return nil, err
				}
			}
		case pfs.CommitState_FINISHING, pfs.CommitState_FINISHED:
			return d.inspectFinishingOrFinishedCommits(ctx, commitInfo, wait)
		}
	}
	return commitInfo, nil
}

func (d *driver) inspectFinishingOrFinishedCommits(ctx context.Context, commitInfo *pfs.CommitInfo, wait pfs.CommitState) (*pfs.CommitInfo, error) {
	var commitWithID *pfsdb.CommitWithID
	var err error
	// if state == wait has already been established in the database, then return without starting a watch.
	if err := dbutil.WithTx(ctx, d.env.DB, func(cbCtx context.Context, tx *pachsql.Tx) error {
		commitWithID, err = pfsdb.GetCommitWithIDByKey(ctx, tx, commitInfo.Commit)
		if err != nil && errors.Is(pfsdb.ErrCommitNotFound{CommitID: pfsdb.CommitKey(commitInfo.Commit)}, errors.Cause(err)) {
			return pfsserver.ErrCommitDeleted{Commit: commitInfo.Commit}
		}
		return errors.Wrap(err, "create list commits iterator")
	}); err != nil {
		return nil, err
	}
	switch wait {
	case pfs.CommitState_FINISHING:
		if commitWithID.CommitInfo.Finishing != nil {
			commitInfo = commitWithID.CommitInfo
			return commitInfo, nil
		}
	case pfs.CommitState_FINISHED:
		if commitWithID.CommitInfo.Finished != nil {
			commitInfo = commitWithID.CommitInfo
			return commitInfo, nil
		}
	}
	// otherwise start a watch and wait for state == wait.
	watcher, err := postgres.NewWatcher(d.env.DB, d.env.Listener,
		path.Join(d.prefix, pfsdb.CommitKey(commitInfo.Commit)),
		fmt.Sprintf("%s%d", pfsdb.CommitChannelName, commitWithID.ID)) // this id may have to be different
	if err != nil {
		return nil, errors.Wrap(err, "new watcher")
	}
	defer watcher.Close()
	for {
		event, ok := <-watcher.Watch()
		if !ok {
			return nil, errors.Errorf("watcher for inspect commit %v closed channel")
		}
		if event.Type == postgres.EventDelete {
			return nil, pfsserver.ErrCommitDeleted{Commit: commitInfo.Commit}
		}
		if event.Err != nil {
			return nil, event.Err
		}
		var newCommitInfo *pfs.CommitInfo
		if err := dbutil.WithTx(ctx, d.env.DB, func(cbCtx context.Context, tx *pachsql.Tx) error {
			newCommitInfo, err = pfsdb.GetCommit(ctx, tx, pfsdb.CommitID(event.Id))
			return err
		}); err != nil {
			return nil, errors.Wrap(err, "getting commit from event")
		}
		switch wait {
		case pfs.CommitState_FINISHING:
			if newCommitInfo.Finishing != nil {
				commitInfo = newCommitInfo
				return commitInfo, nil
			}
		case pfs.CommitState_FINISHED:
			if newCommitInfo.Finished != nil {
				commitInfo = newCommitInfo
				return commitInfo, nil
			}
		}
	}
}

// resolveCommitWithAuth is like resolveCommit, but it does some pre-resolution checks like repo authorization.
func (d *driver) resolveCommitWithAuth(ctx context.Context, commit *pfs.Commit) (*pfs.CommitInfo, error) {
	if commit.Repo.Name == fileSetsRepo {
		cinfo := &pfs.CommitInfo{
			Commit:      commit,
			Description: "FileSet - Virtual Commit",
			Finished:    &timestamppb.Timestamp{}, // it's always been finished. How did you get the id if it wasn't finished?
		}
		return cinfo, nil
	}
	if commit == nil {
		return nil, errors.Errorf("cannot inspect nil commit")
	}
	if err := d.env.AuthServer.CheckRepoIsAuthorized(ctx, commit.Repo, auth.Permission_REPO_INSPECT_COMMIT); err != nil {
		return nil, errors.EnsureStack(err)
	}
	// Resolve the commit in case it specifies a branch head or commit ancestry
	var commitInfo *pfs.CommitInfo
	if err := d.txnEnv.WithReadContext(ctx, func(txnCtx *txncontext.TransactionContext) error {
		var err error
		commitInfo, err = d.resolveCommit(ctx, txnCtx.SqlTx, commit)
		return err
	}); err != nil {
		return nil, err
	}
	return commitInfo, nil
}

// resolveCommitWithID contains the essential implementation of inspectCommit: it converts 'commit' (which may
// be a commit ID or branch reference, plus '~' and/or '^') to a repo + commit
// ID. It accepts a postgres transaction so that it can be used in a transaction
// and avoids an inconsistent call to d.inspectCommit()
func (d *driver) resolveCommitWithID(ctx context.Context, sqlTx *pachsql.Tx, userCommit *pfs.Commit) (*pfsdb.CommitWithID, error) {
	if userCommit == nil {
		return nil, errors.Errorf("cannot resolve nil commit")
	}
	if userCommit.Repo == nil {
		return nil, errors.Errorf("cannot resolve commit with no repo")
	}
	if userCommit.Id == "" && userCommit.GetBranch().GetName() == "" {
		return nil, errors.Errorf("cannot resolve commit with no ID or branch")
	}
	commit := proto.Clone(userCommit).(*pfs.Commit) // back up user commit, for error reporting
	// Extract any ancestor tokens from 'commit.ID' (i.e. ~, ^ and .)
	var ancestryLength int
	var err error
	commit.Id, ancestryLength, err = ancestry.Parse(commit.Id)
	if err != nil {
		return nil, err
	}
	// Now that ancestry has been parsed out, check if the ID is a branch name
	if commit.Id != "" && !uuid.IsUUIDWithoutDashes(commit.Id) {
		if commit.Branch.GetName() != "" {
			return nil, errors.Errorf("invalid commit ID given with a branch (%s): %s\n", commit.Branch, commit.Id)
		}
		commit.Branch = commit.Repo.NewBranch(commit.Id)
		commit.Id = ""
	}
	// If commit.ID is unspecified, get it from the branch head
	if commit.Id == "" {
		branchInfo := &pfs.BranchInfo{}
		branchInfo, err := pfsdb.GetBranchInfoByName(ctx, sqlTx, commit.Branch.Repo.Project.Name, commit.Branch.Repo.Name, commit.Branch.Repo.Type, commit.Branch.Name)
		if err != nil {
			return nil, errors.Wrap(err, "resolve commit")
		}
		commit.Id = branchInfo.Head.Id
	}
	commitWithID, err := pfsdb.GetCommitWithIDByKey(ctx, sqlTx, commit)
	if err != nil {
		if errors.Is(pfsdb.ErrCommitNotFound{CommitID: commit.Key()}, errors.Cause(err)) {
			// try to resolve to alias if not found
			resolvedCommit, err := pfsdb.ResolveCommitProvenance(sqlTx, userCommit.Repo, commit.Id)
			if err != nil {
				return nil, err
			}
			commit.Id = resolvedCommit.Id
			commitWithID, err = pfsdb.GetCommitWithIDByKey(ctx, sqlTx, commit)
			if err != nil {
				return nil, errors.EnsureStack(err)
			}
		} else {
			return nil, errors.Wrap(err, "resolve commit")
		}
	}
	commitWithID.CommitInfo.Commit = commit // we're doing this because the call sites to pfs.branches haven't been updated yet.
	// Traverse commits' parents until you've reached the right ancestor
	if ancestryLength >= 0 {
		for i := 1; i <= ancestryLength; i++ {
			if commitWithID.CommitInfo.ParentCommit == nil {
				return nil, pfsserver.ErrCommitNotFound{Commit: userCommit}
			}
			parentKey := commitWithID.CommitInfo.ParentCommit.Key()
			commitWithID, err = pfsdb.GetCommitWithIDByKey(ctx, sqlTx, commitWithID.CommitInfo.ParentCommit)
			if err != nil {
				if errors.Is(pfsdb.ErrCommitNotFound{CommitID: parentKey}, errors.Cause(err)) {
					if i == 0 {
						return nil, pfsserver.ErrCommitNotFound{Commit: userCommit}
					}
					return nil, pfsserver.ErrParentCommitNotFound{Commit: commit}
				}
				return nil, errors.EnsureStack(err)
			}
		}
	} else {
		cis := make([]*pfsdb.CommitWithID, ancestryLength*-1)
		for i := 0; ; i++ {
			if commit == nil {
				if i >= len(cis) {
					commitWithID = cis[i%len(cis)]
					break
				}
				return nil, pfsserver.ErrCommitNotFound{Commit: userCommit}
			}
			cis[i&len(cis)], err = pfsdb.GetCommitWithIDByKey(ctx, sqlTx, commit)
			if err != nil {
				if errors.Is(pfsdb.ErrCommitNotFound{CommitID: commit.Key()}, errors.Cause(err)) {
					if i == 0 {
						return nil, pfsserver.ErrCommitNotFound{Commit: userCommit}
					}
					return nil, pfsserver.ErrParentCommitNotFound{Commit: commit}
				}
				return nil, err
			}
			commit = cis[i%len(cis)].CommitInfo.ParentCommit
		}
	}
	return commitWithID, nil
}

// resolveCommit contains the essential implementation of inspectCommit: it converts 'commit' (which may
// be a commit ID or branch reference, plus '~' and/or '^') to a repo + commit
// ID. It accepts a postgres transaction so that it can be used in a transaction
// and avoids an inconsistent call to d.inspectCommit()
func (d *driver) resolveCommit(ctx context.Context, sqlTx *pachsql.Tx, userCommit *pfs.Commit) (*pfs.CommitInfo, error) {
	commitWithId, err := d.resolveCommitWithID(ctx, sqlTx, userCommit)
	if err != nil {
		return nil, errors.Wrap(err, "resolve commit")
	}
	return commitWithId.CommitInfo, nil
}

// getCommit is like inspectCommit, without the blocking.
// It does not add the size to the CommitInfo
//
// TODO(acohen4): consider more an architecture where a commit is resolved at the API boundary
func (d *driver) getCommit(ctx context.Context, commit *pfs.Commit) (*pfs.CommitInfo, error) {
	if commit.AccessRepo().Name == fileSetsRepo {
		cinfo := &pfs.CommitInfo{
			Commit:      commit,
			Description: "FileSet - Virtual Commit",
			Finished:    &timestamppb.Timestamp{}, // it's always been finished. How did you get the id if it wasn't finished?
		}
		return cinfo, nil
	}
	if commit == nil {
		return nil, errors.Errorf("cannot inspect nil commit")
	}

	// Check if the commitID is a branch name
	var commitInfo *pfs.CommitInfo
	if err := d.txnEnv.WithReadContext(ctx, func(txnCtx *txncontext.TransactionContext) error {
		var err error
		commitInfo, err = d.resolveCommit(ctx, txnCtx.SqlTx, commit)
		return err
	}); err != nil {
		return nil, err
	}
	return commitInfo, nil
}

// passesCommitOriginFilter is a helper function for listCommit and
// subscribeCommit to apply filtering to the returned commits.  By default
// we allow users to request all the commits with
// 'all', or a specific type of commit with 'originKind'.
func passesCommitOriginFilter(commitInfo *pfs.CommitInfo, all bool, originKind pfs.OriginKind) bool {
	if all {
		return true
	}
	if originKind != pfs.OriginKind_ORIGIN_KIND_UNKNOWN {
		return commitInfo.Origin.Kind == originKind
	}
	return true
}

func (d *driver) listCommit(
	ctx context.Context,
	repo *pfs.Repo,
	to *pfs.Commit,
	from *pfs.Commit,
	startTime *timestamppb.Timestamp,
	number int64,
	reverse bool,
	all bool,
	originKind pfs.OriginKind,
	cb func(*pfs.CommitInfo) error,
) error {
	// Validate arguments
	if repo == nil {
		return errors.New("repo cannot be nil")
	}

	if err := d.env.AuthServer.CheckRepoIsAuthorized(ctx, repo, auth.Permission_REPO_LIST_COMMIT); err != nil {
		return errors.EnsureStack(err)
	}
	if from != nil && !proto.Equal(from.Repo, repo) || to != nil && !proto.Equal(to.Repo, repo) {
		return errors.Errorf("`from` and `to` commits need to be from repo %s", repo)
	}
	// Make sure that the repo exists
	if repo.Name != "" {
		if err := dbutil.WithTx(ctx, d.env.DB, func(ctx context.Context, tx *pachsql.Tx) error {
			if _, err := pfsdb.GetRepoByName(ctx, tx, repo.Project.Name, repo.Name, repo.Type); err != nil {
				if pfsdb.IsErrRepoNotFound(err) {
					return pfsserver.ErrRepoNotFound{Repo: repo}
				}
				return errors.EnsureStack(err)
			}
			return nil
		}); err != nil {
			return errors.Wrap(err, "ensure repo exists")
		}
	}

	// Make sure that both from and to are valid commits
	if from != nil {
		if _, err := d.inspectCommit(ctx, from, pfs.CommitState_STARTED); err != nil {
			return err
		}
	}
	if to != nil {
		ci, err := d.inspectCommit(ctx, to, pfs.CommitState_STARTED)
		if err != nil {
			return err
		}
		to = ci.Commit
	}

	// if number is 0, we return all commits that match the criteria
	if number == 0 {
		number = math.MaxInt64
	}

	if from != nil && to == nil {
		return errors.Errorf("cannot use `from` commit without `to` commit")
	} else if from == nil && to == nil {
		// we hold onto a revisions worth of cis so that we can sort them by provenance
		var cis []*pfs.CommitInfo
		// sendCis sorts cis and passes them to f
		sendCis := func() error {
			// We don't sort these because there is no provenance between commits
			// within a repo, so there is no topological sort necessary.
			for i, ci := range cis {
				if number == 0 {
					return errutil.ErrBreak
				}
				number--

				if reverse {
					ci = cis[len(cis)-1-i]
				}
				var err error
				ci.SizeBytesUpperBound, err = d.commitSizeUpperBound(ctx, ci.Commit)
				if err != nil && !pfsserver.IsBaseCommitNotFinishedErr(err) {
					return err
				}
				if err := cb(ci); err != nil {
					return err
				}
			}
			cis = nil
			return nil
		}
		lastRev := int64(-1)
		listCallback := func(ci *pfs.CommitInfo, createRev int64) error {
			if createRev != lastRev {
				if err := sendCis(); err != nil {
					if errors.Is(err, errutil.ErrBreak) {
						return nil
					}
					return err
				}
				lastRev = createRev
			}
			if passesCommitOriginFilter(ci, all, originKind) {
				if startTime != nil {
					createdAt := time.Unix(ci.Started.GetSeconds(), int64(ci.Started.GetNanos())).UTC()
					fromTime := time.Unix(startTime.GetSeconds(), int64(startTime.GetNanos())).UTC()
					if !reverse && createdAt.Before(fromTime) || reverse && createdAt.After(fromTime) {
						cis = append(cis, proto.Clone(ci).(*pfs.CommitInfo))
					}
					return nil
				}
				cis = append(cis, proto.Clone(ci).(*pfs.CommitInfo))
			}
			return nil
		}

		// if neither from and to is given, we list all commits in
		// the repo, sorted by revision timestamp.
		var filter pfsdb.CommitListFilter
		if repo.Name != "" {
			filter = pfsdb.CommitListFilter{
				pfsdb.CommitRepos: []string{pfsdb.RepoKey(repo)},
			}
		}
		// driver.listCommit should return more recent commits by default, which is the
		// opposite behavior of pfsdb.ListCommit.
		iter, err := pfsdb.ListCommit(ctx, d.env.DB, filter, !reverse, true)
		if err != nil {
			return errors.Wrap(err, "list commit")
		}
		if err := stream.ForEach[pfsdb.CommitWithID](ctx, iter, func(commitWithID pfsdb.CommitWithID) error {
			return listCallback(commitWithID.CommitInfo, int64(commitWithID.Revision))
		}); err != nil {
			return errors.Wrap(err, "list commit")
		}
		// Call sendCis one last time to send whatever's pending in 'cis'
		if err := sendCis(); err != nil && !errors.Is(err, errutil.ErrBreak) {
			return err
		}
	} else {
		if reverse {
			return errors.Errorf("cannot use 'Reverse' while also using 'From' or 'To'")
		}
		cursor := to
		for number != 0 && cursor != nil && (from == nil || cursor.Id != from.Id) {
			var commitInfo *pfs.CommitInfo
			var err error
			if err := dbutil.WithTx(ctx, d.env.DB, func(cbCtx context.Context, tx *pachsql.Tx) error {
				commitInfo, err = pfsdb.GetCommitByCommitKey(ctx, tx, cursor)
				return err
			}); err != nil {
				return errors.Wrap(err, "list commit")
			}
			if passesCommitOriginFilter(commitInfo, all, originKind) {
				var err error
				commitInfo.SizeBytesUpperBound, err = d.commitSizeUpperBound(ctx, commitInfo.Commit)
				if err != nil && !pfsserver.IsBaseCommitNotFinishedErr(err) {
					return err
				}
				if err := cb(commitInfo); err != nil {
					if errors.Is(err, errutil.ErrBreak) {
						return nil
					}
					return err
				}
				number--
			}
			cursor = commitInfo.ParentCommit
		}
	}
	return nil
}

func (d *driver) subscribeCommit(
	ctx context.Context,
	repo *pfs.Repo,
	branch string,
	from *pfs.Commit,
	state pfs.CommitState,
	all bool,
	originKind pfs.OriginKind,
	cb func(*pfs.CommitInfo) error,
) error {
	// Validate arguments
	if repo == nil {
		return errors.New("repo cannot be nil")
	}
	if from != nil && !proto.Equal(from.Repo, repo) {
		return errors.Errorf("the `from` commit needs to be from repo %s", repo)
	}
	// keep track of the commits that have been sent
	seen := make(map[string]bool)
	var ID pfsdb.RepoID
	var err error
	if err := dbutil.WithTx(ctx, d.env.DB, func(ctx context.Context, tx *pachsql.Tx) error {
		ID, err = pfsdb.GetRepoID(ctx, tx, repo.Project.Name, repo.Name, repo.Type)
		return errors.Wrap(err, "get repo ID")
	}); err != nil {
		return err
	}
	// Note that this watch may leave events unread for a long amount of time
	// while waiting for the commit state - if the watch channel fills up, it will
	// error out.
	watcher, err := postgres.NewWatcher(d.env.DB, d.env.Listener,
		path.Join(d.prefix, "subscribeCommit", pfsdb.RepoKey(repo)), fmt.Sprintf("%s%d", pfsdb.CommitsRepoChannelName, ID))
	if err != nil {
		return errors.Wrap(err, "new watcher")
	}
	defer watcher.Close()
	// Get existing entries.
	iter, err := pfsdb.ListCommit(ctx, d.env.DB,
		pfsdb.CommitListFilter{pfsdb.CommitRepos: []string{pfsdb.RepoKey(repo)}}, false, true)
	if err != nil {
		return errors.Wrap(err, "create list commits iterator")
	}
	if err := stream.ForEach[pfsdb.CommitWithID](ctx, iter, func(commitWithID pfsdb.CommitWithID) error {
		return d.subscribeCommitHelper(ctx, branch, from, state, commitWithID.CommitInfo, all, originKind, seen, cb)
	}); err != nil {
		return errors.Wrap(err, "list commits")
	}
	for {
		event, ok := <-watcher.Watch()
		if !ok {
			return errors.Errorf("watcher for repo %v closed channel", pfsdb.RepoKey(repo))
		}
		if event.Type == postgres.EventDelete {
			continue
		}
		if event.Err != nil {
			return event.Err
		}
		var commitInfo *pfs.CommitInfo
		if err := dbutil.WithTx(ctx, d.env.DB, func(cbCtx context.Context, tx *pachsql.Tx) error {
			commitInfo, err = pfsdb.GetCommit(ctx, tx, pfsdb.CommitID(event.Id))
			return err
		}); err != nil {
			return errors.Wrap(err, "getting commit from event")
		}
		if err := d.subscribeCommitHelper(ctx, branch, from, state, commitInfo, all, originKind, seen, cb); err != nil {
			return errors.Wrap(err, "subscribe commit")
		}
	}
}

func (d *driver) subscribeCommitHelper(
	ctx context.Context,
	branch string,
	from *pfs.Commit,
	state pfs.CommitState,
	commitInfo *pfs.CommitInfo,
	all bool,
	originKind pfs.OriginKind,
	seen map[string]bool,
	cb func(*pfs.CommitInfo) error,
) error {
	// if branch is provided, make sure the commit was created on that branch
	if branch != "" && commitInfo.Commit.Branch.Name != branch {
		return nil
	}
	// If the origin of the commit doesn't match what we're interested in, skip it
	if !passesCommitOriginFilter(commitInfo, all, originKind) {
		return nil
	}
	// We don't want to include the `from` commit itself
	if !(seen[commitInfo.Commit.Id] || (from != nil && from.Id == commitInfo.Commit.Id)) {
		// Wait for the commit to enter the right state
		commitInfo, err := d.inspectCommit(ctx, proto.Clone(commitInfo.Commit).(*pfs.Commit), state)
		if err != nil {
			return err
		}
		if err := cb(commitInfo); err != nil {
			return err
		}
		seen[commitInfo.Commit.Id] = true
	}
	return nil
}

func (d *driver) clearCommit(ctx context.Context, commit *pfs.Commit) error {
	commitInfo, err := d.inspectCommit(ctx, commit, pfs.CommitState_STARTED)
	if err != nil {
		return err
	}
	if commitInfo.Finishing != nil {
		return errors.Errorf("cannot clear finished commit")
	}
	return errors.EnsureStack(d.commitStore.DropFileSets(ctx, commit))
}

// TODO(provenance): consider removing this functionality
func (d *driver) fillNewBranches(ctx context.Context, txnCtx *txncontext.TransactionContext, branch *pfs.Branch, provenance []*pfs.Branch) error {
	newRepoCommits := make(map[string]*pfs.Commit)
	for _, p := range provenance {
		if branch.Repo.Project == nil {
			branch.Repo.Project = &pfs.Project{Name: "default"}
		}
		branchInfo, err := pfsdb.GetBranchInfoByName(ctx, txnCtx.SqlTx, p.Repo.Project.Name, p.Repo.Name, p.Repo.Type, p.Name)
		if err != nil && !errors.Is(pfsdb.ErrBranchNotFound{BranchKey: p.Key()}, errors.Cause(err)) {
			return errors.Wrap(err, "fill new branches")
		}
		if branchInfo == nil {
			branchInfo = &pfs.BranchInfo{}
			branchInfo.Branch = p
			var head *pfs.Commit
			var ok bool
			if head, ok = newRepoCommits[pfsdb.RepoKey(branchInfo.Branch.Repo)]; !ok {
				var err error
				head, err = d.makeEmptyCommit(ctx, txnCtx, branchInfo.Branch, nil, nil)
				if err != nil {
					return err
				}
				newRepoCommits[pfsdb.RepoKey(branchInfo.Branch.Repo)] = head
			}
			branchInfo.Head = head
		}
		if _, err := pfsdb.UpsertBranch(ctx, txnCtx.SqlTx, branchInfo); err != nil {
			return errors.Wrap(err, "fill new branches")
		}
	}
	return nil
}

// Given branchInfo.DirectProvenance and its oldProvenance, compute Provenance & Subvenance of branchInfo.
// Also update the Subvenance of branchInfo's old and new provenant branches.
//
// This algorithm updates every branch in branchInfo's Subvenance, new Provenance, and old Provenance.
// Complexity is O(m*n*log(n)) where m is the complete Provenance of branchInfo, and n is the Subvenance of branchInfo
func (d *driver) computeBranchProvenance(ctx context.Context, txnCtx *txncontext.TransactionContext, branchInfo *pfs.BranchInfo, oldDirectProvenance []*pfs.Branch) error {
	for _, p := range branchInfo.DirectProvenance {
		if has(&branchInfo.Subvenance, p) {
			return errors.Errorf("branch %q cannot be both in %q's provenance and subvenance", p.String(), branchInfo.Branch.String())
		}
	}
	branchInfoCache := map[string]*pfs.BranchInfo{pfsdb.BranchKey(branchInfo.Branch): branchInfo}
	getBranchInfo := func(b *pfs.Branch) (*pfs.BranchInfo, error) {
		if bi, ok := branchInfoCache[pfsdb.BranchKey(b)]; ok {
			return bi, nil
		}
		bi, err := pfsdb.GetBranchInfoByName(ctx, txnCtx.SqlTx, b.Repo.Project.Name, b.Repo.Name, b.Repo.Type, b.Name)
		if err != nil {
			return nil, errors.Wrapf(err, "compute branch provenance")
		}
		branchInfoCache[pfsdb.BranchKey(b)] = bi
		return bi, nil
	}
	toUpdate := []*pfs.BranchInfo{branchInfo}
	for _, sb := range branchInfo.Subvenance {
		sbi, err := getBranchInfo(sb)
		if err != nil {
			return err
		}
		toUpdate = append(toUpdate, sbi)
	}
	// Sorting is important here because it sorts topologically. This means
	// that when evaluating element i of `toUpdate` all elements < i will
	// have already been evaluated and thus we can safely use their
	// Provenance field.
	sort.Slice(toUpdate, func(i, j int) bool { return len(toUpdate[i].Provenance) < len(toUpdate[j].Provenance) })
	// re-compute the complete provenance of branchInfo and all its subvenant branches
	for _, bi := range toUpdate {
		bi.Provenance = make([]*pfs.Branch, 0)
		for _, directProv := range bi.DirectProvenance {
			add(&bi.Provenance, directProv)
			directProvBI, err := getBranchInfo(directProv)
			if err != nil {
				return err
			}
			for _, p := range directProvBI.Provenance {
				add(&bi.Provenance, p)
			}
		}
	}
	// add branchInfo and its subvenance to the subvenance of all of its provenance branches
	for _, p := range branchInfo.Provenance {
		pbi, err := getBranchInfo(p)
		if err != nil {
			return err
		}
		for _, ubi := range toUpdate {
			add(&pbi.Subvenance, ubi.Branch)
		}
	}
	// remove branchInfo and its subvenance from all branches that are no longer in branchInfo's Provenance
	oldProvenance := make([]*pfs.Branch, 0)
	for _, odp := range oldDirectProvenance {
		if !has(&branchInfo.Provenance, odp) {
			add(&oldProvenance, odp)
			oldProvenance = append(oldProvenance, odp)
			opbi, err := getBranchInfo(odp)
			if err != nil {
				return err
			}
			for _, b := range opbi.Provenance {
				add(&oldProvenance, b)
			}
		}
	}
	for _, op := range oldProvenance {
		opbi, err := getBranchInfo(op)
		if err != nil {
			return err
		}
		for _, bi := range toUpdate {
			if !has(&bi.Provenance, op) {
				del(&opbi.Subvenance, bi.Branch)
			}
		}
	}
	// now that all Provenance + Subvenance fields are up to date, save all the branches
	for _, updateBi := range branchInfoCache {
		if _, err := pfsdb.UpsertBranch(ctx, txnCtx.SqlTx, updateBi); err != nil {
			return errors.Wrap(err, "compute branch provenance")
		}
	}
	return nil
}

// for a DAG to be valid, it may not have a multiple branches from the same repo
// reachable by traveling edges bidirectionally. The reason is that this would complicate resolving
func (d *driver) validateDAGStructure(ctx context.Context, txnCtx *txncontext.TransactionContext, bs []*pfs.Branch) error {
	cache := make(map[string]*pfs.BranchInfo)
	getBranchInfo := func(b *pfs.Branch) (*pfs.BranchInfo, error) {
		if bi, ok := cache[pfsdb.BranchKey(b)]; ok {
			return bi, nil
		}
		bi, err := pfsdb.GetBranchInfoByName(ctx, txnCtx.SqlTx, b.Repo.Project.Name, b.Repo.Name, b.Repo.Type, b.Name)
		if err != nil {
			return nil, errors.Wrapf(err, "get branch info")
		}
		cache[pfsdb.BranchKey(b)] = bi
		return bi, nil
	}
	for _, b := range bs {
		dagBranches := make(map[string]*pfs.BranchInfo)
		bi, err := getBranchInfo(b)
		if err != nil {
			return errors.Wrapf(err, "loading branch info for %q during validation", b.String())
		}
		dagBranches[pfsdb.BranchKey(b)] = bi
		expanded := make(map[string]struct{}) // expanded branches
		for {
			hasExpanded := false
			for _, bi := range dagBranches {
				if _, ok := expanded[pfsdb.BranchKey(bi.Branch)]; ok {
					continue
				}
				hasExpanded = true
				expanded[pfsdb.BranchKey(bi.Branch)] = struct{}{}
				for _, b := range bi.Provenance {
					bi, err := getBranchInfo(b)
					if err != nil {
						return err
					}
					dagBranches[pfsdb.BranchKey(b)] = bi
				}
				for _, b := range bi.Subvenance {
					bi, err := getBranchInfo(b)
					if err != nil {
						return err
					}
					dagBranches[pfsdb.BranchKey(b)] = bi
				}
			}
			if !hasExpanded {
				break
			}
		}
		foundRepos := make(map[string]struct{})
		for _, bi := range dagBranches {
			if _, ok := foundRepos[bi.Branch.Repo.String()]; ok {
				return &pfsserver.ErrInvalidProvenanceStructure{Branch: bi.Branch}
			}
			foundRepos[bi.Branch.Repo.String()] = struct{}{}
		}
	}
	return nil
}

func newUserCommitInfo(txnCtx *txncontext.TransactionContext, branch *pfs.Branch) *pfs.CommitInfo {
	return &pfs.CommitInfo{
		Commit: &pfs.Commit{
			Branch: branch,
			Repo:   branch.Repo,
			Id:     txnCtx.CommitSetID,
		},
		Origin:  &pfs.CommitOrigin{Kind: pfs.OriginKind_USER},
		Started: txnCtx.Timestamp,
		Details: &pfs.CommitInfo_Details{},
	}
}

// createBranch creates a new branch or updates an existing branch (must be one
// or the other). Most importantly, it sets 'branch.DirectProvenance' to
// 'provenance' and then for all (downstream) branches, restores the invariant:
//
//	∀ b . b.Provenance = ∪ b'.Provenance (where b' ∈ b.DirectProvenance)
//
// This invariant is assumed to hold for all branches upstream of 'branch', but not
// for 'branch' itself once 'b.Provenance' has been set.
//
// i.e. up to one branch in a repo can be present within a DAG
func (d *driver) createBranch(ctx context.Context, txnCtx *txncontext.TransactionContext, branch *pfs.Branch, commit *pfs.Commit, provenance []*pfs.Branch, trigger *pfs.Trigger) error {
	// Validate arguments
	if branch == nil {
		return errors.New("branch cannot be nil")
	}
	if branch.Repo == nil {
		return errors.New("branch repo cannot be nil")
	}
	if err := d.validateTrigger(ctx, txnCtx, branch, trigger); err != nil {
		return err
	}
	if len(provenance) > 0 && trigger != nil {
		return errors.New("a branch cannot have both provenance and a trigger")
	}
	var err error
	if err := d.env.AuthServer.CheckRepoIsAuthorizedInTransaction(txnCtx, branch.Repo, auth.Permission_REPO_CREATE_BRANCH); err != nil {
		return errors.EnsureStack(err)
	}
	// Validate request
	var allBranches []*pfs.Branch
	allBranches = append(allBranches, provenance...)
	allBranches = append(allBranches, branch)
	for _, b := range allBranches {
		if err := ancestry.ValidateName(b.Name); err != nil {
			return err
		}
	}
	// Create any of the provenance branches that don't exist yet, and give them an empty commit
	if err := d.fillNewBranches(ctx, txnCtx, branch, provenance); err != nil {
		return err
	}
	// if the user passed a commit to point this branch at, resolve it
	var ci *pfs.CommitInfo
	if commit != nil {
		ci, err = d.resolveCommit(ctx, txnCtx.SqlTx, commit)
		if err != nil {
			return errors.Wrapf(err, "unable to inspect %s", commit)
		}
		commit = ci.Commit
	}
	// retrieve the current version of this branch and set its head if specified
	var oldProvenance []*pfs.Branch
	propagate := false
	branchInfo, err := pfsdb.GetBranchInfoByName(ctx, txnCtx.SqlTx, branch.Repo.Project.Name, branch.Repo.Name, branch.Repo.Type, branch.Name)
	if err != nil {
		if !errors.Is(pfsdb.ErrBranchNotFound{BranchKey: branch.Key()}, errors.Cause(err)) {
			return errors.Wrap(err, "create branch")
		}
		branchInfo = &pfs.BranchInfo{}
	}
	branchInfo.Branch = branch
	oldProvenance = branchInfo.DirectProvenance
	branchInfo.DirectProvenance = nil
	for _, provBranch := range provenance {
		if proto.Equal(provBranch.Repo, branch.Repo) {
			return errors.Errorf("repo %s cannot be in the provenance of its own branch", branch.Repo)
		}
		add(&branchInfo.DirectProvenance, provBranch)
	}
	if commit != nil {
		branchInfo.Head = commit
		propagate = true
	}
	// if we don't have a branch head, or the provenance has changed, add a new commit to the branch to capture the changed structure
	// the one edge case here, is that it's undesirable to add a commit in the case where provenance is completely removed...
	//
	// TODO(provenance): This sort of hurts Branch Provenance invariant. See if we can re-assess....
	if branchInfo.Head == nil || (!same(oldProvenance, provenance) && len(provenance) != 0) {
		c, err := d.makeEmptyCommit(ctx, txnCtx, branch, provenance, branchInfo.Head)
		if err != nil {
			return err
		}
		branchInfo.Head = c
		propagate = true
	}
	if trigger != nil && trigger.Branch != "" {
		branchInfo.Trigger = trigger
	}
	if _, err := pfsdb.UpsertBranch(ctx, txnCtx.SqlTx, branchInfo); err != nil {
		return errors.Wrap(err, "create branch")
	}
	// update the total provenance of this branch and all of its subvenant branches.
	// load all branches in the complete closure once and saves all of them.
	if err := d.computeBranchProvenance(ctx, txnCtx, branchInfo, oldProvenance); err != nil {
		return err
	}
	// propagate the head commit to 'branch'. This may also modify 'branch', by
	// creating a new HEAD commit if 'branch's provenance was changed and its
	// current HEAD commit has old provenance
	if propagate {
		return txnCtx.PropagateBranch(branch)
	}
	return nil
}

func (d *driver) inspectBranch(ctx context.Context, branch *pfs.Branch) (*pfs.BranchInfo, error) {
	branchInfo := &pfs.BranchInfo{}
	if err := d.txnEnv.WithReadContext(ctx, func(txnCtx *txncontext.TransactionContext) error {
		var err error
		branchInfo, err = d.inspectBranchInTransaction(ctx, txnCtx, branch)
		return err
	}); err != nil {
		return nil, err
	}
	return branchInfo, nil
}

func (d *driver) inspectBranchInTransaction(ctx context.Context, txnCtx *txncontext.TransactionContext, branch *pfs.Branch) (*pfs.BranchInfo, error) {
	// Validate arguments
	if branch == nil {
		return nil, errors.New("branch cannot be nil")
	}
	if branch.Repo == nil {
		return nil, errors.New("branch repo cannot be nil")
	}
	if branch.Repo.Project == nil {
		branch.Repo.Project = &pfs.Project{Name: "default"}
	}

	// Check that the user is logged in, but don't require any access level
	if _, err := txnCtx.WhoAmI(); err != nil {
		if !auth.IsErrNotActivated(err) {
			return nil, errors.Wrapf(grpcutil.ScrubGRPC(err), "error authenticating (must log in to inspect a branch)")
		}
	}

	result, err := pfsdb.GetBranchInfoByName(ctx, txnCtx.SqlTx, branch.Repo.Project.Name, branch.Repo.Name, branch.Repo.Type, branch.Name)
	if err != nil {
		return nil, errors.Wrap(err, "inspect branch in transaction")
	}
	return result, nil
}

func (d *driver) listBranch(ctx context.Context, reverse bool, cb func(*pfs.BranchInfo) error) error {
	if _, err := d.env.AuthServer.WhoAmI(ctx, &auth.WhoAmIRequest{}); err != nil && !auth.IsErrNotActivated(err) {
		return errors.EnsureStack(err)
	} else if err == nil {
		return errors.New("Cannot list branches from all repos with auth activated")
	}

	var bis []*pfs.BranchInfo
	sendBis := func() error {
		if !reverse {
			sort.Slice(bis, func(i, j int) bool { return len(bis[i].Provenance) < len(bis[j].Provenance) })
		} else {
			sort.Slice(bis, func(i, j int) bool { return len(bis[i].Provenance) > len(bis[j].Provenance) })
		}
		for i := range bis {
			if err := cb(bis[i]); err != nil {
				return err
			}
		}
		bis = nil
		return nil
	}

	lastRev := int64(-1)
	listCallback := func(branchInfoWithID pfsdb.BranchInfoWithID) error {
		if branchInfoWithID.Revision != lastRev {
			if err := sendBis(); err != nil {
				return errors.EnsureStack(err)
			}
			lastRev = branchInfoWithID.Revision
		}
		bis = append(bis, proto.Clone(branchInfoWithID.BranchInfo).(*pfs.BranchInfo))
		return nil
	}

	order := pfsdb.SortOrderDesc
	if reverse {
		order = pfsdb.SortOrderAsc
	}
	if err := dbutil.WithTx(ctx, d.env.DB, func(ctx context.Context, tx *pachsql.Tx) error {
		iter, err := pfsdb.NewBranchIterator(ctx, tx, 0, 100, nil, pfsdb.OrderByBranchColumn{Column: pfsdb.BranchColumnCreatedAt, Order: order},
			pfsdb.OrderByBranchColumn{Column: pfsdb.BranchColumnID, Order: order})
		if err != nil {
			return errors.Wrap(err, "list branch")
		}
		return stream.ForEach[pfsdb.BranchInfoWithID](ctx, iter, func(branchInfoWithID pfsdb.BranchInfoWithID) error {
			return errors.Wrap(listCallback(branchInfoWithID), "list branch")
		})
	}); err != nil {
		return err
	}
	return sendBis()
}

func (d *driver) listBranchInTransaction(ctx context.Context, txnCtx *txncontext.TransactionContext, repo *pfs.Repo, reverse bool, cb func(*pfs.BranchInfo) error) error {
	// Validate arguments
	if repo == nil {
		return errors.New("repo cannot be nil")
	}
	if err := d.env.AuthServer.CheckRepoIsAuthorizedInTransaction(txnCtx, repo, auth.Permission_REPO_LIST_BRANCH); err != nil {
		return errors.EnsureStack(err)
	}
	// Make sure that the repo exists
	if repo.Name != "" {
		if _, err := pfsdb.GetRepoByName(ctx, txnCtx.SqlTx, repo.Project.Name, repo.Name, repo.Type); err != nil {
			if pfsdb.IsErrRepoNotFound(err) {
				return pfsserver.ErrRepoNotFound{Repo: repo}
			}
			return errors.EnsureStack(err)
		}
	}
	order := pfsdb.SortOrderDesc
	if reverse {
		order = pfsdb.SortOrderAsc
	}
	iter, err := pfsdb.NewBranchIterator(ctx, txnCtx.SqlTx, 0, 100, &pfs.Branch{Repo: repo}, pfsdb.OrderByBranchColumn{Column: pfsdb.BranchColumnCreatedAt, Order: order},
		pfsdb.OrderByBranchColumn{Column: pfsdb.BranchColumnID, Order: order})
	if err != nil {
		return errors.Wrap(err, "list branch in transaction")
	}
	return errors.Wrap(stream.ForEach[pfsdb.BranchInfoWithID](ctx, iter, func(branchInfoWithID pfsdb.BranchInfoWithID) error {
		return cb(branchInfoWithID.BranchInfo)
	}), "list branch in transaction")
}

func (d *driver) deleteBranch(ctx context.Context, txnCtx *txncontext.TransactionContext, branch *pfs.Branch, force bool) error {
	// Validate arguments
	if branch == nil {
		return errors.New("branch cannot be nil")
	}
	if branch.Repo == nil {
		return errors.New("branch repo cannot be nil")
	}
	branch.Repo.EnsureProject()
	if err := d.env.AuthServer.CheckRepoIsAuthorizedInTransaction(txnCtx, branch.Repo, auth.Permission_REPO_DELETE_BRANCH); err != nil {
		return errors.EnsureStack(err)
	}
	// make sure repo exists.
	if _, err := pfsdb.GetRepoID(ctx, txnCtx.SqlTx, branch.Repo.Project.Name, branch.Repo.Name, branch.Repo.Type); err != nil {
		if !pfsdb.IsErrRepoNotFound(err) || !force {
			return errors.Wrapf(err, "repo %q does not exist", pfsdb.RepoKey(branch.Repo))
		}
	}
	branchInfo, err := pfsdb.GetBranchInfoByName(ctx, txnCtx.SqlTx, branch.Repo.Project.Name, branch.Repo.Name, branch.Repo.Type, branch.Name)
	if err != nil {
		if !errors.Is(pfsdb.ErrBranchNotFound{BranchKey: branch.Key()}, errors.Cause(err)) {
			return errors.Wrapf(err, "get branch %q", branch.Key())
		}
	}
	if branchInfo != nil && branchInfo.Branch != nil {
		if !force {
			if len(branchInfo.Subvenance) > 0 {
				return errors.Errorf("branch %s has %v as subvenance, deleting it would break those branches", branch.Name, branchInfo.Subvenance)
			}
		}
		// For provenant branches, remove this branch from subvenance
		for _, provBranch := range branchInfo.Provenance {
			provBranchInfo, err := pfsdb.GetBranchInfoByName(ctx, txnCtx.SqlTx, provBranch.Repo.Project.Name, provBranch.Repo.Name,
				provBranch.Repo.Type, provBranch.Name)
			if err != nil && !errors.Is(pfsdb.ErrBranchNotFound{BranchKey: provBranch.Key()}, errors.Cause(err)) {
				return errors.Wrap(err, "delete branch")
			}
			del(&provBranchInfo.Subvenance, branch)
			if _, err := pfsdb.UpsertBranch(ctx, txnCtx.SqlTx, provBranchInfo); err != nil {
				return errors.Wrap(err, "delete branch")
			}
		}
		// For subvenant branches, recalculate provenance
		for _, subvBranch := range branchInfo.Subvenance {
			subvBranchInfo, err := pfsdb.GetBranchInfoByName(ctx, txnCtx.SqlTx, subvBranch.Repo.Project.Name, subvBranch.Repo.Name,
				subvBranch.Repo.Type, subvBranch.Name)
			if err != nil && !errors.Is(pfsdb.ErrBranchNotFound{BranchKey: subvBranch.Key()}, errors.Cause(err)) {
				return errors.Wrap(err, "delete branch")
			}
			del(&subvBranchInfo.DirectProvenance, branch)
			if err := d.createBranch(ctx, txnCtx, subvBranch, nil, subvBranchInfo.DirectProvenance, nil); err != nil {
				return err
			}
		}
		branchID, err := pfsdb.GetBranchID(ctx, txnCtx.SqlTx, branch)
		if err != nil {
			return errors.Wrapf(err, "delete branch")
		}
		if err := pfsdb.DeleteBranch(ctx, txnCtx.SqlTx, branchID); err != nil {
			return errors.Wrapf(err, "delete branch")
		}
	}
	txnCtx.DeleteBranch(branch)
	return nil
}

func (d *driver) deleteAll(ctx context.Context) error {
	return d.txnEnv.WithWriteContext(ctx, func(txnCtx *txncontext.TransactionContext) error {
		if _, err := d.deleteReposInTransaction(ctx, txnCtx, nil); err != nil {
			return errors.Wrap(err, "could not delete all repos")
		}
		if err := d.listProjectInTransaction(ctx, txnCtx, func(pi *pfs.ProjectInfo) error {
			return errors.Wrapf(d.deleteProject(ctx, txnCtx, pi.Project, true), "delete project %q", pi.Project.String())
		}); err != nil {
			return err
		} // now that the cluster is empty, recreate the default project
		return d.createProjectInTransaction(ctx, txnCtx, &pfs.CreateProjectRequest{Project: &pfs.Project{Name: "default"}})
	})
}

// only transform source repos and spouts get a closed commit
func (d *driver) makeEmptyCommit(ctx context.Context, txnCtx *txncontext.TransactionContext, branch *pfs.Branch, directProvenance []*pfs.Branch, parent *pfs.Commit) (*pfs.Commit, error) {
	// Input repos and spouts want a closed head commit, so decide if we leave
	// it open by the presence of branch provenance.  If it's only provenant on
	// a spec repo, we assume it's a spout and close the commit.
	closed := true
	for _, prov := range directProvenance {
		if prov.Repo.Type != pfs.SpecRepoType {
			closed = false
			break
		}
	}
	commit := branch.NewCommit(txnCtx.CommitSetID)
	commit.Repo = branch.Repo
	commitInfo := &pfs.CommitInfo{
		Commit:  commit,
		Origin:  &pfs.CommitOrigin{Kind: pfs.OriginKind_AUTO},
		Started: txnCtx.Timestamp,
	}
	if closed {
		commitInfo.Finishing = txnCtx.Timestamp
		commitInfo.Finished = txnCtx.Timestamp
		commitInfo.Details = &pfs.CommitInfo_Details{}
		total, err := d.storage.Filesets.ComposeTx(txnCtx.SqlTx, nil, defaultTTL)
		if err != nil {
			return nil, err
		}
		if err := d.commitStore.SetTotalFileSetTx(txnCtx.SqlTx, commit, *total); err != nil {
			return nil, errors.EnsureStack(err)
		}
	}
	if err := d.addCommit(ctx, txnCtx, commitInfo, parent, directProvenance, false /* needsFinishedParent */); err != nil {
		return nil, err
	}
	return commit, nil
}

func (d *driver) putCache(ctx context.Context, key string, value *anypb.Any, fileSetIds []fileset.ID, tag string) error {
	return d.cache.Put(ctx, key, value, fileSetIds, tag)
}

func (d *driver) getCache(ctx context.Context, key string) (*anypb.Any, error) {
	return d.cache.Get(ctx, key)
}

func (d *driver) clearCache(ctx context.Context, tagPrefix string) error {
	return d.cache.Clear(ctx, tagPrefix)
}

// TODO: Is this really necessary?
type branchSet []*pfs.Branch

func (b *branchSet) search(branch *pfs.Branch) (int, bool) {
	key := pfsdb.BranchKey(branch)
	i := sort.Search(len(*b), func(i int) bool {
		return pfsdb.BranchKey((*b)[i]) >= key
	})
	if i == len(*b) {
		return i, false
	}
	return i, pfsdb.BranchKey((*b)[i]) == pfsdb.BranchKey(branch)
}

func (b *branchSet) add(branch *pfs.Branch) {
	i, ok := b.search(branch)
	if !ok {
		*b = append(*b, nil)
		copy((*b)[i+1:], (*b)[i:])
		(*b)[i] = branch
	}
}

func add(bs *[]*pfs.Branch, branch *pfs.Branch) {
	(*branchSet)(bs).add(branch)
}

func (b *branchSet) del(branch *pfs.Branch) {
	i, ok := b.search(branch)
	if ok {
		copy((*b)[i:], (*b)[i+1:])
		(*b)[len((*b))-1] = nil
		*b = (*b)[:len((*b))-1]
	}
}

func del(bs *[]*pfs.Branch, branch *pfs.Branch) {
	(*branchSet)(bs).del(branch)
}

func (b *branchSet) has(branch *pfs.Branch) bool {
	_, ok := b.search(branch)
	return ok
}

func has(bs *[]*pfs.Branch, branch *pfs.Branch) bool {
	return (*branchSet)(bs).has(branch)
}

func same(bs []*pfs.Branch, branches []*pfs.Branch) bool {
	if len(bs) != len(branches) {
		return false
	}
	for _, br := range branches {
		if !has(&bs, br) {
			return false
		}
	}
	return true
}<|MERGE_RESOLUTION|>--- conflicted
+++ resolved
@@ -476,22 +476,11 @@
 		return errors.Wrap(err, "delete repo info")
 	}
 	// Similarly with commits
-<<<<<<< HEAD
-=======
-<<<<<<< Updated upstream
-	if err := d.commits.ReadWrite(txnCtx.SqlTx).DeleteByIndex(pfsdb.CommitsRepoIndex, pfsdb.RepoKey(ri.Repo)); err != nil {
-		return errors.EnsureStack(err)
-=======
->>>>>>> 7f82fec0
 	// todo(fahad): write delete
 	for _, commitInfo := range commitInfos {
 		if err := pfsdb.DeleteCommit(ctx, txnCtx.SqlTx, commitInfo.Commit); err != nil {
 			return errors.Wrap(err, "delete repo info")
 		}
-<<<<<<< HEAD
-=======
->>>>>>> Stashed changes
->>>>>>> 7f82fec0
 	}
 	//if err := d.commits.ReadWrite(txnCtx.SqlTx).DeleteByIndex(pfsdb.CommitsRepoIndex, pfsdb.RepoKey(ri.Repo)); err != nil {
 	//	return errors.EnsureStack(err)
