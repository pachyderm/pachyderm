package server

import (
	"context"
	"fmt"
	"path"
	"time"

	"go.uber.org/zap"
	"golang.org/x/sync/errgroup"
	"google.golang.org/protobuf/types/known/durationpb"

	"github.com/pachyderm/pachyderm/v2/src/internal/backoff"
	v2_8_0 "github.com/pachyderm/pachyderm/v2/src/internal/clusterstate/v2.8.0"
	col "github.com/pachyderm/pachyderm/v2/src/internal/collection"
	"github.com/pachyderm/pachyderm/v2/src/internal/consistenthashing"
	"github.com/pachyderm/pachyderm/v2/src/internal/cronutil"
	"github.com/pachyderm/pachyderm/v2/src/internal/dbutil"
	"github.com/pachyderm/pachyderm/v2/src/internal/dlock"
	"github.com/pachyderm/pachyderm/v2/src/internal/errors"
	"github.com/pachyderm/pachyderm/v2/src/internal/log"
	"github.com/pachyderm/pachyderm/v2/src/internal/middleware/auth"
	"github.com/pachyderm/pachyderm/v2/src/internal/pachsql"
	"github.com/pachyderm/pachyderm/v2/src/internal/pctx"
	"github.com/pachyderm/pachyderm/v2/src/internal/pfsdb"
	"github.com/pachyderm/pachyderm/v2/src/internal/protoutil"
	"github.com/pachyderm/pachyderm/v2/src/internal/storage/chunk"
	"github.com/pachyderm/pachyderm/v2/src/internal/storage/fileset"
	"github.com/pachyderm/pachyderm/v2/src/internal/stream"
	"github.com/pachyderm/pachyderm/v2/src/internal/task"
	"github.com/pachyderm/pachyderm/v2/src/internal/transactionenv/txncontext"
	"github.com/pachyderm/pachyderm/v2/src/internal/watch"
	"github.com/pachyderm/pachyderm/v2/src/internal/watch/postgres"
	"github.com/pachyderm/pachyderm/v2/src/pfs"
	pfsserver "github.com/pachyderm/pachyderm/v2/src/server/pfs"
)

const (
	masterLockPath = "pfs-master-lock"
)

func (d *driver) master(ctx context.Context) {
	ctx = auth.AsInternalUser(ctx, "pfs-master")
	backoff.RetryUntilCancel(ctx, func() error { //nolint:errcheck
		eg, ctx := errgroup.WithContext(ctx)
		trackerPeriod := time.Second * time.Duration(d.env.StorageConfig.StorageGCPeriod)
		if trackerPeriod <= 0 {
			log.Info(ctx, "Skipping Storage GC")
		} else {
			eg.Go(func() error {
				lock := dlock.NewDLock(d.etcdClient, path.Join(d.prefix, masterLockPath, "storage-gc"))
				log.Info(ctx, "Starting Storage GC", zap.Duration("period", trackerPeriod))
				ctx, err := lock.Lock(ctx)
				if err != nil {
					return errors.EnsureStack(err)
				}
				defer func() {
					if err := lock.Unlock(ctx); err != nil {
						log.Error(ctx, "error unlocking in pfs master (storage gc)", zap.Error(err))
					}
				}()
				gc := d.storage.Filesets.NewGC(trackerPeriod)
				return gc.RunForever(pctx.Child(ctx, "storage-gc"))
			})
		}
		chunkPeriod := time.Second * time.Duration(d.env.StorageConfig.StorageChunkGCPeriod)
		if chunkPeriod <= 0 {
			log.Info(ctx, "Skipping Chunk Storage GC")
		} else {
			eg.Go(func() error {
				lock := dlock.NewDLock(d.etcdClient, path.Join(d.prefix, masterLockPath, "chunk-gc"))
				log.Info(ctx, "Starting Chunk Storage GC", zap.Duration("period", chunkPeriod))
				ctx, err := lock.Lock(ctx)
				if err != nil {
					return errors.EnsureStack(err)
				}
				defer func() {
					if err := lock.Unlock(ctx); err != nil {
						log.Error(ctx, "error unlocking in pfs master (chunk gc)", zap.Error(err))
					}
				}()
				gc := chunk.NewGC(d.storage.Chunks, chunkPeriod)
				return gc.RunForever(pctx.Child(ctx, "chunk-gc"))
			})
		}
		eg.Go(func() error {
			return d.watchRepos(ctx)
		})
		return errors.EnsureStack(eg.Wait())
	}, backoff.NewInfiniteBackOff(), func(err error, d time.Duration) error {
		log.Error(ctx, "error in pfs master; restarting", zap.Error(err), zap.Duration("retryAfter", d))
		return nil
	})
}

func (d *driver) watchRepos(ctx context.Context) error {
	ctx, cancel := pctx.WithCancel(ctx)
	defer cancel()
	repos := make(map[pachsql.ID]context.CancelFunc)
	defer func() {
		for _, cancel := range repos {
			cancel()
		}
	}()
	return consistenthashing.WithRing(ctx, d.etcdClient, path.Join(d.prefix, masterLockPath, "ring"),
		func(ctx context.Context, ring *consistenthashing.Ring) error {
			// watch for new repo events.
			watcher, err := postgres.NewWatcher(d.env.DB, d.env.Listener, masterLockPath, v2_8_0.ReposChannelName)
			if err != nil {
				return errors.Wrap(err, "new watcher")
			}
			defer watcher.Close()
			var eg errgroup.Group
			eg.Go(func() error {
				for {
					select {
					case event, ok := <-watcher.Watch():
						if !ok {
							return errors.Wrap(fmt.Errorf("unexpected close on events channel"), "watch repo events")
						}
						if err := d.manageRepos(ctx, ring, repos, event); err != nil {
							return errors.Wrap(err, "watch repo event")
						}
					case <-ctx.Done():
						return nil
					}
				}
			})
			// Get existing entries.
			existingRepos := make([]*postgres.Event, 0)
			if err := dbutil.WithTx(ctx, d.env.DB, func(ctx context.Context, tx *pachsql.Tx) error {
				iter, err := pfsdb.ListRepo(ctx, tx)
				if err != nil {
					return errors.Wrap(err, "create list repo iterator")
				}
				return errors.Wrap(stream.ForEach[pfsdb.RepoPair](ctx, iter, func(repoPair pfsdb.RepoPair) error {
					event := &postgres.Event{
<<<<<<< HEAD
						Id:        rowID,
=======
						Id:        uint64(repoPair.ID),
>>>>>>> 145da4c2
						EventType: postgres.EventInsert,
					}
					existingRepos = append(existingRepos, event)
					return nil
				}), "for each repo")
			}, dbutil.WithReadOnly()); err != nil {
				return errors.Wrap(err, "list repos")
			}
			for _, event := range existingRepos {
				if err := d.manageRepos(ctx, ring, repos, event); err != nil {
					return errors.Wrap(err, "manage repos for existing entries")
				}
			}
			return errors.Wrap(eg.Wait(), "waiting for manageRepos goroutines to finish")
		},
	)
}

func (d *driver) manageRepos(ctx context.Context, ring *consistenthashing.Ring, repos map[pachsql.ID]context.CancelFunc, ev *postgres.Event) error {
	if ev.Err != nil {
		return ev.Err
	}
	lockPrefix := path.Join("repos", fmt.Sprintf("%d", ev.Id))
	if ev.EventType == postgres.EventDelete {
		if cancel, ok := repos[ev.Id]; ok {
			if err := ring.Unlock(lockPrefix); err != nil {
				return err
			}
			cancel()
			delete(repos, ev.Id)
		}
		return nil
	}
	if _, ok := repos[ev.Id]; ok {
		return nil
	}
	var repo *pfs.RepoInfo
	var err error
	if err := dbutil.WithTx(ctx, d.env.DB, func(ctx context.Context, tx *pachsql.Tx) error {
		repo, err = pfsdb.GetRepo(ctx, tx, pfsdb.RepoID(ev.Id))
		return errors.Wrap(err, "get repo from event id")
	}, dbutil.WithReadOnly()); err != nil {
		return errors.Wrap(err, "get repo")
	}
	key := pfsdb.RepoKey(repo.Repo)
	ctx, cancel := pctx.WithCancel(ctx)
	repos[ev.Id] = cancel
	go func() {
		log.Info(ctx, fmt.Sprintf("starting manageRepos routines for repo:%v, id:%v", key, ev.Id))
		backoff.RetryUntilCancel(ctx, func() (retErr error) { //nolint:errcheck
			ctx, cancel := pctx.WithCancel(ctx)
			defer cancel()
			var err error
			ctx, err = ring.Lock(ctx, lockPrefix)
			if err != nil {
				return errors.Wrap(err, "locking repo lock")
			}
			defer errors.Invoke1(&retErr, ring.Unlock, lockPrefix, "unlocking repo lock")
			var eg errgroup.Group
			eg.Go(func() error {
				return backoff.RetryUntilCancel(ctx, func() error {
					return d.manageBranches(ctx, key)
				}, backoff.NewInfiniteBackOff(), func(err error, d time.Duration) error {
					log.Error(ctx, "managing branches", zap.String("repo", key), zap.Error(err), zap.Duration("retryAfter", d))
					return nil
				})
			})
			eg.Go(func() error {
				return backoff.RetryUntilCancel(ctx, func() error {
					return d.finishRepoCommits(ctx, key)
				}, backoff.NewInfiniteBackOff(), func(err error, d time.Duration) error {
					log.Error(ctx, "finishing repo commits", zap.String("repo", key), zap.Error(err), zap.Duration("retryAfter", d))
					return nil
				})
			})
			return errors.EnsureStack(eg.Wait())
		}, backoff.NewInfiniteBackOff(), func(err error, d time.Duration) error {
			log.Error(ctx, "managing repo", zap.String("repo", key), zap.Error(err), zap.Duration("retryAfter", d))
			return nil
		})
	}()
	return nil
}

func (d *driver) manageBranches(ctx context.Context, repoKey string) error {
	ctx, cancel := pctx.WithCancel(ctx)
	defer cancel()
	type cronTrigger struct {
		cancel context.CancelFunc
		spec   string
	}
	cronTriggers := make(map[string]*cronTrigger)
	defer func() {
		for _, ct := range cronTriggers {
			ct.cancel()
		}
	}()
	return d.branches.ReadOnly(ctx).WatchByIndexF(pfsdb.BranchesRepoIndex, repoKey, func(ev *watch.Event) error {
		if ev.Type == watch.EventError {
			return ev.Err
		}
		key := string(ev.Key)
		if ev.Type == watch.EventDelete {
			if ct, ok := cronTriggers[key]; ok {
				ct.cancel()
				delete(cronTriggers, key)
			}
			return nil
		}
		branchInfo, err := d.inspectBranch(ctx, pfsdb.ParseBranch(key))
		if err != nil {
			return err
		}
		// Only create a new goroutine if one doesn't already exist or the spec changed.
		if ct, ok := cronTriggers[key]; ok {
			if branchInfo.Trigger != nil && ct.spec == branchInfo.Trigger.CronSpec {
				return nil
			}
			ct.cancel()
			delete(cronTriggers, key)
		}
		if branchInfo.Trigger == nil || branchInfo.Trigger.CronSpec == "" {
			return nil
		}
		ctx, cancel := pctx.WithCancel(ctx)
		cronTriggers[key] = &cronTrigger{
			cancel: cancel,
			spec:   branchInfo.Trigger.CronSpec,
		}
		go func() {
			backoff.RetryUntilCancel(ctx, func() error { //nolint:errcheck
				return d.runCronTrigger(ctx, branchInfo.Branch)
			}, backoff.NewInfiniteBackOff(), func(err error, d time.Duration) error {
				log.Error(ctx, "error running cron trigger", zap.String("branch", key), zap.Error(err), zap.Duration("retryAfter", d))
				return nil
			})
		}()
		return nil
	})
}

func (d *driver) runCronTrigger(ctx context.Context, branch *pfs.Branch) error {
	branchInfo, err := d.inspectBranch(ctx, branch)
	if err != nil {
		return err
	}
	schedule, err := cronutil.ParseCronExpression(branchInfo.Trigger.CronSpec)
	if err != nil {
		return err
	}
	// Use the current head commit start time as the previous tick.
	// This prevents the timer from restarting if the master restarts.
	ci, err := d.inspectCommit(ctx, branchInfo.Head, pfs.CommitState_STARTED)
	if err != nil {
		return err
	}
	prev := protoutil.MustTime(ci.Started)
	for {
		next := schedule.Next(prev)
		if next.IsZero() {
			log.Debug(ctx, "no more scheduled ticks; exiting loop")
			return nil
		}
		log.Info(ctx, "waiting for next cron tick", zap.Time("next", next), zap.Time("prev", prev))
		select {
		case <-time.After(time.Until(next)):
		case <-ctx.Done():
			return errors.EnsureStack(context.Cause(ctx))
		}
		if err := d.txnEnv.WithWriteContext(ctx, func(txnCtx *txncontext.TransactionContext) error {
			trigBI, err := d.inspectBranchInTransaction(txnCtx, branchInfo.Branch.Repo.NewBranch(branchInfo.Trigger.Branch))
			if err != nil {
				return err
			}
			var bi pfs.BranchInfo
			if err := d.branches.ReadWrite(txnCtx.SqlTx).Update(branchInfo.Branch, &bi, func() error {
				bi.Head = trigBI.Head
				return nil
			}); err != nil {
				return errors.EnsureStack(err)
			}
			return txnCtx.PropagateBranch(bi.Branch)
		}); err != nil {
			return err
		}
		log.Info(ctx, "cron tick completed", zap.Time("next", next))
		prev = next
	}
}

func (d *driver) finishRepoCommits(ctx context.Context, repoKey string) error {
	return errors.EnsureStack(d.commits.ReadOnly(ctx).WatchByIndexF(pfsdb.CommitsRepoIndex, repoKey, func(ev *watch.Event) error {
		if ev.Type == watch.EventError {
			return ev.Err
		}
		var key string
		commitInfo := &pfs.CommitInfo{}
		if err := ev.Unmarshal(&key, commitInfo); err != nil {
			return err
		}
		if commitInfo.Finishing == nil || commitInfo.Finished != nil {
			return nil
		}
		commit := commitInfo.Commit
		cache := d.newCache(pfsdb.CommitKey(commit))
		defer func() {
			if err := cache.clear(ctx); err != nil {
				log.Error(ctx, "errored clearing compaction cache", zap.Error(err))
			}
		}()
		return log.LogStep(ctx, "finishCommit", func(ctx context.Context) error {
			return backoff.RetryUntilCancel(ctx, func() error {
				// In the case where a commit is squashed between retries (commit not found), the master can return.
				if _, err := d.getCommit(ctx, commit); err != nil {
					if pfsserver.IsCommitNotFoundErr(err) {
						return nil
					}
					return err
				}
				// Skip compaction / validation for errored commits.
				if commitInfo.Error != "" {
					return d.finalizeCommit(ctx, commit, "", nil, nil)
				}
				compactor := newCompactor(d.storage.Filesets, d.env.StorageConfig.StorageCompactionMaxFanIn)
				taskDoer := d.env.TaskService.NewDoer(StorageTaskNamespace, commit.Id, cache)
				return errors.EnsureStack(d.storage.Filesets.WithRenewer(ctx, defaultTTL, func(ctx context.Context, renewer *fileset.Renewer) error {
					start := time.Now()
					// Compacting the diff before getting the total allows us to compose the
					// total file set so that it includes the compacted diff.
					if err := log.LogStep(ctx, "compactDiffFileSet", func(ctx context.Context) error {
						_, err := d.compactDiffFileSet(ctx, compactor, taskDoer, renewer, commit)
						return err
					}); err != nil {
						return err
					}
					var totalId *fileset.ID
					var err error
					if err := log.LogStep(ctx, "compactTotalFileSet", func(ctx context.Context) error {
						totalId, err = d.compactTotalFileSet(ctx, compactor, taskDoer, renewer, commit)
						return err
					}); err != nil {
						return err
					}
					details := &pfs.CommitInfo_Details{
						CompactingTime: durationpb.New(time.Since(start)),
					}
					// Validate the commit.
					start = time.Now()
					var validationError string
					if err := log.LogStep(ctx, "validateCommit", func(ctx context.Context) error {
						var err error
						validationError, details.SizeBytes, err = compactor.Validate(ctx, taskDoer, *totalId)
						return err
					}); err != nil {
						return err
					}
					details.ValidatingTime = durationpb.New(time.Since(start))
					// Finish the commit.
					return d.finalizeCommit(ctx, commit, validationError, details, totalId)
				}))
			}, backoff.NewInfiniteBackOff(), func(err error, d time.Duration) error {
				log.Error(ctx, "error finishing commit", zap.Error(err), zap.Duration("retryAfter", d))
				return nil
			})
		}, zap.Bool("finishing", true), log.Proto("commit", commitInfo.Commit), zap.String("repo", key))
	}, watch.WithSort(col.SortByCreateRevision, col.SortAscend), watch.IgnoreDelete))
}

func (d *driver) compactDiffFileSet(ctx context.Context, compactor *compactor, doer task.Doer, renewer *fileset.Renewer, commit *pfs.Commit) (*fileset.ID, error) {
	id, err := d.commitStore.GetDiffFileSet(ctx, commit)
	if err != nil {
		return nil, errors.EnsureStack(err)
	}
	if err := renewer.Add(ctx, *id); err != nil {
		return nil, err
	}
	diffId, err := compactor.Compact(ctx, doer, []fileset.ID{*id}, defaultTTL)
	if err != nil {
		return nil, err
	}
	return diffId, errors.EnsureStack(d.commitStore.SetDiffFileSet(ctx, commit, *diffId))
}

func (d *driver) compactTotalFileSet(ctx context.Context, compactor *compactor, doer task.Doer, renewer *fileset.Renewer, commit *pfs.Commit) (*fileset.ID, error) {
	id, err := d.getFileSet(ctx, commit)
	if err != nil {
		return nil, errors.EnsureStack(err)
	}
	if err := renewer.Add(ctx, *id); err != nil {
		return nil, err
	}
	totalId, err := compactor.Compact(ctx, doer, []fileset.ID{*id}, defaultTTL)
	if err != nil {
		return nil, err
	}
	if err := errors.EnsureStack(d.commitStore.SetTotalFileSet(ctx, commit, *totalId)); err != nil {
		return nil, err
	}
	return totalId, nil
}

func (d *driver) finalizeCommit(ctx context.Context, commit *pfs.Commit, validationError string, details *pfs.CommitInfo_Details, totalId *fileset.ID) error {
	return log.LogStep(ctx, "finalizeCommit", func(ctx context.Context) error {
		return d.txnEnv.WithWriteContext(ctx, func(txnCtx *txncontext.TransactionContext) error {
			commitInfo := &pfs.CommitInfo{}
			if err := d.commits.ReadWrite(txnCtx.SqlTx).Update(pfsdb.CommitKey(commit), commitInfo, func() error {
				commitInfo.Finished = txnCtx.Timestamp
				if details != nil {
					commitInfo.SizeBytesUpperBound = details.SizeBytes
				}
				if commitInfo.Error == "" {
					commitInfo.Error = validationError
				}
				commitInfo.Details = details
				return nil
			}); err != nil {
				return errors.EnsureStack(err)
			}
			if commitInfo.Commit.Repo.Type == pfs.UserRepoType {
				txnCtx.FinishJob(commitInfo)
			}
			if commitInfo.Error == "" {
				return d.triggerCommit(txnCtx, commitInfo)
			}
			return nil
		})
	})
}<|MERGE_RESOLUTION|>--- conflicted
+++ resolved
@@ -96,7 +96,7 @@
 func (d *driver) watchRepos(ctx context.Context) error {
 	ctx, cancel := pctx.WithCancel(ctx)
 	defer cancel()
-	repos := make(map[pachsql.ID]context.CancelFunc)
+	repos := make(map[pfsdb.RepoID]context.CancelFunc)
 	defer func() {
 		for _, cancel := range repos {
 			cancel()
@@ -135,11 +135,7 @@
 				}
 				return errors.Wrap(stream.ForEach[pfsdb.RepoPair](ctx, iter, func(repoPair pfsdb.RepoPair) error {
 					event := &postgres.Event{
-<<<<<<< HEAD
-						Id:        rowID,
-=======
 						Id:        uint64(repoPair.ID),
->>>>>>> 145da4c2
 						EventType: postgres.EventInsert,
 					}
 					existingRepos = append(existingRepos, event)
@@ -158,35 +154,36 @@
 	)
 }
 
-func (d *driver) manageRepos(ctx context.Context, ring *consistenthashing.Ring, repos map[pachsql.ID]context.CancelFunc, ev *postgres.Event) error {
+func (d *driver) manageRepos(ctx context.Context, ring *consistenthashing.Ring, repos map[pfsdb.RepoID]context.CancelFunc, ev *postgres.Event) error {
 	if ev.Err != nil {
 		return ev.Err
 	}
+	eventID := pfsdb.RepoID(ev.Id)
 	lockPrefix := path.Join("repos", fmt.Sprintf("%d", ev.Id))
 	if ev.EventType == postgres.EventDelete {
-		if cancel, ok := repos[ev.Id]; ok {
+		if cancel, ok := repos[eventID]; ok {
 			if err := ring.Unlock(lockPrefix); err != nil {
 				return err
 			}
 			cancel()
-			delete(repos, ev.Id)
+			delete(repos, eventID)
 		}
 		return nil
 	}
-	if _, ok := repos[ev.Id]; ok {
+	if _, ok := repos[eventID]; ok {
 		return nil
 	}
 	var repo *pfs.RepoInfo
 	var err error
 	if err := dbutil.WithTx(ctx, d.env.DB, func(ctx context.Context, tx *pachsql.Tx) error {
-		repo, err = pfsdb.GetRepo(ctx, tx, pfsdb.RepoID(ev.Id))
+		repo, err = pfsdb.GetRepo(ctx, tx, eventID)
 		return errors.Wrap(err, "get repo from event id")
 	}, dbutil.WithReadOnly()); err != nil {
 		return errors.Wrap(err, "get repo")
 	}
 	key := pfsdb.RepoKey(repo.Repo)
 	ctx, cancel := pctx.WithCancel(ctx)
-	repos[ev.Id] = cancel
+	repos[eventID] = cancel
 	go func() {
 		log.Info(ctx, fmt.Sprintf("starting manageRepos routines for repo:%v, id:%v", key, ev.Id))
 		backoff.RetryUntilCancel(ctx, func() (retErr error) { //nolint:errcheck
