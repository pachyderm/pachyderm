--- conflicted
+++ resolved
@@ -179,37 +179,6 @@
 	return errors.EnsureStack(err)
 }
 
-<<<<<<< HEAD
-// TODO(2.0 optional): Improve the performance of this by doing a logarithmic lookup per new file,
-// rather than a linear scan through all of the files.
-func (d *driver) validate(ctx context.Context, id *fileset.ID) (int64, string, error) {
-	fs, err := d.storage.Open(ctx, []fileset.ID{*id})
-	if err != nil {
-		return 0, "", err
-	}
-	var prev *index.Index
-	var size int64
-	var validationError string
-	if err := fs.Iterate(ctx, func(f fileset.File) error {
-		idx := f.Index()
-		if prev != nil && validationError == "" {
-			if idx.Path == prev.Path {
-				validationError = fmt.Sprintf("duplicate path output by different datums (%v from %v and %v from %v)", prev.Path, prev.File.Datum, idx.Path, idx.File.Datum)
-			} else if strings.HasPrefix(idx.Path, prev.Path+"/") {
-				validationError = fmt.Sprintf("file / directory path collision (%v)", idx.Path)
-			}
-		}
-		prev = idx
-		size += index.SizeBytes(idx)
-		return nil
-	}); err != nil {
-		return 0, "", err
-	}
-	return size, validationError, nil
-}
-
-=======
->>>>>>> dd4b95b1
 func (d *driver) finalizeCommit(ctx context.Context, commit *pfs.Commit, validationError string, details *pfs.CommitInfo_Details, totalId *fileset.ID) error {
 	return miscutil.LogStep(ctx, fmt.Sprintf("finalizing commit %v", commit), func() error {
 		return d.txnEnv.WithWriteContext(ctx, func(txnCtx *txncontext.TransactionContext) error {
