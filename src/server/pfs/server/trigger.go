package server

import (
	"time"

	units "github.com/docker/go-units"
	"github.com/gogo/protobuf/types"
	"github.com/robfig/cron"

	col "github.com/pachyderm/pachyderm/v2/src/internal/collection"
	"github.com/pachyderm/pachyderm/v2/src/internal/errors"
	"github.com/pachyderm/pachyderm/v2/src/internal/pfsdb"
	"github.com/pachyderm/pachyderm/v2/src/internal/transactionenv/txncontext"
	"github.com/pachyderm/pachyderm/v2/src/pfs"
)

// triggerCommit is called when a commit is finished, it updates branches in
// the repo if they trigger on the change
func (d *driver) triggerCommit(
	txnCtx *txncontext.TransactionContext,
	commit *pfs.Commit,
) error {
	repoInfo := &pfs.RepoInfo{}
	if err := d.repos.ReadWrite(txnCtx.SqlTx).Get(pfsdb.RepoKey(commit.Branch.Repo), repoInfo); err != nil {
		return err
	}
	commitInfo := &pfs.CommitInfo{}
	if err := d.commits.ReadWrite(txnCtx.SqlTx).Get(pfsdb.CommitKey(commit), commitInfo); err != nil {
		return err
	}

	// Track any branches that are triggered and their new (alias) head commit
	triggeredBranches := map[string]*pfs.CommitInfo{}
	triggeredBranches[commitInfo.Commit.Branch.Name] = commitInfo

	var triggerBranch func(branch *pfs.Branch) (*pfs.CommitInfo, error)
	triggerBranch = func(branch *pfs.Branch) (*pfs.CommitInfo, error) {
		if newHead, ok := triggeredBranches[branch.Name]; ok {
			return newHead, nil
		}

		bi := &pfs.BranchInfo{}
		if err := d.branches.ReadWrite(txnCtx.SqlTx).Get(pfsdb.BranchKey(branch), bi); err != nil {
			return nil, err
		}

		triggeredBranches[branch.Name] = nil
		if bi.Trigger != nil {
<<<<<<< HEAD
			newHead, err := triggerBranch(client.NewBranch(commit.Branch.Repo.Name, bi.Trigger.Branch))
			if err != nil && !col.IsErrNotFound(err) {
				return nil, err
=======
			if err := triggerBranch(commit.Branch.Repo.NewBranch(bi.Trigger.Branch)); err != nil && !col.IsErrNotFound(err) {
				return err
>>>>>>> 199ccf3e
			}

			if newHead != nil {
				var oldHead *pfs.CommitInfo
				if bi.Head != nil {
					oldHead = &pfs.CommitInfo{}
					if err := d.commits.ReadWrite(txnCtx.SqlTx).Get(pfsdb.CommitKey(bi.Head), oldHead); err != nil {
						return nil, err
					}
				}

				triggered, err := d.isTriggered(txnCtx, bi.Trigger, oldHead, newHead)
				if err != nil {
					return nil, err
				}

				if triggered {
					aliasCommit, err := d.aliasCommit(txnCtx, newHead.Commit, bi.Branch)
					if err != nil {
						return nil, err
					}
					triggeredBranches[branch.Name] = aliasCommit
					if err := txnCtx.PropagateBranch(bi.Branch); err != nil {
						return nil, err
					}
				}
			}
		}
		return nil, nil
	}
	for _, b := range repoInfo.Branches {
		if _, err := triggerBranch(b); err != nil {
			return err
		}
	}
	return nil
}

// isTriggered checks to see if a branch should be updated from oldHead to
// newHead based on a trigger.
func (d *driver) isTriggered(txnCtx *txncontext.TransactionContext, t *pfs.Trigger, oldHead, newHead *pfs.CommitInfo) (bool, error) {
	result := t.All
	merge := func(cond bool) {
		if t.All {
			result = result && cond
		} else {
			result = result || cond
		}
	}
	if t.Size_ != "" {
		size, err := units.FromHumanSize(t.Size_)
		if err != nil {
			// Shouldn't be possible to error here since we validate on ingress
			return false, errors.EnsureStack(err)
		}
		var oldSize uint64
		if oldHead != nil {
			oldSize = oldHead.SizeBytes
		}
		merge(int64(newHead.SizeBytes-oldSize) >= size)
	}
	if t.CronSpec != "" {
		// Shouldn't be possible to error here since we validate on ingress
		schedule, err := cron.ParseStandard(t.CronSpec)
		if err != nil {
			// Shouldn't be possible to error here since we validate on ingress
			return false, errors.EnsureStack(err)
		}
		var oldTime, newTime time.Time
		if oldHead != nil && oldHead.Finished != nil {
			oldTime, err = types.TimestampFromProto(oldHead.Finished)
			if err != nil {
				return false, errors.EnsureStack(err)
			}
		}
		if newHead.Finished != nil {
			newTime, err = types.TimestampFromProto(newHead.Finished)
			if err != nil {
				return false, errors.EnsureStack(err)
			}
		}
		merge(schedule.Next(oldTime).Before(newTime))
	}
	if t.Commits != 0 {
		ci := newHead
		var commits int64
		for commits < t.Commits {
			commits++
			if ci.ParentCommit != nil && (oldHead == nil || oldHead.Commit.ID != ci.ParentCommit.ID) {
				var err error
				ci, err = d.inspectCommit(txnCtx.ClientContext, ci.ParentCommit, pfs.CommitState_STARTED)
				if err != nil {
					return false, err
				}
			} else {
				break
			}
		}
		merge(commits == t.Commits)
	}
	return result, nil
}

// validateTrigger returns an error if a trigger is invalid
func (d *driver) validateTrigger(txnCtx *txncontext.TransactionContext, branch *pfs.Branch, trigger *pfs.Trigger) error {
	if trigger == nil {
		return nil
	}
	if trigger.Branch == "" {
		return errors.Errorf("triggers must specify a branch to trigger on")
	}
	if _, err := cron.ParseStandard(trigger.CronSpec); trigger.CronSpec != "" && err != nil {
		return errors.Wrapf(err, "invalid trigger cron spec")
	}
	if _, err := units.FromHumanSize(trigger.Size_); trigger.Size_ != "" && err != nil {
		return errors.Wrapf(err, "invalid trigger size")
	}
	if trigger.Commits < 0 {
		return errors.Errorf("can't trigger on a negative number of commits")
	}
	bis, err := d.listBranch(txnCtx.ClientContext, branch.Repo, false)
	if err != nil {
		return err
	}
	biMaps := make(map[string]*pfs.BranchInfo)
	for _, bi := range bis {
		biMaps[bi.Branch.Name] = bi
	}
	b := trigger.Branch
	for {
		if b == branch.Name {
			return errors.Errorf("triggers cannot form a loop")
		}
		bi, ok := biMaps[b]
		if ok && bi.Trigger != nil {
			b = bi.Trigger.Branch
		} else {
			break
		}
	}
	return nil
}<|MERGE_RESOLUTION|>--- conflicted
+++ resolved
@@ -46,14 +46,9 @@
 
 		triggeredBranches[branch.Name] = nil
 		if bi.Trigger != nil {
-<<<<<<< HEAD
-			newHead, err := triggerBranch(client.NewBranch(commit.Branch.Repo.Name, bi.Trigger.Branch))
+			newHead, err := triggerBranch(commit.Branch.Repo.NewBranch(bi.Trigger.Branch))
 			if err != nil && !col.IsErrNotFound(err) {
 				return nil, err
-=======
-			if err := triggerBranch(commit.Branch.Repo.NewBranch(bi.Trigger.Branch)); err != nil && !col.IsErrNotFound(err) {
-				return err
->>>>>>> 199ccf3e
 			}
 
 			if newHead != nil {
