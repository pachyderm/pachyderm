--- conflicted
+++ resolved
@@ -132,19 +132,10 @@
 		ci := newHead
 		var commits int64
 		for commits < t.Commits {
-<<<<<<< HEAD
 			if ci.ParentCommit == nil {
 				// TODO: We need a better mechanism for identifying the empty commits we create.
 				if ci.Origin.Kind != pfs.OriginKind_AUTO {
 					commits++
-=======
-			commits++
-			if ci.ParentCommit != nil && oldHead.Commit.Id != ci.ParentCommit.Id {
-				var err error
-				ci, err = d.resolveCommit(ctx, txnCtx.SqlTx, ci.ParentCommit)
-				if err != nil {
-					return false, err
->>>>>>> 52539c57
 				}
 				break
 			}
@@ -152,7 +143,7 @@
 				break
 			}
 			var err error
-			ci, err = d.resolveCommit(txnCtx.SqlTx, ci.ParentCommit)
+			ci, err = d.resolveCommit(ctx, txnCtx.SqlTx, ci.ParentCommit)
 			if err != nil {
 				return false, err
 			}
