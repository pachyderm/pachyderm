--- conflicted
+++ resolved
@@ -21,19 +21,6 @@
 )
 
 func (d *driver) modifyFile(ctx context.Context, commit *pfs.Commit, cb func(*fileset.UnorderedWriter) error) error {
-<<<<<<< HEAD
-	// Store the originally-requested parameters because they will be overwritten by inspectCommit
-	branch := proto.Clone(commit.Branch).(*pfs.Branch)
-	commitID := commit.ID
-	if branch.Name == "" && !uuid.IsUUIDWithoutDashes(commitID) {
-		branch.Name = commitID
-		commitID = ""
-	}
-	commitInfo, err := d.inspectCommit(ctx, commit, pfs.CommitState_STARTED)
-	if err != nil {
-		if !errutil.IsNotFoundError(err) || branch.Name == "" {
-			return err
-=======
 	return d.storage.WithRenewer(ctx, defaultTTL, func(ctx context.Context, renewer *renew.StringSet) error {
 		// Store the originally-requested parameters because they will be overwritten by inspectCommit
 		branch := proto.Clone(commit.Branch).(*pfs.Branch)
@@ -41,11 +28,10 @@
 		if branch.Name == "" && !uuid.IsUUIDWithoutDashes(commitID) {
 			branch.Name = commitID
 			commitID = ""
->>>>>>> ec8543de
 		}
 		commitInfo, err := d.inspectCommit(ctx, commit, pfs.CommitState_STARTED)
 		if err != nil {
-			if !isNotFoundErr(err) || branch.Name == "" {
+			if !errutil.IsNotFoundError(err) || branch.Name == "" {
 				return err
 			}
 			return d.oneOffModifyFile(ctx, renewer, branch, cb)
