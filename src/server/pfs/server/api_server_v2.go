package server

import (
	"bufio"
	"bytes"
	"io"
	"time"

	"github.com/gogo/protobuf/types"
	"github.com/pachyderm/pachyderm/src/client/pfs"
	"github.com/pachyderm/pachyderm/src/client/pkg/errors"
	"github.com/pachyderm/pachyderm/src/client/pkg/grpcutil"
	"github.com/pachyderm/pachyderm/src/server/pkg/hashtree"
	"github.com/pachyderm/pachyderm/src/server/pkg/serviceenv"
	"github.com/pachyderm/pachyderm/src/server/pkg/storage/fileset"
	"github.com/pachyderm/pachyderm/src/server/pkg/storage/metrics"
	txnenv "github.com/pachyderm/pachyderm/src/server/pkg/transactionenv"
	"golang.org/x/net/context"
)

var _ pfs.APIServer = &apiServerV2{}

type apiServerV2 struct {
	*apiServer
	driver *driverV2
}

func newAPIServerV2(
	env *serviceenv.ServiceEnv,
	txnEnv *txnenv.TransactionEnv,
	etcdPrefix string,
	treeCache *hashtree.Cache,
	storageRoot string,
	memoryRequest int64,
) (*apiServerV2, error) {
	s1, err := newAPIServer(env, txnEnv, etcdPrefix, treeCache, storageRoot, memoryRequest)
	if err != nil {
		return nil, err
	}
	d, err := newDriverV2(env, txnEnv, etcdPrefix, treeCache, storageRoot, memoryRequest)
	if err != nil {
		return nil, err
	}
	s2 := &apiServerV2{
		apiServer: s1,
		driver:    d,
	}
	go func() { s2.env.GetPachClient(context.Background()) }() // Begin dialing connection on startup
	return s2, nil
}

func (a *apiServerV2) FileOperationV2(server pfs.API_FileOperationV2Server) (retErr error) {
	req, err := server.Recv()
	func() { a.Log(req, nil, nil, 0) }()
	defer func(start time.Time) { a.Log(req, nil, retErr, time.Since(start)) }(time.Now())
	return metrics.ReportRequestWithThroughput(func() (int64, error) {
		if err != nil {
			return 0, err
		}
		repo := req.Commit.Repo.Name
		commit := req.Commit.ID
		var bytesRead int64
		if err := a.driver.withFileSet(server.Context(), repo, commit, func(fs *fileset.FileSet) error {
			for {
				req, err := server.Recv()
				if err != nil {
					if errors.Is(err, io.EOF) {
						return nil
					}
					return err
				}
				// TODO Validation.
				switch op := req.Operation.(type) {
				case *pfs.FileOperationRequestV2_PutTar:
					n, err := putTar(fs, server, op.PutTar)
					bytesRead += n
					if err != nil {
						return err
					}
				case *pfs.FileOperationRequestV2_DeleteFiles:
					if err := deleteFiles(fs, op.DeleteFiles); err != nil {
						return err
					}
				}
			}
		}); err != nil {
			return bytesRead, err
		}
		return bytesRead, server.SendAndClose(&types.Empty{})
	})
}

func putTar(fs *fileset.FileSet, server pfs.API_FileOperationV2Server, req *pfs.PutTarRequestV2) (int64, error) {
	ptr := &putTarReader{
		server: server,
		r:      bytes.NewReader(req.Data),
	}
	err := fs.Put(ptr, req.Tag)
	return ptr.bytesRead, err
}

type putTarReader struct {
	server    pfs.API_FileOperationV2Server
	r         *bytes.Reader
	bytesRead int64
}

func (ptr *putTarReader) Read(data []byte) (int, error) {
	if ptr.r.Len() == 0 {
		req, err := ptr.server.Recv()
		if err != nil {
			return 0, err
		}
		op := req.Operation.(*pfs.FileOperationRequestV2_PutTar)
		putTarReq := op.PutTar
		if putTarReq.EOF {
			return 0, io.EOF
		}
		ptr.r = bytes.NewReader(putTarReq.Data)
	}
	n, err := ptr.r.Read(data)
	ptr.bytesRead += int64(n)
	return n, err
}

func deleteFiles(fs *fileset.FileSet, req *pfs.DeleteFilesRequestV2) error {
	for _, file := range req.Files {
		fs.Delete(file, req.Tag)
	}
	return nil
}

func (a *apiServerV2) GetTarV2(request *pfs.GetTarRequestV2, server pfs.API_GetTarV2Server) (retErr error) {
	func() { a.Log(request, nil, nil, 0) }()
	defer func(start time.Time) { a.Log(request, nil, retErr, time.Since(start)) }(time.Now())
	return metrics.ReportRequestWithThroughput(func() (int64, error) {
		commit := request.File.Commit
		glob := request.File.Path
		gtw := newGetTarWriter(grpcutil.NewStreamingBytesWriter(server))
		err := a.driver.getTar(server.Context(), commit, glob, gtw)
		return gtw.bytesWritten, err
	})
}

type getTarWriter struct {
	w            io.Writer
	bytesWritten int64
}

func newGetTarWriter(w io.Writer) *getTarWriter {
	return &getTarWriter{w: w}
}

func (gtw *getTarWriter) Write(data []byte) (int, error) {
	n, err := gtw.w.Write(data)
	gtw.bytesWritten += int64(n)
	return n, err
}

func (a *apiServerV2) GetTarConditionalV2(server pfs.API_GetTarConditionalV2Server) (retErr error) {
	request, err := server.Recv()
	func() { a.Log(request, nil, nil, 0) }()
	defer func(start time.Time) { a.Log(request, nil, retErr, time.Since(start)) }(time.Now())
	return metrics.ReportRequestWithThroughput(func() (int64, error) {
		if err != nil {
			return 0, err
		}
		if !a.env.StorageV2 {
			return 0, errors.Errorf("new storage layer disabled")
		}
		repo := request.File.Commit.Repo.Name
		commit := request.File.Commit.ID
		glob := request.File.Path
		var bytesWritten int64
		err := a.driver.getTarConditional(server.Context(), repo, commit, glob, func(fr *FileReader) error {
			if err := server.Send(&pfs.GetTarConditionalResponseV2{FileInfo: fr.Info()}); err != nil {
				return err
			}
			req, err := server.Recv()
			if err != nil {
				return err
			}
			// Skip to the next file (client does not want the file content).
			if req.Skip {
				return nil
			}
			gtcw := newGetTarConditionalWriter(server)
			defer func() {
				bytesWritten += gtcw.bytesWritten
			}()
			w := bufio.NewWriterSize(gtcw, grpcutil.MaxMsgSize)
			if err := fr.Get(w); err != nil {
				return err
			}
			if err := w.Flush(); err != nil {
				return err
			}
			return server.Send(&pfs.GetTarConditionalResponseV2{EOF: true})
		})
		return bytesWritten, err
	})
}

type getTarConditionalWriter struct {
	server       pfs.API_GetTarConditionalV2Server
	bytesWritten int64
}

func newGetTarConditionalWriter(server pfs.API_GetTarConditionalV2Server) *getTarConditionalWriter {
	return &getTarConditionalWriter{
		server: server,
	}
}

func (w *getTarConditionalWriter) Write(data []byte) (int, error) {
	if err := w.server.Send(&pfs.GetTarConditionalResponseV2{Data: data}); err != nil {
		return 0, err
	}
	w.bytesWritten += int64(len(data))
	return len(data), nil
}

func (a *apiServerV2) ListFileV2(req *pfs.ListFileRequest, server pfs.API_ListFileV2Server) error {
	pachClient := a.env.GetPachClient(server.Context())
	return a.driver.listFileV2(pachClient, req.File, req.Full, req.History, func(finfo *pfs.FileInfoV2) error {
		return server.Send(finfo)
	})
}

// FinishCommitInTransaction is identical to FinishCommit except that it can run
// inside an existing etcd STM transaction.  This is not an RPC.
func (a *apiServerV2) FinishCommitInTransaction(
	txnCtx *txnenv.TransactionContext,
	request *pfs.FinishCommitRequest,
) error {
	return metrics.ReportRequest(func() error {
		return a.driver.finishCommitV2(txnCtx, request.Commit, request.Description)
	})
}

func (a *apiServerV2) GlobFileV2(request *pfs.GlobFileRequest, server pfs.API_GlobFileV2Server) (retErr error) {
	func() { a.Log(request, nil, nil, 0) }()
	return a.driver.globFileV2(a.env.GetPachClient(server.Context()), request.Commit, request.Pattern, func(fi *pfs.FileInfoV2) error {
		return server.Send(fi)
	})
}

<<<<<<< HEAD
// DiffFileV2 returns the files only in new or only in old
func (a *apiServerV2) DiffFileV2(req *pfs.DiffFileRequest, server pfs.API_DiffFileV2Server) error {
	return a.driver.diffFileV2(a.env.GetPachClient(server.Context()), req.OldFile, req.NewFile, func(oldFi, newFi *pfs.FileInfoV2) error {
		return server.Send(&pfs.DiffFileResponseV2{
			OldFile: oldFi,
			NewFile: newFi,
		})
=======
// InspectFileV2 returns info about a file.
func (a *apiServerV2) InspectFileV2(ctx context.Context, req *pfs.InspectFileRequest) (*pfs.FileInfoV2, error) {
	return a.driver.inspectFile(a.env.GetPachClient(ctx), req.File)
}

// WalkFileV2 walks over all the files under a directory, including children of children.
func (a *apiServerV2) WalkFileV2(req *pfs.WalkFileRequest, server pfs.API_WalkFileV2Server) error {
	pachClient := a.env.GetPachClient(server.Context())
	return a.driver.walkFile(pachClient, req.File, func(fi *pfs.FileInfoV2) error {
		return server.Send(fi)
>>>>>>> 80581b52
	})
}<|MERGE_RESOLUTION|>--- conflicted
+++ resolved
@@ -245,7 +245,6 @@
 	})
 }
 
-<<<<<<< HEAD
 // DiffFileV2 returns the files only in new or only in old
 func (a *apiServerV2) DiffFileV2(req *pfs.DiffFileRequest, server pfs.API_DiffFileV2Server) error {
 	return a.driver.diffFileV2(a.env.GetPachClient(server.Context()), req.OldFile, req.NewFile, func(oldFi, newFi *pfs.FileInfoV2) error {
@@ -253,7 +252,9 @@
 			OldFile: oldFi,
 			NewFile: newFi,
 		})
-=======
+	})
+}
+
 // InspectFileV2 returns info about a file.
 func (a *apiServerV2) InspectFileV2(ctx context.Context, req *pfs.InspectFileRequest) (*pfs.FileInfoV2, error) {
 	return a.driver.inspectFile(a.env.GetPachClient(ctx), req.File)
@@ -264,6 +265,5 @@
 	pachClient := a.env.GetPachClient(server.Context())
 	return a.driver.walkFile(pachClient, req.File, func(fi *pfs.FileInfoV2) error {
 		return server.Send(fi)
->>>>>>> 80581b52
 	})
 }