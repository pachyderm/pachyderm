package testing

import (
	"archive/tar"
	"bytes"
	"context"
	"fmt"
	"io"
	"io/ioutil"
	"math/rand"
	"path"
	"path/filepath"
	"regexp"
	"runtime"
	"sort"
	"strconv"
	"strings"
	"sync"
	"sync/atomic"
	"testing"
	"time"

	units "github.com/docker/go-units"
	"github.com/gogo/protobuf/types"
	"github.com/pachyderm/pachyderm/v2/src/client"
	pclient "github.com/pachyderm/pachyderm/v2/src/client"
	"github.com/pachyderm/pachyderm/v2/src/internal/ancestry"
	"github.com/pachyderm/pachyderm/v2/src/internal/backoff"
	"github.com/pachyderm/pachyderm/v2/src/internal/errors"
	"github.com/pachyderm/pachyderm/v2/src/internal/errutil"
	"github.com/pachyderm/pachyderm/v2/src/internal/obj"
	"github.com/pachyderm/pachyderm/v2/src/internal/pfsdb"
	"github.com/pachyderm/pachyderm/v2/src/internal/require"
	"github.com/pachyderm/pachyderm/v2/src/internal/serviceenv"
	"github.com/pachyderm/pachyderm/v2/src/internal/storage/fileset"
	"github.com/pachyderm/pachyderm/v2/src/internal/tarutil"
	"github.com/pachyderm/pachyderm/v2/src/internal/testpachd"
	tu "github.com/pachyderm/pachyderm/v2/src/internal/testutil"
	"github.com/pachyderm/pachyderm/v2/src/internal/testutil/random"
	"github.com/pachyderm/pachyderm/v2/src/internal/uuid"
	"github.com/pachyderm/pachyderm/v2/src/pfs"
	"github.com/pachyderm/pachyderm/v2/src/server/pfs/server/testing/load"
	"github.com/stretchr/testify/assert"
	"golang.org/x/sync/errgroup"
	"gopkg.in/yaml.v2"
)

func CommitToID(commit interface{}) interface{} {
	return commit.(*pfs.Commit).ID
}

func CommitInfoToID(commit interface{}) interface{} {
	return commit.(*pfs.CommitInfo).Commit.ID
}

func RepoInfoToName(repoInfo interface{}) interface{} {
	return repoInfo.(*pfs.RepoInfo).Repo.Name
}

func FileInfoToPath(fileInfo interface{}) interface{} {
	return fileInfo.(*pfs.FileInfo).File.Path
}

type fileSetSpec map[string]tarutil.File

func (fs fileSetSpec) makeTarStream() io.Reader {
	buf := &bytes.Buffer{}
	if err := tarutil.WithWriter(buf, func(tw *tar.Writer) error {
		for _, file := range fs {
			if err := tarutil.WriteFile(tw, file); err != nil {
				panic(err)
			}
		}
		return nil
	}); err != nil {
		panic(err)
	}
	return buf
}

func finfosToPaths(finfos []*pfs.FileInfo) (paths []string) {
	for _, finfo := range finfos {
		paths = append(paths, finfo.File.Path)
	}
	return paths
}

func TestPFS(suite *testing.T) {
	suite.Parallel()

	suite.Run("InvalidRepo", func(t *testing.T) {
		t.Parallel()
		env := testpachd.NewRealEnv(t, tu.NewTestDBConfig(t))

		require.YesError(t, env.PachClient.CreateRepo("/repo"))

		require.NoError(t, env.PachClient.CreateRepo("lenny"))
		require.NoError(t, env.PachClient.CreateRepo("lenny123"))
		require.NoError(t, env.PachClient.CreateRepo("lenny_123"))
		require.NoError(t, env.PachClient.CreateRepo("lenny-123"))

		require.YesError(t, env.PachClient.CreateRepo("lenny.123"))
		require.YesError(t, env.PachClient.CreateRepo("lenny:"))
		require.YesError(t, env.PachClient.CreateRepo("lenny,"))
		require.YesError(t, env.PachClient.CreateRepo("lenny#"))
	})

	suite.Run("CreateSameRepoInParallel", func(t *testing.T) {
		t.Parallel()
		env := testpachd.NewRealEnv(t, tu.NewTestDBConfig(t))

		numGoros := 1000
		errCh := make(chan error)
		for i := 0; i < numGoros; i++ {
			go func() {
				errCh <- env.PachClient.CreateRepo("repo")
			}()
		}
		successCount := 0
		totalCount := 0
		for err := range errCh {
			totalCount++
			if err == nil {
				successCount++
			}
			if totalCount == numGoros {
				break
			}
		}
		// When creating the same repo, precisiely one attempt should succeed
		require.Equal(t, 1, successCount)
	})

	suite.Run("CreateDifferentRepoInParallel", func(t *testing.T) {
		t.Parallel()
		env := testpachd.NewRealEnv(t, tu.NewTestDBConfig(t))

		numGoros := 1000
		errCh := make(chan error)
		for i := 0; i < numGoros; i++ {
			i := i
			go func() {
				errCh <- env.PachClient.CreateRepo(fmt.Sprintf("repo%d", i))
			}()
		}
		successCount := 0
		totalCount := 0
		for err := range errCh {
			totalCount++
			if err == nil {
				successCount++
			}
			if totalCount == numGoros {
				break
			}
		}
		require.Equal(t, numGoros, successCount)
	})

	suite.Run("CreateRepoDeleteRepoRace", func(t *testing.T) {
		t.Parallel()
		env := testpachd.NewRealEnv(t, tu.NewTestDBConfig(t))

		for i := 0; i < 100; i++ {
			require.NoError(t, env.PachClient.CreateRepo("foo"))
			require.NoError(t, env.PachClient.CreateRepo("bar"))
			errCh := make(chan error)
			go func() {
				errCh <- env.PachClient.DeleteRepo("foo", false)
			}()
			go func() {
				errCh <- env.PachClient.CreateBranch("bar", "master", "", "", []*pfs.Branch{pclient.NewBranch("foo", "master")})
			}()
			err1 := <-errCh
			err2 := <-errCh
			// these two operations should never race in such a way that they
			// both succeed, leaving us with a repo bar that has a nonexistent
			// provenance foo
			require.True(t, err1 != nil || err2 != nil)
			env.PachClient.DeleteRepo("bar", true)
			env.PachClient.DeleteRepo("foo", true)
		}
	})

	suite.Run("Branch", func(t *testing.T) {
		t.Parallel()
		env := testpachd.NewRealEnv(t, tu.NewTestDBConfig(t))

		repo := "repo"
		require.NoError(t, env.PachClient.CreateRepo(repo))
		_, err := env.PachClient.StartCommit(repo, "master")
		require.NoError(t, err)
		require.NoError(t, env.PachClient.FinishCommit(repo, "master", ""))
		commitInfo, err := env.PachClient.InspectCommit(repo, "master", "")
		require.NoError(t, err)
		require.Nil(t, commitInfo.ParentCommit)

		_, err = env.PachClient.StartCommit(repo, "master")
		require.NoError(t, err)
		require.NoError(t, env.PachClient.FinishCommit(repo, "master", ""))
		commitInfo, err = env.PachClient.InspectCommit(repo, "master", "")
		require.NoError(t, err)
		require.NotNil(t, commitInfo.ParentCommit)
	})

	suite.Run("ToggleBranchProvenance", func(t *testing.T) {
		t.Parallel()
		env := testpachd.NewRealEnv(t, tu.NewTestDBConfig(t))

		require.NoError(t, env.PachClient.CreateRepo("in"))
		require.NoError(t, env.PachClient.CreateRepo("out"))
		require.NoError(t, env.PachClient.CreateBranch("out", "master", "", "", []*pfs.Branch{
			pclient.NewBranch("in", "master"),
		}))

		// Create initial input commit, and make sure we get an output commit
		require.NoError(t, env.PachClient.PutFile(client.NewCommit("in", "master", ""), "1", strings.NewReader("1")))
		cis, err := env.PachClient.ListCommit("out", "master", "", "", "", 0)
		require.NoError(t, err)
		require.Equal(t, 1, len(cis))
		require.NoError(t, env.PachClient.FinishCommit("out", "master", ""))
		// make sure output commit has the right provenance
		ci, err := env.PachClient.InspectCommit("in", "master", "")
		require.NoError(t, err)
		expectedProv := map[string]bool{
			path.Join("in", ci.Commit.Branch.Name, ci.Commit.ID): true,
		}
		ci, err = env.PachClient.InspectCommit("out", "master", "")
		require.NoError(t, err)
		require.Equal(t, len(expectedProv), len(ci.Provenance))
		for _, c := range ci.Provenance {
			require.True(t, expectedProv[path.Join(c.Commit.Branch.Repo.Name, c.Commit.Branch.Name, c.Commit.ID)])
		}

		// Toggle out@master provenance off
		require.NoError(t, env.PachClient.CreateBranch("out", "master", "master", "", nil))

		// Create new input commit & make sure no new output commit is created
		require.NoError(t, env.PachClient.PutFile(client.NewCommit("in", "master", ""), "2", strings.NewReader("2")))
		cis, err = env.PachClient.ListCommit("out", "master", "", "", "", 0)
		require.NoError(t, err)
		require.Equal(t, 1, len(cis))
		// make sure output commit still has the right provenance
		ci, err = env.PachClient.InspectCommit("in", "", "master~1") // old input commit
		require.NoError(t, err)
		expectedProv = map[string]bool{
			path.Join("in", ci.Commit.Branch.Name, ci.Commit.ID): true,
		}
		ci, err = env.PachClient.InspectCommit("out", "master", "")
		require.NoError(t, err)
		require.Equal(t, len(expectedProv), len(ci.Provenance))
		for _, c := range ci.Provenance {
			require.True(t, expectedProv[path.Join(c.Commit.Branch.Repo.Name, c.Commit.Branch.Name, c.Commit.ID)])
		}

		// Toggle out@master provenance back on, creating a new output commit
		require.NoError(t, env.PachClient.CreateBranch("out", "master", "master", "", []*pfs.Branch{
			pclient.NewBranch("in", "master"),
		}))
		cis, err = env.PachClient.ListCommit("out", "master", "", "", "", 0)
		require.NoError(t, err)
		require.Equal(t, 2, len(cis))
		// make sure new output commit has the right provenance
		ci, err = env.PachClient.InspectCommit("in", "master", "") // newest input commit
		require.NoError(t, err)
		expectedProv = map[string]bool{
			path.Join("in", ci.Commit.Branch.Name, ci.Commit.ID): true,
		}
		ci, err = env.PachClient.InspectCommit("out", "master", "")
		require.NoError(t, err)
		require.Equal(t, len(expectedProv), len(ci.Provenance))
		for _, c := range ci.Provenance {
			require.True(t, expectedProv[path.Join(c.Commit.Branch.Repo.Name, c.Commit.Branch.Name, c.Commit.ID)])
		}
	})

	suite.Run("RecreateBranchProvenance", func(t *testing.T) {
		t.Parallel()
		env := testpachd.NewRealEnv(t, tu.NewTestDBConfig(t))

		require.NoError(t, env.PachClient.CreateRepo("in"))
		require.NoError(t, env.PachClient.CreateRepo("out"))
		require.NoError(t, env.PachClient.CreateBranch("out", "master", "", "", []*pfs.Branch{pclient.NewBranch("in", "master")}))
		require.NoError(t, env.PachClient.PutFile(client.NewCommit("in", "master", ""), "foo", strings.NewReader("foo")))
		cis, err := env.PachClient.ListCommit("out", "", "", "", "", 0)
		require.NoError(t, err)
		require.Equal(t, 1, len(cis))
		id := cis[0].Commit.ID
		require.NoError(t, env.PachClient.DeleteBranch("out", "master", false))
		require.NoError(t, env.PachClient.CreateBranch("out", "master", "", id, []*pfs.Branch{pclient.NewBranch("in", "master")}))
		cis, err = env.PachClient.ListCommit("out", "", "", "", "", 0)
		require.NoError(t, err)
		require.Equal(t, 1, len(cis))
		require.Equal(t, id, cis[0].Commit.ID)
	})

	suite.Run("CreateAndInspectRepo", func(t *testing.T) {
		t.Parallel()
		env := testpachd.NewRealEnv(t, tu.NewTestDBConfig(t))

		repo := "repo"
		require.NoError(t, env.PachClient.CreateRepo(repo))

		repoInfo, err := env.PachClient.InspectRepo(repo)
		require.NoError(t, err)
		require.Equal(t, repo, repoInfo.Repo.Name)
		require.NotNil(t, repoInfo.Created)
		require.Equal(t, 0, int(repoInfo.SizeBytes))

		require.YesError(t, env.PachClient.CreateRepo(repo))
		_, err = env.PachClient.InspectRepo("nonexistent")
		require.YesError(t, err)

		_, err = env.PachClient.PfsAPIClient.CreateRepo(context.Background(), &pfs.CreateRepoRequest{
			Repo: pclient.NewRepo("somerepo1"),
		})
		require.NoError(t, err)
	})

	suite.Run("ListRepo", func(t *testing.T) {
		t.Parallel()
		env := testpachd.NewRealEnv(t, tu.NewTestDBConfig(t))

		numRepos := 10
		var repoNames []string
		for i := 0; i < numRepos; i++ {
			repo := fmt.Sprintf("repo%d", i)
			require.NoError(t, env.PachClient.CreateRepo(repo))
			repoNames = append(repoNames, repo)
		}

		repoInfos, err := env.PachClient.ListRepo()
		require.NoError(t, err)
		require.ElementsEqualUnderFn(t, repoNames, repoInfos, RepoInfoToName)
	})

	// Make sure that commits of deleted repos do not resurface
	suite.Run("CreateDeletedRepo", func(t *testing.T) {
		t.Parallel()
		env := testpachd.NewRealEnv(t, tu.NewTestDBConfig(t))

		repo := "repo"
		require.NoError(t, env.PachClient.CreateRepo(repo))

		commit, err := env.PachClient.StartCommit(repo, "master")
		require.NoError(t, err)
		require.NoError(t, env.PachClient.PutFile(commit, "foo", strings.NewReader("foo")))
		require.NoError(t, env.PachClient.FinishCommit(repo, commit.Branch.Name, commit.ID))

		commitInfos, err := env.PachClient.ListCommit(repo, "", "", "", "", 0)
		require.NoError(t, err)
		require.Equal(t, 1, len(commitInfos))

		require.NoError(t, env.PachClient.DeleteRepo(repo, false))
		require.NoError(t, env.PachClient.CreateRepo(repo))

		commitInfos, err = env.PachClient.ListCommit(repo, "", "", "", "", 0)
		require.NoError(t, err)
		require.Equal(t, 0, len(commitInfos))
	})

	// Make sure that commits of deleted repos do not resurface
	suite.Run("ListCommitLimit", func(t *testing.T) {
		t.Parallel()
		env := testpachd.NewRealEnv(t, tu.NewTestDBConfig(t))

		repo := "repo"
		commit := client.NewCommit(repo, "master", "")
		require.NoError(t, env.PachClient.CreateRepo(repo))
		require.NoError(t, env.PachClient.PutFile(commit, "foo", strings.NewReader("foo")))
		require.NoError(t, env.PachClient.PutFile(commit, "bar", strings.NewReader("bar")))
		commitInfos, err := env.PachClient.ListCommit(repo, "", "", "", "", 1)
		require.NoError(t, err)
		require.Equal(t, 1, len(commitInfos))
	})

	// The DAG looks like this before the update:
	// prov1 prov2
	//   \    /
	//    repo
	//   /    \
	// d1      d2
	//
	// Looks like this after the update:
	//
	// prov2 prov3
	//   \    /
	//    repo
	//   /    \
	// d1      d2
	suite.Run("UpdateProvenance", func(t *testing.T) {
		t.Parallel()
		env := testpachd.NewRealEnv(t, tu.NewTestDBConfig(t))

		prov1 := "prov1"
		require.NoError(t, env.PachClient.CreateRepo(prov1))
		prov2 := "prov2"
		require.NoError(t, env.PachClient.CreateRepo(prov2))
		prov3 := "prov3"
		require.NoError(t, env.PachClient.CreateRepo(prov3))

		repo := "repo"
		require.NoError(t, env.PachClient.CreateRepo(repo))
		require.NoError(t, env.PachClient.CreateBranch(repo, "master", "", "", []*pfs.Branch{pclient.NewBranch(prov1, "master"), pclient.NewBranch(prov2, "master")}))

		downstream1 := "downstream1"
		require.NoError(t, env.PachClient.CreateRepo(downstream1))
		require.NoError(t, env.PachClient.CreateBranch(downstream1, "master", "", "", []*pfs.Branch{pclient.NewBranch(repo, "master")}))

		downstream2 := "downstream2"
		require.NoError(t, env.PachClient.CreateRepo(downstream2))
		require.NoError(t, env.PachClient.CreateBranch(downstream2, "master", "", "", []*pfs.Branch{pclient.NewBranch(repo, "master")}))

		// Without the Update flag it should fail
		require.YesError(t, env.PachClient.CreateRepo(repo))

		_, err := env.PachClient.PfsAPIClient.CreateRepo(context.Background(), &pfs.CreateRepoRequest{
			Repo:   pclient.NewRepo(repo),
			Update: true,
		})
		require.NoError(t, err)

		require.NoError(t, env.PachClient.CreateBranch(repo, "master", "", "", []*pfs.Branch{pclient.NewBranch(prov2, "master"), pclient.NewBranch(prov3, "master")}))

		// We should be able to delete prov1 since it's no longer the provenance
		// of other repos.
		require.NoError(t, env.PachClient.DeleteRepo(prov1, false))

		// We shouldn't be able to delete prov3 since it's now a provenance
		// of other repos.
		require.YesError(t, env.PachClient.DeleteRepo(prov3, false))
	})

	suite.Run("PutFileIntoOpenCommit", func(t *testing.T) {
		t.Parallel()
		env := testpachd.NewRealEnv(t, tu.NewTestDBConfig(t))

		repo := "test"
		require.NoError(t, env.PachClient.CreateRepo(repo))

		commit1, err := env.PachClient.StartCommit(repo, "master")
		require.NoError(t, err)
		require.NoError(t, env.PachClient.PutFile(commit1, "foo", strings.NewReader("foo\n")))
		require.NoError(t, env.PachClient.FinishCommit(repo, commit1.Branch.Name, commit1.ID))

		require.YesError(t, env.PachClient.PutFile(commit1, "foo", strings.NewReader("foo\n")))

		commit2, err := env.PachClient.StartCommit(repo, "master")
		require.NoError(t, err)
		require.NoError(t, env.PachClient.PutFile(commit2, "foo", strings.NewReader("foo\n")))
		require.NoError(t, env.PachClient.FinishCommit(repo, "master", ""))

		require.YesError(t, env.PachClient.PutFile(commit2, "foo", strings.NewReader("foo\n")))
	})

	suite.Run("PutFileDirectoryTraversal", func(t *testing.T) {
		t.Parallel()
		env := testpachd.NewRealEnv(t, tu.NewTestDBConfig(t))

		require.NoError(t, env.PachClient.CreateRepo("repo"))

		_, err := env.PachClient.StartCommit("repo", "master")
		require.NoError(t, err)
		masterCommit := client.NewCommit("repo", "master", "")

		mfc, err := env.PachClient.NewModifyFileClient(masterCommit)
		require.NoError(t, err)
		require.NoError(t, mfc.PutFile("../foo", strings.NewReader("foo\n")))
		require.YesError(t, mfc.Close())

		fis, err := env.PachClient.ListFileAll(masterCommit, "")
		require.NoError(t, err)
		require.Equal(t, 0, len(fis))

		mfc, err = env.PachClient.NewModifyFileClient(masterCommit)
		require.NoError(t, err)
		require.NoError(t, mfc.PutFile("foo/../../bar", strings.NewReader("foo\n")))
		require.YesError(t, mfc.Close())

		mfc, err = env.PachClient.NewModifyFileClient(masterCommit)
		require.NoError(t, err)
		require.NoError(t, mfc.PutFile("foo/../bar", strings.NewReader("foo\n")))
		require.YesError(t, mfc.Close())

		fis, err = env.PachClient.ListFileAll(masterCommit, "")
		require.NoError(t, err)
		require.Equal(t, 0, len(fis))
	})

	suite.Run("CreateInvalidBranchName", func(t *testing.T) {
		t.Parallel()
		env := testpachd.NewRealEnv(t, tu.NewTestDBConfig(t))

		repo := "test"
		require.NoError(t, env.PachClient.CreateRepo(repo))

		// Create a branch that's the same length as a commit ID
		_, err := env.PachClient.StartCommit(repo, uuid.NewWithoutDashes())
		require.YesError(t, err)
	})

	suite.Run("DeleteRepo", func(t *testing.T) {
		t.Parallel()
		env := testpachd.NewRealEnv(t, tu.NewTestDBConfig(t))

		numRepos := 10
		repoNames := make(map[string]bool)
		for i := 0; i < numRepos; i++ {
			repo := fmt.Sprintf("repo%d", i)
			require.NoError(t, env.PachClient.CreateRepo(repo))
			repoNames[repo] = true
		}

		reposToRemove := 5
		for i := 0; i < reposToRemove; i++ {
			// Pick one random element from repoNames
			for repoName := range repoNames {
				require.NoError(t, env.PachClient.DeleteRepo(repoName, false))
				delete(repoNames, repoName)
				break
			}
		}

		repoInfos, err := env.PachClient.ListRepo()
		require.NoError(t, err)

		for _, repoInfo := range repoInfos {
			require.True(t, repoNames[repoInfo.Repo.Name])
		}

		require.Equal(t, len(repoInfos), numRepos-reposToRemove)
	})

	suite.Run("DeleteRepoProvenance", func(t *testing.T) {
		t.Parallel()
		env := testpachd.NewRealEnv(t, tu.NewTestDBConfig(t))

		// Create two repos, one as another's provenance
		require.NoError(t, env.PachClient.CreateRepo("A"))
		require.NoError(t, env.PachClient.CreateRepo("B"))
		require.NoError(t, env.PachClient.CreateBranch("B", "master", "", "", []*pfs.Branch{pclient.NewBranch("A", "master")}))

		commit, err := env.PachClient.StartCommit("A", "master")
		require.NoError(t, err)
		require.NoError(t, env.PachClient.FinishCommit("A", commit.Branch.Name, commit.ID))

		// Delete the provenance repo; that should fail.
		require.YesError(t, env.PachClient.DeleteRepo("A", false))

		// Delete the leaf repo, then the provenance repo; that should succeed
		require.NoError(t, env.PachClient.DeleteRepo("B", false))

		// Should be in a consistent state after B is deleted
		require.NoError(t, env.PachClient.FsckFastExit())

		require.NoError(t, env.PachClient.DeleteRepo("A", false))

		repoInfos, err := env.PachClient.ListRepo()
		require.NoError(t, err)
		require.Equal(t, 0, len(repoInfos))

		// Create two repos again
		require.NoError(t, env.PachClient.CreateRepo("A"))
		require.NoError(t, env.PachClient.CreateRepo("B"))
		require.NoError(t, env.PachClient.CreateBranch("B", "master", "", "", []*pfs.Branch{pclient.NewBranch("A", "master")}))

		// Force delete should succeed
		require.NoError(t, env.PachClient.DeleteRepo("A", true))

		repoInfos, err = env.PachClient.ListRepo()
		require.NoError(t, err)
		require.Equal(t, 1, len(repoInfos))

		// Everything should be consistent
		require.NoError(t, env.PachClient.FsckFastExit())
	})

	suite.Run("InspectCommit", func(t *testing.T) {
		t.Parallel()
		env := testpachd.NewRealEnv(t, tu.NewTestDBConfig(t))

		repo := "test"
		require.NoError(t, env.PachClient.CreateRepo(repo))

		started := time.Now()
		commit, err := env.PachClient.StartCommit(repo, "master")
		require.NoError(t, err)

		fileContent := "foo\n"
		require.NoError(t, env.PachClient.PutFile(commit, "foo", strings.NewReader(fileContent)))

		commitInfo, err := env.PachClient.InspectCommit(repo, commit.Branch.Name, commit.ID)
		require.NoError(t, err)

		tStarted, err := types.TimestampFromProto(commitInfo.Started)
		require.NoError(t, err)

		require.Equal(t, commit, commitInfo.Commit)
		require.Nil(t, commitInfo.Finished)
		// PutFile does not update commit size; only FinishCommit does
		require.Equal(t, 0, int(commitInfo.SizeBytes))
		require.True(t, started.Before(tStarted))
		require.Nil(t, commitInfo.Finished)

		require.NoError(t, env.PachClient.FinishCommit(repo, commit.Branch.Name, commit.ID))
		finished := time.Now()

		commitInfo, err = env.PachClient.InspectCommit(repo, commit.Branch.Name, commit.ID)
		require.NoError(t, err)

		tStarted, err = types.TimestampFromProto(commitInfo.Started)
		require.NoError(t, err)

		tFinished, err := types.TimestampFromProto(commitInfo.Finished)
		require.NoError(t, err)

		require.Equal(t, commit, commitInfo.Commit)
		require.NotNil(t, commitInfo.Finished)
		// TODO (2.0 required)
		// require.Equal(t, len(fileContent), int(commitInfo.SizeBytes))
		require.True(t, started.Before(tStarted))
		require.True(t, finished.After(tFinished))
	})

	suite.Run("InspectCommitBlock", func(t *testing.T) {
		t.Parallel()
		env := testpachd.NewRealEnv(t, tu.NewTestDBConfig(t))

		repo := "test"
		require.NoError(t, env.PachClient.CreateRepo(repo))
		commit, err := env.PachClient.StartCommit(repo, "master")
		require.NoError(t, err)

		var eg errgroup.Group
		eg.Go(func() error {
			time.Sleep(2 * time.Second)
			return env.PachClient.FinishCommit(repo, commit.Branch.Name, commit.ID)
		})

		commitInfo, err := env.PachClient.BlockCommit(commit.Branch.Repo.Name, commit.Branch.Name, commit.ID)
		require.NoError(t, err)
		require.NotNil(t, commitInfo.Finished)

		require.NoError(t, eg.Wait())
	})

	suite.Run("SquashCommit", func(t *testing.T) {
		t.Parallel()
		env := testpachd.NewRealEnv(t, tu.NewTestDBConfig(t))

		repo := "test"
		require.NoError(t, env.PachClient.CreateRepo(repo))

		commit1, err := env.PachClient.StartCommit(repo, "master")
		require.NoError(t, err)

		fileContent := "foo\n"
		require.NoError(t, env.PachClient.PutFile(commit1, "foo", strings.NewReader(fileContent)))

		require.NoError(t, env.PachClient.FinishCommit(repo, "master", ""))

		commit2, err := env.PachClient.StartCommit(repo, "master")
		require.NoError(t, err)

		require.NoError(t, env.PachClient.SquashCommit(repo, commit2.Branch.Name, commit2.ID))

		_, err = env.PachClient.InspectCommit(repo, commit2.Branch.Name, commit2.ID)
		require.YesError(t, err)

		// Check that the head has been set to the parent
		commitInfo, err := env.PachClient.InspectCommit(repo, "master", "")
		require.NoError(t, err)
		require.Equal(t, commit1.ID, commitInfo.Commit.ID)

		// Check that the branch still exists
		branchInfos, err := env.PachClient.ListBranch(repo)
		require.NoError(t, err)
		require.Equal(t, 1, len(branchInfos))
	})

	suite.Run("SquashCommitOnlyCommitInBranch", func(t *testing.T) {
		t.Parallel()
		env := testpachd.NewRealEnv(t, tu.NewTestDBConfig(t))

		repo := "test"
		require.NoError(t, env.PachClient.CreateRepo(repo))

		commit, err := env.PachClient.StartCommit(repo, "master")
		require.NoError(t, err)
		require.NoError(t, env.PachClient.PutFile(commit, "foo", strings.NewReader("foo\n")))
		require.NoError(t, env.PachClient.SquashCommit(repo, "master", ""))

		// The branch has not been deleted, though it has no commits
		branchInfos, err := env.PachClient.ListBranch(repo)
		require.NoError(t, err)
		require.Equal(t, 1, len(branchInfos))
		commits, err := env.PachClient.ListCommit(repo, "master", "", "", "", 0)
		require.NoError(t, err)
		require.Equal(t, 0, len(commits))

		// Check that repo size is back to 0
		repoInfo, err := env.PachClient.InspectRepo(repo)
		require.NoError(t, err)
		require.Equal(t, 0, int(repoInfo.SizeBytes))
	})

	suite.Run("SquashCommitFinished", func(t *testing.T) {
		t.Parallel()
		env := testpachd.NewRealEnv(t, tu.NewTestDBConfig(t))

		repo := "test"
		require.NoError(t, env.PachClient.CreateRepo(repo))

		commit, err := env.PachClient.StartCommit(repo, "master")
		require.NoError(t, err)
		require.NoError(t, env.PachClient.PutFile(commit, "foo", strings.NewReader("foo\n")))
		require.NoError(t, env.PachClient.FinishCommit(repo, commit.Branch.Name, commit.ID))
		require.NoError(t, env.PachClient.SquashCommit(repo, "master", ""))

		// The branch has not been deleted, though it has no commits
		branchInfos, err := env.PachClient.ListBranch(repo)
		require.NoError(t, err)
		require.Equal(t, 1, len(branchInfos))
		commits, err := env.PachClient.ListCommit(repo, "master", "", "", "", 0)
		require.NoError(t, err)
		require.Equal(t, 0, len(commits))

		// Check that repo size is back to 0
		repoInfo, err := env.PachClient.InspectRepo(repo)
		require.NoError(t, err)
		require.Equal(t, 0, int(repoInfo.SizeBytes))
	})

	suite.Run("BasicFile", func(t *testing.T) {
		t.Parallel()
		env := testpachd.NewRealEnv(t, tu.NewTestDBConfig(t))

		repo := "repo"
		require.NoError(t, env.PachClient.CreateRepo(repo))

		commit, err := env.PachClient.StartCommit(repo, "master")
		require.NoError(t, err)

		file := "file"
		data := "data"
		require.NoError(t, env.PachClient.PutFile(commit, file, strings.NewReader(data)))

		require.NoError(t, env.PachClient.FinishCommit(repo, commit.Branch.Name, commit.ID))

		var b bytes.Buffer
		require.NoError(t, env.PachClient.GetFile(commit, "file", &b))
		require.Equal(t, data, b.String())
	})

	suite.Run("SimpleFile", func(t *testing.T) {
		t.Parallel()
		env := testpachd.NewRealEnv(t, tu.NewTestDBConfig(t))

		repo := "test"
		require.NoError(t, env.PachClient.CreateRepo(repo))

		commit1, err := env.PachClient.StartCommit(repo, "master")
		require.NoError(t, err)
		require.NoError(t, env.PachClient.PutFile(commit1, "foo", strings.NewReader("foo\n"), pclient.WithAppendPutFile()))
		require.NoError(t, env.PachClient.FinishCommit(repo, commit1.Branch.Name, commit1.ID))

		var buffer bytes.Buffer
		require.NoError(t, env.PachClient.GetFile(commit1, "foo", &buffer))
		require.Equal(t, "foo\n", buffer.String())

		commit2, err := env.PachClient.StartCommit(repo, "master")
		require.NoError(t, err)
		require.NoError(t, env.PachClient.PutFile(commit2, "foo", strings.NewReader("foo\n"), pclient.WithAppendPutFile()))
		err = env.PachClient.FinishCommit(repo, commit2.Branch.Name, commit2.ID)
		require.NoError(t, err)

		buffer.Reset()
		require.NoError(t, env.PachClient.GetFile(commit1, "foo", &buffer))
		require.Equal(t, "foo\n", buffer.String())
		buffer.Reset()
		require.NoError(t, env.PachClient.GetFile(commit2, "foo", &buffer))
		require.Equal(t, "foo\nfoo\n", buffer.String())
	})

	suite.Run("StartCommitWithUnfinishedParent", func(t *testing.T) {
		t.Parallel()
		env := testpachd.NewRealEnv(t, tu.NewTestDBConfig(t))

		repo := "test"
		require.NoError(t, env.PachClient.CreateRepo(repo))

		commit1, err := env.PachClient.StartCommit(repo, "master")
		require.NoError(t, err)
		_, err = env.PachClient.StartCommit(repo, "master")
		// fails because the parent commit has not been finished
		require.YesError(t, err)

		require.NoError(t, env.PachClient.FinishCommit(repo, commit1.Branch.Name, commit1.ID))
		_, err = env.PachClient.StartCommit(repo, "master")
		require.NoError(t, err)
	})

	suite.Run("StartCommitWithDuplicatedCommitProvenance", func(t *testing.T) {
		t.Parallel()
		env := testpachd.NewRealEnv(t, tu.NewTestDBConfig(t))

		repo := "test"
		require.NoError(t, env.PachClient.CreateRepo(repo))

		commit1, err := env.PachClient.StartCommit(repo, "master")
		require.NoError(t, err)

		require.NoError(t, env.PachClient.FinishCommit(repo, commit1.Branch.Name, commit1.ID))

		commit2, err := env.PachClient.StartCommit(repo, "master")
		require.NoError(t, err)

		_, err = env.PachClient.PfsAPIClient.StartCommit(env.PachClient.Ctx(), &pfs.StartCommitRequest{
			Branch:     pclient.NewBranch(repo, "foo"),
			Provenance: []*pfs.CommitProvenance{commit2.NewProvenance(), commit2.NewProvenance()},
		})

		require.NoError(t, err)
	})

	suite.Run("AncestrySyntax", func(t *testing.T) {
		t.Parallel()
		env := testpachd.NewRealEnv(t, tu.NewTestDBConfig(t))

		repo := "test"
		require.NoError(t, env.PachClient.CreateRepo(repo))

		commit1, err := env.PachClient.StartCommit(repo, "master")
		require.NoError(t, err)
		require.NoError(t, env.PachClient.PutFile(commit1, "file", strings.NewReader("1")))
		require.NoError(t, env.PachClient.FinishCommit(repo, commit1.Branch.Name, commit1.ID))

		commit2, err := env.PachClient.StartCommit(repo, "master")
		require.NoError(t, err)
		require.NoError(t, env.PachClient.PutFile(commit2, "file", strings.NewReader("2")))
		require.NoError(t, env.PachClient.FinishCommit(repo, commit2.Branch.Name, commit2.ID))

		commit3, err := env.PachClient.StartCommit(repo, "master")
		require.NoError(t, err)
		require.NoError(t, env.PachClient.PutFile(commit3, "file", strings.NewReader("3")))
		require.NoError(t, env.PachClient.FinishCommit(repo, commit3.Branch.Name, commit3.ID))

		commitInfo, err := env.PachClient.InspectCommit(repo, "", "master^")
		require.NoError(t, err)
		require.Equal(t, commit2, commitInfo.Commit)

		commitInfo, err = env.PachClient.InspectCommit(repo, "", "master~")
		require.NoError(t, err)
		require.Equal(t, commit2, commitInfo.Commit)

		commitInfo, err = env.PachClient.InspectCommit(repo, "", "master^1")
		require.NoError(t, err)
		require.Equal(t, commit2, commitInfo.Commit)

		commitInfo, err = env.PachClient.InspectCommit(repo, "", "master~1")
		require.NoError(t, err)
		require.Equal(t, commit2, commitInfo.Commit)

		commitInfo, err = env.PachClient.InspectCommit(repo, "", "master^^")
		require.NoError(t, err)
		require.Equal(t, commit1, commitInfo.Commit)

		commitInfo, err = env.PachClient.InspectCommit(repo, "", "master~~")
		require.NoError(t, err)
		require.Equal(t, commit1, commitInfo.Commit)

		commitInfo, err = env.PachClient.InspectCommit(repo, "", "master^2")
		require.NoError(t, err)
		require.Equal(t, commit1, commitInfo.Commit)

		commitInfo, err = env.PachClient.InspectCommit(repo, "", "master~2")
		require.NoError(t, err)
		require.Equal(t, commit1, commitInfo.Commit)

		commitInfo, err = env.PachClient.InspectCommit(repo, "", "master.1")
		require.NoError(t, err)
		require.Equal(t, commit1, commitInfo.Commit)

		commitInfo, err = env.PachClient.InspectCommit(repo, "", "master.2")
		require.NoError(t, err)
		require.Equal(t, commit2, commitInfo.Commit)

		commitInfo, err = env.PachClient.InspectCommit(repo, "", "master.3")
		require.NoError(t, err)
		require.Equal(t, commit3, commitInfo.Commit)

		_, err = env.PachClient.InspectCommit(repo, "", "master^^^")
		require.YesError(t, err)

		_, err = env.PachClient.InspectCommit(repo, "", "master~~~")
		require.YesError(t, err)

		_, err = env.PachClient.InspectCommit(repo, "", "master^3")
		require.YesError(t, err)

		_, err = env.PachClient.InspectCommit(repo, "", "master~3")
		require.YesError(t, err)

		for i := 1; i <= 2; i++ {
			_, err := env.PachClient.InspectFile(client.NewCommit(repo, "", fmt.Sprintf("%v^%v", commit3.ID, 3-i)), "file")
			require.NoError(t, err)
		}

		var buffer bytes.Buffer
		require.NoError(t, env.PachClient.GetFile(client.NewCommit(repo, "", ancestry.Add("master", 0)), "file", &buffer))
		require.Equal(t, "3", buffer.String())
		buffer.Reset()
		require.NoError(t, env.PachClient.GetFile(client.NewCommit(repo, "", ancestry.Add("master", 1)), "file", &buffer))
		require.Equal(t, "2", buffer.String())
		buffer.Reset()
		require.NoError(t, env.PachClient.GetFile(client.NewCommit(repo, "", ancestry.Add("master", 2)), "file", &buffer))
		require.Equal(t, "1", buffer.String())
		buffer.Reset()
		require.NoError(t, env.PachClient.GetFile(client.NewCommit(repo, "", ancestry.Add("master", -1)), "file", &buffer))
		require.Equal(t, "1", buffer.String())
		buffer.Reset()
		require.NoError(t, env.PachClient.GetFile(client.NewCommit(repo, "", ancestry.Add("master", -2)), "file", &buffer))
		require.Equal(t, "2", buffer.String())
		buffer.Reset()
		require.NoError(t, env.PachClient.GetFile(client.NewCommit(repo, "", ancestry.Add("master", -3)), "file", &buffer))
		require.Equal(t, "3", buffer.String())

		// Adding a bunch of commits to the head of the branch shouldn't change the forward references.
		// (It will change backward references.)
		for i := 0; i < 10; i++ {
			require.NoError(t, env.PachClient.PutFile(client.NewCommit(repo, "master", ""), "file", strings.NewReader(fmt.Sprintf("%d", i+4))))
		}
		commitInfo, err = env.PachClient.InspectCommit(repo, "", "master.1")
		require.NoError(t, err)
		require.Equal(t, commit1, commitInfo.Commit)

		commitInfo, err = env.PachClient.InspectCommit(repo, "", "master.2")
		require.NoError(t, err)
		require.Equal(t, commit2, commitInfo.Commit)

		commitInfo, err = env.PachClient.InspectCommit(repo, "", "master.3")
		require.NoError(t, err)
		require.Equal(t, commit3, commitInfo.Commit)
	})

	// Provenance implements the following DAG
	//  A ─▶ B ─▶ C ─▶ D
	//            ▲
	//  E ────────╯

	suite.Run("Provenance", func(t *testing.T) {
		t.Parallel()
		env := testpachd.NewRealEnv(t, tu.NewTestDBConfig(t))

		require.NoError(t, env.PachClient.CreateRepo("A"))
		require.NoError(t, env.PachClient.CreateRepo("B"))
		require.NoError(t, env.PachClient.CreateRepo("C"))
		require.NoError(t, env.PachClient.CreateRepo("D"))
		require.NoError(t, env.PachClient.CreateRepo("E"))

		require.NoError(t, env.PachClient.CreateBranch("B", "master", "", "", []*pfs.Branch{pclient.NewBranch("A", "master")}))
		require.NoError(t, env.PachClient.CreateBranch("C", "master", "", "", []*pfs.Branch{pclient.NewBranch("B", "master"), pclient.NewBranch("E", "master")}))
		require.NoError(t, env.PachClient.CreateBranch("D", "master", "", "", []*pfs.Branch{pclient.NewBranch("C", "master")}))

		branchInfo, err := env.PachClient.InspectBranch("B", "master")
		require.NoError(t, err)
		require.Equal(t, 1, len(branchInfo.Provenance))
		branchInfo, err = env.PachClient.InspectBranch("C", "master")
		require.NoError(t, err)
		require.Equal(t, 3, len(branchInfo.Provenance))
		branchInfo, err = env.PachClient.InspectBranch("D", "master")
		require.NoError(t, err)
		require.Equal(t, 4, len(branchInfo.Provenance))

		ACommit, err := env.PachClient.StartCommit("A", "master")
		require.NoError(t, err)
		require.NoError(t, env.PachClient.FinishCommit("A", ACommit.Branch.Name, ACommit.ID))
		ECommit, err := env.PachClient.StartCommit("E", "master")
		require.NoError(t, err)
		require.NoError(t, env.PachClient.FinishCommit("E", ECommit.Branch.Name, ECommit.ID))

		commitInfo, err := env.PachClient.InspectCommit("B", "master", "")
		require.NoError(t, err)
		require.Equal(t, 1, len(commitInfo.Provenance))

		commitInfo, err = env.PachClient.InspectCommit("C", "master", "")
		require.NoError(t, err)
		require.Equal(t, 3, len(commitInfo.Provenance))

		commitInfo, err = env.PachClient.InspectCommit("D", "master", "")
		require.NoError(t, err)
		require.Equal(t, 4, len(commitInfo.Provenance))
	})

	suite.Run("StartCommitWithBranchNameProvenance", func(t *testing.T) {
		t.Parallel()
		env := testpachd.NewRealEnv(t, tu.NewTestDBConfig(t))

		require.NoError(t, env.PachClient.CreateRepo("A"))
		require.NoError(t, env.PachClient.CreateRepo("B"))
		require.NoError(t, env.PachClient.CreateRepo("C"))

		require.NoError(t, env.PachClient.CreateBranch("B", "master", "", "", []*pfs.Branch{pclient.NewBranch("A", "master")}))
		require.NoError(t, env.PachClient.CreateBranch("C", "master", "", "", []*pfs.Branch{pclient.NewBranch("B", "master")}))

		masterCommit, err := env.PachClient.StartCommit("A", "master")
		require.NoError(t, err)
		require.NoError(t, env.PachClient.FinishCommit("A", masterCommit.Branch.Name, masterCommit.ID))

		masterCommitInfo, err := env.PachClient.InspectCommit(masterCommit.Branch.Repo.Name, masterCommit.Branch.Name, masterCommit.ID)
		require.NoError(t, err)

		bCommitInfo, err := env.PachClient.InspectCommit("B", "master", "")
		require.NoError(t, err)

		// We're specifying the same commit three times - once by branch name, once
		// by commit ID, and once indirectly through B, these should be collapsed to
		// one provenance entry.
		newCommit, err := env.PachClient.PfsAPIClient.StartCommit(env.Context, &pfs.StartCommitRequest{
			Branch: pclient.NewBranch("C", "foo"),
			Provenance: []*pfs.CommitProvenance{
				pclient.NewCommitProvenance("A", "master", ""),
				masterCommitInfo.Commit.NewProvenance(),
				bCommitInfo.Commit.NewProvenance(),
			},
		})
		require.NoError(t, err)

		newCommitInfo, err := env.PachClient.InspectCommit(newCommit.Branch.Repo.Name, newCommit.Branch.Name, newCommit.ID)
		require.NoError(t, err)

		// Stupid require.ElementsEqual can't handle arrays of pointers
		expectedProvenanceA := &pfs.CommitProvenance{Commit: masterCommitInfo.Commit}
		expectedProvenanceB := &pfs.CommitProvenance{Commit: bCommitInfo.Commit}
		require.Equal(t, 2, len(newCommitInfo.Provenance))
		if newCommitInfo.Provenance[0].Commit.Branch.Repo.Name == "A" {
			require.Equal(t, expectedProvenanceA, newCommitInfo.Provenance[0])
			require.Equal(t, expectedProvenanceB, newCommitInfo.Provenance[1])
		} else {
			require.Equal(t, expectedProvenanceB, newCommitInfo.Provenance[0])
			require.Equal(t, expectedProvenanceA, newCommitInfo.Provenance[1])
		}
	})

	suite.Run("CommitBranch", func(t *testing.T) {
		t.Parallel()
		env := testpachd.NewRealEnv(t, tu.NewTestDBConfig(t))

		require.NoError(t, env.PachClient.CreateRepo("repo"))
		// Make two branches provenant on the master branch
		require.NoError(t, env.PachClient.CreateBranch("repo", "A", "", "", []*pfs.Branch{pclient.NewBranch("repo", "master")}))
		require.NoError(t, env.PachClient.CreateBranch("repo", "B", "", "", []*pfs.Branch{pclient.NewBranch("repo", "master")}))

		// Now make a commit on the master branch, which should trigger a downstream commit on each of the two branches
		masterCommit, err := env.PachClient.StartCommit("repo", "master")
		require.NoError(t, err)
		require.NoError(t, env.PachClient.FinishCommit("repo", masterCommit.Branch.Name, masterCommit.ID))

		// Check that the commit in branch A has the information and provenance we expect
		commitInfo, err := env.PachClient.InspectCommit("repo", "A", "")
		require.NoError(t, err)
		require.Equal(t, "A", commitInfo.Commit.Branch.Name)
		require.Equal(t, 1, len(commitInfo.Provenance))
		require.Equal(t, "master", commitInfo.Provenance[0].Commit.Branch.Name)

		// Check that the commit in branch B has the information and provenance we expect
		commitInfo, err = env.PachClient.InspectCommit("repo", "B", "")
		require.NoError(t, err)
		require.Equal(t, "B", commitInfo.Commit.Branch.Name)
		require.Equal(t, 1, len(commitInfo.Provenance))
		require.Equal(t, "master", commitInfo.Provenance[0].Commit.Branch.Name)
	})

	suite.Run("CommitOnTwoBranchesProvenance", func(t *testing.T) {
		t.Parallel()
		env := testpachd.NewRealEnv(t, tu.NewTestDBConfig(t))

		require.NoError(t, env.PachClient.CreateRepo("repo"))

		parentCommit, err := env.PachClient.StartCommit("repo", "master")
		require.NoError(t, err)
		require.NoError(t, env.PachClient.FinishCommit("repo", parentCommit.Branch.Name, parentCommit.ID))

		masterCommit, err := env.PachClient.StartCommit("repo", "master")
		require.NoError(t, err)
		require.NoError(t, env.PachClient.FinishCommit("repo", masterCommit.Branch.Name, masterCommit.ID))

		// Make two branches provenant on the same commit on the master branch
		require.NoError(t, env.PachClient.CreateBranch("repo", "A", "", masterCommit.ID, nil))
		require.NoError(t, env.PachClient.CreateBranch("repo", "B", "", masterCommit.ID, nil))

		// Now create a branch provenant on both branches A and B
		require.NoError(t, env.PachClient.CreateBranch("repo", "C", "", "", []*pfs.Branch{pclient.NewBranch("repo", "A"), pclient.NewBranch("repo", "B")}))

		// The head commit of the C branch should have branches A and B both represented in the provenance
		// This is important because jobInput looks up commits by branch
		ci, err := env.PachClient.InspectCommit("repo", "C", "")
		require.NoError(t, err)
		require.Equal(t, 2, len(ci.Provenance))

		// We should also be able to delete the head commit of A
		require.NoError(t, env.PachClient.SquashCommit("repo", "A", ""))

		// And the head of branch B should go back to the parent of the deleted commit
		branchInfo, err := env.PachClient.InspectBranch("repo", "B")
		require.NoError(t, err)
		require.Equal(t, parentCommit.ID, branchInfo.Head.ID)

		// We should also be able to delete the head commit of A
		require.NoError(t, env.PachClient.SquashCommit("repo", parentCommit.Branch.Name, parentCommit.ID))

		// It should also be ok to make new commits on branches A and B
		aCommit, err := env.PachClient.StartCommit("repo", "A")
		require.NoError(t, err)
		require.NoError(t, env.PachClient.FinishCommit("repo", aCommit.Branch.Name, aCommit.ID))

		bCommit, err := env.PachClient.StartCommit("repo", "B")
		require.NoError(t, err)
		require.NoError(t, env.PachClient.FinishCommit("repo", bCommit.Branch.Name, bCommit.ID))
	})

	suite.Run("Branch1", func(t *testing.T) {
		t.Parallel()
		env := testpachd.NewRealEnv(t, tu.NewTestDBConfig(t))

		repo := "test"
		require.NoError(t, env.PachClient.CreateRepo(repo))
		masterCommit := client.NewCommit(repo, "master", "")
		commit, err := env.PachClient.StartCommit(repo, "master")
		require.NoError(t, err)
		require.NoError(t, env.PachClient.PutFile(masterCommit, "foo", strings.NewReader("foo\n"), pclient.WithAppendPutFile()))
		require.NoError(t, env.PachClient.FinishCommit(repo, "master", ""))
		var buffer bytes.Buffer
		require.NoError(t, env.PachClient.GetFile(masterCommit, "foo", &buffer))
		require.Equal(t, "foo\n", buffer.String())
		branchInfos, err := env.PachClient.ListBranch(repo)
		require.NoError(t, err)
		require.Equal(t, 1, len(branchInfos))
		require.Equal(t, "master", branchInfos[0].Branch.Name)

		_, err = env.PachClient.StartCommit(repo, "master")
		require.NoError(t, err)
		require.NoError(t, env.PachClient.PutFile(masterCommit, "foo", strings.NewReader("foo\n"), pclient.WithAppendPutFile()))
		require.NoError(t, env.PachClient.FinishCommit(repo, "master", ""))
		buffer = bytes.Buffer{}
		require.NoError(t, env.PachClient.GetFile(masterCommit, "foo", &buffer))
		require.Equal(t, "foo\nfoo\n", buffer.String())
		branchInfos, err = env.PachClient.ListBranch(repo)
		require.NoError(t, err)
		require.Equal(t, 1, len(branchInfos))
		require.Equal(t, "master", branchInfos[0].Branch.Name)

		require.NoError(t, env.PachClient.CreateBranch(repo, "master2", commit.Branch.Name, commit.ID, nil))
		require.NoError(t, env.PachClient.CreateBranch(repo, "master3", "", commit.ID, nil))

		branchInfos, err = env.PachClient.ListBranch(repo)
		require.NoError(t, err)
		require.Equal(t, 3, len(branchInfos))
		require.Equal(t, "master3", branchInfos[0].Branch.Name)
		require.Equal(t, "master2", branchInfos[1].Branch.Name)
		require.Equal(t, "master", branchInfos[2].Branch.Name)
	})

	suite.Run("PutFileBig", func(t *testing.T) {
		t.Parallel()
		env := testpachd.NewRealEnv(t, tu.NewTestDBConfig(t))

		repo := "test"
		require.NoError(t, env.PachClient.CreateRepo(repo))

		// Write a big blob that would normally not fit in a block
		fileSize := int(pfs.ChunkSize + 5*1024*1024)
		expectedOutputA := random.String(fileSize)
		r := strings.NewReader(string(expectedOutputA))

		commit1, err := env.PachClient.StartCommit(repo, "master")
		require.NoError(t, err)
		require.NoError(t, env.PachClient.PutFile(commit1, "foo", r))
		require.NoError(t, env.PachClient.FinishCommit(repo, commit1.Branch.Name, commit1.ID))

		fileInfo, err := env.PachClient.InspectFile(commit1, "foo")
		require.NoError(t, err)
		require.Equal(t, fileSize, int(fileInfo.SizeBytes))

		var buffer bytes.Buffer
		require.NoError(t, env.PachClient.GetFile(commit1, "foo", &buffer))
		require.Equal(t, string(expectedOutputA), buffer.String())
	})

	suite.Run("PutFile", func(t *testing.T) {
		t.Parallel()
		env := testpachd.NewRealEnv(t, tu.NewTestDBConfig(t))

		repo := "test"
		require.NoError(t, env.PachClient.CreateRepo(repo))
<<<<<<< HEAD
		require.NoError(t, env.PachClient.PutFile(repo, "master", "", "file", strings.NewReader("foo")))
		var buf bytes.Buffer
		require.NoError(t, env.PachClient.GetFile(repo, "master", "", "file", &buf))
		require.Equal(t, "foo", buf.String())
		require.NoError(t, env.PachClient.PutFile(repo, "master", "", "file", strings.NewReader("bar")))
		buf.Reset()
		require.NoError(t, env.PachClient.GetFile(repo, "master", "", "file", &buf))
		require.Equal(t, "bar", buf.String())
		require.NoError(t, env.PachClient.DeleteFile(repo, "master", "", "file"))
		require.NoError(t, env.PachClient.PutFile(repo, "master", "", "file", strings.NewReader("buzz")))
		buf.Reset()
		require.NoError(t, env.PachClient.GetFile(repo, "master", "", "file", &buf))
		require.Equal(t, "buzz", buf.String())
=======

		// Detect file conflict
		commit1, err := env.PachClient.StartCommit(repo, "")
		require.NoError(t, err)
		require.NoError(t, env.PachClient.PutFile(commit1, "foo", strings.NewReader("foo\n")))
		require.NoError(t, env.PachClient.PutFile(commit1, "foo/bar", strings.NewReader("foo\n")))
		require.YesError(t, env.PachClient.FinishCommit(repo, commit1.Branch.Name, commit1.ID))

		commit1, err = env.PachClient.StartCommit(repo, "")
		require.NoError(t, err)
		require.NoError(t, env.PachClient.PutFile(commit1, "foo", strings.NewReader("foo\n")))
		require.NoError(t, env.PachClient.PutFile(commit1, "foo", strings.NewReader("foo\n")))
		require.NoError(t, env.PachClient.FinishCommit(repo, commit1.Branch.Name, commit1.ID))

		var buffer bytes.Buffer
		require.NoError(t, env.PachClient.GetFile(commit1, "foo", &buffer))
		require.Equal(t, "foo\nfoo\n", buffer.String())

		commit2, err := env.PachClient.StartCommitParent(repo, "", commit1.Branch.Name, commit1.ID)
		require.NoError(t, err)
		// file conflicts with the previous commit
		require.NoError(t, env.PachClient.PutFile(commit2, "foo/bar", strings.NewReader("foo\n")))
		require.NoError(t, env.PachClient.PutFile(commit2, "/bar", strings.NewReader("bar\n")))
		require.YesError(t, env.PachClient.FinishCommit(repo, commit2.Branch.Name, commit2.ID))

		commit2, err = env.PachClient.StartCommitParent(repo, "", commit1.Branch.Name, commit1.ID)
		require.NoError(t, err)
		require.NoError(t, env.PachClient.PutFile(commit2, "/bar", strings.NewReader("bar\n")))
		require.NoError(t, env.PachClient.FinishCommit(repo, commit2.Branch.Name, commit2.ID))

		commit3, err := env.PachClient.StartCommitParent(repo, "", commit2.Branch.Name, commit2.ID)
		require.NoError(t, err)
		require.NoError(t, env.PachClient.PutFile(commit3, "dir1/foo", strings.NewReader("foo\n"))) // because the directory dir does not exist
		require.NoError(t, env.PachClient.FinishCommit(repo, commit3.Branch.Name, commit3.ID))

		commit4, err := env.PachClient.StartCommitParent(repo, "", commit3.Branch.Name, commit3.ID)
		require.NoError(t, err)
		require.NoError(t, env.PachClient.PutFile(commit4, "dir2/bar", strings.NewReader("bar\n")))
		require.NoError(t, env.PachClient.FinishCommit(repo, commit4.Branch.Name, commit4.ID))

		buffer = bytes.Buffer{}
		require.NoError(t, env.PachClient.GetFile(commit4, "dir2/bar", &buffer))
		require.Equal(t, "bar\n", buffer.String())
		buffer = bytes.Buffer{}
		require.NoError(t, env.PachClient.GetFile(commit4, "dir2", &buffer))
>>>>>>> 3b69deea
	})

	suite.Run("PutFile2", func(t *testing.T) {
		t.Parallel()
		env := testpachd.NewRealEnv(t, tu.NewTestDBConfig(t))

		repo := "test"
		require.NoError(t, env.PachClient.CreateRepo(repo))
		commit1, err := env.PachClient.StartCommit(repo, "master")
		masterCommit := client.NewCommit(repo, "master", "")
		require.NoError(t, err)
		require.NoError(t, env.PachClient.PutFile(commit1, "file", strings.NewReader("foo\n"), pclient.WithAppendPutFile()))
		require.NoError(t, env.PachClient.PutFile(commit1, "file", strings.NewReader("bar\n"), pclient.WithAppendPutFile()))
		require.NoError(t, env.PachClient.PutFile(masterCommit, "file", strings.NewReader("buzz\n"), pclient.WithAppendPutFile()))
		require.NoError(t, env.PachClient.FinishCommit(repo, commit1.Branch.Name, commit1.ID))

		expected := "foo\nbar\nbuzz\n"
		buffer := &bytes.Buffer{}
		require.NoError(t, env.PachClient.GetFile(commit1, "file", buffer))
		require.Equal(t, expected, buffer.String())
		buffer.Reset()
		require.NoError(t, env.PachClient.GetFile(masterCommit, "file", buffer))
		require.Equal(t, expected, buffer.String())

		commit2, err := env.PachClient.StartCommit(repo, "master")
		require.NoError(t, err)
		require.NoError(t, env.PachClient.PutFile(commit2, "file", strings.NewReader("foo\n"), pclient.WithAppendPutFile()))
		require.NoError(t, env.PachClient.PutFile(commit2, "file", strings.NewReader("bar\n"), pclient.WithAppendPutFile()))
		require.NoError(t, env.PachClient.PutFile(masterCommit, "file", strings.NewReader("buzz\n"), pclient.WithAppendPutFile()))
		require.NoError(t, env.PachClient.FinishCommit(repo, "master", ""))

		expected = "foo\nbar\nbuzz\nfoo\nbar\nbuzz\n"
		buffer.Reset()
		require.NoError(t, env.PachClient.GetFile(commit2, "file", buffer))
		require.Equal(t, expected, buffer.String())
		buffer.Reset()
		require.NoError(t, env.PachClient.GetFile(masterCommit, "file", buffer))
		require.Equal(t, expected, buffer.String())

		commit3, err := env.PachClient.StartCommit(repo, "master")
		require.NoError(t, err)
		require.NoError(t, env.PachClient.CreateBranch(repo, "foo", "", commit3.ID, nil))
		fooCommit := client.NewCommit(repo, "foo", "")
		require.NoError(t, env.PachClient.PutFile(fooCommit, "file", strings.NewReader("foo\nbar\nbuzz\n"), pclient.WithAppendPutFile()))
		require.NoError(t, env.PachClient.FinishCommit(repo, "foo", ""))

		expected = "foo\nbar\nbuzz\nfoo\nbar\nbuzz\nfoo\nbar\nbuzz\n"
		buffer.Reset()
		require.NoError(t, env.PachClient.GetFile(fooCommit, "file", buffer))
		require.Equal(t, expected, buffer.String())
	})

<<<<<<< HEAD
=======
	suite.Run("PutFile", func(t *testing.T) {
		t.Parallel()
		env := testpachd.NewRealEnv(t, tu.NewTestDBConfig(t))

		repo := "test"
		require.NoError(t, env.PachClient.CreateRepo(repo))
		commit := client.NewCommit(repo, "master", "")
		require.NoError(t, env.PachClient.PutFile(commit, "file", strings.NewReader("foo")))
		var buf bytes.Buffer
		require.NoError(t, env.PachClient.GetFile(commit, "file", &buf))
		require.Equal(t, "foo", buf.String())
		require.NoError(t, env.PachClient.PutFile(commit, "file", strings.NewReader("bar")))
		buf.Reset()
		require.NoError(t, env.PachClient.GetFile(commit, "file", &buf))
		require.Equal(t, "bar", buf.String())
		require.NoError(t, env.PachClient.DeleteFile(commit, "file"))
		require.NoError(t, env.PachClient.PutFile(commit, "file", strings.NewReader("buzz")))
		buf.Reset()
		require.NoError(t, env.PachClient.GetFile(commit, "file", &buf))
		require.Equal(t, "buzz", buf.String())
	})

>>>>>>> 3b69deea
	suite.Run("PutFileBranchCommitID", func(t *testing.T) {
		t.Parallel()
		env := testpachd.NewRealEnv(t, tu.NewTestDBConfig(t))

		repo := "test"
		require.NoError(t, env.PachClient.CreateRepo(repo))

		err := env.PachClient.PutFile(client.NewCommit(repo, "", "master"), "foo", strings.NewReader("foo\n"), pclient.WithAppendPutFile())
		require.NoError(t, err)
	})

	suite.Run("PutSameFileInParallel", func(t *testing.T) {
		t.Parallel()
		env := testpachd.NewRealEnv(t, tu.NewTestDBConfig(t))

		repo := "test"
		require.NoError(t, env.PachClient.CreateRepo(repo))

		commit, err := env.PachClient.StartCommit(repo, "master")
		require.NoError(t, err)
		var eg errgroup.Group
		for i := 0; i < 3; i++ {
			eg.Go(func() error {
				return env.PachClient.PutFile(commit, "foo", strings.NewReader("foo\n"), pclient.WithAppendPutFile())
			})
		}
		require.NoError(t, eg.Wait())
		require.NoError(t, env.PachClient.FinishCommit(repo, commit.Branch.Name, commit.ID))

		var buffer bytes.Buffer
		require.NoError(t, env.PachClient.GetFile(commit, "foo", &buffer))
		require.Equal(t, "foo\nfoo\nfoo\n", buffer.String())
	})

	suite.Run("InspectFile", func(t *testing.T) {
		t.Parallel()
		env := testpachd.NewRealEnv(t, tu.NewTestDBConfig(t))

		repo := "test"
		require.NoError(t, env.PachClient.CreateRepo(repo))

		fileContent1 := "foo\n"
		commit1, err := env.PachClient.StartCommit(repo, "master")
		require.NoError(t, err)
		require.NoError(t, env.PachClient.PutFile(commit1, "foo", strings.NewReader(fileContent1), pclient.WithAppendPutFile()))
		checks := func() {
			fileInfo, err := env.PachClient.InspectFile(commit1, "foo")
			require.NoError(t, err)
			require.Equal(t, pfs.FileType_FILE, fileInfo.FileType)
			require.Equal(t, len(fileContent1), int(fileInfo.SizeBytes))
		}
		checks()
		require.NoError(t, env.PachClient.FinishCommit(repo, commit1.Branch.Name, commit1.ID))
		checks()

		fileContent2 := "barbar\n"
		commit2, err := env.PachClient.StartCommit(repo, "master")
		require.NoError(t, err)
		require.NoError(t, env.PachClient.PutFile(commit2, "foo", strings.NewReader(fileContent2), pclient.WithAppendPutFile()))

		require.NoError(t, env.PachClient.FinishCommit(repo, commit2.Branch.Name, commit2.ID))

		fileInfo, err := env.PachClient.InspectFile(commit2, "foo")
		require.NoError(t, err)
		require.Equal(t, pfs.FileType_FILE, fileInfo.FileType)
		require.Equal(t, len(fileContent1+fileContent2), int(fileInfo.SizeBytes))

		fileInfo, err = env.PachClient.InspectFile(commit2, "foo")
		require.NoError(t, err)
		require.Equal(t, pfs.FileType_FILE, fileInfo.FileType)
		require.Equal(t, len(fileContent1)+len(fileContent2), int(fileInfo.SizeBytes))

		fileContent3 := "bar\n"
		commit3, err := env.PachClient.StartCommit(repo, "master")
		require.NoError(t, err)
		require.NoError(t, env.PachClient.PutFile(commit3, "bar", strings.NewReader(fileContent3), pclient.WithAppendPutFile()))
		require.NoError(t, env.PachClient.FinishCommit(repo, commit3.Branch.Name, commit3.ID))

		fis, err := env.PachClient.ListFileAll(commit3, "")
		require.NoError(t, err)
		require.Equal(t, 2, len(fis))

		require.Equal(t, len(fis), 2)
	})

	suite.Run("InspectFile2", func(t *testing.T) {
		t.Parallel()
		env := testpachd.NewRealEnv(t, tu.NewTestDBConfig(t))

		repo := "test"
		require.NoError(t, env.PachClient.CreateRepo(repo))
		commit := client.NewCommit(repo, "master", "")

		fileContent1 := "foo\n"
		fileContent2 := "buzz\n"

		_, err := env.PachClient.StartCommit(repo, "master")
		require.NoError(t, err)
		require.NoError(t, env.PachClient.PutFile(commit, "file", strings.NewReader(fileContent1), pclient.WithAppendPutFile()))
		require.NoError(t, env.PachClient.FinishCommit(repo, "master", ""))

		fileInfo, err := env.PachClient.InspectFile(commit, "/file")
		require.NoError(t, err)
		require.Equal(t, len(fileContent1), int(fileInfo.SizeBytes))
		require.Equal(t, "/file", fileInfo.File.Path)
		require.Equal(t, pfs.FileType_FILE, fileInfo.FileType)

		_, err = env.PachClient.StartCommit(repo, "master")
		require.NoError(t, err)
		require.NoError(t, env.PachClient.PutFile(commit, "file", strings.NewReader(fileContent1), pclient.WithAppendPutFile()))
		require.NoError(t, env.PachClient.FinishCommit(repo, "master", ""))

		fileInfo, err = env.PachClient.InspectFile(commit, "file")
		require.NoError(t, err)
		require.Equal(t, len(fileContent1)*2, int(fileInfo.SizeBytes))
		require.Equal(t, "/file", fileInfo.File.Path)

		_, err = env.PachClient.StartCommit(repo, "master")
		require.NoError(t, err)
		require.NoError(t, env.PachClient.DeleteFile(commit, "file"))
		require.NoError(t, env.PachClient.PutFile(commit, "file", strings.NewReader(fileContent2), pclient.WithAppendPutFile()))
		require.NoError(t, env.PachClient.FinishCommit(repo, "master", ""))

		fileInfo, err = env.PachClient.InspectFile(commit, "file")
		require.NoError(t, err)
		require.Equal(t, len(fileContent2), int(fileInfo.SizeBytes))
	})

	suite.Run("InspectFile3", func(t *testing.T) {
		t.Parallel()
		env := testpachd.NewRealEnv(t, tu.NewTestDBConfig(t))

		repo := "test"
		require.NoError(t, env.PachClient.CreateRepo(repo))

		fileContent1 := "foo\n"
		commit1, err := env.PachClient.StartCommit(repo, "master")
		require.NoError(t, err)
		require.NoError(t, env.PachClient.PutFile(commit1, "foo/bar", strings.NewReader(fileContent1)))
		fileInfo, err := env.PachClient.InspectFile(commit1, "foo")
		require.NoError(t, err)
		require.NotNil(t, fileInfo)

		require.NoError(t, env.PachClient.FinishCommit(repo, commit1.Branch.Name, commit1.ID))

		fi, err := env.PachClient.InspectFile(commit1, "foo/bar")
		require.NoError(t, err)
		require.NotNil(t, fi)

		fileContent2 := "barbar\n"
		commit2, err := env.PachClient.StartCommit(repo, "master")
		require.NoError(t, err)
		require.NoError(t, env.PachClient.PutFile(commit2, "foo", strings.NewReader(fileContent2)))

		fileInfo, err = env.PachClient.InspectFile(commit2, "foo")
		require.NoError(t, err)
		require.NotNil(t, fileInfo)

		require.NoError(t, env.PachClient.FinishCommit(repo, commit2.Branch.Name, commit2.ID))

		fi, err = env.PachClient.InspectFile(commit2, "foo")
		require.NoError(t, err)
		require.NotNil(t, fi)

		fileContent3 := "bar\n"
		commit3, err := env.PachClient.StartCommit(repo, "master")
		require.NoError(t, err)
		require.NoError(t, env.PachClient.PutFile(commit3, "bar", strings.NewReader(fileContent3)))
		require.NoError(t, env.PachClient.FinishCommit(repo, commit3.Branch.Name, commit3.ID))
		fi, err = env.PachClient.InspectFile(commit3, "bar")
		require.NoError(t, err)
		require.NotNil(t, fi)
	})

	suite.Run("InspectDir", func(t *testing.T) {
		t.Parallel()
		env := testpachd.NewRealEnv(t, tu.NewTestDBConfig(t))

		repo := "test"
		require.NoError(t, env.PachClient.CreateRepo(repo))

		commit1, err := env.PachClient.StartCommit(repo, "master")
		require.NoError(t, err)

		fileContent := "foo\n"
		require.NoError(t, env.PachClient.PutFile(commit1, "dir/foo", strings.NewReader(fileContent)))

		require.NoError(t, env.PachClient.FinishCommit(repo, commit1.Branch.Name, commit1.ID))

		fileInfo, err := env.PachClient.InspectFile(commit1, "dir/foo")
		require.NoError(t, err)
		require.Equal(t, len(fileContent), int(fileInfo.SizeBytes))
		require.Equal(t, pfs.FileType_FILE, fileInfo.FileType)

		fileInfo, err = env.PachClient.InspectFile(commit1, "dir")
		require.NoError(t, err)
		require.Equal(t, len(fileContent), int(fileInfo.SizeBytes))
		require.Equal(t, pfs.FileType_DIR, fileInfo.FileType)

		_, err = env.PachClient.InspectFile(commit1, "")
		require.NoError(t, err)
		require.Equal(t, len(fileContent), int(fileInfo.SizeBytes))
		require.Equal(t, pfs.FileType_DIR, fileInfo.FileType)
	})

	suite.Run("InspectDir2", func(t *testing.T) {
		t.Parallel()
		env := testpachd.NewRealEnv(t, tu.NewTestDBConfig(t))

		repo := "test"
		require.NoError(t, env.PachClient.CreateRepo(repo))
		commit := client.NewCommit(repo, "master", "")

		fileContent := "foo\n"

		_, err := env.PachClient.StartCommit(repo, "master")
		require.NoError(t, err)
		require.NoError(t, env.PachClient.PutFile(commit, "dir/1", strings.NewReader(fileContent)))
		require.NoError(t, env.PachClient.PutFile(commit, "dir/2", strings.NewReader(fileContent)))

		require.NoError(t, env.PachClient.FinishCommit(repo, "master", ""))

		fileInfo, err := env.PachClient.InspectFile(commit, "/dir")
		require.NoError(t, err)
		require.Equal(t, "/dir/", fileInfo.File.Path)
		require.Equal(t, pfs.FileType_DIR, fileInfo.FileType)

		_, err = env.PachClient.StartCommit(repo, "master")
		require.NoError(t, err)
		require.NoError(t, env.PachClient.PutFile(commit, "dir/3", strings.NewReader(fileContent)))

		require.NoError(t, env.PachClient.FinishCommit(repo, "master", ""))

		_, err = env.PachClient.InspectFile(commit, "dir")
		require.NoError(t, err)

		_, err = env.PachClient.StartCommit(repo, "master")
		require.NoError(t, err)
		err = env.PachClient.DeleteFile(commit, "dir/2")
		require.NoError(t, err)
		require.NoError(t, env.PachClient.FinishCommit(repo, "master", ""))

		_, err = env.PachClient.InspectFile(commit, "dir")
		require.NoError(t, err)
	})

	suite.Run("ListFileTwoCommits", func(t *testing.T) {
		t.Parallel()
		env := testpachd.NewRealEnv(t, tu.NewTestDBConfig(t))

		repo := "test"
		require.NoError(t, env.PachClient.CreateRepo(repo))

		numFiles := 5

		commit1, err := env.PachClient.StartCommit(repo, "master")
		require.NoError(t, err)

		for i := 0; i < numFiles; i++ {
			require.NoError(t, env.PachClient.PutFile(commit1, fmt.Sprintf("file%d", i), strings.NewReader("foo\n")))
		}

		require.NoError(t, env.PachClient.FinishCommit(repo, commit1.Branch.Name, commit1.ID))

		fis, err := env.PachClient.ListFileAll(commit1, "")
		require.NoError(t, err)
		require.Equal(t, numFiles, len(fis))

		commit2, err := env.PachClient.StartCommit(repo, "master")
		require.NoError(t, err)

		for i := 0; i < numFiles; i++ {
			require.NoError(t, env.PachClient.PutFile(commit2, fmt.Sprintf("file2-%d", i), strings.NewReader("foo\n")))
		}

		require.NoError(t, env.PachClient.FinishCommit(repo, commit2.Branch.Name, commit2.ID))

		fis, err = env.PachClient.ListFileAll(commit2, "")
		require.NoError(t, err)
		require.Equal(t, 2*numFiles, len(fis))

		fis, err = env.PachClient.ListFileAll(commit1, "")
		require.NoError(t, err)
		require.Equal(t, numFiles, len(fis))

		fis, err = env.PachClient.ListFileAll(commit2, "")
		require.NoError(t, err)
		require.Equal(t, 2*numFiles, len(fis))
	})

	suite.Run("ListFile", func(t *testing.T) {
		t.Parallel()
		env := testpachd.NewRealEnv(t, tu.NewTestDBConfig(t))

		repo := "test"
		require.NoError(t, env.PachClient.CreateRepo(repo))

		commit, err := env.PachClient.StartCommit(repo, "master")
		require.NoError(t, err)

		fileContent1 := "foo\n"
		require.NoError(t, env.PachClient.PutFile(commit, "dir/foo", strings.NewReader(fileContent1)))

		fileContent2 := "bar\n"
		require.NoError(t, env.PachClient.PutFile(commit, "dir/bar", strings.NewReader(fileContent2)))

		checks := func() {
			fileInfos, err := env.PachClient.ListFileAll(commit, "dir")
			require.NoError(t, err)
			require.Equal(t, 2, len(fileInfos))
			require.True(t, fileInfos[0].File.Path == "/dir/foo" && fileInfos[1].File.Path == "/dir/bar" || fileInfos[0].File.Path == "/dir/bar" && fileInfos[1].File.Path == "/dir/foo")
			require.True(t, fileInfos[0].SizeBytes == fileInfos[1].SizeBytes && fileInfos[0].SizeBytes == uint64(len(fileContent1)))

		}
		checks()
		require.NoError(t, env.PachClient.FinishCommit(repo, commit.Branch.Name, commit.ID))
		checks()
	})

	suite.Run("ListFile2", func(t *testing.T) {
		t.Parallel()
		env := testpachd.NewRealEnv(t, tu.NewTestDBConfig(t))

		repo := "test"
		require.NoError(t, env.PachClient.CreateRepo(repo))
		commit := client.NewCommit(repo, "master", "")

		fileContent := "foo\n"

		_, err := env.PachClient.StartCommit(repo, "master")
		require.NoError(t, err)
		require.NoError(t, env.PachClient.PutFile(commit, "dir/1", strings.NewReader(fileContent)))
		require.NoError(t, env.PachClient.PutFile(commit, "dir/2", strings.NewReader(fileContent)))
		require.NoError(t, err)

		require.NoError(t, env.PachClient.FinishCommit(repo, "master", ""))

		fileInfos, err := env.PachClient.ListFileAll(commit, "dir")
		require.NoError(t, err)
		require.Equal(t, 2, len(fileInfos))

		_, err = env.PachClient.StartCommit(repo, "master")
		require.NoError(t, err)
		require.NoError(t, env.PachClient.PutFile(commit, "dir/3", strings.NewReader(fileContent)))
		require.NoError(t, env.PachClient.FinishCommit(repo, "master", ""))

		fileInfos, err = env.PachClient.ListFileAll(commit, "dir")
		require.NoError(t, err)
		require.Equal(t, 3, len(fileInfos))

		_, err = env.PachClient.StartCommit(repo, "master")
		require.NoError(t, err)
		err = env.PachClient.DeleteFile(commit, "dir/2")
		require.NoError(t, err)
		require.NoError(t, env.PachClient.FinishCommit(repo, "master", ""))

		fileInfos, err = env.PachClient.ListFileAll(commit, "dir")
		require.NoError(t, err)
		require.Equal(t, 2, len(fileInfos))
	})

	suite.Run("ListFile3", func(t *testing.T) {
		t.Parallel()
		env := testpachd.NewRealEnv(t, tu.NewTestDBConfig(t))

		repo := "test"
		require.NoError(t, env.PachClient.CreateRepo(repo))
		commit := client.NewCommit(repo, "master", "")

		fileContent := "foo\n"

		_, err := env.PachClient.StartCommit(repo, "master")
		require.NoError(t, err)
		require.NoError(t, env.PachClient.PutFile(commit, "dir/1", strings.NewReader(fileContent)))
		require.NoError(t, env.PachClient.PutFile(commit, "dir/2", strings.NewReader(fileContent)))
		require.NoError(t, env.PachClient.FinishCommit(repo, "master", ""))

		fileInfos, err := env.PachClient.ListFileAll(commit, "dir")
		require.NoError(t, err)
		require.Equal(t, 2, len(fileInfos))

		_, err = env.PachClient.StartCommit(repo, "master")
		require.NoError(t, err)
		require.NoError(t, env.PachClient.PutFile(commit, "dir/3/foo", strings.NewReader(fileContent)))
		require.NoError(t, env.PachClient.PutFile(commit, "dir/3/bar", strings.NewReader(fileContent)))
		require.NoError(t, env.PachClient.FinishCommit(repo, "master", ""))

		fileInfos, err = env.PachClient.ListFileAll(commit, "dir")
		require.NoError(t, err)
		require.Equal(t, 3, len(fileInfos))
		require.Equal(t, int(fileInfos[2].SizeBytes), len(fileContent)*2)

		_, err = env.PachClient.StartCommit(repo, "master")
		require.NoError(t, err)
		err = env.PachClient.DeleteFile(commit, "dir/3/bar")
		require.NoError(t, err)
		require.NoError(t, env.PachClient.FinishCommit(repo, "master", ""))

		fileInfos, err = env.PachClient.ListFileAll(commit, "dir")
		require.NoError(t, err)
		require.Equal(t, 3, len(fileInfos))
		require.Equal(t, int(fileInfos[2].SizeBytes), len(fileContent))

		_, err = env.PachClient.StartCommit(repo, "master")
		require.NoError(t, err)
		require.NoError(t, env.PachClient.PutFile(commit, "file", strings.NewReader(fileContent)))
		require.NoError(t, env.PachClient.FinishCommit(repo, "master", ""))

		fileInfos, err = env.PachClient.ListFileAll(commit, "/")
		require.NoError(t, err)
		require.Equal(t, 2, len(fileInfos))
	})

	suite.Run("ListFile4", func(t *testing.T) {
		t.Parallel()
		env := testpachd.NewRealEnv(t, tu.NewTestDBConfig(t))

		repo := "test"
		require.NoError(t, env.PachClient.CreateRepo(repo))

		commit1, err := env.PachClient.StartCommit(repo, "master")
		require.NoError(t, err)

		require.NoError(t, env.PachClient.PutFile(commit1, "/dir1/file1.1", &bytes.Buffer{}))
		require.NoError(t, env.PachClient.PutFile(commit1, "/dir1/file1.2", &bytes.Buffer{}))
		require.NoError(t, env.PachClient.PutFile(commit1, "/dir2/file2.1", &bytes.Buffer{}))
		require.NoError(t, env.PachClient.PutFile(commit1, "/dir2/file2.2", &bytes.Buffer{}))

		require.NoError(t, env.PachClient.FinishCommit(repo, commit1.Branch.Name, commit1.ID))
		// should list a directory but not siblings
		var fis []*pfs.FileInfo
		require.NoError(t, env.PachClient.ListFile(commit1, "/dir1", func(fi *pfs.FileInfo) error {
			fis = append(fis, fi)
			return nil
		}))
		require.ElementsEqual(t, []string{"/dir1/file1.1", "/dir1/file1.2"}, finfosToPaths(fis))
		// should list the root
		fis = nil
		require.NoError(t, env.PachClient.ListFile(commit1, "/", func(fi *pfs.FileInfo) error {
			fis = append(fis, fi)
			return nil
		}))
		require.ElementsEqual(t, []string{"/dir1/", "/dir2/"}, finfosToPaths(fis))
	})

<<<<<<< HEAD
=======
	suite.Run("PutFileTypeConflict", func(t *testing.T) {
		// TODO(2.0 required): Implement directory & file path collision?
		t.Skip("Directory & file path collision detection not implemented in V2")
		t.Parallel()
		env := testpachd.NewRealEnv(t, tu.NewTestDBConfig(t))

		repo := "test"
		require.NoError(t, env.PachClient.CreateRepo(repo))

		fileContent := "foo\n"

		commit1, err := env.PachClient.StartCommit(repo, "master")
		require.NoError(t, err)
		require.NoError(t, env.PachClient.PutFile(commit1, "dir/1", strings.NewReader(fileContent)))
		require.NoError(t, env.PachClient.FinishCommit(repo, commit1.Branch.Name, commit1.ID))

		commit2, err := env.PachClient.StartCommit(repo, "master")
		require.NoError(t, err)
		require.NoError(t, env.PachClient.PutFile(commit2, "dir", strings.NewReader(fileContent)))
		require.YesError(t, env.PachClient.FinishCommit(repo, commit2.Branch.Name, commit2.ID))
	})

>>>>>>> 3b69deea
	suite.Run("RootDirectory", func(t *testing.T) {
		t.Parallel()
		env := testpachd.NewRealEnv(t, tu.NewTestDBConfig(t))

		repo := "test"
		require.NoError(t, env.PachClient.CreateRepo(repo))

		fileContent := "foo\n"

		commit, err := env.PachClient.StartCommit(repo, "master")
		require.NoError(t, err)
		require.NoError(t, env.PachClient.PutFile(commit, "foo", strings.NewReader(fileContent)))

		require.NoError(t, env.PachClient.FinishCommit(repo, commit.Branch.Name, commit.ID))

		fileInfos, err := env.PachClient.ListFileAll(commit, "")
		require.NoError(t, err)
		require.Equal(t, 1, len(fileInfos))
	})

	suite.Run("DeleteFile", func(t *testing.T) {
		t.Parallel()
		env := testpachd.NewRealEnv(t, tu.NewTestDBConfig(t))

		repo := "test"
		require.NoError(t, env.PachClient.CreateRepo(repo))

		// Commit 1: Add two files; delete one file within the commit
		commit1, err := env.PachClient.StartCommit(repo, "master")
		require.NoError(t, err)

		fileContent1 := "foo\n"
		require.NoError(t, env.PachClient.PutFile(commit1, "foo", strings.NewReader(fileContent1)))

		fileContent2 := "bar\n"
		require.NoError(t, env.PachClient.PutFile(commit1, "bar", strings.NewReader(fileContent2)))

		require.NoError(t, env.PachClient.DeleteFile(commit1, "foo"))

		require.NoError(t, env.PachClient.FinishCommit(repo, commit1.Branch.Name, commit1.ID))

		_, err = env.PachClient.InspectFile(commit1, "foo")
		require.YesError(t, err)

		// Should see one file
		fileInfos, err := env.PachClient.ListFileAll(commit1, "")
		require.NoError(t, err)
		require.Equal(t, 1, len(fileInfos))

		// Deleting a file in a finished commit should result in an error
		require.YesError(t, env.PachClient.DeleteFile(commit1, "bar"))

		// Empty commit
		commit2, err := env.PachClient.StartCommit(repo, "master")
		require.NoError(t, err)
		require.NoError(t, env.PachClient.FinishCommit(repo, commit2.Branch.Name, commit2.ID))

		// Should still see one files
		fileInfos, err = env.PachClient.ListFileAll(commit2, "")
		require.NoError(t, err)
		require.Equal(t, 1, len(fileInfos))

		// Delete bar
		commit3, err := env.PachClient.StartCommit(repo, "master")
		require.NoError(t, err)
		require.NoError(t, env.PachClient.DeleteFile(commit3, "bar"))

		require.NoError(t, env.PachClient.FinishCommit(repo, commit3.Branch.Name, commit3.ID))

		// Should see no file
		fileInfos, err = env.PachClient.ListFileAll(commit3, "")
		require.NoError(t, err)
		require.Equal(t, 0, len(fileInfos))

		_, err = env.PachClient.InspectFile(commit3, "bar")
		require.YesError(t, err)

		// Delete a nonexistent file; it should be no-op
		commit4, err := env.PachClient.StartCommit(repo, "master")
		require.NoError(t, err)
		require.NoError(t, env.PachClient.DeleteFile(commit4, "nonexistent"))
		require.NoError(t, env.PachClient.FinishCommit(repo, commit4.Branch.Name, commit4.ID))
	})

	suite.Run("DeleteFile2", func(t *testing.T) {
		t.Parallel()
		env := testpachd.NewRealEnv(t, tu.NewTestDBConfig(t))

		repo := "test"
		require.NoError(t, env.PachClient.CreateRepo(repo))

		commit1, err := env.PachClient.StartCommit(repo, "master")
		require.NoError(t, err)
		require.NoError(t, env.PachClient.PutFile(commit1, "file", strings.NewReader("foo\n")))
		require.NoError(t, env.PachClient.FinishCommit(repo, commit1.Branch.Name, commit1.ID))

		commit2, err := env.PachClient.StartCommit(repo, "master")
		require.NoError(t, err)
		err = env.PachClient.DeleteFile(commit2, "file")
		require.NoError(t, err)
		require.NoError(t, env.PachClient.PutFile(commit2, "file", strings.NewReader("bar\n")))
		require.NoError(t, env.PachClient.FinishCommit(repo, commit2.Branch.Name, commit2.ID))

		expected := "bar\n"
		var buffer bytes.Buffer
		require.NoError(t, env.PachClient.GetFile(client.NewCommit(repo, "master", ""), "file", &buffer))
		require.Equal(t, expected, buffer.String())

		commit3, err := env.PachClient.StartCommit(repo, "master")
		require.NoError(t, err)
		require.NoError(t, env.PachClient.PutFile(commit3, "file", strings.NewReader("buzz\n")))
		err = env.PachClient.DeleteFile(commit3, "file")
		require.NoError(t, err)
		require.NoError(t, env.PachClient.PutFile(commit3, "file", strings.NewReader("foo\n")))
		require.NoError(t, env.PachClient.FinishCommit(repo, commit3.Branch.Name, commit3.ID))

		expected = "foo\n"
		buffer.Reset()
		require.NoError(t, env.PachClient.GetFile(commit3, "file", &buffer))
		require.Equal(t, expected, buffer.String())
	})

	suite.Run("DeleteFile3", func(t *testing.T) {
		t.Parallel()
		env := testpachd.NewRealEnv(t, tu.NewTestDBConfig(t))

		repo := "test"
		require.NoError(t, env.PachClient.CreateRepo(repo))
		commit1, err := env.PachClient.StartCommit(repo, "master")
		require.NoError(t, err)
		fileContent := "bar\n"
		require.NoError(t, env.PachClient.PutFile(commit1, "/bar", strings.NewReader(fileContent)))
		require.NoError(t, env.PachClient.PutFile(commit1, "/dir1/dir2/bar", strings.NewReader(fileContent)))
		require.NoError(t, env.PachClient.FinishCommit(repo, commit1.Branch.Name, commit1.ID))

		commit2, err := env.PachClient.StartCommit(repo, "master")
		require.NoError(t, err)
		require.NoError(t, env.PachClient.DeleteFile(commit2, "/"))
		require.NoError(t, env.PachClient.PutFile(commit2, "/bar", strings.NewReader(fileContent)))
		require.NoError(t, env.PachClient.PutFile(commit2, "/dir1/bar", strings.NewReader(fileContent)))
		require.NoError(t, env.PachClient.PutFile(commit2, "/dir1/dir2/bar", strings.NewReader(fileContent)))
		require.NoError(t, env.PachClient.PutFile(commit2, "/dir1/dir2/barbar", strings.NewReader(fileContent)))
		require.NoError(t, env.PachClient.FinishCommit(repo, commit2.Branch.Name, commit2.ID))

		commit3, err := env.PachClient.StartCommit(repo, "master")
		require.NoError(t, err)
		require.NoError(t, env.PachClient.DeleteFile(commit3, "/dir1/dir2/"))
		require.NoError(t, env.PachClient.FinishCommit(repo, commit3.Branch.Name, commit3.ID))

		_, err = env.PachClient.InspectFile(commit3, "/dir1")
		require.NoError(t, err)
		_, err = env.PachClient.InspectFile(commit3, "/dir1/bar")
		require.NoError(t, err)
		_, err = env.PachClient.InspectFile(commit3, "/dir1/dir2")
		require.YesError(t, err)
		_, err = env.PachClient.InspectFile(commit3, "/dir1/dir2/bar")
		require.YesError(t, err)
		_, err = env.PachClient.InspectFile(commit3, "/dir1/dir2/barbar")
		require.YesError(t, err)

		commit4, err := env.PachClient.StartCommit(repo, "master")
		require.NoError(t, err)
		require.NoError(t, env.PachClient.PutFile(commit4, "/dir1/dir2/bar", strings.NewReader(fileContent)))
		require.NoError(t, env.PachClient.FinishCommit(repo, commit4.Branch.Name, commit4.ID))

		_, err = env.PachClient.InspectFile(commit4, "/dir1")
		require.NoError(t, err)
		_, err = env.PachClient.InspectFile(commit4, "/dir1/bar")
		require.NoError(t, err)
		_, err = env.PachClient.InspectFile(commit4, "/dir1/dir2")
		require.NoError(t, err)
		_, err = env.PachClient.InspectFile(commit4, "/dir1/dir2/bar")
		require.NoError(t, err)
	})

	suite.Run("DeleteDir", func(t *testing.T) {
		t.Parallel()
		env := testpachd.NewRealEnv(t, tu.NewTestDBConfig(t))

		repo := "test"
		require.NoError(t, env.PachClient.CreateRepo(repo))

		// Commit 1: Add two files into the same directory; delete the directory
		commit1, err := env.PachClient.StartCommit(repo, "master")
		require.NoError(t, err)

		require.NoError(t, env.PachClient.PutFile(commit1, "dir/foo", strings.NewReader("foo1")))

		require.NoError(t, env.PachClient.PutFile(commit1, "dir/bar", strings.NewReader("bar1")))

		require.NoError(t, env.PachClient.DeleteFile(commit1, "/dir/"))

		require.NoError(t, env.PachClient.FinishCommit(repo, commit1.Branch.Name, commit1.ID))

		fileInfos, err := env.PachClient.ListFileAll(commit1, "")
		require.NoError(t, err)
		require.Equal(t, 0, len(fileInfos))

		// dir should not exist
		_, err = env.PachClient.InspectFile(commit1, "dir")
		require.YesError(t, err)

		// Commit 2: Delete the directory and add the same two files
		// The two files should reflect the new content
		commit2, err := env.PachClient.StartCommit(repo, "master")
		require.NoError(t, err)

		require.NoError(t, env.PachClient.PutFile(commit2, "dir/foo", strings.NewReader("foo2")))

		require.NoError(t, env.PachClient.PutFile(commit2, "dir/bar", strings.NewReader("bar2")))

		require.NoError(t, env.PachClient.FinishCommit(repo, commit2.Branch.Name, commit2.ID))

		// Should see two files
		fileInfos, err = env.PachClient.ListFileAll(commit2, "dir")
		require.NoError(t, err)
		require.Equal(t, 2, len(fileInfos))

		var buffer bytes.Buffer
		require.NoError(t, env.PachClient.GetFile(commit2, "dir/foo", &buffer))
		require.Equal(t, "foo2", buffer.String())

		var buffer2 bytes.Buffer
		require.NoError(t, env.PachClient.GetFile(commit2, "dir/bar", &buffer2))
		require.Equal(t, "bar2", buffer2.String())

		// Commit 3: delete the directory
		commit3, err := env.PachClient.StartCommit(repo, "master")
		require.NoError(t, err)

		require.NoError(t, env.PachClient.DeleteFile(commit3, "/dir/"))

		require.NoError(t, env.PachClient.FinishCommit(repo, commit3.Branch.Name, commit3.ID))

		// Should see zero files
		fileInfos, err = env.PachClient.ListFileAll(commit3, "")
		require.NoError(t, err)
		require.Equal(t, 0, len(fileInfos))

		// TODO: test deleting "."
	})

	suite.Run("ListCommit", func(t *testing.T) {
		t.Parallel()
		env := testpachd.NewRealEnv(t, tu.NewTestDBConfig(t))

		repo := "test"
		require.NoError(t, env.PachClient.CreateRepo(repo))

		numCommits := 10

		var midCommitID string
		for i := 0; i < numCommits; i++ {
			commit, err := env.PachClient.StartCommit(repo, "master")
			require.NoError(t, err)
			require.NoError(t, env.PachClient.FinishCommit(repo, "master", ""))
			if i == numCommits/2 {
				midCommitID = commit.ID
			}
		}

		// list all commits
		commitInfos, err := env.PachClient.ListCommit(repo, "", "", "", "", 0)
		require.NoError(t, err)
		require.Equal(t, numCommits, len(commitInfos))

		// Test that commits are sorted in newest-first order
		for i := 0; i < len(commitInfos)-1; i++ {
			require.Equal(t, commitInfos[i].ParentCommit, commitInfos[i+1].Commit)
		}

		// Now list all commits up to the last commit
		commitInfos, err = env.PachClient.ListCommit(repo, "master", "", "", "", 0)
		require.NoError(t, err)
		require.Equal(t, numCommits, len(commitInfos))

		// Test that commits are sorted in newest-first order
		for i := 0; i < len(commitInfos)-1; i++ {
			require.Equal(t, commitInfos[i].ParentCommit, commitInfos[i+1].Commit)
		}

		// Now list all commits up to the mid commit, excluding the mid commit
		// itself
		commitInfos, err = env.PachClient.ListCommit(repo, "master", "", "", midCommitID, 0)
		require.NoError(t, err)
		require.Equal(t, numCommits-numCommits/2-1, len(commitInfos))

		// Test that commits are sorted in newest-first order
		for i := 0; i < len(commitInfos)-1; i++ {
			require.Equal(t, commitInfos[i].ParentCommit, commitInfos[i+1].Commit)
		}

		// list commits by branch
		commitInfos, err = env.PachClient.ListCommit(repo, "master", "", "", "", 0)
		require.NoError(t, err)
		require.Equal(t, numCommits, len(commitInfos))

		// Test that commits are sorted in newest-first order
		for i := 0; i < len(commitInfos)-1; i++ {
			require.Equal(t, commitInfos[i].ParentCommit, commitInfos[i+1].Commit)
		}

		// Try listing the commits in reverse order
		commitInfos = nil
		require.NoError(t, env.PachClient.ListCommitF(repo, "", "", "", "", 0, true, func(ci *pfs.CommitInfo) error {
			commitInfos = append(commitInfos, ci)
			return nil
		}))
		for i := 1; i < len(commitInfos); i++ {
			require.Equal(t, commitInfos[i].ParentCommit, commitInfos[i-1].Commit)
		}
	})

	suite.Run("OffsetRead", func(t *testing.T) {
		// TODO(2.0 required): Decide on how to expose offset read.
		t.Skip("Offset read exists (inefficient), just need to decide on how to expose it in V2")
		//t.Parallel()
		//env := testpachd.NewRealEnv(t, tu.NewTestDBConfig(t))

		//repo := "test"
		//require.NoError(t, env.PachClient.CreateRepo(repo))
		//commit, err := env.PachClient.StartCommit(repo, "")
		//require.NoError(t, err)
		//fileData := "foo\n"
		//require.NoError(t, env.PachClient.PutFile(commit, "foo", strings.NewReader(fileData)))
		//require.NoError(t, env.PachClient.PutFile(commit, "foo", strings.NewReader(fileData)))

		//var buffer bytes.Buffer
		//require.NoError(t, env.PachClient.GetFile(commit, "foo", int64(len(fileData)*2)+1, 0, &buffer))
		//require.Equal(t, "", buffer.String())

		//require.NoError(t, env.PachClient.FinishCommit(repo, commit.Branch.Name, commit.ID))

		//buffer.Reset()
		//require.NoError(t, env.PachClient.GetFile(commit, "foo", int64(len(fileData)*2)+1, 0, &buffer))
		//require.Equal(t, "", buffer.String())
	})

	suite.Run("Branch2", func(t *testing.T) {
		t.Parallel()
		env := testpachd.NewRealEnv(t, tu.NewTestDBConfig(t))

		repo := "test"
		require.NoError(t, env.PachClient.CreateRepo(repo))

		commit, err := env.PachClient.StartCommit(repo, "branch1")
		require.NoError(t, err)
		require.NoError(t, env.PachClient.FinishCommit(repo, commit.Branch.Name, commit.ID))

		expectedBranches := []string{"branch1", "branch2", "branch3"}
		for _, branch := range expectedBranches {
			require.NoError(t, env.PachClient.CreateBranch(repo, branch, "", commit.ID, nil))
		}

		branchInfos, err := env.PachClient.ListBranch(repo)
		require.NoError(t, err)
		require.Equal(t, len(expectedBranches), len(branchInfos))
		for i, branchInfo := range branchInfos {
			// branches should return in newest-first order
			require.Equal(t, expectedBranches[len(branchInfos)-i-1], branchInfo.Branch.Name)
			require.Equal(t, commit, branchInfo.Head)
		}

		commit2, err := env.PachClient.StartCommit(repo, "branch1")
		require.NoError(t, err)
		require.NoError(t, env.PachClient.FinishCommit(repo, "branch1", ""))

		commit2Info, err := env.PachClient.InspectCommit(repo, "branch1", "")
		require.NoError(t, err)
		require.Equal(t, commit, commit2Info.ParentCommit)

		// delete the last branch
		lastBranch := expectedBranches[len(expectedBranches)-1]
		require.NoError(t, env.PachClient.DeleteBranch(repo, lastBranch, false))
		branchInfos, err = env.PachClient.ListBranch(repo)
		require.NoError(t, err)
		require.Equal(t, 2, len(branchInfos))
		require.Equal(t, "branch2", branchInfos[0].Branch.Name)
		require.Equal(t, commit, branchInfos[0].Head)
		require.Equal(t, "branch1", branchInfos[1].Branch.Name)
		require.Equal(t, commit2, branchInfos[1].Head)
	})

	suite.Run("DeleteNonexistentBranch", func(t *testing.T) {
		t.Parallel()
		env := testpachd.NewRealEnv(t, tu.NewTestDBConfig(t))

		repo := "test"
		require.NoError(t, env.PachClient.CreateRepo(repo))
		require.NoError(t, env.PachClient.DeleteBranch(repo, "doesnt_exist", false))
	})

	suite.Run("SubscribeCommit", func(t *testing.T) {
		t.Parallel()
		env := testpachd.NewRealEnv(t, tu.NewTestDBConfig(t))

		repo := "test"
		require.NoError(t, env.PachClient.CreateRepo(repo))

		numCommits := 10

		// create some commits that shouldn't affect the below SubscribeCommit call
		// reproduces #2469
		for i := 0; i < numCommits; i++ {
			commit, err := env.PachClient.StartCommit(repo, "master-v1")
			require.NoError(t, err)
			require.NoError(t, env.PachClient.FinishCommit(repo, commit.Branch.Name, commit.ID))
		}

		require.NoErrorWithinT(t, 60*time.Second, func() error {
			var eg errgroup.Group
			nextCommitChan := make(chan *pfs.Commit, numCommits)
			eg.Go(func() error {
				var count int
				err := env.PachClient.SubscribeCommit(repo, "master", nil, "", pfs.CommitState_STARTED, func(ci *pfs.CommitInfo) error {
					commit := <-nextCommitChan
					require.Equal(t, commit, ci.Commit)
					count++
					if count == numCommits {
						return errutil.ErrBreak
					}
					return nil
				})
				return err
			})
			eg.Go(func() error {
				for i := 0; i < numCommits; i++ {
					commit, err := env.PachClient.StartCommit(repo, "master")
					require.NoError(t, err)
					require.NoError(t, env.PachClient.FinishCommit(repo, commit.Branch.Name, commit.ID))
					nextCommitChan <- commit
				}
				return nil
			})

			return eg.Wait()
		})
	})

	suite.Run("InspectRepoSimple", func(t *testing.T) {
		t.Parallel()
		env := testpachd.NewRealEnv(t, tu.NewTestDBConfig(t))

		repo := "test"
		require.NoError(t, env.PachClient.CreateRepo(repo))

		commit, err := env.PachClient.StartCommit(repo, "branch")
		require.NoError(t, err)

		file1Content := "foo\n"
		require.NoError(t, env.PachClient.PutFile(commit, "foo", strings.NewReader(file1Content)))

		file2Content := "bar\n"
		require.NoError(t, env.PachClient.PutFile(commit, "bar", strings.NewReader(file2Content)))

		require.NoError(t, env.PachClient.FinishCommit(repo, commit.Branch.Name, commit.ID))

		info, err := env.PachClient.InspectRepo(repo)
		require.NoError(t, err)

		// Size should be 0 because the files were not added to master
		require.Equal(t, int(info.SizeBytes), 0)
	})

	suite.Run("InspectRepoComplex", func(t *testing.T) {
		t.Parallel()
		env := testpachd.NewRealEnv(t, tu.NewTestDBConfig(t))

		repo := "test"
		require.NoError(t, env.PachClient.CreateRepo(repo))

		commit, err := env.PachClient.StartCommit(repo, "master")
		require.NoError(t, err)

		numFiles := 100
		minFileSize := 1000
		maxFileSize := 2000
		totalSize := 0

		for i := 0; i < numFiles; i++ {
			fileContent := random.String(rand.Intn(maxFileSize-minFileSize) + minFileSize)
			fileContent += "\n"
			fileName := fmt.Sprintf("file_%d", i)
			totalSize += len(fileContent)

			require.NoError(t, env.PachClient.PutFile(commit, fileName, strings.NewReader(fileContent)))

		}

		require.NoError(t, env.PachClient.FinishCommit(repo, commit.Branch.Name, commit.ID))

		_, err = env.PachClient.InspectRepo(repo)
		require.NoError(t, err)

		// TODO (2.0 required)
		// require.Equal(t, int(info.SizeBytes), totalSize)

		// infos, err := env.PachClient.ListRepo()
		// require.NoError(t, err)
		// require.Equal(t, 1, len(infos))
		// info = infos[0]

		// require.Equal(t, int(info.SizeBytes), totalSize)
	})

	suite.Run("Create", func(t *testing.T) {
		// TODO: Implement put file split writer in V2?
		t.Skip("Put file split writer not implemented in V2")
		//t.Parallel()
		//env := testpachd.NewRealEnv(t, tu.NewTestDBConfig(t))

		//repo := "test"
		//require.NoError(t, env.PachClient.CreateRepo(repo))
		//commit, err := env.PachClient.StartCommit(repo, "")
		//require.NoError(t, err)
		//w, err := env.PachClient.PutFileSplitWriter(repo, commit.Branch.Name, commit.ID, "foo", pfs.Delimiter_NONE, 0, 0, 0, false)
		//require.NoError(t, err)
		//require.NoError(t, w.Close())
		//require.NoError(t, env.PachClient.FinishCommit(repo, commit.Branch.Name, commit.ID))
		//_, err = env.PachClient.InspectFile(commit, "foo")
		//require.NoError(t, err)
	})

	suite.Run("GetFile", func(t *testing.T) {
		t.Parallel()
		env := testpachd.NewRealEnv(t, tu.NewTestDBConfig(t))

		repo := tu.UniqueString("test")
		require.NoError(t, env.PachClient.CreateRepo(repo))
		commit, err := env.PachClient.StartCommit(repo, "master")
		require.NoError(t, err)
		require.NoError(t, env.PachClient.PutFile(commit, "dir/file", strings.NewReader("foo\n")))
		checks := func() {
			var buffer bytes.Buffer
			require.NoError(t, env.PachClient.GetFile(commit, "dir/file", &buffer))
			require.Equal(t, "foo\n", buffer.String())
		}
		checks()
		require.NoError(t, env.PachClient.FinishCommit(repo, commit.Branch.Name, commit.ID))
		checks()
		t.Run("InvalidCommit", func(t *testing.T) {
			buffer := bytes.Buffer{}
			err = env.PachClient.GetFile(client.NewCommit(repo, "", "aninvalidcommitid"), "dir/file", &buffer)
			require.YesError(t, err)
		})
		t.Run("Directory", func(t *testing.T) {
			buffer := bytes.Buffer{}
			err = env.PachClient.GetFile(commit, "dir", &buffer)
			require.NoError(t, err)
		})
	})

	suite.Run("ManyPutsSingleFileSingleCommit", func(t *testing.T) {
		t.Parallel()
		env := testpachd.NewRealEnv(t, tu.NewTestDBConfig(t))

		if testing.Short() {
			t.Skip("Skipping long tests in short mode")
		}
		repo := "test"
		require.NoError(t, env.PachClient.CreateRepo(repo))

		commit1, err := env.PachClient.StartCommit(repo, "master")
		require.NoError(t, err)

		rawMessage := `{
		"level":"debug",
		"message":{
			"thing":"foo"
		},
		"timing":[1,3,34,6,7]
	}`
		numObjs := 500
		numGoros := 10
		var expectedOutput []byte
		var wg sync.WaitGroup
		for j := 0; j < numGoros; j++ {
			wg.Add(1)
			go func() {
				for i := 0; i < numObjs/numGoros; i++ {
					if err := env.PachClient.PutFile(commit1, "foo", strings.NewReader(rawMessage), pclient.WithAppendPutFile()); err != nil {
						panic(err)
					}
				}
				wg.Done()
			}()
		}
		for i := 0; i < numObjs; i++ {
			expectedOutput = append(expectedOutput, []byte(rawMessage)...)
		}
		wg.Wait()
		require.NoError(t, env.PachClient.FinishCommit(repo, commit1.Branch.Name, commit1.ID))

		var buffer bytes.Buffer
		require.NoError(t, env.PachClient.GetFile(commit1, "foo", &buffer))
		require.Equal(t, string(expectedOutput), buffer.String())
	})

	suite.Run("PutFileValidCharacters", func(t *testing.T) {
		// TODO(2.0 required): Decide what characters are valid.
		t.Skip("Need to spend some time deciding what characters are valid / invalid in V2")
		t.Parallel()
		env := testpachd.NewRealEnv(t, tu.NewTestDBConfig(t))

		repo := "test"
		require.NoError(t, env.PachClient.CreateRepo(repo))

		commit, err := env.PachClient.StartCommit(repo, "")
		require.NoError(t, err)

		require.NoError(t, env.PachClient.PutFile(commit, "foo\x00bar", strings.NewReader("foobar\n")))
		// null characters error because when you `ls` files with null characters
		// they truncate things after the null character leading to strange results
		require.YesError(t, err)

		// Boundary tests for valid character range
		require.YesError(t, env.PachClient.PutFile(commit, "\x1ffoobar", strings.NewReader("foobar\n")))
		require.NoError(t, env.PachClient.PutFile(commit, "foo\x20bar", strings.NewReader("foobar\n")))
		require.NoError(t, env.PachClient.PutFile(commit, "foobar\x7e", strings.NewReader("foobar\n")))
		require.YesError(t, env.PachClient.PutFile(commit, "foo\x7fbar", strings.NewReader("foobar\n")))

		// Random character tests outside and inside valid character range
		require.YesError(t, env.PachClient.PutFile(commit, "foobar\x0b", strings.NewReader("foobar\n")))
		require.NoError(t, env.PachClient.PutFile(commit, "\x41foobar", strings.NewReader("foobar\n")))
		require.YesError(t, env.PachClient.PutFile(commit, "foo\x90bar", strings.NewReader("foobar\n")))
	})

	suite.Run("BigListFile", func(t *testing.T) {
		t.Parallel()
		env := testpachd.NewRealEnv(t, tu.NewTestDBConfig(t))
		repo := "test"
		require.NoError(t, env.PachClient.CreateRepo(repo))
		commit, err := env.PachClient.StartCommit(repo, "master")
		require.NoError(t, err)
		var eg errgroup.Group
		for i := 0; i < 25; i++ {
			for j := 0; j < 25; j++ {
				i := i
				j := j
				eg.Go(func() error {
					return env.PachClient.PutFile(commit, fmt.Sprintf("dir%d/file%d", i, j), strings.NewReader("foo\n"))
				})
			}
		}
		require.NoError(t, eg.Wait())
		require.NoError(t, env.PachClient.FinishCommit(repo, commit.Branch.Name, commit.ID))
		for i := 0; i < 25; i++ {
			files, err := env.PachClient.ListFileAll(commit, fmt.Sprintf("dir%d", i))
			require.NoError(t, err)
			require.Equal(t, 25, len(files))
		}
	})

	suite.Run("StartCommitLatestOnBranch", func(t *testing.T) {
		t.Parallel()
		env := testpachd.NewRealEnv(t, tu.NewTestDBConfig(t))

		repo := "test"
		require.NoError(t, env.PachClient.CreateRepo(repo))

		commit1, err := env.PachClient.StartCommit(repo, "master")
		require.NoError(t, err)
		require.NoError(t, env.PachClient.FinishCommit(repo, commit1.Branch.Name, commit1.ID))

		commit2, err := env.PachClient.StartCommit(repo, "master")
		require.NoError(t, err)

		require.NoError(t, env.PachClient.FinishCommit(repo, commit2.Branch.Name, commit2.ID))

		commit3, err := env.PachClient.StartCommit(repo, "master")
		require.NoError(t, err)
		require.NoError(t, env.PachClient.FinishCommit(repo, commit3.Branch.Name, commit3.ID))

		commitInfo, err := env.PachClient.InspectCommit(repo, "master", "")
		require.NoError(t, err)
		require.Equal(t, commit3.ID, commitInfo.Commit.ID)
	})

	suite.Run("CreateBranchTwice", func(t *testing.T) {
		t.Parallel()
		env := testpachd.NewRealEnv(t, tu.NewTestDBConfig(t))

		repo := "test"
		require.NoError(t, env.PachClient.CreateRepo(repo))

		commit1, err := env.PachClient.StartCommit(repo, "foo")
		require.NoError(t, err)
		require.NoError(t, env.PachClient.CreateBranch(repo, "master", "", commit1.ID, nil))
		require.NoError(t, env.PachClient.FinishCommit(repo, commit1.Branch.Name, commit1.ID))

		commit2, err := env.PachClient.StartCommit(repo, "foo")
		require.NoError(t, err)
		require.NoError(t, env.PachClient.CreateBranch(repo, "master", "", commit2.ID, nil))
		require.NoError(t, env.PachClient.FinishCommit(repo, commit2.Branch.Name, commit2.ID))

		branchInfos, err := env.PachClient.ListBranch(repo)
		require.NoError(t, err)

		require.Equal(t, 2, len(branchInfos))
		require.ElementsEqual(t, []string{"master", "foo"}, []string{branchInfos[0].Branch.Name, branchInfos[1].Branch.Name})
		require.Equal(t, commit2.ID, branchInfos[0].Head.ID)
		require.Equal(t, commit2.ID, branchInfos[1].Head.ID)
	})

	suite.Run("Flush", func(t *testing.T) {
		t.Parallel()
		env := testpachd.NewRealEnv(t, tu.NewTestDBConfig(t))

		require.NoError(t, env.PachClient.CreateRepo("A"))
		require.NoError(t, env.PachClient.CreateRepo("B"))
		require.NoError(t, env.PachClient.CreateBranch("B", "master", "", "", []*pfs.Branch{pclient.NewBranch("A", "master")}))
		ACommit, err := env.PachClient.StartCommit("A", "master")
		require.NoError(t, err)
		require.NoError(t, env.PachClient.FinishCommit("A", "master", ""))
		require.NoError(t, env.PachClient.FinishCommit("B", "master", ""))
		commitInfos, err := env.PachClient.FlushCommitAll([]*pfs.Commit{ACommit}, nil)
		require.NoError(t, err)
		require.Equal(t, 1, len(commitInfos))
	})

	// Flush2 implements the following DAG:
	// A ─▶ B ─▶ C ─▶ D
	suite.Run("Flush2", func(t *testing.T) {
		t.Parallel()
		env := testpachd.NewRealEnv(t, tu.NewTestDBConfig(t))

		require.NoError(t, env.PachClient.CreateRepo("A"))
		require.NoError(t, env.PachClient.CreateRepo("B"))
		require.NoError(t, env.PachClient.CreateRepo("C"))
		require.NoError(t, env.PachClient.CreateRepo("D"))
		require.NoError(t, env.PachClient.CreateBranch("B", "master", "", "", []*pfs.Branch{pclient.NewBranch("A", "master")}))
		require.NoError(t, env.PachClient.CreateBranch("C", "master", "", "", []*pfs.Branch{pclient.NewBranch("B", "master")}))
		require.NoError(t, env.PachClient.CreateBranch("D", "master", "", "", []*pfs.Branch{pclient.NewBranch("C", "master")}))
		ACommit, err := env.PachClient.StartCommit("A", "master")
		require.NoError(t, err)
		require.NoError(t, env.PachClient.FinishCommit("A", "master", ""))

		// do the other commits in a goro so we can block for them
		go func() {
			require.NoError(t, env.PachClient.FinishCommit("B", "master", ""))
			require.NoError(t, env.PachClient.FinishCommit("C", "master", ""))
			require.NoError(t, env.PachClient.FinishCommit("D", "master", ""))
		}()

		// Flush ACommit
		commitInfos, err := env.PachClient.FlushCommitAll([]*pfs.Commit{ACommit}, nil)
		require.NoError(t, err)
		require.Equal(t, 3, len(commitInfos))

		commitInfos, err = env.PachClient.FlushCommitAll(
			[]*pfs.Commit{ACommit},
			[]*pfs.Repo{pclient.NewRepo("C")},
		)
		require.NoError(t, err)
		require.Equal(t, 1, len(commitInfos))
	})

	// A
	//  ╲
	//   ◀
	//    C
	//   ◀
	//  ╱
	// B
	suite.Run("Flush3", func(t *testing.T) {
		t.Parallel()
		env := testpachd.NewRealEnv(t, tu.NewTestDBConfig(t))

		require.NoError(t, env.PachClient.CreateRepo("A"))
		require.NoError(t, env.PachClient.CreateRepo("B"))
		require.NoError(t, env.PachClient.CreateRepo("C"))

		require.NoError(t, env.PachClient.CreateBranch("C", "master", "", "", []*pfs.Branch{pclient.NewBranch("A", "master"), pclient.NewBranch("B", "master")}))

		ACommit, err := env.PachClient.StartCommit("A", "master")
		require.NoError(t, err)
		require.NoError(t, env.PachClient.FinishCommit("A", ACommit.Branch.Name, ACommit.ID))
		require.NoError(t, env.PachClient.FinishCommit("C", "master", ""))
		BCommit, err := env.PachClient.StartCommit("B", "master")
		require.NoError(t, err)
		require.NoError(t, env.PachClient.FinishCommit("B", BCommit.Branch.Name, BCommit.ID))
		require.NoError(t, env.PachClient.FinishCommit("C", "master", ""))

		BCommit, err = env.PachClient.StartCommit("B", "master")
		require.NoError(t, err)
		require.NoError(t, env.PachClient.FinishCommit("B", BCommit.Branch.Name, BCommit.ID))
		require.NoError(t, env.PachClient.FinishCommit("C", "master", ""))

		commitInfos, err := env.PachClient.FlushCommitAll([]*pfs.Commit{BCommit, ACommit}, nil)
		require.NoError(t, err)
		require.Equal(t, 1, len(commitInfos))

		require.Equal(t, commitInfos[0].Commit.Branch.Repo.Name, "C")
	})

	suite.Run("FlushRedundant", func(t *testing.T) {
		t.Parallel()
		env := testpachd.NewRealEnv(t, tu.NewTestDBConfig(t))

		require.NoError(t, env.PachClient.CreateRepo("A"))
		ACommit, err := env.PachClient.StartCommit("A", "master")
		require.NoError(t, err)
		require.NoError(t, env.PachClient.FinishCommit("A", "master", ""))
		commitInfos, err := env.PachClient.FlushCommitAll([]*pfs.Commit{ACommit, ACommit}, nil)
		require.NoError(t, err)
		require.Equal(t, 0, len(commitInfos))
	})

	suite.Run("FlushCommitWithNoDownstreamRepos", func(t *testing.T) {
		t.Parallel()
		env := testpachd.NewRealEnv(t, tu.NewTestDBConfig(t))

		repo := "test"
		require.NoError(t, env.PachClient.CreateRepo(repo))
		commit, err := env.PachClient.StartCommit(repo, "master")
		require.NoError(t, err)
		require.NoError(t, env.PachClient.FinishCommit(repo, commit.Branch.Name, commit.ID))
		commitInfos, err := env.PachClient.FlushCommitAll([]*pfs.Commit{commit}, nil)
		require.NoError(t, err)
		require.Equal(t, 0, len(commitInfos))
	})

	suite.Run("FlushOpenCommit", func(t *testing.T) {
		t.Parallel()
		env := testpachd.NewRealEnv(t, tu.NewTestDBConfig(t))

		repo1 := "test1"
		repo2 := "test2"
		require.NoError(t, env.PachClient.CreateRepo(repo1))
		require.NoError(t, env.PachClient.CreateRepo(repo2))
		require.NoError(t, env.PachClient.CreateBranch(repo2, "master", "", "", []*pfs.Branch{pclient.NewBranch(repo1, "master")}))
		commit, err := env.PachClient.StartCommit(repo1, "master")
		require.NoError(t, err)

		// do the other commits in a goro so we can block for them
		eg, _ := errgroup.WithContext(context.Background())
		eg.Go(func() error {
			time.Sleep(3 * time.Second)
			if err := env.PachClient.FinishCommit(repo1, "master", ""); err != nil {
				return err
			}
			return env.PachClient.FinishCommit(repo2, "master", "")
		})

		t.Cleanup(func() {
			require.NoError(t, eg.Wait())
		})

		// Flush commit
		commitInfos, err := env.PachClient.FlushCommitAll([]*pfs.Commit{commit}, nil)
		require.NoError(t, err)
		require.Equal(t, 1, len(commitInfos))
	})

	suite.Run("EmptyFlush", func(t *testing.T) {
		t.Parallel()
		env := testpachd.NewRealEnv(t, tu.NewTestDBConfig(t))

		_, err := env.PachClient.FlushCommitAll(nil, nil)
		require.YesError(t, err)
	})

	suite.Run("FlushNonExistentCommit", func(t *testing.T) {
		t.Parallel()
		env := testpachd.NewRealEnv(t, tu.NewTestDBConfig(t))

		_, err := env.PachClient.FlushCommitAll([]*pfs.Commit{pclient.NewCommit("fake-repo", "fake-branch", "fake-commit")}, nil)
		require.YesError(t, err)
		repo := "FlushNonExistentCommit"
		require.NoError(t, env.PachClient.CreateRepo(repo))
		_, err = env.PachClient.FlushCommitAll([]*pfs.Commit{pclient.NewCommit(repo, "fake-branch", "fake-commit")}, nil)
		require.YesError(t, err)
		_, err = env.PachClient.FlushCommitAll([]*pfs.Commit{pclient.NewCommit(repo, "", "fake-commit")}, nil)
		require.YesError(t, err)
		_, err = env.PachClient.FlushCommitAll([]*pfs.Commit{pclient.NewCommit(repo, "fake-branch", "")}, nil)
		require.YesError(t, err)
		_, err = env.PachClient.FlushCommitAll([]*pfs.Commit{pclient.NewCommit(repo, "", "")}, nil)
		require.YesError(t, err)
	})

	suite.Run("PutFileSplit", func(t *testing.T) {
		// TODO(2.0 optional): Implement put file split.
		t.Skip("Put file split not implemented in V2")
		//	t.Parallel()
		//  env := testpachd.NewRealEnv(t, tu.NewTestDBConfig(t))
		//
		//	if testing.Short() {
		//		t.Skip("Skipping integration tests in short mode")
		//	}
		//
		//	repo := "test"
		//	require.NoError(t, env.PachClient.CreateRepo(repo))
		//	commit, err := env.PachClient.StartCommit(repo, "master")
		//	require.NoError(t, err)
		//	_, err = env.PachClient.PutFileSplit(repo, commit.ID, "none", pfs.Delimiter_NONE, 0, 0, 0, false, strings.NewReader("foo\nbar\nbuz\n"))
		//	require.NoError(t, err)
		//	_, err = env.PachClient.PutFileSplit(repo, commit.ID, "line", pfs.Delimiter_LINE, 0, 0, 0, false, strings.NewReader("foo\nbar\nbuz\n"))
		//	require.NoError(t, err)
		//	_, err = env.PachClient.PutFileSplit(repo, commit.ID, "line", pfs.Delimiter_LINE, 0, 0, 0, false, strings.NewReader("foo\nbar\nbuz\n"))
		//	require.NoError(t, err)
		//	_, err = env.PachClient.PutFileSplit(repo, commit.ID, "line2", pfs.Delimiter_LINE, 2, 0, 0, false, strings.NewReader("foo\nbar\nbuz\nfiz\n"))
		//	require.NoError(t, err)
		//	_, err = env.PachClient.PutFileSplit(repo, commit.ID, "line3", pfs.Delimiter_LINE, 0, 8, 0, false, strings.NewReader("foo\nbar\nbuz\nfiz\n"))
		//	require.NoError(t, err)
		//	_, err = env.PachClient.PutFileSplit(repo, commit.ID, "json", pfs.Delimiter_JSON, 0, 0, 0, false, strings.NewReader("{}{}{}{}{}{}{}{}{}{}"))
		//	require.NoError(t, err)
		//	_, err = env.PachClient.PutFileSplit(repo, commit.ID, "json", pfs.Delimiter_JSON, 0, 0, 0, false, strings.NewReader("{}{}{}{}{}{}{}{}{}{}"))
		//	require.NoError(t, err)
		//	_, err = env.PachClient.PutFileSplit(repo, commit.ID, "json2", pfs.Delimiter_JSON, 2, 0, 0, false, strings.NewReader("{}{}{}{}"))
		//	require.NoError(t, err)
		//	_, err = env.PachClient.PutFileSplit(repo, commit.ID, "json3", pfs.Delimiter_JSON, 0, 4, 0, false, strings.NewReader("{}{}{}{}"))
		//	require.NoError(t, err)
		//
		//	files, err := env.PachClient.ListFileAll(repo, commit.ID, "line2")
		//	require.NoError(t, err)
		//	require.Equal(t, 2, len(files))
		//	for _, fileInfo := range files {
		//		require.Equal(t, uint64(8), fileInfo.SizeBytes)
		//	}
		//
		//	require.NoError(t, env.PachClient.FinishCommit(repo, commit.ID))
		//	commit2, err := env.PachClient.StartCommit(repo, "master")
		//	require.NoError(t, err)
		//	_, err = env.PachClient.PutFileSplit(repo, commit2.ID, "line", pfs.Delimiter_LINE, 0, 0, 0, false, strings.NewReader("foo\nbar\nbuz\n"))
		//	require.NoError(t, err)
		//	_, err = env.PachClient.PutFileSplit(repo, commit2.ID, "json", pfs.Delimiter_JSON, 0, 0, 0, false, strings.NewReader("{}{}{}{}{}{}{}{}{}{}"))
		//	require.NoError(t, err)
		//
		//	files, err = env.PachClient.ListFileAll(repo, commit2.ID, "line")
		//	require.NoError(t, err)
		//	require.Equal(t, 9, len(files))
		//	for _, fileInfo := range files {
		//		require.Equal(t, uint64(4), fileInfo.SizeBytes)
		//	}
		//
		//	require.NoError(t, env.PachClient.FinishCommit(repo, commit2.ID))
		//	fileInfo, err := env.PachClient.InspectFile(repo, commit.ID, "none")
		//	require.NoError(t, err)
		//	require.Equal(t, pfs.FileType_FILE, fileInfo.FileType)
		//	files, err = env.PachClient.ListFileAll(repo, commit.ID, "line")
		//	require.NoError(t, err)
		//	require.Equal(t, 6, len(files))
		//	for _, fileInfo := range files {
		//		require.Equal(t, uint64(4), fileInfo.SizeBytes)
		//	}
		//	files, err = env.PachClient.ListFileAll(repo, commit2.ID, "line")
		//	require.NoError(t, err)
		//	require.Equal(t, 9, len(files))
		//	for _, fileInfo := range files {
		//		require.Equal(t, uint64(4), fileInfo.SizeBytes)
		//	}
		//	files, err = env.PachClient.ListFileAll(repo, commit.ID, "line2")
		//	require.NoError(t, err)
		//	require.Equal(t, 2, len(files))
		//	for _, fileInfo := range files {
		//		require.Equal(t, uint64(8), fileInfo.SizeBytes)
		//	}
		//	files, err = env.PachClient.ListFileAll(repo, commit.ID, "line3")
		//	require.NoError(t, err)
		//	require.Equal(t, 2, len(files))
		//	for _, fileInfo := range files {
		//		require.Equal(t, uint64(8), fileInfo.SizeBytes)
		//	}
		//	files, err = env.PachClient.ListFileAll(repo, commit.ID, "json")
		//	require.NoError(t, err)
		//	require.Equal(t, 20, len(files))
		//	for _, fileInfo := range files {
		//		require.Equal(t, uint64(2), fileInfo.SizeBytes)
		//	}
		//	files, err = env.PachClient.ListFileAll(repo, commit2.ID, "json")
		//	require.NoError(t, err)
		//	require.Equal(t, 30, len(files))
		//	for _, fileInfo := range files {
		//		require.Equal(t, uint64(2), fileInfo.SizeBytes)
		//	}
		//	files, err = env.PachClient.ListFileAll(repo, commit.ID, "json2")
		//	require.NoError(t, err)
		//	require.Equal(t, 2, len(files))
		//	for _, fileInfo := range files {
		//		require.Equal(t, uint64(4), fileInfo.SizeBytes)
		//	}
		//	files, err = env.PachClient.ListFileAll(repo, commit.ID, "json3")
		//	require.NoError(t, err)
		//	require.Equal(t, 2, len(files))
		//	for _, fileInfo := range files {
		//		require.Equal(t, uint64(4), fileInfo.SizeBytes)
		//	}
	})

	suite.Run("PutFileSplitBig", func(t *testing.T) {
		// TODO(2.0 optional): Implement put file split.
		t.Skip("Put file split not implemented in V2")
		//	t.Parallel()
		//  env := testpachd.NewRealEnv(t, tu.NewTestDBConfig(t))
		//
		//	if testing.Short() {
		//		t.Skip("Skipping integration tests in short mode")
		//	}
		//
		//	// create repos
		//	repo := "test"
		//	require.NoError(t, env.PachClient.CreateRepo(repo))
		//	commit, err := env.PachClient.StartCommit(repo, "master")
		//	require.NoError(t, err)
		//	w, err := env.PachClient.PutFileSplitWriter(repo, commit.ID, "line", pfs.Delimiter_LINE, 0, 0, 0, false)
		//	require.NoError(t, err)
		//	for i := 0; i < 1000; i++ {
		//		_, err = w.Write([]byte("foo\n"))
		//		require.NoError(t, err)
		//	}
		//	require.NoError(t, w.Close())
		//	require.NoError(t, env.PachClient.FinishCommit(repo, commit.ID))
		//	files, err := env.PachClient.ListFileAll(repo, commit.ID, "line")
		//	require.NoError(t, err)
		//	require.Equal(t, 1000, len(files))
		//	for _, fileInfo := range files {
		//		require.Equal(t, uint64(4), fileInfo.SizeBytes)
		//	}
	})

	suite.Run("PutFileSplitCSV", func(t *testing.T) {
		// TODO(2.0 optional): Implement put file split.
		t.Skip("Put file split not implemented in V2")
		//	t.Parallel()
		//  env := testpachd.NewRealEnv(t, tu.NewTestDBConfig(t))
		//
		//	// create repos
		//	repo := "test"
		//	require.NoError(t, env.PachClient.CreateRepo(repo))
		//	_, err := env.PachClient.PutFileSplit(repo, "master", "data", pfs.Delimiter_CSV, 0, 0, 0, false,
		//		// Weird, but this is actually two lines ("is\na" is quoted, so one cell)
		//		strings.NewReader("this,is,a,test\n"+
		//			"\"\"\"this\"\"\",\"is\nonly\",\"a,test\"\n"))
		//	require.NoError(t, err)
		//	fileInfos, err := env.PachClient.ListFileAll(repo, "master", "/data")
		//	require.NoError(t, err)
		//	require.Equal(t, 2, len(fileInfos))
		//	var contents bytes.Buffer
		//	env.PachClient.GetFile(repo, "master", "/data/0000000000000000", &contents)
		//	require.Equal(t, "this,is,a,test\n", contents.String())
		//	contents.Reset()
		//	env.PachClient.GetFile(repo, "master", "/data/0000000000000001", &contents)
		//	require.Equal(t, "\"\"\"this\"\"\",\"is\nonly\",\"a,test\"\n", contents.String())
	})

	suite.Run("PutFileSplitSQL", func(t *testing.T) {
		// TODO(2.0 optional): Implement put file split.
		t.Skip("Put file split not implemented in V2")
		//	t.Parallel()
		//  env := testpachd.NewRealEnv(t, tu.NewTestDBConfig(t))
		//
		//	// create repos
		//	repo := "test"
		//	require.NoError(t, env.PachClient.CreateRepo(repo))
		//
		//	_, err := env.PachClient.PutFileSplit(repo, "master", "/sql", pfs.Delimiter_SQL, 0, 0, 0,
		//		false, strings.NewReader(tu.TestPGDump))
		//	require.NoError(t, err)
		//	fileInfos, err := env.PachClient.ListFileAll(repo, "master", "/sql")
		//	require.NoError(t, err)
		//	require.Equal(t, 5, len(fileInfos))
		//
		//	// Get one of the SQL records & validate it
		//	var contents bytes.Buffer
		//	env.PachClient.GetFile(repo, "master", "/sql/0000000000000000", &contents)
		//	// Validate that the recieved pgdump file creates the cars table
		//	require.Matches(t, "CREATE TABLE public\\.cars", contents.String())
		//	// Validate the SQL header more generally by passing the output of GetFile
		//	// back through the SQL library & confirm that it parses correctly but only
		//	// has one row
		//	pgReader := sql.NewPGDumpReader(bufio.NewReader(bytes.NewReader(contents.Bytes())))
		//	record, err := pgReader.ReadRow()
		//	require.NoError(t, err)
		//	require.Equal(t, "Tesla\tRoadster\t2008\tliterally a rocket\n", string(record))
		//	_, err = pgReader.ReadRow()
		//	require.YesError(t, err)
		//	require.True(t, errors.Is(err, io.EOF))
		//
		//	// Create a new commit that overwrites all existing data & puts it back with
		//	// --header-records=1
		//	commit, err := env.PachClient.StartCommit(repo, "master")
		//	require.NoError(t, err)
		//	require.NoError(t, env.PachClient.DeleteFile(repo, commit.ID, "/sql"))
		//	_, err = env.PachClient.PutFileSplit(repo, commit.ID, "/sql", pfs.Delimiter_SQL, 0, 0, 1,
		//		false, strings.NewReader(tu.TestPGDump))
		//	require.NoError(t, err)
		//	require.NoError(t, env.PachClient.FinishCommit(repo, commit.ID))
		//	fileInfos, err = env.PachClient.ListFileAll(repo, "master", "/sql")
		//	require.NoError(t, err)
		//	require.Equal(t, 4, len(fileInfos))
		//
		//	// Get one of the SQL records & validate it
		//	contents.Reset()
		//	env.PachClient.GetFile(repo, "master", "/sql/0000000000000003", &contents)
		//	// Validate a that the recieved pgdump file creates the cars table
		//	require.Matches(t, "CREATE TABLE public\\.cars", contents.String())
		//	// Validate the SQL header more generally by passing the output of GetFile
		//	// back through the SQL library & confirm that it parses correctly but only
		//	// has one row
		//	pgReader = sql.NewPGDumpReader(bufio.NewReader(strings.NewReader(contents.String())))
		//	record, err = pgReader.ReadRow()
		//	require.NoError(t, err)
		//	require.Equal(t, "Tesla\tRoadster\t2008\tliterally a rocket\n", string(record))
		//	record, err = pgReader.ReadRow()
		//	require.NoError(t, err)
		//	require.Equal(t, "Toyota\tCorolla\t2005\tgreatest car ever made\n", string(record))
		//	_, err = pgReader.ReadRow()
		//	require.YesError(t, err)
		//	require.True(t, errors.Is(err, io.EOF))
	})

	suite.Run("DiffFile", func(t *testing.T) {
		t.Parallel()
		env := testpachd.NewRealEnv(t, tu.NewTestDBConfig(t))

		repo := "test"
		require.NoError(t, env.PachClient.CreateRepo(repo))

		// Write foo
		c1, err := env.PachClient.StartCommit(repo, "master")
		require.NoError(t, err)
		require.NoError(t, env.PachClient.PutFile(c1, "foo", strings.NewReader("foo\n"), pclient.WithAppendPutFile()))
		checks := func() {
			newFis, oldFis, err := env.PachClient.DiffFileAll(c1, "", nil, "", false)
			require.NoError(t, err)
			require.Equal(t, 0, len(oldFis))
			require.Equal(t, 2, len(newFis))
			require.Equal(t, "/foo", newFis[1].File.Path)
		}
		checks()
		require.NoError(t, env.PachClient.FinishCommit(repo, c1.Branch.Name, c1.ID))
		checks()

		// Change the value of foo
		c2, err := env.PachClient.StartCommit(repo, "master")
		require.NoError(t, err)
		require.NoError(t, env.PachClient.DeleteFile(c2, "/foo"))
		require.NoError(t, env.PachClient.PutFile(c2, "foo", strings.NewReader("not foo\n"), pclient.WithAppendPutFile()))
		checks = func() {
			newFis, oldFis, err := env.PachClient.DiffFileAll(c2, "", nil, "", false)
			require.NoError(t, err)
			require.Equal(t, 2, len(oldFis))
			require.Equal(t, "/foo", oldFis[1].File.Path)
			require.Equal(t, 2, len(newFis))
			require.Equal(t, "/foo", newFis[1].File.Path)
		}
		checks()
		require.NoError(t, env.PachClient.FinishCommit(repo, c2.Branch.Name, c2.ID))
		checks()

		// Write bar
		c3, err := env.PachClient.StartCommit(repo, "master")
		require.NoError(t, err)
		require.NoError(t, env.PachClient.PutFile(c3, "/bar", strings.NewReader("bar\n"), pclient.WithAppendPutFile()))
		checks = func() {
			newFis, oldFis, err := env.PachClient.DiffFileAll(c3, "", nil, "", false)
			require.NoError(t, err)
			require.Equal(t, 1, len(oldFis))
			require.Equal(t, 2, len(newFis))
			require.Equal(t, "/bar", newFis[1].File.Path)
		}
		checks()
		require.NoError(t, env.PachClient.FinishCommit(repo, c3.Branch.Name, c3.ID))
		checks()

		// Delete bar
		c4, err := env.PachClient.StartCommit(repo, "master")
		require.NoError(t, err)
		require.NoError(t, env.PachClient.DeleteFile(c4, "/bar"))
		checks = func() {
			newFis, oldFis, err := env.PachClient.DiffFileAll(c4, "", nil, "", false)
			require.NoError(t, err)
			require.Equal(t, 2, len(oldFis))
			require.Equal(t, "/bar", oldFis[1].File.Path)
			require.Equal(t, 1, len(newFis))
		}
		checks()
		require.NoError(t, env.PachClient.FinishCommit(repo, c4.Branch.Name, c4.ID))
		checks()

		// Write dir/fizz and dir/buzz
		c5, err := env.PachClient.StartCommit(repo, "master")
		require.NoError(t, err)
		require.NoError(t, env.PachClient.PutFile(c5, "/dir/fizz", strings.NewReader("fizz\n"), pclient.WithAppendPutFile()))
		require.NoError(t, env.PachClient.PutFile(c5, "/dir/buzz", strings.NewReader("buzz\n"), pclient.WithAppendPutFile()))
		checks = func() {
			newFis, oldFis, err := env.PachClient.DiffFileAll(c5, "", nil, "", false)
			require.NoError(t, err)
			require.Equal(t, 1, len(oldFis))
			require.Equal(t, 4, len(newFis))
		}
		checks()
		require.NoError(t, env.PachClient.FinishCommit(repo, c5.Branch.Name, c5.ID))
		checks()

		// Modify dir/fizz
		c6, err := env.PachClient.StartCommit(repo, "master")
		require.NoError(t, err)
		require.NoError(t, env.PachClient.PutFile(c6, "/dir/fizz", strings.NewReader("fizz\n"), pclient.WithAppendPutFile()))
		checks = func() {
			newFis, oldFis, err := env.PachClient.DiffFileAll(c6, "", nil, "", false)
			require.NoError(t, err)
			require.Equal(t, 3, len(oldFis))
			require.Equal(t, "/dir/fizz", oldFis[2].File.Path)
			require.Equal(t, 3, len(newFis))
			require.Equal(t, "/dir/fizz", newFis[2].File.Path)
		}
		checks()
		require.NoError(t, env.PachClient.FinishCommit(repo, c6.Branch.Name, c6.ID))
		checks()
	})

	suite.Run("GlobFile", func(t *testing.T) {
		t.Parallel()
		env := testpachd.NewRealEnv(t, tu.NewTestDBConfig(t))

		if testing.Short() {
			t.Skip("Skipping integration tests in short mode")
		}

		repo := "test"
		require.NoError(t, env.PachClient.CreateRepo(repo))
		commit := client.NewCommit(repo, "master", "")

		// Write foo
		numFiles := 100
		_, err := env.PachClient.StartCommit(repo, "master")
		require.NoError(t, err)
		for i := 0; i < numFiles; i++ {
			require.NoError(t, env.PachClient.PutFile(commit, fmt.Sprintf("file%d", i), strings.NewReader("1")))
			require.NoError(t, env.PachClient.PutFile(commit, fmt.Sprintf("dir1/file%d", i), strings.NewReader("2")))
			require.NoError(t, env.PachClient.PutFile(commit, fmt.Sprintf("dir2/dir3/file%d", i), strings.NewReader("3")))
		}
		checks := func() {
			fileInfos, err := env.PachClient.GlobFileAll(commit, "*")
			require.NoError(t, err)
			require.Equal(t, numFiles+2, len(fileInfos))
			fileInfos, err = env.PachClient.GlobFileAll(commit, "file*")
			require.NoError(t, err)
			require.Equal(t, numFiles, len(fileInfos))
			fileInfos, err = env.PachClient.GlobFileAll(commit, "dir1/*")
			require.NoError(t, err)
			require.Equal(t, numFiles, len(fileInfos))
			fileInfos, err = env.PachClient.GlobFileAll(commit, "dir2/dir3/*")
			require.NoError(t, err)
			require.Equal(t, numFiles, len(fileInfos))
			fileInfos, err = env.PachClient.GlobFileAll(commit, "*/*")
			require.NoError(t, err)
			require.Equal(t, numFiles+1, len(fileInfos))

			var output strings.Builder
			err = env.PachClient.GetFile(commit, "*", &output)
			require.NoError(t, err)
			require.Equal(t, numFiles*3, len(output.String()))

			output = strings.Builder{}
			err = env.PachClient.GetFile(commit, "dir2/dir3/file1?", &output)
			require.NoError(t, err)
			require.Equal(t, 10, len(output.String()))

			output = strings.Builder{}
			err = env.PachClient.GetFile(commit, "**file1?", &output)
			require.NoError(t, err)
			require.Equal(t, 30, len(output.String()))

			output = strings.Builder{}
			err = env.PachClient.GetFile(commit, "**file1", &output)
			require.NoError(t, err)
			require.True(t, strings.Contains(output.String(), "1"))
			require.True(t, strings.Contains(output.String(), "2"))
			require.True(t, strings.Contains(output.String(), "3"))

			output = strings.Builder{}
			err = env.PachClient.GetFile(commit, "**file1", &output)
			require.NoError(t, err)
			match, err := regexp.Match("[123]", []byte(output.String()))
			require.NoError(t, err)
			require.True(t, match)

			output = strings.Builder{}
			err = env.PachClient.GetFile(commit, "dir?", &output)
			require.NoError(t, err)

			output = strings.Builder{}
			err = env.PachClient.GetFile(commit, "", &output)
			require.NoError(t, err)

			output = strings.Builder{}
			err = env.PachClient.GetFile(commit, "garbage", &output)
			require.YesError(t, err)
		}
		checks()
		require.NoError(t, env.PachClient.FinishCommit(repo, "master", ""))
		checks()

		_, err = env.PachClient.StartCommit(repo, "master")
		require.NoError(t, err)

		err = env.PachClient.DeleteFile(commit, "dir2/dir3/*")
		require.NoError(t, err)
		err = env.PachClient.DeleteFile(commit, "dir?/*")
		require.NoError(t, err)
		err = env.PachClient.DeleteFile(commit, "/")
		require.NoError(t, err)
		checks = func() {
			fileInfos, err := env.PachClient.GlobFileAll(commit, "**")
			require.NoError(t, err)
			require.Equal(t, 0, len(fileInfos))
		}
		checks()
		require.NoError(t, env.PachClient.FinishCommit(repo, "master", ""))
		checks()
	})

	suite.Run("GlobFile2", func(t *testing.T) {
		t.Parallel()
		env := testpachd.NewRealEnv(t, tu.NewTestDBConfig(t))

		if testing.Short() {
			t.Skip("Skipping integration tests in short mode")
		}

		repo := "test"
		require.NoError(t, env.PachClient.CreateRepo(repo))
		commit := client.NewCommit(repo, "master", "")

		_, err := env.PachClient.StartCommit(repo, "master")
		require.NoError(t, err)
		expectedFileNames := []string{}
		for i := 0; i < 100; i++ {
			filename := fmt.Sprintf("/%d", i)
			require.NoError(t, env.PachClient.PutFile(commit, filename, strings.NewReader(filename)))

			if strings.HasPrefix(filename, "/1") {
				expectedFileNames = append(expectedFileNames, filename)
			}
		}
		require.NoError(t, env.PachClient.FinishCommit(repo, "master", ""))

		actualFileNames := []string{}
		require.NoError(t, env.PachClient.GlobFile(commit, "/1*", func(fileInfo *pfs.FileInfo) error {
			actualFileNames = append(actualFileNames, fileInfo.File.Path)
			return nil
		}))

		sort.Strings(expectedFileNames)
		sort.Strings(actualFileNames)
		require.Equal(t, expectedFileNames, actualFileNames)
	})

	suite.Run("GlobFile3", func(t *testing.T) {
		t.Parallel()
		env := testpachd.NewRealEnv(t, tu.NewTestDBConfig(t))

		repo := "test"
		require.NoError(t, env.PachClient.CreateRepo(repo))
		commit1, err := env.PachClient.StartCommit(repo, "master")
		require.NoError(t, err)
		require.NoError(t, env.PachClient.PutFile(commit1, "/dir1/file1.1", &bytes.Buffer{}))
		require.NoError(t, env.PachClient.PutFile(commit1, "/dir1/file1.2", &bytes.Buffer{}))
		require.NoError(t, env.PachClient.PutFile(commit1, "/dir2/file2.1", &bytes.Buffer{}))
		require.NoError(t, env.PachClient.PutFile(commit1, "/dir2/file2.2", &bytes.Buffer{}))
		require.NoError(t, env.PachClient.FinishCommit(repo, commit1.Branch.Name, commit1.ID))
		globFile := func(pattern string) []string {
			var fis []*pfs.FileInfo
			require.NoError(t, env.PachClient.GlobFile(commit1, pattern, func(fi *pfs.FileInfo) error {
				fis = append(fis, fi)
				return nil
			}))
			return finfosToPaths(fis)
		}
		assert.ElementsMatch(t, []string{"/dir1/file1.2", "/dir2/file2.2"}, globFile("**.2"))
		assert.ElementsMatch(t, []string{"/dir1/file1.1", "/dir1/file1.2"}, globFile("/dir1/*"))
		assert.ElementsMatch(t, []string{"/dir1/", "/dir2/"}, globFile("/*"))
		assert.ElementsMatch(t, []string{"/"}, globFile("/"))
	})

	// GetFileGlobOrder checks that GetFile(glob) streams data back in the
	// right order. GetFile(glob) is supposed to return a stream of data of the
	// form file1 + file2 + .. + fileN, where file1 is the lexicographically lowest
	// file matching 'glob', file2 is the next lowest, etc.
	suite.Run("GetFileGlobOrder", func(t *testing.T) {
		t.Parallel()
		env := testpachd.NewRealEnv(t, tu.NewTestDBConfig(t))

		repo := "test"
		require.NoError(t, env.PachClient.CreateRepo(repo))

		var expected bytes.Buffer
		commit, err := env.PachClient.StartCommit(repo, "master")
		require.NoError(t, err)
		for i := 0; i < 25; i++ {
			next := fmt.Sprintf("%d,%d,%d,%d\n", 4*i, (4*i)+1, (4*i)+2, (4*i)+3)
			expected.WriteString(next)
			env.PachClient.PutFile(commit, fmt.Sprintf("/data/%010d", i), strings.NewReader(next))
		}
		require.NoError(t, env.PachClient.FinishCommit(repo, commit.Branch.Name, commit.ID))

		var output bytes.Buffer
		require.NoError(t, env.PachClient.GetFile(commit, "/data/*", &output))
		require.Equal(t, expected.String(), output.String())
	})

	suite.Run("ApplyWriteOrder", func(t *testing.T) {
		t.Parallel()
		env := testpachd.NewRealEnv(t, tu.NewTestDBConfig(t))

		if testing.Short() {
			t.Skip("Skipping integration tests in short mode")
		}

		repo := "test"
		require.NoError(t, env.PachClient.CreateRepo(repo))
		commit := client.NewCommit(repo, "master", "")

		// Test that fails when records are applied in lexicographic order
		// rather than mod revision order.
		_, err := env.PachClient.StartCommit(repo, "master")
		require.NoError(t, err)
		require.NoError(t, env.PachClient.PutFile(commit, "/file", strings.NewReader("")))
		err = env.PachClient.DeleteFile(commit, "/")
		require.NoError(t, err)
		require.NoError(t, env.PachClient.FinishCommit(repo, "master", ""))
		fileInfos, err := env.PachClient.GlobFileAll(commit, "**")
		require.NoError(t, err)
		require.Equal(t, 0, len(fileInfos))
	})

	suite.Run("Overwrite", func(t *testing.T) {
		// TODO(2.0 optional): Implement put file split.
		t.Skip("Put file split not implemented in V2")
		//	t.Parallel()
		//  env := testpachd.NewRealEnv(t, tu.NewTestDBConfig(t))
		//
		//	if testing.Short() {
		//		t.Skip("Skipping integration tests in short mode")
		//	}
		//
		//	repo := "test"
		//	require.NoError(t, env.PachClient.CreateRepo(repo))
		//
		//	// Write foo
		//	_, err := env.PachClient.StartCommit(repo, "master")
		//	require.NoError(t, err)
		//	_, err = env.PachClient.PutFile(repo, "master", "file1", strings.NewReader("foo"))
		//	require.NoError(t, err)
		//	_, err = env.PachClient.PutFileSplit(repo, "master", "file2", pfs.Delimiter_LINE, 0, 0, 0, false, strings.NewReader("foo\nbar\nbuz\n"))
		//	require.NoError(t, err)
		//	_, err = env.PachClient.PutFileSplit(repo, "master", "file3", pfs.Delimiter_LINE, 0, 0, 0, false, strings.NewReader("foo\nbar\nbuz\n"))
		//	require.NoError(t, err)
		//	require.NoError(t, env.PachClient.FinishCommit(repo, "master"))
		//	_, err = env.PachClient.StartCommit(repo, "master")
		//	require.NoError(t, err)
		//	_, err = env.PachClient.PutFile(repo, "master", "file1", strings.NewReader("bar"))
		//	require.NoError(t, err)
		//	require.NoError(t, env.PachClient.PutFile(repo, "master", "file2", strings.NewReader("buzz")))
		//	require.NoError(t, err)
		//	_, err = env.PachClient.PutFileSplit(repo, "master", "file3", pfs.Delimiter_LINE, 0, 0, 0, true, strings.NewReader("0\n1\n2\n"))
		//	require.NoError(t, err)
		//	require.NoError(t, env.PachClient.FinishCommit(repo, "master"))
		//	var buffer bytes.Buffer
		//	require.NoError(t, env.PachClient.GetFile(repo, "master", "file1", &buffer))
		//	require.Equal(t, "bar", buffer.String())
		//	buffer.Reset()
		//	require.NoError(t, env.PachClient.GetFile(repo, "master", "file2", &buffer))
		//	require.Equal(t, "buzz", buffer.String())
		//	fileInfos, err := env.PachClient.ListFileAll(repo, "master", "file3")
		//	require.NoError(t, err)
		//	require.Equal(t, 3, len(fileInfos))
		//	for i := 0; i < 3; i++ {
		//		buffer.Reset()
		//		require.NoError(t, env.PachClient.GetFile(repo, "master", fmt.Sprintf("file3/%016x", i), &buffer))
		//		require.Equal(t, fmt.Sprintf("%d\n", i), buffer.String())
		//	}
	})

	suite.Run("CopyFile", func(t *testing.T) {
		t.Parallel()
		env := testpachd.NewRealEnv(t, tu.NewTestDBConfig(t))

		repo := "test"
		require.NoError(t, env.PachClient.CreateRepo(repo))

		masterCommit, err := env.PachClient.StartCommit(repo, "master")
		require.NoError(t, err)
		numFiles := 5
		for i := 0; i < numFiles; i++ {
			require.NoError(t, env.PachClient.PutFile(masterCommit, fmt.Sprintf("files/%d", i), strings.NewReader(fmt.Sprintf("foo %d\n", i))))
		}
		require.NoError(t, env.PachClient.FinishCommit(repo, masterCommit.Branch.Name, masterCommit.ID))

		for i := 0; i < numFiles; i++ {
			_, err = env.PachClient.InspectFile(masterCommit, fmt.Sprintf("files/%d", i))
			require.NoError(t, err)
		}

		otherCommit, err := env.PachClient.StartCommit(repo, "other")
		require.NoError(t, err)
		require.NoError(t, env.PachClient.CopyFile(otherCommit, "files", masterCommit, "files", pclient.WithAppendCopyFile()))
		require.NoError(t, env.PachClient.CopyFile(otherCommit, "file0", masterCommit, "files/0", pclient.WithAppendCopyFile()))
		require.NoError(t, env.PachClient.FinishCommit(repo, otherCommit.Branch.Name, otherCommit.ID))

		for i := 0; i < numFiles; i++ {
			_, err = env.PachClient.InspectFile(otherCommit, fmt.Sprintf("files/%d", i))
			require.NoError(t, err)
		}
		_, err = env.PachClient.InspectFile(otherCommit, "files/0")
		require.NoError(t, err)
	})

	suite.Run("PropagateCommit", func(t *testing.T) {
		t.Parallel()
		env := testpachd.NewRealEnv(t, tu.NewTestDBConfig(t))

		repo1 := "test1"
		require.NoError(t, env.PachClient.CreateRepo(repo1))
		repo2 := "test2"
		require.NoError(t, env.PachClient.CreateRepo(repo2))
		require.NoError(t, env.PachClient.CreateBranch(repo2, "master", "", "", []*pfs.Branch{pclient.NewBranch(repo1, "master")}))
		commit, err := env.PachClient.StartCommit(repo1, "master")
		require.NoError(t, err)
		require.NoError(t, env.PachClient.FinishCommit(repo1, commit.Branch.Name, commit.ID))
		commits, err := env.PachClient.ListCommitByRepo(repo2)
		require.NoError(t, err)
		require.Equal(t, 1, len(commits))
	})

	// BackfillBranch implements the following DAG:
	//
	// A ──▶ C
	//  ╲   ◀
	//   ╲ ╱
	//    ╳
	//   ╱ ╲
	// 	╱   ◀
	// B ──▶ D
	suite.Run("BackfillBranch", func(t *testing.T) {
		t.Parallel()
		env := testpachd.NewRealEnv(t, tu.NewTestDBConfig(t))

		require.NoError(t, env.PachClient.CreateRepo("A"))
		require.NoError(t, env.PachClient.CreateRepo("B"))
		require.NoError(t, env.PachClient.CreateRepo("C"))
		require.NoError(t, env.PachClient.CreateRepo("D"))
		require.NoError(t, env.PachClient.CreateBranch("C", "master", "", "", []*pfs.Branch{pclient.NewBranch("A", "master"), pclient.NewBranch("B", "master")}))
		_, err := env.PachClient.StartCommit("A", "master")
		require.NoError(t, err)
		require.NoError(t, env.PachClient.FinishCommit("A", "master", ""))
		require.NoError(t, env.PachClient.FinishCommit("C", "master", ""))
		_, err = env.PachClient.StartCommit("B", "master")
		require.NoError(t, err)
		require.NoError(t, env.PachClient.FinishCommit("B", "master", ""))
		require.NoError(t, env.PachClient.FinishCommit("C", "master", ""))
		commits, err := env.PachClient.ListCommitByRepo("C")
		require.NoError(t, err)
		for _, commitInfo := range commits {
			fmt.Printf("commit: %s\n", pfsdb.CommitKey(commitInfo.Commit))
		}
		require.Equal(t, 2, len(commits))

		// Create a branch in D, it should receive a single commit for the heads of `A` and `B`.
		require.NoError(t, env.PachClient.CreateBranch("D", "master", "", "", []*pfs.Branch{pclient.NewBranch("A", "master"), pclient.NewBranch("B", "master")}))
		commits, err = env.PachClient.ListCommitByRepo("D")
		require.NoError(t, err)
		require.Equal(t, 1, len(commits))
	})

	// UpdateBranch tests the following DAG:
	//
	// A ─▶ B ─▶ C
	//
	// Then updates it to:
	//
	// A ─▶ B ─▶ C
	//      ▲
	// D ───╯
	//
	suite.Run("UpdateBranch", func(t *testing.T) {
		t.Parallel()
		env := testpachd.NewRealEnv(t, tu.NewTestDBConfig(t))

		require.NoError(t, env.PachClient.CreateRepo("A"))
		require.NoError(t, env.PachClient.CreateRepo("B"))
		require.NoError(t, env.PachClient.CreateRepo("C"))
		require.NoError(t, env.PachClient.CreateRepo("D"))
		require.NoError(t, env.PachClient.CreateBranch("B", "master", "", "", []*pfs.Branch{pclient.NewBranch("A", "master")}))
		require.NoError(t, env.PachClient.CreateBranch("C", "master", "", "", []*pfs.Branch{pclient.NewBranch("B", "master")}))
		_, err := env.PachClient.StartCommit("A", "master")
		require.NoError(t, err)
		require.NoError(t, env.PachClient.FinishCommit("A", "master", ""))
		require.NoError(t, env.PachClient.FinishCommit("B", "master", ""))
		require.NoError(t, env.PachClient.FinishCommit("C", "master", ""))

		_, err = env.PachClient.StartCommit("D", "master")
		require.NoError(t, err)
		require.NoError(t, env.PachClient.FinishCommit("D", "master", ""))

		require.NoError(t, env.PachClient.CreateBranch("B", "master", "", "", []*pfs.Branch{pclient.NewBranch("A", "master"), pclient.NewBranch("D", "master")}))
		require.NoError(t, env.PachClient.FinishCommit("B", "master", ""))
		require.NoError(t, env.PachClient.FinishCommit("C", "master", ""))
		cCommitInfo, err := env.PachClient.InspectCommit("C", "master", "")
		require.NoError(t, err)
		require.Equal(t, 3, len(cCommitInfo.Provenance))
	})

	suite.Run("BranchProvenance", func(t *testing.T) {
		t.Parallel()
		env := testpachd.NewRealEnv(t, tu.NewTestDBConfig(t))

		tests := [][]struct {
			name       string
			directProv []string
			err        bool
			expectProv map[string][]string
			expectSubv map[string][]string
		}{{
			{name: "A"},
			{name: "B", directProv: []string{"A"}},
			{name: "C", directProv: []string{"B"}},
			{name: "D", directProv: []string{"C", "A"},
				expectProv: map[string][]string{"A": nil, "B": {"A"}, "C": {"B", "A"}, "D": {"A", "B", "C"}},
				expectSubv: map[string][]string{"A": {"B", "C", "D"}, "B": {"C", "D"}, "C": {"D"}, "D": {}}},
			// A ─▶ B ─▶ C ─▶ D
			// ╰─────────────⬏
			{name: "B",
				expectProv: map[string][]string{"A": {}, "B": {}, "C": {"B"}, "D": {"A", "B", "C"}},
				expectSubv: map[string][]string{"A": {"D"}, "B": {"C", "D"}, "C": {"D"}, "D": {}}},
			// A    B ─▶ C ─▶ D
			// ╰─────────────⬏
		}, {
			{name: "A"},
			{name: "B", directProv: []string{"A"}},
			{name: "C", directProv: []string{"A", "B"}},
			{name: "D", directProv: []string{"C"},
				expectProv: map[string][]string{"A": {}, "B": {"A"}, "C": {"A", "B"}, "D": {"A", "B", "C"}},
				expectSubv: map[string][]string{"A": {"B", "C", "D"}, "B": {"C", "D"}, "C": {"D"}, "D": {}}},
			// A ─▶ B ─▶ C ─▶ D
			// ╰────────⬏
			{name: "C", directProv: []string{"B"},
				expectProv: map[string][]string{"A": {}, "B": {"A"}, "C": {"A", "B"}, "D": {"A", "B", "C"}},
				expectSubv: map[string][]string{"A": {"B", "C", "D"}, "B": {"C", "D"}, "C": {"D"}, "D": {}}},
			// A ─▶ B ─▶ C ─▶ D
		}, {
			{name: "A"},
			{name: "B"},
			{name: "C", directProv: []string{"A", "B"}},
			{name: "D", directProv: []string{"C"}},
			{name: "E", directProv: []string{"A", "D"},
				expectProv: map[string][]string{"A": {}, "B": {}, "C": {"A", "B"}, "D": {"A", "B", "C"}, "E": {"A", "B", "C", "D"}},
				expectSubv: map[string][]string{"A": {"C", "D", "E"}, "B": {"C", "D", "E"}, "C": {"D", "E"}, "D": {"E"}, "E": {}}},
			// A    B ─▶ C ─▶ D ─▶ E
			// ├────────⬏          ▲
			// ╰───────────────────╯
			{name: "C", directProv: []string{"B"},
				expectProv: map[string][]string{"A": {}, "B": {}, "C": {"B"}, "D": {"B", "C"}, "E": {"A", "B", "C", "D"}},
				expectSubv: map[string][]string{"A": {"E"}, "B": {"C", "D", "E"}, "C": {"D", "E"}, "D": {"E"}, "E": {}}},
			// A    B ─▶ C ─▶ D ─▶ E
			// ╰──────────────────⬏
		}, {
			{name: "A", directProv: []string{"A"}, err: true},
			{name: "A"},
			{name: "A", directProv: []string{"A"}, err: true},
			{name: "B", directProv: []string{"A"}},
			{name: "A", directProv: []string{"B"}, err: true},
		},
		}
		for i, test := range tests {
			t.Run(fmt.Sprintf("%d", i), func(t *testing.T) {
				repo := tu.UniqueString("repo")
				require.NoError(t, env.PachClient.CreateRepo(repo))
				for iStep, step := range test {
					var provenance []*pfs.Branch
					for _, branch := range step.directProv {
						provenance = append(provenance, pclient.NewBranch(repo, branch))
					}
					err := env.PachClient.CreateBranch(repo, step.name, "", "", provenance)
					if step.err {
						require.YesError(t, err, "%d> CreateBranch(\"%s\", %v)", iStep, step.name, step.directProv)
					} else {
						require.NoError(t, err, "%d> CreateBranch(\"%s\", %v)", iStep, step.name, step.directProv)
					}
					for branch, expectedProv := range step.expectProv {
						bi, err := env.PachClient.InspectBranch(repo, branch)
						require.NoError(t, err)
						sort.Strings(expectedProv)
						require.Equal(t, len(expectedProv), len(bi.Provenance))
						for _, b := range bi.Provenance {
							i := sort.SearchStrings(expectedProv, b.Name)
							if i >= len(expectedProv) || expectedProv[i] != b.Name {
								t.Fatalf("provenance for %s contains: %s, but should only contain: %v", branch, b.Name, expectedProv)
							}
						}
					}
					for branch, expectedSubv := range step.expectSubv {
						bi, err := env.PachClient.InspectBranch(repo, branch)
						require.NoError(t, err)
						sort.Strings(expectedSubv)
						require.Equal(t, len(expectedSubv), len(bi.Subvenance))
						for _, b := range bi.Subvenance {
							i := sort.SearchStrings(expectedSubv, b.Name)
							if i >= len(expectedSubv) || expectedSubv[i] != b.Name {
								t.Fatalf("subvenance for %s contains: %s, but should only contain: %v", branch, b.Name, expectedSubv)
							}
						}
					}
				}
			})
		}
		// t.Run("1", func(t *testing.T) {
		// 	require.NoError(t, env.PachClient.CreateRepo("A"))
		// 	require.NoError(t, env.PachClient.CreateRepo("B"))
		// 	require.NoError(t, env.PachClient.CreateRepo("C"))
		// 	require.NoError(t, env.PachClient.CreateRepo("D"))

		// 	require.NoError(t, env.PachClient.CreateBranch("B", "master", "", []*pfs.Branch{pclient.NewBranch("A", "master")}))
		// 	require.NoError(t, env.PachClient.CreateBranch("C", "master", "", []*pfs.Branch{pclient.NewBranch("B", "master")}))
		// 	require.NoError(t, env.PachClient.CreateBranch("D", "master", "", []*pfs.Branch{pclient.NewBranch("C", "master"), pclient.NewBranch("A", "master")}))

		// 	aMaster, err := env.PachClient.InspectBranch("A", "master")
		// 	require.NoError(t, err)
		// 	require.Equal(t, 3, len(aMaster.Subvenance))

		// 	cMaster, err := env.PachClient.InspectBranch("C", "master")
		// 	require.NoError(t, err)
		// 	require.Equal(t, 2, len(cMaster.Provenance))

		// 	dMaster, err := env.PachClient.InspectBranch("D", "master")
		// 	require.NoError(t, err)
		// 	require.Equal(t, 3, len(dMaster.Provenance))

		// 	require.NoError(t, env.PachClient.CreateBranch("B", "master", "", nil))

		// 	aMaster, err = env.PachClient.InspectBranch("A", "master")
		// 	require.NoError(t, err)
		// 	require.Equal(t, 1, len(aMaster.Subvenance))

		// 	cMaster, err = env.PachClient.InspectBranch("C", "master")
		// 	require.NoError(t, err)
		// 	require.Equal(t, 1, len(cMaster.Provenance))

		// 	dMaster, err = env.PachClient.InspectBranch("D", "master")
		// 	require.NoError(t, err)
		// 	require.Equal(t, 3, len(dMaster.Provenance))
		// })
		// t.Run("2", func(t *testing.T) {
		// 	require.NoError(t, env.PachClient.CreateRepo("A"))
		// 	require.NoError(t, env.PachClient.CreateRepo("B"))
		// 	require.NoError(t, env.PachClient.CreateRepo("C"))
		// 	require.NoError(t, env.PachClient.CreateRepo("D"))

		// 	require.NoError(t, env.PachClient.CreateBranch("B", "master", "", []*pfs.Branch{pclient.NewBranch("A", "master")}))
		// 	require.NoError(t, env.PachClient.CreateBranch("C", "master", "", []*pfs.Branch{pclient.NewBranch("B", "master"), pclient.NewBranch("A", "master")}))
		// 	require.NoError(t, env.PachClient.CreateBranch("D", "master", "", []*pfs.Branch{pclient.NewBranch("C", "master")}))
		// })
	})

	suite.Run("ChildCommits", func(t *testing.T) {
		t.Parallel()
		env := testpachd.NewRealEnv(t, tu.NewTestDBConfig(t))

		require.NoError(t, env.PachClient.CreateRepo("A"))
		require.NoError(t, env.PachClient.CreateBranch("A", "master", "", "", nil))

		// Small helper function wrapping env.PachClient.InspectCommit, because it's called a lot
		inspect := func(repo, branch, commit string) *pfs.CommitInfo {
			commitInfo, err := env.PachClient.InspectCommit(repo, branch, commit)
			require.NoError(t, err)
			return commitInfo
		}

		commit1, err := env.PachClient.StartCommit("A", "master")
		require.NoError(t, err)
		commits, err := env.PachClient.ListCommit("A", "master", "", "", "", 0)
		require.NoError(t, err)
		t.Logf("%v", commits)
		require.NoError(t, env.PachClient.FinishCommit("A", "master", ""))

		commit2, err := env.PachClient.StartCommit("A", "master")
		require.NoError(t, err)

		// Inspect commit 1 and 2
		commit1Info, commit2Info := inspect("A", commit1.Branch.Name, commit1.ID), inspect("A", commit2.Branch.Name, commit2.ID)
		require.Equal(t, commit1.ID, commit2Info.ParentCommit.ID)
		require.ElementsEqualUnderFn(t, []string{commit2.ID}, commit1Info.ChildCommits, CommitToID)

		// Delete commit 2 and make sure it's removed from commit1.ChildCommits
		require.NoError(t, env.PachClient.SquashCommit("A", commit2.Branch.Name, commit2.ID))
		commit1Info = inspect("A", commit1.Branch.Name, commit1.ID)
		require.ElementsEqualUnderFn(t, nil, commit1Info.ChildCommits, CommitToID)

		// Re-create commit2, and create a third commit also extending from commit1.
		// Make sure both appear in commit1.children
		commit2, err = env.PachClient.StartCommit("A", "master")
		require.NoError(t, err)
		require.NoError(t, env.PachClient.FinishCommit("A", commit2.Branch.Name, commit2.ID))
		commit3, err := env.PachClient.PfsAPIClient.StartCommit(env.PachClient.Ctx(), &pfs.StartCommitRequest{
			Branch: pclient.NewBranch("A", "foo"),
			Parent: commit1,
		})
		require.NoError(t, err)
		commit1Info = inspect("A", commit1.Branch.Name, commit1.ID)
		require.ElementsEqualUnderFn(t, []string{commit2.ID, commit3.ID}, commit1Info.ChildCommits, CommitToID)

		// Delete commit3 and make sure commit1 has the right children
		require.NoError(t, env.PachClient.SquashCommit("A", commit3.Branch.Name, commit3.ID))
		commit1Info = inspect("A", commit1.Branch.Name, commit1.ID)
		require.ElementsEqualUnderFn(t, []string{commit2.ID}, commit1Info.ChildCommits, CommitToID)

		// Create a downstream branch in the same repo, then commit to "A" and make
		// sure the new HEAD commit is in the parent's children (i.e. test
		// propagateCommit)
		require.NoError(t, env.PachClient.CreateBranch("A", "out", "", "", []*pfs.Branch{
			pclient.NewBranch("A", "master"),
		}))
		outCommit1 := inspect("A", "out", "")
		commit3, err = env.PachClient.StartCommit("A", "master")
		require.NoError(t, err)
		env.PachClient.FinishCommit("A", commit3.Branch.Name, commit3.ID)
		// Re-inspect outCommit1, which has been updated by StartCommit
		outCommit1, outCommit2 := inspect("A", outCommit1.Commit.Branch.Name, outCommit1.Commit.ID), inspect("A", "out", "")
		require.Equal(t, outCommit1.Commit.ID, outCommit2.ParentCommit.ID)
		require.ElementsEqualUnderFn(t, []string{outCommit2.Commit.ID}, outCommit1.ChildCommits, CommitToID)

		// create a new branch in a different repo and do the same test again
		require.NoError(t, env.PachClient.CreateRepo("B"))
		require.NoError(t, env.PachClient.CreateBranch("B", "master", "", "", []*pfs.Branch{
			pclient.NewBranch("A", "master"),
		}))
		bCommit1 := inspect("B", "master", "")
		commit3, err = env.PachClient.StartCommit("A", "master")
		require.NoError(t, err)
		env.PachClient.FinishCommit("A", commit3.Branch.Name, commit3.ID)
		// Re-inspect bCommit1, which has been updated by StartCommit
		bCommit1, bCommit2 := inspect("B", bCommit1.Commit.Branch.Name, bCommit1.Commit.ID), inspect("B", "master", "")
		require.Equal(t, bCommit1.Commit.ID, bCommit2.ParentCommit.ID)
		require.ElementsEqualUnderFn(t, []string{bCommit2.Commit.ID}, bCommit1.ChildCommits, CommitToID)

		// create a new branch in a different repo, then update it so that two commits
		// are generated. Make sure the second commit is in the parent's children
		require.NoError(t, env.PachClient.CreateRepo("C"))
		require.NoError(t, env.PachClient.CreateBranch("C", "master", "", "", []*pfs.Branch{
			pclient.NewBranch("A", "master"),
		}))
		cCommit1 := inspect("C", "master", "") // Get new commit's ID
		require.NoError(t, env.PachClient.CreateBranch("C", "master", "master", "", []*pfs.Branch{
			pclient.NewBranch("A", "master"),
			pclient.NewBranch("B", "master"),
		}))
		// Re-inspect cCommit1, which has been updated by CreateBranch
		cCommit1, cCommit2 := inspect("C", cCommit1.Commit.Branch.Name, cCommit1.Commit.ID), inspect("C", "master", "")
		require.Equal(t, cCommit1.Commit.ID, cCommit2.ParentCommit.ID)
		require.ElementsEqualUnderFn(t, []string{cCommit2.Commit.ID}, cCommit1.ChildCommits, CommitToID)
	})

	suite.Run("StartCommitFork", func(t *testing.T) {
		t.Parallel()
		env := testpachd.NewRealEnv(t, tu.NewTestDBConfig(t))

		require.NoError(t, env.PachClient.CreateRepo("A"))
		require.NoError(t, env.PachClient.CreateBranch("A", "master", "", "", nil))
		commit, err := env.PachClient.StartCommit("A", "master")
		require.NoError(t, err)
		env.PachClient.FinishCommit("A", commit.Branch.Name, commit.ID)
		commit2, err := env.PachClient.PfsAPIClient.StartCommit(env.PachClient.Ctx(), &pfs.StartCommitRequest{
			Branch: pclient.NewBranch("A", "master2"),
			Parent: pclient.NewCommit("A", "master", ""),
		})
		require.NoError(t, err)
		require.NoError(t, env.PachClient.FinishCommit("A", commit2.Branch.Name, commit2.ID))

		commits, err := env.PachClient.ListCommit("A", "master2", "", "", "", 0)
		require.NoError(t, err)
		require.ElementsEqualUnderFn(t, []string{commit.ID, commit2.ID}, commits, CommitInfoToID)
	})

	// UpdateBranchNewOutputCommit tests the following corner case:
	// A ──▶ C
	// B
	//
	// Becomes:
	//
	// A  ╭▶ C
	// B ─╯
	//
	// C should create a new output commit to process its unprocessed inputs in B
	suite.Run("UpdateBranchNewOutputCommit", func(t *testing.T) {
		t.Parallel()
		env := testpachd.NewRealEnv(t, tu.NewTestDBConfig(t))

		require.NoError(t, env.PachClient.CreateRepo("A"))
		require.NoError(t, env.PachClient.CreateRepo("B"))
		require.NoError(t, env.PachClient.CreateRepo("C"))
		require.NoError(t, env.PachClient.CreateBranch("A", "master", "", "", nil))
		require.NoError(t, env.PachClient.CreateBranch("B", "master", "", "", nil))
		require.NoError(t, env.PachClient.CreateBranch("C", "master", "", "",
			[]*pfs.Branch{pclient.NewBranch("A", "master")}))

		// Create commits in A and B
		commit, err := env.PachClient.StartCommit("A", "master")
		require.NoError(t, err)
		env.PachClient.FinishCommit("A", commit.Branch.Name, commit.ID)
		commit, err = env.PachClient.StartCommit("B", "master")
		require.NoError(t, err)
		env.PachClient.FinishCommit("A", commit.Branch.Name, commit.ID)

		// Check for first output commit in C
		commits, err := env.PachClient.ListCommit("C", "master", "", "", "", 0)
		require.NoError(t, err)
		require.Equal(t, 1, len(commits))

		// Update the provenance of C/master and make sure it creates a new commit
		require.NoError(t, env.PachClient.CreateBranch("C", "master", "master", "",
			[]*pfs.Branch{pclient.NewBranch("B", "master")}))
		commits, err = env.PachClient.ListCommit("C", "master", "", "", "", 0)
		require.NoError(t, err)
		require.Equal(t, 2, len(commits))
	})

	// SquashCommitBigSubvenance deletes a commit that is upstream of a large
	// stack of pipeline outputs and makes sure that parenthood and such are handled
	// correctly.
	// DAG (dots are commits):
	//  schema:
	//   ...   ─────╮
	//              │  pipeline:
	//  logs:       ├─▶ .............
	//   .......... ╯
	// Tests:
	//   there are four cases tested here, in this order (b/c easy setup)
	// 1. Delete parent commit -> child rewritten to point to a live commit
	// 2. Delete branch HEAD   -> output branch rewritten to point to a live commit
	// 3. Delete branch HEAD   -> output branch rewritten to point to nil
	// 4. Delete parent commit -> child rewritten to point to nil
	suite.Run("SquashCommitBigSubvenance", func(t *testing.T) {
		t.Parallel()
		env := testpachd.NewRealEnv(t, tu.NewTestDBConfig(t))

		// two input repos, one with many commits (logs), and one with few (schema)
		require.NoError(t, env.PachClient.CreateRepo("logs"))
		require.NoError(t, env.PachClient.CreateRepo("schema"))

		// Commit to logs and schema (so that "pipeline" has an initial output commit,
		// and we can check that it updates this initial commit's child appropriately)
		for _, repo := range []string{"schema", "logs"} {
			commit, err := env.PachClient.StartCommit(repo, "master")
			require.NoError(t, err)
			require.NoError(t, env.PachClient.FinishCommit(repo, commit.Branch.Name, commit.ID))
		}

		// Create an output branch, in "pipeline"
		require.NoError(t, env.PachClient.CreateRepo("pipeline"))
		require.NoError(t, env.PachClient.CreateBranch("pipeline", "master", "", "", []*pfs.Branch{
			pclient.NewBranch("schema", "master"),
			pclient.NewBranch("logs", "master"),
		}))
		commits, err := env.PachClient.ListCommit("pipeline", "master", "", "", "", 0)
		require.NoError(t, err)
		require.Equal(t, 1, len(commits))

		// Case 1
		// - Commit to "schema", creating a second output commit in 'pipeline' (this
		//   is bigSubvCommit)
		// - Commit to "logs" 10 more times, so that the commit to "schema" has 11
		//   commits in its subvenance
		// - Commit to "schema" again creating a 12th commit in 'pipeline'
		// - Delete bigSubvCommit
		// - Now there are 2 output commits in 'pipeline', and the parent of the first
		//   commit is the second commit (makes sure that the first commit's parent is
		//   rewritten back to the last live commit)
		bigSubvCommit, err := env.PachClient.StartCommit("schema", "master")
		require.NoError(t, err)
		require.NoError(t, env.PachClient.FinishCommit("schema", bigSubvCommit.Branch.Name, bigSubvCommit.ID))
		for i := 0; i < 10; i++ {
			commit, err := env.PachClient.StartCommit("logs", "master")
			require.NoError(t, err)
			require.NoError(t, env.PachClient.FinishCommit("logs", commit.Branch.Name, commit.ID))
		}
		commit, err := env.PachClient.StartCommit("schema", "master")
		require.NoError(t, err)
		require.NoError(t, env.PachClient.FinishCommit("schema", commit.Branch.Name, commit.ID))

		// Make sure there are 13 output commits in 'pipeline' to start (one from
		// creation, one from the second 'schema' commit, 10 from the 'logs' commits,
		// and one more from the third 'schema' commit)
		commits, err = env.PachClient.ListCommit("pipeline", "master", "", "", "", 0)
		require.NoError(t, err)
		require.Equal(t, 13, len(commits))

		require.NoError(t, env.PachClient.SquashCommit("schema", bigSubvCommit.Branch.Name, bigSubvCommit.ID))

		commits, err = env.PachClient.ListCommit("pipeline", "master", "", "", "", 0)
		require.NoError(t, err)
		require.Equal(t, 2, len(commits))
		require.Equal(t, commits[1].Commit.ID, commits[0].ParentCommit.ID)
		require.Equal(t, commits[1].ChildCommits[0].ID, commits[0].Commit.ID)

		// Case 2
		// - reset bigSubvCommit to be the head commit of 'schema/master'
		// - commit to 'logs' 10 more times
		// - delete bigSubvCommit
		// - Now there should be two commits in 'pipeline':
		//   - One started by SquashCommit (with provenance schema/master and
		//     logs/masterand
		//   - The oldest commit in 'pipeline', from the setup
		// - The second commit is the parent of the first
		//
		// This makes sure that the branch pipeline/master is rewritten back to
		// the last live commit, and that it creates a new output commit when branches
		// have unprocesed HEAD commits
		commits, err = env.PachClient.ListCommit("schema", "master", "", "", "", 0)
		require.NoError(t, err)
		require.Equal(t, 2, len(commits))
		bigSubvCommitInfo, err := env.PachClient.InspectCommit("schema", "master", "")
		require.NoError(t, err)
		bigSubvCommit = bigSubvCommitInfo.Commit
		for i := 0; i < 10; i++ {
			commit, err = env.PachClient.StartCommit("logs", "master")
			require.NoError(t, err)
			require.NoError(t, env.PachClient.FinishCommit("logs", commit.Branch.Name, commit.ID))
		}

		require.NoError(t, env.PachClient.SquashCommit("schema", bigSubvCommit.Branch.Name, bigSubvCommit.ID))

		commits, err = env.PachClient.ListCommit("pipeline", "master", "", "", "", 0)
		require.NoError(t, err)
		require.Equal(t, 2, len(commits))
		pipelineMaster, err := env.PachClient.InspectCommit("pipeline", "master", "")
		require.NoError(t, err)
		require.Equal(t, pipelineMaster.Commit.ID, commits[0].Commit.ID)
		require.Equal(t, pipelineMaster.ParentCommit.ID, commits[1].Commit.ID)

		// Case 3
		// - reset bigSubvCommit to be the head of 'schema/master' (the only commit)
		// - commit to 'logs' 10 more times
		// - delete bigSubvCommit
		// - Now there shouldn't be any commits in 'pipeline'
		// - Further test: delete all commits in schema and logs, and make sure that
		//   'pipeline/master' still points to nil, as there are no input commits
		commits, err = env.PachClient.ListCommit("schema", "master", "", "", "", 0)
		require.NoError(t, err)
		require.Equal(t, 1, len(commits))
		bigSubvCommit = commits[0].Commit

		for i := 0; i < 10; i++ {
			commit, err = env.PachClient.StartCommit("logs", "master")
			require.NoError(t, err)
			require.NoError(t, env.PachClient.FinishCommit("logs", commit.Branch.Name, commit.ID))
		}

		require.NoError(t, env.PachClient.SquashCommit("schema", bigSubvCommit.Branch.Name, bigSubvCommit.ID))

		commits, err = env.PachClient.ListCommit("pipeline", "master", "", "", "", 0)
		require.NoError(t, err)
		require.Equal(t, 0, len(commits))

		// Delete all input commits--SquashCommit should reset 'pipeline/master' to
		// nil, and should not create a new output commit this time
		commits, err = env.PachClient.ListCommit("schema", "master", "", "", "", 0)
		require.NoError(t, err)
		for _, commitInfo := range commits {
			require.NoError(t, env.PachClient.SquashCommit("schema", commitInfo.Commit.Branch.Name, commitInfo.Commit.ID))
		}
		commits, err = env.PachClient.ListCommit("logs", "master", "", "", "", 0)
		require.NoError(t, err)
		for _, commitInfo := range commits {
			require.NoError(t, env.PachClient.SquashCommit("logs", commitInfo.Commit.Branch.Name, commitInfo.Commit.ID))
		}
		commits, err = env.PachClient.ListCommit("pipeline", "master", "", "", "", 0)
		require.NoError(t, err)
		require.Equal(t, 0, len(commits))
		_, err = env.PachClient.InspectCommit("pipeline", "master", "")
		require.YesError(t, err)
		require.Matches(t, "has no head", err.Error())

		// Case 4
		// - commit to 'schema' and reset bigSubvCommit to be the head
		//   (bigSubvCommit is now the only commit in 'schema/master')
		// - Commit to 'logs' 10 more times
		// - Commit to schema again
		// - Delete bigSubvCommit
		// - Now there should be one commit in 'pipeline', and its parent is nil
		// (makes sure that the the commit is rewritten back to 'nil'
		// schema, logs, and pipeline are now all completely empty again
		commits, err = env.PachClient.ListCommit("schema", "master", "", "", "", 0)
		require.NoError(t, err)
		require.Equal(t, 0, len(commits))
		bigSubvCommit, err = env.PachClient.StartCommit("schema", "master")
		require.NoError(t, err)
		require.NoError(t, env.PachClient.FinishCommit("schema", bigSubvCommit.Branch.Name, bigSubvCommit.ID))
		for i := 0; i < 10; i++ {
			commit, err = env.PachClient.StartCommit("logs", "master")
			require.NoError(t, err)
			require.NoError(t, env.PachClient.FinishCommit("logs", commit.Branch.Name, commit.ID))
		}
		commit, err = env.PachClient.StartCommit("schema", "master")
		require.NoError(t, err)
		require.NoError(t, env.PachClient.FinishCommit("schema", commit.Branch.Name, commit.ID))

		require.NoError(t, env.PachClient.SquashCommit("schema", bigSubvCommit.Branch.Name, bigSubvCommit.ID))

		commits, err = env.PachClient.ListCommit("pipeline", "master", "", "", "", 0)
		require.NoError(t, err)
		require.Equal(t, 1, len(commits))
		pipelineMaster, err = env.PachClient.InspectCommit("pipeline", "master", "")
		require.NoError(t, err)
		require.Nil(t, pipelineMaster.ParentCommit)
	})

	// SquashCommitMultipleChildrenSingleCommit tests that when you have the
	// following commit graph in a repo:
	// c   d
	//  ↘ ↙
	//   b
	//   ↓
	//   a
	//
	// and you delete commit 'b', what you end up with is:
	//
	// c   d
	//  ↘ ↙
	//   a
	suite.Run("SquashCommitMultipleChildrenSingleCommit", func(t *testing.T) {
		t.Parallel()
		env := testpachd.NewRealEnv(t, tu.NewTestDBConfig(t))

		require.NoError(t, env.PachClient.CreateRepo("repo"))
		require.NoError(t, env.PachClient.CreateBranch("repo", "master", "", "", nil))

		// Create commits 'a' and 'b'
		a, err := env.PachClient.StartCommit("repo", "master")
		require.NoError(t, err)
		require.NoError(t, env.PachClient.FinishCommit("repo", a.Branch.Name, a.ID))
		b, err := env.PachClient.StartCommit("repo", "master")
		require.NoError(t, err)
		require.NoError(t, env.PachClient.FinishCommit("repo", b.Branch.Name, b.ID))

		// Create second branch
		require.NoError(t, env.PachClient.CreateBranch("repo", "master2", "master", "", nil))

		// Create commits 'c' and 'd'
		c, err := env.PachClient.StartCommit("repo", "master")
		require.NoError(t, err)
		require.NoError(t, env.PachClient.FinishCommit("repo", c.Branch.Name, c.ID))
		d, err := env.PachClient.StartCommit("repo", "master2")
		require.NoError(t, err)
		require.NoError(t, env.PachClient.FinishCommit("repo", d.Branch.Name, d.ID))

		// Collect info re: a, b, c, and d, and make sure that the parent/child
		// relationships are all correct
		aInfo, err := env.PachClient.InspectCommit("repo", a.Branch.Name, a.ID)
		require.NoError(t, err)
		bInfo, err := env.PachClient.InspectCommit("repo", b.Branch.Name, b.ID)
		require.NoError(t, err)
		cInfo, err := env.PachClient.InspectCommit("repo", c.Branch.Name, c.ID)
		require.NoError(t, err)
		dInfo, err := env.PachClient.InspectCommit("repo", d.Branch.Name, d.ID)
		require.NoError(t, err)

		require.Nil(t, aInfo.ParentCommit)
		require.ElementsEqualUnderFn(t, []string{b.ID}, aInfo.ChildCommits, CommitToID)

		require.Equal(t, a.ID, bInfo.ParentCommit.ID)
		require.ElementsEqualUnderFn(t, []string{c.ID, d.ID}, bInfo.ChildCommits, CommitToID)

		require.Equal(t, b.ID, cInfo.ParentCommit.ID)
		require.Equal(t, 0, len(cInfo.ChildCommits))

		require.Equal(t, b.ID, dInfo.ParentCommit.ID)
		require.Equal(t, 0, len(dInfo.ChildCommits))

		// Delete commit 'b'
		env.PachClient.SquashCommit("repo", b.Branch.Name, b.ID)

		// Collect info re: a, c, and d, and make sure that the parent/child
		// relationships are still correct
		aInfo, err = env.PachClient.InspectCommit("repo", a.Branch.Name, a.ID)
		require.NoError(t, err)
		cInfo, err = env.PachClient.InspectCommit("repo", c.Branch.Name, c.ID)
		require.NoError(t, err)
		dInfo, err = env.PachClient.InspectCommit("repo", d.Branch.Name, d.ID)
		require.NoError(t, err)

		require.Nil(t, aInfo.ParentCommit)
		require.ElementsEqualUnderFn(t, []string{c.ID, d.ID}, aInfo.ChildCommits, CommitToID)

		require.Equal(t, a.ID, cInfo.ParentCommit.ID)
		require.Equal(t, 0, len(cInfo.ChildCommits))

		require.Equal(t, a.ID, dInfo.ParentCommit.ID)
		require.Equal(t, 0, len(dInfo.ChildCommits))
	})

	// SquashCommitMultiLevelChildrenNilParent tests that when you have the
	// following commit graph in a repo:
	//
	//    ↙f
	//   c
	//   ↓↙e
	//   b
	//   ↓↙d
	//   a
	//
	// and you delete commits 'a', 'b' and 'c' (in a single call), what you end up
	// with is:
	//
	// d e f
	//  ↘↓↙
	//  nil
	suite.Run("SquashCommitMultiLevelChildrenNilParent", func(t *testing.T) {
		t.Parallel()
		env := testpachd.NewRealEnv(t, tu.NewTestDBConfig(t))

		require.NoError(t, env.PachClient.CreateRepo("upstream1"))
		require.NoError(t, env.PachClient.CreateRepo("upstream2"))
		// commit to both inputs
		_, err := env.PachClient.StartCommit("upstream1", "master")
		require.NoError(t, err)
		require.NoError(t, env.PachClient.FinishCommit("upstream1", "master", ""))
		deleteMeCommit, err := env.PachClient.StartCommit("upstream2", "master")
		require.NoError(t, err)
		require.NoError(t, env.PachClient.FinishCommit("upstream2", "master", ""))

		// Create main repo (will have the commit graphs above
		require.NoError(t, env.PachClient.CreateRepo("repo"))
		require.NoError(t, env.PachClient.CreateBranch("repo", "master", "", "", []*pfs.Branch{
			pclient.NewBranch("upstream1", "master"),
			pclient.NewBranch("upstream2", "master"),
		}))

		// Create commit 'a'
		aInfo, err := env.PachClient.InspectCommit("repo", "master", "")
		require.NoError(t, err)
		a := aInfo.Commit
		require.NoError(t, env.PachClient.FinishCommit("repo", a.Branch.Name, a.ID))

		// Create 'd'
		resp, err := env.PachClient.PfsAPIClient.StartCommit(env.PachClient.Ctx(), &pfs.StartCommitRequest{
			Branch: pclient.NewBranch("repo", "fod"),
			Parent: a,
		})
		require.NoError(t, err)
		d := pclient.NewCommit("repo", resp.Branch.Name, resp.ID)
		require.NoError(t, env.PachClient.FinishCommit("repo", resp.Branch.Name, resp.ID))

		// Create 'b'
		// (commit to upstream1, so that a & b have same prov commit in upstream2)
		_, err = env.PachClient.StartCommit("upstream1", "master")
		require.NoError(t, err)
		require.NoError(t, env.PachClient.FinishCommit("upstream1", "master", ""))
		bInfo, err := env.PachClient.InspectCommit("repo", "master", "")
		require.NoError(t, err)
		b := bInfo.Commit
		require.NoError(t, env.PachClient.FinishCommit("repo", b.Branch.Name, b.ID))

		// Create 'e'
		resp, err = env.PachClient.PfsAPIClient.StartCommit(env.PachClient.Ctx(), &pfs.StartCommitRequest{
			Branch: pclient.NewBranch("repo", "foe"),
			Parent: b,
		})
		require.NoError(t, err)
		e := pclient.NewCommit("repo", resp.Branch.Name, resp.ID)
		require.NoError(t, env.PachClient.FinishCommit("repo", resp.Branch.Name, resp.ID))

		// Create 'c'
		// (commit to upstream1, so that a, b & c have same prov commit in upstream2)
		_, err = env.PachClient.StartCommit("upstream1", "master")
		require.NoError(t, err)
		require.NoError(t, env.PachClient.FinishCommit("upstream1", "master", ""))
		cInfo, err := env.PachClient.InspectCommit("repo", "master", "")
		require.NoError(t, err)
		c := cInfo.Commit
		require.NoError(t, env.PachClient.FinishCommit("repo", c.Branch.Name, c.ID))

		// Create 'f'
		resp, err = env.PachClient.PfsAPIClient.StartCommit(env.PachClient.Ctx(), &pfs.StartCommitRequest{
			Branch: pclient.NewBranch("repo", "fof"),
			Parent: c,
		})
		require.NoError(t, err)
		f := pclient.NewCommit("repo", resp.Branch.Name, resp.ID)
		require.NoError(t, env.PachClient.FinishCommit("repo", resp.Branch.Name, resp.ID))

		// Make sure child/parent relationships are as shown in first diagram
		commits, err := env.PachClient.ListCommit("repo", "", "", "", "", 0)
		require.NoError(t, err)
		require.Equal(t, 6, len(commits))
		aInfo, err = env.PachClient.InspectCommit("repo", a.Branch.Name, a.ID)
		require.NoError(t, err)
		bInfo, err = env.PachClient.InspectCommit("repo", b.Branch.Name, b.ID)
		require.NoError(t, err)
		cInfo, err = env.PachClient.InspectCommit("repo", c.Branch.Name, c.ID)
		require.NoError(t, err)
		dInfo, err := env.PachClient.InspectCommit("repo", d.Branch.Name, d.ID)
		require.NoError(t, err)
		eInfo, err := env.PachClient.InspectCommit("repo", e.Branch.Name, e.ID)
		require.NoError(t, err)
		fInfo, err := env.PachClient.InspectCommit("repo", f.Branch.Name, f.ID)
		require.NoError(t, err)

		require.Nil(t, aInfo.ParentCommit)
		require.Equal(t, a.ID, bInfo.ParentCommit.ID)
		require.Equal(t, a.ID, dInfo.ParentCommit.ID)
		require.Equal(t, b.ID, cInfo.ParentCommit.ID)
		require.Equal(t, b.ID, eInfo.ParentCommit.ID)
		require.Equal(t, c.ID, fInfo.ParentCommit.ID)
		require.ElementsEqualUnderFn(t, []string{b.ID, d.ID}, aInfo.ChildCommits, CommitToID)
		require.ElementsEqualUnderFn(t, []string{c.ID, e.ID}, bInfo.ChildCommits, CommitToID)
		require.ElementsEqualUnderFn(t, []string{f.ID}, cInfo.ChildCommits, CommitToID)
		require.Nil(t, dInfo.ChildCommits)
		require.Nil(t, eInfo.ChildCommits)
		require.Nil(t, fInfo.ChildCommits)

		// Delete commit in upstream2, which deletes b & c
		require.NoError(t, env.PachClient.SquashCommit("upstream2", deleteMeCommit.Branch.Name, deleteMeCommit.ID))

		// Re-read commit info to get new parents/children
		dInfo, err = env.PachClient.InspectCommit("repo", d.Branch.Name, d.ID)
		require.NoError(t, err)
		eInfo, err = env.PachClient.InspectCommit("repo", e.Branch.Name, e.ID)
		require.NoError(t, err)
		fInfo, err = env.PachClient.InspectCommit("repo", f.Branch.Name, f.ID)
		require.NoError(t, err)

		// Make sure child/parent relationships are as shown in second diagram
		commits, err = env.PachClient.ListCommit("repo", "", "", "", "", 0)
		require.NoError(t, err)
		require.Equal(t, 3, len(commits))
		require.Nil(t, eInfo.ParentCommit)
		require.Nil(t, fInfo.ParentCommit)
		require.Nil(t, dInfo.ChildCommits)
		require.Nil(t, eInfo.ChildCommits)
		require.Nil(t, fInfo.ChildCommits)
	})

	// Tests that when you have the following commit graph in a *downstream* repo:
	//
	//    ↙f
	//   c
	//   ↓↙e
	//   b
	//   ↓↙d
	//   a
	//
	// and you delete commits 'b' and 'c' (in a single call), what you end up with
	// is:
	//
	// d e f
	//  ↘↓↙
	//   a
	// This makes sure that multiple live children are re-pointed at a live parent
	// if appropriate
	suite.Run("SquashCommitMultiLevelChildren", func(t *testing.T) {
		t.Parallel()
		env := testpachd.NewRealEnv(t, tu.NewTestDBConfig(t))

		require.NoError(t, env.PachClient.CreateRepo("upstream1"))
		require.NoError(t, env.PachClient.CreateRepo("upstream2"))
		// commit to both inputs
		_, err := env.PachClient.StartCommit("upstream1", "master")
		require.NoError(t, err)
		require.NoError(t, env.PachClient.FinishCommit("upstream1", "master", ""))
		_, err = env.PachClient.StartCommit("upstream2", "master")
		require.NoError(t, err)
		require.NoError(t, env.PachClient.FinishCommit("upstream2", "master", ""))

		// Create main repo (will have the commit graphs above
		require.NoError(t, env.PachClient.CreateRepo("repo"))
		require.NoError(t, env.PachClient.CreateBranch("repo", "master", "", "", []*pfs.Branch{
			pclient.NewBranch("upstream1", "master"),
			pclient.NewBranch("upstream2", "master"),
		}))

		// Create commit 'a'
		aInfo, err := env.PachClient.InspectCommit("repo", "master", "")
		require.NoError(t, err)
		a := aInfo.Commit
		require.NoError(t, env.PachClient.FinishCommit("repo", a.Branch.Name, a.ID))

		// Create 'd'
		resp, err := env.PachClient.PfsAPIClient.StartCommit(env.PachClient.Ctx(), &pfs.StartCommitRequest{
			Branch: pclient.NewBranch("repo", "fod"),
			Parent: a,
		})
		require.NoError(t, err)
		d := pclient.NewCommit("repo", resp.Branch.Name, resp.ID)
		require.NoError(t, env.PachClient.FinishCommit("repo", resp.Branch.Name, resp.ID))

		// Create 'b'
		// (a & b have same prov commit in upstream2, so this is the commit that will
		// be deleted, as both b and c are provenant on it)
		deleteMeCommit, err := env.PachClient.StartCommit("upstream1", "master")
		require.NoError(t, err)
		require.NoError(t, env.PachClient.FinishCommit("upstream1", "master", ""))
		bInfo, err := env.PachClient.InspectCommit("repo", "master", "")
		require.NoError(t, err)
		b := bInfo.Commit
		require.NoError(t, env.PachClient.FinishCommit("repo", b.Branch.Name, b.ID))

		// Create 'e'
		resp, err = env.PachClient.PfsAPIClient.StartCommit(env.PachClient.Ctx(), &pfs.StartCommitRequest{
			Branch: pclient.NewBranch("repo", "foe"),
			Parent: b,
		})
		require.NoError(t, err)
		e := pclient.NewCommit("repo", resp.Branch.Name, resp.ID)
		require.NoError(t, env.PachClient.FinishCommit("repo", resp.Branch.Name, resp.ID))

		// Create 'c'
		// (commit to upstream2, so that b & c have same prov commit in upstream1)
		_, err = env.PachClient.StartCommit("upstream2", "master")
		require.NoError(t, err)
		require.NoError(t, env.PachClient.FinishCommit("upstream2", "master", ""))
		cInfo, err := env.PachClient.InspectCommit("repo", "master", "")
		require.NoError(t, err)
		c := cInfo.Commit
		require.NoError(t, env.PachClient.FinishCommit("repo", c.Branch.Name, c.ID))

		// Create 'f'
		resp, err = env.PachClient.PfsAPIClient.StartCommit(env.PachClient.Ctx(), &pfs.StartCommitRequest{
			Branch: pclient.NewBranch("repo", "fof"),
			Parent: c,
		})
		require.NoError(t, err)
		f := pclient.NewCommit("repo", resp.Branch.Name, resp.ID)
		require.NoError(t, env.PachClient.FinishCommit("repo", resp.Branch.Name, resp.ID))

		// Make sure child/parent relationships are as shown in first diagram
		commits, err := env.PachClient.ListCommit("repo", "", "", "", "", 0)
		require.NoError(t, err)
		require.Equal(t, 6, len(commits))
		aInfo, err = env.PachClient.InspectCommit("repo", a.Branch.Name, a.ID)
		require.NoError(t, err)
		bInfo, err = env.PachClient.InspectCommit("repo", b.Branch.Name, b.ID)
		require.NoError(t, err)
		cInfo, err = env.PachClient.InspectCommit("repo", c.Branch.Name, c.ID)
		require.NoError(t, err)
		dInfo, err := env.PachClient.InspectCommit("repo", d.Branch.Name, d.ID)
		require.NoError(t, err)
		eInfo, err := env.PachClient.InspectCommit("repo", e.Branch.Name, e.ID)
		require.NoError(t, err)
		fInfo, err := env.PachClient.InspectCommit("repo", f.Branch.Name, f.ID)
		require.NoError(t, err)

		require.Nil(t, aInfo.ParentCommit)
		require.Equal(t, a.ID, bInfo.ParentCommit.ID)
		require.Equal(t, a.ID, dInfo.ParentCommit.ID)
		require.Equal(t, b.ID, cInfo.ParentCommit.ID)
		require.Equal(t, b.ID, eInfo.ParentCommit.ID)
		require.Equal(t, c.ID, fInfo.ParentCommit.ID)
		require.ElementsEqualUnderFn(t, []string{b.ID, d.ID}, aInfo.ChildCommits, CommitToID)
		require.ElementsEqualUnderFn(t, []string{c.ID, e.ID}, bInfo.ChildCommits, CommitToID)
		require.ElementsEqualUnderFn(t, []string{f.ID}, cInfo.ChildCommits, CommitToID)
		require.Nil(t, dInfo.ChildCommits)
		require.Nil(t, eInfo.ChildCommits)
		require.Nil(t, fInfo.ChildCommits)

		// Delete second commit in upstream2, which deletes b & c
		require.NoError(t, env.PachClient.SquashCommit("upstream1", deleteMeCommit.Branch.Name, deleteMeCommit.ID))

		// Re-read commit info to get new parents/children
		aInfo, err = env.PachClient.InspectCommit("repo", a.Branch.Name, a.ID)
		require.NoError(t, err)
		dInfo, err = env.PachClient.InspectCommit("repo", d.Branch.Name, d.ID)
		require.NoError(t, err)
		eInfo, err = env.PachClient.InspectCommit("repo", e.Branch.Name, e.ID)
		require.NoError(t, err)
		fInfo, err = env.PachClient.InspectCommit("repo", f.Branch.Name, f.ID)
		require.NoError(t, err)

		// Make sure child/parent relationships are as shown in second diagram. Note
		// that after 'b' and 'c' are deleted, SquashCommit creates a new commit:
		// - 'repo/master' points to 'a'
		// - SquashCommit starts a new output commit to process 'upstream1/master'
		//   and 'upstream2/master'
		// - The new output commit is started in 'repo/master' and is also a child of
		//   'a'
		commits, err = env.PachClient.ListCommit("repo", "", "", "", "", 0)
		require.NoError(t, err)
		require.Equal(t, 5, len(commits))
		require.Nil(t, aInfo.ParentCommit)
		require.Equal(t, a.ID, dInfo.ParentCommit.ID)
		require.Equal(t, a.ID, eInfo.ParentCommit.ID)
		require.Equal(t, a.ID, fInfo.ParentCommit.ID)
		newCommitInfo, err := env.PachClient.InspectCommit("repo", "master", "")
		require.NoError(t, err)
		require.ElementsEqualUnderFn(t,
			[]string{d.ID, e.ID, f.ID, newCommitInfo.Commit.ID},
			aInfo.ChildCommits, CommitToID)
		require.Nil(t, dInfo.ChildCommits)
		require.Nil(t, eInfo.ChildCommits)
		require.Nil(t, fInfo.ChildCommits)
	})

	// SquashCommitShrinkSubvRange is like SquashCommitBigSubvenance, but
	// instead of deleting commits from "schema", this test deletes them from
	// "logs", to make sure that the subvenance of "schema" commits is rewritten
	// correctly. As before, there are four cases:
	// 1. Subvenance "Lower" is increased
	// 2. Subvenance "Upper" is decreased
	// 3. Subvenance is not affected, because the deleted commit is between "Lower" and "Upper"
	// 4. The entire subvenance range is deleted
	suite.Run("SquashCommitShrinkSubvRange", func(t *testing.T) {
		t.Parallel()
		env := testpachd.NewRealEnv(t, tu.NewTestDBConfig(t))

		// two input repos, one with many commits (logs), and one with few (schema)
		require.NoError(t, env.PachClient.CreateRepo("logs"))
		require.NoError(t, env.PachClient.CreateRepo("schema"))

		// Commit to logs and schema
		logsCommit := make([]*pfs.Commit, 10)
		var err error
		logsCommit[0], err = env.PachClient.StartCommit("logs", "master")
		require.NoError(t, err)
		require.NoError(t, env.PachClient.FinishCommit("logs", logsCommit[0].Branch.Name, logsCommit[0].ID))
		schemaCommit, err := env.PachClient.StartCommit("schema", "master")
		require.NoError(t, err)
		require.NoError(t, env.PachClient.FinishCommit("schema", schemaCommit.Branch.Name, schemaCommit.ID))

		// Create an output branch, in "pipeline"
		require.NoError(t, env.PachClient.CreateRepo("pipeline"))
		require.NoError(t, env.PachClient.CreateBranch("pipeline", "master", "", "", []*pfs.Branch{
			pclient.NewBranch("schema", "master"),
			pclient.NewBranch("logs", "master"),
		}))
		commits, err := env.PachClient.ListCommit("pipeline", "master", "", "", "", 0)
		require.NoError(t, err)
		require.Equal(t, 1, len(commits))

		// Commit to "logs" 9 more times, so that the commit to "schema" has 10
		// commits in its subvenance
		for i := 1; i < 10; i++ {
			logsCommit[i], err = env.PachClient.StartCommit("logs", "master")
			require.NoError(t, err)
			require.NoError(t, env.PachClient.FinishCommit("logs", logsCommit[i].Branch.Name, logsCommit[i].ID))
		}
		pipelineCommitInfos, err := env.PachClient.ListCommit("pipeline", "master", "", "", "", 0)
		require.Equal(t, 10, len(pipelineCommitInfos))
		pipelineCommit := make([]string, 10)
		for i := range pipelineCommitInfos {
			// ListCommit sorts from newest to oldest, but we want the reverse (0 is
			// oldest, like how logsCommit[0] is the oldest)
			pipelineCommit[9-i] = pipelineCommitInfos[i].Commit.ID
		}
		require.NoError(t, err)
		// Make sure the subvenance of the one commit in "schema" includes all commits
		// in "pipeline"
		schemaCommitInfo, err := env.PachClient.InspectCommit("schema", schemaCommit.Branch.Name, schemaCommit.ID)
		require.NoError(t, err)
		require.Equal(t, 1, len(schemaCommitInfo.Subvenance))
		require.Equal(t, pipelineCommit[0], schemaCommitInfo.Subvenance[0].Lower.ID)
		require.Equal(t, pipelineCommit[9], schemaCommitInfo.Subvenance[0].Upper.ID)

		// Case 1
		// - Delete the first commit in "logs" and make sure that the subvenance of
		//   the single commit in "schema" has increased its Lower value
		require.NoError(t, env.PachClient.SquashCommit("logs", logsCommit[0].Branch.Name, logsCommit[0].ID))
		schemaCommitInfo, err = env.PachClient.InspectCommit("schema", schemaCommit.Branch.Name, schemaCommit.ID)
		require.NoError(t, err)
		require.Equal(t, 1, len(schemaCommitInfo.Subvenance))
		require.Equal(t, pipelineCommit[1], schemaCommitInfo.Subvenance[0].Lower.ID)
		require.Equal(t, pipelineCommit[9], schemaCommitInfo.Subvenance[0].Upper.ID)

		// Case 2
		// - Delete the last commit in "logs" and make sure that the subvenance of
		//   the single commit in "schema" has decreased its Upper value
		require.NoError(t, env.PachClient.SquashCommit("logs", logsCommit[9].Branch.Name, logsCommit[9].ID))
		schemaCommitInfo, err = env.PachClient.InspectCommit("schema", schemaCommit.Branch.Name, schemaCommit.ID)
		require.NoError(t, err)
		require.Equal(t, 1, len(schemaCommitInfo.Subvenance))
		require.Equal(t, pipelineCommit[1], schemaCommitInfo.Subvenance[0].Lower.ID)
		require.Equal(t, pipelineCommit[8], schemaCommitInfo.Subvenance[0].Upper.ID)

		// Case 3
		// - Delete the middle commit in "logs" and make sure that the subvenance of
		//   the single commit in "schema" hasn't changed
		require.NoError(t, env.PachClient.SquashCommit("logs", logsCommit[5].Branch.Name, logsCommit[5].ID))
		schemaCommitInfo, err = env.PachClient.InspectCommit("schema", schemaCommit.Branch.Name, schemaCommit.ID)
		require.NoError(t, err)
		require.Equal(t, 1, len(schemaCommitInfo.Subvenance))
		require.Equal(t, pipelineCommit[1], schemaCommitInfo.Subvenance[0].Lower.ID)
		require.Equal(t, pipelineCommit[8], schemaCommitInfo.Subvenance[0].Upper.ID)

		// Case 4
		// - Delete the remaining commits in "logs" and make sure that the subvenance
		//   of the single commit in "schema" is now empty
		for _, i := range []int{1, 2, 3, 4, 6, 7, 8} {
			require.NoError(t, env.PachClient.SquashCommit("logs", logsCommit[i].Branch.Name, logsCommit[i].ID))
		}
		schemaCommitInfo, err = env.PachClient.InspectCommit("schema", schemaCommit.Branch.Name, schemaCommit.ID)
		require.NoError(t, err)
		require.Equal(t, 0, len(schemaCommitInfo.Subvenance))
	})

	suite.Run("CommitState", func(t *testing.T) {
		t.Parallel()
		env := testpachd.NewRealEnv(t, tu.NewTestDBConfig(t))

		// two input repos, one with many commits (logs), and one with few (schema)
		require.NoError(t, env.PachClient.CreateRepo("A"))
		require.NoError(t, env.PachClient.CreateRepo("B"))

		require.NoError(t, env.PachClient.CreateBranch("B", "master", "", "", []*pfs.Branch{pclient.NewBranch("A", "master")}))

		// Start a commit on A/master, this will create a non-ready commit on B/master.
		_, err := env.PachClient.StartCommit("A", "master")
		require.NoError(t, err)

		ctx, cancel := context.WithTimeout(context.Background(), time.Second*10)
		defer cancel()
		_, err = env.PachClient.PfsAPIClient.InspectCommit(ctx, &pfs.InspectCommitRequest{
			Commit:     pclient.NewCommit("B", "master", ""),
			BlockState: pfs.CommitState_READY,
		})
		require.YesError(t, err)

		// Finish the commit on A/master, that will make the B/master ready.
		require.NoError(t, env.PachClient.FinishCommit("A", "master", ""))

		ctx, cancel = context.WithTimeout(context.Background(), time.Second*10)
		defer cancel()
		_, err = env.PachClient.PfsAPIClient.InspectCommit(ctx, &pfs.InspectCommitRequest{
			Commit:     pclient.NewCommit("B", "master", ""),
			BlockState: pfs.CommitState_READY,
		})
		require.NoError(t, err)

		// Create a new branch C/master with A/master as provenance. It should start out ready.
		require.NoError(t, env.PachClient.CreateRepo("C"))
		require.NoError(t, env.PachClient.CreateBranch("C", "master", "", "", []*pfs.Branch{pclient.NewBranch("A", "master")}))

		ctx, cancel = context.WithTimeout(context.Background(), time.Second*10)
		defer cancel()
		_, err = env.PachClient.PfsAPIClient.InspectCommit(ctx, &pfs.InspectCommitRequest{
			Commit:     pclient.NewCommit("C", "master", ""),
			BlockState: pfs.CommitState_READY,
		})
		require.NoError(t, err)
	})

	suite.Run("SubscribeStates", func(t *testing.T) {
		t.Parallel()
		env := testpachd.NewRealEnv(t, tu.NewTestDBConfig(t))

		require.NoError(t, env.PachClient.CreateRepo("A"))
		require.NoError(t, env.PachClient.CreateRepo("B"))
		require.NoError(t, env.PachClient.CreateRepo("C"))

		require.NoError(t, env.PachClient.CreateBranch("B", "master", "", "", []*pfs.Branch{pclient.NewBranch("A", "master")}))
		require.NoError(t, env.PachClient.CreateBranch("C", "master", "", "", []*pfs.Branch{pclient.NewBranch("B", "master")}))

		ctx, cancel := context.WithCancel(env.PachClient.Ctx())
		defer cancel()
		client := env.PachClient.WithCtx(ctx)

		var readyCommits int64
		go func() {
			client.SubscribeCommit("B", "master", nil, "", pfs.CommitState_READY, func(ci *pfs.CommitInfo) error {
				atomic.AddInt64(&readyCommits, 1)
				return nil
			})
		}()
		go func() {
			client.SubscribeCommit("C", "master", nil, "", pfs.CommitState_READY, func(ci *pfs.CommitInfo) error {
				atomic.AddInt64(&readyCommits, 1)
				return nil
			})
		}()
		_, err := client.StartCommit("A", "master")
		require.NoError(t, err)
		require.NoError(t, client.FinishCommit("A", "master", ""))

		require.NoErrorWithinTRetry(t, time.Second*10, func() error {
			if atomic.LoadInt64(&readyCommits) != 1 {
				return errors.Errorf("wrong number of ready commits")
			}
			return nil
		})

		require.NoError(t, client.FinishCommit("B", "master", ""))

		require.NoErrorWithinTRetry(t, time.Second*10, func() error {
			if atomic.LoadInt64(&readyCommits) != 2 {
				return errors.Errorf("wrong number of ready commits")
			}
			return nil
		})
	})

	suite.Run("PutFileCommit", func(t *testing.T) {
		// TODO(2.0 required): Concurrent one-off commits are not safe in V2. We should either make them safe through
		// a transactional create & finish (probably create a fileset then transactionally create & finish commit),
		// or block concurrent operations until it completes.
		t.Skip("Concurrent one-off commits are not safe in V2")
		t.Parallel()
		env := testpachd.NewRealEnv(t, tu.NewTestDBConfig(t))

		numFiles := 25
		repo := "repo"
		require.NoError(t, env.PachClient.CreateRepo(repo))
		commit := client.NewCommit(repo, "master", "")

		var eg errgroup.Group
		for i := 0; i < numFiles; i++ {
			i := i
			eg.Go(func() error {
				return env.PachClient.PutFile(commit, fmt.Sprintf("%d", i), strings.NewReader(fmt.Sprintf("%d", i)))
			})
		}
		require.NoError(t, eg.Wait())

		for i := 0; i < numFiles; i++ {
			var b bytes.Buffer
			require.NoError(t, env.PachClient.GetFile(commit, fmt.Sprintf("%d", i), &b))
			require.Equal(t, fmt.Sprintf("%d", i), b.String())
		}

		bi, err := env.PachClient.InspectBranch(repo, "master")
		require.NoError(t, err)

		eg = errgroup.Group{}
		for i := 0; i < numFiles; i++ {
			i := i
			eg.Go(func() error {
				return env.PachClient.CopyFile(commit, fmt.Sprintf("%d", (i+1)%numFiles), bi.Head, fmt.Sprintf("%d", i))
			})
		}
		require.NoError(t, eg.Wait())

		for i := 0; i < numFiles; i++ {
			var b bytes.Buffer
			require.NoError(t, env.PachClient.GetFile(commit, fmt.Sprintf("%d", (i+1)%numFiles), &b))
			require.Equal(t, fmt.Sprintf("%d", i), b.String())
		}

		eg = errgroup.Group{}
		for i := 0; i < numFiles; i++ {
			i := i
			eg.Go(func() error {
				return env.PachClient.DeleteFile(commit, fmt.Sprintf("%d", i))
			})
		}
		require.NoError(t, eg.Wait())

		fileInfos, err := env.PachClient.ListFileAll(commit, "")
		require.NoError(t, err)
		require.Equal(t, 0, len(fileInfos))
	})

	suite.Run("PutFileCommitNilBranch", func(t *testing.T) {
		t.Parallel()
		env := testpachd.NewRealEnv(t, tu.NewTestDBConfig(t))

		repo := "repo"
		require.NoError(t, env.PachClient.CreateRepo(repo))
		require.NoError(t, env.PachClient.CreateBranch(repo, "master", "", "", nil))
		commit := client.NewCommit(repo, "master", "")

		require.NoError(t, env.PachClient.PutFile(commit, "file", strings.NewReader("file")))
	})

	suite.Run("PutFileCommitOverwrite", func(t *testing.T) {
		t.Parallel()
		env := testpachd.NewRealEnv(t, tu.NewTestDBConfig(t))

		numFiles := 5
		repo := "repo"
		require.NoError(t, env.PachClient.CreateRepo(repo))
		commit := client.NewCommit(repo, "master", "")

		for i := 0; i < numFiles; i++ {
			require.NoError(t, env.PachClient.PutFile(commit, "file", strings.NewReader(fmt.Sprintf("%d", i))))
		}

		var b bytes.Buffer
		require.NoError(t, env.PachClient.GetFile(commit, "file", &b))
		require.Equal(t, fmt.Sprintf("%d", numFiles-1), b.String())
	})

	suite.Run("WalkFile", func(t *testing.T) {
		t.Parallel()
		env := testpachd.NewRealEnv(t, tu.NewTestDBConfig(t))

		repo := "test"
		require.NoError(t, env.PachClient.CreateRepo(repo))
		commit, err := env.PachClient.StartCommit(repo, "master")
		require.NoError(t, err)
		require.NoError(t, env.PachClient.PutFile(commit, "dir/bar", strings.NewReader("bar")))
		require.NoError(t, env.PachClient.PutFile(commit, "dir/dir2/buzz", strings.NewReader("buzz")))
		require.NoError(t, env.PachClient.PutFile(commit, "foo", strings.NewReader("foo")))

		expectedPaths := []string{"/", "/dir/", "/dir/bar", "/dir/dir2/", "/dir/dir2/buzz", "/foo"}
		checks := func() {
			i := 0
			require.NoError(t, env.PachClient.WalkFile(commit, "", func(fi *pfs.FileInfo) error {
				require.Equal(t, expectedPaths[i], fi.File.Path)
				i++
				return nil
			}))
			require.Equal(t, len(expectedPaths), i)
		}
		checks()
		require.NoError(t, env.PachClient.FinishCommit(repo, commit.Branch.Name, commit.ID))
		checks()
	})

	suite.Run("WalkFile2", func(t *testing.T) {
		t.Parallel()
		env := testpachd.NewRealEnv(t, tu.NewTestDBConfig(t))

		repo := "WalkFile2"
		require.NoError(t, env.PachClient.CreateRepo(repo))
		commit1, err := env.PachClient.StartCommit(repo, "master")
		require.NoError(t, err)
		require.NoError(t, env.PachClient.PutFile(commit1, "/dir1/file1.1", &bytes.Buffer{}))
		require.NoError(t, env.PachClient.PutFile(commit1, "/dir1/file1.2", &bytes.Buffer{}))
		require.NoError(t, env.PachClient.PutFile(commit1, "/dir2/file2.1", &bytes.Buffer{}))
		require.NoError(t, env.PachClient.PutFile(commit1, "/dir2/file2.2", &bytes.Buffer{}))
		require.NoError(t, env.PachClient.FinishCommit(repo, commit1.Branch.Name, commit1.ID))
		walkFile := func(path string) []string {
			var fis []*pfs.FileInfo
			require.NoError(t, env.PachClient.WalkFile(commit1, path, func(fi *pfs.FileInfo) error {
				fis = append(fis, fi)
				return nil
			}))
			return finfosToPaths(fis)
		}
		assert.ElementsMatch(t, []string{"/dir1/", "/dir1/file1.1", "/dir1/file1.2"}, walkFile("/dir1"))
		assert.ElementsMatch(t, []string{"/dir1/file1.1"}, walkFile("/dir1/file1.1"))
		assert.Len(t, walkFile("/"), 7)
	})

	suite.Run("ReadSizeLimited", func(t *testing.T) {
		// TODO(2.0 required): Decide on how to expose offset read.
		t.Skip("Offset read exists (inefficient), just need to decide on how to expose it in V2")
		//	t.Parallel()
		//  env := testpachd.NewRealEnv(t, tu.NewTestDBConfig(t))
		//
		//	require.NoError(t, env.PachClient.CreateRepo("test"))
		//	require.NoError(t, env.PachClient.PutFile("test", "master", "", "file", strings.NewReader(strings.Repeat("a", 100*units.MB))))
		//
		//	var b bytes.Buffer
		//	require.NoError(t, env.PachClient.GetFile("test", "master", "", "file", 0, 2*units.MB, &b))
		//	require.Equal(t, 2*units.MB, b.Len())
		//
		//	b.Reset()
		//	require.NoError(t, env.PachClient.GetFile("test", "master", "", "file", 2*units.MB, 2*units.MB, &b))
		//	require.Equal(t, 2*units.MB, b.Len())
	})

	suite.Run("PutFileURL", func(t *testing.T) {
		t.Parallel()
		env := testpachd.NewRealEnv(t, tu.NewTestDBConfig(t))

		if testing.Short() {
			t.Skip("Skipping integration tests in short mode")
		}

		repo := "test"
		require.NoError(t, env.PachClient.CreateRepo(repo))
		commit, err := env.PachClient.StartCommit(repo, "master")
		require.NoError(t, err)
		require.NoError(t, env.PachClient.PutFileURL(commit, "readme", "https://raw.githubusercontent.com/pachyderm/pachyderm/master/README.md", false))
		check := func() {
			fileInfo, err := env.PachClient.InspectFile(commit, "readme")
			require.NoError(t, err)
			require.True(t, fileInfo.SizeBytes > 0)
		}
		check()
		require.NoError(t, env.PachClient.FinishCommit(repo, commit.Branch.Name, commit.ID))
		check()
	})

	suite.Run("PutFilesURL", func(t *testing.T) {
		t.Parallel()
		env := testpachd.NewRealEnv(t, tu.NewTestDBConfig(t))

		repo := "repo"
		require.NoError(t, env.PachClient.CreateRepo(repo))
		commit, err := env.PachClient.StartCommit(repo, "master")
		require.NoError(t, err)
		paths := []string{"README.md", "CHANGELOG.md", "CONTRIBUTING.md"}
		for _, path := range paths {
			url := fmt.Sprintf("https://raw.githubusercontent.com/pachyderm/pachyderm/master/%s", path)
			require.NoError(t, env.PachClient.PutFileURL(commit, path, url, false))
		}
		check := func() {
			cis, err := env.PachClient.ListCommit("repo", "", "", "", "", 0)
			require.NoError(t, err)
			require.Equal(t, 1, len(cis))

			for _, path := range paths {
				fileInfo, err := env.PachClient.InspectFile(client.NewCommit("repo", "master", ""), path)
				require.NoError(t, err)
				require.True(t, fileInfo.SizeBytes > 0)
			}
		}
		check()
		require.NoError(t, env.PachClient.FinishCommit(repo, commit.Branch.Name, commit.ID))
		check()
	})

	suite.Run("PutFilesObjURL", func(t *testing.T) {
		t.Parallel()
		env := testpachd.NewRealEnv(t, tu.NewTestDBConfig(t))

		repo := "repo"
		require.NoError(t, env.PachClient.CreateRepo(repo))
		commit, err := env.PachClient.StartCommit(repo, "master")
		masterCommit := client.NewCommit(repo, "master", "")
		require.NoError(t, err)
		objC, bucket := obj.NewTestClient(t)
		paths := []string{"files/foo", "files/bar", "files/fizz"}
		for _, path := range paths {
			writeObj(t, objC, path, path)
		}
		for _, path := range paths {
			url := fmt.Sprintf("local://%s/%s", bucket, path)
			require.NoError(t, env.PachClient.PutFileURL(commit, path, url, false))
		}
		url := fmt.Sprintf("local://%s/files", bucket)
		require.NoError(t, env.PachClient.PutFileURL(commit, "recursive", url, true))
		check := func() {
			cis, err := env.PachClient.ListCommit("repo", "", "", "", "", 0)
			require.NoError(t, err)
			require.Equal(t, 1, len(cis))

			for _, path := range paths {
				var b bytes.Buffer
				require.NoError(t, env.PachClient.GetFile(masterCommit, path, &b))
				require.Equal(t, path, b.String())
				b.Reset()
				require.NoError(t, env.PachClient.GetFile(masterCommit, filepath.Join("recursive", filepath.Base(path)), &b))
				require.Equal(t, path, b.String())
			}
		}
		check()
		require.NoError(t, env.PachClient.FinishCommit(repo, commit.Branch.Name, commit.ID))
		check()
	})

	suite.Run("GetFilesObjURL", func(t *testing.T) {
		t.Parallel()
		env := testpachd.NewRealEnv(t, tu.NewTestDBConfig(t))

		repo := "repo"
		require.NoError(t, env.PachClient.CreateRepo(repo))
		commit, err := env.PachClient.StartCommit(repo, "master")
		require.NoError(t, err)
		paths := []string{"files/foo", "files/bar", "files/fizz"}
		for _, path := range paths {
			require.NoError(t, env.PachClient.PutFile(commit, path, strings.NewReader(path)))
		}
		check := func() {
			objC, bucket := tu.NewObjectClient(t)
			for _, path := range paths {
				url := fmt.Sprintf("local://%s/", bucket)
				require.NoError(t, env.PachClient.GetFileURL(commit, path, url))
			}
			for _, path := range paths {
				buf := &bytes.Buffer{}
				err := objC.Get(context.Background(), path, buf)
				require.NoError(t, err)
				require.True(t, bytes.Equal([]byte(path), buf.Bytes()))
			}
		}
		check()
		require.NoError(t, env.PachClient.FinishCommit(repo, commit.Branch.Name, commit.ID))
		check()
	})

	suite.Run("PutFileOutputRepo", func(t *testing.T) {
		t.Parallel()
		env := testpachd.NewRealEnv(t, tu.NewTestDBConfig(t))

		inputRepo, outputRepo := "input", "output"
		require.NoError(t, env.PachClient.CreateRepo(inputRepo))
		require.NoError(t, env.PachClient.CreateRepo(outputRepo))
		inCommit := client.NewCommit(inputRepo, "master", "")
		outCommit := client.NewCommit(outputRepo, "master", "")
		require.NoError(t, env.PachClient.CreateBranch(outputRepo, "master", "", "", []*pfs.Branch{pclient.NewBranch(inputRepo, "master")}))
		require.NoError(t, env.PachClient.PutFile(inCommit, "foo", strings.NewReader("foo\n")))
		require.NoError(t, env.PachClient.PutFile(outCommit, "bar", strings.NewReader("bar\n")))
		require.NoError(t, env.PachClient.FinishCommit(outputRepo, "master", ""))
		fileInfos, err := env.PachClient.ListFileAll(outCommit, "")
		require.NoError(t, err)
		require.Equal(t, 1, len(fileInfos))
		buf := &bytes.Buffer{}
		require.NoError(t, env.PachClient.GetFile(outCommit, "bar", buf))
		require.Equal(t, "bar\n", buf.String())
	})

	suite.Run("FileHistory", func(t *testing.T) {
		// TODO: There is no notion of file history in V2. We could potentially implement this, but
		// we would need to spend some time thinking about the performance characteristics.
		t.Skip("File history is not implemented in V2")
		//	t.Parallel()
		//  env := testpachd.NewRealEnv(t, tu.NewTestDBConfig(t))
		//
		//	var err error
		//
		//	repo := "test"
		//	require.NoError(t, env.PachClient.CreateRepo(repo))
		//	numCommits := 10
		//	for i := 0; i < numCommits; i++ {
		//		_, err = env.PachClient.PutFile(repo, "master", "file", strings.NewReader("foo\n"))
		//		require.NoError(t, err)
		//	}
		//	fileInfos, err := env.PachClient.ListFileHistory(repo, "master", "file", -1)
		//	require.NoError(t, err)
		//	require.Equal(t, numCommits, len(fileInfos))
		//
		//	for i := 1; i < numCommits; i++ {
		//		fileInfos, err := env.PachClient.ListFileHistory(repo, "master", "file", int64(i))
		//		require.NoError(t, err)
		//		require.Equal(t, i, len(fileInfos))
		//	}
		//
		//	require.NoError(t, env.PachClient.DeleteFile(repo, "master", "file"))
		//	for i := 0; i < numCommits; i++ {
		//		_, err = env.PachClient.PutFile(repo, "master", "file", strings.NewReader("foo\n"))
		//		require.NoError(t, err)
		//		_, err = env.PachClient.PutFile(repo, "master", "unrelated", strings.NewReader("foo\n"))
		//		require.NoError(t, err)
		//	}
		//	fileInfos, err = env.PachClient.ListFileHistory(repo, "master", "file", -1)
		//	require.NoError(t, err)
		//	require.Equal(t, numCommits, len(fileInfos))
		//
		//	for i := 1; i < numCommits; i++ {
		//		fileInfos, err := env.PachClient.ListFileHistory(repo, "master", "file", int64(i))
		//		require.NoError(t, err)
		//		require.Equal(t, i, len(fileInfos))
		//	}
	})

	suite.Run("UpdateRepo", func(t *testing.T) {
		t.Parallel()
		env := testpachd.NewRealEnv(t, tu.NewTestDBConfig(t))

		var err error
		repo := "test"
		_, err = env.PachClient.PfsAPIClient.CreateRepo(
			env.PachClient.Ctx(),
			&pfs.CreateRepoRequest{
				Repo:   pclient.NewRepo(repo),
				Update: true,
			},
		)
		require.NoError(t, err)
		ri, err := env.PachClient.InspectRepo(repo)
		require.NoError(t, err)
		created, err := types.TimestampFromProto(ri.Created)
		require.NoError(t, err)
		desc := "foo"
		_, err = env.PachClient.PfsAPIClient.CreateRepo(
			env.PachClient.Ctx(),
			&pfs.CreateRepoRequest{
				Repo:        pclient.NewRepo(repo),
				Update:      true,
				Description: desc,
			},
		)
		require.NoError(t, err)
		ri, err = env.PachClient.InspectRepo(repo)
		require.NoError(t, err)
		newCreated, err := types.TimestampFromProto(ri.Created)
		require.NoError(t, err)
		require.Equal(t, created, newCreated)
		require.Equal(t, desc, ri.Description)
	})

	suite.Run("DeferredProcessing", func(t *testing.T) {
		t.Parallel()
		env := testpachd.NewRealEnv(t, tu.NewTestDBConfig(t))

		require.NoError(t, env.PachClient.CreateRepo("input"))
		require.NoError(t, env.PachClient.CreateRepo("output1"))
		require.NoError(t, env.PachClient.CreateRepo("output2"))
		require.NoError(t, env.PachClient.CreateBranch("output1", "staging", "", "", []*pfs.Branch{pclient.NewBranch("input", "master")}))
		require.NoError(t, env.PachClient.CreateBranch("output2", "staging", "", "", []*pfs.Branch{pclient.NewBranch("output1", "master")}))
		require.NoError(t, env.PachClient.PutFile(client.NewCommit("input", "staging", ""), "file", strings.NewReader("foo")))

		commits, err := env.PachClient.FlushCommitAll([]*pfs.Commit{pclient.NewCommit("input", "staging", "")}, nil)
		require.NoError(t, err)
		require.Equal(t, 0, len(commits))

		require.NoError(t, env.PachClient.CreateBranch("input", "master", "staging", "", nil))
		require.NoError(t, env.PachClient.FinishCommit("output1", "staging", ""))
		commits, err = env.PachClient.FlushCommitAll([]*pfs.Commit{pclient.NewCommit("input", "staging", "")}, nil)
		require.NoError(t, err)
		require.Equal(t, 1, len(commits))

		require.NoError(t, env.PachClient.CreateBranch("output1", "master", "staging", "", nil))
		require.NoError(t, env.PachClient.FinishCommit("output2", "staging", ""))
		commits, err = env.PachClient.FlushCommitAll([]*pfs.Commit{pclient.NewCommit("input", "staging", "")}, nil)
		require.NoError(t, err)
		require.Equal(t, 2, len(commits))
	})

	// MultiInputWithDeferredProcessing tests this DAG:
	//
	// input1 ─▶ deferred-output ─▶ final-output
	//                              ▲
	// input2 ──────────────────────╯
	//
	// For this test to pass, commits in 'final-output' must include commits from
	// the provenance of 'deferred-output', *even if 'deferred-output@master' isn't
	// the branch being propagated*
	suite.Run("MultiInputWithDeferredProcessing", func(t *testing.T) {
		t.Parallel()
		env := testpachd.NewRealEnv(t, tu.NewTestDBConfig(t))

		require.NoError(t, env.PachClient.CreateRepo("input1"))
		require.NoError(t, env.PachClient.CreateRepo("deferred-output"))
		require.NoError(t, env.PachClient.CreateRepo("input2"))
		require.NoError(t, env.PachClient.CreateRepo("final-output"))
		require.NoError(t, env.PachClient.CreateBranch("deferred-output", "staging", "", "",
			[]*pfs.Branch{pclient.NewBranch("input1", "master")}))
		require.NoError(t, env.PachClient.CreateBranch("final-output", "master", "", "",
			[]*pfs.Branch{
				pclient.NewBranch("input2", "master"),
				pclient.NewBranch("deferred-output", "master"),
			}))
		require.NoError(t, env.PachClient.PutFile(client.NewCommit("input1", "master", ""), "1", strings.NewReader("1")))
		require.NoError(t, env.PachClient.PutFile(client.NewCommit("input2", "master", ""), "2", strings.NewReader("2")))

		// There should be an open commit in "staging" but not "master"
		cis, err := env.PachClient.ListCommit("deferred-output", "staging", "", "", "", 0)
		require.NoError(t, err)
		require.Equal(t, 1, len(cis))
		require.NoError(t, env.PachClient.FinishCommit("deferred-output", "staging", ""))
		cis, err = env.PachClient.ListCommit("deferred-output", "master", "", "", "", 0)
		require.NoError(t, err)
		require.Equal(t, 0, len(cis))

		// There shouldn't be one output commit in "final-output@master", but with no
		// provenance in deferred-output or input1 (only in input2)
		cis, err = env.PachClient.ListCommit("final-output", "master", "", "", "", 0)
		require.NoError(t, err)
		require.Equal(t, 1, len(cis))
		require.NoError(t, env.PachClient.FinishCommit("final-output", "master", ""))
		ci, err := env.PachClient.InspectCommit("input2", "master", "")
		require.NoError(t, err)
		expectedProv := map[string]bool{
			path.Join("input2", ci.Commit.Branch.Name, ci.Commit.ID): true,
		}
		ci, err = env.PachClient.InspectCommit("final-output", "master", "")
		require.NoError(t, err)
		require.Equal(t, len(expectedProv), len(ci.Provenance))
		for _, c := range ci.Provenance {
			require.True(t, expectedProv[path.Join(c.Commit.Branch.Repo.Name, c.Commit.Branch.Name, c.Commit.ID)])
		}

		// 1) Move master branch and create second output commit (first w/ full prov)
		require.NoError(t, env.PachClient.CreateBranch("deferred-output", "master", "staging", "", nil))
		require.NoError(t, err)
		cis, err = env.PachClient.ListCommit("final-output", "master", "", "", "", 0)
		require.NoError(t, err)
		require.Equal(t, 2, len(cis))
		require.NoError(t, env.PachClient.FinishCommit("final-output", "master", ""))

		// Make sure the final output (triggered by deferred-downstream) has the right
		// commit provenance
		expectedProv = make(map[string]bool)
		for _, r := range []string{"input1", "input2", "deferred-output"} {
			ci, err := env.PachClient.InspectCommit(r, "master", "")
			require.NoError(t, err)
			expectedProv[path.Join(r, "master", ci.Commit.ID)] = true
		}
		ci, err = env.PachClient.InspectCommit("final-output", "master", "")
		require.NoError(t, err)
		require.Equal(t, len(expectedProv), len(ci.Provenance))
		for _, c := range ci.Provenance {
			require.True(t, expectedProv[path.Join(c.Commit.Branch.Repo.Name, c.Commit.Branch.Name, c.Commit.ID)])
		}

		// 2) Commit to input2 and create second output commit
		require.NoError(t, env.PachClient.PutFile(client.NewCommit("input2", "master", ""), "3", strings.NewReader("3")))
		cis, err = env.PachClient.ListCommit("final-output", "master", "", "", "", 0)
		require.NoError(t, err)
		require.Equal(t, 3, len(cis))
		require.NoError(t, env.PachClient.FinishCommit("final-output", "master", ""))

		// Make sure the final output (triggered by second input) has the right
		// commit provenance
		expectedProv = make(map[string]bool)
		for _, r := range []string{"input1", "input2", "deferred-output"} {
			ci, err := env.PachClient.InspectCommit(r, "master", "")
			require.NoError(t, err)
			expectedProv[path.Join(r, "master", ci.Commit.ID)] = true
		}
		ci, err = env.PachClient.InspectCommit("final-output", "master", "")
		require.NoError(t, err)
		require.Equal(t, len(expectedProv), len(ci.Provenance))
		for _, c := range ci.Provenance {
			require.True(t, expectedProv[path.Join(c.Commit.Branch.Repo.Name, c.Commit.Branch.Name, c.Commit.ID)])
		}
	})

	suite.Run("CommitProgress", func(t *testing.T) {
		t.Parallel()
		env := testpachd.NewRealEnv(t, tu.NewTestDBConfig(t))

		require.NoError(t, env.PachClient.CreateRepo("in"))
		require.NoError(t, env.PachClient.CreateRepo("out"))
		require.NoError(t, env.PachClient.CreateBranch("out", "master", "", "", []*pfs.Branch{pclient.NewBranch("in", "master")}))
		require.NoError(t, env.PachClient.PutFile(client.NewCommit("in", "master", ""), "foo", strings.NewReader("foo")))
		ci, err := env.PachClient.InspectCommit("in", "master", "")
		require.NoError(t, err)
		require.Equal(t, int64(1), ci.SubvenantCommitsTotal)
		require.Equal(t, int64(0), ci.SubvenantCommitsSuccess)
		require.Equal(t, int64(0), ci.SubvenantCommitsFailure)
		require.NoError(t, env.PachClient.FinishCommit("out", "master", ""))
		ci, err = env.PachClient.InspectCommit("in", "master", "")
		require.NoError(t, err)
		require.Equal(t, int64(1), ci.SubvenantCommitsTotal)
		require.Equal(t, int64(1), ci.SubvenantCommitsSuccess)
		require.Equal(t, int64(0), ci.SubvenantCommitsFailure)
	})

	suite.Run("ListAll", func(t *testing.T) {
		t.Parallel()
		env := testpachd.NewRealEnv(t, tu.NewTestDBConfig(t))

		require.NoError(t, env.PachClient.CreateRepo("repo1"))
		require.NoError(t, env.PachClient.CreateRepo("repo2"))
		commit1 := client.NewCommit("repo1", "master", "")
		commit2 := client.NewCommit("repo2", "master", "")
		require.NoError(t, env.PachClient.PutFile(commit1, "file1", strings.NewReader("1")))
		require.NoError(t, env.PachClient.PutFile(commit2, "file2", strings.NewReader("2")))
		require.NoError(t, env.PachClient.PutFile(commit1, "file3", strings.NewReader("3")))
		require.NoError(t, env.PachClient.PutFile(commit2, "file4", strings.NewReader("4")))

		cis, err := env.PachClient.ListCommit("", "", "", "", "", 0)
		require.NoError(t, err)
		require.Equal(t, 4, len(cis))

		bis, err := env.PachClient.ListBranch("")
		require.NoError(t, err)
		require.Equal(t, 2, len(bis))
	})

	suite.Run("MonkeyObjectStorage", func(t *testing.T) {
		// This test cannot be done in parallel because the monkey object client
		// modifies global state.
		env := testpachd.NewRealEnv(t, tu.NewTestDBConfig(t))
		seedStr := func(seed int64) string {
			return fmt.Sprint("seed: ", strconv.FormatInt(seed, 10))
		}
		monkeyRetry := func(t *testing.T, f func() error, errMsg string) {
			backoff.Retry(func() error {
				err := f()
				if err != nil {
					require.True(t, obj.IsMonkeyError(err), "Expected monkey error (%s), %s", err.Error(), errMsg)
				}
				return err
			}, backoff.NewInfiniteBackOff())
		}
		seed := time.Now().UTC().UnixNano()
		obj.InitMonkeyTest(seed)
		iterations := 25
		repo := "input"
		require.NoError(t, env.PachClient.CreateRepo(repo), seedStr(seed))
		filePrefix := "file"
		dataPrefix := "data"
		var commit *pfs.Commit
		var err error
		buf := &bytes.Buffer{}
		obj.EnableMonkeyTest()
		defer obj.DisableMonkeyTest()
		for i := 0; i < iterations; i++ {
			file := filePrefix + strconv.Itoa(i)
			data := dataPrefix + strconv.Itoa(i)
			// Retry start commit until it eventually succeeds.
			monkeyRetry(t, func() error {
				commit, err = env.PachClient.StartCommit(repo, "master")
				return err
			}, seedStr(seed))
			// Retry put file until it eventually succeeds.
			monkeyRetry(t, func() error {
				if err := env.PachClient.PutFile(commit, file, strings.NewReader(data)); err != nil {
					// Verify that the file does not exist if an error occurred.
					obj.DisableMonkeyTest()
					defer obj.EnableMonkeyTest()
					buf.Reset()
					err := env.PachClient.GetFile(commit, file, buf)
					require.Matches(t, "not found", err.Error(), seedStr(seed))
				}
				return err
			}, seedStr(seed))
			// Retry get file until it eventually succeeds (before commit is finished).
			monkeyRetry(t, func() error {
				buf.Reset()
				if err = env.PachClient.GetFile(commit, file, buf); err != nil {
					return err
				}
				require.Equal(t, data, buf.String(), seedStr(seed))
				return nil
			}, seedStr(seed))
			// Retry finish commit until it eventually succeeds.
			monkeyRetry(t, func() error {
				return env.PachClient.FinishCommit(repo, commit.Branch.Name, commit.ID)
			}, seedStr(seed))
			// Retry get file until it eventually succeeds (after commit is finished).
			monkeyRetry(t, func() error {
				buf.Reset()
				if err = env.PachClient.GetFile(commit, file, buf); err != nil {
					return err
				}
				require.Equal(t, data, buf.String(), seedStr(seed))
				return nil
			}, seedStr(seed))
		}
	})

	suite.Run("FsckFix", func(t *testing.T) {
		t.Parallel()
		env := testpachd.NewRealEnv(t, tu.NewTestDBConfig(t))

		input := "input"
		output1 := "output1"
		output2 := "output2"
		require.NoError(t, env.PachClient.CreateRepo(input))
		require.NoError(t, env.PachClient.CreateRepo(output1))
		require.NoError(t, env.PachClient.CreateRepo(output2))
		require.NoError(t, env.PachClient.CreateBranch(output1, "master", "", "", []*pfs.Branch{pclient.NewBranch(input, "master")}))
		require.NoError(t, env.PachClient.CreateBranch(output2, "master", "", "", []*pfs.Branch{pclient.NewBranch(output1, "master")}))
		numCommits := 10
		for i := 0; i < numCommits; i++ {
			require.NoError(t, env.PachClient.PutFile(client.NewCommit(input, "master", ""), "file", strings.NewReader("1")))
		}
		require.NoError(t, env.PachClient.DeleteRepo(input, true))
		require.NoError(t, env.PachClient.CreateRepo(input))
		require.NoError(t, env.PachClient.CreateBranch(input, "master", "", "", nil))
		require.YesError(t, env.PachClient.FsckFastExit())
		// Deleting both repos should error, because they were broken by deleting the upstream repo.
		require.YesError(t, env.PachClient.DeleteRepo(output2, false))
		require.YesError(t, env.PachClient.DeleteRepo(output1, false))
		require.NoError(t, env.PachClient.Fsck(true, func(resp *pfs.FsckResponse) error { return nil }))
		// Deleting should now work due to fixing, must delete 2 before 1 though.
		require.NoError(t, env.PachClient.DeleteRepo(output2, false))
		require.NoError(t, env.PachClient.DeleteRepo(output1, false))
	})

	suite.Run("PutFileAtomic", func(t *testing.T) {
		t.Parallel()
		env := testpachd.NewRealEnv(t, tu.NewTestDBConfig(t))

		c := env.PachClient
		test := "test"
		require.NoError(t, c.CreateRepo(test))
		commit := client.NewCommit(test, "master", "")

		mfc, err := c.NewModifyFileClient(commit)
		require.NoError(t, err)
		require.NoError(t, mfc.PutFile("file1", strings.NewReader("1")))
		require.NoError(t, mfc.PutFile("file2", strings.NewReader("2")))
		require.NoError(t, mfc.Close())

		cis, err := c.ListCommit(test, "master", "", "", "", 0)
		require.NoError(t, err)
		require.Equal(t, 1, len(cis))
		var b bytes.Buffer
		require.NoError(t, c.GetFile(commit, "file1", &b))
		require.Equal(t, "1", b.String())
		b.Reset()
		require.NoError(t, c.GetFile(commit, "file2", &b))
		require.Equal(t, "2", b.String())

		mfc, err = c.NewModifyFileClient(commit)
		require.NoError(t, err)
		require.NoError(t, mfc.PutFile("file3", strings.NewReader("3")))
		require.NoError(t, err)
		require.NoError(t, mfc.DeleteFile("file1"))
		require.NoError(t, mfc.Close())

		cis, err = c.ListCommit(test, "master", "", "", "", 0)
		require.NoError(t, err)
		require.Equal(t, 2, len(cis))
		b.Reset()
		require.NoError(t, c.GetFile(commit, "file3", &b))
		require.Equal(t, "3", b.String())
		b.Reset()
		require.YesError(t, c.GetFile(commit, "file1", &b))

		// TODO(2.0 required): Should this behavior be kept in 2.0? If so, we need
		// to lazily make the one-off commit.
		// Empty ModifyFileClients shouldn't error or create commits
		//mfc, err = c.NewModifyFileClient(test, "master")
		//require.NoError(t, err)
		//require.NoError(t, mfc.Close())
		//cis, err = c.ListCommit(test, "master", "", 0)
		//require.NoError(t, err)
		//require.Equal(t, 2, len(cis))
	})

	const (
		inputRepo          = iota // create a new input repo
		inputBranch               // create a new branch on an existing input repo
		deleteInputBranch         // delete an input branch
		commit                    // commit to an input branch
		squashCommit              // squash commit from an input branch
		outputRepo                // create a new output repo, with master branch subscribed to random other branches
		outputBranch              // create a new output branch on an existing output repo
		deleteOutputBranch        // delete an output branch
	)

	suite.Run("FuzzProvenance", func(t *testing.T) {
		t.Parallel()
		env := testpachd.NewRealEnv(t, tu.NewTestDBConfig(t))

		seed := time.Now().UnixNano()
		t.Log("Random seed is", seed)
		r := rand.New(rand.NewSource(seed))

		_, err := env.PachClient.PfsAPIClient.DeleteAll(env.PachClient.Ctx(), &types.Empty{})
		require.NoError(t, err)
		nOps := 300
		opShares := []int{
			1, // inputRepo
			1, // inputBranch
			1, // deleteInputBranch
			5, // commit
			3, // squashCommit
			1, // outputRepo
			2, // outputBranch
			1, // deleteOutputBranch
		}
		total := 0
		for _, v := range opShares {
			total += v
		}
		var (
			inputRepos     []string
			inputBranches  []*pfs.Branch
			commits        []*pfs.Commit
			outputRepos    []string
			outputBranches []*pfs.Branch
		)
	OpLoop:
		for i := 0; i < nOps; i++ {
			roll := r.Intn(total)
			if i < 0 {
				roll = inputRepo
			}
			var op int
			for _op, v := range opShares {
				roll -= v
				if roll < 0 {
					op = _op
					break
				}
			}
			switch op {
			case inputRepo:
				repo := tu.UniqueString("repo")
				require.NoError(t, env.PachClient.CreateRepo(repo))
				inputRepos = append(inputRepos, repo)
				require.NoError(t, env.PachClient.CreateBranch(repo, "master", "", "", nil))
				inputBranches = append(inputBranches, pclient.NewBranch(repo, "master"))
			case inputBranch:
				if len(inputRepos) == 0 {
					continue OpLoop
				}
				repo := inputRepos[r.Intn(len(inputRepos))]
				branch := tu.UniqueString("branch")
				require.NoError(t, env.PachClient.CreateBranch(repo, branch, "", "", nil))
				inputBranches = append(inputBranches, pclient.NewBranch(repo, branch))
			case deleteInputBranch:
				if len(inputBranches) == 0 {
					continue OpLoop
				}
				i := r.Intn(len(inputBranches))
				branch := inputBranches[i]
				inputBranches = append(inputBranches[:i], inputBranches[i+1:]...)
				err = env.PachClient.DeleteBranch(branch.Repo.Name, branch.Name, false)
				// don't fail if the error was just that it couldn't delete the branch without breaking subvenance
				if err != nil && !strings.Contains(err.Error(), "break") {
					require.NoError(t, err)
				}
			case commit:
				if len(inputBranches) == 0 {
					continue OpLoop
				}
				branch := inputBranches[r.Intn(len(inputBranches))]
				commit, err := env.PachClient.StartCommit(branch.Repo.Name, branch.Name)
				require.NoError(t, err)
				require.NoError(t, env.PachClient.FinishCommit(branch.Repo.Name, branch.Name, ""))
				commits = append(commits, commit)
			case squashCommit:
				if len(commits) == 0 {
					continue OpLoop
				}
				i := r.Intn(len(commits))
				commit := commits[i]
				commits = append(commits[:i], commits[i+1:]...)
				require.NoError(t, env.PachClient.SquashCommit(commit.Branch.Repo.Name, commit.Branch.Name, commit.ID))
			case outputRepo:
				if len(inputBranches) == 0 {
					continue OpLoop
				}
				repo := tu.UniqueString("repo")
				require.NoError(t, env.PachClient.CreateRepo(repo))
				outputRepos = append(outputRepos, repo)
				var provBranches []*pfs.Branch
				for num, i := range r.Perm(len(inputBranches))[:r.Intn(len(inputBranches))] {
					provBranches = append(provBranches, inputBranches[i])
					if num > 1 {
						break
					}
				}

				require.NoError(t, env.PachClient.CreateBranch(repo, "master", "", "", provBranches))
				outputBranches = append(outputBranches, pclient.NewBranch(repo, "master"))
			case outputBranch:
				if len(outputRepos) == 0 {
					continue OpLoop
				}
				if len(inputBranches) == 0 {
					continue OpLoop
				}
				repo := outputRepos[r.Intn(len(outputRepos))]
				branch := tu.UniqueString("branch")
				var provBranches []*pfs.Branch
				for num, i := range r.Perm(len(inputBranches))[:r.Intn(len(inputBranches))] {
					provBranches = append(provBranches, inputBranches[i])
					if num > 1 {
						break
					}
				}

				if len(outputBranches) > 0 {
					for num, i := range r.Perm(len(outputBranches))[:r.Intn(len(outputBranches))] {
						provBranches = append(provBranches, outputBranches[i])
						if num > 1 {
							break
						}
					}
				}
				require.NoError(t, env.PachClient.CreateBranch(repo, branch, "", "", provBranches))
				outputBranches = append(outputBranches, pclient.NewBranch(repo, branch))
			case deleteOutputBranch:
				if len(outputBranches) == 0 {
					continue OpLoop
				}
				i := r.Intn(len(outputBranches))
				branch := outputBranches[i]
				outputBranches = append(outputBranches[:i], outputBranches[i+1:]...)
				err = env.PachClient.DeleteBranch(branch.Repo.Name, branch.Name, false)
				// don't fail if the error was just that it couldn't delete the branch without breaking subvenance
				if err != nil && !strings.Contains(err.Error(), "break") {
					require.NoError(t, err)
				}
			}
			require.NoError(t, env.PachClient.FsckFastExit())
		}
	})

	// TestAtomicHistory repeatedly writes to a file while concurrently reading
	// its history. This checks for a regression where the repo would sometimes
	// lock.
	suite.Run("AtomicHistory", func(t *testing.T) {
		// TODO: There is no notion of file history in V2. We could potentially implement this, but
		// we would need to spend some time thinking about the performance characteristics.
		t.Skip("File history is not implemented in V2")
		//	t.Parallel()
		//  env := testpachd.NewRealEnv(t, tu.NewTestDBConfig(t))
		//
		//	repo := "test"
		//	require.NoError(t, env.PachClient.CreateRepo(repo))
		//	require.NoError(t, env.PachClient.CreateBranch(repo, "master", "", nil))
		//	aSize := 1 * 1024 * 1024
		//	bSize := aSize + 1024
		//
		//	for i := 0; i < 10; i++ {
		//		// create a file of all A's
		//		a := strings.Repeat("A", aSize)
		//		_, err := env.PachClient.PutFile(repo, "master", "/file", strings.NewReader(a))
		//		require.NoError(t, err)
		//
		//		// sllowwwllly replace it with all B's
		//		ctx, cancel := context.WithCancel(context.Background())
		//		eg, ctx := errgroup.WithContext(ctx)
		//		eg.Go(func() error {
		//			b := strings.Repeat("B", bSize)
		//			r := SlowReader{underlying: strings.NewReader(b)}
		//			_, err := env.PachClient.PutFile(repo, "master", "/file", &r)
		//			cancel()
		//			return err
		//		})
		//
		//		// should pull /file when it's all A's
		//		eg.Go(func() error {
		//			for {
		//				fileInfos, err := env.PachClient.ListFileHistory(repo, "master", "/file", 1)
		//				require.NoError(t, err)
		//				require.Equal(t, len(fileInfos), 1)
		//
		//				// stop once B's have been written
		//				select {
		//				case <-ctx.Done():
		//					return nil
		//				default:
		//					time.Sleep(1 * time.Millisecond)
		//				}
		//			}
		//		})
		//
		//		require.NoError(t, eg.Wait())
		//
		//		// should pull /file when it's all B's
		//		fileInfos, err := env.PachClient.ListFileHistory(repo, "master", "/file", 1)
		//		require.NoError(t, err)
		//		require.Equal(t, 1, len(fileInfos))
		//		require.Equal(t, bSize, int(fileInfos[0].SizeBytes))
		//	}
	})

	// TestTrigger tests branch triggers
	// TODO(2.0 required): This test does not work with V2. It is not clear what the issue is yet. Something noteworthy is that the output
	// size does not increase for the second to last commit, which may have something to do with compaction (the trigger won't kick
	// off since it is based on the output size). The output size calculation is a bit questionable due to the compaction delay (a
	// file may be accounted for in the size even if it is deleted).
	suite.Run("Trigger", func(t *testing.T) {
		t.Skip("Does not work with V2, needs investigation")
		t.Parallel()
		env := testpachd.NewRealEnv(t, tu.NewTestDBConfig(t))

		c := env.PachClient
		t.Run("Simple", func(t *testing.T) {
			require.NoError(t, c.CreateRepo("test"))
			require.NoError(t, c.CreateBranchTrigger("test", "master", "", "", &pfs.Trigger{
				Branch: "staging",
				Size_:  "1B",
			}))
			require.NoError(t, c.PutFile(client.NewCommit("test", "staging", ""), "file", strings.NewReader("small")))
		})
		t.Run("SizeWithProvenance", func(t *testing.T) {
			require.NoError(t, c.CreateRepo("in"))
			require.NoError(t, c.CreateBranchTrigger("in", "trigger", "", "", &pfs.Trigger{
				Branch: "master",
				Size_:  "1K",
			}))
			inCommit := client.NewCommit("in", "master", "")
			bis, err := c.ListBranch("in")
			require.NoError(t, err)
			require.Equal(t, 1, len(bis))
			require.Nil(t, bis[0].Head)

			// Create a downstream branch
			require.NoError(t, c.CreateRepo("out"))
			require.NoError(t, c.CreateBranch("out", "master", "", "", []*pfs.Branch{pclient.NewBranch("in", "trigger")}))
			require.NoError(t, c.CreateBranchTrigger("out", "trigger", "", "", &pfs.Trigger{
				Branch: "master",
				Size_:  "1K",
			}))

			// Write a small file, too small to trigger
			require.NoError(t, c.PutFile(inCommit, "file", strings.NewReader("small")))
			bi, err := c.InspectBranch("in", "trigger")
			require.NoError(t, err)
			require.Nil(t, bi.Head)
			bi, err = c.InspectBranch("out", "master")
			require.NoError(t, err)
			require.Nil(t, bi.Head)
			bi, err = c.InspectBranch("out", "trigger")
			require.NoError(t, err)
			require.Nil(t, bi.Head)

			require.NoError(t, c.PutFile(inCommit, "file", strings.NewReader(strings.Repeat("a", units.KB))))

			bi, err = c.InspectBranch("in", "trigger")
			require.NoError(t, err)
			require.NotNil(t, bi.Head)

			// Output branch should have a commit now
			bi, err = c.InspectBranch("out", "master")
			require.NoError(t, err)
			require.NotNil(t, bi.Head)

			// Put a file that will cause the trigger to go off
			require.NoError(t, c.PutFile(client.NewCommit("out", "master", ""), "file", strings.NewReader(strings.Repeat("a", units.KB))))
			require.NoError(t, env.PachClient.FinishCommit("out", "master", ""))

			// Output trigger should have triggered
			bi, err = c.InspectBranch("out", "trigger")
			require.NoError(t, err)
			require.NotNil(t, bi.Head)
		})
		t.Run("Cron", func(t *testing.T) {
			require.NoError(t, c.CreateRepo("cron"))
			require.NoError(t, c.CreateBranchTrigger("cron", "trigger", "", "", &pfs.Trigger{
				Branch:   "master",
				CronSpec: "* * * * *", // every minute
			}))
			cronCommit := client.NewCommit("cron", "master", "")
			// The first commit should always trigger a cron
			require.NoError(t, c.PutFile(cronCommit, "file1", strings.NewReader("foo")))
			bi, err := c.InspectBranch("cron", "trigger")
			require.NoError(t, err)
			require.NotNil(t, bi.Head)
			head := bi.Head.ID

			// Second commit should not trigger the cron because less than a
			// minute has passed
			require.NoError(t, c.PutFile(cronCommit, "file2", strings.NewReader("bar")))
			bi, err = c.InspectBranch("cron", "trigger")
			require.NoError(t, err)
			require.Equal(t, head, bi.Head.ID)

			time.Sleep(time.Minute)
			// Third commit should trigger the cron because a minute has passed
			require.NoError(t, c.PutFile(cronCommit, "file3", strings.NewReader("fizz")))
			bi, err = c.InspectBranch("cron", "trigger")
			require.NoError(t, err)
			require.NotEqual(t, head, bi.Head.ID)
		})
		t.Run("Count", func(t *testing.T) {
			require.NoError(t, c.CreateRepo("count"))
			require.NoError(t, c.CreateBranchTrigger("count", "trigger", "", "", &pfs.Trigger{
				Branch:  "master",
				Commits: 2, // trigger every 2 commits
			}))
			countCommit := client.NewCommit("count", "master", "")
			// The first commit shouldn't trigger
			require.NoError(t, c.PutFile(countCommit, "file1", strings.NewReader("foo")))
			bi, err := c.InspectBranch("count", "trigger")
			require.NoError(t, err)
			require.Nil(t, bi.Head)

			// Second commit should trigger
			require.NoError(t, c.PutFile(countCommit, "file2", strings.NewReader("bar")))
			bi, err = c.InspectBranch("count", "trigger")
			require.NoError(t, err)
			require.NotNil(t, bi.Head)
			head := bi.Head.ID

			// Third commit shouldn't trigger
			require.NoError(t, c.PutFile(countCommit, "file3", strings.NewReader("fizz")))
			bi, err = c.InspectBranch("count", "trigger")
			require.NoError(t, err)
			require.Equal(t, head, bi.Head.ID)

			// Fourth commit should trigger
			require.NoError(t, c.PutFile(countCommit, "file4", strings.NewReader("buzz")))
			bi, err = c.InspectBranch("count", "trigger")
			require.NoError(t, err)
			require.NotEqual(t, head, bi.Head.ID)
		})
		t.Run("Or", func(t *testing.T) {
			require.NoError(t, c.CreateRepo("or"))
			require.NoError(t, c.CreateBranchTrigger("or", "trigger", "", "", &pfs.Trigger{
				Branch:   "master",
				CronSpec: "* * * * *",
				Size_:    "100",
				Commits:  3,
			}))
			orCommit := client.NewCommit("or", "master", "")
			// This triggers, because the cron is satisfied
			require.NoError(t, c.PutFile(orCommit, "file1", strings.NewReader(strings.Repeat("a", 1))))
			bi, err := c.InspectBranch("or", "trigger")
			require.NoError(t, err)
			require.NotNil(t, bi.Head)
			head := bi.Head.ID
			// This one doesn't because none of them are satisfied
			require.NoError(t, c.PutFile(orCommit, "file2", strings.NewReader(strings.Repeat("a", 50))))
			bi, err = c.InspectBranch("or", "trigger")
			require.NoError(t, err)
			require.Equal(t, head, bi.Head.ID)
			// This one triggers because we hit 100 bytes
			require.NoError(t, c.PutFile(orCommit, "file3", strings.NewReader(strings.Repeat("a", 50))))
			bi, err = c.InspectBranch("or", "trigger")
			require.NoError(t, err)
			require.NotEqual(t, head, bi.Head.ID)
			head = bi.Head.ID

			// This one doesn't trigger
			require.NoError(t, c.PutFile(orCommit, "file4", strings.NewReader(strings.Repeat("a", 1))))
			bi, err = c.InspectBranch("or", "trigger")
			require.NoError(t, err)
			require.Equal(t, head, bi.Head.ID)
			// This one neither
			require.NoError(t, c.PutFile(orCommit, "file5", strings.NewReader(strings.Repeat("a", 1))))
			bi, err = c.InspectBranch("or", "trigger")
			require.NoError(t, err)
			require.Equal(t, head, bi.Head.ID)
			// This one does, because it's 3 commits
			require.NoError(t, c.PutFile(orCommit, "file6", strings.NewReader(strings.Repeat("a", 1))))
			bi, err = c.InspectBranch("or", "trigger")
			require.NoError(t, err)
			require.NotEqual(t, head, bi.Head.ID)
			head = bi.Head.ID

			// This one doesn't trigger
			require.NoError(t, c.PutFile(orCommit, "file7", strings.NewReader(strings.Repeat("a", 1))))
			bi, err = c.InspectBranch("or", "trigger")
			require.NoError(t, err)
			require.Equal(t, head, bi.Head.ID)

			time.Sleep(time.Minute)

			require.NoError(t, c.PutFile(orCommit, "file8", strings.NewReader(strings.Repeat("a", 1))))
			bi, err = c.InspectBranch("or", "trigger")
			require.NoError(t, err)
			require.NotEqual(t, head, bi.Head.ID)
		})
		t.Run("And", func(t *testing.T) {
			require.NoError(t, c.CreateRepo("and"))
			require.NoError(t, c.CreateBranchTrigger("and", "trigger", "", "", &pfs.Trigger{
				Branch:   "master",
				All:      true,
				CronSpec: "* * * * *",
				Size_:    "100",
				Commits:  3,
			}))
			andCommit := client.NewCommit("and", "master", "")
			// Doesn't trigger because all 3 conditions must be met
			require.NoError(t, c.PutFile(andCommit, "file1", strings.NewReader(strings.Repeat("a", 100))))
			bi, err := c.InspectBranch("and", "trigger")
			require.NoError(t, err)
			require.Nil(t, bi.Head)

			// Still doesn't trigger
			require.NoError(t, c.PutFile(andCommit, "file2", strings.NewReader(strings.Repeat("a", 100))))
			bi, err = c.InspectBranch("and", "trigger")
			require.NoError(t, err)
			require.Nil(t, bi.Head)

			// Finally triggers because we have 3 commits, 100 bytes and Cron
			// Spec (since epoch) is satisfied.
			require.NoError(t, c.PutFile(andCommit, "file3", strings.NewReader(strings.Repeat("a", 100))))
			bi, err = c.InspectBranch("and", "trigger")
			require.NoError(t, err)
			require.NotNil(t, bi.Head)
			head := bi.Head.ID

			// Doesn't trigger because all 3 conditions must be met
			require.NoError(t, c.PutFile(andCommit, "file4", strings.NewReader(strings.Repeat("a", 100))))
			bi, err = c.InspectBranch("and", "trigger")
			require.NoError(t, err)
			require.Equal(t, head, bi.Head.ID)

			// Still no trigger, not enough time or commits
			require.NoError(t, c.PutFile(andCommit, "file5", strings.NewReader(strings.Repeat("a", 100))))
			bi, err = c.InspectBranch("and", "trigger")
			require.NoError(t, err)
			require.Equal(t, head, bi.Head.ID)

			// Still no trigger, not enough time
			require.NoError(t, c.PutFile(andCommit, "file6", strings.NewReader(strings.Repeat("a", 100))))
			bi, err = c.InspectBranch("and", "trigger")
			require.NoError(t, err)
			require.Equal(t, head, bi.Head.ID)

			time.Sleep(time.Minute)

			// Finally triggers, all triggers have been met
			require.NoError(t, c.PutFile(andCommit, "file7", strings.NewReader(strings.Repeat("a", 100))))
			bi, err = c.InspectBranch("and", "trigger")
			require.NoError(t, err)
			require.NotEqual(t, head, bi.Head.ID)
		})
		t.Run("Chain", func(t *testing.T) {
			// a triggers b which triggers c
			require.NoError(t, c.CreateRepo("chain"))
			require.NoError(t, c.CreateBranchTrigger("chain", "b", "", "", &pfs.Trigger{
				Branch: "a",
				Size_:  "100",
			}))
			require.NoError(t, c.CreateBranchTrigger("chain", "c", "", "", &pfs.Trigger{
				Branch: "b",
				Size_:  "200",
			}))
			aCommit := client.NewCommit("chain", "a", "")
			// Triggers nothing
			require.NoError(t, c.PutFile(aCommit, "file1", strings.NewReader(strings.Repeat("a", 50))))
			bi, err := c.InspectBranch("chain", "b")
			require.NoError(t, err)
			require.Nil(t, bi.Head)
			bi, err = c.InspectBranch("chain", "c")
			require.NoError(t, err)
			require.Nil(t, bi.Head)

			// Triggers b, but not c
			require.NoError(t, c.PutFile(aCommit, "file2", strings.NewReader(strings.Repeat("a", 50))))
			bi, err = c.InspectBranch("chain", "b")
			require.NoError(t, err)
			require.NotNil(t, bi.Head)
			bHead := bi.Head.ID
			bi, err = c.InspectBranch("chain", "c")
			require.NoError(t, err)
			require.Nil(t, bi.Head)

			// Triggers nothing
			require.NoError(t, c.PutFile(aCommit, "file3", strings.NewReader(strings.Repeat("a", 50))))
			bi, err = c.InspectBranch("chain", "b")
			require.NoError(t, err)
			require.NotNil(t, bi.Head)
			require.Equal(t, bHead, bi.Head.ID)
			bi, err = c.InspectBranch("chain", "c")
			require.NoError(t, err)
			require.Nil(t, bi.Head)

			// Triggers a and c
			require.NoError(t, c.PutFile(aCommit, "file4", strings.NewReader(strings.Repeat("a", 50))))
			bi, err = c.InspectBranch("chain", "b")
			require.NoError(t, err)
			require.NotNil(t, bi.Head)
			require.NotEqual(t, bHead, bi.Head.ID)
			bHead = bi.Head.ID
			bi, err = c.InspectBranch("chain", "c")
			require.NoError(t, err)
			require.NotNil(t, bi.Head)
			cHead := bi.Head.ID

			// Triggers nothing
			require.NoError(t, c.PutFile(aCommit, "file5", strings.NewReader(strings.Repeat("a", 50))))
			bi, err = c.InspectBranch("chain", "b")
			require.NoError(t, err)
			require.NotNil(t, bi.Head)
			require.Equal(t, bHead, bi.Head.ID)
			bi, err = c.InspectBranch("chain", "c")
			require.NoError(t, err)
			require.NotNil(t, bi.Head)
			require.Equal(t, cHead, bi.Head.ID)
		})
		t.Run("BranchMovement", func(t *testing.T) {
			require.NoError(t, c.CreateRepo("branch-movement"))
			require.NoError(t, c.CreateBranchTrigger("branch-movement", "c", "", "", &pfs.Trigger{
				Branch: "b",
				Size_:  "100",
			}))
			moveCommit := client.NewCommit("branch-movement", "a", "")

			require.NoError(t, c.PutFile(moveCommit, "file1", strings.NewReader(strings.Repeat("a", 50))))
			require.NoError(t, c.CreateBranch("branch-movement", "b", "a", "", nil))
			bi, err := c.InspectBranch("branch-movement", "c")
			require.NoError(t, err)
			require.Nil(t, bi.Head)

			require.NoError(t, c.PutFile(moveCommit, "file2", strings.NewReader(strings.Repeat("a", 50))))
			require.NoError(t, c.CreateBranch("branch-movement", "b", "a", "", nil))
			bi, err = c.InspectBranch("branch-movement", "c")
			require.NoError(t, err)
			require.NotNil(t, bi.Head)
			cHead := bi.Head.ID

			require.NoError(t, c.PutFile(moveCommit, "file3", strings.NewReader(strings.Repeat("a", 50))))
			require.NoError(t, c.CreateBranch("branch-movement", "b", "a", "", nil))
			bi, err = c.InspectBranch("branch-movement", "c")
			require.NoError(t, err)
			require.NotNil(t, bi.Head)
			require.Equal(t, cHead, bi.Head.ID)
		})
	})

	// TriggerValidation tests branch trigger validation
	suite.Run("TriggerValidation", func(t *testing.T) {
		t.Parallel()
		env := testpachd.NewRealEnv(t, tu.NewTestDBConfig(t))

		c := env.PachClient
		require.NoError(t, c.CreateRepo("repo"))
		// Must specify a branch
		require.YesError(t, c.CreateBranchTrigger("repo", "master", "", "", &pfs.Trigger{
			Branch: "",
			Size_:  "1K",
		}))
		// Can't trigger a branch on itself
		require.YesError(t, c.CreateBranchTrigger("repo", "master", "", "", &pfs.Trigger{
			Branch: "master",
			Size_:  "1K",
		}))
		// Size doesn't parse
		require.YesError(t, c.CreateBranchTrigger("repo", "trigger", "", "", &pfs.Trigger{
			Branch: "master",
			Size_:  "this is not a size",
		}))
		// Can't have negative commit count
		require.YesError(t, c.CreateBranchTrigger("repo", "trigger", "", "", &pfs.Trigger{
			Branch:  "master",
			Commits: -1,
		}))

		// a -> b (valid, sets up the next test)
		require.NoError(t, c.CreateBranchTrigger("repo", "b", "", "", &pfs.Trigger{
			Branch: "a",
			Size_:  "1K",
		}))
		// Can't have circular triggers
		require.YesError(t, c.CreateBranchTrigger("repo", "a", "", "", &pfs.Trigger{
			Branch: "b",
			Size_:  "1K",
		}))
		// CronSpec doesn't parse
		require.YesError(t, c.CreateBranchTrigger("repo", "trigger", "", "", &pfs.Trigger{
			Branch:   "master",
			CronSpec: "this is not a cron spec",
		}))
		// Can't use a trigger and provenance together
		require.NoError(t, c.CreateRepo("in"))
		_, err := c.PfsAPIClient.CreateBranch(c.Ctx(),
			&pfs.CreateBranchRequest{
				Branch: pclient.NewBranch("repo", "master"),
				Trigger: &pfs.Trigger{
					Branch: "master",
					Size_:  "1K",
				},
				Provenance: []*pfs.Branch{pclient.NewBranch("in", "master")},
			})
		require.YesError(t, err)
	})

	suite.Run("LargeDeleteRepo", func(t *testing.T) {
		// TODO(2.0 required): Reenable when repo metadata is in Postgres to test that large transactions are solved in 2.0.
		t.Skip("Reenable when repo metadata is in Postgres")
		t.Parallel()
		env := testpachd.NewRealEnv(t, tu.NewTestDBConfig(t))

		numRepos := 10
		numCommits := 1000
		var repos []string
		for i := 0; i < numRepos; i++ {
			repo := fmt.Sprintf("repo-%d", i)
			require.NoError(t, env.PachClient.CreateRepo(repo))
			if i > 0 {
				require.NoError(t, env.PachClient.CreateBranch(repo, "master", "", "", []*pfs.Branch{pclient.NewBranch(repos[i-1], "master")}))
			}
			repos = append(repos, repo)
		}
		for i := 0; i < numCommits; i++ {
			_, err := env.PachClient.StartCommit(repos[0], "master")
			require.NoError(t, err)
			require.NoError(t, env.PachClient.FinishCommit(repos[0], "master", ""))
		}
		repo := repos[len(repos)-1]
		ctx, cf := context.WithTimeout(context.Background(), time.Second)
		defer cf()
		require.YesError(t, env.PachClient.WithCtx(ctx).DeleteRepo(repo, false))
		require.YesError(t, env.PachClient.CreateBranch(repo, "test", "", "", nil))
		_, err := env.PachClient.StartCommit(repo, "master")
		require.YesError(t, err)
		for i := len(repos) - 1; i >= 0; i-- {
			require.NoError(t, env.PachClient.DeleteRepo(repos[i], false))
			require.NoError(t, env.PachClient.FsckFastExit())
		}
		_, err = env.PachClient.PfsAPIClient.DeleteAll(env.PachClient.Ctx(), &types.Empty{})
		require.NoError(t, err)
	})

	suite.Run("RegressionOrphanedFile", func(t *testing.T) {
		t.Parallel()
		env := testpachd.NewRealEnv(t, tu.NewTestDBConfig(t))

		fsclient, err := env.PachClient.NewCreateFilesetClient()
		require.NoError(t, err)
		data := []byte("test data")
		spec := fileSetSpec{
			"file1.txt": tarutil.NewMemFile("file1.txt", data),
			"file2.txt": tarutil.NewMemFile("file2.txt", data),
		}
		require.NoError(t, fsclient.PutFileTar(spec.makeTarStream()))
		resp, err := fsclient.Close()
		require.NoError(t, err)
		t.Logf("tmp fileset id: %s", resp.FilesetId)
		require.NoError(t, env.PachClient.RenewFileSet(resp.FilesetId, 60*time.Second))
		fis, err := env.PachClient.ListFileAll(client.NewCommit(pclient.FileSetsRepoName, "", resp.FilesetId), "/")
		require.NoError(t, err)
		require.Equal(t, 2, len(fis))
	})

	suite.Run("Compaction", func(t *testing.T) {
		t.Parallel()
		env := testpachd.NewRealEnv(t, func(config *serviceenv.Configuration) {
			config.StorageCompactionMaxFanIn = 10
		}, tu.NewTestDBConfig(t))

		repo := "test"
		require.NoError(t, env.PachClient.CreateRepo(repo))
		commit1, err := env.PachClient.StartCommit(repo, "master")
		require.NoError(t, err)

		const (
			nFileSets   = 100
			filesPer    = 10
			fileSetSize = 1e3
		)
		for i := 0; i < nFileSets; i++ {
			fsSpec := fileSetSpec{}
			for j := 0; j < filesPer; j++ {
				name := fmt.Sprintf("file%02d", j)
				data, err := ioutil.ReadAll(randomReader(fileSetSize))
				require.NoError(t, err)
				file := tarutil.NewMemFile(name, data)
				hdr, err := file.Header()
				require.NoError(t, err)
				fsSpec[hdr.Name] = file
			}
			require.NoError(t, env.PachClient.PutFileTar(commit1, fsSpec.makeTarStream()))
			runtime.GC()
		}
		require.NoError(t, env.PachClient.FinishCommit(repo, commit1.Branch.Name, commit1.ID))
	})

	suite.Run("ModifyFileGRPC", func(subsuite *testing.T) {
		subsuite.Parallel()

		subsuite.Run("EmptyFile", func(t *testing.T) {
			t.Parallel()
			env := testpachd.NewRealEnv(t, tu.NewTestDBConfig(t))
			repo := "test"
			require.NoError(t, env.PachClient.CreateRepo(repo))
			c, err := env.PachClient.PfsAPIClient.ModifyFile(context.Background())
			require.NoError(t, err)
			files := []string{"/empty-1", "/empty-2"}
			for _, file := range files {
				require.NoError(t, c.Send(&pfs.ModifyFileRequest{
					Commit: pclient.NewCommit(repo, "master", ""),
					Modification: &pfs.ModifyFileRequest_PutFile{
						PutFile: &pfs.PutFile{
							Source: &pfs.PutFile_RawFileSource{
								RawFileSource: &pfs.RawFileSource{
									Path: file,
									EOF:  true,
								},
							},
						},
					},
				}))
			}
			_, err = c.CloseAndRecv()
			require.NoError(t, err)
			require.NoError(t, env.PachClient.ListFile(client.NewCommit(repo, "master", ""), "/", func(fi *pfs.FileInfo) error {
				require.True(t, files[0] == fi.File.Path)
				files = files[1:]
				return nil
			}))
			require.Equal(t, 0, len(files))
		})

		subsuite.Run("SingleMessageFile", func(t *testing.T) {
			t.Parallel()
			env := testpachd.NewRealEnv(t, tu.NewTestDBConfig(t))
			repo := "test"
			require.NoError(t, env.PachClient.CreateRepo(repo))
			filePath := "file"
			fileContent := "foo"
			c, err := env.PachClient.PfsAPIClient.ModifyFile(context.Background())
			require.NoError(t, err)
			require.NoError(t, c.Send(&pfs.ModifyFileRequest{
				Commit: pclient.NewCommit(repo, "master", ""),
				Modification: &pfs.ModifyFileRequest_PutFile{
					PutFile: &pfs.PutFile{
						Source: &pfs.PutFile_RawFileSource{
							RawFileSource: &pfs.RawFileSource{
								Path: filePath,
								Data: []byte(fileContent),
								EOF:  true,
							},
						},
					},
				},
			}))
			_, err = c.CloseAndRecv()
			require.NoError(t, err)
			buf := &bytes.Buffer{}
			require.NoError(t, env.PachClient.GetFile(client.NewCommit(repo, "master", ""), filePath, buf))
			require.Equal(t, fileContent, buf.String())
		})
	})

	suite.Run("TestLoad", func(t *testing.T) {
		t.Parallel()
		env := testpachd.NewRealEnv(t, tu.NewTestDBConfig(t))
		spec := &load.CommitsSpec{}
		require.NoError(t, yaml.UnmarshalStrict([]byte(testLoad), spec))
		msg := random.SeedRand()
		c := env.PachClient
		repo := "test"
		require.NoError(t, c.CreateRepo(repo))
		require.NoError(t, load.Commits(c, repo, "master", spec), msg)
	})

	suite.Run("TestPanicOnNilArgs", func(t *testing.T) {
		// TODO(2.0 required): Add validation to all PFS endpoints.
		t.Skip("PFS endpoints are not fully validated in V2")
		t.Parallel()
		env := testpachd.NewRealEnv(t, tu.NewTestDBConfig(t))
		c := env.PachClient
		requireNoPanic := func(err error) {
			t.Helper()
			if err != nil {
				// if a "transport is closing" error happened, pachd abruptly
				// closed the connection. Most likely this is caused by a panic.
				require.False(t, strings.Contains(err.Error(), "transport is closing"), err.Error())
			}
		}
		_, err := c.PfsAPIClient.CreateRepo(c.Ctx(), &pfs.CreateRepoRequest{})
		requireNoPanic(err)
		_, err = c.PfsAPIClient.InspectRepo(c.Ctx(), &pfs.InspectRepoRequest{})
		requireNoPanic(err)
		_, err = c.PfsAPIClient.ListRepo(c.Ctx(), &pfs.ListRepoRequest{})
		requireNoPanic(err)
		_, err = c.PfsAPIClient.DeleteRepo(c.Ctx(), &pfs.DeleteRepoRequest{})
		requireNoPanic(err)
		_, err = c.PfsAPIClient.StartCommit(c.Ctx(), &pfs.StartCommitRequest{})
		requireNoPanic(err)
		_, err = c.PfsAPIClient.FinishCommit(c.Ctx(), &pfs.FinishCommitRequest{})
		requireNoPanic(err)
		_, err = c.PfsAPIClient.InspectCommit(c.Ctx(), &pfs.InspectCommitRequest{})
		requireNoPanic(err)
		_, err = c.PfsAPIClient.ListCommit(c.Ctx(), &pfs.ListCommitRequest{})
		requireNoPanic(err)
		_, err = c.PfsAPIClient.SquashCommit(c.Ctx(), &pfs.SquashCommitRequest{})
		requireNoPanic(err)
		_, err = c.PfsAPIClient.FlushCommit(c.Ctx(), &pfs.FlushCommitRequest{})
		requireNoPanic(err)
		_, err = c.PfsAPIClient.SubscribeCommit(c.Ctx(), &pfs.SubscribeCommitRequest{})
		requireNoPanic(err)
		_, err = c.PfsAPIClient.CreateBranch(c.Ctx(), &pfs.CreateBranchRequest{})
		requireNoPanic(err)
		_, err = c.PfsAPIClient.InspectBranch(c.Ctx(), &pfs.InspectBranchRequest{})
		requireNoPanic(err)
		_, err = c.PfsAPIClient.ListBranch(c.Ctx(), &pfs.ListBranchRequest{})
		requireNoPanic(err)
		_, err = c.PfsAPIClient.DeleteBranch(c.Ctx(), &pfs.DeleteBranchRequest{})
		requireNoPanic(err)
		_, err = c.PfsAPIClient.GetFile(c.Ctx(), &pfs.GetFileRequest{})
		requireNoPanic(err)
		_, err = c.PfsAPIClient.InspectFile(c.Ctx(), &pfs.InspectFileRequest{})
		requireNoPanic(err)
		_, err = c.PfsAPIClient.ListFile(c.Ctx(), &pfs.ListFileRequest{})
		requireNoPanic(err)
		_, err = c.PfsAPIClient.WalkFile(c.Ctx(), &pfs.WalkFileRequest{})
		requireNoPanic(err)
		_, err = c.PfsAPIClient.GlobFile(c.Ctx(), &pfs.GlobFileRequest{})
		requireNoPanic(err)
		_, err = c.PfsAPIClient.DiffFile(c.Ctx(), &pfs.DiffFileRequest{})
		requireNoPanic(err)
		_, err = c.PfsAPIClient.Fsck(c.Ctx(), &pfs.FsckRequest{})
		requireNoPanic(err)
	})

	suite.Run("DuplicateFileDifferentTag", func(t *testing.T) {
		t.Parallel()
		env := testpachd.NewRealEnv(t, tu.NewTestDBConfig(t))
		repo := "test"
		require.NoError(t, env.PachClient.CreateRepo(repo))
		require.NoError(t, env.PachClient.WithModifyFileClient(repo, "master", "", func(mf pclient.ModifyFile) error {
			require.NoError(t, mf.PutFile("foo", strings.NewReader("foo\n"), pclient.WithTagPutFile("tag1")))
			require.NoError(t, mf.PutFile("foo", strings.NewReader("foo\n"), pclient.WithTagPutFile("tag2")))
			require.NoError(t, mf.PutFile("bar", strings.NewReader("bar\n")))
			return nil
		}))
		newFile := func(repo, branch, commit, path, tag string) *pfs.File {
			file := pclient.NewFile(repo, branch, commit, path)
			file.Tag = tag
			return file
		}
		expected := []*pfs.File{newFile(repo, "master", "", "/bar", fileset.DefaultFileTag), newFile(repo, "master", "", "/foo", "tag1"), newFile(repo, "master", "", "/foo", "tag2")}
		require.NoError(t, env.PachClient.ListFile(repo, "master", "", "", func(fi *pfs.FileInfo) error {
			require.Equal(t, expected[0].Path, fi.File.Path)
			require.Equal(t, expected[0].Tag, fi.File.Tag)
			expected = expected[1:]
			return nil
		}))
		require.Equal(t, 0, len(expected))
	})
}

var testLoad = ` 
count: 5
operations:
  - count: 5
    fuzzOperations:
      - operation:
          putFile:
              files:
                  count: 5
                  fuzzFile:
                      - file:
                          source: "random"
                        prob: 1
        prob: 0.7
      - operation:
          deleteFile:
              count: 5
              directoryProb: 0.2
        prob: 0.3 
validator: {}
fileSources:
  - name: "random"
    random:
      directory:
        depth: 3 
        run: 5
      fuzzSize:
        - size:
            min: 1000
            max: 10000
          prob: 0.3
        - size:
            min: 10000
            max: 100000
          prob: 0.3
        - size:
            min: 1000000
            max: 10000000
          prob: 0.3
        - size:
            min: 10000000
            max: 100000000
          prob: 0.1
`

var (
	randSeed = int64(0)
	randMu   sync.Mutex
)

func writeObj(t *testing.T, c obj.Client, path, content string) {
	err := c.Put(context.Background(), path, strings.NewReader(content))
	require.NoError(t, err)
}

type SlowReader struct {
	underlying io.Reader
	delay      time.Duration
}

func (r *SlowReader) Read(p []byte) (n int, err error) {
	n, err = r.underlying.Read(p)
	if r.delay == 0 {
		time.Sleep(1 * time.Millisecond)
	} else {
		time.Sleep(r.delay)
	}
	return
}

func getRand() *rand.Rand {
	randMu.Lock()
	seed := randSeed
	randSeed++
	randMu.Unlock()
	return rand.New(rand.NewSource(seed))
}

func randomReader(n int) io.Reader {
	return io.LimitReader(getRand(), int64(n))
}<|MERGE_RESOLUTION|>--- conflicted
+++ resolved
@@ -1193,67 +1193,20 @@
 
 		repo := "test"
 		require.NoError(t, env.PachClient.CreateRepo(repo))
-<<<<<<< HEAD
-		require.NoError(t, env.PachClient.PutFile(repo, "master", "", "file", strings.NewReader("foo")))
+		masterCommit := client.NewCommit(repo, "master", "")
+		require.NoError(t, env.PachClient.PutFile(masterCommit, "file", strings.NewReader("foo")))
 		var buf bytes.Buffer
-		require.NoError(t, env.PachClient.GetFile(repo, "master", "", "file", &buf))
+		require.NoError(t, env.PachClient.GetFile(masterCommit, "file", &buf))
 		require.Equal(t, "foo", buf.String())
-		require.NoError(t, env.PachClient.PutFile(repo, "master", "", "file", strings.NewReader("bar")))
+		require.NoError(t, env.PachClient.PutFile(masterCommit, "file", strings.NewReader("bar")))
 		buf.Reset()
-		require.NoError(t, env.PachClient.GetFile(repo, "master", "", "file", &buf))
+		require.NoError(t, env.PachClient.GetFile(masterCommit, "file", &buf))
 		require.Equal(t, "bar", buf.String())
-		require.NoError(t, env.PachClient.DeleteFile(repo, "master", "", "file"))
-		require.NoError(t, env.PachClient.PutFile(repo, "master", "", "file", strings.NewReader("buzz")))
+		require.NoError(t, env.PachClient.DeleteFile(masterCommit, "file"))
+		require.NoError(t, env.PachClient.PutFile(masterCommit, "file", strings.NewReader("buzz")))
 		buf.Reset()
-		require.NoError(t, env.PachClient.GetFile(repo, "master", "", "file", &buf))
+		require.NoError(t, env.PachClient.GetFile(masterCommit, "file", &buf))
 		require.Equal(t, "buzz", buf.String())
-=======
-
-		// Detect file conflict
-		commit1, err := env.PachClient.StartCommit(repo, "")
-		require.NoError(t, err)
-		require.NoError(t, env.PachClient.PutFile(commit1, "foo", strings.NewReader("foo\n")))
-		require.NoError(t, env.PachClient.PutFile(commit1, "foo/bar", strings.NewReader("foo\n")))
-		require.YesError(t, env.PachClient.FinishCommit(repo, commit1.Branch.Name, commit1.ID))
-
-		commit1, err = env.PachClient.StartCommit(repo, "")
-		require.NoError(t, err)
-		require.NoError(t, env.PachClient.PutFile(commit1, "foo", strings.NewReader("foo\n")))
-		require.NoError(t, env.PachClient.PutFile(commit1, "foo", strings.NewReader("foo\n")))
-		require.NoError(t, env.PachClient.FinishCommit(repo, commit1.Branch.Name, commit1.ID))
-
-		var buffer bytes.Buffer
-		require.NoError(t, env.PachClient.GetFile(commit1, "foo", &buffer))
-		require.Equal(t, "foo\nfoo\n", buffer.String())
-
-		commit2, err := env.PachClient.StartCommitParent(repo, "", commit1.Branch.Name, commit1.ID)
-		require.NoError(t, err)
-		// file conflicts with the previous commit
-		require.NoError(t, env.PachClient.PutFile(commit2, "foo/bar", strings.NewReader("foo\n")))
-		require.NoError(t, env.PachClient.PutFile(commit2, "/bar", strings.NewReader("bar\n")))
-		require.YesError(t, env.PachClient.FinishCommit(repo, commit2.Branch.Name, commit2.ID))
-
-		commit2, err = env.PachClient.StartCommitParent(repo, "", commit1.Branch.Name, commit1.ID)
-		require.NoError(t, err)
-		require.NoError(t, env.PachClient.PutFile(commit2, "/bar", strings.NewReader("bar\n")))
-		require.NoError(t, env.PachClient.FinishCommit(repo, commit2.Branch.Name, commit2.ID))
-
-		commit3, err := env.PachClient.StartCommitParent(repo, "", commit2.Branch.Name, commit2.ID)
-		require.NoError(t, err)
-		require.NoError(t, env.PachClient.PutFile(commit3, "dir1/foo", strings.NewReader("foo\n"))) // because the directory dir does not exist
-		require.NoError(t, env.PachClient.FinishCommit(repo, commit3.Branch.Name, commit3.ID))
-
-		commit4, err := env.PachClient.StartCommitParent(repo, "", commit3.Branch.Name, commit3.ID)
-		require.NoError(t, err)
-		require.NoError(t, env.PachClient.PutFile(commit4, "dir2/bar", strings.NewReader("bar\n")))
-		require.NoError(t, env.PachClient.FinishCommit(repo, commit4.Branch.Name, commit4.ID))
-
-		buffer = bytes.Buffer{}
-		require.NoError(t, env.PachClient.GetFile(commit4, "dir2/bar", &buffer))
-		require.Equal(t, "bar\n", buffer.String())
-		buffer = bytes.Buffer{}
-		require.NoError(t, env.PachClient.GetFile(commit4, "dir2", &buffer))
->>>>>>> 3b69deea
 	})
 
 	suite.Run("PutFile2", func(t *testing.T) {
@@ -1306,31 +1259,6 @@
 		require.Equal(t, expected, buffer.String())
 	})
 
-<<<<<<< HEAD
-=======
-	suite.Run("PutFile", func(t *testing.T) {
-		t.Parallel()
-		env := testpachd.NewRealEnv(t, tu.NewTestDBConfig(t))
-
-		repo := "test"
-		require.NoError(t, env.PachClient.CreateRepo(repo))
-		commit := client.NewCommit(repo, "master", "")
-		require.NoError(t, env.PachClient.PutFile(commit, "file", strings.NewReader("foo")))
-		var buf bytes.Buffer
-		require.NoError(t, env.PachClient.GetFile(commit, "file", &buf))
-		require.Equal(t, "foo", buf.String())
-		require.NoError(t, env.PachClient.PutFile(commit, "file", strings.NewReader("bar")))
-		buf.Reset()
-		require.NoError(t, env.PachClient.GetFile(commit, "file", &buf))
-		require.Equal(t, "bar", buf.String())
-		require.NoError(t, env.PachClient.DeleteFile(commit, "file"))
-		require.NoError(t, env.PachClient.PutFile(commit, "file", strings.NewReader("buzz")))
-		buf.Reset()
-		require.NoError(t, env.PachClient.GetFile(commit, "file", &buf))
-		require.Equal(t, "buzz", buf.String())
-	})
-
->>>>>>> 3b69deea
 	suite.Run("PutFileBranchCommitID", func(t *testing.T) {
 		t.Parallel()
 		env := testpachd.NewRealEnv(t, tu.NewTestDBConfig(t))
@@ -1776,31 +1704,6 @@
 		require.ElementsEqual(t, []string{"/dir1/", "/dir2/"}, finfosToPaths(fis))
 	})
 
-<<<<<<< HEAD
-=======
-	suite.Run("PutFileTypeConflict", func(t *testing.T) {
-		// TODO(2.0 required): Implement directory & file path collision?
-		t.Skip("Directory & file path collision detection not implemented in V2")
-		t.Parallel()
-		env := testpachd.NewRealEnv(t, tu.NewTestDBConfig(t))
-
-		repo := "test"
-		require.NoError(t, env.PachClient.CreateRepo(repo))
-
-		fileContent := "foo\n"
-
-		commit1, err := env.PachClient.StartCommit(repo, "master")
-		require.NoError(t, err)
-		require.NoError(t, env.PachClient.PutFile(commit1, "dir/1", strings.NewReader(fileContent)))
-		require.NoError(t, env.PachClient.FinishCommit(repo, commit1.Branch.Name, commit1.ID))
-
-		commit2, err := env.PachClient.StartCommit(repo, "master")
-		require.NoError(t, err)
-		require.NoError(t, env.PachClient.PutFile(commit2, "dir", strings.NewReader(fileContent)))
-		require.YesError(t, env.PachClient.FinishCommit(repo, commit2.Branch.Name, commit2.ID))
-	})
-
->>>>>>> 3b69deea
 	suite.Run("RootDirectory", func(t *testing.T) {
 		t.Parallel()
 		env := testpachd.NewRealEnv(t, tu.NewTestDBConfig(t))
@@ -6050,7 +5953,8 @@
 		env := testpachd.NewRealEnv(t, tu.NewTestDBConfig(t))
 		repo := "test"
 		require.NoError(t, env.PachClient.CreateRepo(repo))
-		require.NoError(t, env.PachClient.WithModifyFileClient(repo, "master", "", func(mf pclient.ModifyFile) error {
+		masterCommit := client.NewCommit(repo, "master", "")
+		require.NoError(t, env.PachClient.WithModifyFileClient(masterCommit, func(mf pclient.ModifyFile) error {
 			require.NoError(t, mf.PutFile("foo", strings.NewReader("foo\n"), pclient.WithTagPutFile("tag1")))
 			require.NoError(t, mf.PutFile("foo", strings.NewReader("foo\n"), pclient.WithTagPutFile("tag2")))
 			require.NoError(t, mf.PutFile("bar", strings.NewReader("bar\n")))
@@ -6062,7 +5966,7 @@
 			return file
 		}
 		expected := []*pfs.File{newFile(repo, "master", "", "/bar", fileset.DefaultFileTag), newFile(repo, "master", "", "/foo", "tag1"), newFile(repo, "master", "", "/foo", "tag2")}
-		require.NoError(t, env.PachClient.ListFile(repo, "master", "", "", func(fi *pfs.FileInfo) error {
+		require.NoError(t, env.PachClient.ListFile(masterCommit, "", func(fi *pfs.FileInfo) error {
 			require.Equal(t, expected[0].Path, fi.File.Path)
 			require.Equal(t, expected[0].Tag, fi.File.Tag)
 			expected = expected[1:]
