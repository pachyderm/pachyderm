--- conflicted
+++ resolved
@@ -6659,43 +6659,26 @@
 			require.NoError(t, c.PutFile(commit, "file1", strings.NewReader("foo")))
 			bi, err := c.InspectBranch(pfs.DefaultProjectName, repo, "master")
 			require.NoError(t, err)
-<<<<<<< HEAD
-			head := bi.Head.ID
+			head := bi.Head.Id
 			// Ensure that the trigger fired after a minute.
 			time.Sleep(time.Minute)
 			bi, err = c.InspectBranch(pfs.DefaultProjectName, repo, "trigger")
-=======
-			bi, err := c.InspectBranch(pfs.DefaultProjectName, "cron", "trigger")
-			require.NoError(t, err)
-			require.NotNil(t, bi.Head)
-			head := bi.Head.Id
-
-			// Second commit should not trigger the cron because less than a
-			// minute has passed
-			require.NoError(t, c.PutFile(cronCommit, "file2", strings.NewReader("bar")))
-			_, err = c.WaitCommit(pfs.DefaultProjectName, "cron", "master", "")
->>>>>>> 8cc0f514
-			require.NoError(t, err)
-			require.Equal(t, head, bi.Head.ID)
+			require.NoError(t, err)
+			require.Equal(t, head, bi.Head.Id)
 			// Ensure that the trigger branch remains unchanged after another minute (no new commmit).
 			time.Sleep(time.Minute)
 			bi, err = c.InspectBranch(pfs.DefaultProjectName, repo, "trigger")
 			require.NoError(t, err)
-<<<<<<< HEAD
-			require.Equal(t, head, bi.Head.ID)
+			require.Equal(t, head, bi.Head.Id)
 			// Ensure that the trigger still works after another commmit.
 			require.NoError(t, c.PutFile(commit, "file1", strings.NewReader("foo")))
 			bi, err = c.InspectBranch(pfs.DefaultProjectName, repo, "master")
 			require.NoError(t, err)
-			head = bi.Head.ID
-=======
-			require.Equal(t, head, bi.Head.Id)
-
->>>>>>> 8cc0f514
+			head = bi.Head.Id
 			time.Sleep(time.Minute)
 			bi, err = c.InspectBranch(pfs.DefaultProjectName, repo, "trigger")
 			require.NoError(t, err)
-			require.Equal(t, head, bi.Head.ID)
+			require.Equal(t, head, bi.Head.Id)
 		})
 
 		t.Run("CronUpdate", func(t *testing.T) {
@@ -6716,12 +6699,11 @@
 			require.NoError(t, c.PutFile(commit, "file1", strings.NewReader("foo")))
 			bi, err := c.InspectBranch(pfs.DefaultProjectName, repo, "master")
 			require.NoError(t, err)
-			head := bi.Head.ID
+			head := bi.Head.Id
 			time.Sleep(time.Minute)
 			bi, err = c.InspectBranch(pfs.DefaultProjectName, repo, "trigger")
 			require.NoError(t, err)
-<<<<<<< HEAD
-			require.NotEqual(t, head, bi.Head.ID)
+			require.NotEqual(t, head, bi.Head.Id)
 			// Update the trigger back to one minute and ensure that the trigger fires.
 			require.NoError(t, c.CreateBranchTrigger(pfs.DefaultProjectName, repo, "trigger", "", "", &pfs.Trigger{
 				Branch:   "master",
@@ -6730,10 +6712,7 @@
 			time.Sleep(3 * time.Second)
 			bi, err = c.InspectBranch(pfs.DefaultProjectName, repo, "trigger")
 			require.NoError(t, err)
-			require.Equal(t, head, bi.Head.ID)
-=======
-			require.NotEqual(t, head, bi.Head.Id)
->>>>>>> 8cc0f514
+			require.Equal(t, head, bi.Head.Id)
 		})
 
 		t.Run("Count", func(t *testing.T) {
@@ -6798,17 +6777,10 @@
 			t.Parallel()
 			require.NoError(t, c.CreateRepo(pfs.DefaultProjectName, "or"))
 			require.NoError(t, c.CreateBranchTrigger(pfs.DefaultProjectName, "or", "trigger", "", "", &pfs.Trigger{
-<<<<<<< HEAD
 				Branch:        "master",
 				RateLimitSpec: "* * * * *",
-				Size_:         "100",
+				Size:          "100",
 				Commits:       3,
-=======
-				Branch:   "master",
-				CronSpec: "* * * * *",
-				Size:     "100",
-				Commits:  3,
->>>>>>> 8cc0f514
 			}))
 			orCommit := client.NewCommit(pfs.DefaultProjectName, "or", "master", "")
 			// This triggers, because the cron is satisfied
@@ -6880,19 +6852,11 @@
 			t.Parallel()
 			require.NoError(t, c.CreateRepo(pfs.DefaultProjectName, "and"))
 			require.NoError(t, c.CreateBranchTrigger(pfs.DefaultProjectName, "and", "trigger", "", "", &pfs.Trigger{
-<<<<<<< HEAD
 				Branch:        "master",
 				All:           true,
 				RateLimitSpec: "* * * * *",
-				Size_:         "100",
+				Size:          "100",
 				Commits:       3,
-=======
-				Branch:   "master",
-				All:      true,
-				CronSpec: "* * * * *",
-				Size:     "100",
-				Commits:  3,
->>>>>>> 8cc0f514
 			}))
 			andCommit := client.NewCommit(pfs.DefaultProjectName, "and", "master", "")
 			// Doesn't trigger because all 3 conditions must be met
