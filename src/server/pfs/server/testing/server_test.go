--- conflicted
+++ resolved
@@ -6219,11 +6219,7 @@
 				}
 
 				// run Egress to copy data from source commit to target database
-<<<<<<< HEAD
-				test.options.Secret = &pfs.SQLDatabaseEgress_Secret{K8SSecret: "does not matter", Key: "does not matter"}
-=======
 				test.options.Secret = &pfs.SQLDatabaseEgress_Secret{Name: "does not matter", Key: "does not matter"}
->>>>>>> a07d5b64
 				test.options.Url = fmt.Sprintf("postgres://%s@%s:%d/%s", tu.DefaultPostgresUser, dockertestenv.PGBouncerHost(), dockertestenv.PGBouncerPort, dbName)
 				resp, err := env.PachClient.Egress(env.PachClient.Ctx(),
 					&pfs.EgressRequest{
