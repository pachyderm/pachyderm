//go:build unit_test

package testing

import (
	"archive/tar"
	"bytes"
	"context"
	"fmt"
	"io"
	"math/rand"
	"os"
	"path/filepath"
	"regexp"
	"runtime"
	"sort"
	"strconv"
	"strings"
	"sync"
	"sync/atomic"
	"testing"
	"time"

	units "github.com/docker/go-units"
	"github.com/jmoiron/sqlx"
	"github.com/stretchr/testify/assert"
	"golang.org/x/sync/errgroup"
	"google.golang.org/genproto/googleapis/rpc/errdetails"
	"google.golang.org/grpc/codes"
	"google.golang.org/grpc/status"
	"google.golang.org/protobuf/types/known/emptypb"
	"google.golang.org/protobuf/types/known/wrapperspb"

	"github.com/pachyderm/pachyderm/v2/src/auth"
	"github.com/pachyderm/pachyderm/v2/src/enterprise"
	"github.com/pachyderm/pachyderm/v2/src/internal/ancestry"
	"github.com/pachyderm/pachyderm/v2/src/internal/backoff"
	"github.com/pachyderm/pachyderm/v2/src/internal/client"
	"github.com/pachyderm/pachyderm/v2/src/internal/config"
	"github.com/pachyderm/pachyderm/v2/src/internal/dbutil"
	"github.com/pachyderm/pachyderm/v2/src/internal/dockertestenv"
	"github.com/pachyderm/pachyderm/v2/src/internal/errors"
	"github.com/pachyderm/pachyderm/v2/src/internal/errutil"
	"github.com/pachyderm/pachyderm/v2/src/internal/grpcutil"
	"github.com/pachyderm/pachyderm/v2/src/internal/obj"
	"github.com/pachyderm/pachyderm/v2/src/internal/pachconfig"
	"github.com/pachyderm/pachyderm/v2/src/internal/pachsql"
	"github.com/pachyderm/pachyderm/v2/src/internal/pctx"
	"github.com/pachyderm/pachyderm/v2/src/internal/pfsdb"
	"github.com/pachyderm/pachyderm/v2/src/internal/require"
	"github.com/pachyderm/pachyderm/v2/src/internal/tarutil"
	"github.com/pachyderm/pachyderm/v2/src/internal/testpachd/realenv"
	"github.com/pachyderm/pachyderm/v2/src/internal/testutil"
	tu "github.com/pachyderm/pachyderm/v2/src/internal/testutil"
	"github.com/pachyderm/pachyderm/v2/src/internal/testutil/random"
	"github.com/pachyderm/pachyderm/v2/src/internal/uuid"
	"github.com/pachyderm/pachyderm/v2/src/pfs"
	pfsserver "github.com/pachyderm/pachyderm/v2/src/server/pfs"
	"github.com/pachyderm/pachyderm/v2/src/server/pfs/server"
)

func CommitToID(commit interface{}) interface{} {
	return pfsdb.CommitKey(commit.(*pfs.Commit))
}

func CommitInfoToID(commit interface{}) interface{} {
	return pfsdb.CommitKey(commit.(*pfs.CommitInfo).Commit)
}

func RepoInfoToName(repoInfo interface{}) interface{} {
	return repoInfo.(*pfs.RepoInfo).Repo.Name
}

func FileInfoToPath(fileInfo interface{}) interface{} {
	return fileInfo.(*pfs.FileInfo).File.Path
}

func finishCommit(pachClient *client.APIClient, repo, branch, id string) error {
	return finishProjectCommit(pachClient, pfs.DefaultProjectName, repo, branch, id)
}

func finishProjectCommit(pachClient *client.APIClient, project, repo, branch, id string) error {
	if err := pachClient.FinishCommit(project, repo, branch, id); err != nil {
		if !pfsserver.IsCommitFinishedErr(err) {
			return err
		}
	}
	_, err := pachClient.WaitCommit(project, repo, branch, id)
	return err
}

func assertMasterHeads(t *testing.T, c *client.APIClient, repoToCommitIDs map[string]string) {
	for repo, id := range repoToCommitIDs {
		info, err := c.InspectCommit(pfs.DefaultProjectName, repo, "master", "")
		require.NoError(t, err)
		if id != info.Commit.Id {
			fmt.Printf("for repo %q, expected: %q; actual: %q\n", repo, id, info.Commit.Id)
		}
		require.Equal(t, id, info.Commit.Id)
	}
}

// helper function for building DAGs by creating a repo with specified provenant repos
// this function sets up a master branch for each repo
func buildDAG(t *testing.T, c *client.APIClient, repo string, provenance ...string) {
	require.NoError(t, c.CreateRepo(pfs.DefaultProjectName, repo))
	var provs []*pfs.Branch
	for _, p := range provenance {
		provs = append(provs, client.NewBranch(pfs.DefaultProjectName, p, "master"))
	}
	require.NoError(t, c.CreateBranch(pfs.DefaultProjectName, repo, "master", "", "", provs))
	require.NoError(t, finishCommit(c, repo, "master", ""))
}

type fileSetSpec map[string]tarutil.File

func (fs fileSetSpec) makeTarStream() io.Reader {
	buf := &bytes.Buffer{}
	if err := tarutil.WithWriter(buf, func(tw *tar.Writer) error {
		for _, file := range fs {
			if err := tarutil.WriteFile(tw, file); err != nil {
				panic(err)
			}
		}
		return nil
	}); err != nil {
		panic(err)
	}
	return buf
}

func finfosToPaths(finfos []*pfs.FileInfo) (paths []string) {
	for _, finfo := range finfos {
		paths = append(paths, finfo.File.Path)
	}
	return paths
}

func TestWalkFileTest(t *testing.T) {
	ctx := pctx.TestContext(t)
	env := realenv.NewRealEnv(ctx, t, dockertestenv.NewTestDBConfig(t))
<<<<<<< HEAD

	repo := "test"
	require.NoError(t, env.PachClient.CreateRepo(pfs.DefaultProjectName, repo))

	commit1, err := env.PachClient.StartCommit(pfs.DefaultProjectName, repo, "master")
	require.NoError(t, err)

	require.NoError(t, env.PachClient.PutFile(commit1, "/dir/dir1/file1.1", &bytes.Buffer{}))
	require.NoError(t, env.PachClient.PutFile(commit1, "/dir/dir1/file1.2", &bytes.Buffer{}))
	require.NoError(t, env.PachClient.PutFile(commit1, "/dir/dir2/file2.1", &bytes.Buffer{}))
	require.NoError(t, env.PachClient.PutFile(commit1, "/dir/dir2/file2.2", &bytes.Buffer{}))
	require.NoError(t, env.PachClient.PutFile(commit1, "/dir/dir3/file3.1", &bytes.Buffer{}))
	require.NoError(t, env.PachClient.PutFile(commit1, "/dir/dir3/file3.2", &bytes.Buffer{}))

	require.NoError(t, finishCommit(env.PachClient, repo, commit1.Branch.Name, commit1.Id))
	// should list all files including directories and root
	var fis []*pfs.FileInfo
	require.NoError(t, env.PachClient.WalkFile(commit1, "/", func(fi *pfs.FileInfo) error {
		fis = append(fis, fi)
		return nil
	}))
	require.Equal(t, 11, len(fis))

	request := &pfs.WalkFileRequest{File: commit1.NewFile("/dir"), Number: 4}
	walkFileClient, err := env.PachClient.PfsAPIClient.WalkFile(env.PachClient.Ctx(), request)
	require.NoError(t, err)
	fis, err = grpcutil.Collect[*pfs.FileInfo](walkFileClient, 1000)
	require.NoError(t, err)
	require.Equal(t, 4, len(fis))
	require.ElementsEqual(t, []string{"/dir/", "/dir/dir1/", "/dir/dir1/file1.1", "/dir/dir1/file1.2"}, finfosToPaths(fis))

	lastFilePath := fis[3].File.Path
	request = &pfs.WalkFileRequest{File: commit1.NewFile("/dir"), PaginationMarker: commit1.NewFile(lastFilePath)}
	walkFileClient, err = env.PachClient.PfsAPIClient.WalkFile(env.PachClient.Ctx(), request)
	require.NoError(t, err)
	fis, err = grpcutil.Collect[*pfs.FileInfo](walkFileClient, 1000)
	require.NoError(t, err)
	require.Equal(t, 6, len(fis))

	request = &pfs.WalkFileRequest{File: commit1.NewFile("/dir"), Number: 2, Reverse: true}
	walkFileClient, err = env.PachClient.PfsAPIClient.WalkFile(env.PachClient.Ctx(), request)
	require.NoError(t, err)
	fis, err = grpcutil.Collect[*pfs.FileInfo](walkFileClient, 1000)
	require.NoError(t, err)
	require.Equal(t, 2, len(fis))
	require.ElementsEqual(t, []string{"/dir/dir3/file3.1", "/dir/dir3/file3.2"}, finfosToPaths(fis))
	require.Equal(t, true, fis[0].File.Path > fis[1].File.Path)

	request = &pfs.WalkFileRequest{File: commit1.NewFile("/dir"), Reverse: true}
	walkFileClient, err = env.PachClient.PfsAPIClient.WalkFile(env.PachClient.Ctx(), request)
	require.NoError(t, err)
	fis, err = grpcutil.Collect[*pfs.FileInfo](walkFileClient, 1000)
	require.YesError(t, err)

	request = &pfs.WalkFileRequest{File: commit1.NewFile("/dir"), PaginationMarker: commit1.NewFile("/dir/dir1/file1.2"), Number: 3, Reverse: true}
	walkFileClient, err = env.PachClient.PfsAPIClient.WalkFile(env.PachClient.Ctx(), request)
	require.NoError(t, err)
	fis, err = grpcutil.Collect[*pfs.FileInfo](walkFileClient, 1000)
	require.NoError(t, err)
	require.Equal(t, 3, len(fis))
	require.ElementsEqual(t, []string{"/dir/dir1/file1.1", "/dir/dir1/", "/dir/"}, finfosToPaths(fis))
}

func TestListFileTest(t *testing.T) {
	ctx := pctx.TestContext(t)
	env := realenv.NewRealEnv(ctx, t, dockertestenv.NewTestDBConfig(t))

	repo := "test"
	require.NoError(t, env.PachClient.CreateRepo(pfs.DefaultProjectName, repo))

	commit1, err := env.PachClient.StartCommit(pfs.DefaultProjectName, repo, "master")
	require.NoError(t, err)

	require.NoError(t, env.PachClient.PutFile(commit1, "/dir1/file1.5", &bytes.Buffer{}))
	require.NoError(t, env.PachClient.PutFile(commit1, "/dir1/file1.2", &bytes.Buffer{}))
	require.NoError(t, env.PachClient.PutFile(commit1, "/dir1/file1.1", &bytes.Buffer{}))
	require.NoError(t, env.PachClient.PutFile(commit1, "/dir2/file2.1", &bytes.Buffer{}))
	require.NoError(t, env.PachClient.PutFile(commit1, "/dir2/file2.2", &bytes.Buffer{}))

	require.NoError(t, finishCommit(env.PachClient, repo, commit1.Branch.Name, commit1.Id))
	// should list a directory but not siblings
	var fis []*pfs.FileInfo
	require.NoError(t, env.PachClient.ListFile(commit1, "/dir1", func(fi *pfs.FileInfo) error {
		fis = append(fis, fi)
		return nil
	}))
	require.ElementsEqual(t, []string{"/dir1/file1.1", "/dir1/file1.2", "/dir1/file1.5"}, finfosToPaths(fis))
	// should list the root
	fis = nil
	require.NoError(t, env.PachClient.ListFile(commit1, "/", func(fi *pfs.FileInfo) error {
		fis = append(fis, fi)
		return nil
	}))
	require.ElementsEqual(t, []string{"/dir1/", "/dir2/"}, finfosToPaths(fis))

	request := &pfs.ListFileRequest{File: commit1.NewFile("/dir1"), PaginationMarker: commit1.NewFile("/dir1/file1.2")}
	listFileClient, err := env.PachClient.PfsAPIClient.ListFile(env.PachClient.Ctx(), request)
	require.NoError(t, err)
	fis, err = grpcutil.Collect[*pfs.FileInfo](listFileClient, 1000)
	require.NoError(t, err)
	require.Equal(t, 1, len(fis))
	require.ElementsEqual(t, []string{"/dir1/file1.5"}, finfosToPaths(fis))

	request = &pfs.ListFileRequest{File: commit1.NewFile("/dir1"), PaginationMarker: commit1.NewFile("/dir1/file1.1"), Number: 2}
	listFileClient, err = env.PachClient.PfsAPIClient.ListFile(env.PachClient.Ctx(), request)
	require.NoError(t, err)
	fis, err = grpcutil.Collect[*pfs.FileInfo](listFileClient, 1000)
	require.NoError(t, err)
	require.Equal(t, 2, len(fis))
	require.ElementsEqual(t, []string{"/dir1/file1.2", "/dir1/file1.5"}, finfosToPaths(fis))

	request = &pfs.ListFileRequest{File: commit1.NewFile("/dir1"), Number: 1, Reverse: true}
	listFileClient, err = env.PachClient.PfsAPIClient.ListFile(env.PachClient.Ctx(), request)
	require.NoError(t, err)
	fis, err = grpcutil.Collect[*pfs.FileInfo](listFileClient, 1000)
	require.NoError(t, err)
	require.Equal(t, 1, len(fis))
	require.ElementsEqual(t, []string{"/dir1/file1.5"}, finfosToPaths(fis))

	request = &pfs.ListFileRequest{File: commit1.NewFile("/dir1"), Reverse: true}
	listFileClient, err = env.PachClient.PfsAPIClient.ListFile(env.PachClient.Ctx(), request)
	require.NoError(t, err)
	fis, err = grpcutil.Collect[*pfs.FileInfo](listFileClient, 1000)
	require.YesError(t, err)

	request = &pfs.ListFileRequest{File: commit1.NewFile("/dir1"), PaginationMarker: commit1.NewFile("/dir1/file1.1"), Number: 2, Reverse: true}
	listFileClient, err = env.PachClient.PfsAPIClient.ListFile(env.PachClient.Ctx(), request)
	require.NoError(t, err)
	fis, err = grpcutil.Collect[*pfs.FileInfo](listFileClient, 1000)
	require.NoError(t, err)
	require.Equal(t, 0, len(fis))

	request = &pfs.ListFileRequest{File: commit1.NewFile("/dir1"), PaginationMarker: commit1.NewFile("/dir1/file1.5"), Number: 2, Reverse: true}
	listFileClient, err = env.PachClient.PfsAPIClient.ListFile(env.PachClient.Ctx(), request)
	require.NoError(t, err)
	fis, err = grpcutil.Collect[*pfs.FileInfo](listFileClient, 1000)
	require.NoError(t, err)
	require.Equal(t, 2, len(fis))
	require.ElementsEqual(t, []string{"/dir1/file1.1", "/dir1/file1.2"}, finfosToPaths(fis))
	require.Equal(t, true, fis[0].File.Path > fis[1].File.Path)
}

func TestListCommitStartedTime(t *testing.T) {
	ctx := pctx.TestContext(t)
	env := realenv.NewRealEnv(ctx, t, dockertestenv.NewTestDBConfig(t))
	err := env.PachClient.CreateRepo(pfs.DefaultProjectName, "foo")
	require.NoError(t, err)
	// create three sequential commits
	commits := make([]*pfs.Commit, 3)
	for i := 0; i < 3; i++ {
		newCommit, err := env.PachClient.StartCommit(pfs.DefaultProjectName, "foo", "master")
		require.NoError(t, err)
		err = env.PachClient.FinishCommit(pfs.DefaultProjectName, "foo", "master", newCommit.Id)
		require.NoError(t, err)
		commits[i] = newCommit
	}
	listCommitsAndCheck := func(request *pfs.ListCommitRequest, expectedIDs []string) []*pfs.CommitInfo {
		listCommitClient, err := env.PachClient.PfsAPIClient.ListCommit(env.PachClient.Ctx(), request)
		require.NoError(t, err)
		cis, err := grpcutil.Collect[*pfs.CommitInfo](listCommitClient, 1000)
		require.NoError(t, err)
		require.Equal(t, len(expectedIDs), len(cis))
		for i, ci := range cis {
			require.Equal(t, expectedIDs[i], ci.Commit.Id)
		}
		return cis
	}
	// we should get the latest commit first
	cis := listCommitsAndCheck(&pfs.ListCommitRequest{
		Repo:   client.NewRepo(pfs.DefaultProjectName, "foo"),
		Number: 1,
	}, []string{commits[2].Id})
	cis = listCommitsAndCheck(&pfs.ListCommitRequest{
		Repo:        client.NewRepo(pfs.DefaultProjectName, "foo"),
		Number:      2,
		StartedTime: cis[0].Started,
	}, []string{commits[1].Id, commits[0].Id})
	// no commits should be returned if we set the started time to be the time of the oldest commit
	_ = listCommitsAndCheck(&pfs.ListCommitRequest{
		Repo:        client.NewRepo(pfs.DefaultProjectName, "foo"),
		Number:      1,
		StartedTime: cis[1].Started,
	}, []string{})
	// we should get the oldest commit first if reverse is set to true
	_ = listCommitsAndCheck(&pfs.ListCommitRequest{
		Repo:    client.NewRepo(pfs.DefaultProjectName, "foo"),
		Number:  1,
		Reverse: true,
	}, []string{commits[0].Id})
}

func TestInvalidProject(t *testing.T) {
	ctx := pctx.TestContext(t)
	env := realenv.NewRealEnv(ctx, t, dockertestenv.NewTestDBConfig(t))

	c := env.PachClient
	badFormatErr := "only alphanumeric characters"
	testCases := []struct {
		projectName string
		errMatch    string // "" means no error
	}{
		{tu.UniqueString("my-PROJECT_0123456789"), ""},
		{"lenny", ""},
		{tu.UniqueString("lenny123"), ""},
		{tu.UniqueString("lenny_123"), ""},
		{tu.UniqueString("lenny-123"), ""},
		// {tu.UniqueString("_project"), badFormatErr}, // Require CORE-1343
		// {tu.UniqueString("project-"), badFormatErr},
		{pfs.DefaultProjectName, "already exists"},
		{tu.UniqueString("/repo"), badFormatErr},
		{tu.UniqueString("lenny.123"), badFormatErr},
		{tu.UniqueString("lenny:"), badFormatErr},
		{tu.UniqueString("lenny,"), badFormatErr},
		{tu.UniqueString("lenny#"), badFormatErr},
		{tu.UniqueString("_lenny"), "must start with an alphanumeric character"},
		{tu.UniqueString("-lenny"), "must start with an alphanumeric character"},
		{tu.UniqueString("!project"), badFormatErr},
		{tu.UniqueString("\""), badFormatErr},
		{tu.UniqueString("\\"), badFormatErr},
		{tu.UniqueString("'"), badFormatErr},
		{tu.UniqueString("[]{}"), badFormatErr},
		{tu.UniqueString("|"), badFormatErr},
		{tu.UniqueString("new->project"), badFormatErr},
		{tu.UniqueString("project?"), badFormatErr},
		{tu.UniqueString("project:1"), badFormatErr},
		{tu.UniqueString("project;"), badFormatErr},
		{tu.UniqueString("project."), badFormatErr},
	}
	for _, tc := range testCases {
		t.Run(tc.projectName, func(t *testing.T) {
			err := c.CreateProject(tc.projectName)
			if tc.errMatch != "" {
				require.YesError(t, err)
				require.ErrorContains(t, err, tc.errMatch)
			} else {
				require.NoError(t, err)
			}
		})
	}
}

func TestDefaultProject(t *testing.T) {
	ctx := pctx.TestContext(t)
	env := realenv.NewRealEnv(ctx, t, dockertestenv.NewTestDBConfig(t))

	// the default project should already exist
	pp, err := env.PachClient.ListProject()
	require.NoError(t, err)
	var sawDefault bool
	for _, p := range pp {
		if p.Project.Name == pfs.DefaultProjectName {
			sawDefault = true
		}
	}
	require.True(t, sawDefault)
	// this should fail because the default project already exists
	require.YesError(t, env.PachClient.CreateProject(pfs.DefaultProjectName))
	// but this should succeed
	var desc = "A different description."
	require.NoError(t, env.PachClient.UpdateProject(pfs.DefaultProjectName, desc))
	// and it should have taken effect
	pp, err = env.PachClient.ListProject()
	require.NoError(t, err)
	for _, p := range pp {
		if p.Project.Name == pfs.DefaultProjectName {
			require.Equal(t, desc, p.Description)
		}
	}
	// deleting the default project is allowed, too
	require.NoError(t, env.PachClient.DeleteProject(pfs.DefaultProjectName, false))
	// and now there should be no default project
	sawDefault = false
	pp, err = env.PachClient.ListProject()
	require.NoError(t, err)
	for _, p := range pp {
		if p.Project.Name == pfs.DefaultProjectName {
			sawDefault = true
		}
	}
	require.False(t, sawDefault)
	// redeleting should be an error
	require.YesError(t, env.PachClient.DeleteProject(pfs.DefaultProjectName, false))
	// force-deleting should error too (FIXME: confirm)
	require.YesError(t, env.PachClient.DeleteProject(pfs.DefaultProjectName, true))
}

func TestInvalidRepo(t *testing.T) {
	ctx := pctx.TestContext(t)
	env := realenv.NewRealEnv(ctx, t, dockertestenv.NewTestDBConfig(t))

	require.YesError(t, env.PachClient.CreateRepo(pfs.DefaultProjectName, "/repo"))

	require.NoError(t, env.PachClient.CreateRepo(pfs.DefaultProjectName, "lenny"))
	require.NoError(t, env.PachClient.CreateRepo(pfs.DefaultProjectName, "lenny123"))
	require.NoError(t, env.PachClient.CreateRepo(pfs.DefaultProjectName, "lenny_123"))
	require.NoError(t, env.PachClient.CreateRepo(pfs.DefaultProjectName, "lenny-123"))

	require.YesError(t, env.PachClient.CreateRepo(pfs.DefaultProjectName, "lenny.123"))
	require.YesError(t, env.PachClient.CreateRepo(pfs.DefaultProjectName, "lenny:"))
	require.YesError(t, env.PachClient.CreateRepo(pfs.DefaultProjectName, "lenny,"))
	require.YesError(t, env.PachClient.CreateRepo(pfs.DefaultProjectName, "lenny#"))
}

func TestCreateSameRepoInParallel(t *testing.T) {
	ctx := pctx.TestContext(t)
	env := realenv.NewRealEnv(ctx, t, dockertestenv.NewTestDBConfig(t))

	numGoros := 1000
	errCh := make(chan error)
	for i := 0; i < numGoros; i++ {
		go func() {
			errCh <- env.PachClient.CreateRepo(pfs.DefaultProjectName, "repo")
		}()
	}
	successCount := 0
	totalCount := 0
	for err := range errCh {
		totalCount++
		if err == nil {
			successCount++
		}
		if totalCount == numGoros {
			break
		}
	}
	// When creating the same repo, precisiely one attempt should succeed
	require.Equal(t, 1, successCount)
}

func TestCreateDifferentRepoInParallel(t *testing.T) {
	ctx := pctx.TestContext(t)
	env := realenv.NewRealEnv(ctx, t, dockertestenv.NewTestDBConfig(t))

	numGoros := 1000
	errCh := make(chan error)
	for i := 0; i < numGoros; i++ {
		i := i
		go func() {
			errCh <- env.PachClient.CreateRepo(pfs.DefaultProjectName, fmt.Sprintf("repo%d", i))
		}()
	}
	successCount := 0
	totalCount := 0
	for err := range errCh {
		totalCount++
		if err == nil {
			successCount++
		}
		if totalCount == numGoros {
			break
		}
	}
	require.Equal(t, numGoros, successCount)
}

func TestCreateProject(t *testing.T) {
	ctx := pctx.TestContext(t)
	env := realenv.NewRealEnv(ctx, t, dockertestenv.NewTestDBConfig(t))

	// 51-character project names are allowed
	require.NoError(t, env.PachClient.CreateProject("123456789A123456789B123456789C123456789D123456789E1"))
	// 52-character project names are not allowed
	require.YesError(t, env.PachClient.CreateProject("123456789A123456789B123456789C123456789D123456789E12"))
}

func TestCreateRepoNonExistentProject(t *testing.T) {
	ctx := pctx.TestContext(t)
	env := realenv.NewRealEnv(ctx, t, dockertestenv.NewTestDBConfig(t))

	require.YesError(t, env.PachClient.CreateRepo("foo", "bar"))
	require.NoError(t, env.PachClient.CreateProject("foo"))
	require.NoError(t, env.PachClient.CreateRepo("foo", "bar"))
}

func TestCreateRepoDeleteRepoRace(t *testing.T) {
	t.Skip()
	ctx := pctx.TestContext(t)
	env := realenv.NewRealEnv(ctx, t, dockertestenv.NewTestDBConfig(t))
	for i := 0; i < 100; i++ {
		require.NoError(t, env.PachClient.CreateRepo(pfs.DefaultProjectName, "foo"))
		require.NoError(t, env.PachClient.CreateRepo(pfs.DefaultProjectName, "bar"))
		errCh := make(chan error)
		go func() {
			errCh <- env.PachClient.DeleteRepo(pfs.DefaultProjectName, "foo", false)
		}()
		go func() {
			errCh <- env.PachClient.CreateBranch(pfs.DefaultProjectName, "bar", "master", "", "", []*pfs.Branch{client.NewBranch(pfs.DefaultProjectName, "foo", "master")})
		}()
		err1 := <-errCh
		err2 := <-errCh
		// these two operations should never race in such a way that they
		// both succeed, leaving us with a repo bar that has a nonexistent
		// provenance foo
		require.True(t, err1 != nil || err2 != nil)
		require.NoError(t, env.PachClient.DeleteRepo(pfs.DefaultProjectName, "bar", true))
		require.NoError(t, env.PachClient.DeleteRepo(pfs.DefaultProjectName, "foo", true))
	}
}

func TestCreateRepoWithSameNameAndAuthInDifferentProjects(t *testing.T) {
	ctx := pctx.TestContext(t)
	env := realenv.NewRealEnv(ctx, t, dockertestenv.NewTestDBConfig(t))
	// activate auth
	peerPort := strconv.Itoa(int(env.ServiceEnv.Config().PeerPort))
	tu.ActivateLicense(t, env.PachClient, peerPort)
	_, err := env.PachClient.Enterprise.Activate(env.PachClient.Ctx(),
		&enterprise.ActivateRequest{
			LicenseServer: "grpc://localhost:" + peerPort,
			Id:            "localhost",
			Secret:        "localhost",
		})
	require.NoError(t, err, "activate client should work")
	_, err = env.AuthServer.Activate(env.PachClient.Ctx(), &auth.ActivateRequest{RootToken: tu.RootToken})
	require.NoError(t, err, "activate server should work")
	env.PachClient.SetAuthToken(tu.RootToken)
	require.NoError(t, config.WritePachTokenToConfig(tu.RootToken, false))
	client := env.PachClient.WithCtx(context.Background())
	_, err = client.PfsAPIClient.ActivateAuth(client.Ctx(), &pfs.ActivateAuthRequest{})
	require.NoError(t, err)

	// create two projects
	project1 := tu.UniqueString("project")
	project2 := tu.UniqueString("project")
	require.NoError(t, client.CreateProject(project1))
	require.NoError(t, client.CreateProject(project2))

	// create repo with same name across both projects
	repo := tu.UniqueString("repo")
	require.NoError(t, client.CreateRepo(project1, repo))
	require.NoError(t, client.CreateRepo(project2, repo))

	// inspect whether the repos are actually from different projects
	repoInfo1, err := client.InspectRepo(project1, repo)
	require.NoError(t, err)
	require.Equal(t, project1, repoInfo1.Repo.Project.Name)
	repoInfo2, err := client.InspectRepo(project2, repo)
	require.NoError(t, err)
	require.Equal(t, project2, repoInfo2.Repo.Project.Name)

	// delete both repos
	require.NoError(t, client.DeleteRepo(project1, repo, true))
	require.NoError(t, client.DeleteRepo(project2, repo, true))
}

func TestBranch(t *testing.T) {
	ctx := pctx.TestContext(t)
	env := realenv.NewRealEnv(ctx, t, dockertestenv.NewTestDBConfig(t))

	repo := "repo"
	require.NoError(t, env.PachClient.CreateRepo(pfs.DefaultProjectName, repo))
	_, err := env.PachClient.StartCommit(pfs.DefaultProjectName, repo, "master")
	require.NoError(t, err)
	require.NoError(t, finishCommit(env.PachClient, repo, "master", ""))
	commitInfo, err := env.PachClient.InspectCommit(pfs.DefaultProjectName, repo, "master", "")
	require.NoError(t, err)
	require.Nil(t, commitInfo.ParentCommit)

	_, err = env.PachClient.StartCommit(pfs.DefaultProjectName, repo, "master")
	require.NoError(t, err)
	require.NoError(t, finishCommit(env.PachClient, repo, "master", ""))
	commitInfo, err = env.PachClient.InspectCommit(pfs.DefaultProjectName, repo, "master", "")
	require.NoError(t, err)
	require.NotNil(t, commitInfo.ParentCommit)
}

func TestToggleBranchProvenance(t *testing.T) {
	ctx := pctx.TestContext(t)
	env := realenv.NewRealEnv(ctx, t, dockertestenv.NewTestDBConfig(t))

	require.NoError(t, env.PachClient.CreateRepo(pfs.DefaultProjectName, "in"))
	require.NoError(t, env.PachClient.CreateRepo(pfs.DefaultProjectName, "out"))
	require.NoError(t, env.PachClient.CreateBranch(pfs.DefaultProjectName, "out", "master", "", "", []*pfs.Branch{client.NewBranch(pfs.DefaultProjectName, "in", "master")}))
	require.NoError(t, finishCommit(env.PachClient, "out", "master", ""))
	outRepo := client.NewRepo(pfs.DefaultProjectName, "out")
	cis, err := env.PachClient.ListCommit(outRepo, outRepo.NewCommit("master", ""), nil, 0)
	require.NoError(t, err)
	require.Equal(t, 1, len(cis))

	// Create initial input commit, and make sure we get an output commit
	require.NoError(t, env.PachClient.PutFile(client.NewCommit(pfs.DefaultProjectName, "in", "master", ""), "1", strings.NewReader("1")))
	cis, err = env.PachClient.ListCommit(outRepo, outRepo.NewCommit("master", ""), nil, 0)
	require.NoError(t, err)
	require.Equal(t, 2, len(cis))
	require.NoError(t, finishCommit(env.PachClient, "out", "master", ""))
	// make sure the output commit and input commit have the same ID
	inCommitInfo, err := env.PachClient.InspectCommit(pfs.DefaultProjectName, "in", "master", "")
	require.NoError(t, err)
	outCommitInfo, err := env.PachClient.InspectCommit(pfs.DefaultProjectName, "out", "master", "")
	require.NoError(t, err)
	require.Equal(t, inCommitInfo.Commit.Id, outCommitInfo.Commit.Id)

	// Toggle out@master provenance off
	require.NoError(t, env.PachClient.CreateBranch(pfs.DefaultProjectName, "out", "master", "master", "", nil))
	inRepo := client.NewRepo(pfs.DefaultProjectName, "in")
	cis, err = env.PachClient.ListCommit(inRepo, inRepo.NewCommit("master", ""), nil, 0)
	require.NoError(t, err)
	require.Equal(t, 2, len(cis))

	// Create new input commit & make sure no new output commit is created
	require.NoError(t, env.PachClient.PutFile(client.NewCommit(pfs.DefaultProjectName, "in", "master", ""), "2", strings.NewReader("2")))
	cis, err = env.PachClient.ListCommit(outRepo, outRepo.NewCommit("master", ""), nil, 0)
	require.NoError(t, err)
	require.Equal(t, 2, len(cis))
	// make sure output commit still matches the old input commit
	inCommitInfo, err = env.PachClient.InspectCommit(pfs.DefaultProjectName, "in", "", "master~1") // old input commit
	require.NoError(t, err)
	outCommitInfo, err = env.PachClient.InspectCommit(pfs.DefaultProjectName, "out", "master", "")
	require.NoError(t, err)
	require.Equal(t, inCommitInfo.Commit.Id, outCommitInfo.Commit.Id)

	// Toggle out@master provenance back on, creating a new output commit
	require.NoError(t, env.PachClient.CreateBranch(pfs.DefaultProjectName, "out", "master", "", "", []*pfs.Branch{
		client.NewBranch(pfs.DefaultProjectName, "in", "master"),
	}))
	cis, err = env.PachClient.ListCommit(outRepo, outRepo.NewCommit("master", ""), nil, 0)
	require.NoError(t, err)
	require.Equal(t, 3, len(cis))

	inRepo = client.NewRepo(pfs.DefaultProjectName, "in")
	cis, err = env.PachClient.ListCommit(inRepo, inRepo.NewCommit("master", ""), nil, 0)
	require.NoError(t, err)
	require.Equal(t, 3, len(cis))

	// make sure new output commit has the same ID as the new input commit
	outCommitInfo, err = env.PachClient.InspectCommit(pfs.DefaultProjectName, "out", "master", "")
	require.NoError(t, err)
	inCommitInfo, err = env.PachClient.InspectCommit(pfs.DefaultProjectName, "in", "", outCommitInfo.Commit.Id)
	require.NoError(t, err)
	require.NotEqual(t, inCommitInfo.Commit.Id, outCommitInfo.Commit.Id)
	inMasterCommitInfo, err := env.PachClient.InspectCommit(pfs.DefaultProjectName, "in", "master", "")
	require.NoError(t, err)
	require.Equal(t, inCommitInfo.Commit.Id, inMasterCommitInfo.Commit.Id)
}

func TestRecreateBranchProvenance(t *testing.T) {
	ctx := pctx.TestContext(t)
	env := realenv.NewRealEnv(ctx, t, dockertestenv.NewTestDBConfig(t))
	require.NoError(t, env.PachClient.CreateRepo(pfs.DefaultProjectName, "in"))
	require.NoError(t, env.PachClient.CreateRepo(pfs.DefaultProjectName, "out"))
	require.NoError(t, env.PachClient.CreateBranch(pfs.DefaultProjectName, "out", "master", "", "", []*pfs.Branch{client.NewBranch(pfs.DefaultProjectName, "in", "master")}))
	require.NoError(t, finishCommit(env.PachClient, "out", "master", ""))
	require.NoError(t, env.PachClient.PutFile(client.NewCommit(pfs.DefaultProjectName, "in", "master", ""), "foo", strings.NewReader("foo")))
	outRepo := client.NewRepo(pfs.DefaultProjectName, "out")
	cis, err := env.PachClient.ListCommit(outRepo, nil, nil, 0)
	require.NoError(t, err)
	require.Equal(t, 2, len(cis))
	commit1 := cis[0].Commit
	require.NoError(t, env.PachClient.DeleteBranch(pfs.DefaultProjectName, "out", "master", false))
	require.NoError(t, finishCommit(env.PachClient, "out", "", commit1.Id))
	cis, err = env.PachClient.ListCommit(outRepo, nil, nil, 0)
	require.NoError(t, err)
	require.Equal(t, 2, len(cis))
	require.NoError(t, env.PachClient.CreateBranch(pfs.DefaultProjectName, "out", "master", "", commit1.Id, []*pfs.Branch{client.NewBranch(pfs.DefaultProjectName, "in", "master")}))
	cis, err = env.PachClient.ListCommit(outRepo, nil, nil, 0)
	require.NoError(t, err)
	require.Equal(t, 3, len(cis))
	require.Equal(t, commit1.Id, cis[1].Commit.Id)
	require.Equal(t, commit1.Repo, cis[1].Commit.Repo)
	// the branches cannot be equal as the commits that referenced 'out.master' when it was deleted have their branch id's nilled out.
}

// TODO(acohen4): should we dis-allow moving a branch with provenance? Probably since this would break Branch/Head invariant.
//
// When a branch head is moved to an older commit (commonly referred to as a rewind), the expected behavior is for
// that branch ID to match the assigned ID, and for commit with a new Global ID to propagate to all downstream branches.
func TestRewindBranch(t *testing.T) {
	ctx := pctx.TestContext(t)
	env := realenv.NewRealEnv(ctx, t, dockertestenv.NewTestDBConfig(t))
	// for provenance DAG: { a.master <- b.master <- c.master }
	require.NoError(t, env.PachClient.CreateRepo(pfs.DefaultProjectName, "a"))
	require.NoError(t, env.PachClient.CreateRepo(pfs.DefaultProjectName, "b"))
	require.NoError(t, env.PachClient.CreateRepo(pfs.DefaultProjectName, "c"))
	provB := []*pfs.Branch{client.NewBranch(pfs.DefaultProjectName, "a", "master")}
	require.NoError(t, env.PachClient.CreateBranch(pfs.DefaultProjectName, "b", "master", "", "", provB))
	provC := []*pfs.Branch{client.NewBranch(pfs.DefaultProjectName, "b", "master")}
	require.NoError(t, env.PachClient.CreateBranch(pfs.DefaultProjectName, "c", "master", "", "", provC))
	// create and finish 3 commits on a.master, each with "/file" containing data "1", "2", & "3" respectively
	commit1, err := env.PachClient.StartCommit(pfs.DefaultProjectName, "a", "master")
	require.NoError(t, err)
	require.NoError(t, env.PachClient.PutFile(commit1, "file", strings.NewReader("1")))
	require.NoError(t, finishCommit(env.PachClient, commit1.Branch.Repo.Name, commit1.Branch.Name, commit1.Id))
	commit2, err := env.PachClient.StartCommit(pfs.DefaultProjectName, "a", "master")
	require.NoError(t, err)
	require.NoError(t, env.PachClient.PutFile(commit2, "file", strings.NewReader("2")))
	require.NoError(t, finishCommit(env.PachClient, commit2.Branch.Repo.Name, commit1.Branch.Name, commit2.Id))
	commit3, err := env.PachClient.StartCommit(pfs.DefaultProjectName, "a", "master")
	require.NoError(t, err)
	require.NoError(t, env.PachClient.PutFile(commit3, "file", strings.NewReader("3")))
	require.NoError(t, finishCommit(env.PachClient, commit3.Branch.Repo.Name, commit1.Branch.Name, commit3.Id))
	checkRepoCommits := func(repos []string, commits []*pfs.Commit) {
		ids := []string{}
		for _, c := range commits {
			ids = append(ids, c.Id)
		}
		for _, repo := range repos {
			listCommitClient, err := env.PachClient.PfsAPIClient.ListCommit(env.PachClient.Ctx(), &pfs.ListCommitRequest{
				Repo: client.NewRepo(pfs.DefaultProjectName, repo),
				All:  true,
			})
			require.NoError(t, err)
			cis, err := grpcutil.Collect[*pfs.CommitInfo](listCommitClient, 1000)
			require.NoError(t, err)
			// There will be some empty commits on each branch from creation, ignore
			// those and just check that the latest commits match.
			require.True(t, len(ids) <= len(cis))
			for i, id := range ids {
				require.Equal(t, id, cis[i].Commit.Id)
			}
		}
	}
	checkRepoCommits([]string{"a", "b", "c"}, []*pfs.Commit{commit3, commit2, commit1})
	// Rewinding branch b.master to commit2 can reuses that commit, and propagates a new commit to C
	require.NoError(t, env.PachClient.CreateBranch(pfs.DefaultProjectName, "b", "master", "master", commit2.Id, provB))
	ci, err := env.PachClient.InspectCommit(pfs.DefaultProjectName, "b", "master", "")
	require.NoError(t, err)
	require.Equal(t, ci.Commit.Id, commit2.Id)
	checkRepoCommits([]string{"a", "b"}, []*pfs.Commit{commit3, commit2, commit1})
	// Check that a@<new-global-id> resolves to commit2
	ci, err = env.PachClient.InspectCommit(pfs.DefaultProjectName, "c", "master", "")
	require.NoError(t, err)
	checkRepoCommits([]string{"c"}, []*pfs.Commit{ci.Commit, commit3, commit2, commit1})
	// The commit4 data in "a" should be the same as what we wrote into commit2 (as that's the source data in "b")
	ci, err = env.PachClient.InspectCommit(pfs.DefaultProjectName, "c", "master", "")
	require.NoError(t, err)
	latestCommit := ci.Commit.Id
	aCommit := client.NewCommit(pfs.DefaultProjectName, "a", "", latestCommit)
	var b bytes.Buffer
	require.NoError(t, env.PachClient.GetFile(aCommit, "file", &b))
	require.Equal(t, "2", b.String())
	// Rewinding branch b.master to commit1 can reuses that commit, and propagates a new commit to C
	require.NoError(t, env.PachClient.CreateBranch(pfs.DefaultProjectName, "b", "master", "master", commit1.Id, provB))
	require.NoError(t, err)
	ci, err = env.PachClient.InspectCommit(pfs.DefaultProjectName, "b", "master", "")
	require.NoError(t, err)
	commit4 := ci.Commit
	require.Equal(t, commit4.Id, commit1.Id)
	// The commit4 data in "a" should be from commit1
	ci, err = env.PachClient.InspectCommit(pfs.DefaultProjectName, "c", "master", "")
	require.NoError(t, err)
	latestCommit = ci.Commit.Id
	aCommit = client.NewCommit(pfs.DefaultProjectName, "a", "", latestCommit)
	b.Reset()
	require.NoError(t, env.PachClient.GetFile(aCommit, "file", &b))
	require.Equal(t, "1", b.String())
}

func TestRewindInput(t *testing.T) {
	ctx := pctx.TestContext(t)
	env := realenv.NewRealEnv(ctx, t, dockertestenv.NewTestDBConfig(t))
	c := env.PachClient
	require.NoError(t, c.CreateRepo(pfs.DefaultProjectName, "A"))
	require.NoError(t, c.CreateRepo(pfs.DefaultProjectName, "B"))
	require.NoError(t, c.CreateRepo(pfs.DefaultProjectName, "C"))
	require.NoError(t, c.CreateRepo(pfs.DefaultProjectName, "Z"))
	// A ─▶ B ─▶ Z
	//           ▲
	//      C ───╯
	txnInfo, err := c.ExecuteInTransaction(func(tx *client.APIClient) error {
		if err := tx.CreateBranch(pfs.DefaultProjectName, "A", "master", "", "", nil); err != nil {
			return err
		}
		if err := tx.CreateBranch(pfs.DefaultProjectName, "B", "master", "", "",
			[]*pfs.Branch{client.NewBranch(pfs.DefaultProjectName, "A", "master")}); err != nil {
			return err
		}
		if err := tx.CreateBranch(pfs.DefaultProjectName, "C", "master", "", "", nil); err != nil {
			return err
		}
		return tx.CreateBranch(pfs.DefaultProjectName, "Z", "master", "", "", []*pfs.Branch{
			client.NewBranch(pfs.DefaultProjectName, "B", "master"),
			client.NewBranch(pfs.DefaultProjectName, "C", "master"),
		})
	})
	require.NoError(t, err)
	firstID := txnInfo.Transaction.Id
	expectedMasterCommits := map[string]string{
		"A": firstID,
		"B": firstID,
		"C": firstID,
		"Z": firstID,
	}
	assertMasterHeads(t, c, expectedMasterCommits)
	// make two commits by putting files in A
	require.NoError(t, c.PutFile(client.NewCommit(pfs.DefaultProjectName, "A", "master", ""), "one", strings.NewReader("foo")))
	info, err := c.InspectCommit(pfs.DefaultProjectName, "A", "master", "")
	require.NoError(t, err)
	secondID := info.Commit.Id
	require.NoError(t, c.PutFile(client.NewCommit(pfs.DefaultProjectName, "A", "master", ""), "two", strings.NewReader("bar")))
	// rewind once, everything should be back to firstCommit
	require.NoError(t, c.CreateBranch(pfs.DefaultProjectName, "A", "master", "master", secondID, nil))
	info, err = c.InspectCommit(pfs.DefaultProjectName, "B", "master", "")
	require.NoError(t, err)
	fourthID := info.Commit.Id
	expectedMasterCommits["A"] = secondID
	expectedMasterCommits["B"] = fourthID
	expectedMasterCommits["Z"] = fourthID
	assertMasterHeads(t, c, expectedMasterCommits)
	// add a file to C
	require.NoError(t, c.PutFile(client.NewCommit(pfs.DefaultProjectName, "C", "master", ""), "file", strings.NewReader("baz")))
	info, err = c.InspectCommit(pfs.DefaultProjectName, "C", "master", "")
	require.NoError(t, err)
	expectedMasterCommits["C"] = info.Commit.Id
	expectedMasterCommits["Z"] = info.Commit.Id
	assertMasterHeads(t, c, expectedMasterCommits)
	// rewind A back to the start
	require.NoError(t, c.CreateBranch(pfs.DefaultProjectName, "A", "master", "master", firstID, nil))
	info, err = c.InspectCommit(pfs.DefaultProjectName, "B", "master", "")
	require.NoError(t, err)
	expectedMasterCommits["A"] = firstID
	expectedMasterCommits["B"] = info.Commit.Id
	expectedMasterCommits["Z"] = info.Commit.Id
	assertMasterHeads(t, c, expectedMasterCommits)
}

func TestRewindProvenanceChange(t *testing.T) {
	ctx := pctx.TestContext(t)
	env := realenv.NewRealEnv(ctx, t, dockertestenv.NewTestDBConfig(t))
	c := env.PachClient
	require.NoError(t, c.CreateRepo(pfs.DefaultProjectName, "A"))
	require.NoError(t, c.CreateRepo(pfs.DefaultProjectName, "B"))
	require.NoError(t, c.CreateRepo(pfs.DefaultProjectName, "C"))
	require.NoError(t, c.CreateBranch(pfs.DefaultProjectName, "A", "master", "", "", nil))
	require.NoError(t, c.CreateBranch(pfs.DefaultProjectName, "B", "master", "", "", nil))
	require.NoError(t, c.CreateBranch(pfs.DefaultProjectName, "C", "master", "", "", []*pfs.Branch{
		client.NewBranch(pfs.DefaultProjectName, "A", "master")}))
	_, err := c.InspectCommit(pfs.DefaultProjectName, "A", "master", "")
	require.NoError(t, err)
	_, err = c.InspectCommit(pfs.DefaultProjectName, "C", "master", "")
	require.NoError(t, err)
	require.NoError(t, c.PutFile(client.NewCommit(pfs.DefaultProjectName, "A", "master", ""), "foo", strings.NewReader("bar")))
	oldHead, err := c.InspectCommit(pfs.DefaultProjectName, "A", "master", "")
	require.NoError(t, err)
	_, err = c.InspectCommit(pfs.DefaultProjectName, "C", "master", "")
	require.NoError(t, err)
	expectedMasterCommits := map[string]string{
		"A": oldHead.Commit.Id,
		"C": oldHead.Commit.Id,
	}
	assertMasterHeads(t, c, expectedMasterCommits)
	// add B to C's provenance
	require.NoError(t, c.CreateBranch(pfs.DefaultProjectName, "C", "master", "", "", []*pfs.Branch{
		client.NewBranch(pfs.DefaultProjectName, "A", "master"),
		client.NewBranch(pfs.DefaultProjectName, "B", "master"),
	}))
	cHead, err := c.InspectCommit(pfs.DefaultProjectName, "C", "master", "")
	require.NoError(t, err)
	expectedMasterCommits["C"] = cHead.Commit.Id
	assertMasterHeads(t, c, expectedMasterCommits)
	// add a file to B and record C's new head
	require.NoError(t, c.PutFile(client.NewCommit(pfs.DefaultProjectName, "B", "master", ""), "foo", strings.NewReader("bar")))
	cHead, err = c.InspectCommit(pfs.DefaultProjectName, "C", "master", "")
	require.NoError(t, err)
	expectedMasterCommits["B"] = cHead.Commit.Id
	expectedMasterCommits["C"] = cHead.Commit.Id
	assertMasterHeads(t, c, expectedMasterCommits)
	// rewind A to before the provenance change
	require.NoError(t, c.CreateBranch(pfs.DefaultProjectName, "A", "master", "master", oldHead.ParentCommit.Id, nil))
	// this must create a new commit set, since the old one isn't consistent with current provenance
	aHead, err := c.InspectBranch(pfs.DefaultProjectName, "A", "master")
	require.NoError(t, err)
	require.Equal(t, aHead.Head.Id, oldHead.ParentCommit.Id)
	cHeadOld := cHead
	cHead, err = c.InspectCommit(pfs.DefaultProjectName, "C", "master", "")
	require.NoError(t, err)
	// there's no clear relationship between C's new state and any old one, so the new commit's parent should be the previous head
	require.NoError(t, err)
	require.NotNil(t, cHead.ParentCommit)
	require.NotEqual(t, cHeadOld.Commit.Id, cHead.Commit.Id)
	require.Equal(t, cHeadOld.Commit.Id, cHead.ParentCommit.Id)
}

func TestCreateAndInspectRepo(t *testing.T) {
	ctx := pctx.TestContext(t)
	env := realenv.NewRealEnv(ctx, t, dockertestenv.NewTestDBConfig(t))

	repo := "repo"
	require.NoError(t, env.PachClient.CreateRepo(pfs.DefaultProjectName, repo))

	repoInfo, err := env.PachClient.InspectRepo(pfs.DefaultProjectName, repo)
	require.NoError(t, err)
	require.Equal(t, repo, repoInfo.Repo.Name)
	require.NotNil(t, repoInfo.Created)
	require.Equal(t, 0, int(repoInfo.Details.SizeBytes))

	require.YesError(t, env.PachClient.CreateRepo(pfs.DefaultProjectName, repo))
	_, err = env.PachClient.InspectRepo(pfs.DefaultProjectName, "nonexistent")
	require.YesError(t, err)

	_, err = env.PachClient.PfsAPIClient.CreateRepo(context.Background(), &pfs.CreateRepoRequest{
		Repo: client.NewRepo(pfs.DefaultProjectName, "somerepo1"),
	})
	require.NoError(t, err)
}

func TestCreateRepoWithoutProject(t *testing.T) {
	ctx := pctx.TestContext(t)
	env := realenv.NewRealEnv(ctx, t, dockertestenv.NewTestDBConfig(t))

	repo := "repo123"
	_, err := env.PachClient.PfsAPIClient.CreateRepo(context.Background(), &pfs.CreateRepoRequest{
		Repo: &pfs.Repo{Name: repo},
	})
	require.NoError(t, err)

	repoInfo, err := env.PachClient.InspectRepo(pfs.DefaultProjectName, repo)
	require.NoError(t, err)
	require.Equal(t, repo, repoInfo.Repo.Name)
	require.NotNil(t, repoInfo.Created)
	require.Equal(t, 0, int(repoInfo.Details.SizeBytes))
}

func TestCreateRepoWithEmptyProject(t *testing.T) {
	ctx := pctx.TestContext(t)
	env := realenv.NewRealEnv(ctx, t, dockertestenv.NewTestDBConfig(t))

	repo := "repo123"
	_, err := env.PachClient.PfsAPIClient.CreateRepo(context.Background(), &pfs.CreateRepoRequest{
		Repo: &pfs.Repo{Project: &pfs.Project{}, Name: repo},
	})
	require.NoError(t, err)

	repoInfo, err := env.PachClient.InspectRepo(pfs.DefaultProjectName, repo)
	require.NoError(t, err)
	require.Equal(t, repo, repoInfo.Repo.Name)
	require.NotNil(t, repoInfo.Created)
	require.Equal(t, 0, int(repoInfo.Details.SizeBytes))
}

func TestListRepo(t *testing.T) {
	ctx := pctx.TestContext(t)
	env := realenv.NewRealEnv(ctx, t, dockertestenv.NewTestDBConfig(t))

	numRepos := 10
	var repoNames []string
	for i := 0; i < numRepos; i++ {
		repo := fmt.Sprintf("repo%d", i)
		require.NoError(t, env.PachClient.CreateRepo(pfs.DefaultProjectName, repo))
		repoNames = append(repoNames, repo)
	}

	repoInfos, err := env.PachClient.ListRepo()
	require.NoError(t, err)
	require.ElementsEqualUnderFn(t, repoNames, repoInfos, RepoInfoToName)
}

// Make sure that artifacts of deleted repos do not resurface
func TestCreateDeletedRepo(t *testing.T) {
	ctx := pctx.TestContext(t)
	env := realenv.NewRealEnv(ctx, t, dockertestenv.NewTestDBConfig(t))

	repo := "repo"
	require.NoError(t, env.PachClient.CreateRepo(pfs.DefaultProjectName, repo))
	repoProto := client.NewRepo(pfs.DefaultProjectName, repo)

	systemRepo := client.NewSystemRepo(pfs.DefaultProjectName, repo, pfs.MetaRepoType)
	_, err := env.PachClient.PfsAPIClient.CreateRepo(env.PachClient.Ctx(), &pfs.CreateRepoRequest{
		Repo: systemRepo,
	})
	require.NoError(t, err)

	commit, err := env.PachClient.StartCommit(pfs.DefaultProjectName, repo, "master")
	require.NoError(t, err)
	require.NoError(t, env.PachClient.PutFile(commit, "foo", strings.NewReader("foo")))
	require.NoError(t, finishCommit(env.PachClient, repo, commit.Branch.Name, commit.Id))

	_, err = env.PachClient.PfsAPIClient.StartCommit(env.PachClient.Ctx(), &pfs.StartCommitRequest{
		Branch: systemRepo.NewBranch("master"),
	})
	require.NoError(t, err)

	commitInfos, err := env.PachClient.ListCommit(repoProto, nil, nil, 0)
	require.NoError(t, err)
	require.Equal(t, 1, len(commitInfos))

	commitInfos, err = env.PachClient.ListCommit(systemRepo, nil, nil, 0)
	require.NoError(t, err)
	require.Equal(t, 1, len(commitInfos))

	require.NoError(t, env.PachClient.DeleteRepo(pfs.DefaultProjectName, repo, false))
	require.NoError(t, env.PachClient.CreateRepo(pfs.DefaultProjectName, repo))

	commitInfos, err = env.PachClient.ListCommit(repoProto, nil, nil, 0)
	require.NoError(t, err)
	require.Equal(t, 0, len(commitInfos))

	branchInfos, err := env.PachClient.ListBranch(pfs.DefaultProjectName, repo)
	require.NoError(t, err)
	require.Equal(t, 0, len(branchInfos))

	repoInfos, err := env.PachClient.ListRepoByType("")
	require.NoError(t, err)
	require.Equal(t, 1, len(repoInfos))

}

// Make sure that commits of deleted repos do not resurface
func TestListCommitLimit(t *testing.T) {
	ctx := pctx.TestContext(t)
	env := realenv.NewRealEnv(ctx, t, dockertestenv.NewTestDBConfig(t))

	repo := "repo"
	commit := client.NewCommit(pfs.DefaultProjectName, repo, "master", "")
	require.NoError(t, env.PachClient.CreateRepo(pfs.DefaultProjectName, repo))
	require.NoError(t, env.PachClient.PutFile(commit, "foo", strings.NewReader("foo")))
	require.NoError(t, env.PachClient.PutFile(commit, "bar", strings.NewReader("bar")))
	commitInfos, err := env.PachClient.ListCommit(commit.Branch.Repo, nil, nil, 1)
	require.NoError(t, err)
	require.Equal(t, 1, len(commitInfos))
}

// The DAG looks like this before the update:
// prov1 prov2
//
//	\    /
//	 repo
//	/    \
//
// d1      d2
//
// Looks like this after the update:
//
// prov2 prov3
//
//	\    /
//	 repo
//	/    \
//
// d1      d2
func TestUpdateProvenance(t *testing.T) {
	ctx := pctx.TestContext(t)
	env := realenv.NewRealEnv(ctx, t, dockertestenv.NewTestDBConfig(t))

	prov1 := "prov1"
	require.NoError(t, env.PachClient.CreateRepo(pfs.DefaultProjectName, prov1))
	prov2 := "prov2"
	require.NoError(t, env.PachClient.CreateRepo(pfs.DefaultProjectName, prov2))
	prov3 := "prov3"
	require.NoError(t, env.PachClient.CreateRepo(pfs.DefaultProjectName, prov3))

	repo := "repo"
	require.NoError(t, env.PachClient.CreateRepo(pfs.DefaultProjectName, repo))
	require.NoError(t, env.PachClient.CreateBranch(pfs.DefaultProjectName, repo, "master", "", "", []*pfs.Branch{client.NewBranch(pfs.DefaultProjectName, prov1, "master"), client.NewBranch(pfs.DefaultProjectName, prov2, "master")}))

	downstream1 := "downstream1"
	require.NoError(t, env.PachClient.CreateRepo(pfs.DefaultProjectName, downstream1))
	require.NoError(t, env.PachClient.CreateBranch(pfs.DefaultProjectName, downstream1, "master", "", "", []*pfs.Branch{client.NewBranch(pfs.DefaultProjectName, repo, "master")}))

	downstream2 := "downstream2"
	require.NoError(t, env.PachClient.CreateRepo(pfs.DefaultProjectName, downstream2))
	require.NoError(t, env.PachClient.CreateBranch(pfs.DefaultProjectName, downstream2, "master", "", "", []*pfs.Branch{client.NewBranch(pfs.DefaultProjectName, repo, "master")}))

	// Without the Update flag it should fail
	require.YesError(t, env.PachClient.CreateRepo(pfs.DefaultProjectName, repo))

	_, err := env.PachClient.PfsAPIClient.CreateRepo(context.Background(), &pfs.CreateRepoRequest{
		Repo:   client.NewRepo(pfs.DefaultProjectName, repo),
		Update: true,
	})
	require.NoError(t, err)

	require.NoError(t, env.PachClient.CreateBranch(pfs.DefaultProjectName, repo, "master", "", "", []*pfs.Branch{client.NewBranch(pfs.DefaultProjectName, prov2, "master"), client.NewBranch(pfs.DefaultProjectName, prov3, "master")}))

	// We should be able to delete prov1 since it's no longer the provenance
	// of other repos.
	require.NoError(t, env.PachClient.DeleteRepo(pfs.DefaultProjectName, prov1, false))

	// We shouldn't be able to delete prov3 since it's now a provenance
	// of other repos.
	require.YesError(t, env.PachClient.DeleteRepo(pfs.DefaultProjectName, prov3, false))
}

func TestPutFileIntoOpenCommit(t *testing.T) {
	ctx := pctx.TestContext(t)
	env := realenv.NewRealEnv(ctx, t, dockertestenv.NewTestDBConfig(t))

	repo := "test"
	require.NoError(t, env.PachClient.CreateRepo(pfs.DefaultProjectName, repo))

	commit1, err := env.PachClient.StartCommit(pfs.DefaultProjectName, repo, "master")
	require.NoError(t, err)
	require.NoError(t, env.PachClient.PutFile(commit1, "foo", strings.NewReader("foo\n")))
	require.NoError(t, finishCommit(env.PachClient, repo, commit1.Branch.Name, commit1.Id))

	require.YesError(t, env.PachClient.PutFile(commit1, "foo", strings.NewReader("foo\n")))

	commit2, err := env.PachClient.StartCommit(pfs.DefaultProjectName, repo, "master")
	require.NoError(t, err)
	require.NoError(t, env.PachClient.PutFile(commit2, "foo", strings.NewReader("foo\n")))
	require.NoError(t, finishCommit(env.PachClient, repo, "master", ""))

	require.YesError(t, env.PachClient.PutFile(commit2, "foo", strings.NewReader("foo\n")))
}

func TestPutFileDirectoryTraversal(t *testing.T) {
	ctx := pctx.TestContext(t)
	env := realenv.NewRealEnv(ctx, t, dockertestenv.NewTestDBConfig(t))

	require.NoError(t, env.PachClient.CreateRepo(pfs.DefaultProjectName, "repo"))

	_, err := env.PachClient.StartCommit(pfs.DefaultProjectName, "repo", "master")
	require.NoError(t, err)
	masterCommit := client.NewCommit(pfs.DefaultProjectName, "repo", "master", "")

	mfc, err := env.PachClient.NewModifyFileClient(masterCommit)
	require.NoError(t, err)
	require.NoError(t, mfc.PutFile("../foo", strings.NewReader("foo\n")))
	require.YesError(t, mfc.Close())

	fis, err := env.PachClient.ListFileAll(masterCommit, "")
	require.NoError(t, err)
	require.Equal(t, 0, len(fis))

	mfc, err = env.PachClient.NewModifyFileClient(masterCommit)
	require.NoError(t, err)
	require.NoError(t, mfc.PutFile("foo/../../bar", strings.NewReader("foo\n")))
	require.YesError(t, mfc.Close())

	mfc, err = env.PachClient.NewModifyFileClient(masterCommit)
	require.NoError(t, err)
	require.NoError(t, mfc.PutFile("foo/../bar", strings.NewReader("foo\n")))
	require.YesError(t, mfc.Close())

	fis, err = env.PachClient.ListFileAll(masterCommit, "")
	require.NoError(t, err)
	require.Equal(t, 0, len(fis))
}

func TestCreateInvalidBranchName(t *testing.T) {
	ctx := pctx.TestContext(t)
	env := realenv.NewRealEnv(ctx, t, dockertestenv.NewTestDBConfig(t))

	repo := "test"
	require.NoError(t, env.PachClient.CreateRepo(pfs.DefaultProjectName, repo))

	// Create a branch that's the same length as a commit ID
	_, err := env.PachClient.StartCommit(pfs.DefaultProjectName, repo, uuid.NewWithoutDashes())
	require.YesError(t, err)
}

func TestCreateBranchHeadOnOtherRepo(t *testing.T) {
	ctx := pctx.TestContext(t)
	env := realenv.NewRealEnv(ctx, t, dockertestenv.NewTestDBConfig(t))

	// create two repos, and create a branch on one that tries to point on another's existing branch
	repo := "test"
	require.NoError(t, env.PachClient.CreateRepo(pfs.DefaultProjectName, repo))
	_, err := env.PachClient.StartCommit(pfs.DefaultProjectName, repo, "master")
	require.NoError(t, err)
	masterCommit := client.NewCommit(pfs.DefaultProjectName, repo, "master", "")

	otherRepo := "other"
	require.NoError(t, env.PachClient.CreateRepo(pfs.DefaultProjectName, otherRepo))
	_, err = env.PachClient.StartCommit(pfs.DefaultProjectName, otherRepo, "master")
	require.NoError(t, err)
	otherMasterCommit := client.NewCommit(pfs.DefaultProjectName, otherRepo, "master", "")

	mfc, err := env.PachClient.NewModifyFileClient(masterCommit)
	require.NoError(t, err)
	require.NoError(t, mfc.PutFile("/foo", strings.NewReader("foo\n")))
	require.NoError(t, mfc.Close())

	mfc, err = env.PachClient.NewModifyFileClient(otherMasterCommit)
	require.NoError(t, err)
	require.NoError(t, mfc.PutFile("/bar", strings.NewReader("bar\n")))
	require.NoError(t, mfc.Close())

	// Create a branch on one repo that points to a branch on another repo
	_, err = env.PachClient.PfsAPIClient.CreateBranch(
		env.PachClient.Ctx(),
		&pfs.CreateBranchRequest{
			Branch: client.NewBranch(pfs.DefaultProjectName, repo, "test"),
			Head:   client.NewCommit(pfs.DefaultProjectName, otherRepo, "master", ""),
		},
	)
	require.YesError(t, err)
	require.True(t, strings.Contains(err.Error(), "branch and head commit must belong to the same repo"))
}

func TestDeleteProject(t *testing.T) {
	ctx := pctx.TestContext(t)
	env := realenv.NewRealEnv(ctx, t, dockertestenv.NewTestDBConfig(t))

	_, err := env.PachClient.PfsAPIClient.CreateProject(ctx, &pfs.CreateProjectRequest{Project: &pfs.Project{Name: "test"}})
	require.NoError(t, err)
	_, err = env.PachClient.PfsAPIClient.DeleteProject(ctx, &pfs.DeleteProjectRequest{Project: &pfs.Project{Name: "test"}})
	require.NoError(t, err)
}

func TestDeleteProjectWithRepos(t *testing.T) {
	ctx := pctx.TestContext(t)
	env := realenv.NewRealEnv(ctx, t, dockertestenv.NewTestDBConfig(t))

	_, err := env.PachClient.PfsAPIClient.CreateProject(ctx, &pfs.CreateProjectRequest{Project: &pfs.Project{Name: "test"}})
	require.NoError(t, err)
	_, err = env.PachClient.PfsAPIClient.CreateRepo(ctx, &pfs.CreateRepoRequest{Repo: &pfs.Repo{Project: &pfs.Project{Name: "default"}, Name: "test"}})
	require.NoError(t, err)
	_, err = env.PachClient.PfsAPIClient.CreateRepo(ctx, &pfs.CreateRepoRequest{Repo: &pfs.Repo{Project: &pfs.Project{Name: "test"}, Name: "test"}})
	require.NoError(t, err)
	_, err = env.PachClient.PfsAPIClient.DeleteProject(ctx, &pfs.DeleteProjectRequest{Project: &pfs.Project{Name: "test"}})
	require.YesError(t, err)

	repoInfos, err := env.PachClient.ListRepo()
	require.NoError(t, err)
	require.Len(t, repoInfos, 2) // should still have both repos

	// this should fail because there is still a repo
	_, err = env.PachClient.PfsAPIClient.DeleteProject(ctx,
		&pfs.DeleteProjectRequest{
			Project: &pfs.Project{Name: "test"},
			Force:   true,
		})
	require.YesError(t, err)

	_, err = env.PachClient.PfsAPIClient.DeleteRepo(ctx,
		&pfs.DeleteRepoRequest{
			Repo: &pfs.Repo{
				Project: &pfs.Project{Name: "test"},
				Name:    "test",
				Type:    pfs.UserRepoType,
			},
		})
	require.NoError(t, err)
	repoInfos, err = env.PachClient.ListRepo()
	require.NoError(t, err)
	require.Len(t, repoInfos, 1) // should still have both repos
	_, err = env.PachClient.PfsAPIClient.DeleteProject(ctx,
		&pfs.DeleteProjectRequest{
			Project: &pfs.Project{Name: "test"},
		})
	require.NoError(t, err)

	repoInfos, err = env.PachClient.ListRepo()
	require.NoError(t, err)
	require.Len(t, repoInfos, 1) // should only have one, in the default project
	for _, repoInfo := range repoInfos {
		require.Equal(t, repoInfo.GetRepo().GetProject().GetName(), "default")
	}
}

func TestDeleteRepo2(t *testing.T) {
	ctx := pctx.TestContext(t)
	env := realenv.NewRealEnv(ctx, t, dockertestenv.NewTestDBConfig(t))

	numRepos := 10
	repoNames := make(map[string]bool)
	for i := 0; i < numRepos; i++ {
		repo := fmt.Sprintf("repo%d", i)
		require.NoError(t, env.PachClient.CreateRepo(pfs.DefaultProjectName, repo))
		repoNames[repo] = true
	}

	reposToRemove := 5
	for i := 0; i < reposToRemove; i++ {
		// Pick one random element from repoNames
		for repoName := range repoNames {
			require.NoError(t, env.PachClient.DeleteRepo(pfs.DefaultProjectName, repoName, false))
			delete(repoNames, repoName)
			break
		}
	}

	repoInfos, err := env.PachClient.ListRepo()
	require.NoError(t, err)

	for _, repoInfo := range repoInfos {
		require.True(t, repoNames[repoInfo.Repo.Name])
	}

	require.Equal(t, len(repoInfos), numRepos-reposToRemove)
}

func TestDeleteRepoProvenance(t *testing.T) {
	ctx := pctx.TestContext(t)
	env := realenv.NewRealEnv(ctx, t, dockertestenv.NewTestDBConfig(t))

	// Create two repos, one as another's provenance
	require.NoError(t, env.PachClient.CreateRepo(pfs.DefaultProjectName, "A"))
	require.NoError(t, env.PachClient.CreateRepo(pfs.DefaultProjectName, "B"))
	require.NoError(t, env.PachClient.CreateBranch(pfs.DefaultProjectName, "B", "master", "", "", []*pfs.Branch{client.NewBranch(pfs.DefaultProjectName, "A", "master")}))

	commit, err := env.PachClient.StartCommit(pfs.DefaultProjectName, "A", "master")
	require.NoError(t, err)
	require.NoError(t, finishCommit(env.PachClient, "A", commit.Branch.Name, commit.Id))

	// Delete the provenance repo; that should fail.
	require.YesError(t, env.PachClient.DeleteRepo(pfs.DefaultProjectName, "A", false))

	// Delete the leaf repo, then the provenance repo; that should succeed
	require.NoError(t, env.PachClient.DeleteRepo(pfs.DefaultProjectName, "B", false))

	// Should be in a consistent state after B is deleted
	require.NoError(t, env.PachClient.FsckFastExit())

	require.NoError(t, env.PachClient.DeleteRepo(pfs.DefaultProjectName, "A", false))

	repoInfos, err := env.PachClient.ListRepo()
	require.NoError(t, err)
	require.Equal(t, 0, len(repoInfos))

	// Create two repos again
	require.NoError(t, env.PachClient.CreateRepo(pfs.DefaultProjectName, "A"))
	require.NoError(t, env.PachClient.CreateRepo(pfs.DefaultProjectName, "B"))
	require.NoError(t, env.PachClient.CreateBranch(pfs.DefaultProjectName, "B", "master", "", "", []*pfs.Branch{client.NewBranch(pfs.DefaultProjectName, "A", "master")}))

	// Force delete should succeed
	require.NoError(t, env.PachClient.DeleteRepo(pfs.DefaultProjectName, "A", true))

	repoInfos, err = env.PachClient.ListRepo()
	require.NoError(t, err)
	require.Equal(t, 1, len(repoInfos))

	// Everything should be consistent
	require.NoError(t, env.PachClient.FsckFastExit())
}

func TestDeleteRepos(t *testing.T) {
	var (
		ctx                  = pctx.TestContext(t)
		env                  = realenv.NewRealEnv(ctx, t, dockertestenv.NewTestDBConfig(t))
		projectName          = tu.UniqueString("project")
		untouchedProjectName = tu.UniqueString("project")
		reposToDelete        = make(map[string]bool)
		untouchedRepos       []*pfs.Repo
	)
	_, err := env.PachClient.PfsAPIClient.CreateProject(ctx, &pfs.CreateProjectRequest{Project: &pfs.Project{Name: projectName}})
	require.NoError(t, err)
	_, err = env.PachClient.PfsAPIClient.CreateProject(ctx, &pfs.CreateProjectRequest{Project: &pfs.Project{Name: untouchedProjectName}})
	require.NoError(t, err)

	numRepos := 12
	for i := 0; i < numRepos; i++ {
		repoName := fmt.Sprintf("repo%d", i)
		repoToDelete := &pfs.Repo{
			Project: &pfs.Project{Name: projectName},
			Name:    repoName,
			Type:    pfs.UserRepoType,
		}
		_, err := env.PachClient.PfsAPIClient.CreateRepo(ctx, &pfs.CreateRepoRequest{Repo: repoToDelete})
		require.NoError(t, err)
		reposToDelete[repoToDelete.String()] = true

		untouchedRepo := &pfs.Repo{
			Project: &pfs.Project{Name: untouchedProjectName},
			Name:    repoName,
			Type:    pfs.UserRepoType,
		}
		_, err = env.PachClient.PfsAPIClient.CreateRepo(ctx, &pfs.CreateRepoRequest{Repo: untouchedRepo})
		require.NoError(t, err)
		untouchedRepos = append(untouchedRepos, untouchedRepo)
	}

	// DeleteRepos with no projects should not return an error.
	_, err = env.PachClient.PfsAPIClient.DeleteRepos(ctx, &pfs.DeleteReposRequest{})
	require.NoError(t, err)

	// DeleteRepos with a non-nil, zero-length list of projects should also not error.
	_, err = env.PachClient.PfsAPIClient.DeleteRepos(ctx, &pfs.DeleteReposRequest{Projects: make([]*pfs.Project, 0)})
	require.NoError(t, err)

	// DeleteRepos with an invalid project should not error because
	// there will simply be no repos to delete.
	resp, err := env.PachClient.PfsAPIClient.DeleteRepos(ctx, &pfs.DeleteReposRequest{Projects: []*pfs.Project{{Name: tu.UniqueString("noexist")}}})
	require.NoError(t, err)
	require.Len(t, resp.Repos, 0)

	// DeleteRepos should delete all repos in the given project and none in other projects.
	resp, err = env.PachClient.PfsAPIClient.DeleteRepos(ctx, &pfs.DeleteReposRequest{Projects: []*pfs.Project{{Name: projectName}}})
	require.NoError(t, err)
	require.Len(t, resp.Repos, len(reposToDelete))
	for _, repo := range resp.Repos {
		if !reposToDelete[repo.String()] {
			t.Errorf("deleted repo %v, which should not have been", repo)
		}
	}
	repoStream, err := env.PachClient.PfsAPIClient.ListRepo(ctx, &pfs.ListRepoRequest{Projects: []*pfs.Project{{Name: untouchedProjectName}}})
	require.NoError(t, err)
	var repos = make(map[string]bool)
	for {
		repoInfo, err := repoStream.Recv()
		if err == io.EOF {
			break
		}
		require.NoError(t, err)
		if repoInfo.Repo.Project.Name != untouchedProjectName {
			t.Errorf("ListProject({Projects: []string{%s}}) return repo in project %v", untouchedProjectName, repoInfo.Repo.Project)
		}
		repos[repoInfo.Repo.String()] = true
	}
	for _, repo := range untouchedRepos {
		if !repos[repo.String()] {
			t.Errorf("repo %v not found in repos %v", repo.String(), repos)
		}
	}

	// DeleteRepos with all set should delete every single repo.
	resp, err = env.PachClient.PfsAPIClient.DeleteRepos(ctx, &pfs.DeleteReposRequest{All: true})
	require.NoError(t, err)
	require.Len(t, resp.Repos, len(untouchedRepos))

	repoStream, err = env.PachClient.PfsAPIClient.ListRepo(ctx, &pfs.ListRepoRequest{})
	require.NoError(t, err)
	var count int
	for {
		_, err := repoStream.Recv()
		if err == io.EOF {
			break
		}
		require.NoError(t, err)
		count++
	}
	require.Equal(t, count, 0)
}

func TestInspectCommit(t *testing.T) {
	ctx := pctx.TestContext(t)
	env := realenv.NewRealEnv(ctx, t, dockertestenv.NewTestDBConfig(t))

	repo := "test"
	require.NoError(t, env.PachClient.CreateRepo(pfs.DefaultProjectName, repo))

	started := time.Now()
	commit, err := env.PachClient.StartCommit(pfs.DefaultProjectName, repo, "master")
	require.NoError(t, err)

	fileContent := "foo\n"
	require.NoError(t, env.PachClient.PutFile(commit, "foo", strings.NewReader(fileContent)))

	commitInfo, err := env.PachClient.InspectCommit(pfs.DefaultProjectName, repo, commit.Branch.Name, commit.Id)
	require.NoError(t, err)
	tStarted := commitInfo.Started.AsTime()
	require.Equal(t, commit, commitInfo.Commit)
	require.Nil(t, commitInfo.Finished)
	require.Equal(t, &pfs.CommitInfo_Details{}, commitInfo.Details) // no details for an unfinished commit
	require.True(t, started.Before(tStarted))
	require.Nil(t, commitInfo.Finished)
	finished := time.Now()

	require.NoError(t, finishCommit(env.PachClient, repo, commit.Branch.Name, commit.Id))

	commitInfo, err = env.PachClient.WaitCommit(pfs.DefaultProjectName, repo, commit.Branch.Name, commit.Id)
	require.NoError(t, err)
	tStarted = commitInfo.Started.AsTime()
	tFinished := commitInfo.Finished.AsTime()
	require.Equal(t, commit, commitInfo.Commit)
	require.NotNil(t, commitInfo.Finished)
	require.Equal(t, len(fileContent), int(commitInfo.Details.SizeBytes))
	require.True(t, started.Before(tStarted))
	require.True(t, finished.Before(tFinished))
}

func TestInspectCommitWait(t *testing.T) {
	ctx := pctx.TestContext(t)
	env := realenv.NewRealEnv(ctx, t, dockertestenv.NewTestDBConfig(t))

	repo := "test"
	require.NoError(t, env.PachClient.CreateRepo(pfs.DefaultProjectName, repo))
	commit, err := env.PachClient.StartCommit(pfs.DefaultProjectName, repo, "master")
	require.NoError(t, err)

	var eg errgroup.Group
	eg.Go(func() error {
		time.Sleep(2 * time.Second)
		return finishCommit(env.PachClient, repo, commit.Branch.Name, commit.Id)
	})

	commitInfo, err := env.PachClient.WaitCommit(pfs.DefaultProjectName, commit.Branch.Repo.Name, commit.Branch.Name, commit.Id)
	require.NoError(t, err)
	require.NotNil(t, commitInfo.Finished)

	require.NoError(t, eg.Wait())
}

func TestDropCommitSet(t *testing.T) {
	ctx := pctx.TestContext(t)
	env := realenv.NewRealEnv(ctx, t, dockertestenv.NewTestDBConfig(t))

	project := tu.UniqueString("prj")
	require.NoError(t, env.PachClient.CreateProject(project))
	repo := tu.UniqueString("test")
	require.NoError(t, env.PachClient.CreateRepo(project, repo))

	commit1, err := env.PachClient.StartCommit(project, repo, "master")
	require.NoError(t, err)

	fileContent := "foo\n"
	require.NoError(t, env.PachClient.PutFile(commit1, "foo", strings.NewReader(fileContent)))

	require.NoError(t, finishProjectCommit(env.PachClient, project, repo, "master", ""))

	commit2, err := env.PachClient.StartCommit(project, repo, "master")
	require.NoError(t, err)

	// Squashing should fail because the commit has no children
	err = env.PachClient.SquashCommitSet(commit2.Id)
	require.YesError(t, err)
	require.True(t, pfsserver.IsSquashWithoutChildrenErr(err))

	require.NoError(t, env.PachClient.DropCommitSet(commit2.Id))

	_, err = env.PachClient.InspectCommit(project, repo, commit2.Branch.Name, commit2.Id)
	require.YesError(t, err)

	// Check that the head has been set to the parent
	commitInfo, err := env.PachClient.InspectCommit(project, repo, "master", "")
	require.NoError(t, err)
	require.Equal(t, commit1.Id, commitInfo.Commit.Id)

	// Check that the branch still exists
	branchInfos, err := env.PachClient.ListBranch(project, repo)
	require.NoError(t, err)
	require.Equal(t, 1, len(branchInfos))
}

func TestDropCommitSetOnlyCommitInBranch(t *testing.T) {
	ctx := pctx.TestContext(t)
	env := realenv.NewRealEnv(ctx, t, dockertestenv.NewTestDBConfig(t))

	repo := "test"
	require.NoError(t, env.PachClient.CreateRepo(pfs.DefaultProjectName, repo))
	repoProto := client.NewRepo(pfs.DefaultProjectName, repo)

	commit, err := env.PachClient.StartCommit(pfs.DefaultProjectName, repo, "master")
	require.NoError(t, err)
	require.NoError(t, env.PachClient.PutFile(commit, "foo", strings.NewReader("foo\n")))

	commitInfos, err := env.PachClient.ListCommit(repoProto, repoProto.NewCommit("master", ""), nil, 0)
	require.NoError(t, err)
	require.Equal(t, 1, len(commitInfos))
	require.Equal(t, commit, commitInfos[0].Commit)

	require.NoError(t, env.PachClient.DropCommitSet(commit.Id))

	// The branch has not been deleted, though its head has been replaced with an empty commit
	branchInfos, err := env.PachClient.ListBranch(pfs.DefaultProjectName, repo)
	require.NoError(t, err)
	require.Equal(t, 1, len(branchInfos))
	commitInfos, err = env.PachClient.ListCommit(repoProto, repoProto.NewCommit("master", ""), nil, 0)
	require.NoError(t, err)
	require.Equal(t, 1, len(commitInfos))
	require.Equal(t, branchInfos[0].Head, commitInfos[0].Commit)

	commitInfo, err := env.PachClient.InspectCommit(pfs.DefaultProjectName, repo, "master", "")
	require.NoError(t, err)
	require.Equal(t, int64(0), commitInfo.Details.SizeBytes)

	// Check that repo size is back to 0
	repoInfo, err := env.PachClient.InspectRepo(pfs.DefaultProjectName, repo)
	require.NoError(t, err)
	require.Equal(t, int64(0), repoInfo.Details.SizeBytes)
}

func TestDropCommitSetFinished(t *testing.T) {
	ctx := pctx.TestContext(t)
	env := realenv.NewRealEnv(ctx, t, dockertestenv.NewTestDBConfig(t))

	repo := "test"
	require.NoError(t, env.PachClient.CreateRepo(pfs.DefaultProjectName, repo))
	repoProto := client.NewRepo(pfs.DefaultProjectName, repo)

	commit, err := env.PachClient.StartCommit(pfs.DefaultProjectName, repo, "master")
	require.NoError(t, err)
	require.NoError(t, env.PachClient.PutFile(commit, "foo", strings.NewReader("foo\n")))
	require.NoError(t, finishCommit(env.PachClient, repo, commit.Branch.Name, commit.Id))

	commitInfos, err := env.PachClient.ListCommit(repoProto, repoProto.NewCommit("master", ""), nil, 0)
	require.NoError(t, err)
	require.Equal(t, 1, len(commitInfos))
	require.Equal(t, commit, commitInfos[0].Commit)
	require.Equal(t, int64(4), commitInfos[0].Details.SizeBytes)

	require.NoError(t, env.PachClient.DropCommitSet(commit.Id))

	// The branch has not been deleted, though it only has an empty commit
	branchInfos, err := env.PachClient.ListBranch(pfs.DefaultProjectName, repo)
	require.NoError(t, err)
	require.Equal(t, 1, len(branchInfos))
	commitInfos, err = env.PachClient.ListCommit(repoProto, repoProto.NewCommit("master", ""), nil, 0)
	require.NoError(t, err)
	require.Equal(t, 1, len(commitInfos))
	require.Equal(t, branchInfos[0].Head, commitInfos[0].Commit)
	require.NotEqual(t, commit, commitInfos[0].Commit)

	// Check that repo size is back to 0
	repoInfo, err := env.PachClient.InspectRepo(pfs.DefaultProjectName, repo)
	require.NoError(t, err)
	require.Equal(t, 0, int(repoInfo.Details.SizeBytes))
}

func TestBasicFile(t *testing.T) {
=======

	repo := "test"
	require.NoError(t, env.PachClient.CreateRepo(pfs.DefaultProjectName, repo))

	commit1, err := env.PachClient.StartCommit(pfs.DefaultProjectName, repo, "master")
	require.NoError(t, err)

	require.NoError(t, env.PachClient.PutFile(commit1, "/dir/dir1/file1.1", &bytes.Buffer{}))
	require.NoError(t, env.PachClient.PutFile(commit1, "/dir/dir1/file1.2", &bytes.Buffer{}))
	require.NoError(t, env.PachClient.PutFile(commit1, "/dir/dir2/file2.1", &bytes.Buffer{}))
	require.NoError(t, env.PachClient.PutFile(commit1, "/dir/dir2/file2.2", &bytes.Buffer{}))
	require.NoError(t, env.PachClient.PutFile(commit1, "/dir/dir3/file3.1", &bytes.Buffer{}))
	require.NoError(t, env.PachClient.PutFile(commit1, "/dir/dir3/file3.2", &bytes.Buffer{}))

	require.NoError(t, finishCommit(env.PachClient, repo, commit1.Branch.Name, commit1.Id))
	// should list all files including directories and root
	var fis []*pfs.FileInfo
	require.NoError(t, env.PachClient.WalkFile(commit1, "/", func(fi *pfs.FileInfo) error {
		fis = append(fis, fi)
		return nil
	}))
	require.Equal(t, 11, len(fis))

	request := &pfs.WalkFileRequest{File: commit1.NewFile("/dir"), Number: 4}
	walkFileClient, err := env.PachClient.PfsAPIClient.WalkFile(env.PachClient.Ctx(), request)
	require.NoError(t, err)
	fis, err = grpcutil.Collect[*pfs.FileInfo](walkFileClient, 1000)
	require.NoError(t, err)
	require.Equal(t, 4, len(fis))
	require.ElementsEqual(t, []string{"/dir/", "/dir/dir1/", "/dir/dir1/file1.1", "/dir/dir1/file1.2"}, finfosToPaths(fis))

	lastFilePath := fis[3].File.Path
	request = &pfs.WalkFileRequest{File: commit1.NewFile("/dir"), PaginationMarker: commit1.NewFile(lastFilePath)}
	walkFileClient, err = env.PachClient.PfsAPIClient.WalkFile(env.PachClient.Ctx(), request)
	require.NoError(t, err)
	fis, err = grpcutil.Collect[*pfs.FileInfo](walkFileClient, 1000)
	require.NoError(t, err)
	require.Equal(t, 6, len(fis))

	request = &pfs.WalkFileRequest{File: commit1.NewFile("/dir"), Number: 2, Reverse: true}
	walkFileClient, err = env.PachClient.PfsAPIClient.WalkFile(env.PachClient.Ctx(), request)
	require.NoError(t, err)
	fis, err = grpcutil.Collect[*pfs.FileInfo](walkFileClient, 1000)
	require.NoError(t, err)
	require.Equal(t, 2, len(fis))
	require.ElementsEqual(t, []string{"/dir/dir3/file3.1", "/dir/dir3/file3.2"}, finfosToPaths(fis))
	require.Equal(t, true, fis[0].File.Path > fis[1].File.Path)

	request = &pfs.WalkFileRequest{File: commit1.NewFile("/dir"), Reverse: true}
	walkFileClient, err = env.PachClient.PfsAPIClient.WalkFile(env.PachClient.Ctx(), request)
	require.NoError(t, err)
	fis, err = grpcutil.Collect[*pfs.FileInfo](walkFileClient, 1000)
	require.YesError(t, err)

	request = &pfs.WalkFileRequest{File: commit1.NewFile("/dir"), PaginationMarker: commit1.NewFile("/dir/dir1/file1.2"), Number: 3, Reverse: true}
	walkFileClient, err = env.PachClient.PfsAPIClient.WalkFile(env.PachClient.Ctx(), request)
	require.NoError(t, err)
	fis, err = grpcutil.Collect[*pfs.FileInfo](walkFileClient, 1000)
	require.NoError(t, err)
	require.Equal(t, 3, len(fis))
	require.ElementsEqual(t, []string{"/dir/dir1/file1.1", "/dir/dir1/", "/dir/"}, finfosToPaths(fis))
}

func TestListFileTest(t *testing.T) {
	ctx := pctx.TestContext(t)
	env := realenv.NewRealEnv(ctx, t, dockertestenv.NewTestDBConfig(t))

	repo := "test"
	require.NoError(t, env.PachClient.CreateRepo(pfs.DefaultProjectName, repo))

	commit1, err := env.PachClient.StartCommit(pfs.DefaultProjectName, repo, "master")
	require.NoError(t, err)

	require.NoError(t, env.PachClient.PutFile(commit1, "/dir1/file1.5", &bytes.Buffer{}))
	require.NoError(t, env.PachClient.PutFile(commit1, "/dir1/file1.2", &bytes.Buffer{}))
	require.NoError(t, env.PachClient.PutFile(commit1, "/dir1/file1.1", &bytes.Buffer{}))
	require.NoError(t, env.PachClient.PutFile(commit1, "/dir2/file2.1", &bytes.Buffer{}))
	require.NoError(t, env.PachClient.PutFile(commit1, "/dir2/file2.2", &bytes.Buffer{}))

	require.NoError(t, finishCommit(env.PachClient, repo, commit1.Branch.Name, commit1.Id))
	// should list a directory but not siblings
	var fis []*pfs.FileInfo
	require.NoError(t, env.PachClient.ListFile(commit1, "/dir1", func(fi *pfs.FileInfo) error {
		fis = append(fis, fi)
		return nil
	}))
	require.ElementsEqual(t, []string{"/dir1/file1.1", "/dir1/file1.2", "/dir1/file1.5"}, finfosToPaths(fis))
	// should list the root
	fis = nil
	require.NoError(t, env.PachClient.ListFile(commit1, "/", func(fi *pfs.FileInfo) error {
		fis = append(fis, fi)
		return nil
	}))
	require.ElementsEqual(t, []string{"/dir1/", "/dir2/"}, finfosToPaths(fis))

	request := &pfs.ListFileRequest{File: commit1.NewFile("/dir1"), PaginationMarker: commit1.NewFile("/dir1/file1.2")}
	listFileClient, err := env.PachClient.PfsAPIClient.ListFile(env.PachClient.Ctx(), request)
	require.NoError(t, err)
	fis, err = grpcutil.Collect[*pfs.FileInfo](listFileClient, 1000)
	require.NoError(t, err)
	require.Equal(t, 1, len(fis))
	require.ElementsEqual(t, []string{"/dir1/file1.5"}, finfosToPaths(fis))

	request = &pfs.ListFileRequest{File: commit1.NewFile("/dir1"), PaginationMarker: commit1.NewFile("/dir1/file1.1"), Number: 2}
	listFileClient, err = env.PachClient.PfsAPIClient.ListFile(env.PachClient.Ctx(), request)
	require.NoError(t, err)
	fis, err = grpcutil.Collect[*pfs.FileInfo](listFileClient, 1000)
	require.NoError(t, err)
	require.Equal(t, 2, len(fis))
	require.ElementsEqual(t, []string{"/dir1/file1.2", "/dir1/file1.5"}, finfosToPaths(fis))

	request = &pfs.ListFileRequest{File: commit1.NewFile("/dir1"), Number: 1, Reverse: true}
	listFileClient, err = env.PachClient.PfsAPIClient.ListFile(env.PachClient.Ctx(), request)
	require.NoError(t, err)
	fis, err = grpcutil.Collect[*pfs.FileInfo](listFileClient, 1000)
	require.NoError(t, err)
	require.Equal(t, 1, len(fis))
	require.ElementsEqual(t, []string{"/dir1/file1.5"}, finfosToPaths(fis))

	request = &pfs.ListFileRequest{File: commit1.NewFile("/dir1"), Reverse: true}
	listFileClient, err = env.PachClient.PfsAPIClient.ListFile(env.PachClient.Ctx(), request)
	require.NoError(t, err)
	fis, err = grpcutil.Collect[*pfs.FileInfo](listFileClient, 1000)
	require.YesError(t, err)

	request = &pfs.ListFileRequest{File: commit1.NewFile("/dir1"), PaginationMarker: commit1.NewFile("/dir1/file1.1"), Number: 2, Reverse: true}
	listFileClient, err = env.PachClient.PfsAPIClient.ListFile(env.PachClient.Ctx(), request)
	require.NoError(t, err)
	fis, err = grpcutil.Collect[*pfs.FileInfo](listFileClient, 1000)
	require.NoError(t, err)
	require.Equal(t, 0, len(fis))

	request = &pfs.ListFileRequest{File: commit1.NewFile("/dir1"), PaginationMarker: commit1.NewFile("/dir1/file1.5"), Number: 2, Reverse: true}
	listFileClient, err = env.PachClient.PfsAPIClient.ListFile(env.PachClient.Ctx(), request)
	require.NoError(t, err)
	fis, err = grpcutil.Collect[*pfs.FileInfo](listFileClient, 1000)
	require.NoError(t, err)
	require.Equal(t, 2, len(fis))
	require.ElementsEqual(t, []string{"/dir1/file1.1", "/dir1/file1.2"}, finfosToPaths(fis))
	require.Equal(t, true, fis[0].File.Path > fis[1].File.Path)
}

func TestListCommitStartedTime(t *testing.T) {
	ctx := pctx.TestContext(t)
	env := realenv.NewRealEnv(ctx, t, dockertestenv.NewTestDBConfig(t))
	err := env.PachClient.CreateRepo(pfs.DefaultProjectName, "foo")
	require.NoError(t, err)
	// create three sequential commits
	commits := make([]*pfs.Commit, 3)
	for i := 0; i < 3; i++ {
		newCommit, err := env.PachClient.StartCommit(pfs.DefaultProjectName, "foo", "master")
		require.NoError(t, err)
		err = env.PachClient.FinishCommit(pfs.DefaultProjectName, "foo", "master", newCommit.Id)
		require.NoError(t, err)
		commits[i] = newCommit
	}
	listCommitsAndCheck := func(request *pfs.ListCommitRequest, expectedIDs []string) []*pfs.CommitInfo {
		listCommitClient, err := env.PachClient.PfsAPIClient.ListCommit(env.PachClient.Ctx(), request)
		require.NoError(t, err)
		cis, err := grpcutil.Collect[*pfs.CommitInfo](listCommitClient, 1000)
		require.NoError(t, err)
		require.Equal(t, len(expectedIDs), len(cis))
		for i, ci := range cis {
			require.Equal(t, expectedIDs[i], ci.Commit.Id)
		}
		return cis
	}
	// we should get the latest commit first
	cis := listCommitsAndCheck(&pfs.ListCommitRequest{
		Repo:   client.NewRepo(pfs.DefaultProjectName, "foo"),
		Number: 1,
	}, []string{commits[2].Id})
	cis = listCommitsAndCheck(&pfs.ListCommitRequest{
		Repo:        client.NewRepo(pfs.DefaultProjectName, "foo"),
		Number:      2,
		StartedTime: cis[0].Started,
	}, []string{commits[1].Id, commits[0].Id})
	// no commits should be returned if we set the started time to be the time of the oldest commit
	_ = listCommitsAndCheck(&pfs.ListCommitRequest{
		Repo:        client.NewRepo(pfs.DefaultProjectName, "foo"),
		Number:      1,
		StartedTime: cis[1].Started,
	}, []string{})
	// we should get the oldest commit first if reverse is set to true
	_ = listCommitsAndCheck(&pfs.ListCommitRequest{
		Repo:    client.NewRepo(pfs.DefaultProjectName, "foo"),
		Number:  1,
		Reverse: true,
	}, []string{commits[0].Id})
}

func TestInvalidProject(t *testing.T) {
	ctx := pctx.TestContext(t)
	env := realenv.NewRealEnv(ctx, t, dockertestenv.NewTestDBConfig(t))

	c := env.PachClient
	badFormatErr := "only alphanumeric characters"
	testCases := []struct {
		projectName string
		errMatch    string // "" means no error
	}{
		{tu.UniqueString("my-PROJECT_0123456789"), ""},
		{"lenny", ""},
		{tu.UniqueString("lenny123"), ""},
		{tu.UniqueString("lenny_123"), ""},
		{tu.UniqueString("lenny-123"), ""},
		// {tu.UniqueString("_project"), badFormatErr}, // Require CORE-1343
		// {tu.UniqueString("project-"), badFormatErr},
		{pfs.DefaultProjectName, "already exists"},
		{tu.UniqueString("/repo"), badFormatErr},
		{tu.UniqueString("lenny.123"), badFormatErr},
		{tu.UniqueString("lenny:"), badFormatErr},
		{tu.UniqueString("lenny,"), badFormatErr},
		{tu.UniqueString("lenny#"), badFormatErr},
		{tu.UniqueString("_lenny"), "must start with an alphanumeric character"},
		{tu.UniqueString("-lenny"), "must start with an alphanumeric character"},
		{tu.UniqueString("!project"), badFormatErr},
		{tu.UniqueString("\""), badFormatErr},
		{tu.UniqueString("\\"), badFormatErr},
		{tu.UniqueString("'"), badFormatErr},
		{tu.UniqueString("[]{}"), badFormatErr},
		{tu.UniqueString("|"), badFormatErr},
		{tu.UniqueString("new->project"), badFormatErr},
		{tu.UniqueString("project?"), badFormatErr},
		{tu.UniqueString("project:1"), badFormatErr},
		{tu.UniqueString("project;"), badFormatErr},
		{tu.UniqueString("project."), badFormatErr},
	}
	for _, tc := range testCases {
		t.Run(tc.projectName, func(t *testing.T) {
			err := c.CreateProject(tc.projectName)
			if tc.errMatch != "" {
				require.YesError(t, err)
				require.ErrorContains(t, err, tc.errMatch)
			} else {
				require.NoError(t, err)
			}
		})
	}
}

func TestDefaultProject(t *testing.T) {
	ctx := pctx.TestContext(t)
	env := realenv.NewRealEnv(ctx, t, dockertestenv.NewTestDBConfig(t))

	// the default project should already exist
	pp, err := env.PachClient.ListProject()
	require.NoError(t, err)
	var sawDefault bool
	for _, p := range pp {
		if p.Project.Name == pfs.DefaultProjectName {
			sawDefault = true
		}
	}
	require.True(t, sawDefault)
	// this should fail because the default project already exists
	require.YesError(t, env.PachClient.CreateProject(pfs.DefaultProjectName))
	// but this should succeed
	var desc = "A different description."
	require.NoError(t, env.PachClient.UpdateProject(pfs.DefaultProjectName, desc))
	// and it should have taken effect
	pp, err = env.PachClient.ListProject()
	require.NoError(t, err)
	for _, p := range pp {
		if p.Project.Name == pfs.DefaultProjectName {
			require.Equal(t, desc, p.Description)
		}
	}
	// deleting the default project is allowed, too
	require.NoError(t, env.PachClient.DeleteProject(pfs.DefaultProjectName, false))
	// and now there should be no default project
	sawDefault = false
	pp, err = env.PachClient.ListProject()
	require.NoError(t, err)
	for _, p := range pp {
		if p.Project.Name == pfs.DefaultProjectName {
			sawDefault = true
		}
	}
	require.False(t, sawDefault)
	// redeleting should be an error
	require.YesError(t, env.PachClient.DeleteProject(pfs.DefaultProjectName, false))
	// force-deleting should error too (FIXME: confirm)
	require.YesError(t, env.PachClient.DeleteProject(pfs.DefaultProjectName, true))
}

func TestInvalidRepo(t *testing.T) {
	ctx := pctx.TestContext(t)
	env := realenv.NewRealEnv(ctx, t, dockertestenv.NewTestDBConfig(t))

	require.YesError(t, env.PachClient.CreateRepo(pfs.DefaultProjectName, "/repo"))

	require.NoError(t, env.PachClient.CreateRepo(pfs.DefaultProjectName, "lenny"))
	require.NoError(t, env.PachClient.CreateRepo(pfs.DefaultProjectName, "lenny123"))
	require.NoError(t, env.PachClient.CreateRepo(pfs.DefaultProjectName, "lenny_123"))
	require.NoError(t, env.PachClient.CreateRepo(pfs.DefaultProjectName, "lenny-123"))

	require.YesError(t, env.PachClient.CreateRepo(pfs.DefaultProjectName, "lenny.123"))
	require.YesError(t, env.PachClient.CreateRepo(pfs.DefaultProjectName, "lenny:"))
	require.YesError(t, env.PachClient.CreateRepo(pfs.DefaultProjectName, "lenny,"))
	require.YesError(t, env.PachClient.CreateRepo(pfs.DefaultProjectName, "lenny#"))
}

func TestCreateSameRepoInParallel(t *testing.T) {
	ctx := pctx.TestContext(t)
	env := realenv.NewRealEnv(ctx, t, dockertestenv.NewTestDBConfig(t))

	numGoros := 1000
	errCh := make(chan error)
	for i := 0; i < numGoros; i++ {
		go func() {
			errCh <- env.PachClient.CreateRepo(pfs.DefaultProjectName, "repo")
		}()
	}
	successCount := 0
	totalCount := 0
	for err := range errCh {
		totalCount++
		if err == nil {
			successCount++
		}
		if totalCount == numGoros {
			break
		}
	}
	// When creating the same repo, precisiely one attempt should succeed
	require.Equal(t, 1, successCount)
}

func TestCreateDifferentRepoInParallel(t *testing.T) {
	ctx := pctx.TestContext(t)
	env := realenv.NewRealEnv(ctx, t, dockertestenv.NewTestDBConfig(t))

	numGoros := 1000
	errCh := make(chan error)
	for i := 0; i < numGoros; i++ {
		i := i
		go func() {
			errCh <- env.PachClient.CreateRepo(pfs.DefaultProjectName, fmt.Sprintf("repo%d", i))
		}()
	}
	successCount := 0
	totalCount := 0
	for err := range errCh {
		totalCount++
		if err == nil {
			successCount++
		}
		if totalCount == numGoros {
			break
		}
	}
	require.Equal(t, numGoros, successCount)
}

func TestCreateProject(t *testing.T) {
	ctx := pctx.TestContext(t)
	env := realenv.NewRealEnv(ctx, t, dockertestenv.NewTestDBConfig(t))

	// 51-character project names are allowed
	require.NoError(t, env.PachClient.CreateProject("123456789A123456789B123456789C123456789D123456789E1"))
	// 52-character project names are not allowed
	require.YesError(t, env.PachClient.CreateProject("123456789A123456789B123456789C123456789D123456789E12"))
}

func TestCreateRepoNonExistentProject(t *testing.T) {
	ctx := pctx.TestContext(t)
	env := realenv.NewRealEnv(ctx, t, dockertestenv.NewTestDBConfig(t))

	require.YesError(t, env.PachClient.CreateRepo("foo", "bar"))
	require.NoError(t, env.PachClient.CreateProject("foo"))
	require.NoError(t, env.PachClient.CreateRepo("foo", "bar"))
}

func TestCreateRepoDeleteRepoRace(t *testing.T) {
	t.Skip()
	ctx := pctx.TestContext(t)
	env := realenv.NewRealEnv(ctx, t, dockertestenv.NewTestDBConfig(t))
	for i := 0; i < 100; i++ {
		require.NoError(t, env.PachClient.CreateRepo(pfs.DefaultProjectName, "foo"))
		require.NoError(t, env.PachClient.CreateRepo(pfs.DefaultProjectName, "bar"))
		errCh := make(chan error)
		go func() {
			errCh <- env.PachClient.DeleteRepo(pfs.DefaultProjectName, "foo", false)
		}()
		go func() {
			errCh <- env.PachClient.CreateBranch(pfs.DefaultProjectName, "bar", "master", "", "", []*pfs.Branch{client.NewBranch(pfs.DefaultProjectName, "foo", "master")})
		}()
		err1 := <-errCh
		err2 := <-errCh
		// these two operations should never race in such a way that they
		// both succeed, leaving us with a repo bar that has a nonexistent
		// provenance foo
		require.True(t, err1 != nil || err2 != nil)
		require.NoError(t, env.PachClient.DeleteRepo(pfs.DefaultProjectName, "bar", true))
		require.NoError(t, env.PachClient.DeleteRepo(pfs.DefaultProjectName, "foo", true))
	}
}

func TestCreateRepoWithSameNameAndAuthInDifferentProjects(t *testing.T) {
	ctx := pctx.TestContext(t)
	env := realenv.NewRealEnv(ctx, t, dockertestenv.NewTestDBConfig(t))
	// activate auth
	peerPort := strconv.Itoa(int(env.ServiceEnv.Config().PeerPort))
	tu.ActivateLicense(t, env.PachClient, peerPort)
	_, err := env.PachClient.Enterprise.Activate(env.PachClient.Ctx(),
		&enterprise.ActivateRequest{
			LicenseServer: "grpc://localhost:" + peerPort,
			Id:            "localhost",
			Secret:        "localhost",
		})
	require.NoError(t, err, "activate client should work")
	_, err = env.AuthServer.Activate(env.PachClient.Ctx(), &auth.ActivateRequest{RootToken: tu.RootToken})
	require.NoError(t, err, "activate server should work")
	env.PachClient.SetAuthToken(tu.RootToken)
	require.NoError(t, config.WritePachTokenToConfig(tu.RootToken, false))
	client := env.PachClient.WithCtx(context.Background())
	_, err = client.PfsAPIClient.ActivateAuth(client.Ctx(), &pfs.ActivateAuthRequest{})
	require.NoError(t, err)

	// create two projects
	project1 := tu.UniqueString("project")
	project2 := tu.UniqueString("project")
	require.NoError(t, client.CreateProject(project1))
	require.NoError(t, client.CreateProject(project2))

	// create repo with same name across both projects
	repo := tu.UniqueString("repo")
	require.NoError(t, client.CreateRepo(project1, repo))
	require.NoError(t, client.CreateRepo(project2, repo))

	// inspect whether the repos are actually from different projects
	repoInfo1, err := client.InspectRepo(project1, repo)
	require.NoError(t, err)
	require.Equal(t, project1, repoInfo1.Repo.Project.Name)
	repoInfo2, err := client.InspectRepo(project2, repo)
	require.NoError(t, err)
	require.Equal(t, project2, repoInfo2.Repo.Project.Name)

	// delete both repos
	require.NoError(t, client.DeleteRepo(project1, repo, true))
	require.NoError(t, client.DeleteRepo(project2, repo, true))
}

func TestBranch(t *testing.T) {
	ctx := pctx.TestContext(t)
	env := realenv.NewRealEnv(ctx, t, dockertestenv.NewTestDBConfig(t))

	repo := "repo"
	require.NoError(t, env.PachClient.CreateRepo(pfs.DefaultProjectName, repo))
	_, err := env.PachClient.StartCommit(pfs.DefaultProjectName, repo, "master")
	require.NoError(t, err)
	require.NoError(t, finishCommit(env.PachClient, repo, "master", ""))
	commitInfo, err := env.PachClient.InspectCommit(pfs.DefaultProjectName, repo, "master", "")
	require.NoError(t, err)
	require.Nil(t, commitInfo.ParentCommit)

	_, err = env.PachClient.StartCommit(pfs.DefaultProjectName, repo, "master")
	require.NoError(t, err)
	require.NoError(t, finishCommit(env.PachClient, repo, "master", ""))
	commitInfo, err = env.PachClient.InspectCommit(pfs.DefaultProjectName, repo, "master", "")
	require.NoError(t, err)
	require.NotNil(t, commitInfo.ParentCommit)
}

func TestToggleBranchProvenance(t *testing.T) {
	ctx := pctx.TestContext(t)
	env := realenv.NewRealEnv(ctx, t, dockertestenv.NewTestDBConfig(t))

	require.NoError(t, env.PachClient.CreateRepo(pfs.DefaultProjectName, "in"))
	require.NoError(t, env.PachClient.CreateRepo(pfs.DefaultProjectName, "out"))
	require.NoError(t, env.PachClient.CreateBranch(pfs.DefaultProjectName, "out", "master", "", "", []*pfs.Branch{client.NewBranch(pfs.DefaultProjectName, "in", "master")}))
	require.NoError(t, finishCommit(env.PachClient, "out", "master", ""))
	outRepo := client.NewRepo(pfs.DefaultProjectName, "out")
	cis, err := env.PachClient.ListCommit(outRepo, outRepo.NewCommit("master", ""), nil, 0)
	require.NoError(t, err)
	require.Equal(t, 1, len(cis))

	// Create initial input commit, and make sure we get an output commit
	require.NoError(t, env.PachClient.PutFile(client.NewCommit(pfs.DefaultProjectName, "in", "master", ""), "1", strings.NewReader("1")))
	cis, err = env.PachClient.ListCommit(outRepo, outRepo.NewCommit("master", ""), nil, 0)
	require.NoError(t, err)
	require.Equal(t, 2, len(cis))
	require.NoError(t, finishCommit(env.PachClient, "out", "master", ""))
	// make sure the output commit and input commit have the same ID
	inCommitInfo, err := env.PachClient.InspectCommit(pfs.DefaultProjectName, "in", "master", "")
	require.NoError(t, err)
	outCommitInfo, err := env.PachClient.InspectCommit(pfs.DefaultProjectName, "out", "master", "")
	require.NoError(t, err)
	require.Equal(t, inCommitInfo.Commit.Id, outCommitInfo.Commit.Id)

	// Toggle out@master provenance off
	require.NoError(t, env.PachClient.CreateBranch(pfs.DefaultProjectName, "out", "master", "master", "", nil))
	inRepo := client.NewRepo(pfs.DefaultProjectName, "in")
	cis, err = env.PachClient.ListCommit(inRepo, inRepo.NewCommit("master", ""), nil, 0)
	require.NoError(t, err)
	require.Equal(t, 2, len(cis))

	// Create new input commit & make sure no new output commit is created
	require.NoError(t, env.PachClient.PutFile(client.NewCommit(pfs.DefaultProjectName, "in", "master", ""), "2", strings.NewReader("2")))
	cis, err = env.PachClient.ListCommit(outRepo, outRepo.NewCommit("master", ""), nil, 0)
	require.NoError(t, err)
	require.Equal(t, 2, len(cis))
	// make sure output commit still matches the old input commit
	inCommitInfo, err = env.PachClient.InspectCommit(pfs.DefaultProjectName, "in", "", "master~1") // old input commit
	require.NoError(t, err)
	outCommitInfo, err = env.PachClient.InspectCommit(pfs.DefaultProjectName, "out", "master", "")
	require.NoError(t, err)
	require.Equal(t, inCommitInfo.Commit.Id, outCommitInfo.Commit.Id)

	// Toggle out@master provenance back on, creating a new output commit
	require.NoError(t, env.PachClient.CreateBranch(pfs.DefaultProjectName, "out", "master", "", "", []*pfs.Branch{
		client.NewBranch(pfs.DefaultProjectName, "in", "master"),
	}))
	cis, err = env.PachClient.ListCommit(outRepo, outRepo.NewCommit("master", ""), nil, 0)
	require.NoError(t, err)
	require.Equal(t, 3, len(cis))

	inRepo = client.NewRepo(pfs.DefaultProjectName, "in")
	cis, err = env.PachClient.ListCommit(inRepo, inRepo.NewCommit("master", ""), nil, 0)
	require.NoError(t, err)
	require.Equal(t, 3, len(cis))

	// make sure new output commit has the same ID as the new input commit
	outCommitInfo, err = env.PachClient.InspectCommit(pfs.DefaultProjectName, "out", "master", "")
	require.NoError(t, err)
	inCommitInfo, err = env.PachClient.InspectCommit(pfs.DefaultProjectName, "in", "", outCommitInfo.Commit.Id)
	require.NoError(t, err)
	require.NotEqual(t, inCommitInfo.Commit.Id, outCommitInfo.Commit.Id)
	inMasterCommitInfo, err := env.PachClient.InspectCommit(pfs.DefaultProjectName, "in", "master", "")
	require.NoError(t, err)
	require.Equal(t, inCommitInfo.Commit.Id, inMasterCommitInfo.Commit.Id)
}

func TestRecreateBranchProvenance(t *testing.T) {
	ctx := pctx.TestContext(t)
	env := realenv.NewRealEnv(ctx, t, dockertestenv.NewTestDBConfig(t))
	require.NoError(t, env.PachClient.CreateRepo(pfs.DefaultProjectName, "in"))
	require.NoError(t, env.PachClient.CreateRepo(pfs.DefaultProjectName, "out"))
	require.NoError(t, env.PachClient.CreateBranch(pfs.DefaultProjectName, "out", "master", "", "", []*pfs.Branch{client.NewBranch(pfs.DefaultProjectName, "in", "master")}))
	require.NoError(t, finishCommit(env.PachClient, "out", "master", ""))
	require.NoError(t, env.PachClient.PutFile(client.NewCommit(pfs.DefaultProjectName, "in", "master", ""), "foo", strings.NewReader("foo")))
	outRepo := client.NewRepo(pfs.DefaultProjectName, "out")
	cis, err := env.PachClient.ListCommit(outRepo, nil, nil, 0)
	require.NoError(t, err)
	require.Equal(t, 2, len(cis))
	commit1 := cis[0].Commit
	require.NoError(t, env.PachClient.DeleteBranch(pfs.DefaultProjectName, "out", "master", false))
	require.NoError(t, finishCommit(env.PachClient, "out", "", commit1.Id))
	cis, err = env.PachClient.ListCommit(outRepo, nil, nil, 0)
	require.NoError(t, err)
	require.Equal(t, 2, len(cis))
	require.NoError(t, env.PachClient.CreateBranch(pfs.DefaultProjectName, "out", "master", "", commit1.Id, []*pfs.Branch{client.NewBranch(pfs.DefaultProjectName, "in", "master")}))
	cis, err = env.PachClient.ListCommit(outRepo, nil, nil, 0)
	require.NoError(t, err)
	require.Equal(t, 3, len(cis))
	require.Equal(t, commit1.Id, cis[1].Commit.Id)
	require.Equal(t, commit1.Repo, cis[1].Commit.Repo)
	// the branches cannot be equal as the commits that referenced 'out.master' when it was deleted have their branch id's nilled out.
}

// TODO(acohen4): should we dis-allow moving a branch with provenance? Probably since this would break Branch/Head invariant.
//
// When a branch head is moved to an older commit (commonly referred to as a rewind), the expected behavior is for
// that branch ID to match the assigned ID, and for commit with a new Global ID to propagate to all downstream branches.
func TestRewindBranch(t *testing.T) {
	ctx := pctx.TestContext(t)
	env := realenv.NewRealEnv(ctx, t, dockertestenv.NewTestDBConfig(t))
	// for provenance DAG: { a.master <- b.master <- c.master }
	require.NoError(t, env.PachClient.CreateRepo(pfs.DefaultProjectName, "a"))
	require.NoError(t, env.PachClient.CreateRepo(pfs.DefaultProjectName, "b"))
	require.NoError(t, env.PachClient.CreateRepo(pfs.DefaultProjectName, "c"))
	provB := []*pfs.Branch{client.NewBranch(pfs.DefaultProjectName, "a", "master")}
	require.NoError(t, env.PachClient.CreateBranch(pfs.DefaultProjectName, "b", "master", "", "", provB))
	provC := []*pfs.Branch{client.NewBranch(pfs.DefaultProjectName, "b", "master")}
	require.NoError(t, env.PachClient.CreateBranch(pfs.DefaultProjectName, "c", "master", "", "", provC))
	// create and finish 3 commits on a.master, each with "/file" containing data "1", "2", & "3" respectively
	commit1, err := env.PachClient.StartCommit(pfs.DefaultProjectName, "a", "master")
	require.NoError(t, err)
	require.NoError(t, env.PachClient.PutFile(commit1, "file", strings.NewReader("1")))
	require.NoError(t, finishCommit(env.PachClient, commit1.Branch.Repo.Name, commit1.Branch.Name, commit1.Id))
	commit2, err := env.PachClient.StartCommit(pfs.DefaultProjectName, "a", "master")
	require.NoError(t, err)
	require.NoError(t, env.PachClient.PutFile(commit2, "file", strings.NewReader("2")))
	require.NoError(t, finishCommit(env.PachClient, commit2.Branch.Repo.Name, commit1.Branch.Name, commit2.Id))
	commit3, err := env.PachClient.StartCommit(pfs.DefaultProjectName, "a", "master")
	require.NoError(t, err)
	require.NoError(t, env.PachClient.PutFile(commit3, "file", strings.NewReader("3")))
	require.NoError(t, finishCommit(env.PachClient, commit3.Branch.Repo.Name, commit1.Branch.Name, commit3.Id))
	checkRepoCommits := func(repos []string, commits []*pfs.Commit) {
		ids := []string{}
		for _, c := range commits {
			ids = append(ids, c.Id)
		}
		for _, repo := range repos {
			listCommitClient, err := env.PachClient.PfsAPIClient.ListCommit(env.PachClient.Ctx(), &pfs.ListCommitRequest{
				Repo: client.NewRepo(pfs.DefaultProjectName, repo),
				All:  true,
			})
			require.NoError(t, err)
			cis, err := grpcutil.Collect[*pfs.CommitInfo](listCommitClient, 1000)
			require.NoError(t, err)
			// There will be some empty commits on each branch from creation, ignore
			// those and just check that the latest commits match.
			require.True(t, len(ids) <= len(cis))
			for i, id := range ids {
				require.Equal(t, id, cis[i].Commit.Id)
			}
		}
	}
	checkRepoCommits([]string{"a", "b", "c"}, []*pfs.Commit{commit3, commit2, commit1})
	// Rewinding branch b.master to commit2 can reuses that commit, and propagates a new commit to C
	require.NoError(t, env.PachClient.CreateBranch(pfs.DefaultProjectName, "b", "master", "master", commit2.Id, provB))
	ci, err := env.PachClient.InspectCommit(pfs.DefaultProjectName, "b", "master", "")
	require.NoError(t, err)
	require.Equal(t, ci.Commit.Id, commit2.Id)
	checkRepoCommits([]string{"a", "b"}, []*pfs.Commit{commit3, commit2, commit1})
	// Check that a@<new-global-id> resolves to commit2
	ci, err = env.PachClient.InspectCommit(pfs.DefaultProjectName, "c", "master", "")
	require.NoError(t, err)
	checkRepoCommits([]string{"c"}, []*pfs.Commit{ci.Commit, commit3, commit2, commit1})
	// The commit4 data in "a" should be the same as what we wrote into commit2 (as that's the source data in "b")
	ci, err = env.PachClient.InspectCommit(pfs.DefaultProjectName, "c", "master", "")
	require.NoError(t, err)
	latestCommit := ci.Commit.Id
	aCommit := client.NewCommit(pfs.DefaultProjectName, "a", "", latestCommit)
	var b bytes.Buffer
	require.NoError(t, env.PachClient.GetFile(aCommit, "file", &b))
	require.Equal(t, "2", b.String())
	// Rewinding branch b.master to commit1 can reuses that commit, and propagates a new commit to C
	require.NoError(t, env.PachClient.CreateBranch(pfs.DefaultProjectName, "b", "master", "master", commit1.Id, provB))
	require.NoError(t, err)
	ci, err = env.PachClient.InspectCommit(pfs.DefaultProjectName, "b", "master", "")
	require.NoError(t, err)
	commit4 := ci.Commit
	require.Equal(t, commit4.Id, commit1.Id)
	// The commit4 data in "a" should be from commit1
	ci, err = env.PachClient.InspectCommit(pfs.DefaultProjectName, "c", "master", "")
	require.NoError(t, err)
	latestCommit = ci.Commit.Id
	aCommit = client.NewCommit(pfs.DefaultProjectName, "a", "", latestCommit)
	b.Reset()
	require.NoError(t, env.PachClient.GetFile(aCommit, "file", &b))
	require.Equal(t, "1", b.String())
}

func TestRewindInput(t *testing.T) {
	ctx := pctx.TestContext(t)
	env := realenv.NewRealEnv(ctx, t, dockertestenv.NewTestDBConfig(t))
	c := env.PachClient
	require.NoError(t, c.CreateRepo(pfs.DefaultProjectName, "A"))
	require.NoError(t, c.CreateRepo(pfs.DefaultProjectName, "B"))
	require.NoError(t, c.CreateRepo(pfs.DefaultProjectName, "C"))
	require.NoError(t, c.CreateRepo(pfs.DefaultProjectName, "Z"))
	// A ─▶ B ─▶ Z
	//           ▲
	//      C ───╯
	txnInfo, err := c.ExecuteInTransaction(func(tx *client.APIClient) error {
		if err := tx.CreateBranch(pfs.DefaultProjectName, "A", "master", "", "", nil); err != nil {
			return err
		}
		if err := tx.CreateBranch(pfs.DefaultProjectName, "B", "master", "", "",
			[]*pfs.Branch{client.NewBranch(pfs.DefaultProjectName, "A", "master")}); err != nil {
			return err
		}
		if err := tx.CreateBranch(pfs.DefaultProjectName, "C", "master", "", "", nil); err != nil {
			return err
		}
		return tx.CreateBranch(pfs.DefaultProjectName, "Z", "master", "", "", []*pfs.Branch{
			client.NewBranch(pfs.DefaultProjectName, "B", "master"),
			client.NewBranch(pfs.DefaultProjectName, "C", "master"),
		})
	})
	require.NoError(t, err)
	firstID := txnInfo.Transaction.Id
	expectedMasterCommits := map[string]string{
		"A": firstID,
		"B": firstID,
		"C": firstID,
		"Z": firstID,
	}
	assertMasterHeads(t, c, expectedMasterCommits)
	// make two commits by putting files in A
	require.NoError(t, c.PutFile(client.NewCommit(pfs.DefaultProjectName, "A", "master", ""), "one", strings.NewReader("foo")))
	info, err := c.InspectCommit(pfs.DefaultProjectName, "A", "master", "")
	require.NoError(t, err)
	secondID := info.Commit.Id
	require.NoError(t, c.PutFile(client.NewCommit(pfs.DefaultProjectName, "A", "master", ""), "two", strings.NewReader("bar")))
	// rewind once, everything should be back to firstCommit
	require.NoError(t, c.CreateBranch(pfs.DefaultProjectName, "A", "master", "master", secondID, nil))
	info, err = c.InspectCommit(pfs.DefaultProjectName, "B", "master", "")
	require.NoError(t, err)
	fourthID := info.Commit.Id
	expectedMasterCommits["A"] = secondID
	expectedMasterCommits["B"] = fourthID
	expectedMasterCommits["Z"] = fourthID
	assertMasterHeads(t, c, expectedMasterCommits)
	// add a file to C
	require.NoError(t, c.PutFile(client.NewCommit(pfs.DefaultProjectName, "C", "master", ""), "file", strings.NewReader("baz")))
	info, err = c.InspectCommit(pfs.DefaultProjectName, "C", "master", "")
	require.NoError(t, err)
	expectedMasterCommits["C"] = info.Commit.Id
	expectedMasterCommits["Z"] = info.Commit.Id
	assertMasterHeads(t, c, expectedMasterCommits)
	// rewind A back to the start
	require.NoError(t, c.CreateBranch(pfs.DefaultProjectName, "A", "master", "master", firstID, nil))
	info, err = c.InspectCommit(pfs.DefaultProjectName, "B", "master", "")
	require.NoError(t, err)
	expectedMasterCommits["A"] = firstID
	expectedMasterCommits["B"] = info.Commit.Id
	expectedMasterCommits["Z"] = info.Commit.Id
	assertMasterHeads(t, c, expectedMasterCommits)
}

func TestRewindProvenanceChange(t *testing.T) {
	ctx := pctx.TestContext(t)
	env := realenv.NewRealEnv(ctx, t, dockertestenv.NewTestDBConfig(t))
	c := env.PachClient
	require.NoError(t, c.CreateRepo(pfs.DefaultProjectName, "A"))
	require.NoError(t, c.CreateRepo(pfs.DefaultProjectName, "B"))
	require.NoError(t, c.CreateRepo(pfs.DefaultProjectName, "C"))
	require.NoError(t, c.CreateBranch(pfs.DefaultProjectName, "A", "master", "", "", nil))
	require.NoError(t, c.CreateBranch(pfs.DefaultProjectName, "B", "master", "", "", nil))
	require.NoError(t, c.CreateBranch(pfs.DefaultProjectName, "C", "master", "", "", []*pfs.Branch{
		client.NewBranch(pfs.DefaultProjectName, "A", "master")}))
	_, err := c.InspectCommit(pfs.DefaultProjectName, "A", "master", "")
	require.NoError(t, err)
	_, err = c.InspectCommit(pfs.DefaultProjectName, "C", "master", "")
	require.NoError(t, err)
	require.NoError(t, c.PutFile(client.NewCommit(pfs.DefaultProjectName, "A", "master", ""), "foo", strings.NewReader("bar")))
	oldHead, err := c.InspectCommit(pfs.DefaultProjectName, "A", "master", "")
	require.NoError(t, err)
	_, err = c.InspectCommit(pfs.DefaultProjectName, "C", "master", "")
	require.NoError(t, err)
	expectedMasterCommits := map[string]string{
		"A": oldHead.Commit.Id,
		"C": oldHead.Commit.Id,
	}
	assertMasterHeads(t, c, expectedMasterCommits)
	// add B to C's provenance
	require.NoError(t, c.CreateBranch(pfs.DefaultProjectName, "C", "master", "", "", []*pfs.Branch{
		client.NewBranch(pfs.DefaultProjectName, "A", "master"),
		client.NewBranch(pfs.DefaultProjectName, "B", "master"),
	}))
	cHead, err := c.InspectCommit(pfs.DefaultProjectName, "C", "master", "")
	require.NoError(t, err)
	expectedMasterCommits["C"] = cHead.Commit.Id
	assertMasterHeads(t, c, expectedMasterCommits)
	// add a file to B and record C's new head
	require.NoError(t, c.PutFile(client.NewCommit(pfs.DefaultProjectName, "B", "master", ""), "foo", strings.NewReader("bar")))
	cHead, err = c.InspectCommit(pfs.DefaultProjectName, "C", "master", "")
	require.NoError(t, err)
	expectedMasterCommits["B"] = cHead.Commit.Id
	expectedMasterCommits["C"] = cHead.Commit.Id
	assertMasterHeads(t, c, expectedMasterCommits)
	// rewind A to before the provenance change
	require.NoError(t, c.CreateBranch(pfs.DefaultProjectName, "A", "master", "master", oldHead.ParentCommit.Id, nil))
	// this must create a new commit set, since the old one isn't consistent with current provenance
	aHead, err := c.InspectBranch(pfs.DefaultProjectName, "A", "master")
	require.NoError(t, err)
	require.Equal(t, aHead.Head.Id, oldHead.ParentCommit.Id)
	cHeadOld := cHead
	cHead, err = c.InspectCommit(pfs.DefaultProjectName, "C", "master", "")
	require.NoError(t, err)
	// there's no clear relationship between C's new state and any old one, so the new commit's parent should be the previous head
	require.NoError(t, err)
	require.NotNil(t, cHead.ParentCommit)
	require.NotEqual(t, cHeadOld.Commit.Id, cHead.Commit.Id)
	require.Equal(t, cHeadOld.Commit.Id, cHead.ParentCommit.Id)
}

func TestCreateAndInspectRepo(t *testing.T) {
	ctx := pctx.TestContext(t)
	env := realenv.NewRealEnv(ctx, t, dockertestenv.NewTestDBConfig(t))

	repo := "repo"
	require.NoError(t, env.PachClient.CreateRepo(pfs.DefaultProjectName, repo))

	repoInfo, err := env.PachClient.InspectRepo(pfs.DefaultProjectName, repo)
	require.NoError(t, err)
	require.Equal(t, repo, repoInfo.Repo.Name)
	require.NotNil(t, repoInfo.Created)
	require.Equal(t, 0, int(repoInfo.Details.SizeBytes))

	require.YesError(t, env.PachClient.CreateRepo(pfs.DefaultProjectName, repo))
	_, err = env.PachClient.InspectRepo(pfs.DefaultProjectName, "nonexistent")
	require.YesError(t, err)

	_, err = env.PachClient.PfsAPIClient.CreateRepo(context.Background(), &pfs.CreateRepoRequest{
		Repo: client.NewRepo(pfs.DefaultProjectName, "somerepo1"),
	})
	require.NoError(t, err)
}

func TestCreateRepoWithoutProject(t *testing.T) {
	ctx := pctx.TestContext(t)
	env := realenv.NewRealEnv(ctx, t, dockertestenv.NewTestDBConfig(t))

	repo := "repo123"
	_, err := env.PachClient.PfsAPIClient.CreateRepo(context.Background(), &pfs.CreateRepoRequest{
		Repo: &pfs.Repo{Name: repo},
	})
	require.NoError(t, err)

	repoInfo, err := env.PachClient.InspectRepo(pfs.DefaultProjectName, repo)
	require.NoError(t, err)
	require.Equal(t, repo, repoInfo.Repo.Name)
	require.NotNil(t, repoInfo.Created)
	require.Equal(t, 0, int(repoInfo.Details.SizeBytes))
}

func TestCreateRepoWithEmptyProject(t *testing.T) {
	ctx := pctx.TestContext(t)
	env := realenv.NewRealEnv(ctx, t, dockertestenv.NewTestDBConfig(t))

	repo := "repo123"
	_, err := env.PachClient.PfsAPIClient.CreateRepo(context.Background(), &pfs.CreateRepoRequest{
		Repo: &pfs.Repo{Project: &pfs.Project{}, Name: repo},
	})
	require.NoError(t, err)

	repoInfo, err := env.PachClient.InspectRepo(pfs.DefaultProjectName, repo)
	require.NoError(t, err)
	require.Equal(t, repo, repoInfo.Repo.Name)
	require.NotNil(t, repoInfo.Created)
	require.Equal(t, 0, int(repoInfo.Details.SizeBytes))
}

func TestListRepo(t *testing.T) {
	ctx := pctx.TestContext(t)
	env := realenv.NewRealEnv(ctx, t, dockertestenv.NewTestDBConfig(t))

	numRepos := 10
	var repoNames []string
	for i := 0; i < numRepos; i++ {
		repo := fmt.Sprintf("repo%d", i)
		require.NoError(t, env.PachClient.CreateRepo(pfs.DefaultProjectName, repo))
		repoNames = append(repoNames, repo)
	}

	repoInfos, err := env.PachClient.ListRepo()
	require.NoError(t, err)
	require.ElementsEqualUnderFn(t, repoNames, repoInfos, RepoInfoToName)
}

// Make sure that artifacts of deleted repos do not resurface
func TestCreateDeletedRepo(t *testing.T) {
	ctx := pctx.TestContext(t)
	env := realenv.NewRealEnv(ctx, t, dockertestenv.NewTestDBConfig(t))

	repo := "repo"
	require.NoError(t, env.PachClient.CreateRepo(pfs.DefaultProjectName, repo))
	repoProto := client.NewRepo(pfs.DefaultProjectName, repo)

	systemRepo := client.NewSystemRepo(pfs.DefaultProjectName, repo, pfs.MetaRepoType)
	_, err := env.PachClient.PfsAPIClient.CreateRepo(env.PachClient.Ctx(), &pfs.CreateRepoRequest{
		Repo: systemRepo,
	})
	require.NoError(t, err)

	commit, err := env.PachClient.StartCommit(pfs.DefaultProjectName, repo, "master")
	require.NoError(t, err)
	require.NoError(t, env.PachClient.PutFile(commit, "foo", strings.NewReader("foo")))
	require.NoError(t, finishCommit(env.PachClient, repo, commit.Branch.Name, commit.Id))

	_, err = env.PachClient.PfsAPIClient.StartCommit(env.PachClient.Ctx(), &pfs.StartCommitRequest{
		Branch: systemRepo.NewBranch("master"),
	})
	require.NoError(t, err)

	commitInfos, err := env.PachClient.ListCommit(repoProto, nil, nil, 0)
	require.NoError(t, err)
	require.Equal(t, 1, len(commitInfos))

	commitInfos, err = env.PachClient.ListCommit(systemRepo, nil, nil, 0)
	require.NoError(t, err)
	require.Equal(t, 1, len(commitInfos))

	require.NoError(t, env.PachClient.DeleteRepo(pfs.DefaultProjectName, repo, false))
	require.NoError(t, env.PachClient.CreateRepo(pfs.DefaultProjectName, repo))

	commitInfos, err = env.PachClient.ListCommit(repoProto, nil, nil, 0)
	require.NoError(t, err)
	require.Equal(t, 0, len(commitInfos))

	branchInfos, err := env.PachClient.ListBranch(pfs.DefaultProjectName, repo)
	require.NoError(t, err)
	require.Equal(t, 0, len(branchInfos))

	repoInfos, err := env.PachClient.ListRepoByType("")
	require.NoError(t, err)
	require.Equal(t, 1, len(repoInfos))

}

// Make sure that commits of deleted repos do not resurface
func TestListCommitLimit(t *testing.T) {
	ctx := pctx.TestContext(t)
	env := realenv.NewRealEnv(ctx, t, dockertestenv.NewTestDBConfig(t))

	repo := "repo"
	commit := client.NewCommit(pfs.DefaultProjectName, repo, "master", "")
	require.NoError(t, env.PachClient.CreateRepo(pfs.DefaultProjectName, repo))
	require.NoError(t, env.PachClient.PutFile(commit, "foo", strings.NewReader("foo")))
	require.NoError(t, env.PachClient.PutFile(commit, "bar", strings.NewReader("bar")))
	commitInfos, err := env.PachClient.ListCommit(commit.Branch.Repo, nil, nil, 1)
	require.NoError(t, err)
	require.Equal(t, 1, len(commitInfos))
}

// The DAG looks like this before the update:
// prov1 prov2
//
//	\    /
//	 repo
//	/    \
//
// d1      d2
//
// Looks like this after the update:
//
// prov2 prov3
//
//	\    /
//	 repo
//	/    \
//
// d1      d2
func TestUpdateProvenance(t *testing.T) {
	ctx := pctx.TestContext(t)
	env := realenv.NewRealEnv(ctx, t, dockertestenv.NewTestDBConfig(t))

	prov1 := "prov1"
	require.NoError(t, env.PachClient.CreateRepo(pfs.DefaultProjectName, prov1))
	prov2 := "prov2"
	require.NoError(t, env.PachClient.CreateRepo(pfs.DefaultProjectName, prov2))
	prov3 := "prov3"
	require.NoError(t, env.PachClient.CreateRepo(pfs.DefaultProjectName, prov3))

	repo := "repo"
	require.NoError(t, env.PachClient.CreateRepo(pfs.DefaultProjectName, repo))
	require.NoError(t, env.PachClient.CreateBranch(pfs.DefaultProjectName, repo, "master", "", "", []*pfs.Branch{client.NewBranch(pfs.DefaultProjectName, prov1, "master"), client.NewBranch(pfs.DefaultProjectName, prov2, "master")}))

	downstream1 := "downstream1"
	require.NoError(t, env.PachClient.CreateRepo(pfs.DefaultProjectName, downstream1))
	require.NoError(t, env.PachClient.CreateBranch(pfs.DefaultProjectName, downstream1, "master", "", "", []*pfs.Branch{client.NewBranch(pfs.DefaultProjectName, repo, "master")}))

	downstream2 := "downstream2"
	require.NoError(t, env.PachClient.CreateRepo(pfs.DefaultProjectName, downstream2))
	require.NoError(t, env.PachClient.CreateBranch(pfs.DefaultProjectName, downstream2, "master", "", "", []*pfs.Branch{client.NewBranch(pfs.DefaultProjectName, repo, "master")}))

	// Without the Update flag it should fail
	require.YesError(t, env.PachClient.CreateRepo(pfs.DefaultProjectName, repo))

	_, err := env.PachClient.PfsAPIClient.CreateRepo(context.Background(), &pfs.CreateRepoRequest{
		Repo:   client.NewRepo(pfs.DefaultProjectName, repo),
		Update: true,
	})
	require.NoError(t, err)

	require.NoError(t, env.PachClient.CreateBranch(pfs.DefaultProjectName, repo, "master", "", "", []*pfs.Branch{client.NewBranch(pfs.DefaultProjectName, prov2, "master"), client.NewBranch(pfs.DefaultProjectName, prov3, "master")}))

	// We should be able to delete prov1 since it's no longer the provenance
	// of other repos.
	require.NoError(t, env.PachClient.DeleteRepo(pfs.DefaultProjectName, prov1, false))

	// We shouldn't be able to delete prov3 since it's now a provenance
	// of other repos.
	require.YesError(t, env.PachClient.DeleteRepo(pfs.DefaultProjectName, prov3, false))
}

func TestPutFileIntoOpenCommit(t *testing.T) {
	ctx := pctx.TestContext(t)
	env := realenv.NewRealEnv(ctx, t, dockertestenv.NewTestDBConfig(t))

	repo := "test"
	require.NoError(t, env.PachClient.CreateRepo(pfs.DefaultProjectName, repo))

	commit1, err := env.PachClient.StartCommit(pfs.DefaultProjectName, repo, "master")
	require.NoError(t, err)
	require.NoError(t, env.PachClient.PutFile(commit1, "foo", strings.NewReader("foo\n")))
	require.NoError(t, finishCommit(env.PachClient, repo, commit1.Branch.Name, commit1.Id))

	require.YesError(t, env.PachClient.PutFile(commit1, "foo", strings.NewReader("foo\n")))

	commit2, err := env.PachClient.StartCommit(pfs.DefaultProjectName, repo, "master")
	require.NoError(t, err)
	require.NoError(t, env.PachClient.PutFile(commit2, "foo", strings.NewReader("foo\n")))
	require.NoError(t, finishCommit(env.PachClient, repo, "master", ""))

	require.YesError(t, env.PachClient.PutFile(commit2, "foo", strings.NewReader("foo\n")))
}

func TestPutFileDirectoryTraversal(t *testing.T) {
	ctx := pctx.TestContext(t)
	env := realenv.NewRealEnv(ctx, t, dockertestenv.NewTestDBConfig(t))

	require.NoError(t, env.PachClient.CreateRepo(pfs.DefaultProjectName, "repo"))

	_, err := env.PachClient.StartCommit(pfs.DefaultProjectName, "repo", "master")
	require.NoError(t, err)
	masterCommit := client.NewCommit(pfs.DefaultProjectName, "repo", "master", "")

	mfc, err := env.PachClient.NewModifyFileClient(masterCommit)
	require.NoError(t, err)
	require.NoError(t, mfc.PutFile("../foo", strings.NewReader("foo\n")))
	require.YesError(t, mfc.Close())

	fis, err := env.PachClient.ListFileAll(masterCommit, "")
	require.NoError(t, err)
	require.Equal(t, 0, len(fis))

	mfc, err = env.PachClient.NewModifyFileClient(masterCommit)
	require.NoError(t, err)
	require.NoError(t, mfc.PutFile("foo/../../bar", strings.NewReader("foo\n")))
	require.YesError(t, mfc.Close())

	mfc, err = env.PachClient.NewModifyFileClient(masterCommit)
	require.NoError(t, err)
	require.NoError(t, mfc.PutFile("foo/../bar", strings.NewReader("foo\n")))
	require.YesError(t, mfc.Close())

	fis, err = env.PachClient.ListFileAll(masterCommit, "")
	require.NoError(t, err)
	require.Equal(t, 0, len(fis))
}

func TestCreateInvalidBranchName(t *testing.T) {
	ctx := pctx.TestContext(t)
	env := realenv.NewRealEnv(ctx, t, dockertestenv.NewTestDBConfig(t))

	repo := "test"
	require.NoError(t, env.PachClient.CreateRepo(pfs.DefaultProjectName, repo))

	// Create a branch that's the same length as a commit ID
	_, err := env.PachClient.StartCommit(pfs.DefaultProjectName, repo, uuid.NewWithoutDashes())
	require.YesError(t, err)
}

func TestCreateBranchHeadOnOtherRepo(t *testing.T) {
	ctx := pctx.TestContext(t)
	env := realenv.NewRealEnv(ctx, t, dockertestenv.NewTestDBConfig(t))

	// create two repos, and create a branch on one that tries to point on another's existing branch
	repo := "test"
	require.NoError(t, env.PachClient.CreateRepo(pfs.DefaultProjectName, repo))
	_, err := env.PachClient.StartCommit(pfs.DefaultProjectName, repo, "master")
	require.NoError(t, err)
	masterCommit := client.NewCommit(pfs.DefaultProjectName, repo, "master", "")

	otherRepo := "other"
	require.NoError(t, env.PachClient.CreateRepo(pfs.DefaultProjectName, otherRepo))
	_, err = env.PachClient.StartCommit(pfs.DefaultProjectName, otherRepo, "master")
	require.NoError(t, err)
	otherMasterCommit := client.NewCommit(pfs.DefaultProjectName, otherRepo, "master", "")

	mfc, err := env.PachClient.NewModifyFileClient(masterCommit)
	require.NoError(t, err)
	require.NoError(t, mfc.PutFile("/foo", strings.NewReader("foo\n")))
	require.NoError(t, mfc.Close())

	mfc, err = env.PachClient.NewModifyFileClient(otherMasterCommit)
	require.NoError(t, err)
	require.NoError(t, mfc.PutFile("/bar", strings.NewReader("bar\n")))
	require.NoError(t, mfc.Close())

	// Create a branch on one repo that points to a branch on another repo
	_, err = env.PachClient.PfsAPIClient.CreateBranch(
		env.PachClient.Ctx(),
		&pfs.CreateBranchRequest{
			Branch: client.NewBranch(pfs.DefaultProjectName, repo, "test"),
			Head:   client.NewCommit(pfs.DefaultProjectName, otherRepo, "master", ""),
		},
	)
	require.YesError(t, err)
	require.True(t, strings.Contains(err.Error(), "branch and head commit must belong to the same repo"))
}

func TestDeleteProject(t *testing.T) {
	ctx := pctx.TestContext(t)
	env := realenv.NewRealEnv(ctx, t, dockertestenv.NewTestDBConfig(t))

	_, err := env.PachClient.PfsAPIClient.CreateProject(ctx, &pfs.CreateProjectRequest{Project: &pfs.Project{Name: "test"}})
	require.NoError(t, err)
	_, err = env.PachClient.PfsAPIClient.DeleteProject(ctx, &pfs.DeleteProjectRequest{Project: &pfs.Project{Name: "test"}})
	require.NoError(t, err)
}

func TestDeleteProjectWithRepos(t *testing.T) {
	ctx := pctx.TestContext(t)
	env := realenv.NewRealEnv(ctx, t, dockertestenv.NewTestDBConfig(t))

	_, err := env.PachClient.PfsAPIClient.CreateProject(ctx, &pfs.CreateProjectRequest{Project: &pfs.Project{Name: "test"}})
	require.NoError(t, err)
	_, err = env.PachClient.PfsAPIClient.CreateRepo(ctx, &pfs.CreateRepoRequest{Repo: &pfs.Repo{Project: &pfs.Project{Name: "default"}, Name: "test"}})
	require.NoError(t, err)
	_, err = env.PachClient.PfsAPIClient.CreateRepo(ctx, &pfs.CreateRepoRequest{Repo: &pfs.Repo{Project: &pfs.Project{Name: "test"}, Name: "test"}})
	require.NoError(t, err)
	_, err = env.PachClient.PfsAPIClient.DeleteProject(ctx, &pfs.DeleteProjectRequest{Project: &pfs.Project{Name: "test"}})
	require.YesError(t, err)

	repoInfos, err := env.PachClient.ListRepo()
	require.NoError(t, err)
	require.Len(t, repoInfos, 2) // should still have both repos

	// this should fail because there is still a repo
	_, err = env.PachClient.PfsAPIClient.DeleteProject(ctx,
		&pfs.DeleteProjectRequest{
			Project: &pfs.Project{Name: "test"},
			Force:   true,
		})
	require.YesError(t, err)

	_, err = env.PachClient.PfsAPIClient.DeleteRepo(ctx,
		&pfs.DeleteRepoRequest{
			Repo: &pfs.Repo{
				Project: &pfs.Project{Name: "test"},
				Name:    "test",
				Type:    pfs.UserRepoType,
			},
		})
	require.NoError(t, err)
	repoInfos, err = env.PachClient.ListRepo()
	require.NoError(t, err)
	require.Len(t, repoInfos, 1) // should still have both repos
	_, err = env.PachClient.PfsAPIClient.DeleteProject(ctx,
		&pfs.DeleteProjectRequest{
			Project: &pfs.Project{Name: "test"},
		})
	require.NoError(t, err)

	repoInfos, err = env.PachClient.ListRepo()
	require.NoError(t, err)
	require.Len(t, repoInfos, 1) // should only have one, in the default project
	for _, repoInfo := range repoInfos {
		require.Equal(t, repoInfo.GetRepo().GetProject().GetName(), "default")
	}
}

func TestDeleteRepo2(t *testing.T) {
	ctx := pctx.TestContext(t)
	env := realenv.NewRealEnv(ctx, t, dockertestenv.NewTestDBConfig(t))

	numRepos := 10
	repoNames := make(map[string]bool)
	for i := 0; i < numRepos; i++ {
		repo := fmt.Sprintf("repo%d", i)
		require.NoError(t, env.PachClient.CreateRepo(pfs.DefaultProjectName, repo))
		repoNames[repo] = true
	}

	reposToRemove := 5
	for i := 0; i < reposToRemove; i++ {
		// Pick one random element from repoNames
		for repoName := range repoNames {
			require.NoError(t, env.PachClient.DeleteRepo(pfs.DefaultProjectName, repoName, false))
			delete(repoNames, repoName)
			break
		}
	}

	repoInfos, err := env.PachClient.ListRepo()
	require.NoError(t, err)

	for _, repoInfo := range repoInfos {
		require.True(t, repoNames[repoInfo.Repo.Name])
	}

	require.Equal(t, len(repoInfos), numRepos-reposToRemove)
}

func TestDeleteRepoProvenance(t *testing.T) {
	ctx := pctx.TestContext(t)
	env := realenv.NewRealEnv(ctx, t, dockertestenv.NewTestDBConfig(t))

	// Create two repos, one as another's provenance
	require.NoError(t, env.PachClient.CreateRepo(pfs.DefaultProjectName, "A"))
	require.NoError(t, env.PachClient.CreateRepo(pfs.DefaultProjectName, "B"))
	require.NoError(t, env.PachClient.CreateBranch(pfs.DefaultProjectName, "B", "master", "", "", []*pfs.Branch{client.NewBranch(pfs.DefaultProjectName, "A", "master")}))

	commit, err := env.PachClient.StartCommit(pfs.DefaultProjectName, "A", "master")
	require.NoError(t, err)
	require.NoError(t, finishCommit(env.PachClient, "A", commit.Branch.Name, commit.Id))

	// Delete the provenance repo; that should fail.
	require.YesError(t, env.PachClient.DeleteRepo(pfs.DefaultProjectName, "A", false))

	// Delete the leaf repo, then the provenance repo; that should succeed
	require.NoError(t, env.PachClient.DeleteRepo(pfs.DefaultProjectName, "B", false))

	// Should be in a consistent state after B is deleted
	require.NoError(t, env.PachClient.FsckFastExit())

	require.NoError(t, env.PachClient.DeleteRepo(pfs.DefaultProjectName, "A", false))

	repoInfos, err := env.PachClient.ListRepo()
	require.NoError(t, err)
	require.Equal(t, 0, len(repoInfos))

	// Create two repos again
	require.NoError(t, env.PachClient.CreateRepo(pfs.DefaultProjectName, "A"))
	require.NoError(t, env.PachClient.CreateRepo(pfs.DefaultProjectName, "B"))
	require.NoError(t, env.PachClient.CreateBranch(pfs.DefaultProjectName, "B", "master", "", "", []*pfs.Branch{client.NewBranch(pfs.DefaultProjectName, "A", "master")}))

	// Force delete should succeed
	require.NoError(t, env.PachClient.DeleteRepo(pfs.DefaultProjectName, "A", true))

	repoInfos, err = env.PachClient.ListRepo()
	require.NoError(t, err)
	require.Equal(t, 1, len(repoInfos))

	// Everything should be consistent
	require.NoError(t, env.PachClient.FsckFastExit())
}

func TestDeleteRepos(t *testing.T) {
	var (
		ctx                  = pctx.TestContext(t)
		env                  = realenv.NewRealEnv(ctx, t, dockertestenv.NewTestDBConfig(t))
		projectName          = tu.UniqueString("project")
		untouchedProjectName = tu.UniqueString("project")
		reposToDelete        = make(map[string]bool)
		untouchedRepos       []*pfs.Repo
	)
	_, err := env.PachClient.PfsAPIClient.CreateProject(ctx, &pfs.CreateProjectRequest{Project: &pfs.Project{Name: projectName}})
	require.NoError(t, err)
	_, err = env.PachClient.PfsAPIClient.CreateProject(ctx, &pfs.CreateProjectRequest{Project: &pfs.Project{Name: untouchedProjectName}})
	require.NoError(t, err)

	numRepos := 12
	for i := 0; i < numRepos; i++ {
		repoName := fmt.Sprintf("repo%d", i)
		repoToDelete := &pfs.Repo{
			Project: &pfs.Project{Name: projectName},
			Name:    repoName,
			Type:    pfs.UserRepoType,
		}
		_, err := env.PachClient.PfsAPIClient.CreateRepo(ctx, &pfs.CreateRepoRequest{Repo: repoToDelete})
		require.NoError(t, err)
		reposToDelete[repoToDelete.String()] = true

		untouchedRepo := &pfs.Repo{
			Project: &pfs.Project{Name: untouchedProjectName},
			Name:    repoName,
			Type:    pfs.UserRepoType,
		}
		_, err = env.PachClient.PfsAPIClient.CreateRepo(ctx, &pfs.CreateRepoRequest{Repo: untouchedRepo})
		require.NoError(t, err)
		untouchedRepos = append(untouchedRepos, untouchedRepo)
	}

	// DeleteRepos with no projects should not return an error.
	_, err = env.PachClient.PfsAPIClient.DeleteRepos(ctx, &pfs.DeleteReposRequest{})
	require.NoError(t, err)

	// DeleteRepos with a non-nil, zero-length list of projects should also not error.
	_, err = env.PachClient.PfsAPIClient.DeleteRepos(ctx, &pfs.DeleteReposRequest{Projects: make([]*pfs.Project, 0)})
	require.NoError(t, err)

	// DeleteRepos with an invalid project should not error because
	// there will simply be no repos to delete.
	resp, err := env.PachClient.PfsAPIClient.DeleteRepos(ctx, &pfs.DeleteReposRequest{Projects: []*pfs.Project{{Name: tu.UniqueString("noexist")}}})
	require.NoError(t, err)
	require.Len(t, resp.Repos, 0)

	// DeleteRepos should delete all repos in the given project and none in other projects.
	resp, err = env.PachClient.PfsAPIClient.DeleteRepos(ctx, &pfs.DeleteReposRequest{Projects: []*pfs.Project{{Name: projectName}}})
	require.NoError(t, err)
	require.Len(t, resp.Repos, len(reposToDelete))
	for _, repo := range resp.Repos {
		if !reposToDelete[repo.String()] {
			t.Errorf("deleted repo %v, which should not have been", repo)
		}
	}
	repoStream, err := env.PachClient.PfsAPIClient.ListRepo(ctx, &pfs.ListRepoRequest{Projects: []*pfs.Project{{Name: untouchedProjectName}}})
	require.NoError(t, err)
	var repos = make(map[string]bool)
	for {
		repoInfo, err := repoStream.Recv()
		if err == io.EOF {
			break
		}
		require.NoError(t, err)
		if repoInfo.Repo.Project.Name != untouchedProjectName {
			t.Errorf("ListProject({Projects: []string{%s}}) return repo in project %v", untouchedProjectName, repoInfo.Repo.Project)
		}
		repos[repoInfo.Repo.String()] = true
	}
	for _, repo := range untouchedRepos {
		if !repos[repo.String()] {
			t.Errorf("repo %v not found in repos %v", repo.String(), repos)
		}
	}

	// DeleteRepos with all set should delete every single repo.
	resp, err = env.PachClient.PfsAPIClient.DeleteRepos(ctx, &pfs.DeleteReposRequest{All: true})
	require.NoError(t, err)
	require.Len(t, resp.Repos, len(untouchedRepos))

	repoStream, err = env.PachClient.PfsAPIClient.ListRepo(ctx, &pfs.ListRepoRequest{})
	require.NoError(t, err)
	var count int
	for {
		_, err := repoStream.Recv()
		if err == io.EOF {
			break
		}
		require.NoError(t, err)
		count++
	}
	require.Equal(t, count, 0)
}

func TestInspectCommit(t *testing.T) {
	ctx := pctx.TestContext(t)
	env := realenv.NewRealEnv(ctx, t, dockertestenv.NewTestDBConfig(t))

	repo := "test"
	require.NoError(t, env.PachClient.CreateRepo(pfs.DefaultProjectName, repo))

	started := time.Now()
	commit, err := env.PachClient.StartCommit(pfs.DefaultProjectName, repo, "master")
	require.NoError(t, err)

	fileContent := "foo\n"
	require.NoError(t, env.PachClient.PutFile(commit, "foo", strings.NewReader(fileContent)))

	commitInfo, err := env.PachClient.InspectCommit(pfs.DefaultProjectName, repo, commit.Branch.Name, commit.Id)
	require.NoError(t, err)
	tStarted := commitInfo.Started.AsTime()
	require.Equal(t, commit, commitInfo.Commit)
	require.Nil(t, commitInfo.Finished)
	require.Equal(t, &pfs.CommitInfo_Details{}, commitInfo.Details) // no details for an unfinished commit
	require.True(t, started.Before(tStarted))
	require.Nil(t, commitInfo.Finished)
	finished := time.Now()

	require.NoError(t, finishCommit(env.PachClient, repo, commit.Branch.Name, commit.Id))

	commitInfo, err = env.PachClient.WaitCommit(pfs.DefaultProjectName, repo, commit.Branch.Name, commit.Id)
	require.NoError(t, err)
	tStarted = commitInfo.Started.AsTime()
	tFinished := commitInfo.Finished.AsTime()
	require.Equal(t, commit, commitInfo.Commit)
	require.NotNil(t, commitInfo.Finished)
	require.Equal(t, len(fileContent), int(commitInfo.Details.SizeBytes))
	require.True(t, started.Before(tStarted))
	require.True(t, finished.Before(tFinished))
}

func TestInspectCommitWait(t *testing.T) {
	ctx := pctx.TestContext(t)
	env := realenv.NewRealEnv(ctx, t, dockertestenv.NewTestDBConfig(t))

	repo := "test"
	require.NoError(t, env.PachClient.CreateRepo(pfs.DefaultProjectName, repo))
	commit, err := env.PachClient.StartCommit(pfs.DefaultProjectName, repo, "master")
	require.NoError(t, err)

	var eg errgroup.Group
	eg.Go(func() error {
		time.Sleep(2 * time.Second)
		return finishCommit(env.PachClient, repo, commit.Branch.Name, commit.Id)
	})

	commitInfo, err := env.PachClient.WaitCommit(pfs.DefaultProjectName, commit.Branch.Repo.Name, commit.Branch.Name, commit.Id)
	require.NoError(t, err)
	require.NotNil(t, commitInfo.Finished)

	require.NoError(t, eg.Wait())
}

func TestDropCommitSet(t *testing.T) {
	ctx := pctx.TestContext(t)
	env := realenv.NewRealEnv(ctx, t, dockertestenv.NewTestDBConfig(t))

	project := tu.UniqueString("prj")
	require.NoError(t, env.PachClient.CreateProject(project))
	repo := tu.UniqueString("test")
	require.NoError(t, env.PachClient.CreateRepo(project, repo))

	commit1, err := env.PachClient.StartCommit(project, repo, "master")
	require.NoError(t, err)

	fileContent := "foo\n"
	require.NoError(t, env.PachClient.PutFile(commit1, "foo", strings.NewReader(fileContent)))

	require.NoError(t, finishProjectCommit(env.PachClient, project, repo, "master", ""))

	commit2, err := env.PachClient.StartCommit(project, repo, "master")
	require.NoError(t, err)

	// Squashing should fail because the commit has no children
	err = env.PachClient.SquashCommitSet(commit2.Id)
	require.YesError(t, err)
	require.True(t, pfsserver.IsSquashWithoutChildrenErr(err))

	require.NoError(t, env.PachClient.DropCommitSet(commit2.Id))

	_, err = env.PachClient.InspectCommit(project, repo, commit2.Branch.Name, commit2.Id)
	require.YesError(t, err)

	// Check that the head has been set to the parent
	commitInfo, err := env.PachClient.InspectCommit(project, repo, "master", "")
	require.NoError(t, err)
	require.Equal(t, commit1.Id, commitInfo.Commit.Id)

	// Check that the branch still exists
	branchInfos, err := env.PachClient.ListBranch(project, repo)
	require.NoError(t, err)
	require.Equal(t, 1, len(branchInfos))
}

func TestDropCommitSetOnlyCommitInBranch(t *testing.T) {
	ctx := pctx.TestContext(t)
	env := realenv.NewRealEnv(ctx, t, dockertestenv.NewTestDBConfig(t))

	repo := "test"
	require.NoError(t, env.PachClient.CreateRepo(pfs.DefaultProjectName, repo))
	repoProto := client.NewRepo(pfs.DefaultProjectName, repo)

	commit, err := env.PachClient.StartCommit(pfs.DefaultProjectName, repo, "master")
	require.NoError(t, err)
	require.NoError(t, env.PachClient.PutFile(commit, "foo", strings.NewReader("foo\n")))

	commitInfos, err := env.PachClient.ListCommit(repoProto, repoProto.NewCommit("master", ""), nil, 0)
	require.NoError(t, err)
	require.Equal(t, 1, len(commitInfos))
	require.Equal(t, commit, commitInfos[0].Commit)

	require.NoError(t, env.PachClient.DropCommitSet(commit.Id))

	// The branch has not been deleted, though its head has been replaced with an empty commit
	branchInfos, err := env.PachClient.ListBranch(pfs.DefaultProjectName, repo)
	require.NoError(t, err)
	require.Equal(t, 1, len(branchInfos))
	commitInfos, err = env.PachClient.ListCommit(repoProto, repoProto.NewCommit("master", ""), nil, 0)
	require.NoError(t, err)
	require.Equal(t, 1, len(commitInfos))
	require.Equal(t, branchInfos[0].Head, commitInfos[0].Commit)

	commitInfo, err := env.PachClient.InspectCommit(pfs.DefaultProjectName, repo, "master", "")
	require.NoError(t, err)
	require.Equal(t, int64(0), commitInfo.Details.SizeBytes)

	// Check that repo size is back to 0
	repoInfo, err := env.PachClient.InspectRepo(pfs.DefaultProjectName, repo)
	require.NoError(t, err)
	require.Equal(t, int64(0), repoInfo.Details.SizeBytes)
}

func TestDropCommitSetFinished(t *testing.T) {
	ctx := pctx.TestContext(t)
	env := realenv.NewRealEnv(ctx, t, dockertestenv.NewTestDBConfig(t))

	repo := "test"
	require.NoError(t, env.PachClient.CreateRepo(pfs.DefaultProjectName, repo))
	repoProto := client.NewRepo(pfs.DefaultProjectName, repo)

	commit, err := env.PachClient.StartCommit(pfs.DefaultProjectName, repo, "master")
	require.NoError(t, err)
	require.NoError(t, env.PachClient.PutFile(commit, "foo", strings.NewReader("foo\n")))
	require.NoError(t, finishCommit(env.PachClient, repo, commit.Branch.Name, commit.Id))

	commitInfos, err := env.PachClient.ListCommit(repoProto, repoProto.NewCommit("master", ""), nil, 0)
	require.NoError(t, err)
	require.Equal(t, 1, len(commitInfos))
	require.Equal(t, commit, commitInfos[0].Commit)
	require.Equal(t, int64(4), commitInfos[0].Details.SizeBytes)

	require.NoError(t, env.PachClient.DropCommitSet(commit.Id))

	// The branch has not been deleted, though it only has an empty commit
	branchInfos, err := env.PachClient.ListBranch(pfs.DefaultProjectName, repo)
	require.NoError(t, err)
	require.Equal(t, 1, len(branchInfos))
	commitInfos, err = env.PachClient.ListCommit(repoProto, repoProto.NewCommit("master", ""), nil, 0)
	require.NoError(t, err)
	require.Equal(t, 1, len(commitInfos))
	require.Equal(t, branchInfos[0].Head, commitInfos[0].Commit)
	require.NotEqual(t, commit, commitInfos[0].Commit)

	// Check that repo size is back to 0
	repoInfo, err := env.PachClient.InspectRepo(pfs.DefaultProjectName, repo)
	require.NoError(t, err)
	require.Equal(t, 0, int(repoInfo.Details.SizeBytes))
}

func TestBasicFile(t *testing.T) {
	ctx := pctx.TestContext(t)
	env := realenv.NewRealEnv(ctx, t, dockertestenv.NewTestDBConfig(t))

	repo := "repo"
	require.NoError(t, env.PachClient.CreateRepo(pfs.DefaultProjectName, repo))

	commit, err := env.PachClient.StartCommit(pfs.DefaultProjectName, repo, "master")
	require.NoError(t, err)

	file := "file"
	data := "data"
	require.NoError(t, env.PachClient.PutFile(commit, file, strings.NewReader(data)))

	require.NoError(t, finishCommit(env.PachClient, repo, commit.Branch.Name, commit.Id))

	var b bytes.Buffer
	require.NoError(t, env.PachClient.GetFile(commit, "file", &b))
	require.Equal(t, data, b.String())
}

func TestSimpleFile(t *testing.T) {
	ctx := pctx.TestContext(t)
	env := realenv.NewRealEnv(ctx, t, dockertestenv.NewTestDBConfig(t))

	repo := "test"
	require.NoError(t, env.PachClient.CreateRepo(pfs.DefaultProjectName, repo))

	commit1, err := env.PachClient.StartCommit(pfs.DefaultProjectName, repo, "master")
	require.NoError(t, err)
	require.NoError(t, env.PachClient.PutFile(commit1, "foo", strings.NewReader("foo\n"), client.WithAppendPutFile()))
	require.NoError(t, finishCommit(env.PachClient, repo, commit1.Branch.Name, commit1.Id))

	var buffer bytes.Buffer
	require.NoError(t, env.PachClient.GetFile(commit1, "foo", &buffer))
	require.Equal(t, "foo\n", buffer.String())

	commit2, err := env.PachClient.StartCommit(pfs.DefaultProjectName, repo, "master")
	require.NoError(t, err)
	require.NoError(t, env.PachClient.PutFile(commit2, "foo", strings.NewReader("foo\n"), client.WithAppendPutFile()))
	err = finishCommit(env.PachClient, repo, commit2.Branch.Name, commit2.Id)
	require.NoError(t, err)

	buffer.Reset()
	require.NoError(t, env.PachClient.GetFile(commit1, "foo", &buffer))
	require.Equal(t, "foo\n", buffer.String())
	buffer.Reset()
	require.NoError(t, env.PachClient.GetFile(commit2, "foo", &buffer))
	require.Equal(t, "foo\nfoo\n", buffer.String())
}

func TestStartCommitWithUnfinishedParent(t *testing.T) {
	ctx := pctx.TestContext(t)
	env := realenv.NewRealEnv(ctx, t, dockertestenv.NewTestDBConfig(t))

	repo := "test"
	require.NoError(t, env.PachClient.CreateRepo(pfs.DefaultProjectName, repo))

	commit1, err := env.PachClient.StartCommit(pfs.DefaultProjectName, repo, "master")
	require.NoError(t, err)
	_, err = env.PachClient.StartCommit(pfs.DefaultProjectName, repo, "master")
	// fails because the parent commit has not been finished
	require.YesError(t, err)

	require.NoError(t, finishCommit(env.PachClient, repo, commit1.Branch.Name, commit1.Id))
	_, err = env.PachClient.StartCommit(pfs.DefaultProjectName, repo, "master")
	require.NoError(t, err)
}

func TestProvenanceWithinSingleRepoDisallowed(t *testing.T) {
>>>>>>> 17094c6b
	ctx := pctx.TestContext(t)
	env := realenv.NewRealEnv(ctx, t, dockertestenv.NewTestDBConfig(t))

	repo := "repo"
	require.NoError(t, env.PachClient.CreateRepo(pfs.DefaultProjectName, repo))

<<<<<<< HEAD
	commit, err := env.PachClient.StartCommit(pfs.DefaultProjectName, repo, "master")
	require.NoError(t, err)

	file := "file"
	data := "data"
	require.NoError(t, env.PachClient.PutFile(commit, file, strings.NewReader(data)))

	require.NoError(t, finishCommit(env.PachClient, repo, commit.Branch.Name, commit.Id))

	var b bytes.Buffer
	require.NoError(t, env.PachClient.GetFile(commit, "file", &b))
	require.Equal(t, data, b.String())
}

func TestSimpleFile(t *testing.T) {
	ctx := pctx.TestContext(t)
	env := realenv.NewRealEnv(ctx, t, dockertestenv.NewTestDBConfig(t))

	repo := "test"
	require.NoError(t, env.PachClient.CreateRepo(pfs.DefaultProjectName, repo))

	commit1, err := env.PachClient.StartCommit(pfs.DefaultProjectName, repo, "master")
	require.NoError(t, err)
	require.NoError(t, env.PachClient.PutFile(commit1, "foo", strings.NewReader("foo\n"), client.WithAppendPutFile()))
	require.NoError(t, finishCommit(env.PachClient, repo, commit1.Branch.Name, commit1.Id))

	var buffer bytes.Buffer
	require.NoError(t, env.PachClient.GetFile(commit1, "foo", &buffer))
	require.Equal(t, "foo\n", buffer.String())

	commit2, err := env.PachClient.StartCommit(pfs.DefaultProjectName, repo, "master")
	require.NoError(t, err)
	require.NoError(t, env.PachClient.PutFile(commit2, "foo", strings.NewReader("foo\n"), client.WithAppendPutFile()))
	err = finishCommit(env.PachClient, repo, commit2.Branch.Name, commit2.Id)
	require.NoError(t, err)

	buffer.Reset()
	require.NoError(t, env.PachClient.GetFile(commit1, "foo", &buffer))
	require.Equal(t, "foo\n", buffer.String())
	buffer.Reset()
	require.NoError(t, env.PachClient.GetFile(commit2, "foo", &buffer))
	require.Equal(t, "foo\nfoo\n", buffer.String())
}

func TestStartCommitWithUnfinishedParent(t *testing.T) {
	ctx := pctx.TestContext(t)
	env := realenv.NewRealEnv(ctx, t, dockertestenv.NewTestDBConfig(t))

	repo := "test"
	require.NoError(t, env.PachClient.CreateRepo(pfs.DefaultProjectName, repo))

	commit1, err := env.PachClient.StartCommit(pfs.DefaultProjectName, repo, "master")
	require.NoError(t, err)
	_, err = env.PachClient.StartCommit(pfs.DefaultProjectName, repo, "master")
	// fails because the parent commit has not been finished
	require.YesError(t, err)

	require.NoError(t, finishCommit(env.PachClient, repo, commit1.Branch.Name, commit1.Id))
	_, err = env.PachClient.StartCommit(pfs.DefaultProjectName, repo, "master")
	require.NoError(t, err)
}

func TestProvenanceWithinSingleRepoDisallowed(t *testing.T) {
	ctx := pctx.TestContext(t)
	env := realenv.NewRealEnv(ctx, t, dockertestenv.NewTestDBConfig(t))

	repo := "repo"
	require.NoError(t, env.PachClient.CreateRepo(pfs.DefaultProjectName, repo))

	// TODO: implement in terms of branch provenance
	// test: repo -> repo
	// test: a -> b -> a
}

func TestAncestrySyntax(t *testing.T) {
	ctx := pctx.TestContext(t)
	env := realenv.NewRealEnv(ctx, t, dockertestenv.NewTestDBConfig(t))

	repo := "test"
	require.NoError(t, env.PachClient.CreateRepo(pfs.DefaultProjectName, repo))

	commit1, err := env.PachClient.StartCommit(pfs.DefaultProjectName, repo, "master")
	require.NoError(t, err)
	require.NoError(t, env.PachClient.PutFile(commit1, "file", strings.NewReader("1")))
	require.NoError(t, finishCommit(env.PachClient, repo, commit1.Branch.Name, commit1.Id))

	commit2, err := env.PachClient.StartCommit(pfs.DefaultProjectName, repo, "master")
	require.NoError(t, err)
	require.NoError(t, env.PachClient.PutFile(commit2, "file", strings.NewReader("2")))
	require.NoError(t, finishCommit(env.PachClient, repo, commit2.Branch.Name, commit2.Id))

	commit3, err := env.PachClient.StartCommit(pfs.DefaultProjectName, repo, "master")
	require.NoError(t, err)
	require.NoError(t, env.PachClient.PutFile(commit3, "file", strings.NewReader("3")))
	require.NoError(t, finishCommit(env.PachClient, repo, commit3.Branch.Name, commit3.Id))

	commitInfo, err := env.PachClient.InspectCommit(pfs.DefaultProjectName, repo, "", "master^")
	require.NoError(t, err)
	require.Equal(t, commit2, commitInfo.Commit)

	commitInfo, err = env.PachClient.InspectCommit(pfs.DefaultProjectName, repo, "", "master~")
	require.NoError(t, err)
	require.Equal(t, commit2, commitInfo.Commit)

	commitInfo, err = env.PachClient.InspectCommit(pfs.DefaultProjectName, repo, "", "master^1")
	require.NoError(t, err)
	require.Equal(t, commit2, commitInfo.Commit)

	commitInfo, err = env.PachClient.InspectCommit(pfs.DefaultProjectName, repo, "", "master~1")
	require.NoError(t, err)
	require.Equal(t, commit2, commitInfo.Commit)

	commitInfo, err = env.PachClient.InspectCommit(pfs.DefaultProjectName, repo, "", "master^^")
	require.NoError(t, err)
	require.Equal(t, commit1, commitInfo.Commit)

	commitInfo, err = env.PachClient.InspectCommit(pfs.DefaultProjectName, repo, "", "master~~")
	require.NoError(t, err)
	require.Equal(t, commit1, commitInfo.Commit)

	commitInfo, err = env.PachClient.InspectCommit(pfs.DefaultProjectName, repo, "", "master^2")
	require.NoError(t, err)
	require.Equal(t, commit1, commitInfo.Commit)

	commitInfo, err = env.PachClient.InspectCommit(pfs.DefaultProjectName, repo, "", "master~2")
	require.NoError(t, err)
	require.Equal(t, commit1, commitInfo.Commit)

	commitInfo, err = env.PachClient.InspectCommit(pfs.DefaultProjectName, repo, "", "master.1")
	require.NoError(t, err)
	require.Equal(t, commit1, commitInfo.Commit)

	commitInfo, err = env.PachClient.InspectCommit(pfs.DefaultProjectName, repo, "", "master.2")
	require.NoError(t, err)
	require.Equal(t, commit2, commitInfo.Commit)

	commitInfo, err = env.PachClient.InspectCommit(pfs.DefaultProjectName, repo, "", "master.3")
	require.NoError(t, err)
	require.Equal(t, commit3, commitInfo.Commit)

	_, err = env.PachClient.InspectCommit(pfs.DefaultProjectName, repo, "", "master^^^")
	require.YesError(t, err)

	_, err = env.PachClient.InspectCommit(pfs.DefaultProjectName, repo, "", "master~~~")
	require.YesError(t, err)

	_, err = env.PachClient.InspectCommit(pfs.DefaultProjectName, repo, "", "master^3")
	require.YesError(t, err)

	_, err = env.PachClient.InspectCommit(pfs.DefaultProjectName, repo, "", "master~3")
	require.YesError(t, err)

=======
	// TODO: implement in terms of branch provenance
	// test: repo -> repo
	// test: a -> b -> a
}

func TestAncestrySyntax(t *testing.T) {
	ctx := pctx.TestContext(t)
	env := realenv.NewRealEnv(ctx, t, dockertestenv.NewTestDBConfig(t))

	repo := "test"
	require.NoError(t, env.PachClient.CreateRepo(pfs.DefaultProjectName, repo))

	commit1, err := env.PachClient.StartCommit(pfs.DefaultProjectName, repo, "master")
	require.NoError(t, err)
	require.NoError(t, env.PachClient.PutFile(commit1, "file", strings.NewReader("1")))
	require.NoError(t, finishCommit(env.PachClient, repo, commit1.Branch.Name, commit1.Id))

	commit2, err := env.PachClient.StartCommit(pfs.DefaultProjectName, repo, "master")
	require.NoError(t, err)
	require.NoError(t, env.PachClient.PutFile(commit2, "file", strings.NewReader("2")))
	require.NoError(t, finishCommit(env.PachClient, repo, commit2.Branch.Name, commit2.Id))

	commit3, err := env.PachClient.StartCommit(pfs.DefaultProjectName, repo, "master")
	require.NoError(t, err)
	require.NoError(t, env.PachClient.PutFile(commit3, "file", strings.NewReader("3")))
	require.NoError(t, finishCommit(env.PachClient, repo, commit3.Branch.Name, commit3.Id))

	commitInfo, err := env.PachClient.InspectCommit(pfs.DefaultProjectName, repo, "", "master^")
	require.NoError(t, err)
	require.Equal(t, commit2, commitInfo.Commit)

	commitInfo, err = env.PachClient.InspectCommit(pfs.DefaultProjectName, repo, "", "master~")
	require.NoError(t, err)
	require.Equal(t, commit2, commitInfo.Commit)

	commitInfo, err = env.PachClient.InspectCommit(pfs.DefaultProjectName, repo, "", "master^1")
	require.NoError(t, err)
	require.Equal(t, commit2, commitInfo.Commit)

	commitInfo, err = env.PachClient.InspectCommit(pfs.DefaultProjectName, repo, "", "master~1")
	require.NoError(t, err)
	require.Equal(t, commit2, commitInfo.Commit)

	commitInfo, err = env.PachClient.InspectCommit(pfs.DefaultProjectName, repo, "", "master^^")
	require.NoError(t, err)
	require.Equal(t, commit1, commitInfo.Commit)

	commitInfo, err = env.PachClient.InspectCommit(pfs.DefaultProjectName, repo, "", "master~~")
	require.NoError(t, err)
	require.Equal(t, commit1, commitInfo.Commit)

	commitInfo, err = env.PachClient.InspectCommit(pfs.DefaultProjectName, repo, "", "master^2")
	require.NoError(t, err)
	require.Equal(t, commit1, commitInfo.Commit)

	commitInfo, err = env.PachClient.InspectCommit(pfs.DefaultProjectName, repo, "", "master~2")
	require.NoError(t, err)
	require.Equal(t, commit1, commitInfo.Commit)

	commitInfo, err = env.PachClient.InspectCommit(pfs.DefaultProjectName, repo, "", "master.1")
	require.NoError(t, err)
	require.Equal(t, commit1, commitInfo.Commit)

	commitInfo, err = env.PachClient.InspectCommit(pfs.DefaultProjectName, repo, "", "master.2")
	require.NoError(t, err)
	require.Equal(t, commit2, commitInfo.Commit)

	commitInfo, err = env.PachClient.InspectCommit(pfs.DefaultProjectName, repo, "", "master.3")
	require.NoError(t, err)
	require.Equal(t, commit3, commitInfo.Commit)

	_, err = env.PachClient.InspectCommit(pfs.DefaultProjectName, repo, "", "master^^^")
	require.YesError(t, err)

	_, err = env.PachClient.InspectCommit(pfs.DefaultProjectName, repo, "", "master~~~")
	require.YesError(t, err)

	_, err = env.PachClient.InspectCommit(pfs.DefaultProjectName, repo, "", "master^3")
	require.YesError(t, err)

	_, err = env.PachClient.InspectCommit(pfs.DefaultProjectName, repo, "", "master~3")
	require.YesError(t, err)

>>>>>>> 17094c6b
	for i := 1; i <= 2; i++ {
		_, err := env.PachClient.InspectFile(client.NewCommit(pfs.DefaultProjectName, repo, "", fmt.Sprintf("%v^%v", commit3.Id, 3-i)), "file")
		require.NoError(t, err)
	}

	var buffer bytes.Buffer
	require.NoError(t, env.PachClient.GetFile(client.NewCommit(pfs.DefaultProjectName, repo, "", ancestry.Add("master", 0)), "file", &buffer))
	require.Equal(t, "3", buffer.String())
	buffer.Reset()
	require.NoError(t, env.PachClient.GetFile(client.NewCommit(pfs.DefaultProjectName, repo, "", ancestry.Add("master", 1)), "file", &buffer))
	require.Equal(t, "2", buffer.String())
	buffer.Reset()
	require.NoError(t, env.PachClient.GetFile(client.NewCommit(pfs.DefaultProjectName, repo, "", ancestry.Add("master", 2)), "file", &buffer))
	require.Equal(t, "1", buffer.String())
	buffer.Reset()
	require.NoError(t, env.PachClient.GetFile(client.NewCommit(pfs.DefaultProjectName, repo, "", ancestry.Add("master", -1)), "file", &buffer))
	require.Equal(t, "1", buffer.String())
	buffer.Reset()
	require.NoError(t, env.PachClient.GetFile(client.NewCommit(pfs.DefaultProjectName, repo, "", ancestry.Add("master", -2)), "file", &buffer))
	require.Equal(t, "2", buffer.String())
	buffer.Reset()
	require.NoError(t, env.PachClient.GetFile(client.NewCommit(pfs.DefaultProjectName, repo, "", ancestry.Add("master", -3)), "file", &buffer))
	require.Equal(t, "3", buffer.String())

	// Adding a bunch of commits to the head of the branch shouldn't change the forward references.
	// (It will change backward references.)
	for i := 0; i < 10; i++ {
		require.NoError(t, env.PachClient.PutFile(client.NewCommit(pfs.DefaultProjectName, repo, "master", ""), "file", strings.NewReader(fmt.Sprintf("%d", i+4))))
	}
	commitInfo, err = env.PachClient.InspectCommit(pfs.DefaultProjectName, repo, "", "master.1")
	require.NoError(t, err)
	require.Equal(t, commit1, commitInfo.Commit)

	commitInfo, err = env.PachClient.InspectCommit(pfs.DefaultProjectName, repo, "", "master.2")
	require.NoError(t, err)
	require.Equal(t, commit2, commitInfo.Commit)

	commitInfo, err = env.PachClient.InspectCommit(pfs.DefaultProjectName, repo, "", "master.3")
	require.NoError(t, err)
	require.Equal(t, commit3, commitInfo.Commit)
}

// Provenance implements the following DAG
//  A ─▶ B ─▶ C ─▶ D
//            ▲
//  E ────────╯

func TestProvenance(t *testing.T) {
	ctx := pctx.TestContext(t)
	env := realenv.NewRealEnv(ctx, t, dockertestenv.NewTestDBConfig(t))
	require.NoError(t, env.PachClient.CreateRepo(pfs.DefaultProjectName, "A"))
	require.NoError(t, env.PachClient.CreateRepo(pfs.DefaultProjectName, "B"))
	require.NoError(t, env.PachClient.CreateRepo(pfs.DefaultProjectName, "C"))
	require.NoError(t, env.PachClient.CreateRepo(pfs.DefaultProjectName, "D"))
	require.NoError(t, env.PachClient.CreateRepo(pfs.DefaultProjectName, "E"))
	require.NoError(t, env.PachClient.CreateBranch(pfs.DefaultProjectName, "B", "master", "", "", []*pfs.Branch{client.NewBranch(pfs.DefaultProjectName, "A", "master")}))
	require.NoError(t, env.PachClient.CreateBranch(pfs.DefaultProjectName, "C", "master", "", "", []*pfs.Branch{client.NewBranch(pfs.DefaultProjectName, "B", "master"), client.NewBranch(pfs.DefaultProjectName, "E", "master")}))
	require.NoError(t, env.PachClient.CreateBranch(pfs.DefaultProjectName, "D", "master", "", "", []*pfs.Branch{client.NewBranch(pfs.DefaultProjectName, "C", "master")}))

	branchInfo, err := env.PachClient.InspectBranch(pfs.DefaultProjectName, "B", "master")
	require.NoError(t, err)
	require.Equal(t, 1, len(branchInfo.Provenance))
	branchInfo, err = env.PachClient.InspectBranch(pfs.DefaultProjectName, "C", "master")
	require.NoError(t, err)
	require.Equal(t, 3, len(branchInfo.Provenance))
	branchInfo, err = env.PachClient.InspectBranch(pfs.DefaultProjectName, "D", "master")
	require.NoError(t, err)
	require.Equal(t, 4, len(branchInfo.Provenance))

	ACommit, err := env.PachClient.StartCommit(pfs.DefaultProjectName, "A", "master")
	require.NoError(t, err)
	require.NoError(t, finishCommit(env.PachClient, "A", ACommit.Branch.Name, ACommit.Id))

	commitInfo, err := env.PachClient.InspectCommit(pfs.DefaultProjectName, "B", "master", "")
	require.NoError(t, err)
	require.Equal(t, ACommit.Id, commitInfo.Commit.Id)

	commitInfo, err = env.PachClient.InspectCommit(pfs.DefaultProjectName, "C", "master", "")
	require.NoError(t, err)
	require.Equal(t, ACommit.Id, commitInfo.Commit.Id)

	commitInfo, err = env.PachClient.InspectCommit(pfs.DefaultProjectName, "D", "master", "")
	require.NoError(t, err)
	require.Equal(t, ACommit.Id, commitInfo.Commit.Id)

	ECommit, err := env.PachClient.StartCommit(pfs.DefaultProjectName, "E", "master")
	require.NoError(t, err)
	require.NoError(t, finishCommit(env.PachClient, "E", ECommit.Branch.Name, ECommit.Id))

	commitInfo, err = env.PachClient.InspectCommit(pfs.DefaultProjectName, "B", "master", "")
	require.NoError(t, err)
	aliasCommitInfo, err := env.PachClient.InspectCommit(pfs.DefaultProjectName, "B", "", ECommit.Id)
	require.NoError(t, err)
	require.Equal(t, aliasCommitInfo.Commit.Id, commitInfo.Commit.Id)

	commitInfo, err = env.PachClient.InspectCommit(pfs.DefaultProjectName, "C", "master", "")
	require.NoError(t, err)
	aliasCommitInfo, err = env.PachClient.InspectCommit(pfs.DefaultProjectName, "C", "", ECommit.Id)
	require.NoError(t, err)
	require.Equal(t, aliasCommitInfo.Commit.Id, commitInfo.Commit.Id)

	commitInfo, err = env.PachClient.InspectCommit(pfs.DefaultProjectName, "D", "master", "")
	require.NoError(t, err)
	_, err = env.PachClient.InspectCommit(pfs.DefaultProjectName, "D", "", ECommit.Id)
	require.NoError(t, err)
	require.Equal(t, ECommit.Id, commitInfo.Commit.Id)
}

func TestCommitBranch(t *testing.T) {
	ctx := pctx.TestContext(t)
	env := realenv.NewRealEnv(ctx, t, dockertestenv.NewTestDBConfig(t))
	require.NoError(t, env.PachClient.CreateRepo(pfs.DefaultProjectName, "input"))
	require.NoError(t, env.PachClient.CreateRepo(pfs.DefaultProjectName, "output1"))
	require.NoError(t, env.PachClient.CreateRepo(pfs.DefaultProjectName, "output2"))
	// Make two branches provenant on the master branch
	require.NoError(t, env.PachClient.CreateBranch(pfs.DefaultProjectName, "output1", "master", "", "", []*pfs.Branch{client.NewBranch(pfs.DefaultProjectName, "input", "master")}))
	require.NoError(t, env.PachClient.CreateBranch(pfs.DefaultProjectName, "output2", "master", "", "", []*pfs.Branch{client.NewBranch(pfs.DefaultProjectName, "input", "master")}))
	// Now make a commit on the master branch, which should trigger a downstream commit on each of the two branches
	masterCommit, err := env.PachClient.StartCommit(pfs.DefaultProjectName, "input", "master")
	require.NoError(t, err)
	require.NoError(t, finishCommit(env.PachClient, "input", masterCommit.Branch.Name, masterCommit.Id))
	// Check that the commit in output1 has the information and provenance we expect
	commitInfo, err := env.PachClient.InspectCommit(pfs.DefaultProjectName, "output1", "master", "")
	require.NoError(t, err)
	require.Equal(t, masterCommit.Id, commitInfo.Commit.Id)
	// Check that the commit in output2 has the information and provenance we expect
	commitInfo, err = env.PachClient.InspectCommit(pfs.DefaultProjectName, "output2", "master", "")
	require.NoError(t, err)
	require.Equal(t, masterCommit.Id, commitInfo.Commit.Id)
}
<<<<<<< HEAD

func TestCommitBranchProvenanceMovement(t *testing.T) {
	ctx := pctx.TestContext(t)
	env := realenv.NewRealEnv(ctx, t, dockertestenv.NewTestDBConfig(t))
	require.NoError(t, env.PachClient.CreateRepo(pfs.DefaultProjectName, "input"))
	require.NoError(t, env.PachClient.CreateRepo(pfs.DefaultProjectName, "output"))
	// create two commits on input@master
	parentCommit, err := env.PachClient.StartCommit(pfs.DefaultProjectName, "input", "master")
	require.NoError(t, err)
	require.NoError(t, finishCommit(env.PachClient, "input", parentCommit.Branch.Name, parentCommit.Id))
	masterCommit, err := env.PachClient.StartCommit(pfs.DefaultProjectName, "input", "master")
	require.NoError(t, err)
	require.NoError(t, finishCommit(env.PachClient, "input", masterCommit.Branch.Name, masterCommit.Id))
	// Make input@A set to input@master
	require.NoError(t, env.PachClient.CreateBranch(pfs.DefaultProjectName, "input", "A", masterCommit.Branch.Name, masterCommit.Id, nil))
	// Now create a branch provenant on input@A
	require.NoError(t, env.PachClient.CreateBranch(pfs.DefaultProjectName, "output", "C", "", "", []*pfs.Branch{client.NewBranch(pfs.DefaultProjectName, "input", "A")}))
	require.NoError(t, finishCommit(env.PachClient, "output", "C", ""))
	// The head commit of the C branch should have a different ID than the new heads
	// of branches A and B, but should include them in its DirectProvenance
	cHead, err := env.PachClient.InspectCommit(pfs.DefaultProjectName, "output", "C", "")
	require.NoError(t, err)
	aHead, err := env.PachClient.InspectCommit(pfs.DefaultProjectName, "input", "A", "")
	require.NoError(t, err)
	// Chain of C should only have one commit, differing from A & B
	require.NotEqual(t, cHead.Commit.Id, aHead.Commit.Id)
	require.Equal(t, 1, len(cHead.DirectProvenance))
	require.Equal(t, aHead.Commit.Id, cHead.DirectProvenance[0].Id)
	// We should be able to squash input@A^
	require.NoError(t, env.PachClient.SquashCommitSet(aHead.ParentCommit.Id))
	aHead, err = env.PachClient.InspectCommit(pfs.DefaultProjectName, "input", "A", "")
	require.NoError(t, err)
	require.Nil(t, aHead.ParentCommit)
	_, err = env.PFSServer.DropCommitSet(ctx, &pfs.DropCommitSetRequest{CommitSet: &pfs.CommitSet{Id: cHead.Commit.Id}})
	require.NoError(t, err)
	cHeadNew, err := env.PachClient.InspectCommit(pfs.DefaultProjectName, "output", "C", "")
	require.NoError(t, err)
	aHeadNew, err := env.PachClient.InspectCommit(pfs.DefaultProjectName, "input", "A", "")
	require.NoError(t, err)
	// check C.Head's commit provenance
	require.Equal(t, 1, len(cHeadNew.DirectProvenance))
	require.Equal(t, "input", cHeadNew.DirectProvenance[0].Repo.Name)
	require.Equal(t, aHeadNew.Commit.Id, cHeadNew.DirectProvenance[0].Id)
	require.NotEqual(t, cHead.Commit.Id, cHeadNew.Commit.Id)
	// It should also be ok to make new commits on branch A
	aCommit, err := env.PachClient.StartCommit(pfs.DefaultProjectName, "input", "A")
	require.NoError(t, err)
	require.NoError(t, finishCommit(env.PachClient, "input", aCommit.Branch.Name, aCommit.Id))
}

=======

func TestCommitBranchProvenanceMovement(t *testing.T) {
	ctx := pctx.TestContext(t)
	env := realenv.NewRealEnv(ctx, t, dockertestenv.NewTestDBConfig(t))
	require.NoError(t, env.PachClient.CreateRepo(pfs.DefaultProjectName, "input"))
	require.NoError(t, env.PachClient.CreateRepo(pfs.DefaultProjectName, "output"))
	// create two commits on input@master
	parentCommit, err := env.PachClient.StartCommit(pfs.DefaultProjectName, "input", "master")
	require.NoError(t, err)
	require.NoError(t, finishCommit(env.PachClient, "input", parentCommit.Branch.Name, parentCommit.Id))
	masterCommit, err := env.PachClient.StartCommit(pfs.DefaultProjectName, "input", "master")
	require.NoError(t, err)
	require.NoError(t, finishCommit(env.PachClient, "input", masterCommit.Branch.Name, masterCommit.Id))
	// Make input@A set to input@master
	require.NoError(t, env.PachClient.CreateBranch(pfs.DefaultProjectName, "input", "A", masterCommit.Branch.Name, masterCommit.Id, nil))
	// Now create a branch provenant on input@A
	require.NoError(t, env.PachClient.CreateBranch(pfs.DefaultProjectName, "output", "C", "", "", []*pfs.Branch{client.NewBranch(pfs.DefaultProjectName, "input", "A")}))
	require.NoError(t, finishCommit(env.PachClient, "output", "C", ""))
	// The head commit of the C branch should have a different ID than the new heads
	// of branches A and B, but should include them in its DirectProvenance
	cHead, err := env.PachClient.InspectCommit(pfs.DefaultProjectName, "output", "C", "")
	require.NoError(t, err)
	aHead, err := env.PachClient.InspectCommit(pfs.DefaultProjectName, "input", "A", "")
	require.NoError(t, err)
	// Chain of C should only have one commit, differing from A & B
	require.NotEqual(t, cHead.Commit.Id, aHead.Commit.Id)
	require.Equal(t, 1, len(cHead.DirectProvenance))
	require.Equal(t, aHead.Commit.Id, cHead.DirectProvenance[0].Id)
	// We should be able to squash input@A^
	require.NoError(t, env.PachClient.SquashCommitSet(aHead.ParentCommit.Id))
	aHead, err = env.PachClient.InspectCommit(pfs.DefaultProjectName, "input", "A", "")
	require.NoError(t, err)
	require.Nil(t, aHead.ParentCommit)
	_, err = env.PFSServer.DropCommitSet(ctx, &pfs.DropCommitSetRequest{CommitSet: &pfs.CommitSet{Id: cHead.Commit.Id}})
	require.NoError(t, err)
	cHeadNew, err := env.PachClient.InspectCommit(pfs.DefaultProjectName, "output", "C", "")
	require.NoError(t, err)
	aHeadNew, err := env.PachClient.InspectCommit(pfs.DefaultProjectName, "input", "A", "")
	require.NoError(t, err)
	// check C.Head's commit provenance
	require.Equal(t, 1, len(cHeadNew.DirectProvenance))
	require.Equal(t, "input", cHeadNew.DirectProvenance[0].Repo.Name)
	require.Equal(t, aHeadNew.Commit.Id, cHeadNew.DirectProvenance[0].Id)
	require.NotEqual(t, cHead.Commit.Id, cHeadNew.Commit.Id)
	// It should also be ok to make new commits on branch A
	aCommit, err := env.PachClient.StartCommit(pfs.DefaultProjectName, "input", "A")
	require.NoError(t, err)
	require.NoError(t, finishCommit(env.PachClient, "input", aCommit.Branch.Name, aCommit.Id))
}

>>>>>>> 17094c6b
// For the "V" shaped DAG:
//
//	A   B
//	|   |
//	 \ /
//	  C
//
// When commit x propagates from A to C, verify that queries to B@x resolve to the B commit
// that was used in C@x.
func TestResolveAlias(t *testing.T) {
	env := realenv.NewRealEnv(pctx.TestContext(t), t, dockertestenv.NewTestDBConfig(t))
	c := env.PachClient
	require.NoError(t, c.CreateRepo(pfs.DefaultProjectName, "A"))
	require.NoError(t, c.CreateRepo(pfs.DefaultProjectName, "B"))
	require.NoError(t, c.CreateRepo(pfs.DefaultProjectName, "C"))
	require.NoError(t, env.PachClient.CreateBranch(pfs.DefaultProjectName, "C", "master", "", "",
		[]*pfs.Branch{
			client.NewBranch(pfs.DefaultProjectName, "A", "master"),
			client.NewBranch(pfs.DefaultProjectName, "B", "master")},
	))
	ci, err := c.InspectCommit(pfs.DefaultProjectName, "A", "master", "")
	require.NoError(t, err)
	// create another commit on A that will propagate to C
	commit1, err := c.StartCommit(pfs.DefaultProjectName, "A", "master")
	require.NoError(t, err)
	require.NoError(t, c.PutFile(commit1, "file", strings.NewReader("foo")))
	require.NoError(t, c.FinishCommit(pfs.DefaultProjectName, "A", commit1.Branch.Name, commit1.Id))
	// Assert that referencing "B" at the latest commit ID gives us the latest "B" commit
	cis, err := c.InspectCommitSet(commit1.Id)
	require.NoError(t, err)
	require.Equal(t, 3, len(cis))
	resolvedAliasCommit, err := c.InspectCommit(pfs.DefaultProjectName, "B", "", commit1.Id)
	require.NoError(t, err)
	require.Equal(t, ci.Commit.Id, resolvedAliasCommit.Commit.Id)
}

// In general a commit set can be squashed without use of force whenever the following commit set was initiated
// by from the same branch.
// For example, consider the following branch provenance graph (where A & B are input branches):
// C: {A, B}
// D: {B}
// Now consider the following sequence of commits against input branches A & B, mapped to the expanded commit set they initiate.
// A@1 -> { A@1, C@1, B@0 }
// A@2 -> { A@2, C@2, B@0 }
// A@3 -> { A@3, C@3, B@0 }
// B@4 -> { B@4, C@4, D@4, A@3 }
// B@5 -> { B@5, C@5, D@5, A@3 }
// A@6 -> { A@6, C@6, B@5 }
// A@7 -> { A@7, C@7, B@5 }
// The commit sets that can be safely squashed here are: {1, 2, 4, 6}. The reason is that no other commit set referenes commits
// from those commit sets except the commit sets that produced them. On the other hand, commit set 3 cannot be
// independently deleted since commit set 4 references its commit A@3. Similarly, commit set 5 has its commit B@5 referenced
// in commit set 6 & 7.
// These commit sets that we'll consider troublesome for deletes, become troublesome when the next commit set originates from a
// different branch; i.e. when one commit set in the sequence originates from branch A, and the following from B.
// So conversely, we can conclude that whenever we have a sequence of commit sets that are originated from the
// same branch, all but the last commit set in the sequence can be considered safe to delete.

// todo(fahad): fix
func TestSquashComplex(t *testing.T) {
	ctx := pctx.TestContext(t)
	env := realenv.NewRealEnv(ctx, t, dockertestenv.NewTestDBConfig(t))
	c := env.PachClient
	var benches []string
	start := time.Now()
	checkpoint := func(label string) {
		benches = append(benches, fmt.Sprintf("%s: %v\n", label, time.Since(start)))
		start = time.Now()
	}
	makeCommit := func(c *client.APIClient, repos ...string) *pfs.CommitSet {
		totalSubvenance := make(map[string]*pfs.Branch)
		txn, err := c.StartTransaction()
		require.NoError(t, err)
		txnClient := env.PachClient.WithTransaction(txn)
		cs := []*pfs.Commit{}
		for _, r := range repos {
			commit, err := txnClient.StartCommit(pfs.DefaultProjectName, r, "master")
			require.NoError(t, err)
			cs = append(cs, commit)
		}
		txnInfo, err := env.PachClient.FinishTransaction(txn)
		require.NoError(t, err)
		for _, commit := range cs {
			require.NoError(t, c.PutFile(commit, "foo", strings.NewReader("foo\n"), client.WithAppendPutFile()))
			require.NoError(t, finishCommit(c, commit.Repo.Name, "master", ""))
			bi, err := c.InspectBranch(pfs.DefaultProjectName, commit.Repo.Name, "master")
			require.NoError(t, err)
			for _, subv := range bi.Subvenance {
				totalSubvenance[subv.String()] = subv
			}
		}
		for _, subv := range totalSubvenance {
			require.NoError(t, finishCommit(c, subv.Repo.Name, subv.Name, ""))
		}
		checkpoint(fmt.Sprintf("makeCommit: %v", repos))
		return &pfs.CommitSet{Id: txnInfo.Transaction.Id}
	}
	listCommitSets := func() []*pfs.CommitSetInfo {
		csClient, err := c.ListCommitSet(ctx, &pfs.ListCommitSetRequest{Project: client.NewProject(pfs.DefaultProjectName)})
		require.NoError(t, err)
		css, err := grpcutil.Collect[*pfs.CommitSetInfo](csClient, 1000)
		require.NoError(t, err)
		checkpoint("list commit sets")
		return css
	}
	buildDAG(t, c, "A")
	checkpoint("build A")
	buildDAG(t, c, "B")
	checkpoint("build B")
	buildDAG(t, c, "C", "B", "A")
	checkpoint("build C")
	buildDAG(t, c, "D", "B")
	checkpoint("build D")
	// first test a simple squash - removing an independent commit set from the middle of the DAG
	squashCandidate := makeCommit(c, "A")
	makeCommit(c, "A")
	require.Equal(t, 6, len(listCommitSets()))
	_, err := c.PfsAPIClient.SquashCommitSet(ctx, &pfs.SquashCommitSetRequest{CommitSet: squashCandidate})
	require.NoError(t, err)
	checkpoint("squash first")
	require.Equal(t, 5, len(listCommitSets()))
	badCandidate1 := makeCommit(c, "B")
	badCandidate2 := makeCommit(c, "A")
	squashCandidate = makeCommit(c, "B")
	squashCandidate2 := makeCommit(c, "B")
	latest := makeCommit(c, "B")
	start = time.Now()
	_, err = c.PfsAPIClient.SquashCommitSet(ctx, &pfs.SquashCommitSetRequest{CommitSet: badCandidate1})
	require.YesError(t, err)
	checkpoint("bad squash 1")
	_, err = c.PfsAPIClient.SquashCommitSet(ctx, &pfs.SquashCommitSetRequest{CommitSet: badCandidate2})
	require.YesError(t, err)
	checkpoint("bad squash 2")
	_, err = c.PfsAPIClient.SquashCommitSet(ctx, &pfs.SquashCommitSetRequest{CommitSet: squashCandidate2})
	require.NoError(t, err)
	checkpoint("good squash")
	require.Equal(t, 9, len(listCommitSets()))
	_, err = c.PfsAPIClient.SquashCommitSet(ctx, &pfs.SquashCommitSetRequest{CommitSet: squashCandidate})
	require.NoError(t, err)
	checkpoint("good squash")
	require.Equal(t, 8, len(listCommitSets()))
	// ok now lets do something crazy
	for i := 0; i < 5; i++ {
		for _, b := range []string{"A", "B"} {
			latest = makeCommit(c, b)
		}
	}
	require.Equal(t, 18, len(listCommitSets()))
	_, err = c.PfsAPIClient.SquashCommitSet(ctx, &pfs.SquashCommitSetRequest{CommitSet: latest})
	require.YesError(t, err)
	checkpoint("bad squash latest")
	// add slice to top so that we can successfully squash
	realLatest := makeCommit(c, "A", "B")
	_, err = c.PfsAPIClient.SquashCommitSet(ctx, &pfs.SquashCommitSetRequest{CommitSet: latest})
	require.NoError(t, err)
	checkpoint("good squash latest")
	css := listCommitSets()
	require.Equal(t, 18, len(css))
<<<<<<< HEAD
	require.Equal(t, realLatest.Id, css[len(css)-1].CommitSet.Id)
=======
	require.Equal(t, realLatest.Id, css[0].CommitSet.Id)
>>>>>>> 17094c6b
	fmt.Println(benches)
}

func TestBranch1(t *testing.T) {
	ctx := pctx.TestContext(t)
	env := realenv.NewRealEnv(ctx, t, dockertestenv.NewTestDBConfig(t))

	repo := "test"
	require.NoError(t, env.PachClient.CreateRepo(pfs.DefaultProjectName, repo))
	masterCommit := client.NewCommit(pfs.DefaultProjectName, repo, "master", "")
	commit, err := env.PachClient.StartCommit(pfs.DefaultProjectName, repo, "master")
	require.NoError(t, err)
	require.NoError(t, env.PachClient.PutFile(masterCommit, "foo", strings.NewReader("foo\n"), client.WithAppendPutFile()))
	require.NoError(t, finishCommit(env.PachClient, repo, "master", ""))
	var buffer bytes.Buffer
	require.NoError(t, env.PachClient.GetFile(masterCommit, "foo", &buffer))
	require.Equal(t, "foo\n", buffer.String())
	branchInfos, err := env.PachClient.ListBranch(pfs.DefaultProjectName, repo)
	require.NoError(t, err)
	require.Equal(t, 1, len(branchInfos))
	require.Equal(t, "master", branchInfos[0].Branch.Name)

	_, err = env.PachClient.StartCommit(pfs.DefaultProjectName, repo, "master")
	require.NoError(t, err)
	require.NoError(t, env.PachClient.PutFile(masterCommit, "foo", strings.NewReader("foo\n"), client.WithAppendPutFile()))
	require.NoError(t, finishCommit(env.PachClient, repo, "master", ""))
	buffer = bytes.Buffer{}
	require.NoError(t, env.PachClient.GetFile(masterCommit, "foo", &buffer))
	require.Equal(t, "foo\nfoo\n", buffer.String())
	branchInfos, err = env.PachClient.ListBranch(pfs.DefaultProjectName, repo)
	require.NoError(t, err)
	require.Equal(t, 1, len(branchInfos))
	require.Equal(t, "master", branchInfos[0].Branch.Name)

	// Check that moving the commit to other branches uses the same CommitSet ID and extends the existing CommitSet
	commitInfos, err := env.PachClient.InspectCommitSet(commit.Id)
	require.NoError(t, err)
	require.Equal(t, 1, len(commitInfos))

	require.NoError(t, env.PachClient.CreateBranch(pfs.DefaultProjectName, repo, "master2", commit.Branch.Name, commit.Id, nil))

	commitInfos, err = env.PachClient.InspectCommitSet(commit.Id)
	require.NoError(t, err)
	require.Equal(t, 1, len(commitInfos))

	require.NoError(t, env.PachClient.CreateBranch(pfs.DefaultProjectName, repo, "master3", commit.Branch.Name, commit.Id, nil))

	commitInfos, err = env.PachClient.InspectCommitSet(commit.Id)
	require.NoError(t, err)
	require.Equal(t, 1, len(commitInfos))

	branchInfos, err = env.PachClient.ListBranch(pfs.DefaultProjectName, repo)
	require.NoError(t, err)
	require.Equal(t, 3, len(branchInfos))
	require.Equal(t, "master3", branchInfos[0].Branch.Name)
	require.Equal(t, "master2", branchInfos[1].Branch.Name)
	require.Equal(t, "master", branchInfos[2].Branch.Name)
}

func TestPinBranchCommitsDAG(t *testing.T) {
	ctx := pctx.TestContext(t)
	env := realenv.NewRealEnv(ctx, t, dockertestenv.NewTestDBConfig(t))
	input, pinInput, output := "input", "pinInput", "output"
	require.NoError(t, env.PachClient.CreateRepo(pfs.DefaultProjectName, input))
	require.NoError(t, env.PachClient.CreateRepo(pfs.DefaultProjectName, pinInput))
	require.NoError(t, env.PachClient.CreateRepo(pfs.DefaultProjectName, output))
	require.NoError(t, env.PachClient.CreateBranch(pfs.DefaultProjectName, output, "master", "", "",
		[]*pfs.Branch{
			client.NewBranch(pfs.DefaultProjectName, input, "master"),
			client.NewBranch(pfs.DefaultProjectName, pinInput, "pin1"),
		}))
	require.NoError(t, env.PachClient.CreateBranch(pfs.DefaultProjectName, pinInput, "master", "pin1", "", nil))
	commit1, err := env.PachClient.StartCommit(pfs.DefaultProjectName, pinInput, "master")
	require.NoError(t, err)
	require.NoError(t, env.PachClient.PutFile(commit1, "foo", strings.NewReader("foo\n")))
	require.NoError(t, finishCommit(env.PachClient, pinInput, "master", commit1.Id))
	require.NoError(t, env.PachClient.CreateBranch(pfs.DefaultProjectName, pinInput, "pin2", "master", "", nil))
	require.NoError(t, env.PachClient.CreateBranch(pfs.DefaultProjectName, output, "master", "", "",
		[]*pfs.Branch{
			client.NewBranch(pfs.DefaultProjectName, input, "master"),
			client.NewBranch(pfs.DefaultProjectName, pinInput, "pin2"),
		}))
}

func TestPutFileBig(t *testing.T) {
	ctx := pctx.TestContext(t)
	env := realenv.NewRealEnv(ctx, t, dockertestenv.NewTestDBConfig(t))

	repo := "test"
	require.NoError(t, env.PachClient.CreateRepo(pfs.DefaultProjectName, repo))

	// Write a big blob that would normally not fit in a block
	fileSize := int(pfs.ChunkSize + 5*1024*1024)
	expectedOutputA := random.String(fileSize)
	r := strings.NewReader(string(expectedOutputA))

	commit1, err := env.PachClient.StartCommit(pfs.DefaultProjectName, repo, "master")
	require.NoError(t, err)
	require.NoError(t, env.PachClient.PutFile(commit1, "foo", r))
	require.NoError(t, finishCommit(env.PachClient, repo, commit1.Branch.Name, commit1.Id))

	fileInfo, err := env.PachClient.InspectFile(commit1, "foo")
	require.NoError(t, err)
	require.Equal(t, fileSize, int(fileInfo.SizeBytes))

	var buffer bytes.Buffer
	require.NoError(t, env.PachClient.GetFile(commit1, "foo", &buffer))
	require.Equal(t, string(expectedOutputA), buffer.String())
}

func TestPutFile(t *testing.T) {
	ctx := pctx.TestContext(t)
	env := realenv.NewRealEnv(ctx, t, dockertestenv.NewTestDBConfig(t))

	repo := "test"
	require.NoError(t, env.PachClient.CreateRepo(pfs.DefaultProjectName, repo))
	masterCommit := client.NewCommit(pfs.DefaultProjectName, repo, "master", "")
	require.NoError(t, env.PachClient.PutFile(masterCommit, "file", strings.NewReader("foo")))
	var buf bytes.Buffer
	require.NoError(t, env.PachClient.GetFile(masterCommit, "file", &buf))
	require.Equal(t, "foo", buf.String())
	require.NoError(t, env.PachClient.PutFile(masterCommit, "file", strings.NewReader("bar")))
	buf.Reset()
	require.NoError(t, env.PachClient.GetFile(masterCommit, "file", &buf))
	require.Equal(t, "bar", buf.String())
	require.NoError(t, env.PachClient.DeleteFile(masterCommit, "file"))
	require.NoError(t, env.PachClient.PutFile(masterCommit, "file", strings.NewReader("buzz")))
	buf.Reset()
	require.NoError(t, env.PachClient.GetFile(masterCommit, "file", &buf))
	require.Equal(t, "buzz", buf.String())
}

func TestPutFile2(t *testing.T) {
	ctx := pctx.TestContext(t)
	env := realenv.NewRealEnv(ctx, t, dockertestenv.NewTestDBConfig(t))

	repo := "test"
	require.NoError(t, env.PachClient.CreateRepo(pfs.DefaultProjectName, repo))
	commit1, err := env.PachClient.StartCommit(pfs.DefaultProjectName, repo, "master")
	masterCommit := client.NewCommit(pfs.DefaultProjectName, repo, "master", "")
	require.NoError(t, err)
	require.NoError(t, env.PachClient.PutFile(commit1, "file", strings.NewReader("foo\n"), client.WithAppendPutFile()))
	require.NoError(t, env.PachClient.PutFile(commit1, "file", strings.NewReader("bar\n"), client.WithAppendPutFile()))
	require.NoError(t, env.PachClient.PutFile(masterCommit, "file", strings.NewReader("buzz\n"), client.WithAppendPutFile()))
	require.NoError(t, finishCommit(env.PachClient, repo, commit1.Branch.Name, commit1.Id))

	expected := "foo\nbar\nbuzz\n"
	buffer := &bytes.Buffer{}
	require.NoError(t, env.PachClient.GetFile(commit1, "file", buffer))
	require.Equal(t, expected, buffer.String())
	buffer.Reset()
	require.NoError(t, env.PachClient.GetFile(masterCommit, "file", buffer))
	require.Equal(t, expected, buffer.String())

	commit2, err := env.PachClient.StartCommit(pfs.DefaultProjectName, repo, "master")
	require.NoError(t, err)
	require.NoError(t, env.PachClient.PutFile(commit2, "file", strings.NewReader("foo\n"), client.WithAppendPutFile()))
	require.NoError(t, env.PachClient.PutFile(commit2, "file", strings.NewReader("bar\n"), client.WithAppendPutFile()))
	require.NoError(t, env.PachClient.PutFile(masterCommit, "file", strings.NewReader("buzz\n"), client.WithAppendPutFile()))
	require.NoError(t, finishCommit(env.PachClient, repo, "master", ""))

	expected = "foo\nbar\nbuzz\nfoo\nbar\nbuzz\n"
	buffer.Reset()
	require.NoError(t, env.PachClient.GetFile(commit2, "file", buffer))
	require.Equal(t, expected, buffer.String())
	buffer.Reset()
	require.NoError(t, env.PachClient.GetFile(masterCommit, "file", buffer))
	require.Equal(t, expected, buffer.String())

	commit3, err := env.PachClient.StartCommit(pfs.DefaultProjectName, repo, "master")
	require.NoError(t, err)
	require.NoError(t, finishCommit(env.PachClient, repo, commit3.Branch.Name, commit3.Id))
	require.NoError(t, env.PachClient.CreateBranch(pfs.DefaultProjectName, repo, "foo", "", commit3.Id, nil))

	commit4, err := env.PachClient.StartCommit(pfs.DefaultProjectName, repo, "foo")
	require.NoError(t, err)
	require.NoError(t, env.PachClient.PutFile(commit4, "file", strings.NewReader("foo\nbar\nbuzz\n"), client.WithAppendPutFile()))
	require.NoError(t, finishCommit(env.PachClient, repo, commit4.Branch.Name, commit4.Id))

	// commit 3 should have remained unchanged
	buffer.Reset()
	require.NoError(t, env.PachClient.GetFile(commit3, "file", buffer))
	require.Equal(t, expected, buffer.String())

	expected = "foo\nbar\nbuzz\nfoo\nbar\nbuzz\nfoo\nbar\nbuzz\n"
	buffer.Reset()
	require.NoError(t, env.PachClient.GetFile(commit4, "file", buffer))
	require.Equal(t, expected, buffer.String())
}
<<<<<<< HEAD

func TestPutFileBranchCommitID(t *testing.T) {
	ctx := pctx.TestContext(t)
	env := realenv.NewRealEnv(ctx, t, dockertestenv.NewTestDBConfig(t))

	repo := "test"
	require.NoError(t, env.PachClient.CreateRepo(pfs.DefaultProjectName, repo))

	err := env.PachClient.PutFile(client.NewCommit(pfs.DefaultProjectName, repo, "", "master"), "foo", strings.NewReader("foo\n"), client.WithAppendPutFile())
	require.NoError(t, err)
}

func TestPutSameFileInParallel(t *testing.T) {
	ctx := pctx.TestContext(t)
	env := realenv.NewRealEnv(ctx, t, dockertestenv.NewTestDBConfig(t))

	repo := "test"
	require.NoError(t, env.PachClient.CreateRepo(pfs.DefaultProjectName, repo))

	commit, err := env.PachClient.StartCommit(pfs.DefaultProjectName, repo, "master")
	require.NoError(t, err)
	var eg errgroup.Group
	for i := 0; i < 3; i++ {
		eg.Go(func() error {
			return env.PachClient.PutFile(commit, "foo", strings.NewReader("foo\n"), client.WithAppendPutFile())
		})
	}
	require.NoError(t, eg.Wait())
	require.NoError(t, finishCommit(env.PachClient, repo, commit.Branch.Name, commit.Id))

	var buffer bytes.Buffer
	require.NoError(t, env.PachClient.GetFile(commit, "foo", &buffer))
	require.Equal(t, "foo\nfoo\nfoo\n", buffer.String())
}

func TestInspectFile(t *testing.T) {
=======

func TestPutFileBranchCommitID(t *testing.T) {
	ctx := pctx.TestContext(t)
	env := realenv.NewRealEnv(ctx, t, dockertestenv.NewTestDBConfig(t))

	repo := "test"
	require.NoError(t, env.PachClient.CreateRepo(pfs.DefaultProjectName, repo))

	err := env.PachClient.PutFile(client.NewCommit(pfs.DefaultProjectName, repo, "", "master"), "foo", strings.NewReader("foo\n"), client.WithAppendPutFile())
	require.NoError(t, err)
}

func TestPutSameFileInParallel(t *testing.T) {
	ctx := pctx.TestContext(t)
	env := realenv.NewRealEnv(ctx, t, dockertestenv.NewTestDBConfig(t))

	repo := "test"
	require.NoError(t, env.PachClient.CreateRepo(pfs.DefaultProjectName, repo))

	commit, err := env.PachClient.StartCommit(pfs.DefaultProjectName, repo, "master")
	require.NoError(t, err)
	var eg errgroup.Group
	for i := 0; i < 3; i++ {
		eg.Go(func() error {
			return env.PachClient.PutFile(commit, "foo", strings.NewReader("foo\n"), client.WithAppendPutFile())
		})
	}
	require.NoError(t, eg.Wait())
	require.NoError(t, finishCommit(env.PachClient, repo, commit.Branch.Name, commit.Id))

	var buffer bytes.Buffer
	require.NoError(t, env.PachClient.GetFile(commit, "foo", &buffer))
	require.Equal(t, "foo\nfoo\nfoo\n", buffer.String())
}

func TestInspectFile(t *testing.T) {
	ctx := pctx.TestContext(t)
	env := realenv.NewRealEnv(ctx, t, dockertestenv.NewTestDBConfig(t))

	repo := "test"
	require.NoError(t, env.PachClient.CreateRepo(pfs.DefaultProjectName, repo))

	fileContent1 := "foo\n"
	commit1, err := env.PachClient.StartCommit(pfs.DefaultProjectName, repo, "master")
	require.NoError(t, err)
	require.NoError(t, env.PachClient.PutFile(commit1, "foo", strings.NewReader(fileContent1), client.WithAppendPutFile()))
	checks := func() {
		fileInfo, err := env.PachClient.InspectFile(commit1, "foo")
		require.NoError(t, err)
		require.Equal(t, pfs.FileType_FILE, fileInfo.FileType)
		require.Equal(t, len(fileContent1), int(fileInfo.SizeBytes))
	}
	checks()
	require.NoError(t, finishCommit(env.PachClient, repo, commit1.Branch.Name, commit1.Id))
	checks()

	fileContent2 := "barbar\n"
	commit2, err := env.PachClient.StartCommit(pfs.DefaultProjectName, repo, "master")
	require.NoError(t, err)
	require.NoError(t, env.PachClient.PutFile(commit2, "foo", strings.NewReader(fileContent2), client.WithAppendPutFile()))

	require.NoError(t, finishCommit(env.PachClient, repo, commit2.Branch.Name, commit2.Id))

	fileInfo, err := env.PachClient.InspectFile(commit2, "foo")
	require.NoError(t, err)
	require.Equal(t, pfs.FileType_FILE, fileInfo.FileType)
	require.Equal(t, len(fileContent1+fileContent2), int(fileInfo.SizeBytes))

	fileInfo, err = env.PachClient.InspectFile(commit2, "foo")
	require.NoError(t, err)
	require.Equal(t, pfs.FileType_FILE, fileInfo.FileType)
	require.Equal(t, len(fileContent1)+len(fileContent2), int(fileInfo.SizeBytes))

	fileContent3 := "bar\n"
	commit3, err := env.PachClient.StartCommit(pfs.DefaultProjectName, repo, "master")
	require.NoError(t, err)
	require.NoError(t, env.PachClient.PutFile(commit3, "bar", strings.NewReader(fileContent3), client.WithAppendPutFile()))
	require.NoError(t, finishCommit(env.PachClient, repo, commit3.Branch.Name, commit3.Id))

	fis, err := env.PachClient.ListFileAll(commit3, "")
	require.NoError(t, err)
	require.Equal(t, 2, len(fis))

	require.Equal(t, len(fis), 2)
}

func TestInspectFile2(t *testing.T) {
	ctx := pctx.TestContext(t)
	env := realenv.NewRealEnv(ctx, t, dockertestenv.NewTestDBConfig(t))

	repo := "test"
	require.NoError(t, env.PachClient.CreateRepo(pfs.DefaultProjectName, repo))
	commit := client.NewCommit(pfs.DefaultProjectName, repo, "master", "")

	fileContent1 := "foo\n"
	fileContent2 := "buzz\n"

	_, err := env.PachClient.StartCommit(pfs.DefaultProjectName, repo, "master")
	require.NoError(t, err)
	require.NoError(t, env.PachClient.PutFile(commit, "file", strings.NewReader(fileContent1), client.WithAppendPutFile()))
	require.NoError(t, finishCommit(env.PachClient, repo, "master", ""))

	fileInfo, err := env.PachClient.InspectFile(commit, "/file")
	require.NoError(t, err)
	require.Equal(t, len(fileContent1), int(fileInfo.SizeBytes))
	require.Equal(t, "/file", fileInfo.File.Path)
	require.Equal(t, pfs.FileType_FILE, fileInfo.FileType)

	_, err = env.PachClient.StartCommit(pfs.DefaultProjectName, repo, "master")
	require.NoError(t, err)
	require.NoError(t, env.PachClient.PutFile(commit, "file", strings.NewReader(fileContent1), client.WithAppendPutFile()))
	require.NoError(t, finishCommit(env.PachClient, repo, "master", ""))

	fileInfo, err = env.PachClient.InspectFile(commit, "file")
	require.NoError(t, err)
	require.Equal(t, len(fileContent1)*2, int(fileInfo.SizeBytes))
	require.Equal(t, "/file", fileInfo.File.Path)

	_, err = env.PachClient.StartCommit(pfs.DefaultProjectName, repo, "master")
	require.NoError(t, err)
	require.NoError(t, env.PachClient.DeleteFile(commit, "file"))
	require.NoError(t, env.PachClient.PutFile(commit, "file", strings.NewReader(fileContent2), client.WithAppendPutFile()))
	require.NoError(t, finishCommit(env.PachClient, repo, "master", ""))

	fileInfo, err = env.PachClient.InspectFile(commit, "file")
	require.NoError(t, err)
	require.Equal(t, len(fileContent2), int(fileInfo.SizeBytes))
}

func TestInspectFile3(t *testing.T) {
	ctx := pctx.TestContext(t)
	env := realenv.NewRealEnv(ctx, t, dockertestenv.NewTestDBConfig(t))

	repo := "test"
	require.NoError(t, env.PachClient.CreateRepo(pfs.DefaultProjectName, repo))

	fileContent1 := "foo\n"
	commit1, err := env.PachClient.StartCommit(pfs.DefaultProjectName, repo, "master")
	require.NoError(t, err)
	require.NoError(t, env.PachClient.PutFile(commit1, "foo/bar", strings.NewReader(fileContent1)))
	fileInfo, err := env.PachClient.InspectFile(commit1, "foo")
	require.NoError(t, err)
	require.NotNil(t, fileInfo)

	require.NoError(t, finishCommit(env.PachClient, repo, commit1.Branch.Name, commit1.Id))

	fi, err := env.PachClient.InspectFile(commit1, "foo/bar")
	require.NoError(t, err)
	require.NotNil(t, fi)

	fileContent2 := "barbar\n"
	commit2, err := env.PachClient.StartCommit(pfs.DefaultProjectName, repo, "master")
	require.NoError(t, err)
	require.NoError(t, env.PachClient.PutFile(commit2, "foo", strings.NewReader(fileContent2)))

	fileInfo, err = env.PachClient.InspectFile(commit2, "foo")
	require.NoError(t, err)
	require.NotNil(t, fileInfo)

	require.NoError(t, finishCommit(env.PachClient, repo, commit2.Branch.Name, commit2.Id))

	fi, err = env.PachClient.InspectFile(commit2, "foo")
	require.NoError(t, err)
	require.NotNil(t, fi)

	fileContent3 := "bar\n"
	commit3, err := env.PachClient.StartCommit(pfs.DefaultProjectName, repo, "master")
	require.NoError(t, err)
	require.NoError(t, env.PachClient.PutFile(commit3, "bar", strings.NewReader(fileContent3)))
	require.NoError(t, finishCommit(env.PachClient, repo, commit3.Branch.Name, commit3.Id))
	fi, err = env.PachClient.InspectFile(commit3, "bar")
	require.NoError(t, err)
	require.NotNil(t, fi)
}

func TestInspectDir(t *testing.T) {
>>>>>>> 17094c6b
	ctx := pctx.TestContext(t)
	env := realenv.NewRealEnv(ctx, t, dockertestenv.NewTestDBConfig(t))

	repo := "test"
	require.NoError(t, env.PachClient.CreateRepo(pfs.DefaultProjectName, repo))

<<<<<<< HEAD
	fileContent1 := "foo\n"
	commit1, err := env.PachClient.StartCommit(pfs.DefaultProjectName, repo, "master")
	require.NoError(t, err)
	require.NoError(t, env.PachClient.PutFile(commit1, "foo", strings.NewReader(fileContent1), client.WithAppendPutFile()))
	checks := func() {
		fileInfo, err := env.PachClient.InspectFile(commit1, "foo")
		require.NoError(t, err)
		require.Equal(t, pfs.FileType_FILE, fileInfo.FileType)
		require.Equal(t, len(fileContent1), int(fileInfo.SizeBytes))
	}
	checks()
	require.NoError(t, finishCommit(env.PachClient, repo, commit1.Branch.Name, commit1.Id))
	checks()

	fileContent2 := "barbar\n"
	commit2, err := env.PachClient.StartCommit(pfs.DefaultProjectName, repo, "master")
	require.NoError(t, err)
	require.NoError(t, env.PachClient.PutFile(commit2, "foo", strings.NewReader(fileContent2), client.WithAppendPutFile()))

	require.NoError(t, finishCommit(env.PachClient, repo, commit2.Branch.Name, commit2.Id))

	fileInfo, err := env.PachClient.InspectFile(commit2, "foo")
	require.NoError(t, err)
	require.Equal(t, pfs.FileType_FILE, fileInfo.FileType)
	require.Equal(t, len(fileContent1+fileContent2), int(fileInfo.SizeBytes))

	fileInfo, err = env.PachClient.InspectFile(commit2, "foo")
	require.NoError(t, err)
	require.Equal(t, pfs.FileType_FILE, fileInfo.FileType)
	require.Equal(t, len(fileContent1)+len(fileContent2), int(fileInfo.SizeBytes))

	fileContent3 := "bar\n"
	commit3, err := env.PachClient.StartCommit(pfs.DefaultProjectName, repo, "master")
	require.NoError(t, err)
	require.NoError(t, env.PachClient.PutFile(commit3, "bar", strings.NewReader(fileContent3), client.WithAppendPutFile()))
	require.NoError(t, finishCommit(env.PachClient, repo, commit3.Branch.Name, commit3.Id))

	fis, err := env.PachClient.ListFileAll(commit3, "")
	require.NoError(t, err)
	require.Equal(t, 2, len(fis))

	require.Equal(t, len(fis), 2)
}

func TestInspectFile2(t *testing.T) {
	ctx := pctx.TestContext(t)
	env := realenv.NewRealEnv(ctx, t, dockertestenv.NewTestDBConfig(t))

	repo := "test"
	require.NoError(t, env.PachClient.CreateRepo(pfs.DefaultProjectName, repo))
	commit := client.NewCommit(pfs.DefaultProjectName, repo, "master", "")

	fileContent1 := "foo\n"
	fileContent2 := "buzz\n"

	_, err := env.PachClient.StartCommit(pfs.DefaultProjectName, repo, "master")
	require.NoError(t, err)
	require.NoError(t, env.PachClient.PutFile(commit, "file", strings.NewReader(fileContent1), client.WithAppendPutFile()))
	require.NoError(t, finishCommit(env.PachClient, repo, "master", ""))

	fileInfo, err := env.PachClient.InspectFile(commit, "/file")
	require.NoError(t, err)
	require.Equal(t, len(fileContent1), int(fileInfo.SizeBytes))
	require.Equal(t, "/file", fileInfo.File.Path)
	require.Equal(t, pfs.FileType_FILE, fileInfo.FileType)

	_, err = env.PachClient.StartCommit(pfs.DefaultProjectName, repo, "master")
	require.NoError(t, err)
	require.NoError(t, env.PachClient.PutFile(commit, "file", strings.NewReader(fileContent1), client.WithAppendPutFile()))
	require.NoError(t, finishCommit(env.PachClient, repo, "master", ""))

	fileInfo, err = env.PachClient.InspectFile(commit, "file")
	require.NoError(t, err)
	require.Equal(t, len(fileContent1)*2, int(fileInfo.SizeBytes))
	require.Equal(t, "/file", fileInfo.File.Path)

	_, err = env.PachClient.StartCommit(pfs.DefaultProjectName, repo, "master")
	require.NoError(t, err)
	require.NoError(t, env.PachClient.DeleteFile(commit, "file"))
	require.NoError(t, env.PachClient.PutFile(commit, "file", strings.NewReader(fileContent2), client.WithAppendPutFile()))
	require.NoError(t, finishCommit(env.PachClient, repo, "master", ""))

	fileInfo, err = env.PachClient.InspectFile(commit, "file")
	require.NoError(t, err)
	require.Equal(t, len(fileContent2), int(fileInfo.SizeBytes))
}

func TestInspectFile3(t *testing.T) {
	ctx := pctx.TestContext(t)
	env := realenv.NewRealEnv(ctx, t, dockertestenv.NewTestDBConfig(t))

	repo := "test"
	require.NoError(t, env.PachClient.CreateRepo(pfs.DefaultProjectName, repo))

	fileContent1 := "foo\n"
	commit1, err := env.PachClient.StartCommit(pfs.DefaultProjectName, repo, "master")
	require.NoError(t, err)
	require.NoError(t, env.PachClient.PutFile(commit1, "foo/bar", strings.NewReader(fileContent1)))
	fileInfo, err := env.PachClient.InspectFile(commit1, "foo")
	require.NoError(t, err)
	require.NotNil(t, fileInfo)

	require.NoError(t, finishCommit(env.PachClient, repo, commit1.Branch.Name, commit1.Id))

	fi, err := env.PachClient.InspectFile(commit1, "foo/bar")
	require.NoError(t, err)
	require.NotNil(t, fi)

	fileContent2 := "barbar\n"
	commit2, err := env.PachClient.StartCommit(pfs.DefaultProjectName, repo, "master")
	require.NoError(t, err)
	require.NoError(t, env.PachClient.PutFile(commit2, "foo", strings.NewReader(fileContent2)))

	fileInfo, err = env.PachClient.InspectFile(commit2, "foo")
	require.NoError(t, err)
	require.NotNil(t, fileInfo)

	require.NoError(t, finishCommit(env.PachClient, repo, commit2.Branch.Name, commit2.Id))

	fi, err = env.PachClient.InspectFile(commit2, "foo")
	require.NoError(t, err)
	require.NotNil(t, fi)

	fileContent3 := "bar\n"
	commit3, err := env.PachClient.StartCommit(pfs.DefaultProjectName, repo, "master")
	require.NoError(t, err)
	require.NoError(t, env.PachClient.PutFile(commit3, "bar", strings.NewReader(fileContent3)))
	require.NoError(t, finishCommit(env.PachClient, repo, commit3.Branch.Name, commit3.Id))
	fi, err = env.PachClient.InspectFile(commit3, "bar")
	require.NoError(t, err)
	require.NotNil(t, fi)
}

func TestInspectDir(t *testing.T) {
	ctx := pctx.TestContext(t)
	env := realenv.NewRealEnv(ctx, t, dockertestenv.NewTestDBConfig(t))

	repo := "test"
	require.NoError(t, env.PachClient.CreateRepo(pfs.DefaultProjectName, repo))

	commit1, err := env.PachClient.StartCommit(pfs.DefaultProjectName, repo, "master")
	require.NoError(t, err)

	fileContent := "foo\n"
	require.NoError(t, env.PachClient.PutFile(commit1, "dir/foo", strings.NewReader(fileContent)))

	require.NoError(t, finishCommit(env.PachClient, repo, commit1.Branch.Name, commit1.Id))

	fileInfo, err := env.PachClient.InspectFile(commit1, "dir/foo")
	require.NoError(t, err)
	require.Equal(t, len(fileContent), int(fileInfo.SizeBytes))
	require.Equal(t, pfs.FileType_FILE, fileInfo.FileType)

	fileInfo, err = env.PachClient.InspectFile(commit1, "dir")
	require.NoError(t, err)
	require.Equal(t, len(fileContent), int(fileInfo.SizeBytes))
	require.Equal(t, pfs.FileType_DIR, fileInfo.FileType)

	_, err = env.PachClient.InspectFile(commit1, "")
	require.NoError(t, err)
	require.Equal(t, len(fileContent), int(fileInfo.SizeBytes))
	require.Equal(t, pfs.FileType_DIR, fileInfo.FileType)
}

func TestInspectDir2(t *testing.T) {
	ctx := pctx.TestContext(t)
	env := realenv.NewRealEnv(ctx, t, dockertestenv.NewTestDBConfig(t))

	repo := "test"
	require.NoError(t, env.PachClient.CreateRepo(pfs.DefaultProjectName, repo))
	commit := client.NewCommit(pfs.DefaultProjectName, repo, "master", "")

	fileContent := "foo\n"

	_, err := env.PachClient.StartCommit(pfs.DefaultProjectName, repo, "master")
	require.NoError(t, err)
	require.NoError(t, env.PachClient.PutFile(commit, "dir/1", strings.NewReader(fileContent)))
	require.NoError(t, env.PachClient.PutFile(commit, "dir/2", strings.NewReader(fileContent)))

	require.NoError(t, finishCommit(env.PachClient, repo, "master", ""))

	fileInfo, err := env.PachClient.InspectFile(commit, "/dir")
	require.NoError(t, err)
	require.Equal(t, "/dir/", fileInfo.File.Path)
	require.Equal(t, pfs.FileType_DIR, fileInfo.FileType)

	_, err = env.PachClient.StartCommit(pfs.DefaultProjectName, repo, "master")
	require.NoError(t, err)
	require.NoError(t, env.PachClient.PutFile(commit, "dir/3", strings.NewReader(fileContent)))

	require.NoError(t, finishCommit(env.PachClient, repo, "master", ""))

	_, err = env.PachClient.InspectFile(commit, "dir")
	require.NoError(t, err)

	_, err = env.PachClient.StartCommit(pfs.DefaultProjectName, repo, "master")
	require.NoError(t, err)
	err = env.PachClient.DeleteFile(commit, "dir/2")
	require.NoError(t, err)
	require.NoError(t, finishCommit(env.PachClient, repo, "master", ""))

	_, err = env.PachClient.InspectFile(commit, "dir")
	require.NoError(t, err)
}

func TestListFileTwoCommits(t *testing.T) {
	ctx := pctx.TestContext(t)
	env := realenv.NewRealEnv(ctx, t, dockertestenv.NewTestDBConfig(t))

	repo := "test"
	require.NoError(t, env.PachClient.CreateRepo(pfs.DefaultProjectName, repo))

	numFiles := 5

	commit1, err := env.PachClient.StartCommit(pfs.DefaultProjectName, repo, "master")
	require.NoError(t, err)

	for i := 0; i < numFiles; i++ {
		require.NoError(t, env.PachClient.PutFile(commit1, fmt.Sprintf("file%d", i), strings.NewReader("foo\n")))
	}

	require.NoError(t, finishCommit(env.PachClient, repo, commit1.Branch.Name, commit1.Id))

	fis, err := env.PachClient.ListFileAll(commit1, "")
	require.NoError(t, err)
	require.Equal(t, numFiles, len(fis))

	commit2, err := env.PachClient.StartCommit(pfs.DefaultProjectName, repo, "master")
	require.NoError(t, err)

	for i := 0; i < numFiles; i++ {
		require.NoError(t, env.PachClient.PutFile(commit2, fmt.Sprintf("file2-%d", i), strings.NewReader("foo\n")))
	}

	require.NoError(t, finishCommit(env.PachClient, repo, commit2.Branch.Name, commit2.Id))

	fis, err = env.PachClient.ListFileAll(commit2, "")
	require.NoError(t, err)
	require.Equal(t, 2*numFiles, len(fis))

	fis, err = env.PachClient.ListFileAll(commit1, "")
	require.NoError(t, err)
	require.Equal(t, numFiles, len(fis))

	fis, err = env.PachClient.ListFileAll(commit2, "")
	require.NoError(t, err)
	require.Equal(t, 2*numFiles, len(fis))
}

func TestListFile(t *testing.T) {
	ctx := pctx.TestContext(t)
	env := realenv.NewRealEnv(ctx, t, dockertestenv.NewTestDBConfig(t))

	repo := "test"
	require.NoError(t, env.PachClient.CreateRepo(pfs.DefaultProjectName, repo))

	commit, err := env.PachClient.StartCommit(pfs.DefaultProjectName, repo, "master")
	require.NoError(t, err)

	fileContent1 := "foo\n"
	require.NoError(t, env.PachClient.PutFile(commit, "dir/foo", strings.NewReader(fileContent1)))

	fileContent2 := "bar\n"
	require.NoError(t, env.PachClient.PutFile(commit, "dir/bar", strings.NewReader(fileContent2)))

	checks := func() {
		fileInfos, err := env.PachClient.ListFileAll(commit, "dir")
		require.NoError(t, err)
		require.Equal(t, 2, len(fileInfos))
		require.True(t, fileInfos[0].File.Path == "/dir/foo" && fileInfos[1].File.Path == "/dir/bar" || fileInfos[0].File.Path == "/dir/bar" && fileInfos[1].File.Path == "/dir/foo")
		require.True(t, fileInfos[0].SizeBytes == fileInfos[1].SizeBytes && fileInfos[0].SizeBytes == int64(len(fileContent1)))

	}
	checks()
	require.NoError(t, finishCommit(env.PachClient, repo, commit.Branch.Name, commit.Id))
	checks()
}

func TestListFile2(t *testing.T) {
	ctx := pctx.TestContext(t)
	env := realenv.NewRealEnv(ctx, t, dockertestenv.NewTestDBConfig(t))

	repo := "test"
	require.NoError(t, env.PachClient.CreateRepo(pfs.DefaultProjectName, repo))
	commit := client.NewCommit(pfs.DefaultProjectName, repo, "master", "")

	fileContent := "foo\n"

	_, err := env.PachClient.StartCommit(pfs.DefaultProjectName, repo, "master")
	require.NoError(t, err)
	require.NoError(t, env.PachClient.PutFile(commit, "dir/1", strings.NewReader(fileContent)))
	require.NoError(t, env.PachClient.PutFile(commit, "dir/2", strings.NewReader(fileContent)))
	require.NoError(t, err)

	require.NoError(t, finishCommit(env.PachClient, repo, "master", ""))

	fileInfos, err := env.PachClient.ListFileAll(commit, "dir")
	require.NoError(t, err)
	require.Equal(t, 2, len(fileInfos))

	_, err = env.PachClient.StartCommit(pfs.DefaultProjectName, repo, "master")
	require.NoError(t, err)
	require.NoError(t, env.PachClient.PutFile(commit, "dir/3", strings.NewReader(fileContent)))
	require.NoError(t, finishCommit(env.PachClient, repo, "master", ""))

	fileInfos, err = env.PachClient.ListFileAll(commit, "dir")
	require.NoError(t, err)
	require.Equal(t, 3, len(fileInfos))

	_, err = env.PachClient.StartCommit(pfs.DefaultProjectName, repo, "master")
	require.NoError(t, err)
	err = env.PachClient.DeleteFile(commit, "dir/2")
	require.NoError(t, err)
	require.NoError(t, finishCommit(env.PachClient, repo, "master", ""))

	fileInfos, err = env.PachClient.ListFileAll(commit, "dir")
	require.NoError(t, err)
	require.Equal(t, 2, len(fileInfos))
}

func TestListFile3(t *testing.T) {
	ctx := pctx.TestContext(t)
	env := realenv.NewRealEnv(ctx, t, dockertestenv.NewTestDBConfig(t))

	repo := "test"
	require.NoError(t, env.PachClient.CreateRepo(pfs.DefaultProjectName, repo))
	commit := client.NewCommit(pfs.DefaultProjectName, repo, "master", "")

	fileContent := "foo\n"

	_, err := env.PachClient.StartCommit(pfs.DefaultProjectName, repo, "master")
	require.NoError(t, err)
	require.NoError(t, env.PachClient.PutFile(commit, "dir/1", strings.NewReader(fileContent)))
	require.NoError(t, env.PachClient.PutFile(commit, "dir/2", strings.NewReader(fileContent)))
	require.NoError(t, finishCommit(env.PachClient, repo, "master", ""))

	fileInfos, err := env.PachClient.ListFileAll(commit, "dir")
	require.NoError(t, err)
	require.Equal(t, 2, len(fileInfos))

	_, err = env.PachClient.StartCommit(pfs.DefaultProjectName, repo, "master")
	require.NoError(t, err)
	require.NoError(t, env.PachClient.PutFile(commit, "dir/3/foo", strings.NewReader(fileContent)))
	require.NoError(t, env.PachClient.PutFile(commit, "dir/3/bar", strings.NewReader(fileContent)))
	require.NoError(t, finishCommit(env.PachClient, repo, "master", ""))

	fileInfos, err = env.PachClient.ListFileAll(commit, "dir")
	require.NoError(t, err)
	require.Equal(t, 3, len(fileInfos))
	require.Equal(t, int(fileInfos[2].SizeBytes), len(fileContent)*2)

	_, err = env.PachClient.StartCommit(pfs.DefaultProjectName, repo, "master")
	require.NoError(t, err)
	err = env.PachClient.DeleteFile(commit, "dir/3/bar")
	require.NoError(t, err)
	require.NoError(t, finishCommit(env.PachClient, repo, "master", ""))

	fileInfos, err = env.PachClient.ListFileAll(commit, "dir")
	require.NoError(t, err)
	require.Equal(t, 3, len(fileInfos))
	require.Equal(t, int(fileInfos[2].SizeBytes), len(fileContent))

	_, err = env.PachClient.StartCommit(pfs.DefaultProjectName, repo, "master")
	require.NoError(t, err)
	require.NoError(t, env.PachClient.PutFile(commit, "file", strings.NewReader(fileContent)))
	require.NoError(t, finishCommit(env.PachClient, repo, "master", ""))

	fileInfos, err = env.PachClient.ListFileAll(commit, "/")
	require.NoError(t, err)
	require.Equal(t, 2, len(fileInfos))
}

func TestListFile4(t *testing.T) {
	ctx := pctx.TestContext(t)
	env := realenv.NewRealEnv(ctx, t, dockertestenv.NewTestDBConfig(t))

	repo := "test"
	require.NoError(t, env.PachClient.CreateRepo(pfs.DefaultProjectName, repo))

	commit1, err := env.PachClient.StartCommit(pfs.DefaultProjectName, repo, "master")
	require.NoError(t, err)

	require.NoError(t, env.PachClient.PutFile(commit1, "/dir1/file1.1", &bytes.Buffer{}))
	require.NoError(t, env.PachClient.PutFile(commit1, "/dir1/file1.2", &bytes.Buffer{}))
	require.NoError(t, env.PachClient.PutFile(commit1, "/dir2/file2.1", &bytes.Buffer{}))
	require.NoError(t, env.PachClient.PutFile(commit1, "/dir2/file2.2", &bytes.Buffer{}))

	require.NoError(t, finishCommit(env.PachClient, repo, commit1.Branch.Name, commit1.Id))
	// should list a directory but not siblings
	var fis []*pfs.FileInfo
	require.NoError(t, env.PachClient.ListFile(commit1, "/dir1", func(fi *pfs.FileInfo) error {
		fis = append(fis, fi)
		return nil
	}))
	require.ElementsEqual(t, []string{"/dir1/file1.1", "/dir1/file1.2"}, finfosToPaths(fis))
	// should list the root
	fis = nil
	require.NoError(t, env.PachClient.ListFile(commit1, "/", func(fi *pfs.FileInfo) error {
		fis = append(fis, fi)
		return nil
	}))
	require.ElementsEqual(t, []string{"/dir1/", "/dir2/"}, finfosToPaths(fis))
}

func TestRootDirectory(t *testing.T) {
	ctx := pctx.TestContext(t)
	env := realenv.NewRealEnv(ctx, t, dockertestenv.NewTestDBConfig(t))

	repo := "test"
	require.NoError(t, env.PachClient.CreateRepo(pfs.DefaultProjectName, repo))

	fileContent := "foo\n"

	commit, err := env.PachClient.StartCommit(pfs.DefaultProjectName, repo, "master")
	require.NoError(t, err)
	require.NoError(t, env.PachClient.PutFile(commit, "foo", strings.NewReader(fileContent)))

	require.NoError(t, finishCommit(env.PachClient, repo, commit.Branch.Name, commit.Id))

	fileInfos, err := env.PachClient.ListFileAll(commit, "")
	require.NoError(t, err)
	require.Equal(t, 1, len(fileInfos))
}

func TestDeleteFile(t *testing.T) {
	ctx := pctx.TestContext(t)
	env := realenv.NewRealEnv(ctx, t, dockertestenv.NewTestDBConfig(t))
	project := tu.UniqueString("project")
	require.NoError(t, env.PachClient.CreateProject(project))
	repo := "test"
	require.NoError(t, env.PachClient.CreateRepo(project, repo))

	// Commit 1: Add two files; delete one file within the commit
	commit1, err := env.PachClient.StartCommit(project, repo, "master")
	require.NoError(t, err)

	fileContent1 := "foo\n"
	require.NoError(t, env.PachClient.PutFile(commit1, "foo", strings.NewReader(fileContent1)))

	fileContent2 := "bar\n"
	require.NoError(t, env.PachClient.PutFile(commit1, "bar", strings.NewReader(fileContent2)))

	require.NoError(t, env.PachClient.DeleteFile(commit1, "foo"))

	require.NoError(t, finishProjectCommit(env.PachClient, project, repo, commit1.Branch.Name, commit1.Id))

	_, err = env.PachClient.InspectFile(commit1, "foo")
	require.YesError(t, err)

	// Should see one file
	fileInfos, err := env.PachClient.ListFileAll(commit1, "")
	require.NoError(t, err)
	require.Equal(t, 1, len(fileInfos))

	// Deleting a file in a finished commit should result in an error
	require.YesError(t, env.PachClient.DeleteFile(commit1, "bar"))

	// Empty commit
	commit2, err := env.PachClient.StartCommit(project, repo, "master")
	require.NoError(t, err)
	require.NoError(t, finishProjectCommit(env.PachClient, project, repo, commit2.Branch.Name, commit2.Id))

	// Should still see one files
	fileInfos, err = env.PachClient.ListFileAll(commit2, "")
	require.NoError(t, err)
	require.Equal(t, 1, len(fileInfos))

	// Delete bar
	commit3, err := env.PachClient.StartCommit(project, repo, "master")
	require.NoError(t, err)
	require.NoError(t, env.PachClient.DeleteFile(commit3, "bar"))

	require.NoError(t, finishProjectCommit(env.PachClient, project, repo, commit3.Branch.Name, commit3.Id))

	// Should see no file
	fileInfos, err = env.PachClient.ListFileAll(commit3, "")
	require.NoError(t, err)
	require.Equal(t, 0, len(fileInfos))

	_, err = env.PachClient.InspectFile(commit3, "bar")
	require.YesError(t, err)

	// Delete a nonexistent file; it should be no-op
	commit4, err := env.PachClient.StartCommit(project, repo, "master")
	require.NoError(t, err)
	require.NoError(t, env.PachClient.DeleteFile(commit4, "nonexistent"))
	require.NoError(t, finishProjectCommit(env.PachClient, project, repo, commit4.Branch.Name, commit4.Id))
}

func TestDeleteFile2(t *testing.T) {
	ctx := pctx.TestContext(t)
	env := realenv.NewRealEnv(ctx, t, dockertestenv.NewTestDBConfig(t))

	repo := "test"
	require.NoError(t, env.PachClient.CreateRepo(pfs.DefaultProjectName, repo))

	commit1, err := env.PachClient.StartCommit(pfs.DefaultProjectName, repo, "master")
	require.NoError(t, err)
	require.NoError(t, env.PachClient.PutFile(commit1, "file", strings.NewReader("foo\n")))
	require.NoError(t, finishCommit(env.PachClient, repo, commit1.Branch.Name, commit1.Id))

	commit2, err := env.PachClient.StartCommit(pfs.DefaultProjectName, repo, "master")
	require.NoError(t, err)
	err = env.PachClient.DeleteFile(commit2, "file")
	require.NoError(t, err)
	require.NoError(t, env.PachClient.PutFile(commit2, "file", strings.NewReader("bar\n")))
	require.NoError(t, finishCommit(env.PachClient, repo, commit2.Branch.Name, commit2.Id))

	expected := "bar\n"
	var buffer bytes.Buffer
	require.NoError(t, env.PachClient.GetFile(client.NewCommit(pfs.DefaultProjectName, repo, "master", ""), "file", &buffer))
	require.Equal(t, expected, buffer.String())

	commit3, err := env.PachClient.StartCommit(pfs.DefaultProjectName, repo, "master")
	require.NoError(t, err)
	require.NoError(t, env.PachClient.PutFile(commit3, "file", strings.NewReader("buzz\n")))
	err = env.PachClient.DeleteFile(commit3, "file")
	require.NoError(t, err)
	require.NoError(t, env.PachClient.PutFile(commit3, "file", strings.NewReader("foo\n")))
	require.NoError(t, finishCommit(env.PachClient, repo, commit3.Branch.Name, commit3.Id))

	expected = "foo\n"
	buffer.Reset()
	require.NoError(t, env.PachClient.GetFile(commit3, "file", &buffer))
	require.Equal(t, expected, buffer.String())
}

func TestDeleteFile3(t *testing.T) {
	ctx := pctx.TestContext(t)
	env := realenv.NewRealEnv(ctx, t, dockertestenv.NewTestDBConfig(t))

	repo := "test"
	require.NoError(t, env.PachClient.CreateRepo(pfs.DefaultProjectName, repo))
	commit1, err := env.PachClient.StartCommit(pfs.DefaultProjectName, repo, "master")
	require.NoError(t, err)
	fileContent := "bar\n"
	require.NoError(t, env.PachClient.PutFile(commit1, "/bar", strings.NewReader(fileContent)))
	require.NoError(t, env.PachClient.PutFile(commit1, "/dir1/dir2/bar", strings.NewReader(fileContent)))
	require.NoError(t, finishCommit(env.PachClient, repo, commit1.Branch.Name, commit1.Id))

	commit2, err := env.PachClient.StartCommit(pfs.DefaultProjectName, repo, "master")
	require.NoError(t, err)
	require.NoError(t, env.PachClient.DeleteFile(commit2, "/"))
	require.NoError(t, env.PachClient.PutFile(commit2, "/bar", strings.NewReader(fileContent)))
	require.NoError(t, env.PachClient.PutFile(commit2, "/dir1/bar", strings.NewReader(fileContent)))
	require.NoError(t, env.PachClient.PutFile(commit2, "/dir1/dir2/bar", strings.NewReader(fileContent)))
	require.NoError(t, env.PachClient.PutFile(commit2, "/dir1/dir2/barbar", strings.NewReader(fileContent)))
	require.NoError(t, finishCommit(env.PachClient, repo, commit2.Branch.Name, commit2.Id))

	commit3, err := env.PachClient.StartCommit(pfs.DefaultProjectName, repo, "master")
	require.NoError(t, err)
	require.NoError(t, env.PachClient.DeleteFile(commit3, "/dir1/dir2/"))
	require.NoError(t, finishCommit(env.PachClient, repo, commit3.Branch.Name, commit3.Id))

	_, err = env.PachClient.InspectFile(commit3, "/dir1")
	require.NoError(t, err)
	_, err = env.PachClient.InspectFile(commit3, "/dir1/bar")
	require.NoError(t, err)
	_, err = env.PachClient.InspectFile(commit3, "/dir1/dir2")
	require.YesError(t, err)
	_, err = env.PachClient.InspectFile(commit3, "/dir1/dir2/bar")
	require.YesError(t, err)
	_, err = env.PachClient.InspectFile(commit3, "/dir1/dir2/barbar")
	require.YesError(t, err)

	commit4, err := env.PachClient.StartCommit(pfs.DefaultProjectName, repo, "master")
	require.NoError(t, err)
	require.NoError(t, env.PachClient.PutFile(commit4, "/dir1/dir2/bar", strings.NewReader(fileContent)))
	require.NoError(t, finishCommit(env.PachClient, repo, commit4.Branch.Name, commit4.Id))

	_, err = env.PachClient.InspectFile(commit4, "/dir1")
	require.NoError(t, err)
	_, err = env.PachClient.InspectFile(commit4, "/dir1/bar")
	require.NoError(t, err)
	_, err = env.PachClient.InspectFile(commit4, "/dir1/dir2")
	require.NoError(t, err)
	_, err = env.PachClient.InspectFile(commit4, "/dir1/dir2/bar")
	require.NoError(t, err)
}

func TestDeleteDir(t *testing.T) {
	ctx := pctx.TestContext(t)
	env := realenv.NewRealEnv(ctx, t, dockertestenv.NewTestDBConfig(t))

	repo := "test"
	require.NoError(t, env.PachClient.CreateRepo(pfs.DefaultProjectName, repo))

	// Commit 1: Add two files into the same directory; delete the directory
	commit1, err := env.PachClient.StartCommit(pfs.DefaultProjectName, repo, "master")
	require.NoError(t, err)

	require.NoError(t, env.PachClient.PutFile(commit1, "dir/foo", strings.NewReader("foo1")))

	require.NoError(t, env.PachClient.PutFile(commit1, "dir/bar", strings.NewReader("bar1")))

	require.NoError(t, env.PachClient.DeleteFile(commit1, "/dir/"))

	require.NoError(t, finishCommit(env.PachClient, repo, commit1.Branch.Name, commit1.Id))

	fileInfos, err := env.PachClient.ListFileAll(commit1, "")
	require.NoError(t, err)
	require.Equal(t, 0, len(fileInfos))

	// dir should not exist
	_, err = env.PachClient.InspectFile(commit1, "dir")
	require.YesError(t, err)

	// Commit 2: Delete the directory and add the same two files
	// The two files should reflect the new content
	commit2, err := env.PachClient.StartCommit(pfs.DefaultProjectName, repo, "master")
	require.NoError(t, err)

	require.NoError(t, env.PachClient.PutFile(commit2, "dir/foo", strings.NewReader("foo2")))

	require.NoError(t, env.PachClient.PutFile(commit2, "dir/bar", strings.NewReader("bar2")))

	require.NoError(t, finishCommit(env.PachClient, repo, commit2.Branch.Name, commit2.Id))

	// Should see two files
	fileInfos, err = env.PachClient.ListFileAll(commit2, "dir")
	require.NoError(t, err)
	require.Equal(t, 2, len(fileInfos))

	var buffer bytes.Buffer
	require.NoError(t, env.PachClient.GetFile(commit2, "dir/foo", &buffer))
	require.Equal(t, "foo2", buffer.String())

	var buffer2 bytes.Buffer
	require.NoError(t, env.PachClient.GetFile(commit2, "dir/bar", &buffer2))
	require.Equal(t, "bar2", buffer2.String())

	// Commit 3: delete the directory
	commit3, err := env.PachClient.StartCommit(pfs.DefaultProjectName, repo, "master")
	require.NoError(t, err)

	require.NoError(t, env.PachClient.DeleteFile(commit3, "/dir/"))

	require.NoError(t, finishCommit(env.PachClient, repo, commit3.Branch.Name, commit3.Id))

	// Should see zero files
	fileInfos, err = env.PachClient.ListFileAll(commit3, "")
	require.NoError(t, err)
	require.Equal(t, 0, len(fileInfos))

	// One-off commit directory deletion
	masterCommit := client.NewCommit(pfs.DefaultProjectName, repo, "master", "")
	require.NoError(t, env.PachClient.PutFile(masterCommit, "/dir/foo", strings.NewReader("foo")))
	require.NoError(t, env.PachClient.DeleteFile(masterCommit, "/"))
	fileInfos, err = env.PachClient.ListFileAll(masterCommit, "/")
	require.NoError(t, err)
	require.Equal(t, 0, len(fileInfos))
}

func TestListCommit(t *testing.T) {
	ctx := pctx.TestContext(t)
	env := realenv.NewRealEnv(ctx, t, dockertestenv.NewTestDBConfig(t))

	repo := "test"
	require.NoError(t, env.PachClient.CreateRepo(pfs.DefaultProjectName, repo))
	repoProto := client.NewRepo(pfs.DefaultProjectName, repo)
	masterCommit := repoProto.NewCommit("master", "")

	numCommits := 10

	var midCommitID string
	for i := 0; i < numCommits; i++ {
		commit, err := env.PachClient.StartCommit(pfs.DefaultProjectName, repo, "master")
		require.NoError(t, err)
		require.NoError(t, finishCommit(env.PachClient, repo, "master", ""))
		if i == numCommits/2 {
			midCommitID = commit.Id
		}
	}

	// list all commits
	commitInfos, err := env.PachClient.ListCommit(repoProto, nil, nil, 0)
	require.NoError(t, err)
	require.Equal(t, numCommits, len(commitInfos))

	// Test that commits are sorted in newest-first order
	for i := 0; i < len(commitInfos)-1; i++ {
		require.Equal(t, commitInfos[i].ParentCommit, commitInfos[i+1].Commit)
	}

	// Now list all commits up to the last commit
	commitInfos, err = env.PachClient.ListCommit(repoProto, masterCommit, nil, 0)
	require.NoError(t, err)
	require.Equal(t, numCommits, len(commitInfos))

	// Test that commits are sorted in newest-first order
	for i := 0; i < len(commitInfos)-1; i++ {
		require.Equal(t, commitInfos[i].ParentCommit, commitInfos[i+1].Commit)
	}

	// Now list all commits up to the mid commit, excluding the mid commit
	// itself
	commitInfos, err = env.PachClient.ListCommit(repoProto, masterCommit, repoProto.NewCommit("", midCommitID), 0)
	require.NoError(t, err)
	require.Equal(t, numCommits-numCommits/2-1, len(commitInfos))

	// Test that commits are sorted in newest-first order
	for i := 0; i < len(commitInfos)-1; i++ {
		require.Equal(t, commitInfos[i].ParentCommit, commitInfos[i+1].Commit)
	}

	// list commits by branch
	commitInfos, err = env.PachClient.ListCommit(repoProto, masterCommit, nil, 0)
	require.NoError(t, err)
	require.Equal(t, numCommits, len(commitInfos))

	// Test that commits are sorted in newest-first order
	for i := 0; i < len(commitInfos)-1; i++ {
		require.Equal(t, commitInfos[i].ParentCommit, commitInfos[i+1].Commit)
	}

	// Try listing the commits in reverse order
	commitInfos = nil
	require.NoError(t, env.PachClient.ListCommitF(repoProto, nil, nil, 0, true, func(ci *pfs.CommitInfo) error {
		commitInfos = append(commitInfos, ci)
		return nil
	}))
	for i := 1; i < len(commitInfos); i++ {
		require.Equal(t, commitInfos[i].ParentCommit, commitInfos[i-1].Commit)
	}
}

func TestOffsetRead(t *testing.T) {
	// TODO(2.0 optional): Decide on how to expose offset read.
	t.Skip("Offset read exists (inefficient), just need to decide on how to expose it in V2")
	// 	// env := testpachd.NewRealEnv(t, dockertestenv.NewTestDBConfig(t))

	// repo := "test"
	// require.NoError(t, env.PachClient.CreateRepo(pfs.DefaultProjectName,repo))
	// commit, err := env.PachClient.StartProjectCommit(pfs.DefaultProjectName,repo, "")
	// require.NoError(t, err)
	// fileData := "foo\n"
	// require.NoError(t, env.PachClient.PutFile(commit, "foo", strings.NewReader(fileData)))
	// require.NoError(t, env.PachClient.PutFile(commit, "foo", strings.NewReader(fileData)))

	// var buffer bytes.Buffer
	// require.NoError(t, env.PachClient.GetFile(commit, "foo", int64(len(fileData)*2)+1, 0, &buffer))
	// require.Equal(t, "", buffer.String())

	// require.NoError(t, finishCommit(env.PachClient, repo, commit.Branch.Name, commit.ID))

	// buffer.Reset()
	// require.NoError(t, env.PachClient.GetFile(commit, "foo", int64(len(fileData)*2)+1, 0, &buffer))
	// require.Equal(t, "", buffer.String())
}

func TestBranch2(t *testing.T) {
	ctx := pctx.TestContext(t)
	env := realenv.NewRealEnv(ctx, t, dockertestenv.NewTestDBConfig(t))
	project := tu.UniqueString("project")
	require.NoError(t, env.PachClient.CreateProject(project))
	repo := "test"
	require.NoError(t, env.PachClient.CreateRepo(project, repo))

	commit, err := env.PachClient.StartCommit(project, repo, "branch1")
	require.NoError(t, err)
	require.NoError(t, env.PachClient.PutFile(commit, "foo", strings.NewReader("bar")))
	require.NoError(t, finishProjectCommit(env.PachClient, project, repo, commit.Branch.Name, commit.Id))

	expectedBranches := []string{"branch1", "branch2", "branch3"}
	expectedCommits := []*pfs.Commit{}
	for _, branch := range expectedBranches {
		require.NoError(t, env.PachClient.CreateBranch(project, repo, branch, commit.Branch.Name, commit.Id, nil))
		commitInfo, err := env.PachClient.InspectCommit(project, repo, branch, "")
		require.NoError(t, err)
		expectedCommits = append(expectedCommits, commitInfo.Commit)
	}

	branchInfos, err := env.PachClient.ListBranch(project, repo)
	require.NoError(t, err)
	require.Equal(t, len(expectedBranches), len(branchInfos))
	for i, branchInfo := range branchInfos {
		// branches should return in newest-first order
		require.Equal(t, expectedBranches[len(branchInfos)-i-1], branchInfo.GetBranch().GetName())
		require.Equal(t, project, branchInfo.GetBranch().GetRepo().GetProject().GetName())
		// each branch should have a different commit id (from the transaction
		// that moved the branch head)
		headCommit := expectedCommits[len(branchInfos)-i-1]
		require.Equal(t, headCommit, branchInfo.Head)

		// ensure that the branch has the file from the original commit
		var buffer bytes.Buffer
		require.NoError(t, env.PachClient.GetFile(headCommit, "foo", &buffer))
		require.Equal(t, "bar", buffer.String())
	}

	commit2, err := env.PachClient.StartCommit(project, repo, "branch1")
	require.NoError(t, err)
	require.NoError(t, finishProjectCommit(env.PachClient, project, repo, "branch1", ""))

	commit2Info, err := env.PachClient.InspectCommit(project, repo, "branch1", "")
	require.NoError(t, err)
	require.Equal(t, expectedCommits[0], commit2Info.ParentCommit)

	// delete the last branch
	lastBranch := expectedBranches[len(expectedBranches)-1]
	require.YesError(t, env.PachClient.DeleteBranch(pfs.DefaultProjectName, repo, lastBranch, false))
	require.NoError(t, env.PachClient.DeleteBranch(project, repo, lastBranch, false))
	branchInfos, err = env.PachClient.ListBranch(project, repo)
	require.NoError(t, err)
	require.Equal(t, 2, len(branchInfos))
	require.Equal(t, "branch2", branchInfos[0].Branch.Name)
	require.Equal(t, expectedCommits[1], branchInfos[0].Head)
	require.Equal(t, "branch1", branchInfos[1].Branch.Name)
	require.Equal(t, commit2, branchInfos[1].Head)
}

func TestDeleteNonexistentBranch(t *testing.T) {
	ctx := pctx.TestContext(t)
	env := realenv.NewRealEnv(ctx, t, dockertestenv.NewTestDBConfig(t))

	repo := "test"
	require.NoError(t, env.PachClient.CreateRepo(pfs.DefaultProjectName, repo))
	require.NoError(t, env.PachClient.DeleteBranch(pfs.DefaultProjectName, repo, "doesnt_exist", false))
}

func TestSubscribeCommit(t *testing.T) {
	ctx := pctx.TestContext(t)
	env := realenv.NewRealEnv(ctx, t, dockertestenv.NewTestDBConfig(t))

	project := tu.UniqueString("project")
	require.NoError(t, env.PachClient.CreateProject(project))

	repo := "test"
	require.NoError(t, env.PachClient.CreateRepo(project, repo))

	numCommits := 10

	// create some commits that shouldn't affect the below SubscribeCommit call
	// reproduces #2469
	for i := 0; i < numCommits; i++ {
		commit, err := env.PachClient.StartCommit(project, repo, "master-v1")
		require.NoError(t, err)
		require.NoError(t, finishProjectCommit(env.PachClient, project, repo, commit.Branch.Name, commit.Id))
	}

	require.NoErrorWithinT(t, 60*time.Minute, func() error {
		var eg errgroup.Group
		nextCommitChan := make(chan *pfs.Commit, numCommits)
		eg.Go(func() error {
			var count int
			err := env.PachClient.SubscribeCommit(client.NewRepo(project, repo), "master", "", pfs.CommitState_STARTED, func(ci *pfs.CommitInfo) error {
				commit := <-nextCommitChan
				require.Equal(t, commit, ci.Commit)
				count++
				if count == numCommits {
					return errutil.ErrBreak
				}
				return nil
			})
			return err
		})
		eg.Go(func() error {
			for i := 0; i < numCommits; i++ {
				commit, err := env.PachClient.StartCommit(project, repo, "master")
				require.NoError(t, err)
				require.NoError(t, finishProjectCommit(env.PachClient, project, repo, commit.Branch.Name, commit.Id))
				nextCommitChan <- commit
			}
			return nil
		})

		return errors.EnsureStack(eg.Wait())
	})
}

func TestInspectRepoSimple(t *testing.T) {
	ctx := pctx.TestContext(t)
	env := realenv.NewRealEnv(ctx, t, dockertestenv.NewTestDBConfig(t))

	repo := "test"
	require.NoError(t, env.PachClient.CreateRepo(pfs.DefaultProjectName, repo))

	commit, err := env.PachClient.StartCommit(pfs.DefaultProjectName, repo, "branch")
	require.NoError(t, err)

	file1Content := "foo\n"
	require.NoError(t, env.PachClient.PutFile(commit, "foo", strings.NewReader(file1Content)))

	file2Content := "bar\n"
	require.NoError(t, env.PachClient.PutFile(commit, "bar", strings.NewReader(file2Content)))

	require.NoError(t, finishCommit(env.PachClient, repo, commit.Branch.Name, commit.Id))

	info, err := env.PachClient.InspectRepo(pfs.DefaultProjectName, repo)
	require.NoError(t, err)

	// Size should be 0 because the files were not added to master
	require.Equal(t, int(info.Details.SizeBytes), 0)
}

func TestInspectRepoComplex(t *testing.T) {
	ctx := pctx.TestContext(t)
	env := realenv.NewRealEnv(ctx, t, dockertestenv.NewTestDBConfig(t))

	repo := "test"
	require.NoError(t, env.PachClient.CreateRepo(pfs.DefaultProjectName, repo))

	commit, err := env.PachClient.StartCommit(pfs.DefaultProjectName, repo, "master")
	require.NoError(t, err)

	numFiles := 100
	minFileSize := 1000
	maxFileSize := 2000
	totalSize := 0

	for i := 0; i < numFiles; i++ {
		fileContent := random.String(rand.Intn(maxFileSize-minFileSize) + minFileSize)
		fileContent += "\n"
		fileName := fmt.Sprintf("file_%d", i)
		totalSize += len(fileContent)

		require.NoError(t, env.PachClient.PutFile(commit, fileName, strings.NewReader(fileContent)))

	}

	require.NoError(t, finishCommit(env.PachClient, repo, commit.Branch.Name, commit.Id))

	info, err := env.PachClient.InspectRepo(pfs.DefaultProjectName, repo)
	require.NoError(t, err)

	require.Equal(t, totalSize, int(info.Details.SizeBytes))

	infos, err := env.PachClient.ListRepo()
	require.NoError(t, err)
	require.Equal(t, 1, len(infos))
}

func TestCreate(t *testing.T) {
	// TODO: Implement put file split writer in V2?
	t.Skip("Put file split writer not implemented in V2")
	// 	// env := testpachd.NewRealEnv(t, dockertestenv.NewTestDBConfig(t))

	// repo := "test"
	// require.NoError(t, env.PachClient.CreateRepo(pfs.DefaultProjectName,repo))
	// commit, err := env.PachClient.StartProjectCommit(pfs.DefaultProjectName,repo, "")
	// require.NoError(t, err)
	// w, err := env.PachClient.PutFileSplitWriter(repo, commit.Branch.Name, commit.ID, "foo", pfs.Delimiter_NONE, 0, 0, 0, false)
	// require.NoError(t, err)
	// require.NoError(t, w.Close())
	// require.NoError(t, finishCommit(env.PachClient, repo, commit.Branch.Name, commit.ID))
	// _, err = env.PachClient.InspectFile(commit, "foo")
	// require.NoError(t, err)
}

func TestGetFile(t *testing.T) {
	ctx := pctx.TestContext(t)
	env := realenv.NewRealEnv(ctx, t, dockertestenv.NewTestDBConfig(t))

=======
	commit1, err := env.PachClient.StartCommit(pfs.DefaultProjectName, repo, "master")
	require.NoError(t, err)

	fileContent := "foo\n"
	require.NoError(t, env.PachClient.PutFile(commit1, "dir/foo", strings.NewReader(fileContent)))

	require.NoError(t, finishCommit(env.PachClient, repo, commit1.Branch.Name, commit1.Id))

	fileInfo, err := env.PachClient.InspectFile(commit1, "dir/foo")
	require.NoError(t, err)
	require.Equal(t, len(fileContent), int(fileInfo.SizeBytes))
	require.Equal(t, pfs.FileType_FILE, fileInfo.FileType)

	fileInfo, err = env.PachClient.InspectFile(commit1, "dir")
	require.NoError(t, err)
	require.Equal(t, len(fileContent), int(fileInfo.SizeBytes))
	require.Equal(t, pfs.FileType_DIR, fileInfo.FileType)

	_, err = env.PachClient.InspectFile(commit1, "")
	require.NoError(t, err)
	require.Equal(t, len(fileContent), int(fileInfo.SizeBytes))
	require.Equal(t, pfs.FileType_DIR, fileInfo.FileType)
}

func TestInspectDir2(t *testing.T) {
	ctx := pctx.TestContext(t)
	env := realenv.NewRealEnv(ctx, t, dockertestenv.NewTestDBConfig(t))

	repo := "test"
	require.NoError(t, env.PachClient.CreateRepo(pfs.DefaultProjectName, repo))
	commit := client.NewCommit(pfs.DefaultProjectName, repo, "master", "")

	fileContent := "foo\n"

	_, err := env.PachClient.StartCommit(pfs.DefaultProjectName, repo, "master")
	require.NoError(t, err)
	require.NoError(t, env.PachClient.PutFile(commit, "dir/1", strings.NewReader(fileContent)))
	require.NoError(t, env.PachClient.PutFile(commit, "dir/2", strings.NewReader(fileContent)))

	require.NoError(t, finishCommit(env.PachClient, repo, "master", ""))

	fileInfo, err := env.PachClient.InspectFile(commit, "/dir")
	require.NoError(t, err)
	require.Equal(t, "/dir/", fileInfo.File.Path)
	require.Equal(t, pfs.FileType_DIR, fileInfo.FileType)

	_, err = env.PachClient.StartCommit(pfs.DefaultProjectName, repo, "master")
	require.NoError(t, err)
	require.NoError(t, env.PachClient.PutFile(commit, "dir/3", strings.NewReader(fileContent)))

	require.NoError(t, finishCommit(env.PachClient, repo, "master", ""))

	_, err = env.PachClient.InspectFile(commit, "dir")
	require.NoError(t, err)

	_, err = env.PachClient.StartCommit(pfs.DefaultProjectName, repo, "master")
	require.NoError(t, err)
	err = env.PachClient.DeleteFile(commit, "dir/2")
	require.NoError(t, err)
	require.NoError(t, finishCommit(env.PachClient, repo, "master", ""))

	_, err = env.PachClient.InspectFile(commit, "dir")
	require.NoError(t, err)
}

func TestListFileTwoCommits(t *testing.T) {
	ctx := pctx.TestContext(t)
	env := realenv.NewRealEnv(ctx, t, dockertestenv.NewTestDBConfig(t))

	repo := "test"
	require.NoError(t, env.PachClient.CreateRepo(pfs.DefaultProjectName, repo))

	numFiles := 5

	commit1, err := env.PachClient.StartCommit(pfs.DefaultProjectName, repo, "master")
	require.NoError(t, err)

	for i := 0; i < numFiles; i++ {
		require.NoError(t, env.PachClient.PutFile(commit1, fmt.Sprintf("file%d", i), strings.NewReader("foo\n")))
	}

	require.NoError(t, finishCommit(env.PachClient, repo, commit1.Branch.Name, commit1.Id))

	fis, err := env.PachClient.ListFileAll(commit1, "")
	require.NoError(t, err)
	require.Equal(t, numFiles, len(fis))

	commit2, err := env.PachClient.StartCommit(pfs.DefaultProjectName, repo, "master")
	require.NoError(t, err)

	for i := 0; i < numFiles; i++ {
		require.NoError(t, env.PachClient.PutFile(commit2, fmt.Sprintf("file2-%d", i), strings.NewReader("foo\n")))
	}

	require.NoError(t, finishCommit(env.PachClient, repo, commit2.Branch.Name, commit2.Id))

	fis, err = env.PachClient.ListFileAll(commit2, "")
	require.NoError(t, err)
	require.Equal(t, 2*numFiles, len(fis))

	fis, err = env.PachClient.ListFileAll(commit1, "")
	require.NoError(t, err)
	require.Equal(t, numFiles, len(fis))

	fis, err = env.PachClient.ListFileAll(commit2, "")
	require.NoError(t, err)
	require.Equal(t, 2*numFiles, len(fis))
}

func TestListFile(t *testing.T) {
	ctx := pctx.TestContext(t)
	env := realenv.NewRealEnv(ctx, t, dockertestenv.NewTestDBConfig(t))

	repo := "test"
	require.NoError(t, env.PachClient.CreateRepo(pfs.DefaultProjectName, repo))

	commit, err := env.PachClient.StartCommit(pfs.DefaultProjectName, repo, "master")
	require.NoError(t, err)

	fileContent1 := "foo\n"
	require.NoError(t, env.PachClient.PutFile(commit, "dir/foo", strings.NewReader(fileContent1)))

	fileContent2 := "bar\n"
	require.NoError(t, env.PachClient.PutFile(commit, "dir/bar", strings.NewReader(fileContent2)))

	checks := func() {
		fileInfos, err := env.PachClient.ListFileAll(commit, "dir")
		require.NoError(t, err)
		require.Equal(t, 2, len(fileInfos))
		require.True(t, fileInfos[0].File.Path == "/dir/foo" && fileInfos[1].File.Path == "/dir/bar" || fileInfos[0].File.Path == "/dir/bar" && fileInfos[1].File.Path == "/dir/foo")
		require.True(t, fileInfos[0].SizeBytes == fileInfos[1].SizeBytes && fileInfos[0].SizeBytes == int64(len(fileContent1)))

	}
	checks()
	require.NoError(t, finishCommit(env.PachClient, repo, commit.Branch.Name, commit.Id))
	checks()
}

func TestListFile2(t *testing.T) {
	ctx := pctx.TestContext(t)
	env := realenv.NewRealEnv(ctx, t, dockertestenv.NewTestDBConfig(t))

	repo := "test"
	require.NoError(t, env.PachClient.CreateRepo(pfs.DefaultProjectName, repo))
	commit := client.NewCommit(pfs.DefaultProjectName, repo, "master", "")

	fileContent := "foo\n"

	_, err := env.PachClient.StartCommit(pfs.DefaultProjectName, repo, "master")
	require.NoError(t, err)
	require.NoError(t, env.PachClient.PutFile(commit, "dir/1", strings.NewReader(fileContent)))
	require.NoError(t, env.PachClient.PutFile(commit, "dir/2", strings.NewReader(fileContent)))
	require.NoError(t, err)

	require.NoError(t, finishCommit(env.PachClient, repo, "master", ""))

	fileInfos, err := env.PachClient.ListFileAll(commit, "dir")
	require.NoError(t, err)
	require.Equal(t, 2, len(fileInfos))

	_, err = env.PachClient.StartCommit(pfs.DefaultProjectName, repo, "master")
	require.NoError(t, err)
	require.NoError(t, env.PachClient.PutFile(commit, "dir/3", strings.NewReader(fileContent)))
	require.NoError(t, finishCommit(env.PachClient, repo, "master", ""))

	fileInfos, err = env.PachClient.ListFileAll(commit, "dir")
	require.NoError(t, err)
	require.Equal(t, 3, len(fileInfos))

	_, err = env.PachClient.StartCommit(pfs.DefaultProjectName, repo, "master")
	require.NoError(t, err)
	err = env.PachClient.DeleteFile(commit, "dir/2")
	require.NoError(t, err)
	require.NoError(t, finishCommit(env.PachClient, repo, "master", ""))

	fileInfos, err = env.PachClient.ListFileAll(commit, "dir")
	require.NoError(t, err)
	require.Equal(t, 2, len(fileInfos))
}

func TestListFile3(t *testing.T) {
	ctx := pctx.TestContext(t)
	env := realenv.NewRealEnv(ctx, t, dockertestenv.NewTestDBConfig(t))

	repo := "test"
	require.NoError(t, env.PachClient.CreateRepo(pfs.DefaultProjectName, repo))
	commit := client.NewCommit(pfs.DefaultProjectName, repo, "master", "")

	fileContent := "foo\n"

	_, err := env.PachClient.StartCommit(pfs.DefaultProjectName, repo, "master")
	require.NoError(t, err)
	require.NoError(t, env.PachClient.PutFile(commit, "dir/1", strings.NewReader(fileContent)))
	require.NoError(t, env.PachClient.PutFile(commit, "dir/2", strings.NewReader(fileContent)))
	require.NoError(t, finishCommit(env.PachClient, repo, "master", ""))

	fileInfos, err := env.PachClient.ListFileAll(commit, "dir")
	require.NoError(t, err)
	require.Equal(t, 2, len(fileInfos))

	_, err = env.PachClient.StartCommit(pfs.DefaultProjectName, repo, "master")
	require.NoError(t, err)
	require.NoError(t, env.PachClient.PutFile(commit, "dir/3/foo", strings.NewReader(fileContent)))
	require.NoError(t, env.PachClient.PutFile(commit, "dir/3/bar", strings.NewReader(fileContent)))
	require.NoError(t, finishCommit(env.PachClient, repo, "master", ""))

	fileInfos, err = env.PachClient.ListFileAll(commit, "dir")
	require.NoError(t, err)
	require.Equal(t, 3, len(fileInfos))
	require.Equal(t, int(fileInfos[2].SizeBytes), len(fileContent)*2)

	_, err = env.PachClient.StartCommit(pfs.DefaultProjectName, repo, "master")
	require.NoError(t, err)
	err = env.PachClient.DeleteFile(commit, "dir/3/bar")
	require.NoError(t, err)
	require.NoError(t, finishCommit(env.PachClient, repo, "master", ""))

	fileInfos, err = env.PachClient.ListFileAll(commit, "dir")
	require.NoError(t, err)
	require.Equal(t, 3, len(fileInfos))
	require.Equal(t, int(fileInfos[2].SizeBytes), len(fileContent))

	_, err = env.PachClient.StartCommit(pfs.DefaultProjectName, repo, "master")
	require.NoError(t, err)
	require.NoError(t, env.PachClient.PutFile(commit, "file", strings.NewReader(fileContent)))
	require.NoError(t, finishCommit(env.PachClient, repo, "master", ""))

	fileInfos, err = env.PachClient.ListFileAll(commit, "/")
	require.NoError(t, err)
	require.Equal(t, 2, len(fileInfos))
}

func TestListFile4(t *testing.T) {
	ctx := pctx.TestContext(t)
	env := realenv.NewRealEnv(ctx, t, dockertestenv.NewTestDBConfig(t))

	repo := "test"
	require.NoError(t, env.PachClient.CreateRepo(pfs.DefaultProjectName, repo))

	commit1, err := env.PachClient.StartCommit(pfs.DefaultProjectName, repo, "master")
	require.NoError(t, err)

	require.NoError(t, env.PachClient.PutFile(commit1, "/dir1/file1.1", &bytes.Buffer{}))
	require.NoError(t, env.PachClient.PutFile(commit1, "/dir1/file1.2", &bytes.Buffer{}))
	require.NoError(t, env.PachClient.PutFile(commit1, "/dir2/file2.1", &bytes.Buffer{}))
	require.NoError(t, env.PachClient.PutFile(commit1, "/dir2/file2.2", &bytes.Buffer{}))

	require.NoError(t, finishCommit(env.PachClient, repo, commit1.Branch.Name, commit1.Id))
	// should list a directory but not siblings
	var fis []*pfs.FileInfo
	require.NoError(t, env.PachClient.ListFile(commit1, "/dir1", func(fi *pfs.FileInfo) error {
		fis = append(fis, fi)
		return nil
	}))
	require.ElementsEqual(t, []string{"/dir1/file1.1", "/dir1/file1.2"}, finfosToPaths(fis))
	// should list the root
	fis = nil
	require.NoError(t, env.PachClient.ListFile(commit1, "/", func(fi *pfs.FileInfo) error {
		fis = append(fis, fi)
		return nil
	}))
	require.ElementsEqual(t, []string{"/dir1/", "/dir2/"}, finfosToPaths(fis))
}

func TestRootDirectory(t *testing.T) {
	ctx := pctx.TestContext(t)
	env := realenv.NewRealEnv(ctx, t, dockertestenv.NewTestDBConfig(t))

	repo := "test"
	require.NoError(t, env.PachClient.CreateRepo(pfs.DefaultProjectName, repo))

	fileContent := "foo\n"

	commit, err := env.PachClient.StartCommit(pfs.DefaultProjectName, repo, "master")
	require.NoError(t, err)
	require.NoError(t, env.PachClient.PutFile(commit, "foo", strings.NewReader(fileContent)))

	require.NoError(t, finishCommit(env.PachClient, repo, commit.Branch.Name, commit.Id))

	fileInfos, err := env.PachClient.ListFileAll(commit, "")
	require.NoError(t, err)
	require.Equal(t, 1, len(fileInfos))
}

func TestDeleteFile(t *testing.T) {
	ctx := pctx.TestContext(t)
	env := realenv.NewRealEnv(ctx, t, dockertestenv.NewTestDBConfig(t))
	project := tu.UniqueString("project")
	require.NoError(t, env.PachClient.CreateProject(project))
	repo := "test"
	require.NoError(t, env.PachClient.CreateRepo(project, repo))

	// Commit 1: Add two files; delete one file within the commit
	commit1, err := env.PachClient.StartCommit(project, repo, "master")
	require.NoError(t, err)

	fileContent1 := "foo\n"
	require.NoError(t, env.PachClient.PutFile(commit1, "foo", strings.NewReader(fileContent1)))

	fileContent2 := "bar\n"
	require.NoError(t, env.PachClient.PutFile(commit1, "bar", strings.NewReader(fileContent2)))

	require.NoError(t, env.PachClient.DeleteFile(commit1, "foo"))

	require.NoError(t, finishProjectCommit(env.PachClient, project, repo, commit1.Branch.Name, commit1.Id))

	_, err = env.PachClient.InspectFile(commit1, "foo")
	require.YesError(t, err)

	// Should see one file
	fileInfos, err := env.PachClient.ListFileAll(commit1, "")
	require.NoError(t, err)
	require.Equal(t, 1, len(fileInfos))

	// Deleting a file in a finished commit should result in an error
	require.YesError(t, env.PachClient.DeleteFile(commit1, "bar"))

	// Empty commit
	commit2, err := env.PachClient.StartCommit(project, repo, "master")
	require.NoError(t, err)
	require.NoError(t, finishProjectCommit(env.PachClient, project, repo, commit2.Branch.Name, commit2.Id))

	// Should still see one files
	fileInfos, err = env.PachClient.ListFileAll(commit2, "")
	require.NoError(t, err)
	require.Equal(t, 1, len(fileInfos))

	// Delete bar
	commit3, err := env.PachClient.StartCommit(project, repo, "master")
	require.NoError(t, err)
	require.NoError(t, env.PachClient.DeleteFile(commit3, "bar"))

	require.NoError(t, finishProjectCommit(env.PachClient, project, repo, commit3.Branch.Name, commit3.Id))

	// Should see no file
	fileInfos, err = env.PachClient.ListFileAll(commit3, "")
	require.NoError(t, err)
	require.Equal(t, 0, len(fileInfos))

	_, err = env.PachClient.InspectFile(commit3, "bar")
	require.YesError(t, err)

	// Delete a nonexistent file; it should be no-op
	commit4, err := env.PachClient.StartCommit(project, repo, "master")
	require.NoError(t, err)
	require.NoError(t, env.PachClient.DeleteFile(commit4, "nonexistent"))
	require.NoError(t, finishProjectCommit(env.PachClient, project, repo, commit4.Branch.Name, commit4.Id))
}

func TestDeleteFile2(t *testing.T) {
	ctx := pctx.TestContext(t)
	env := realenv.NewRealEnv(ctx, t, dockertestenv.NewTestDBConfig(t))

	repo := "test"
	require.NoError(t, env.PachClient.CreateRepo(pfs.DefaultProjectName, repo))

	commit1, err := env.PachClient.StartCommit(pfs.DefaultProjectName, repo, "master")
	require.NoError(t, err)
	require.NoError(t, env.PachClient.PutFile(commit1, "file", strings.NewReader("foo\n")))
	require.NoError(t, finishCommit(env.PachClient, repo, commit1.Branch.Name, commit1.Id))

	commit2, err := env.PachClient.StartCommit(pfs.DefaultProjectName, repo, "master")
	require.NoError(t, err)
	err = env.PachClient.DeleteFile(commit2, "file")
	require.NoError(t, err)
	require.NoError(t, env.PachClient.PutFile(commit2, "file", strings.NewReader("bar\n")))
	require.NoError(t, finishCommit(env.PachClient, repo, commit2.Branch.Name, commit2.Id))

	expected := "bar\n"
	var buffer bytes.Buffer
	require.NoError(t, env.PachClient.GetFile(client.NewCommit(pfs.DefaultProjectName, repo, "master", ""), "file", &buffer))
	require.Equal(t, expected, buffer.String())

	commit3, err := env.PachClient.StartCommit(pfs.DefaultProjectName, repo, "master")
	require.NoError(t, err)
	require.NoError(t, env.PachClient.PutFile(commit3, "file", strings.NewReader("buzz\n")))
	err = env.PachClient.DeleteFile(commit3, "file")
	require.NoError(t, err)
	require.NoError(t, env.PachClient.PutFile(commit3, "file", strings.NewReader("foo\n")))
	require.NoError(t, finishCommit(env.PachClient, repo, commit3.Branch.Name, commit3.Id))

	expected = "foo\n"
	buffer.Reset()
	require.NoError(t, env.PachClient.GetFile(commit3, "file", &buffer))
	require.Equal(t, expected, buffer.String())
}

func TestDeleteFile3(t *testing.T) {
	ctx := pctx.TestContext(t)
	env := realenv.NewRealEnv(ctx, t, dockertestenv.NewTestDBConfig(t))

	repo := "test"
	require.NoError(t, env.PachClient.CreateRepo(pfs.DefaultProjectName, repo))
	commit1, err := env.PachClient.StartCommit(pfs.DefaultProjectName, repo, "master")
	require.NoError(t, err)
	fileContent := "bar\n"
	require.NoError(t, env.PachClient.PutFile(commit1, "/bar", strings.NewReader(fileContent)))
	require.NoError(t, env.PachClient.PutFile(commit1, "/dir1/dir2/bar", strings.NewReader(fileContent)))
	require.NoError(t, finishCommit(env.PachClient, repo, commit1.Branch.Name, commit1.Id))

	commit2, err := env.PachClient.StartCommit(pfs.DefaultProjectName, repo, "master")
	require.NoError(t, err)
	require.NoError(t, env.PachClient.DeleteFile(commit2, "/"))
	require.NoError(t, env.PachClient.PutFile(commit2, "/bar", strings.NewReader(fileContent)))
	require.NoError(t, env.PachClient.PutFile(commit2, "/dir1/bar", strings.NewReader(fileContent)))
	require.NoError(t, env.PachClient.PutFile(commit2, "/dir1/dir2/bar", strings.NewReader(fileContent)))
	require.NoError(t, env.PachClient.PutFile(commit2, "/dir1/dir2/barbar", strings.NewReader(fileContent)))
	require.NoError(t, finishCommit(env.PachClient, repo, commit2.Branch.Name, commit2.Id))

	commit3, err := env.PachClient.StartCommit(pfs.DefaultProjectName, repo, "master")
	require.NoError(t, err)
	require.NoError(t, env.PachClient.DeleteFile(commit3, "/dir1/dir2/"))
	require.NoError(t, finishCommit(env.PachClient, repo, commit3.Branch.Name, commit3.Id))

	_, err = env.PachClient.InspectFile(commit3, "/dir1")
	require.NoError(t, err)
	_, err = env.PachClient.InspectFile(commit3, "/dir1/bar")
	require.NoError(t, err)
	_, err = env.PachClient.InspectFile(commit3, "/dir1/dir2")
	require.YesError(t, err)
	_, err = env.PachClient.InspectFile(commit3, "/dir1/dir2/bar")
	require.YesError(t, err)
	_, err = env.PachClient.InspectFile(commit3, "/dir1/dir2/barbar")
	require.YesError(t, err)

	commit4, err := env.PachClient.StartCommit(pfs.DefaultProjectName, repo, "master")
	require.NoError(t, err)
	require.NoError(t, env.PachClient.PutFile(commit4, "/dir1/dir2/bar", strings.NewReader(fileContent)))
	require.NoError(t, finishCommit(env.PachClient, repo, commit4.Branch.Name, commit4.Id))

	_, err = env.PachClient.InspectFile(commit4, "/dir1")
	require.NoError(t, err)
	_, err = env.PachClient.InspectFile(commit4, "/dir1/bar")
	require.NoError(t, err)
	_, err = env.PachClient.InspectFile(commit4, "/dir1/dir2")
	require.NoError(t, err)
	_, err = env.PachClient.InspectFile(commit4, "/dir1/dir2/bar")
	require.NoError(t, err)
}

func TestDeleteDir(t *testing.T) {
	ctx := pctx.TestContext(t)
	env := realenv.NewRealEnv(ctx, t, dockertestenv.NewTestDBConfig(t))

	repo := "test"
	require.NoError(t, env.PachClient.CreateRepo(pfs.DefaultProjectName, repo))

	// Commit 1: Add two files into the same directory; delete the directory
	commit1, err := env.PachClient.StartCommit(pfs.DefaultProjectName, repo, "master")
	require.NoError(t, err)

	require.NoError(t, env.PachClient.PutFile(commit1, "dir/foo", strings.NewReader("foo1")))

	require.NoError(t, env.PachClient.PutFile(commit1, "dir/bar", strings.NewReader("bar1")))

	require.NoError(t, env.PachClient.DeleteFile(commit1, "/dir/"))

	require.NoError(t, finishCommit(env.PachClient, repo, commit1.Branch.Name, commit1.Id))

	fileInfos, err := env.PachClient.ListFileAll(commit1, "")
	require.NoError(t, err)
	require.Equal(t, 0, len(fileInfos))

	// dir should not exist
	_, err = env.PachClient.InspectFile(commit1, "dir")
	require.YesError(t, err)

	// Commit 2: Delete the directory and add the same two files
	// The two files should reflect the new content
	commit2, err := env.PachClient.StartCommit(pfs.DefaultProjectName, repo, "master")
	require.NoError(t, err)

	require.NoError(t, env.PachClient.PutFile(commit2, "dir/foo", strings.NewReader("foo2")))

	require.NoError(t, env.PachClient.PutFile(commit2, "dir/bar", strings.NewReader("bar2")))

	require.NoError(t, finishCommit(env.PachClient, repo, commit2.Branch.Name, commit2.Id))

	// Should see two files
	fileInfos, err = env.PachClient.ListFileAll(commit2, "dir")
	require.NoError(t, err)
	require.Equal(t, 2, len(fileInfos))

	var buffer bytes.Buffer
	require.NoError(t, env.PachClient.GetFile(commit2, "dir/foo", &buffer))
	require.Equal(t, "foo2", buffer.String())

	var buffer2 bytes.Buffer
	require.NoError(t, env.PachClient.GetFile(commit2, "dir/bar", &buffer2))
	require.Equal(t, "bar2", buffer2.String())

	// Commit 3: delete the directory
	commit3, err := env.PachClient.StartCommit(pfs.DefaultProjectName, repo, "master")
	require.NoError(t, err)

	require.NoError(t, env.PachClient.DeleteFile(commit3, "/dir/"))

	require.NoError(t, finishCommit(env.PachClient, repo, commit3.Branch.Name, commit3.Id))

	// Should see zero files
	fileInfos, err = env.PachClient.ListFileAll(commit3, "")
	require.NoError(t, err)
	require.Equal(t, 0, len(fileInfos))

	// One-off commit directory deletion
	masterCommit := client.NewCommit(pfs.DefaultProjectName, repo, "master", "")
	require.NoError(t, env.PachClient.PutFile(masterCommit, "/dir/foo", strings.NewReader("foo")))
	require.NoError(t, env.PachClient.DeleteFile(masterCommit, "/"))
	fileInfos, err = env.PachClient.ListFileAll(masterCommit, "/")
	require.NoError(t, err)
	require.Equal(t, 0, len(fileInfos))
}

func TestListCommit(t *testing.T) {
	ctx := pctx.TestContext(t)
	env := realenv.NewRealEnv(ctx, t, dockertestenv.NewTestDBConfig(t))

	repo := "test"
	require.NoError(t, env.PachClient.CreateRepo(pfs.DefaultProjectName, repo))
	repoProto := client.NewRepo(pfs.DefaultProjectName, repo)
	masterCommit := repoProto.NewCommit("master", "")

	numCommits := 10

	var midCommitID string
	for i := 0; i < numCommits; i++ {
		commit, err := env.PachClient.StartCommit(pfs.DefaultProjectName, repo, "master")
		require.NoError(t, err)
		require.NoError(t, finishCommit(env.PachClient, repo, "master", ""))
		if i == numCommits/2 {
			midCommitID = commit.Id
		}
	}

	// list all commits
	commitInfos, err := env.PachClient.ListCommit(repoProto, nil, nil, 0)
	require.NoError(t, err)
	require.Equal(t, numCommits, len(commitInfos))

	// Test that commits are sorted in newest-first order
	for i := 0; i < len(commitInfos)-1; i++ {
		require.Equal(t, commitInfos[i].ParentCommit, commitInfos[i+1].Commit)
	}

	// Now list all commits up to the last commit
	commitInfos, err = env.PachClient.ListCommit(repoProto, masterCommit, nil, 0)
	require.NoError(t, err)
	require.Equal(t, numCommits, len(commitInfos))

	// Test that commits are sorted in newest-first order
	for i := 0; i < len(commitInfos)-1; i++ {
		require.Equal(t, commitInfos[i].ParentCommit, commitInfos[i+1].Commit)
	}

	// Now list all commits up to the mid commit, excluding the mid commit
	// itself
	commitInfos, err = env.PachClient.ListCommit(repoProto, masterCommit, repoProto.NewCommit("", midCommitID), 0)
	require.NoError(t, err)
	require.Equal(t, numCommits-numCommits/2-1, len(commitInfos))

	// Test that commits are sorted in newest-first order
	for i := 0; i < len(commitInfos)-1; i++ {
		require.Equal(t, commitInfos[i].ParentCommit, commitInfos[i+1].Commit)
	}

	// list commits by branch
	commitInfos, err = env.PachClient.ListCommit(repoProto, masterCommit, nil, 0)
	require.NoError(t, err)
	require.Equal(t, numCommits, len(commitInfos))

	// Test that commits are sorted in newest-first order
	for i := 0; i < len(commitInfos)-1; i++ {
		require.Equal(t, commitInfos[i].ParentCommit, commitInfos[i+1].Commit)
	}

	// Try listing the commits in reverse order
	commitInfos = nil
	require.NoError(t, env.PachClient.ListCommitF(repoProto, nil, nil, 0, true, func(ci *pfs.CommitInfo) error {
		commitInfos = append(commitInfos, ci)
		return nil
	}))
	for i := 1; i < len(commitInfos); i++ {
		require.Equal(t, commitInfos[i].ParentCommit, commitInfos[i-1].Commit)
	}
}

func TestOffsetRead(t *testing.T) {
	// TODO(2.0 optional): Decide on how to expose offset read.
	t.Skip("Offset read exists (inefficient), just need to decide on how to expose it in V2")
	// 	// env := testpachd.NewRealEnv(t, dockertestenv.NewTestDBConfig(t))

	// repo := "test"
	// require.NoError(t, env.PachClient.CreateRepo(pfs.DefaultProjectName,repo))
	// commit, err := env.PachClient.StartProjectCommit(pfs.DefaultProjectName,repo, "")
	// require.NoError(t, err)
	// fileData := "foo\n"
	// require.NoError(t, env.PachClient.PutFile(commit, "foo", strings.NewReader(fileData)))
	// require.NoError(t, env.PachClient.PutFile(commit, "foo", strings.NewReader(fileData)))

	// var buffer bytes.Buffer
	// require.NoError(t, env.PachClient.GetFile(commit, "foo", int64(len(fileData)*2)+1, 0, &buffer))
	// require.Equal(t, "", buffer.String())

	// require.NoError(t, finishCommit(env.PachClient, repo, commit.Branch.Name, commit.ID))

	// buffer.Reset()
	// require.NoError(t, env.PachClient.GetFile(commit, "foo", int64(len(fileData)*2)+1, 0, &buffer))
	// require.Equal(t, "", buffer.String())
}

func TestBranch2(t *testing.T) {
	ctx := pctx.TestContext(t)
	env := realenv.NewRealEnv(ctx, t, dockertestenv.NewTestDBConfig(t))
	project := tu.UniqueString("project")
	require.NoError(t, env.PachClient.CreateProject(project))
	repo := "test"
	require.NoError(t, env.PachClient.CreateRepo(project, repo))

	commit, err := env.PachClient.StartCommit(project, repo, "branch1")
	require.NoError(t, err)
	require.NoError(t, env.PachClient.PutFile(commit, "foo", strings.NewReader("bar")))
	require.NoError(t, finishProjectCommit(env.PachClient, project, repo, commit.Branch.Name, commit.Id))

	expectedBranches := []string{"branch1", "branch2", "branch3"}
	expectedCommits := []*pfs.Commit{}
	for _, branch := range expectedBranches {
		require.NoError(t, env.PachClient.CreateBranch(project, repo, branch, commit.Branch.Name, commit.Id, nil))
		commitInfo, err := env.PachClient.InspectCommit(project, repo, branch, "")
		require.NoError(t, err)
		expectedCommits = append(expectedCommits, commitInfo.Commit)
	}

	branchInfos, err := env.PachClient.ListBranch(project, repo)
	require.NoError(t, err)
	require.Equal(t, len(expectedBranches), len(branchInfos))
	for i, branchInfo := range branchInfos {
		// branches should return in newest-first order
		require.Equal(t, expectedBranches[len(branchInfos)-i-1], branchInfo.GetBranch().GetName())
		require.Equal(t, project, branchInfo.GetBranch().GetRepo().GetProject().GetName())
		// each branch should have a different commit id (from the transaction
		// that moved the branch head)
		headCommit := expectedCommits[len(branchInfos)-i-1]
		require.Equal(t, headCommit, branchInfo.Head)

		// ensure that the branch has the file from the original commit
		var buffer bytes.Buffer
		require.NoError(t, env.PachClient.GetFile(headCommit, "foo", &buffer))
		require.Equal(t, "bar", buffer.String())
	}

	commit2, err := env.PachClient.StartCommit(project, repo, "branch1")
	require.NoError(t, err)
	require.NoError(t, finishProjectCommit(env.PachClient, project, repo, "branch1", ""))

	commit2Info, err := env.PachClient.InspectCommit(project, repo, "branch1", "")
	require.NoError(t, err)
	require.Equal(t, expectedCommits[0], commit2Info.ParentCommit)

	// delete the last branch
	lastBranch := expectedBranches[len(expectedBranches)-1]
	require.YesError(t, env.PachClient.DeleteBranch(pfs.DefaultProjectName, repo, lastBranch, false))
	require.NoError(t, env.PachClient.DeleteBranch(project, repo, lastBranch, false))
	branchInfos, err = env.PachClient.ListBranch(project, repo)
	require.NoError(t, err)
	require.Equal(t, 2, len(branchInfos))
	require.Equal(t, "branch2", branchInfos[0].Branch.Name)
	require.Equal(t, expectedCommits[1], branchInfos[0].Head)
	require.Equal(t, "branch1", branchInfos[1].Branch.Name)
	require.Equal(t, commit2, branchInfos[1].Head)
}

func TestDeleteNonexistentBranch(t *testing.T) {
	ctx := pctx.TestContext(t)
	env := realenv.NewRealEnv(ctx, t, dockertestenv.NewTestDBConfig(t))

	repo := "test"
	require.NoError(t, env.PachClient.CreateRepo(pfs.DefaultProjectName, repo))
	require.NoError(t, env.PachClient.DeleteBranch(pfs.DefaultProjectName, repo, "doesnt_exist", false))
}

func TestSubscribeCommit(t *testing.T) {
	ctx := pctx.TestContext(t)
	env := realenv.NewRealEnv(ctx, t, dockertestenv.NewTestDBConfig(t))

	project := tu.UniqueString("project")
	require.NoError(t, env.PachClient.CreateProject(project))

	repo := "test"
	require.NoError(t, env.PachClient.CreateRepo(project, repo))

	numCommits := 10

	// create some commits that shouldn't affect the below SubscribeCommit call
	// reproduces #2469
	for i := 0; i < numCommits; i++ {
		commit, err := env.PachClient.StartCommit(project, repo, "master-v1")
		require.NoError(t, err)
		require.NoError(t, finishProjectCommit(env.PachClient, project, repo, commit.Branch.Name, commit.Id))
	}

	require.NoErrorWithinT(t, 60*time.Minute, func() error {
		var eg errgroup.Group
		nextCommitChan := make(chan *pfs.Commit, numCommits)
		eg.Go(func() error {
			var count int
			err := env.PachClient.SubscribeCommit(client.NewRepo(project, repo), "master", "", pfs.CommitState_STARTED, func(ci *pfs.CommitInfo) error {
				commit := <-nextCommitChan
				require.Equal(t, commit, ci.Commit)
				count++
				if count == numCommits {
					return errutil.ErrBreak
				}
				return nil
			})
			return err
		})
		eg.Go(func() error {
			for i := 0; i < numCommits; i++ {
				commit, err := env.PachClient.StartCommit(project, repo, "master")
				require.NoError(t, err)
				require.NoError(t, finishProjectCommit(env.PachClient, project, repo, commit.Branch.Name, commit.Id))
				nextCommitChan <- commit
			}
			return nil
		})

		return errors.EnsureStack(eg.Wait())
	})
}

func TestInspectRepoSimple(t *testing.T) {
	ctx := pctx.TestContext(t)
	env := realenv.NewRealEnv(ctx, t, dockertestenv.NewTestDBConfig(t))

	repo := "test"
	require.NoError(t, env.PachClient.CreateRepo(pfs.DefaultProjectName, repo))

	commit, err := env.PachClient.StartCommit(pfs.DefaultProjectName, repo, "branch")
	require.NoError(t, err)

	file1Content := "foo\n"
	require.NoError(t, env.PachClient.PutFile(commit, "foo", strings.NewReader(file1Content)))

	file2Content := "bar\n"
	require.NoError(t, env.PachClient.PutFile(commit, "bar", strings.NewReader(file2Content)))

	require.NoError(t, finishCommit(env.PachClient, repo, commit.Branch.Name, commit.Id))

	info, err := env.PachClient.InspectRepo(pfs.DefaultProjectName, repo)
	require.NoError(t, err)

	// Size should be 0 because the files were not added to master
	require.Equal(t, int(info.Details.SizeBytes), 0)
}

func TestInspectRepoComplex(t *testing.T) {
	ctx := pctx.TestContext(t)
	env := realenv.NewRealEnv(ctx, t, dockertestenv.NewTestDBConfig(t))

	repo := "test"
	require.NoError(t, env.PachClient.CreateRepo(pfs.DefaultProjectName, repo))

	commit, err := env.PachClient.StartCommit(pfs.DefaultProjectName, repo, "master")
	require.NoError(t, err)

	numFiles := 100
	minFileSize := 1000
	maxFileSize := 2000
	totalSize := 0

	for i := 0; i < numFiles; i++ {
		fileContent := random.String(rand.Intn(maxFileSize-minFileSize) + minFileSize)
		fileContent += "\n"
		fileName := fmt.Sprintf("file_%d", i)
		totalSize += len(fileContent)

		require.NoError(t, env.PachClient.PutFile(commit, fileName, strings.NewReader(fileContent)))

	}

	require.NoError(t, finishCommit(env.PachClient, repo, commit.Branch.Name, commit.Id))

	info, err := env.PachClient.InspectRepo(pfs.DefaultProjectName, repo)
	require.NoError(t, err)

	require.Equal(t, totalSize, int(info.Details.SizeBytes))

	infos, err := env.PachClient.ListRepo()
	require.NoError(t, err)
	require.Equal(t, 1, len(infos))
}

func TestCreate(t *testing.T) {
	// TODO: Implement put file split writer in V2?
	t.Skip("Put file split writer not implemented in V2")
	// 	// env := testpachd.NewRealEnv(t, dockertestenv.NewTestDBConfig(t))

	// repo := "test"
	// require.NoError(t, env.PachClient.CreateRepo(pfs.DefaultProjectName,repo))
	// commit, err := env.PachClient.StartProjectCommit(pfs.DefaultProjectName,repo, "")
	// require.NoError(t, err)
	// w, err := env.PachClient.PutFileSplitWriter(repo, commit.Branch.Name, commit.ID, "foo", pfs.Delimiter_NONE, 0, 0, 0, false)
	// require.NoError(t, err)
	// require.NoError(t, w.Close())
	// require.NoError(t, finishCommit(env.PachClient, repo, commit.Branch.Name, commit.ID))
	// _, err = env.PachClient.InspectFile(commit, "foo")
	// require.NoError(t, err)
}

func TestGetFile(t *testing.T) {
	ctx := pctx.TestContext(t)
	env := realenv.NewRealEnv(ctx, t, dockertestenv.NewTestDBConfig(t))

>>>>>>> 17094c6b
	repo := tu.UniqueString("test")
	require.NoError(t, env.PachClient.CreateRepo(pfs.DefaultProjectName, repo))
	commit, err := env.PachClient.StartCommit(pfs.DefaultProjectName, repo, "master")
	require.NoError(t, err)
	require.NoError(t, env.PachClient.PutFile(commit, "dir/file", strings.NewReader("foo\n")))
	checks := func() {
		var buffer bytes.Buffer
		require.NoError(t, env.PachClient.GetFile(commit, "dir/file", &buffer))
		require.Equal(t, "foo\n", buffer.String())
	}
	checks()
	require.NoError(t, finishCommit(env.PachClient, repo, commit.Branch.Name, commit.Id))
	checks()
	t.Run("InvalidCommit", func(t *testing.T) {
		buffer := bytes.Buffer{}
		err = env.PachClient.GetFile(client.NewCommit(pfs.DefaultProjectName, repo, "", "aninvalidcommitid"), "dir/file", &buffer)
		require.YesError(t, err)
	})
	t.Run("Directory", func(t *testing.T) {
		buffer := bytes.Buffer{}
		err = env.PachClient.GetFile(commit, "dir", &buffer)
		require.YesError(t, err)
	})
	t.Run("WithOffset", func(t *testing.T) {
		repo := "repo"
		require.NoError(t, env.PachClient.CreateRepo(pfs.DefaultProjectName, repo))

		commit, err := env.PachClient.StartCommit(pfs.DefaultProjectName, repo, "master")
		require.NoError(t, err)

		file := "file"
		data := "data"
		require.NoError(t, env.PachClient.PutFile(commit, file, strings.NewReader(data)))
<<<<<<< HEAD

		require.NoError(t, finishCommit(env.PachClient, repo, commit.Branch.Name, commit.Id))

		for i := 0; i <= len(data); i++ {
			var b bytes.Buffer
			require.NoError(t, env.PachClient.GetFile(commit, "file", &b, client.WithOffset(int64(i))))
			if i < len(data) {
				require.Equal(t, data[i:], b.String())
			} else {
				require.Equal(t, "", b.String())
			}
		}
	})
}

func TestManyPutsSingleFileSingleCommit(t *testing.T) {
	ctx := pctx.TestContext(t)
	env := realenv.NewRealEnv(ctx, t, dockertestenv.NewTestDBConfig(t))

	if testing.Short() {
		t.Skip("Skipping long tests in short mode")
	}
	repo := "test"
	require.NoError(t, env.PachClient.CreateRepo(pfs.DefaultProjectName, repo))

	commit1, err := env.PachClient.StartCommit(pfs.DefaultProjectName, repo, "master")
	require.NoError(t, err)

	rawMessage := `{
		"level":"debug",
		"message":{
			"thing":"foo"
		},
		"timing":[1,3,34,6,7]
	}`
	numObjs := 500
	numGoros := 10
	var expectedOutput []byte
	var wg sync.WaitGroup
	for j := 0; j < numGoros; j++ {
		wg.Add(1)
		go func() {
			for i := 0; i < numObjs/numGoros; i++ {
				if err := env.PachClient.PutFile(commit1, "foo", strings.NewReader(rawMessage), client.WithAppendPutFile()); err != nil {
					panic(err)
				}
			}
			wg.Done()
		}()
	}
	for i := 0; i < numObjs; i++ {
		expectedOutput = append(expectedOutput, []byte(rawMessage)...)
	}
	wg.Wait()
	require.NoError(t, finishCommit(env.PachClient, repo, commit1.Branch.Name, commit1.Id))

	var buffer bytes.Buffer
	require.NoError(t, env.PachClient.GetFile(commit1, "foo", &buffer))
	require.Equal(t, string(expectedOutput), buffer.String())
}

func TestPutFileValidCharacters(t *testing.T) {
	ctx := pctx.TestContext(t)
	env := realenv.NewRealEnv(ctx, t, dockertestenv.NewTestDBConfig(t))

	repo := "test"
	require.NoError(t, env.PachClient.CreateRepo(pfs.DefaultProjectName, repo))

	commit, err := env.PachClient.StartCommit(pfs.DefaultProjectName, repo, "master")
	require.NoError(t, err)

	// null characters error because when you `ls` files with null characters
	// they truncate things after the null character leading to strange results
	require.YesError(t, env.PachClient.PutFile(commit, "foo\x00bar", strings.NewReader("foobar\n")))

	// Boundary tests for valid character range
	require.YesError(t, env.PachClient.PutFile(commit, "\x1ffoobar", strings.NewReader("foobar\n")))
	require.NoError(t, env.PachClient.PutFile(commit, "foo\x20bar", strings.NewReader("foobar\n")))
	require.NoError(t, env.PachClient.PutFile(commit, "foobar\x7e", strings.NewReader("foobar\n")))
	require.YesError(t, env.PachClient.PutFile(commit, "foo\x7fbar", strings.NewReader("foobar\n")))

	// Random character tests outside and inside valid character range
	require.YesError(t, env.PachClient.PutFile(commit, "foobar\x0b", strings.NewReader("foobar\n")))
	require.NoError(t, env.PachClient.PutFile(commit, "\x41foobar", strings.NewReader("foobar\n")))

	// Glob character test
	require.YesError(t, env.PachClient.PutFile(commit, "foobar*", strings.NewReader("foobar\n")))
}

func TestPutFileValidPaths(t *testing.T) {
	ctx := pctx.TestContext(t)
	env := realenv.NewRealEnv(ctx, t, dockertestenv.NewTestDBConfig(t))
	repo := "test"
	require.NoError(t, env.PachClient.CreateRepo(pfs.DefaultProjectName, repo))
	// Duplicate paths, different tags.
	branch := "branch-1"
	require.NoError(t, env.PachClient.WithModifyFileClient(client.NewCommit(pfs.DefaultProjectName, repo, branch, ""), func(mf client.ModifyFile) error {
		require.NoError(t, mf.PutFile("foo", strings.NewReader("foo\n"), client.WithDatumPutFile("tag1")))
		require.NoError(t, mf.PutFile("foo", strings.NewReader("foo\n"), client.WithDatumPutFile("tag2")))
		return nil
	}))
	commitInfo, err := env.PachClient.WaitCommit(pfs.DefaultProjectName, repo, branch, "")
	require.NoError(t, err)
	require.NotEqual(t, "", commitInfo.Error)
	// Directory and file path collision.
	branch = "branch-2"
	require.NoError(t, env.PachClient.WithModifyFileClient(client.NewCommit(pfs.DefaultProjectName, repo, branch, ""), func(mf client.ModifyFile) error {
		require.NoError(t, mf.PutFile("foo/bar", strings.NewReader("foo\n")))
		require.NoError(t, mf.PutFile("foo", strings.NewReader("foo\n")))
		return nil
	}))
	commitInfo, err = env.PachClient.WaitCommit(pfs.DefaultProjectName, repo, branch, "")
	require.NoError(t, err)
	require.NotEqual(t, "", commitInfo.Error)
}

=======

		require.NoError(t, finishCommit(env.PachClient, repo, commit.Branch.Name, commit.Id))

		for i := 0; i <= len(data); i++ {
			var b bytes.Buffer
			require.NoError(t, env.PachClient.GetFile(commit, "file", &b, client.WithOffset(int64(i))))
			if i < len(data) {
				require.Equal(t, data[i:], b.String())
			} else {
				require.Equal(t, "", b.String())
			}
		}
	})
}

func TestManyPutsSingleFileSingleCommit(t *testing.T) {
	ctx := pctx.TestContext(t)
	env := realenv.NewRealEnv(ctx, t, dockertestenv.NewTestDBConfig(t))

	if testing.Short() {
		t.Skip("Skipping long tests in short mode")
	}
	repo := "test"
	require.NoError(t, env.PachClient.CreateRepo(pfs.DefaultProjectName, repo))

	commit1, err := env.PachClient.StartCommit(pfs.DefaultProjectName, repo, "master")
	require.NoError(t, err)

	rawMessage := `{
		"level":"debug",
		"message":{
			"thing":"foo"
		},
		"timing":[1,3,34,6,7]
	}`
	numObjs := 500
	numGoros := 10
	var expectedOutput []byte
	var wg sync.WaitGroup
	for j := 0; j < numGoros; j++ {
		wg.Add(1)
		go func() {
			for i := 0; i < numObjs/numGoros; i++ {
				if err := env.PachClient.PutFile(commit1, "foo", strings.NewReader(rawMessage), client.WithAppendPutFile()); err != nil {
					panic(err)
				}
			}
			wg.Done()
		}()
	}
	for i := 0; i < numObjs; i++ {
		expectedOutput = append(expectedOutput, []byte(rawMessage)...)
	}
	wg.Wait()
	require.NoError(t, finishCommit(env.PachClient, repo, commit1.Branch.Name, commit1.Id))

	var buffer bytes.Buffer
	require.NoError(t, env.PachClient.GetFile(commit1, "foo", &buffer))
	require.Equal(t, string(expectedOutput), buffer.String())
}

func TestPutFileValidCharacters(t *testing.T) {
	ctx := pctx.TestContext(t)
	env := realenv.NewRealEnv(ctx, t, dockertestenv.NewTestDBConfig(t))

	repo := "test"
	require.NoError(t, env.PachClient.CreateRepo(pfs.DefaultProjectName, repo))

	commit, err := env.PachClient.StartCommit(pfs.DefaultProjectName, repo, "master")
	require.NoError(t, err)

	// null characters error because when you `ls` files with null characters
	// they truncate things after the null character leading to strange results
	require.YesError(t, env.PachClient.PutFile(commit, "foo\x00bar", strings.NewReader("foobar\n")))

	// Boundary tests for valid character range
	require.YesError(t, env.PachClient.PutFile(commit, "\x1ffoobar", strings.NewReader("foobar\n")))
	require.NoError(t, env.PachClient.PutFile(commit, "foo\x20bar", strings.NewReader("foobar\n")))
	require.NoError(t, env.PachClient.PutFile(commit, "foobar\x7e", strings.NewReader("foobar\n")))
	require.YesError(t, env.PachClient.PutFile(commit, "foo\x7fbar", strings.NewReader("foobar\n")))

	// Random character tests outside and inside valid character range
	require.YesError(t, env.PachClient.PutFile(commit, "foobar\x0b", strings.NewReader("foobar\n")))
	require.NoError(t, env.PachClient.PutFile(commit, "\x41foobar", strings.NewReader("foobar\n")))

	// Glob character test
	require.YesError(t, env.PachClient.PutFile(commit, "foobar*", strings.NewReader("foobar\n")))
}

func TestPutFileValidPaths(t *testing.T) {
	ctx := pctx.TestContext(t)
	env := realenv.NewRealEnv(ctx, t, dockertestenv.NewTestDBConfig(t))
	repo := "test"
	require.NoError(t, env.PachClient.CreateRepo(pfs.DefaultProjectName, repo))
	// Duplicate paths, different tags.
	branch := "branch-1"
	require.NoError(t, env.PachClient.WithModifyFileClient(client.NewCommit(pfs.DefaultProjectName, repo, branch, ""), func(mf client.ModifyFile) error {
		require.NoError(t, mf.PutFile("foo", strings.NewReader("foo\n"), client.WithDatumPutFile("tag1")))
		require.NoError(t, mf.PutFile("foo", strings.NewReader("foo\n"), client.WithDatumPutFile("tag2")))
		return nil
	}))
	commitInfo, err := env.PachClient.WaitCommit(pfs.DefaultProjectName, repo, branch, "")
	require.NoError(t, err)
	require.NotEqual(t, "", commitInfo.Error)
	// Directory and file path collision.
	branch = "branch-2"
	require.NoError(t, env.PachClient.WithModifyFileClient(client.NewCommit(pfs.DefaultProjectName, repo, branch, ""), func(mf client.ModifyFile) error {
		require.NoError(t, mf.PutFile("foo/bar", strings.NewReader("foo\n")))
		require.NoError(t, mf.PutFile("foo", strings.NewReader("foo\n")))
		return nil
	}))
	commitInfo, err = env.PachClient.WaitCommit(pfs.DefaultProjectName, repo, branch, "")
	require.NoError(t, err)
	require.NotEqual(t, "", commitInfo.Error)
}

>>>>>>> 17094c6b
func TestBigListFile(t *testing.T) {
	ctx := pctx.TestContext(t)
	env := realenv.NewRealEnv(ctx, t, dockertestenv.NewTestDBConfig(t))
	repo := "test"
	require.NoError(t, env.PachClient.CreateRepo(pfs.DefaultProjectName, repo))
	commit, err := env.PachClient.StartCommit(pfs.DefaultProjectName, repo, "master")
	require.NoError(t, err)
	var eg errgroup.Group
	for i := 0; i < 25; i++ {
		for j := 0; j < 25; j++ {
			i := i
			j := j
			eg.Go(func() error {
				return env.PachClient.PutFile(commit, fmt.Sprintf("dir%d/file%d", i, j), strings.NewReader("foo\n"))
			})
		}
	}
	require.NoError(t, eg.Wait())
	require.NoError(t, finishCommit(env.PachClient, repo, commit.Branch.Name, commit.Id))
	for i := 0; i < 25; i++ {
		files, err := env.PachClient.ListFileAll(commit, fmt.Sprintf("dir%d", i))
		require.NoError(t, err)
		require.Equal(t, 25, len(files))
	}
}

func TestStartCommitLatestOnBranch(t *testing.T) {
	ctx := pctx.TestContext(t)
	env := realenv.NewRealEnv(ctx, t, dockertestenv.NewTestDBConfig(t))

	repo := "test"
	require.NoError(t, env.PachClient.CreateRepo(pfs.DefaultProjectName, repo))

	commit1, err := env.PachClient.StartCommit(pfs.DefaultProjectName, repo, "master")
	require.NoError(t, err)
	require.NoError(t, finishCommit(env.PachClient, repo, commit1.Branch.Name, commit1.Id))

	commit2, err := env.PachClient.StartCommit(pfs.DefaultProjectName, repo, "master")
	require.NoError(t, err)

	require.NoError(t, finishCommit(env.PachClient, repo, commit2.Branch.Name, commit2.Id))

	commit3, err := env.PachClient.StartCommit(pfs.DefaultProjectName, repo, "master")
	require.NoError(t, err)
	require.NoError(t, finishCommit(env.PachClient, repo, commit3.Branch.Name, commit3.Id))

	commitInfo, err := env.PachClient.InspectCommit(pfs.DefaultProjectName, repo, "master", "")
	require.NoError(t, err)
	require.Equal(t, commit3.Id, commitInfo.Commit.Id)
}

func TestCreateBranchTwice(t *testing.T) {
	ctx := pctx.TestContext(t)
	env := realenv.NewRealEnv(ctx, t, dockertestenv.NewTestDBConfig(t))

	repo := "test"
	require.NoError(t, env.PachClient.CreateRepo(pfs.DefaultProjectName, repo))

	commit1, err := env.PachClient.StartCommit(pfs.DefaultProjectName, repo, "foo")
	require.NoError(t, err)
	require.NoError(t, finishCommit(env.PachClient, repo, commit1.Branch.Name, commit1.Id))
	require.NoError(t, env.PachClient.CreateBranch(pfs.DefaultProjectName, repo, "master", "", commit1.Id, nil))

	commit2, err := env.PachClient.StartCommit(pfs.DefaultProjectName, repo, "foo")
	require.NoError(t, err)
	require.NoError(t, finishCommit(env.PachClient, repo, commit2.Branch.Name, commit2.Id))
	require.NoError(t, env.PachClient.CreateBranch(pfs.DefaultProjectName, repo, "master", "", commit2.Id, nil))

	branchInfos, err := env.PachClient.ListBranch(pfs.DefaultProjectName, repo)
	require.NoError(t, err)

	// branches should be returned newest-first
	require.Equal(t, 2, len(branchInfos))
	require.Equal(t, "master", branchInfos[0].Branch.Name)
	require.Equal(t, commit2.Id, branchInfos[0].Head.Id) // aliased branch should have the same commit ID
	require.Equal(t, "foo", branchInfos[1].Branch.Name)
	require.Equal(t, commit2.Id, branchInfos[1].Head.Id) // original branch should remain unchanged
}

func TestWaitCommitSet(t *testing.T) {
	ctx := pctx.TestContext(t)
	env := realenv.NewRealEnv(ctx, t, dockertestenv.NewTestDBConfig(t))

	require.NoError(t, env.PachClient.CreateRepo(pfs.DefaultProjectName, "A"))
	require.NoError(t, env.PachClient.CreateRepo(pfs.DefaultProjectName, "B"))
	require.NoError(t, env.PachClient.CreateBranch(pfs.DefaultProjectName, "B", "master", "", "", []*pfs.Branch{client.NewBranch(pfs.DefaultProjectName, "A", "master")}))
	require.NoError(t, finishCommit(env.PachClient, "B", "master", ""))

	ACommit, err := env.PachClient.StartCommit(pfs.DefaultProjectName, "A", "master")
	require.NoError(t, err)
	BCommit := client.NewCommit(pfs.DefaultProjectName, "B", "master", ACommit.Id)
	require.NoError(t, finishCommit(env.PachClient, "A", "master", ""))
	require.NoError(t, finishCommit(env.PachClient, "B", "master", ""))

	commitInfos, err := env.PachClient.WaitCommitSetAll(ACommit.Id)
	require.NoError(t, err)
	require.Equal(t, 2, len(commitInfos))
	require.Equal(t, ACommit, commitInfos[0].Commit)
	require.Equal(t, BCommit, commitInfos[1].Commit)
}

// WaitCommitSet2 implements the following DAG:
// A ─▶ B ─▶ C ─▶ D
func TestWaitCommitSet2(t *testing.T) {
	ctx := pctx.TestContext(t)
	env := realenv.NewRealEnv(ctx, t, dockertestenv.NewTestDBConfig(t))

	require.NoError(t, env.PachClient.CreateRepo(pfs.DefaultProjectName, "A"))
	require.NoError(t, env.PachClient.CreateRepo(pfs.DefaultProjectName, "B"))
	require.NoError(t, env.PachClient.CreateRepo(pfs.DefaultProjectName, "C"))
	require.NoError(t, env.PachClient.CreateRepo(pfs.DefaultProjectName, "D"))

	// Create branches and finish the default head commits on the downstream branches
	require.NoError(t, env.PachClient.CreateBranch(pfs.DefaultProjectName, "B", "master", "", "", []*pfs.Branch{client.NewBranch(pfs.DefaultProjectName, "A", "master")}))
	require.NoError(t, finishCommit(env.PachClient, "B", "master", ""))
	require.NoError(t, env.PachClient.CreateBranch(pfs.DefaultProjectName, "C", "master", "", "", []*pfs.Branch{client.NewBranch(pfs.DefaultProjectName, "B", "master")}))
	require.NoError(t, finishCommit(env.PachClient, "C", "master", ""))
	require.NoError(t, env.PachClient.CreateBranch(pfs.DefaultProjectName, "D", "master", "", "", []*pfs.Branch{client.NewBranch(pfs.DefaultProjectName, "C", "master")}))
	require.NoError(t, finishCommit(env.PachClient, "D", "master", ""))

	ACommit, err := env.PachClient.StartCommit(pfs.DefaultProjectName, "A", "master")
	require.NoError(t, err)
	require.NoError(t, finishCommit(env.PachClient, "A", "master", ""))

	// do the other commits in a goro so we can block for them
	done := make(chan struct{})
	go func() {
		defer close(done)
		require.NoError(t, finishCommit(env.PachClient, "B", "master", ""))
		require.NoError(t, finishCommit(env.PachClient, "C", "master", ""))
		require.NoError(t, finishCommit(env.PachClient, "D", "master", ""))
	}()

	// Wait for the commits to finish
	commitInfos, err := env.PachClient.WaitCommitSetAll(ACommit.Id)
	require.NoError(t, err)
	BCommit := client.NewCommit(pfs.DefaultProjectName, "B", "master", ACommit.Id)
	CCommit := client.NewCommit(pfs.DefaultProjectName, "C", "master", ACommit.Id)
	DCommit := client.NewCommit(pfs.DefaultProjectName, "D", "master", ACommit.Id)
	require.Equal(t, 4, len(commitInfos))
	require.Equal(t, ACommit, commitInfos[0].Commit)
	require.Equal(t, BCommit, commitInfos[1].Commit)
	require.Equal(t, CCommit, commitInfos[2].Commit)
	require.Equal(t, DCommit, commitInfos[3].Commit)
	<-done
}

// A
//
//	╲
//	 ◀
//	  C
//	 ◀
//	╱
//
// B
func TestWaitCommitSet3(t *testing.T) {
	ctx := pctx.TestContext(t)
	env := realenv.NewRealEnv(ctx, t, dockertestenv.NewTestDBConfig(t))

	require.NoError(t, env.PachClient.CreateRepo(pfs.DefaultProjectName, "A"))
	require.NoError(t, env.PachClient.CreateRepo(pfs.DefaultProjectName, "B"))
	require.NoError(t, env.PachClient.CreateRepo(pfs.DefaultProjectName, "C"))

	require.NoError(t, env.PachClient.CreateBranch(pfs.DefaultProjectName, "C", "master", "", "", []*pfs.Branch{client.NewBranch(pfs.DefaultProjectName, "A", "master"), client.NewBranch(pfs.DefaultProjectName, "B", "master")}))
	require.NoError(t, finishCommit(env.PachClient, "C", "master", ""))

	ACommit, err := env.PachClient.StartCommit(pfs.DefaultProjectName, "A", "master")
	require.NoError(t, err)
	require.NoError(t, finishCommit(env.PachClient, "A", ACommit.Branch.Name, ACommit.Id))
	require.NoError(t, finishCommit(env.PachClient, "C", "master", ""))
	BCommit, err := env.PachClient.StartCommit(pfs.DefaultProjectName, "B", "master")
	require.NoError(t, err)
	require.NoError(t, finishCommit(env.PachClient, "B", BCommit.Branch.Name, BCommit.Id))
	require.NoError(t, finishCommit(env.PachClient, "C", "master", ""))

	BCommit, err = env.PachClient.StartCommit(pfs.DefaultProjectName, "B", "master")
	require.NoError(t, err)
	require.NoError(t, finishCommit(env.PachClient, "B", BCommit.Branch.Name, BCommit.Id))
	require.NoError(t, finishCommit(env.PachClient, "C", "master", ""))

	// The first two commits will be A and B, but they aren't deterministically sorted
	commitInfos, err := env.PachClient.WaitCommitSetAll(ACommit.Id)
	require.NoError(t, err)
	require.Equal(t, 3, len(commitInfos))
	require.Equal(t, client.NewCommit(pfs.DefaultProjectName, "C", "master", ACommit.Id), commitInfos[2].Commit)
	commitInfos, err = env.PachClient.WaitCommitSetAll(BCommit.Id)
	require.NoError(t, err)
	require.Equal(t, 3, len(commitInfos))
	require.Equal(t, client.NewCommit(pfs.DefaultProjectName, "C", "master", BCommit.Id), commitInfos[2].Commit)
}

func TestWaitCommitSetWithNoDownstreamRepos(t *testing.T) {
	ctx := pctx.TestContext(t)
	env := realenv.NewRealEnv(ctx, t, dockertestenv.NewTestDBConfig(t))

	repo := "test"
	require.NoError(t, env.PachClient.CreateRepo(pfs.DefaultProjectName, repo))
	commit, err := env.PachClient.StartCommit(pfs.DefaultProjectName, repo, "master")
	require.NoError(t, err)
	require.NoError(t, finishCommit(env.PachClient, repo, commit.Branch.Name, commit.Id))
	commitInfos, err := env.PachClient.WaitCommitSetAll(commit.Id)
	require.NoError(t, err)
	require.Equal(t, 1, len(commitInfos))
	require.Equal(t, commit, commitInfos[0].Commit)
}

func TestWaitOpenCommit(t *testing.T) {
	ctx := pctx.TestContext(t)
	env := realenv.NewRealEnv(ctx, t, dockertestenv.NewTestDBConfig(t))

	require.NoError(t, env.PachClient.CreateRepo(pfs.DefaultProjectName, "A"))
	require.NoError(t, env.PachClient.CreateRepo(pfs.DefaultProjectName, "B"))
	require.NoError(t, env.PachClient.CreateBranch(pfs.DefaultProjectName, "B", "master", "", "", []*pfs.Branch{client.NewBranch(pfs.DefaultProjectName, "A", "master")}))
	require.NoError(t, finishCommit(env.PachClient, "B", "master", ""))
	commit, err := env.PachClient.StartCommit(pfs.DefaultProjectName, "A", "master")
	require.NoError(t, err)

	// do the other commits in a goro so we can block for them
	eg, _ := errgroup.WithContext(context.Background())
	eg.Go(func() error {
		time.Sleep(3 * time.Second)
		if err := finishCommit(env.PachClient, "A", "master", ""); err != nil {
			return err
		}
		return finishCommit(env.PachClient, "B", "master", "")
	})

	t.Cleanup(func() {
		require.NoError(t, eg.Wait())
	})

	// Wait for the commit to finish
	commitInfos, err := env.PachClient.WaitCommitSetAll(commit.Id)
	require.NoError(t, err)
	require.Equal(t, 2, len(commitInfos))
	require.Equal(t, commit, commitInfos[0].Commit)
	require.Equal(t, client.NewCommit(pfs.DefaultProjectName, "B", "master", commit.Id), commitInfos[1].Commit)
}

func TestWaitUninvolvedBranch(t *testing.T) {
	ctx := pctx.TestContext(t)
	env := realenv.NewRealEnv(ctx, t, dockertestenv.NewTestDBConfig(t))

	require.NoError(t, env.PachClient.CreateRepo(pfs.DefaultProjectName, "A"))
	require.NoError(t, env.PachClient.CreateRepo(pfs.DefaultProjectName, "B"))
	require.NoError(t, env.PachClient.CreateBranch(pfs.DefaultProjectName, "B", "master", "", "", nil))
	commit, err := env.PachClient.StartCommit(pfs.DefaultProjectName, "A", "master")
	require.NoError(t, err)

	// Blocking on a commit that doesn't exist does not work
	_, err = env.PachClient.WaitCommit(pfs.DefaultProjectName, "B", "master", commit.Id)
	require.YesError(t, err)
}

func TestWaitNonExistentBranch(t *testing.T) {
	ctx := pctx.TestContext(t)
	env := realenv.NewRealEnv(ctx, t, dockertestenv.NewTestDBConfig(t))
	require.NoError(t, env.PachClient.CreateRepo(pfs.DefaultProjectName, "A"))
	_, err := env.PachClient.StartCommit(pfs.DefaultProjectName, "A", "master")
	require.NoError(t, err)
	_, err = env.PachClient.WaitCommit(pfs.DefaultProjectName, "A", "foo", "")
	require.YesError(t, err)
}

func TestEmptyWait(t *testing.T) {
	ctx := pctx.TestContext(t)
	env := realenv.NewRealEnv(ctx, t, dockertestenv.NewTestDBConfig(t))
	_, err := env.PachClient.WaitCommitSetAll("")
	require.YesError(t, err)
}

func TestWaitNonExistentCommitSet(t *testing.T) {
	ctx := pctx.TestContext(t)
	env := realenv.NewRealEnv(ctx, t, dockertestenv.NewTestDBConfig(t))
	_, err := env.PachClient.WaitCommitSetAll("fake-commitset")
	require.YesError(t, err)
	require.True(t, pfsserver.IsCommitSetNotFoundErr(err))
}

func TestPutFileSplit(t *testing.T) {
	// TODO(2.0 optional): Implement put file split.
	t.Skip("Put file split not implemented in V2")
	//		//  env := testpachd.NewRealEnv(t, dockertestenv.NewTestDBConfig(t))
	//
	//	if testing.Short() {
	//		t.Skip("Skipping integration tests in short mode")
	//	}
	//
	//	repo := "test"
	//	require.NoError(t, env.PachClient.CreateRepo(pfs.DefaultProjectName,repo))
	//	commit, err := env.PachClient.StartProjectCommit(pfs.DefaultProjectName,repo, "master")
	//	require.NoError(t, err)
	//	_, err = env.PachClient.PutFileSplit(repo, commit.ID, "none", pfs.Delimiter_NONE, 0, 0, 0, false, strings.NewReader("foo\nbar\nbuz\n"))
	//	require.NoError(t, err)
	//	_, err = env.PachClient.PutFileSplit(repo, commit.ID, "line", pfs.Delimiter_LINE, 0, 0, 0, false, strings.NewReader("foo\nbar\nbuz\n"))
	//	require.NoError(t, err)
	//	_, err = env.PachClient.PutFileSplit(repo, commit.ID, "line", pfs.Delimiter_LINE, 0, 0, 0, false, strings.NewReader("foo\nbar\nbuz\n"))
	//	require.NoError(t, err)
	//	_, err = env.PachClient.PutFileSplit(repo, commit.ID, "line2", pfs.Delimiter_LINE, 2, 0, 0, false, strings.NewReader("foo\nbar\nbuz\nfiz\n"))
	//	require.NoError(t, err)
	//	_, err = env.PachClient.PutFileSplit(repo, commit.ID, "line3", pfs.Delimiter_LINE, 0, 8, 0, false, strings.NewReader("foo\nbar\nbuz\nfiz\n"))
	//	require.NoError(t, err)
	//	_, err = env.PachClient.PutFileSplit(repo, commit.ID, "json", pfs.Delimiter_JSON, 0, 0, 0, false, strings.NewReader("{}{}{}{}{}{}{}{}{}{}"))
	//	require.NoError(t, err)
	//	_, err = env.PachClient.PutFileSplit(repo, commit.ID, "json", pfs.Delimiter_JSON, 0, 0, 0, false, strings.NewReader("{}{}{}{}{}{}{}{}{}{}"))
	//	require.NoError(t, err)
	//	_, err = env.PachClient.PutFileSplit(repo, commit.ID, "json2", pfs.Delimiter_JSON, 2, 0, 0, false, strings.NewReader("{}{}{}{}"))
	//	require.NoError(t, err)
	//	_, err = env.PachClient.PutFileSplit(repo, commit.ID, "json3", pfs.Delimiter_JSON, 0, 4, 0, false, strings.NewReader("{}{}{}{}"))
	//	require.NoError(t, err)
	//
	//	files, err := env.PachClient.ListFileAll(repo, commit.ID, "line2")
	//	require.NoError(t, err)
	//	require.Equal(t, 2, len(files))
	//	for _, fileInfo := range files {
	//		require.Equal(t, uint64(8), fileInfo.SizeBytes)
	//	}
	//
	//	require.NoError(t, finishCommit(env.PachClient, repo, commit.ID))
	//	commit2, err := env.PachClient.StartProjectCommit(pfs.DefaultProjectName,repo, "master")
	//	require.NoError(t, err)
	//	_, err = env.PachClient.PutFileSplit(repo, commit2.ID, "line", pfs.Delimiter_LINE, 0, 0, 0, false, strings.NewReader("foo\nbar\nbuz\n"))
	//	require.NoError(t, err)
	//	_, err = env.PachClient.PutFileSplit(repo, commit2.ID, "json", pfs.Delimiter_JSON, 0, 0, 0, false, strings.NewReader("{}{}{}{}{}{}{}{}{}{}"))
	//	require.NoError(t, err)
	//
	//	files, err = env.PachClient.ListFileAll(repo, commit2.ID, "line")
	//	require.NoError(t, err)
	//	require.Equal(t, 9, len(files))
	//	for _, fileInfo := range files {
	//		require.Equal(t, uint64(4), fileInfo.SizeBytes)
	//	}
	//
	//	require.NoError(t, finishCommit(env.PachClient, repo, commit2.ID))
	//	fileInfo, err := env.PachClient.InspectFile(repo, commit.ID, "none")
	//	require.NoError(t, err)
	//	require.Equal(t, pfs.FileType_FILE, fileInfo.FileType)
	//	files, err = env.PachClient.ListFileAll(repo, commit.ID, "line")
	//	require.NoError(t, err)
	//	require.Equal(t, 6, len(files))
	//	for _, fileInfo := range files {
	//		require.Equal(t, uint64(4), fileInfo.SizeBytes)
	//	}
	//	files, err = env.PachClient.ListFileAll(repo, commit2.ID, "line")
	//	require.NoError(t, err)
	//	require.Equal(t, 9, len(files))
	//	for _, fileInfo := range files {
	//		require.Equal(t, uint64(4), fileInfo.SizeBytes)
	//	}
	//	files, err = env.PachClient.ListFileAll(repo, commit.ID, "line2")
	//	require.NoError(t, err)
	//	require.Equal(t, 2, len(files))
	//	for _, fileInfo := range files {
	//		require.Equal(t, uint64(8), fileInfo.SizeBytes)
	//	}
	//	files, err = env.PachClient.ListFileAll(repo, commit.ID, "line3")
	//	require.NoError(t, err)
	//	require.Equal(t, 2, len(files))
	//	for _, fileInfo := range files {
	//		require.Equal(t, uint64(8), fileInfo.SizeBytes)
	//	}
	//	files, err = env.PachClient.ListFileAll(repo, commit.ID, "json")
	//	require.NoError(t, err)
	//	require.Equal(t, 20, len(files))
	//	for _, fileInfo := range files {
	//		require.Equal(t, uint64(2), fileInfo.SizeBytes)
	//	}
	//	files, err = env.PachClient.ListFileAll(repo, commit2.ID, "json")
	//	require.NoError(t, err)
	//	require.Equal(t, 30, len(files))
	//	for _, fileInfo := range files {
	//		require.Equal(t, uint64(2), fileInfo.SizeBytes)
	//	}
	//	files, err = env.PachClient.ListFileAll(repo, commit.ID, "json2")
	//	require.NoError(t, err)
	//	require.Equal(t, 2, len(files))
	//	for _, fileInfo := range files {
	//		require.Equal(t, uint64(4), fileInfo.SizeBytes)
	//	}
	//	files, err = env.PachClient.ListFileAll(repo, commit.ID, "json3")
	//	require.NoError(t, err)
	//	require.Equal(t, 2, len(files))
	//	for _, fileInfo := range files {
	//		require.Equal(t, uint64(4), fileInfo.SizeBytes)
	//	}
}

func TestPutFileSplitBig(t *testing.T) {
	// TODO(2.0 optional): Implement put file split.
	t.Skip("Put file split not implemented in V2")
	//		//  env := testpachd.NewRealEnv(t, dockertestenv.NewTestDBConfig(t))
	//
	//	if testing.Short() {
	//		t.Skip("Skipping integration tests in short mode")
	//	}
	//
	//	// create repos
	//	repo := "test"
	//	require.NoError(t, env.PachClient.CreateRepo(pfs.DefaultProjectName,repo))
	//	commit, err := env.PachClient.StartProjectCommit(pfs.DefaultProjectName,repo, "master")
	//	require.NoError(t, err)
	//	w, err := env.PachClient.PutFileSplitWriter(repo, commit.ID, "line", pfs.Delimiter_LINE, 0, 0, 0, false)
	//	require.NoError(t, err)
	//	for i := 0; i < 1000; i++ {
	//		_, err = w.Write([]byte("foo\n"))
	//		require.NoError(t, err)
	//	}
	//	require.NoError(t, w.Close())
	//	require.NoError(t, finishCommit(env.PachClient, repo, commit.ID))
	//	files, err := env.PachClient.ListFileAll(repo, commit.ID, "line")
	//	require.NoError(t, err)
	//	require.Equal(t, 1000, len(files))
	//	for _, fileInfo := range files {
	//		require.Equal(t, uint64(4), fileInfo.SizeBytes)
	//	}
}

func TestPutFileSplitCSV(t *testing.T) {
	// TODO(2.0 optional): Implement put file split.
	t.Skip("Put file split not implemented in V2")
	//		//  env := testpachd.NewRealEnv(t, dockertestenv.NewTestDBConfig(t))
	//
	//	// create repos
	//	repo := "test"
	//	require.NoError(t, env.PachClient.CreateRepo(pfs.DefaultProjectName,repo))
	//	_, err := env.PachClient.PutFileSplit(repo, "master", "data", pfs.Delimiter_CSV, 0, 0, 0, false,
	//		// Weird, but this is actually two lines ("is\na" is quoted, so one cell)
	//		strings.NewReader("this,is,a,test\n"+
	//			"\"\"\"this\"\"\",\"is\nonly\",\"a,test\"\n"))
	//	require.NoError(t, err)
	//	fileInfos, err := env.PachClient.ListFileAll(repo, "master", "/data")
	//	require.NoError(t, err)
	//	require.Equal(t, 2, len(fileInfos))
	//	var contents bytes.Buffer
	//	env.PachClient.GetFile(repo, "master", "/data/0000000000000000", &contents)
	//	require.Equal(t, "this,is,a,test\n", contents.String())
	//	contents.Reset()
	//	env.PachClient.GetFile(repo, "master", "/data/0000000000000001", &contents)
	//	require.Equal(t, "\"\"\"this\"\"\",\"is\nonly\",\"a,test\"\n", contents.String())
}

func TestPutFileSplitSQL(t *testing.T) {
	// TODO(2.0 optional): Implement put file split.
	t.Skip("Put file split not implemented in V2")
	//		//  env := testpachd.NewRealEnv(t, dockertestenv.NewTestDBConfig(t))
	//
	//	// create repos
	//	repo := "test"
	//	require.NoError(t, env.PachClient.CreateRepo(pfs.DefaultProjectName,repo))
	//
	//	_, err := env.PachClient.PutFileSplit(repo, "master", "/sql", pfs.Delimiter_SQL, 0, 0, 0,
	//		false, strings.NewReader(tu.TestPGDump))
	//	require.NoError(t, err)
	//	fileInfos, err := env.PachClient.ListFileAll(repo, "master", "/sql")
	//	require.NoError(t, err)
	//	require.Equal(t, 5, len(fileInfos))
	//
	//	// Get one of the SQL records & validate it
	//	var contents bytes.Buffer
	//	env.PachClient.GetFile(repo, "master", "/sql/0000000000000000", &contents)
	//	// Validate that the recieved pgdump file creates the cars table
	//	require.Matches(t, "CREATE TABLE public\\.cars", contents.String())
	//	// Validate the SQL header more generally by passing the output of GetFile
	//	// back through the SQL library & confirm that it parses correctly but only
	//	// has one row
	//	pgReader := sql.NewPGDumpReader(bufio.NewReader(bytes.NewReader(contents.Bytes())))
	//	record, err := pgReader.ReadRow()
	//	require.NoError(t, err)
	//	require.Equal(t, "Tesla\tRoadster\t2008\tliterally a rocket\n", string(record))
	//	_, err = pgReader.ReadRow()
	//	require.YesError(t, err)
	//	require.True(t, errors.Is(err, io.EOF))
	//
	//	// Create a new commit that overwrites all existing data & puts it back with
	//	// --header-records=1
	//	commit, err := env.PachClient.StartProjectCommit(pfs.DefaultProjectName,repo, "master")
	//	require.NoError(t, err)
	//	require.NoError(t, env.PachClient.DeleteFile(repo, commit.ID, "/sql"))
	//	_, err = env.PachClient.PutFileSplit(repo, commit.ID, "/sql", pfs.Delimiter_SQL, 0, 0, 1,
	//		false, strings.NewReader(tu.TestPGDump))
	//	require.NoError(t, err)
	//	require.NoError(t, finishCommit(env.PachClient, repo, commit.ID))
	//	fileInfos, err = env.PachClient.ListFileAll(repo, "master", "/sql")
	//	require.NoError(t, err)
	//	require.Equal(t, 4, len(fileInfos))
	//
	//	// Get one of the SQL records & validate it
	//	contents.Reset()
	//	env.PachClient.GetFile(repo, "master", "/sql/0000000000000003", &contents)
	//	// Validate a that the recieved pgdump file creates the cars table
	//	require.Matches(t, "CREATE TABLE public\\.cars", contents.String())
	//	// Validate the SQL header more generally by passing the output of GetFile
	//	// back through the SQL library & confirm that it parses correctly but only
	//	// has one row
	//	pgReader = sql.NewPGDumpReader(bufio.NewReader(strings.NewReader(contents.String())))
	//	record, err = pgReader.ReadRow()
	//	require.NoError(t, err)
	//	require.Equal(t, "Tesla\tRoadster\t2008\tliterally a rocket\n", string(record))
	//	record, err = pgReader.ReadRow()
	//	require.NoError(t, err)
	//	require.Equal(t, "Toyota\tCorolla\t2005\tgreatest car ever made\n", string(record))
	//	_, err = pgReader.ReadRow()
	//	require.YesError(t, err)
	//	require.True(t, errors.Is(err, io.EOF))
}

func TestDiffFile(t *testing.T) {
	ctx := pctx.TestContext(t)
	env := realenv.NewRealEnv(ctx, t, dockertestenv.NewTestDBConfig(t))

	repo := "test"
	require.NoError(t, env.PachClient.CreateRepo(pfs.DefaultProjectName, repo))

	// Write foo
	c1, err := env.PachClient.StartCommit(pfs.DefaultProjectName, repo, "master")
	require.NoError(t, err)
	require.NoError(t, env.PachClient.PutFile(c1, "foo", strings.NewReader("foo\n"), client.WithAppendPutFile()))
	checks := func() {
		newFis, oldFis, err := env.PachClient.DiffFileAll(c1, "", nil, "", false)
		require.NoError(t, err)
		require.Equal(t, 0, len(oldFis))
		require.Equal(t, 2, len(newFis))
		require.Equal(t, "/foo", newFis[1].File.Path)
	}
	checks()
	require.NoError(t, finishCommit(env.PachClient, repo, c1.Branch.Name, c1.Id))
	checks()

	// Change the value of foo
	c2, err := env.PachClient.StartCommit(pfs.DefaultProjectName, repo, "master")
	require.NoError(t, err)
	require.NoError(t, env.PachClient.DeleteFile(c2, "/foo"))
	require.NoError(t, env.PachClient.PutFile(c2, "foo", strings.NewReader("not foo\n"), client.WithAppendPutFile()))
	checks = func() {
		newFis, oldFis, err := env.PachClient.DiffFileAll(c2, "", nil, "", false)
		require.NoError(t, err)
		require.Equal(t, 2, len(oldFis))
		require.Equal(t, "/foo", oldFis[1].File.Path)
		require.Equal(t, 2, len(newFis))
		require.Equal(t, "/foo", newFis[1].File.Path)
	}
	checks()
	require.NoError(t, finishCommit(env.PachClient, repo, c2.Branch.Name, c2.Id))
	checks()

	// Write bar
	c3, err := env.PachClient.StartCommit(pfs.DefaultProjectName, repo, "master")
	require.NoError(t, err)
	require.NoError(t, env.PachClient.PutFile(c3, "/bar", strings.NewReader("bar\n"), client.WithAppendPutFile()))
	checks = func() {
		newFis, oldFis, err := env.PachClient.DiffFileAll(c3, "", nil, "", false)
		require.NoError(t, err)
		require.Equal(t, 1, len(oldFis))
		require.Equal(t, 2, len(newFis))
		require.Equal(t, "/bar", newFis[1].File.Path)
	}
	checks()
	require.NoError(t, finishCommit(env.PachClient, repo, c3.Branch.Name, c3.Id))
	checks()

	// Delete bar
	c4, err := env.PachClient.StartCommit(pfs.DefaultProjectName, repo, "master")
	require.NoError(t, err)
	require.NoError(t, env.PachClient.DeleteFile(c4, "/bar"))
	checks = func() {
		newFis, oldFis, err := env.PachClient.DiffFileAll(c4, "", nil, "", false)
		require.NoError(t, err)
		require.Equal(t, 2, len(oldFis))
		require.Equal(t, "/bar", oldFis[1].File.Path)
		require.Equal(t, 1, len(newFis))
	}
	checks()
	require.NoError(t, finishCommit(env.PachClient, repo, c4.Branch.Name, c4.Id))
	checks()

	// Write dir/fizz and dir/buzz
	c5, err := env.PachClient.StartCommit(pfs.DefaultProjectName, repo, "master")
	require.NoError(t, err)
	require.NoError(t, env.PachClient.PutFile(c5, "/dir/fizz", strings.NewReader("fizz\n"), client.WithAppendPutFile()))
	require.NoError(t, env.PachClient.PutFile(c5, "/dir/buzz", strings.NewReader("buzz\n"), client.WithAppendPutFile()))
	checks = func() {
		newFis, oldFis, err := env.PachClient.DiffFileAll(c5, "", nil, "", false)
		require.NoError(t, err)
		require.Equal(t, 1, len(oldFis))
		require.Equal(t, 4, len(newFis))
	}
	checks()
	require.NoError(t, finishCommit(env.PachClient, repo, c5.Branch.Name, c5.Id))
	checks()

	// Modify dir/fizz
	c6, err := env.PachClient.StartCommit(pfs.DefaultProjectName, repo, "master")
	require.NoError(t, err)
	require.NoError(t, env.PachClient.PutFile(c6, "/dir/fizz", strings.NewReader("fizz\n"), client.WithAppendPutFile()))
	checks = func() {
		newFis, oldFis, err := env.PachClient.DiffFileAll(c6, "", nil, "", false)
		require.NoError(t, err)
		require.Equal(t, 3, len(oldFis))
		require.Equal(t, "/dir/fizz", oldFis[2].File.Path)
		require.Equal(t, 3, len(newFis))
		require.Equal(t, "/dir/fizz", newFis[2].File.Path)
	}
	checks()
	require.NoError(t, finishCommit(env.PachClient, repo, c6.Branch.Name, c6.Id))
	checks()
}

func TestGlobFile(t *testing.T) {
	ctx := pctx.TestContext(t)
	env := realenv.NewRealEnv(ctx, t, dockertestenv.NewTestDBConfig(t))

	if testing.Short() {
		t.Skip("Skipping integration tests in short mode")
	}
	project := tu.UniqueString("prj-")
	require.NoError(t, env.PachClient.CreateProject(project))

	repo := "test"
	require.NoError(t, env.PachClient.CreateRepo(project, repo))
	commit := client.NewCommit(project, repo, "master", "")

	// Write foo
	numFiles := 100
	_, err := env.PachClient.StartCommit(project, repo, "master")
	require.NoError(t, err)

	require.NoError(t, env.PachClient.WithModifyFileClient(commit, func(mf client.ModifyFile) error {
		for i := 0; i < numFiles; i++ {
			require.NoError(t, mf.PutFile(fmt.Sprintf("file%d", i), strings.NewReader("1")))
			require.NoError(t, mf.PutFile(fmt.Sprintf("dir1/file%d", i), strings.NewReader("2")))
			require.NoError(t, mf.PutFile(fmt.Sprintf("dir2/dir3/file%d", i), strings.NewReader("3")))
		}
		return nil
	}))

	checks := func() {
		fileInfos, err := env.PachClient.GlobFileAll(commit, "*")
		require.NoError(t, err)
		require.Equal(t, numFiles+2, len(fileInfos))
		fileInfos, err = env.PachClient.GlobFileAll(commit, "file*")
		require.NoError(t, err)
		require.Equal(t, numFiles, len(fileInfos))
		fileInfos, err = env.PachClient.GlobFileAll(commit, "dir1/*")
		require.NoError(t, err)
		require.Equal(t, numFiles, len(fileInfos))
		fileInfos, err = env.PachClient.GlobFileAll(commit, "dir2/dir3/*")
		require.NoError(t, err)
		require.Equal(t, numFiles, len(fileInfos))
		fileInfos, err = env.PachClient.GlobFileAll(commit, "*/*")
		require.NoError(t, err)
		require.Equal(t, numFiles+1, len(fileInfos))

		var output strings.Builder
		rc, err := env.PachClient.GetFileTAR(commit, "*")
		require.NoError(t, err)
		defer rc.Close()
		require.NoError(t, tarutil.ConcatFileContent(&output, rc))

		require.Equal(t, numFiles*3, len(output.String()))

		output = strings.Builder{}
		rc, err = env.PachClient.GetFileTAR(commit, "dir2/dir3/file1?")
		require.NoError(t, err)
		defer rc.Close()
		require.NoError(t, tarutil.ConcatFileContent(&output, rc))
		require.Equal(t, 10, len(output.String()))

		output = strings.Builder{}
		rc, err = env.PachClient.GetFileTAR(commit, "**file1?")
		require.NoError(t, err)
		defer rc.Close()
		require.NoError(t, tarutil.ConcatFileContent(&output, rc))
		require.Equal(t, 30, len(output.String()))

		output = strings.Builder{}
		rc, err = env.PachClient.GetFileTAR(commit, "**file1")
		require.NoError(t, err)
		defer rc.Close()
		require.NoError(t, tarutil.ConcatFileContent(&output, rc))
		require.True(t, strings.Contains(output.String(), "1"))
		require.True(t, strings.Contains(output.String(), "2"))
		require.True(t, strings.Contains(output.String(), "3"))

		output = strings.Builder{}
		rc, err = env.PachClient.GetFileTAR(commit, "**file1")
		require.NoError(t, err)
		defer rc.Close()
		require.NoError(t, tarutil.ConcatFileContent(&output, rc))
		match, err := regexp.Match("[123]", []byte(output.String()))
<<<<<<< HEAD
		require.NoError(t, err)
		require.True(t, match)

		output = strings.Builder{}
		rc, err = env.PachClient.GetFileTAR(commit, "dir?")
		require.NoError(t, err)
		defer rc.Close()
		require.NoError(t, tarutil.ConcatFileContent(&output, rc))

		output = strings.Builder{}
		rc, err = env.PachClient.GetFileTAR(commit, "")
		require.NoError(t, err)
		defer rc.Close()
		require.NoError(t, tarutil.ConcatFileContent(&output, rc))

		output = strings.Builder{}
		err = env.PachClient.GetFile(commit, "garbage", &output)
		require.YesError(t, err)
	}
	checks()
	require.NoError(t, finishProjectCommit(env.PachClient, project, repo, "master", ""))
	checks()

	_, err = env.PachClient.StartCommit(project, repo, "master")
	require.NoError(t, err)

	err = env.PachClient.DeleteFile(commit, "/")
	require.NoError(t, err)
	checks = func() {
		fileInfos, err := env.PachClient.GlobFileAll(commit, "**")
		require.NoError(t, err)
		require.Equal(t, 0, len(fileInfos))
	}
	checks()
	require.NoError(t, finishProjectCommit(env.PachClient, project, repo, "master", ""))
	checks()
}

func TestGlobFile2(t *testing.T) {
	ctx := pctx.TestContext(t)
	env := realenv.NewRealEnv(ctx, t, dockertestenv.NewTestDBConfig(t))

	if testing.Short() {
		t.Skip("Skipping integration tests in short mode")
	}

	repo := "test"
	require.NoError(t, env.PachClient.CreateRepo(pfs.DefaultProjectName, repo))
	commit := client.NewCommit(pfs.DefaultProjectName, repo, "master", "")

	_, err := env.PachClient.StartCommit(pfs.DefaultProjectName, repo, "master")
	require.NoError(t, err)
	expectedFileNames := []string{}
	for i := 0; i < 100; i++ {
		filename := fmt.Sprintf("/%d", i)
		require.NoError(t, env.PachClient.PutFile(commit, filename, strings.NewReader(filename)))

		if strings.HasPrefix(filename, "/1") {
			expectedFileNames = append(expectedFileNames, filename)
		}
	}
	require.NoError(t, finishCommit(env.PachClient, repo, "master", ""))

	actualFileNames := []string{}
	require.NoError(t, env.PachClient.GlobFile(commit, "/1*", func(fileInfo *pfs.FileInfo) error {
		actualFileNames = append(actualFileNames, fileInfo.File.Path)
		return nil
	}))

	sort.Strings(expectedFileNames)
	sort.Strings(actualFileNames)
	require.Equal(t, expectedFileNames, actualFileNames)
}

func TestGlobFile3(t *testing.T) {
	ctx := pctx.TestContext(t)
	env := realenv.NewRealEnv(ctx, t, dockertestenv.NewTestDBConfig(t))

	repo := "test"
	require.NoError(t, env.PachClient.CreateRepo(pfs.DefaultProjectName, repo))
	commit1, err := env.PachClient.StartCommit(pfs.DefaultProjectName, repo, "master")
	require.NoError(t, err)
	require.NoError(t, env.PachClient.PutFile(commit1, "/dir1/file1.1", &bytes.Buffer{}))
	require.NoError(t, env.PachClient.PutFile(commit1, "/dir1/file1.2", &bytes.Buffer{}))
	require.NoError(t, env.PachClient.PutFile(commit1, "/dir2/file2.1", &bytes.Buffer{}))
	require.NoError(t, env.PachClient.PutFile(commit1, "/dir2/file2.2", &bytes.Buffer{}))
	require.NoError(t, finishCommit(env.PachClient, repo, commit1.Branch.Name, commit1.Id))
	globFile := func(pattern string) []string {
		var fis []*pfs.FileInfo
		require.NoError(t, env.PachClient.GlobFile(commit1, pattern, func(fi *pfs.FileInfo) error {
			fis = append(fis, fi)
			return nil
		}))
		return finfosToPaths(fis)
	}
	assert.ElementsMatch(t, []string{"/dir1/file1.2", "/dir2/file2.2"}, globFile("**.2"))
	assert.ElementsMatch(t, []string{"/dir1/file1.1", "/dir1/file1.2"}, globFile("/dir1/*"))
	assert.ElementsMatch(t, []string{"/dir1/", "/dir2/"}, globFile("/*"))
	assert.ElementsMatch(t, []string{"/"}, globFile("/"))
}

// GetFileGlobOrder checks that GetFile(glob) streams data back in the
// right order. GetFile(glob) is supposed to return a stream of data of the
// form file1 + file2 + .. + fileN, where file1 is the lexicographically lowest
// file matching 'glob', file2 is the next lowest, etc.
func TestGetFileTARGlobOrder(t *testing.T) {
	ctx := pctx.TestContext(t)
	env := realenv.NewRealEnv(ctx, t, dockertestenv.NewTestDBConfig(t))

	repo := "test"
	require.NoError(t, env.PachClient.CreateRepo(pfs.DefaultProjectName, repo))

	var expected bytes.Buffer
	commit, err := env.PachClient.StartCommit(pfs.DefaultProjectName, repo, "master")
	require.NoError(t, err)
	for i := 0; i < 25; i++ {
		next := fmt.Sprintf("%d,%d,%d,%d\n", 4*i, (4*i)+1, (4*i)+2, (4*i)+3)
		expected.WriteString(next)
		require.NoError(t, env.PachClient.PutFile(commit, fmt.Sprintf("/data/%010d", i), strings.NewReader(next)))
	}
	require.NoError(t, finishCommit(env.PachClient, repo, commit.Branch.Name, commit.Id))

	var output bytes.Buffer
	rc, err := env.PachClient.GetFileTAR(commit, "/data/*")
	require.NoError(t, err)
	defer rc.Close()
	require.NoError(t, tarutil.ConcatFileContent(&output, rc))

	require.Equal(t, expected.String(), output.String())
}

=======
		require.NoError(t, err)
		require.True(t, match)

		output = strings.Builder{}
		rc, err = env.PachClient.GetFileTAR(commit, "dir?")
		require.NoError(t, err)
		defer rc.Close()
		require.NoError(t, tarutil.ConcatFileContent(&output, rc))

		output = strings.Builder{}
		rc, err = env.PachClient.GetFileTAR(commit, "")
		require.NoError(t, err)
		defer rc.Close()
		require.NoError(t, tarutil.ConcatFileContent(&output, rc))

		output = strings.Builder{}
		err = env.PachClient.GetFile(commit, "garbage", &output)
		require.YesError(t, err)
	}
	checks()
	require.NoError(t, finishProjectCommit(env.PachClient, project, repo, "master", ""))
	checks()

	_, err = env.PachClient.StartCommit(project, repo, "master")
	require.NoError(t, err)

	err = env.PachClient.DeleteFile(commit, "/")
	require.NoError(t, err)
	checks = func() {
		fileInfos, err := env.PachClient.GlobFileAll(commit, "**")
		require.NoError(t, err)
		require.Equal(t, 0, len(fileInfos))
	}
	checks()
	require.NoError(t, finishProjectCommit(env.PachClient, project, repo, "master", ""))
	checks()
}

func TestGlobFile2(t *testing.T) {
	ctx := pctx.TestContext(t)
	env := realenv.NewRealEnv(ctx, t, dockertestenv.NewTestDBConfig(t))

	if testing.Short() {
		t.Skip("Skipping integration tests in short mode")
	}

	repo := "test"
	require.NoError(t, env.PachClient.CreateRepo(pfs.DefaultProjectName, repo))
	commit := client.NewCommit(pfs.DefaultProjectName, repo, "master", "")

	_, err := env.PachClient.StartCommit(pfs.DefaultProjectName, repo, "master")
	require.NoError(t, err)
	expectedFileNames := []string{}
	for i := 0; i < 100; i++ {
		filename := fmt.Sprintf("/%d", i)
		require.NoError(t, env.PachClient.PutFile(commit, filename, strings.NewReader(filename)))

		if strings.HasPrefix(filename, "/1") {
			expectedFileNames = append(expectedFileNames, filename)
		}
	}
	require.NoError(t, finishCommit(env.PachClient, repo, "master", ""))

	actualFileNames := []string{}
	require.NoError(t, env.PachClient.GlobFile(commit, "/1*", func(fileInfo *pfs.FileInfo) error {
		actualFileNames = append(actualFileNames, fileInfo.File.Path)
		return nil
	}))

	sort.Strings(expectedFileNames)
	sort.Strings(actualFileNames)
	require.Equal(t, expectedFileNames, actualFileNames)
}

func TestGlobFile3(t *testing.T) {
	ctx := pctx.TestContext(t)
	env := realenv.NewRealEnv(ctx, t, dockertestenv.NewTestDBConfig(t))

	repo := "test"
	require.NoError(t, env.PachClient.CreateRepo(pfs.DefaultProjectName, repo))
	commit1, err := env.PachClient.StartCommit(pfs.DefaultProjectName, repo, "master")
	require.NoError(t, err)
	require.NoError(t, env.PachClient.PutFile(commit1, "/dir1/file1.1", &bytes.Buffer{}))
	require.NoError(t, env.PachClient.PutFile(commit1, "/dir1/file1.2", &bytes.Buffer{}))
	require.NoError(t, env.PachClient.PutFile(commit1, "/dir2/file2.1", &bytes.Buffer{}))
	require.NoError(t, env.PachClient.PutFile(commit1, "/dir2/file2.2", &bytes.Buffer{}))
	require.NoError(t, finishCommit(env.PachClient, repo, commit1.Branch.Name, commit1.Id))
	globFile := func(pattern string) []string {
		var fis []*pfs.FileInfo
		require.NoError(t, env.PachClient.GlobFile(commit1, pattern, func(fi *pfs.FileInfo) error {
			fis = append(fis, fi)
			return nil
		}))
		return finfosToPaths(fis)
	}
	assert.ElementsMatch(t, []string{"/dir1/file1.2", "/dir2/file2.2"}, globFile("**.2"))
	assert.ElementsMatch(t, []string{"/dir1/file1.1", "/dir1/file1.2"}, globFile("/dir1/*"))
	assert.ElementsMatch(t, []string{"/dir1/", "/dir2/"}, globFile("/*"))
	assert.ElementsMatch(t, []string{"/"}, globFile("/"))
}

// GetFileGlobOrder checks that GetFile(glob) streams data back in the
// right order. GetFile(glob) is supposed to return a stream of data of the
// form file1 + file2 + .. + fileN, where file1 is the lexicographically lowest
// file matching 'glob', file2 is the next lowest, etc.
func TestGetFileTARGlobOrder(t *testing.T) {
	ctx := pctx.TestContext(t)
	env := realenv.NewRealEnv(ctx, t, dockertestenv.NewTestDBConfig(t))

	repo := "test"
	require.NoError(t, env.PachClient.CreateRepo(pfs.DefaultProjectName, repo))

	var expected bytes.Buffer
	commit, err := env.PachClient.StartCommit(pfs.DefaultProjectName, repo, "master")
	require.NoError(t, err)
	for i := 0; i < 25; i++ {
		next := fmt.Sprintf("%d,%d,%d,%d\n", 4*i, (4*i)+1, (4*i)+2, (4*i)+3)
		expected.WriteString(next)
		require.NoError(t, env.PachClient.PutFile(commit, fmt.Sprintf("/data/%010d", i), strings.NewReader(next)))
	}
	require.NoError(t, finishCommit(env.PachClient, repo, commit.Branch.Name, commit.Id))

	var output bytes.Buffer
	rc, err := env.PachClient.GetFileTAR(commit, "/data/*")
	require.NoError(t, err)
	defer rc.Close()
	require.NoError(t, tarutil.ConcatFileContent(&output, rc))

	require.Equal(t, expected.String(), output.String())
}

>>>>>>> 17094c6b
func TestPathRange(t *testing.T) {
	ctx := pctx.TestContext(t)
	env := realenv.NewRealEnv(ctx, t, dockertestenv.NewTestDBConfig(t))

	repo := "test"
	require.NoError(t, env.PachClient.CreateRepo(pfs.DefaultProjectName, repo))
	masterCommit := client.NewCommit(pfs.DefaultProjectName, repo, "master", "")
	var paths []string
	for i := 0; i < 3; i++ {
		paths = append(paths, fmt.Sprintf("/dir%v/", i))
		for j := 0; j < 3; j++ {
			path := fmt.Sprintf("/dir%v/file%v", i, j)
			require.NoError(t, env.PachClient.PutFile(masterCommit, path, &bytes.Buffer{}))
			paths = append(paths, path)
		}
	}

	type test struct {
		pathRange     *pfs.PathRange
		expectedPaths []string
	}
	var tests []*test
	for i := 1; i < len(paths); i++ {
		for j := 0; j+i < len(paths); j += i {
			tests = append(tests, &test{
				pathRange: &pfs.PathRange{
					Lower: paths[j],
					Upper: paths[j+i],
				},
				expectedPaths: paths[j : j+i],
			})
		}
	}
	for i, test := range tests {
		t.Run(fmt.Sprintf("%d", i), func(t *testing.T) {
			c, err := env.PachClient.PfsAPIClient.GlobFile(ctx, &pfs.GlobFileRequest{
				Commit:    masterCommit,
				Pattern:   "**",
				PathRange: test.pathRange,
			})
			require.NoError(t, err)
			expectedPaths := test.expectedPaths
			require.NoError(t, grpcutil.ForEach[*pfs.FileInfo](c, func(fi *pfs.FileInfo) error {
				require.Equal(t, expectedPaths[0], fi.File.Path)
				expectedPaths = expectedPaths[1:]
				return nil
			}))
			require.Equal(t, 0, len(expectedPaths))
		})
	}
}

func TestApplyWriteOrder(t *testing.T) {
	ctx := pctx.TestContext(t)
	env := realenv.NewRealEnv(ctx, t, dockertestenv.NewTestDBConfig(t))

	if testing.Short() {
		t.Skip("Skipping integration tests in short mode")
	}

	repo := "test"
	require.NoError(t, env.PachClient.CreateRepo(pfs.DefaultProjectName, repo))
	commit := client.NewCommit(pfs.DefaultProjectName, repo, "master", "")

	// Test that fails when records are applied in lexicographic order
	// rather than mod revision order.
	_, err := env.PachClient.StartCommit(pfs.DefaultProjectName, repo, "master")
	require.NoError(t, err)
	require.NoError(t, env.PachClient.PutFile(commit, "/file", strings.NewReader("")))
	err = env.PachClient.DeleteFile(commit, "/")
	require.NoError(t, err)
	require.NoError(t, finishCommit(env.PachClient, repo, "master", ""))
	fileInfos, err := env.PachClient.GlobFileAll(commit, "**")
	require.NoError(t, err)
	require.Equal(t, 0, len(fileInfos))
}

func TestOverwrite(t *testing.T) {
	// TODO(2.0 optional): Implement put file split.
	t.Skip("Put file split not implemented in V2")
	//		//  env := testpachd.NewRealEnv(t, dockertestenv.NewTestDBConfig(t))
	//
	//	if testing.Short() {
	//		t.Skip("Skipping integration tests in short mode")
	//	}
	//
	//	repo := "test"
	//	require.NoError(t, env.PachClient.CreateRepo(pfs.DefaultProjectName,repo))
	//
	//	// Write foo
	//	_, err := env.PachClient.StartProjectCommit(pfs.DefaultProjectName,repo, "master")
	//	require.NoError(t, err)
	//	_, err = env.PachClient.PutFile(repo, "master", "file1", strings.NewReader("foo"))
	//	require.NoError(t, err)
	//	_, err = env.PachClient.PutFileSplit(repo, "master", "file2", pfs.Delimiter_LINE, 0, 0, 0, false, strings.NewReader("foo\nbar\nbuz\n"))
	//	require.NoError(t, err)
	//	_, err = env.PachClient.PutFileSplit(repo, "master", "file3", pfs.Delimiter_LINE, 0, 0, 0, false, strings.NewReader("foo\nbar\nbuz\n"))
	//	require.NoError(t, err)
	//	require.NoError(t, finishCommit(env.PachClient, repo, "master"))
	//	_, err = env.PachClient.StartProjectCommit(pfs.DefaultProjectName,repo, "master")
	//	require.NoError(t, err)
	//	_, err = env.PachClient.PutFile(repo, "master", "file1", strings.NewReader("bar"))
	//	require.NoError(t, err)
	//	require.NoError(t, env.PachClient.PutFile(repo, "master", "file2", strings.NewReader("buzz")))
	//	require.NoError(t, err)
	//	_, err = env.PachClient.PutFileSplit(repo, "master", "file3", pfs.Delimiter_LINE, 0, 0, 0, true, strings.NewReader("0\n1\n2\n"))
	//	require.NoError(t, err)
	//	require.NoError(t, finishCommit(env.PachClient, repo, "master"))
	//	var buffer bytes.Buffer
	//	require.NoError(t, env.PachClient.GetFile(repo, "master", "file1", &buffer))
	//	require.Equal(t, "bar", buffer.String())
	//	buffer.Reset()
	//	require.NoError(t, env.PachClient.GetFile(repo, "master", "file2", &buffer))
	//	require.Equal(t, "buzz", buffer.String())
	//	fileInfos, err := env.PachClient.ListFileAll(repo, "master", "file3")
	//	require.NoError(t, err)
	//	require.Equal(t, 3, len(fileInfos))
	//	for i := 0; i < 3; i++ {
	//		buffer.Reset()
	//		require.NoError(t, env.PachClient.GetFile(repo, "master", fmt.Sprintf("file3/%016x", i), &buffer))
	//		require.Equal(t, fmt.Sprintf("%d\n", i), buffer.String())
	//	}
}

func TestFindCommits(t *testing.T) {
	ctx, cf := context.WithTimeout(pctx.TestContext(t), time.Minute)
	defer cf()
	env := realenv.NewRealEnv(ctx, t, dockertestenv.NewTestDBConfig(t))

	repo := "test"
	require.NoError(t, env.PachClient.CreateRepo(pfs.DefaultProjectName, repo))

	commit1, err := env.PachClient.StartCommit(pfs.DefaultProjectName, repo, "master")
	require.NoError(t, err)
	require.NoError(t, env.PachClient.PutFile(commit1, "/files/a", strings.NewReader("foo")))
	require.NoError(t, env.PachClient.PutFile(commit1, "/files/b", strings.NewReader("bar")))
	require.NoError(t, finishCommit(env.PachClient, repo, commit1.Branch.Name, commit1.Id))

	commit2, err := env.PachClient.StartCommit(pfs.DefaultProjectName, repo, "master")
	require.NoError(t, err)
	require.NoError(t, env.PachClient.PutFile(commit2, "/files/c", strings.NewReader("baz")))
	require.NoError(t, finishCommit(env.PachClient, repo, commit2.Branch.Name, commit2.Id))

	commit3, err := env.PachClient.StartCommit(pfs.DefaultProjectName, repo, "master")
	require.NoError(t, err)
	require.NoError(t, env.PachClient.PutFile(commit3, "/files/b", strings.NewReader("foo")))
	require.NoError(t, finishCommit(env.PachClient, repo, commit3.Branch.Name, commit3.Id))

	commit4, err := env.PachClient.StartCommit(pfs.DefaultProjectName, repo, "master")
	require.NoError(t, err)
	require.NoError(t, env.PachClient.DeleteFile(commit4, "/files/b"))
	require.NoError(t, finishCommit(env.PachClient, repo, commit4.Branch.Name, commit4.Id))

	resp, err := env.PachClient.FindCommits(&pfs.FindCommitsRequest{FilePath: "/files/b", Start: commit4, Limit: 0})
	require.NoError(t, err)

	require.Equal(t, []*pfs.Commit{commit4, commit3, commit1}, resp.FoundCommits)
	require.Equal(t, uint32(4), resp.CommitsSearched)
	require.Equal(t, commit1, resp.LastSearchedCommit)
}

func TestFindCommitsLimit(t *testing.T) {
	ctx, cf := context.WithTimeout(pctx.TestContext(t), time.Minute)
	defer cf()
	env := realenv.NewRealEnv(ctx, t, dockertestenv.NewTestDBConfig(t))

	repo := "test"
	require.NoError(t, env.PachClient.CreateRepo(pfs.DefaultProjectName, repo))

	commit1, err := env.PachClient.StartCommit(pfs.DefaultProjectName, repo, "master")
	require.NoError(t, err)
	require.NoError(t, env.PachClient.PutFile(commit1, "/files/a", strings.NewReader("foo")))
	require.NoError(t, env.PachClient.PutFile(commit1, "/files/b", strings.NewReader("bar")))
	require.NoError(t, finishCommit(env.PachClient, repo, commit1.Branch.Name, commit1.Id))

	commit2, err := env.PachClient.StartCommit(pfs.DefaultProjectName, repo, "master")
	require.NoError(t, err)
	require.NoError(t, env.PachClient.PutFile(commit2, "/files/b", strings.NewReader("foo")))
	require.NoError(t, finishCommit(env.PachClient, repo, commit2.Branch.Name, commit2.Id))

	resp, err := env.PachClient.FindCommits(&pfs.FindCommitsRequest{FilePath: "/files/b", Start: commit2, Limit: 1})
	require.NoError(t, err)

	require.Equal(t, []*pfs.Commit{commit2}, resp.FoundCommits)
	require.Equal(t, uint32(1), resp.CommitsSearched)
	require.Equal(t, commit2, resp.LastSearchedCommit)
}

func TestFindCommitsOpenCommit(t *testing.T) {
	ctx, cf := context.WithTimeout(pctx.TestContext(t), time.Minute)
	defer cf()
	env := realenv.NewRealEnv(ctx, t, dockertestenv.NewTestDBConfig(t))

	repo := "test"
	require.NoError(t, env.PachClient.CreateRepo(pfs.DefaultProjectName, repo))

	commit1, err := env.PachClient.StartCommit(pfs.DefaultProjectName, repo, "master")
	require.NoError(t, err)

	_, err = env.PachClient.FindCommits(&pfs.FindCommitsRequest{FilePath: "/files/b", Start: commit1, Limit: 1})
	require.YesError(t, err)
	s, ok := status.FromError(err)
	require.True(t, ok, "returned error must be a gRPC status")
	var sawResourceInfo bool
	for _, d := range s.Details() {
		switch d := d.(type) {
		case *errdetails.ResourceInfo:
			require.Equal(t, d.ResourceType, "pfs:commit")
			require.Equal(t, d.ResourceName, commit1.Id)
			require.Equal(t, d.Description, "commit not finished")
			sawResourceInfo = true
		}
	}
	require.True(t, sawResourceInfo, "must have seen resource info in error details")
}

func TestCopyFile(t *testing.T) {
	ctx := pctx.TestContext(t)
	env := realenv.NewRealEnv(ctx, t, dockertestenv.NewTestDBConfig(t))

	repo := "test"
	require.NoError(t, env.PachClient.CreateRepo(pfs.DefaultProjectName, repo))

	masterCommit, err := env.PachClient.StartCommit(pfs.DefaultProjectName, repo, "master")
	require.NoError(t, err)
	numFiles := 5
	for i := 0; i < numFiles; i++ {
		require.NoError(t, env.PachClient.PutFile(masterCommit, fmt.Sprintf("files/%d", i), strings.NewReader(fmt.Sprintf("foo %d\n", i))))
	}
	require.NoError(t, finishCommit(env.PachClient, repo, masterCommit.Branch.Name, masterCommit.Id))

	for i := 0; i < numFiles; i++ {
		_, err = env.PachClient.InspectFile(masterCommit, fmt.Sprintf("files/%d", i))
		require.NoError(t, err)
	}
<<<<<<< HEAD

	otherCommit, err := env.PachClient.StartCommit(pfs.DefaultProjectName, repo, "other")
	require.NoError(t, err)
	require.NoError(t, env.PachClient.CopyFile(otherCommit, "files", masterCommit, "files", client.WithAppendCopyFile()))
	require.NoError(t, env.PachClient.CopyFile(otherCommit, "file0", masterCommit, "files/0", client.WithAppendCopyFile()))
	require.NoError(t, env.PachClient.CopyFile(otherCommit, "all", masterCommit, "/", client.WithAppendCopyFile()))
	require.NoError(t, finishCommit(env.PachClient, repo, otherCommit.Branch.Name, otherCommit.Id))

	for i := 0; i < numFiles; i++ {
		_, err = env.PachClient.InspectFile(otherCommit, fmt.Sprintf("files/%d", i))
		require.NoError(t, err)
	}
	for i := 0; i < numFiles; i++ {
		_, err = env.PachClient.InspectFile(otherCommit, fmt.Sprintf("all/files/%d", i))
		require.NoError(t, err)
	}
=======

	otherCommit, err := env.PachClient.StartCommit(pfs.DefaultProjectName, repo, "other")
	require.NoError(t, err)
	require.NoError(t, env.PachClient.CopyFile(otherCommit, "files", masterCommit, "files", client.WithAppendCopyFile()))
	require.NoError(t, env.PachClient.CopyFile(otherCommit, "file0", masterCommit, "files/0", client.WithAppendCopyFile()))
	require.NoError(t, env.PachClient.CopyFile(otherCommit, "all", masterCommit, "/", client.WithAppendCopyFile()))
	require.NoError(t, finishCommit(env.PachClient, repo, otherCommit.Branch.Name, otherCommit.Id))

	for i := 0; i < numFiles; i++ {
		_, err = env.PachClient.InspectFile(otherCommit, fmt.Sprintf("files/%d", i))
		require.NoError(t, err)
	}
	for i := 0; i < numFiles; i++ {
		_, err = env.PachClient.InspectFile(otherCommit, fmt.Sprintf("all/files/%d", i))
		require.NoError(t, err)
	}
>>>>>>> 17094c6b
	_, err = env.PachClient.InspectFile(otherCommit, "files/0")
	require.NoError(t, err)
}

func TestPropagateBranch(t *testing.T) {
	ctx := pctx.TestContext(t)
	env := realenv.NewRealEnv(ctx, t, dockertestenv.NewTestDBConfig(t))

	repo1 := "test1"
	require.NoError(t, env.PachClient.CreateRepo(pfs.DefaultProjectName, repo1))
	repo2 := "test2"
	require.NoError(t, env.PachClient.CreateRepo(pfs.DefaultProjectName, repo2))
	require.NoError(t, env.PachClient.CreateBranch(pfs.DefaultProjectName, repo2, "master", "", "", []*pfs.Branch{client.NewBranch(pfs.DefaultProjectName, repo1, "master")}))
	commit, err := env.PachClient.StartCommit(pfs.DefaultProjectName, repo1, "master")
	require.NoError(t, err)
	require.NoError(t, finishCommit(env.PachClient, repo1, commit.Branch.Name, commit.Id))
	commits, err := env.PachClient.ListCommitByRepo(client.NewRepo(pfs.DefaultProjectName, repo2))
	require.NoError(t, err)
	require.Equal(t, 2, len(commits))
}

// BackfillBranch implements the following DAG:
//
// A ──▶ C
//
//	 ╲   ◀
//	  ╲ ╱
//	   ╳
//	  ╱ ╲
//		╱   ◀
//
// B ──▶ D
func TestBackfillBranch(t *testing.T) {
	ctx := pctx.TestContext(t)
	env := realenv.NewRealEnv(ctx, t, dockertestenv.NewTestDBConfig(t))

	require.NoError(t, env.PachClient.CreateRepo(pfs.DefaultProjectName, "A"))
	require.NoError(t, env.PachClient.CreateRepo(pfs.DefaultProjectName, "B"))
	require.NoError(t, env.PachClient.CreateRepo(pfs.DefaultProjectName, "C"))
	require.NoError(t, env.PachClient.CreateRepo(pfs.DefaultProjectName, "D"))
	require.NoError(t, env.PachClient.CreateBranch(pfs.DefaultProjectName, "C", "master", "", "", []*pfs.Branch{client.NewBranch(pfs.DefaultProjectName, "A", "master"), client.NewBranch(pfs.DefaultProjectName, "B", "master")}))
	require.NoError(t, finishCommit(env.PachClient, "C", "master", ""))
	_, err := env.PachClient.StartCommit(pfs.DefaultProjectName, "A", "master")
	require.NoError(t, err)
	require.NoError(t, finishCommit(env.PachClient, "A", "master", ""))
	require.NoError(t, finishCommit(env.PachClient, "C", "master", ""))
	_, err = env.PachClient.StartCommit(pfs.DefaultProjectName, "B", "master")
	require.NoError(t, err)
	require.NoError(t, finishCommit(env.PachClient, "B", "master", ""))
	require.NoError(t, finishCommit(env.PachClient, "C", "master", ""))
	commits, err := env.PachClient.ListCommitByRepo(client.NewRepo(pfs.DefaultProjectName, "C"))
	require.NoError(t, err)
	require.Equal(t, 3, len(commits))

	// Create a branch in D, it should receive a single commit for the heads of `A` and `B`.
	require.NoError(t, env.PachClient.CreateBranch(pfs.DefaultProjectName, "D", "master", "", "", []*pfs.Branch{client.NewBranch(pfs.DefaultProjectName, "A", "master"), client.NewBranch(pfs.DefaultProjectName, "B", "master")}))
	commits, err = env.PachClient.ListCommitByRepo(client.NewRepo(pfs.DefaultProjectName, "D"))
	require.NoError(t, err)
	require.Equal(t, 1, len(commits))
}

// UpdateBranch tests the following DAG:
//
// # A ─▶ B ─▶ C
//
// Then updates it to:
//
// A ─▶ B ─▶ C
//
//	▲
//
// D ───╯
func TestUpdateBranch(t *testing.T) {
	ctx := pctx.TestContext(t)
	env := realenv.NewRealEnv(ctx, t, dockertestenv.NewTestDBConfig(t))

	require.NoError(t, env.PachClient.CreateRepo(pfs.DefaultProjectName, "A"))
	require.NoError(t, env.PachClient.CreateRepo(pfs.DefaultProjectName, "B"))
	require.NoError(t, env.PachClient.CreateRepo(pfs.DefaultProjectName, "C"))
	require.NoError(t, env.PachClient.CreateRepo(pfs.DefaultProjectName, "D"))
	require.NoError(t, env.PachClient.CreateBranch(pfs.DefaultProjectName, "B", "master", "", "", []*pfs.Branch{client.NewBranch(pfs.DefaultProjectName, "A", "master")}))
	require.NoError(t, finishCommit(env.PachClient, "B", "master", ""))
	require.NoError(t, env.PachClient.CreateBranch(pfs.DefaultProjectName, "C", "master", "", "", []*pfs.Branch{client.NewBranch(pfs.DefaultProjectName, "B", "master")}))
	require.NoError(t, finishCommit(env.PachClient, "C", "master", ""))

	_, err := env.PachClient.StartCommit(pfs.DefaultProjectName, "A", "master")
	require.NoError(t, err)
	require.NoError(t, finishCommit(env.PachClient, "A", "master", ""))
	require.NoError(t, finishCommit(env.PachClient, "B", "master", ""))
	require.NoError(t, finishCommit(env.PachClient, "C", "master", ""))

	_, err = env.PachClient.StartCommit(pfs.DefaultProjectName, "D", "master")
	require.NoError(t, err)
	require.NoError(t, finishCommit(env.PachClient, "D", "master", ""))

	require.NoError(t, env.PachClient.CreateBranch(pfs.DefaultProjectName, "B", "master", "", "", []*pfs.Branch{client.NewBranch(pfs.DefaultProjectName, "A", "master"), client.NewBranch(pfs.DefaultProjectName, "D", "master")}))
	require.NoError(t, finishCommit(env.PachClient, "B", "master", ""))
	require.NoError(t, finishCommit(env.PachClient, "C", "master", ""))
	cCommitInfo, err := env.PachClient.InspectCommit(pfs.DefaultProjectName, "C", "master", "")
	require.NoError(t, err)

	commitInfos, err := env.PachClient.InspectCommitSet(cCommitInfo.Commit.Id)
	require.NoError(t, err)
	require.Equal(t, 4, len(commitInfos))
}

func TestBranchProvenance(t *testing.T) {
	// Each test case describes a list of operations on the overall branch provenance DAG,
	// where each branch is named after its repo, and is implicitly the master branch.
	tests := [][]struct {
		name       string
		directProv []string
		err        bool
		expectProv map[string][]string
		expectSubv map[string][]string
	}{
		{
			{name: "A"},
			{name: "B", directProv: []string{"A"}},
			{name: "C", directProv: []string{"B"}},
			{name: "D", directProv: []string{"C", "A"},
				expectProv: map[string][]string{"A": nil, "B": {"A"}, "C": {"B", "A"}, "D": {"A", "B", "C"}},
				expectSubv: map[string][]string{"A": {"B", "C", "D"}, "B": {"C", "D"}, "C": {"D"}, "D": {}}},
			// A ─▶ B ─▶ C ─▶ D
			// ╰─────────────⬏
			{name: "B",
				expectProv: map[string][]string{"A": {}, "B": {}, "C": {"B"}, "D": {"A", "B", "C"}},
				expectSubv: map[string][]string{"A": {"D"}, "B": {"C", "D"}, "C": {"D"}, "D": {}}},
			// A    B ─▶ C ─▶ D
			// ╰─────────────⬏
		},
		{
			{name: "A"},
			{name: "B", directProv: []string{"A"}},
			{name: "C", directProv: []string{"A", "B"}},
			{name: "D", directProv: []string{"C"},
				expectProv: map[string][]string{"A": {}, "B": {"A"}, "C": {"A", "B"}, "D": {"A", "B", "C"}},
				expectSubv: map[string][]string{"A": {"B", "C", "D"}, "B": {"C", "D"}, "C": {"D"}, "D": {}}},
			// A ─▶ B ─▶ C ─▶ D
			// ╰────────⬏
			{name: "C", directProv: []string{"B"},
				expectProv: map[string][]string{"A": {}, "B": {"A"}, "C": {"A", "B"}, "D": {"A", "B", "C"}},
				expectSubv: map[string][]string{"A": {"B", "C", "D"}, "B": {"C", "D"}, "C": {"D"}, "D": {}}},
			// A ─▶ B ─▶ C ─▶ D
		},
		{
			{name: "A"},
			{name: "B"},
			{name: "C", directProv: []string{"A", "B"}},
			{name: "D", directProv: []string{"C"}},
			{name: "E", directProv: []string{"A", "D"},
				expectProv: map[string][]string{"A": {}, "B": {}, "C": {"A", "B"}, "D": {"A", "B", "C"}, "E": {"A", "B", "C", "D"}},
				expectSubv: map[string][]string{"A": {"C", "D", "E"}, "B": {"C", "D", "E"}, "C": {"D", "E"}, "D": {"E"}, "E": {}}},
			// A    B ─▶ C ─▶ D ─▶ E
			// ├────────⬏          ▲
			// ╰───────────────────╯
			{name: "C", directProv: []string{"B"},
				expectProv: map[string][]string{"A": {}, "B": {}, "C": {"B"}, "D": {"B", "C"}, "E": {"A", "B", "C", "D"}},
				expectSubv: map[string][]string{"A": {"E"}, "B": {"C", "D", "E"}, "C": {"D", "E"}, "D": {"E"}, "E": {}}},
			// A    B ─▶ C ─▶ D ─▶ E
			// ╰──────────────────⬏
		},
		{
			{name: "A", directProv: []string{"A"}, err: true},
			{name: "A"},
			{name: "A", directProv: []string{"A"}, err: true},
			{name: "B", directProv: []string{"A"}},
			{name: "C", directProv: []string{"B"}},
			// A <- B <- C
			{name: "A", directProv: []string{"C"}, err: true},
		},
	}
	for i, test := range tests {
		test := test
		t.Run(fmt.Sprintf("%d", i), func(t *testing.T) {
			t.Parallel()
			ctx := pctx.TestContext(t)
<<<<<<< HEAD
			testutil.SetCleanup(false)
=======
>>>>>>> 17094c6b
			env := realenv.NewRealEnv(ctx, t, dockertestenv.NewTestDBConfig(t))
			for _, repo := range []string{"A", "B", "C", "D", "E"} {
				require.NoError(t, env.PachClient.CreateRepo(pfs.DefaultProjectName, repo))
			}
			for iStep, step := range test {
				var provenance []*pfs.Branch
				for _, repo := range step.directProv {
					provenance = append(provenance, client.NewBranch(pfs.DefaultProjectName, repo, "master"))
				}
				err := env.PachClient.CreateBranch(pfs.DefaultProjectName, step.name, "master", "", "", provenance)
				if step.err {
					require.YesError(t, err, "%d> CreateBranch(\"%s\", %v)", iStep, step.name, step.directProv)
				} else {
					require.NoError(t, err, "%d> CreateBranch(\"%s\", %v)", iStep, step.name, step.directProv)
				}
				require.NoError(t, env.PachClient.FsckFastExit())
				for repo, expectedProv := range step.expectProv {
					bi, err := env.PachClient.InspectBranch(pfs.DefaultProjectName, repo, "master")
					require.NoError(t, err)
					sort.Strings(expectedProv)
					require.Equal(t, len(expectedProv), len(bi.Provenance))
					for _, b := range bi.Provenance {
						i := sort.SearchStrings(expectedProv, b.Repo.Name)
						if i >= len(expectedProv) || expectedProv[i] != b.Repo.Name {
							t.Fatalf("provenance for %s contains: %s, but should only contain: %v", repo, b.Repo.Name, expectedProv)
						}
					}
				}
				for repo, expectedSubv := range step.expectSubv {
					bi, err := env.PachClient.InspectBranch(pfs.DefaultProjectName, repo, "master")
					require.NoError(t, err)
					sort.Strings(expectedSubv)
					require.Equal(t, len(expectedSubv), len(bi.Subvenance))
					for _, b := range bi.Subvenance {
						i := sort.SearchStrings(expectedSubv, b.Repo.Name)
						if i >= len(expectedSubv) || expectedSubv[i] != b.Repo.Name {
							t.Fatalf("subvenance for %s contains: %s, but should only contain: %v", repo, b.Repo.Name, expectedSubv)
						}
					}
				}
			}
		})
	}

	// t.Run("1", func(t *testing.T) {
	// 	require.NoError(t, env.PachClient.CreateRepo(pfs.DefaultProjectName,"A"))
	// 	require.NoError(t, env.PachClient.CreateRepo(pfs.DefaultProjectName,"B"))
	// 	require.NoError(t, env.PachClient.CreateRepo(pfs.DefaultProjectName,"C"))
	// 	require.NoError(t, env.PachClient.CreateRepo(pfs.DefaultProjectName,"D"))

	// 	require.NoError(t, env.PachClient.CreateProjectBranch(pfs.DefaultProjectName,"B", "master", "", []*pfs.Branch{client.NewProjectBranch(pfs.DefaultProjectName,"A", "master")}))
	// 	require.NoError(t, env.PachClient.CreateProjectBranch(pfs.DefaultProjectName,"C", "master", "", []*pfs.Branch{client.NewProjectBranch(pfs.DefaultProjectName,"B", "master")}))
	// 	require.NoError(t, env.PachClient.CreateProjectBranch(pfs.DefaultProjectName,"D", "master", "", []*pfs.Branch{client.NewProjectBranch(pfs.DefaultProjectName,"C", "master"), client.NewProjectBranch(pfs.DefaultProjectName,"A", "master")}))

	// 	aMaster, err := env.PachClient.InspectProjectBranch(pfs.DefaultProjectName,"A", "master")
	// 	require.NoError(t, err)
	// 	require.Equal(t, 3, len(aMaster.Subvenance))

	// 	cMaster, err := env.PachClient.InspectProjectBranch(pfs.DefaultProjectName,"C", "master")
	// 	require.NoError(t, err)
	// 	require.Equal(t, 2, len(cMaster.Provenance))

	// 	dMaster, err := env.PachClient.InspectProjectBranch(pfs.DefaultProjectName,"D", "master")
	// 	require.NoError(t, err)
	// 	require.Equal(t, 3, len(dMaster.Provenance))

	// 	require.NoError(t, env.PachClient.CreateProjectBranch(pfs.DefaultProjectName,"B", "master", "", nil))

	// 	aMaster, err = env.PachClient.InspectProjectBranch(pfs.DefaultProjectName,"A", "master")
	// 	require.NoError(t, err)
	// 	require.Equal(t, 1, len(aMaster.Subvenance))

	// 	cMaster, err = env.PachClient.InspectProjectBranch(pfs.DefaultProjectName,"C", "master")
	// 	require.NoError(t, err)
	// 	require.Equal(t, 1, len(cMaster.Provenance))

	// 	dMaster, err = env.PachClient.InspectProjectBranch(pfs.DefaultProjectName,"D", "master")
	// 	require.NoError(t, err)
	// 	require.Equal(t, 3, len(dMaster.Provenance))
	// })
	// t.Run("2", func(t *testing.T) {
	// 	require.NoError(t, env.PachClient.CreateRepo(pfs.DefaultProjectName,"A"))
	// 	require.NoError(t, env.PachClient.CreateRepo(pfs.DefaultProjectName,"B"))
	// 	require.NoError(t, env.PachClient.CreateRepo(pfs.DefaultProjectName,"C"))
	// 	require.NoError(t, env.PachClient.CreateRepo(pfs.DefaultProjectName,"D"))

	// 	require.NoError(t, env.PachClient.CreateProjectBranch(pfs.DefaultProjectName,"B", "master", "", []*pfs.Branch{client.NewProjectBranch(pfs.DefaultProjectName,"A", "master")}))
	// 	require.NoError(t, env.PachClient.CreateProjectBranch(pfs.DefaultProjectName,"C", "master", "", []*pfs.Branch{client.NewProjectBranch(pfs.DefaultProjectName,"B", "master"), client.NewProjectBranch(pfs.DefaultProjectName,"A", "master")}))
	// 	require.NoError(t, env.PachClient.CreateProjectBranch(pfs.DefaultProjectName,"D", "master", "", []*pfs.Branch{client.NewProjectBranch(pfs.DefaultProjectName,"C", "master")}))
	// })
}

func TestChildCommits(t *testing.T) {
	ctx := pctx.TestContext(t)
	env := realenv.NewRealEnv(ctx, t, dockertestenv.NewTestDBConfig(t))

	require.NoError(t, env.PachClient.CreateRepo(pfs.DefaultProjectName, "A"))
	require.NoError(t, env.PachClient.CreateBranch(pfs.DefaultProjectName, "A", "master", "", "", nil))
	aRepo := client.NewRepo(pfs.DefaultProjectName, "A")

	// Small helper function wrapping env.PachClient.InspectCommit, because it's called a lot
	inspect := func(repo, branch, commit string) *pfs.CommitInfo {
		commitInfo, err := env.PachClient.InspectCommit(pfs.DefaultProjectName, repo, branch, commit)
		require.NoError(t, err)
		return commitInfo
	}

	commit1, err := env.PachClient.StartCommit(pfs.DefaultProjectName, "A", "master")
	require.NoError(t, err)
	commits, err := env.PachClient.ListCommit(aRepo, aRepo.NewCommit("master", ""), nil, 0)
	require.NoError(t, err)
	t.Logf("%v", commits)
	require.NoError(t, finishCommit(env.PachClient, "A", "master", ""))

	commit2, err := env.PachClient.StartCommit(pfs.DefaultProjectName, "A", "master")
	require.NoError(t, err)

	// Inspect commit 1 and 2
	commit1Info, commit2Info := inspect("A", commit1.Branch.Name, commit1.Id), inspect("A", commit2.Branch.Name, commit2.Id)
	require.Equal(t, commit1.Id, commit2Info.ParentCommit.Id)
	require.ImagesEqual(t, []*pfs.Commit{commit2}, commit1Info.ChildCommits, CommitToID)

	// Delete commit 2 and make sure it's removed from commit1.ChildCommits
	require.NoError(t, env.PachClient.DropCommitSet(commit2.Id))
	commit1Info = inspect("A", commit1.Branch.Name, commit1.Id)
	require.ElementsEqualUnderFn(t, nil, commit1Info.ChildCommits, CommitToID)

	// Re-create commit2, and create a third commit also extending from commit1.
	// Make sure both appear in commit1.children
	commit2, err = env.PachClient.StartCommit(pfs.DefaultProjectName, "A", "master")
	require.NoError(t, err)
	require.NoError(t, finishCommit(env.PachClient, "A", commit2.Branch.Name, commit2.Id))
	commit3, err := env.PachClient.PfsAPIClient.StartCommit(env.PachClient.Ctx(), &pfs.StartCommitRequest{
		Branch: client.NewBranch(pfs.DefaultProjectName, "A", "foo"),
		Parent: commit1,
	})
	require.NoError(t, err)
	commit1Info = inspect("A", commit1.Branch.Name, commit1.Id)
	require.ImagesEqual(t, []*pfs.Commit{commit2, commit3}, commit1Info.ChildCommits, CommitToID)

	// Delete commit3 and make sure commit1 has the right children
	require.NoError(t, env.PachClient.DropCommitSet(commit3.Id))
	commit1Info = inspect("A", commit1.Branch.Name, commit1.Id)
	require.ImagesEqual(t, []*pfs.Commit{commit2}, commit1Info.ChildCommits, CommitToID)

	// Create a downstream branch in a different repo, then commit to "A" and
	// make sure the new HEAD commit is in the parent's children (i.e. test
	// propagateBranches)
	require.NoError(t, env.PachClient.CreateRepo(pfs.DefaultProjectName, "B"))
	require.NoError(t, env.PachClient.CreateBranch(pfs.DefaultProjectName, "B", "master", "", "", []*pfs.Branch{
		client.NewBranch(pfs.DefaultProjectName, "A", "master"),
	}))
	bCommit1 := inspect("B", "master", "")
	commit3, err = env.PachClient.StartCommit(pfs.DefaultProjectName, "A", "master")
	require.NoError(t, err)
	require.NoError(t, finishCommit(env.PachClient, "A", commit3.Branch.Name, commit3.Id))
	// Re-inspect bCommit1, which has been updated by StartCommit
	bCommit1, bCommit2 := inspect("B", bCommit1.Commit.Branch.Name, bCommit1.Commit.Id), inspect("B", "master", "")
	require.Equal(t, bCommit1.Commit.Id, bCommit2.ParentCommit.Id)
	require.ImagesEqual(t, []*pfs.Commit{bCommit2.Commit}, bCommit1.ChildCommits, CommitToID)

	// create a new branch in a different repo, then update it so that two commits
	// are generated. Make sure the second commit is in the parent's children
	require.NoError(t, env.PachClient.CreateRepo(pfs.DefaultProjectName, "C"))
	require.NoError(t, env.PachClient.CreateBranch(pfs.DefaultProjectName, "C", "master", "", "", []*pfs.Branch{
		client.NewBranch(pfs.DefaultProjectName, "A", "master"),
	}))
	cCommit1 := inspect("C", "master", "") // Get new commit's ID
	require.NoError(t, env.PachClient.CreateBranch(pfs.DefaultProjectName, "C", "master", "", "", []*pfs.Branch{
		client.NewBranch(pfs.DefaultProjectName, "A", "master"),
		client.NewBranch(pfs.DefaultProjectName, "B", "master"),
	}))
	// Re-inspect cCommit1, which has been updated by CreateBranch
	cCommit1, cCommit2 := inspect("C", cCommit1.Commit.Branch.Name, cCommit1.Commit.Id), inspect("C", "master", "")
	require.Equal(t, cCommit1.Commit.Id, cCommit2.ParentCommit.Id)
	require.ImagesEqual(t, []*pfs.Commit{cCommit2.Commit}, cCommit1.ChildCommits, CommitToID)
}

func TestStartCommitFork(t *testing.T) {
	ctx := pctx.TestContext(t)
	env := realenv.NewRealEnv(ctx, t, dockertestenv.NewTestDBConfig(t))

	require.NoError(t, env.PachClient.CreateRepo(pfs.DefaultProjectName, "A"))
	commit, err := env.PachClient.StartCommit(pfs.DefaultProjectName, "A", "master")
	require.NoError(t, err)
	require.NoError(t, finishCommit(env.PachClient, "A", commit.Branch.Name, commit.Id))
	commit2, err := env.PachClient.PfsAPIClient.StartCommit(env.PachClient.Ctx(), &pfs.StartCommitRequest{
		Branch: client.NewBranch(pfs.DefaultProjectName, "A", "master2"),
		Parent: client.NewCommit(pfs.DefaultProjectName, "A", "master", ""),
	})
	require.NoError(t, err)
	require.NoError(t, finishCommit(env.PachClient, "A", commit2.Branch.Name, commit2.Id))

	aRepo := client.NewRepo(pfs.DefaultProjectName, "A")
	commitInfos, err := env.PachClient.ListCommit(aRepo, nil, nil, 0)
	require.NoError(t, err)
	commits := []*pfs.Commit{}
	for _, ci := range commitInfos {
		commits = append(commits, ci.Commit)
	}
	require.ImagesEqual(t, []*pfs.Commit{commit, commit2}, commits, CommitToID)
}

// UpdateBranchNewOutputCommit tests the following corner case:
// A ──▶ C
// B
//
// Becomes:
//
// A  ╭▶ C
// B ─╯
//
// C should create a new output commit to process its unprocessed inputs in B
func TestUpdateBranchNewOutputCommit(t *testing.T) {
	ctx := pctx.TestContext(t)
	env := realenv.NewRealEnv(ctx, t, dockertestenv.NewTestDBConfig(t))

	require.NoError(t, env.PachClient.CreateRepo(pfs.DefaultProjectName, "A"))
	require.NoError(t, env.PachClient.CreateRepo(pfs.DefaultProjectName, "B"))
	require.NoError(t, env.PachClient.CreateRepo(pfs.DefaultProjectName, "C"))
	require.NoError(t, env.PachClient.CreateBranch(pfs.DefaultProjectName, "A", "master", "", "", nil))
	require.NoError(t, env.PachClient.CreateBranch(pfs.DefaultProjectName, "B", "master", "", "", nil))
	require.NoError(t, env.PachClient.CreateBranch(pfs.DefaultProjectName, "C", "master", "", "",
		[]*pfs.Branch{client.NewBranch(pfs.DefaultProjectName, "A", "master")}))
	// Create commits in A and B
	commit, err := env.PachClient.StartCommit(pfs.DefaultProjectName, "A", "master")
	require.NoError(t, err)
	require.NoError(t, finishCommit(env.PachClient, "A", commit.Branch.Name, commit.Id))
	commit, err = env.PachClient.StartCommit(pfs.DefaultProjectName, "B", "master")
	require.NoError(t, err)
	require.NoError(t, finishCommit(env.PachClient, "B", commit.Branch.Name, commit.Id))
	// Check for first output commit in C (plus the old empty head commit)
	cRepo := client.NewRepo(pfs.DefaultProjectName, "C")
	commits, err := env.PachClient.ListCommit(cRepo, cRepo.NewCommit("master", ""), nil, 0)
	require.NoError(t, err)
	require.Equal(t, 2, len(commits))
	// Update the provenance of C/master and make sure it creates a new commit
	require.NoError(t, env.PachClient.CreateBranch(pfs.DefaultProjectName, "C", "master", "", "",
		[]*pfs.Branch{client.NewBranch(pfs.DefaultProjectName, "B", "master")}))
	commits, err = env.PachClient.ListCommit(cRepo, cRepo.NewCommit("master", ""), nil, 0)
	require.NoError(t, err)
	require.Equal(t, 3, len(commits))
}

// SquashCommitSetMultipleChildrenSingleCommit tests that when you have the
// following commit graph in a repo:
// c   d
//
//	↘ ↙
//	 b
//	 ↓
//	 a
//
// and you delete commit 'b', what you end up with is:
//
// c   d
//
//	↘ ↙
//	 a
func TestSquashCommitSetMultipleChildrenSingleCommit(t *testing.T) {
	ctx := pctx.TestContext(t)
	env := realenv.NewRealEnv(ctx, t, dockertestenv.NewTestDBConfig(t))

	require.NoError(t, env.PachClient.CreateRepo(pfs.DefaultProjectName, "repo"))
	require.NoError(t, env.PachClient.CreateBranch(pfs.DefaultProjectName, "repo", "master", "", "", nil))

	// Create commits 'a' and 'b'
	a, err := env.PachClient.StartCommit(pfs.DefaultProjectName, "repo", "master")
	require.NoError(t, err)
	require.NoError(t, finishCommit(env.PachClient, "repo", a.Branch.Name, a.Id))
	b, err := env.PachClient.StartCommit(pfs.DefaultProjectName, "repo", "master")
	require.NoError(t, err)
	require.NoError(t, finishCommit(env.PachClient, "repo", b.Branch.Name, b.Id))

	// Create 'd' by aliasing 'b' into another branch (force a new CommitSet rather than extending 'b')
	_, err = env.PachClient.PfsAPIClient.CreateBranch(env.PachClient.Ctx(), &pfs.CreateBranchRequest{
		Branch:       client.NewBranch(pfs.DefaultProjectName, "repo", "master2"),
		Head:         client.NewCommit(pfs.DefaultProjectName, "repo", "master", ""),
		NewCommitSet: true,
	})
	require.NoError(t, err)
	d, err := env.PachClient.StartCommit(pfs.DefaultProjectName, "repo", "master2")
	require.NoError(t, err)
	require.NoError(t, finishCommit(env.PachClient, "repo", d.Branch.Name, d.Id))

	// Create 'c'
	c, err := env.PachClient.StartCommit(pfs.DefaultProjectName, "repo", "master")
	require.NoError(t, err)
	require.NoError(t, finishCommit(env.PachClient, "repo", c.Branch.Name, c.Id))

	// Collect info re: a, b, c, and d, and make sure that the parent/child
	// relationships are all correct
	aInfo, err := env.PachClient.InspectCommit(pfs.DefaultProjectName, "repo", a.Branch.Name, a.Id)
	require.NoError(t, err)
	bInfo, err := env.PachClient.InspectCommit(pfs.DefaultProjectName, "repo", b.Branch.Name, b.Id)
	require.NoError(t, err)
	cInfo, err := env.PachClient.InspectCommit(pfs.DefaultProjectName, "repo", c.Branch.Name, c.Id)
	require.NoError(t, err)
	dInfo, err := env.PachClient.InspectCommit(pfs.DefaultProjectName, "repo", "master2", "")
	require.NoError(t, err)

	require.NotNil(t, aInfo.ParentCommit) // this should be the empty default head
	require.ImagesEqual(t, []*pfs.Commit{b}, aInfo.ChildCommits, CommitToID)

	require.Equal(t, a.Id, bInfo.ParentCommit.Id)
	require.ImagesEqual(t, []*pfs.Commit{c, d}, bInfo.ChildCommits, CommitToID)

	require.Equal(t, b.Id, cInfo.ParentCommit.Id)
	require.Equal(t, 0, len(cInfo.ChildCommits))

	require.Equal(t, b.Id, dInfo.ParentCommit.Id)
	require.Equal(t, 0, len(dInfo.ChildCommits))

	// Delete commit 'b'
	require.NoError(t, env.PachClient.SquashCommitSet(b.Id))

	// Collect info re: a, c, and d, and make sure that the parent/child
	// relationships are still correct
	aInfo, err = env.PachClient.InspectCommit(pfs.DefaultProjectName, "repo", a.Branch.Name, a.Id)
	require.NoError(t, err)
	cInfo, err = env.PachClient.InspectCommit(pfs.DefaultProjectName, "repo", c.Branch.Name, c.Id)
	require.NoError(t, err)
	dInfo, err = env.PachClient.InspectCommit(pfs.DefaultProjectName, "repo", d.Branch.Name, d.Id)
	require.NoError(t, err)

	require.NotNil(t, aInfo.ParentCommit)
	require.ImagesEqual(t, []*pfs.Commit{c, d}, aInfo.ChildCommits, CommitToID)

	require.Equal(t, a.Id, cInfo.ParentCommit.Id)
	require.Equal(t, 0, len(cInfo.ChildCommits))

	require.Equal(t, a.Id, dInfo.ParentCommit.Id)
	require.Equal(t, 0, len(dInfo.ChildCommits))
}

// Tests that when you have the following commit graph in a *downstream* repo:
//
//	 ↙f
//	c
//	↓↙e
//	b
//	↓↙d
//	a
//
// and you delete commits 'b', what you end up with
// is:
//
//	f
//	↓
//
// d e c
//
//	↘↓↙
//	 a
//
// This makes sure that multiple live children are re-pointed at a live parent
// if appropriate
func TestSquashCommitSetMultiLevelChildrenSimple(t *testing.T) {
	ctx := pctx.TestContext(t)
	env := realenv.NewRealEnv(ctx, t, dockertestenv.NewTestDBConfig(t))
	project := tu.UniqueString("prj-")
	require.NoError(t, env.PachClient.CreateProject(project))
	// Create main repo (will have the commit graphs above)
	require.NoError(t, env.PachClient.CreateRepo(project, "repo"))
	repoProto := client.NewRepo(project, "repo")
	_, err := env.PachClient.StartCommit(project, "repo", "master")
	require.NoError(t, err)
	// Create commit 'a'
	aInfo, err := env.PachClient.InspectCommit(project, "repo", "master", "")
	require.NoError(t, err)
	a := aInfo.Commit
	require.NoError(t, finishProjectCommit(env.PachClient, project, "repo", a.Branch.Name, a.Id))
	// Create 'd'
	resp, err := env.PachClient.PfsAPIClient.StartCommit(env.PachClient.Ctx(), &pfs.StartCommitRequest{
		Branch: client.NewBranch(project, "repo", "fod"),
		Parent: a,
	})
	require.NoError(t, err)
	d := client.NewCommit(project, "repo", resp.Branch.Name, resp.Id)
	require.NoError(t, finishProjectCommit(env.PachClient, project, "repo", resp.Branch.Name, resp.Id))
	// Create 'b'
	// (a & b have same prov commit in upstream2, so this is the commit that will
	// be deleted, as both b and c are provenant on it)
	squashMeCommit, err := env.PachClient.StartCommit(project, "repo", "master")
	require.NoError(t, err)
	require.NoError(t, finishProjectCommit(env.PachClient, project, "repo", "master", ""))
	bInfo, err := env.PachClient.InspectCommit(project, "repo", "master", "")
	require.NoError(t, err)
	b := bInfo.Commit
	require.NoError(t, finishProjectCommit(env.PachClient, project, "repo", b.Branch.Name, b.Id))
	require.Equal(t, b.Id, squashMeCommit.Id)
	// Create 'e'
	resp, err = env.PachClient.PfsAPIClient.StartCommit(env.PachClient.Ctx(), &pfs.StartCommitRequest{
		Branch: client.NewBranch(project, "repo", "foe"),
		Parent: b,
	})
	require.NoError(t, err)
	e := client.NewCommit(project, "repo", resp.Branch.Name, resp.Id)
	require.NoError(t, finishProjectCommit(env.PachClient, project, "repo", resp.Branch.Name, resp.Id))
	// Create 'c'
	_, err = env.PachClient.StartCommit(project, "repo", "master")
	require.NoError(t, err)
	require.NoError(t, finishProjectCommit(env.PachClient, project, "repo", "master", ""))
	cInfo, err := env.PachClient.InspectCommit(project, "repo", "master", "")
	require.NoError(t, err)
	c := cInfo.Commit
	require.NoError(t, finishProjectCommit(env.PachClient, project, "repo", c.Branch.Name, c.Id))
	// Create 'f'
	resp, err = env.PachClient.PfsAPIClient.StartCommit(env.PachClient.Ctx(), &pfs.StartCommitRequest{
		Branch: client.NewBranch(project, "repo", "fof"),
		Parent: c,
	})
	require.NoError(t, err)
	f := client.NewCommit(project, "repo", resp.Branch.Name, resp.Id)
	require.NoError(t, finishProjectCommit(env.PachClient, project, "repo", resp.Branch.Name, resp.Id))
	// Make sure child/parent relationships are as shown in first diagram
	commits, err := env.PachClient.ListCommit(repoProto, nil, nil, 0)
	require.NoError(t, err)
	require.Equal(t, 6, len(commits))
	aInfo, err = env.PachClient.InspectCommit(project, "repo", a.Branch.Name, a.Id)
	require.NoError(t, err)
	bInfo, err = env.PachClient.InspectCommit(project, "repo", b.Branch.Name, b.Id)
	require.NoError(t, err)
	cInfo, err = env.PachClient.InspectCommit(project, "repo", c.Branch.Name, c.Id)
	require.NoError(t, err)
	dInfo, err := env.PachClient.InspectCommit(project, "repo", d.Branch.Name, d.Id)
	require.NoError(t, err)
	eInfo, err := env.PachClient.InspectCommit(project, "repo", e.Branch.Name, e.Id)
	require.NoError(t, err)
	fInfo, err := env.PachClient.InspectCommit(project, "repo", f.Branch.Name, f.Id)
	require.NoError(t, err)
	require.Nil(t, aInfo.ParentCommit)
	require.Equal(t, a.Id, bInfo.ParentCommit.Id)
	require.Equal(t, a.Id, dInfo.ParentCommit.Id)
	require.Equal(t, b.Id, cInfo.ParentCommit.Id)
	require.Equal(t, b.Id, eInfo.ParentCommit.Id)
	require.Equal(t, c.Id, fInfo.ParentCommit.Id)
	require.ImagesEqual(t, []*pfs.Commit{b, d}, aInfo.ChildCommits, CommitToID)
	require.ImagesEqual(t, []*pfs.Commit{c, e}, bInfo.ChildCommits, CommitToID)
	require.ImagesEqual(t, []*pfs.Commit{f}, cInfo.ChildCommits, CommitToID)
	require.Nil(t, dInfo.ChildCommits)
	require.Nil(t, eInfo.ChildCommits)
	require.Nil(t, fInfo.ChildCommits)
	// Delete b
	require.NoError(t, env.PachClient.SquashCommitSet(squashMeCommit.Id))
	// Re-read commit info to get new parents/children
	aInfo, err = env.PachClient.InspectCommit(project, "repo", a.Branch.Name, a.Id)
	require.NoError(t, err)
	cInfo, err = env.PachClient.InspectCommit(project, "repo", c.Branch.Name, c.Id)
	require.NoError(t, err)
	dInfo, err = env.PachClient.InspectCommit(project, "repo", d.Branch.Name, d.Id)
	require.NoError(t, err)
	eInfo, err = env.PachClient.InspectCommit(project, "repo", e.Branch.Name, e.Id)
	require.NoError(t, err)
	fInfo, err = env.PachClient.InspectCommit(project, "repo", f.Branch.Name, f.Id)
	require.NoError(t, err)
	// The head of master should be 'c'
	// Make sure child/parent relationships are as shown in second diagram. Note
	// that after 'b' is deleted, SquashCommitSet does not create a new commit (c has
	// an alias for the deleted commit in upstream1)
	commits, err = env.PachClient.ListCommit(client.NewRepo(project, "repo"), nil, nil, 0)
	require.NoError(t, err)
	require.Equal(t, 5, len(commits))
	require.Nil(t, aInfo.ParentCommit)
	require.Equal(t, a.Id, cInfo.ParentCommit.Id)
	require.Equal(t, a.Id, dInfo.ParentCommit.Id)
	require.Equal(t, a.Id, eInfo.ParentCommit.Id)
	require.Equal(t, c.Id, fInfo.ParentCommit.Id)
	require.ImagesEqual(t, []*pfs.Commit{d, e, c}, aInfo.ChildCommits, CommitToID)
	require.ImagesEqual(t, []*pfs.Commit{f}, cInfo.ChildCommits, CommitToID)
	require.Nil(t, dInfo.ChildCommits)
	require.Nil(t, eInfo.ChildCommits)
	require.Nil(t, fInfo.ChildCommits)
	masterInfo, err := env.PachClient.InspectBranch(project, "repo", "master")
	require.NoError(t, err)
	require.Equal(t, c.Id, masterInfo.Head.Id)
}

// Tests that when you have the following commit graph in a *downstream* repo:
//
//	g
//	↓↙f
//	c
//	↓↙e
//	b
//	↓↙d
//	a
//
// and you delete commits 'b' and 'c' (in a single call), what you end up with
// is:
//
// d e f g
//
//	↘↓↙ ↙
//	 a
//
// This makes sure that multiple live children are re-pointed at a live parent
// if appropriate
func TestSquashCommitSetMultiLevelChildrenComplex(t *testing.T) {
	env := realenv.NewRealEnv(pctx.TestContext(t), t, dockertestenv.NewTestDBConfig(t))
	require.NoError(t, env.PachClient.CreateRepo(pfs.DefaultProjectName, "upstream1"))
	require.NoError(t, env.PachClient.CreateRepo(pfs.DefaultProjectName, "upstream2"))
	// commit to both inputs
	_, err := env.PachClient.StartCommit(pfs.DefaultProjectName, "upstream1", "master")
	require.NoError(t, err)
	require.NoError(t, finishCommit(env.PachClient, "upstream1", "master", ""))
	_, err = env.PachClient.StartCommit(pfs.DefaultProjectName, "upstream2", "master")
	require.NoError(t, err)
	require.NoError(t, finishCommit(env.PachClient, "upstream2", "master", ""))
	// Create main repo (will have the commit graphs above)
	require.NoError(t, env.PachClient.CreateRepo(pfs.DefaultProjectName, "repo"))
	require.NoError(t, env.PachClient.CreateBranch(pfs.DefaultProjectName, "repo", "master", "", "", []*pfs.Branch{
		client.NewBranch(pfs.DefaultProjectName, "upstream1", "master"),
		client.NewBranch(pfs.DefaultProjectName, "upstream2", "master"),
	}))
	repoProto := client.NewRepo(pfs.DefaultProjectName, "repo")
	// Create commit 'a'
	aInfo, err := env.PachClient.InspectCommit(pfs.DefaultProjectName, "repo", "master", "")
	require.NoError(t, err)
	a := aInfo.Commit
	require.NoError(t, finishCommit(env.PachClient, "repo", a.Branch.Name, a.Id))
	// Create 'd'
	resp, err := env.PachClient.PfsAPIClient.StartCommit(env.PachClient.Ctx(), &pfs.StartCommitRequest{
		Branch: client.NewBranch(pfs.DefaultProjectName, "repo", "fod"),
		Parent: a,
	})
	require.NoError(t, err)
	d := client.NewCommit(pfs.DefaultProjectName, "repo", resp.Branch.Name, resp.Id)
	require.NoError(t, finishCommit(env.PachClient, "repo", resp.Branch.Name, resp.Id))
	// Create 'b'
	// (a & b have same prov commit in upstream2, so this is the commit that will
	// be deleted, as both b and c are provenant on it)
	bSquashMeCommit, err := env.PachClient.StartCommit(pfs.DefaultProjectName, "upstream1", "master")
	require.NoError(t, err)
	require.NoError(t, finishCommit(env.PachClient, "upstream1", "master", ""))
	bInfo, err := env.PachClient.InspectCommit(pfs.DefaultProjectName, "repo", "master", "")
	require.NoError(t, err)
	b := bInfo.Commit
	require.NoError(t, finishCommit(env.PachClient, "repo", b.Branch.Name, b.Id))
	require.Equal(t, b.Id, bSquashMeCommit.Id)
	// Create 'e'
	resp, err = env.PachClient.PfsAPIClient.StartCommit(env.PachClient.Ctx(), &pfs.StartCommitRequest{
		Branch: client.NewBranch(pfs.DefaultProjectName, "repo", "foe"),
		Parent: b,
	})
	require.NoError(t, err)
	e := client.NewCommit(pfs.DefaultProjectName, "repo", resp.Branch.Name, resp.Id)
	require.NoError(t, finishCommit(env.PachClient, "repo", resp.Branch.Name, resp.Id))
	// Create 'c'
	_, err = env.PachClient.StartCommit(pfs.DefaultProjectName, "upstream2", "master")
	require.NoError(t, err)
	require.NoError(t, finishCommit(env.PachClient, "upstream2", "master", ""))
	cInfo, err := env.PachClient.InspectCommit(pfs.DefaultProjectName, "repo", "master", "")
	require.NoError(t, err)
	cSquashMeToo := cInfo.Commit
	require.NoError(t, finishCommit(env.PachClient, "repo", cSquashMeToo.Branch.Name, cSquashMeToo.Id))
	// Create 'f'
	resp, err = env.PachClient.PfsAPIClient.StartCommit(env.PachClient.Ctx(), &pfs.StartCommitRequest{
		Branch: client.NewBranch(pfs.DefaultProjectName, "repo", "fof"),
		Parent: cSquashMeToo,
	})
	require.NoError(t, err)
	f := client.NewCommit(pfs.DefaultProjectName, "repo", resp.Branch.Name, resp.Id)
	require.NoError(t, finishCommit(env.PachClient, "repo", resp.Branch.Name, resp.Id))
	// Make sure child/parent relationships are as shown in first diagram
	commits, err := env.PachClient.ListCommit(repoProto, nil, nil, 0)
	require.NoError(t, err)
	require.Equal(t, 6, len(commits))
	aInfo, err = env.PachClient.InspectCommit(pfs.DefaultProjectName, "repo", a.Branch.Name, a.Id)
	require.NoError(t, err)
	bInfo, err = env.PachClient.InspectCommit(pfs.DefaultProjectName, "repo", b.Branch.Name, b.Id)
	require.NoError(t, err)
	cInfo, err = env.PachClient.InspectCommit(pfs.DefaultProjectName, "repo", cSquashMeToo.Branch.Name, cSquashMeToo.Id)
	require.NoError(t, err)
	dInfo, err := env.PachClient.InspectCommit(pfs.DefaultProjectName, "repo", d.Branch.Name, d.Id)
	require.NoError(t, err)
	eInfo, err := env.PachClient.InspectCommit(pfs.DefaultProjectName, "repo", e.Branch.Name, e.Id)
	require.NoError(t, err)
	fInfo, err := env.PachClient.InspectCommit(pfs.DefaultProjectName, "repo", f.Branch.Name, f.Id)
	require.NoError(t, err)
	require.Nil(t, aInfo.ParentCommit)
	require.Equal(t, a.Id, bInfo.ParentCommit.Id)
	require.Equal(t, a.Id, dInfo.ParentCommit.Id)
	require.Equal(t, b.Id, cInfo.ParentCommit.Id)
	require.Equal(t, b.Id, eInfo.ParentCommit.Id)
	require.Equal(t, cSquashMeToo.Id, fInfo.ParentCommit.Id)
	require.ImagesEqual(t, []*pfs.Commit{b, d}, aInfo.ChildCommits, CommitToID)
	require.ImagesEqual(t, []*pfs.Commit{cSquashMeToo, e}, bInfo.ChildCommits, CommitToID)
	require.ImagesEqual(t, []*pfs.Commit{f}, cInfo.ChildCommits, CommitToID)
	require.Nil(t, dInfo.ChildCommits)
	require.Nil(t, eInfo.ChildCommits)
	require.Nil(t, fInfo.ChildCommits)
	// Delete second commit in upstream1, which deletes b
	// didn't work, because commit set c depends on commit set b via repo.'c' on upstream1.'b'
	require.YesError(t, env.PachClient.SquashCommitSet(bSquashMeCommit.Id))
	// now squash commit sets c
	require.YesError(t, env.PachClient.SquashCommitSet(cSquashMeToo.Id))
	// still doesn't work, because we would be deleting the heads of upstream1 & upstream2. To successfully squash, we need to push another commit set.
	txn, err := env.PachClient.StartTransaction()
	require.NoError(t, err)
	txnClient := env.PachClient.WithTransaction(txn)
	_, err = txnClient.StartCommit(pfs.DefaultProjectName, "upstream1", "master")
	require.NoError(t, err)
	_, err = txnClient.StartCommit(pfs.DefaultProjectName, "upstream2", "master")
	require.NoError(t, err)
	_, err = env.PachClient.FinishTransaction(txn)
	require.NoError(t, err)
	require.NoError(t, finishCommit(env.PachClient, "upstream1", "master", ""))
	require.NoError(t, finishCommit(env.PachClient, "upstream2", "master", ""))
	require.NoError(t, finishCommit(env.PachClient, "repo", "master", ""))
	// try squashing b & c again
	// now squash commit sets b & c
	require.NoError(t, env.PachClient.SquashCommitSet(cSquashMeToo.Id))
	require.NoError(t, env.PachClient.SquashCommitSet(bSquashMeCommit.Id))
	// Re-read commit info to get new parents/children
	aInfo, err = env.PachClient.InspectCommit(pfs.DefaultProjectName, "repo", a.Branch.Name, a.Id)
	require.NoError(t, err)
	dInfo, err = env.PachClient.InspectCommit(pfs.DefaultProjectName, "repo", d.Branch.Name, d.Id)
	require.NoError(t, err)
	eInfo, err = env.PachClient.InspectCommit(pfs.DefaultProjectName, "repo", e.Branch.Name, e.Id)
	require.NoError(t, err)
	fInfo, err = env.PachClient.InspectCommit(pfs.DefaultProjectName, "repo", f.Branch.Name, f.Id)
	require.NoError(t, err)
	gInfo, err := env.PachClient.InspectCommit(pfs.DefaultProjectName, "repo", "master", "")
	require.NoError(t, err)
	// The head of master should be 'c'
	// Make sure child/parent relationships are as shown in second diagram. Note
	// that after 'b' is deleted, SquashCommitSet does not create a new commit (c has
	// an alias for the deleted commit in upstream1)
	commits, err = env.PachClient.ListCommit(client.NewRepo(pfs.DefaultProjectName, "repo"), nil, nil, 0)
	require.NoError(t, err)
	require.Equal(t, 5, len(commits))
	require.Nil(t, aInfo.ParentCommit)
	require.Equal(t, a.Id, dInfo.ParentCommit.Id)
	require.Equal(t, a.Id, eInfo.ParentCommit.Id)
	require.Equal(t, a.Id, fInfo.ParentCommit.Id)
	require.Equal(t, a.Id, gInfo.ParentCommit.Id)
	require.ImagesEqual(t, []*pfs.Commit{d, e, f, gInfo.Commit}, aInfo.ChildCommits, CommitToID)
	require.Nil(t, dInfo.ChildCommits)
	require.Nil(t, eInfo.ChildCommits)
	require.Nil(t, fInfo.ChildCommits)
	require.Nil(t, gInfo.ChildCommits)
	masterInfo, err := env.PachClient.InspectBranch(pfs.DefaultProjectName, "repo", "master")
	require.NoError(t, err)
	require.Equal(t, gInfo.Commit.Id, masterInfo.Head.Id)
}

func TestCommitState(t *testing.T) {
	ctx := pctx.TestContext(t)
	env := realenv.NewRealEnv(ctx, t, dockertestenv.NewTestDBConfig(t))

	// two input repos, one with many commits (logs), and one with few (schema)
	require.NoError(t, env.PachClient.CreateRepo(pfs.DefaultProjectName, "A"))
	require.NoError(t, env.PachClient.CreateRepo(pfs.DefaultProjectName, "B"))

	require.NoError(t, env.PachClient.CreateBranch(pfs.DefaultProjectName, "B", "master", "", "", []*pfs.Branch{client.NewBranch(pfs.DefaultProjectName, "A", "master")}))

	// Start a commit on A/master, this will create a non-ready commit on B/master.
	_, err := env.PachClient.StartCommit(pfs.DefaultProjectName, "A", "master")
	require.NoError(t, err)

	ctx, cancel := context.WithTimeout(context.Background(), time.Second*10)
	defer cancel()
	_, err = env.PachClient.PfsAPIClient.InspectCommit(ctx, &pfs.InspectCommitRequest{
		Commit: client.NewCommit(pfs.DefaultProjectName, "B", "master", ""),
		Wait:   pfs.CommitState_READY,
	})
	require.YesError(t, err)

	// Finish the commit on A/master, that will make the B/master ready.
	require.NoError(t, finishCommit(env.PachClient, "A", "master", ""))

	ctx, cancel = context.WithTimeout(context.Background(), time.Second*10)
	defer cancel()
	_, err = env.PachClient.PfsAPIClient.InspectCommit(ctx, &pfs.InspectCommitRequest{
		Commit: client.NewCommit(pfs.DefaultProjectName, "B", "master", ""),
		Wait:   pfs.CommitState_READY,
	})
	require.NoError(t, err)

	// Create a new branch C/master with A/master as provenance. It should start out ready.
	require.NoError(t, env.PachClient.CreateRepo(pfs.DefaultProjectName, "C"))
	require.NoError(t, env.PachClient.CreateBranch(pfs.DefaultProjectName, "C", "master", "", "", []*pfs.Branch{client.NewBranch(pfs.DefaultProjectName, "A", "master")}))

	ctx, cancel = context.WithTimeout(context.Background(), time.Second*10)
	defer cancel()
	_, err = env.PachClient.PfsAPIClient.InspectCommit(ctx, &pfs.InspectCommitRequest{
		Commit: client.NewCommit(pfs.DefaultProjectName, "C", "master", ""),
		Wait:   pfs.CommitState_READY,
	})
	require.NoError(t, err)
}

func TestSubscribeStates(t *testing.T) {
	ctx := pctx.TestContext(t)
	env := realenv.NewRealEnv(ctx, t, dockertestenv.NewTestDBConfig(t))

	require.NoError(t, env.PachClient.CreateRepo(pfs.DefaultProjectName, "A"))
	require.NoError(t, env.PachClient.CreateRepo(pfs.DefaultProjectName, "B"))
	require.NoError(t, env.PachClient.CreateRepo(pfs.DefaultProjectName, "C"))

	require.NoError(t, env.PachClient.CreateBranch(pfs.DefaultProjectName, "B", "master", "", "", []*pfs.Branch{client.NewBranch(pfs.DefaultProjectName, "A", "master")}))
	require.NoError(t, finishCommit(env.PachClient, "B", "master", ""))
	require.NoError(t, env.PachClient.CreateBranch(pfs.DefaultProjectName, "C", "master", "", "", []*pfs.Branch{client.NewBranch(pfs.DefaultProjectName, "B", "master")}))
	require.NoError(t, finishCommit(env.PachClient, "C", "master", ""))

	ctx, cancel := pctx.WithCancel(env.PachClient.Ctx())
	defer cancel()
	pachClient := env.PachClient.WithCtx(ctx)

	var readyCommitsB, readyCommitsC int64
	go func() {
		_ = pachClient.SubscribeCommit(client.NewRepo(pfs.DefaultProjectName, "B"), "master", "", pfs.CommitState_READY, func(ci *pfs.CommitInfo) error {
			atomic.AddInt64(&readyCommitsB, 1)
			return nil
		})
	}()
	go func() {
		_ = pachClient.SubscribeCommit(client.NewRepo(pfs.DefaultProjectName, "C"), "master", "", pfs.CommitState_READY, func(ci *pfs.CommitInfo) error {
			atomic.AddInt64(&readyCommitsC, 1)
			return nil
		})
	}()
	_, err := pachClient.StartCommit(pfs.DefaultProjectName, "A", "master")
	require.NoError(t, err)
	require.NoError(t, pachClient.FinishCommit(pfs.DefaultProjectName, "A", "master", ""))

	require.NoErrorWithinTRetry(t, time.Second*10, func() error {
		if atomic.LoadInt64(&readyCommitsB) != 2 {
			return errors.Errorf("wrong number of ready commits")
		}
		return nil
	})

	require.NoError(t, pachClient.FinishCommit(pfs.DefaultProjectName, "B", "master", ""))

	require.NoErrorWithinTRetry(t, time.Second*10, func() error {
		if atomic.LoadInt64(&readyCommitsC) != 2 {
			return errors.Errorf("wrong number of ready commits")
		}
		return nil
	})
}

func TestPutFileCommit(t *testing.T) {
	ctx := pctx.TestContext(t)
	env := realenv.NewRealEnv(ctx, t, dockertestenv.NewTestDBConfig(t))

	numFiles := 25
	repo := "repo"
	require.NoError(t, env.PachClient.CreateRepo(pfs.DefaultProjectName, repo))
	commit := client.NewCommit(pfs.DefaultProjectName, repo, "master", "")

	var eg errgroup.Group
	for i := 0; i < numFiles; i++ {
		i := i
		eg.Go(func() error {
			return env.PachClient.PutFile(commit, fmt.Sprintf("%d", i), strings.NewReader(fmt.Sprintf("%d", i)))
		})
	}
	require.NoError(t, eg.Wait())

	for i := 0; i < numFiles; i++ {
		var b bytes.Buffer
		require.NoError(t, env.PachClient.GetFile(commit, fmt.Sprintf("%d", i), &b))
		require.Equal(t, fmt.Sprintf("%d", i), b.String())
	}

	bi, err := env.PachClient.InspectBranch(pfs.DefaultProjectName, repo, "master")
	require.NoError(t, err)

	eg = errgroup.Group{}
	for i := 0; i < numFiles; i++ {
		i := i
		eg.Go(func() error {
			return env.PachClient.CopyFile(commit, fmt.Sprintf("%d", (i+1)%numFiles), bi.Head, fmt.Sprintf("%d", i))
		})
	}
	require.NoError(t, eg.Wait())

	for i := 0; i < numFiles; i++ {
		var b bytes.Buffer
		require.NoError(t, env.PachClient.GetFile(commit, fmt.Sprintf("%d", (i+1)%numFiles), &b))
		require.Equal(t, fmt.Sprintf("%d", i), b.String())
	}

	eg = errgroup.Group{}
	for i := 0; i < numFiles; i++ {
		i := i
		eg.Go(func() error {
			return env.PachClient.DeleteFile(commit, fmt.Sprintf("%d", i))
		})
	}
	require.NoError(t, eg.Wait())

	fileInfos, err := env.PachClient.ListFileAll(commit, "")
	require.NoError(t, err)
	require.Equal(t, 0, len(fileInfos))
}

func TestPutFileCommitNilBranch(t *testing.T) {
	ctx := pctx.TestContext(t)
	env := realenv.NewRealEnv(ctx, t, dockertestenv.NewTestDBConfig(t))

	repo := "repo"
	require.NoError(t, env.PachClient.CreateRepo(pfs.DefaultProjectName, repo))
	require.NoError(t, env.PachClient.CreateBranch(pfs.DefaultProjectName, repo, "master", "", "", nil))
	commit := client.NewCommit(pfs.DefaultProjectName, repo, "master", "")

	require.NoError(t, env.PachClient.PutFile(commit, "file", strings.NewReader("file")))
}

func TestPutFileCommitOverwrite(t *testing.T) {
	ctx := pctx.TestContext(t)
	env := realenv.NewRealEnv(ctx, t, dockertestenv.NewTestDBConfig(t))

	numFiles := 5
	repo := "repo"
	require.NoError(t, env.PachClient.CreateRepo(pfs.DefaultProjectName, repo))
	commit := client.NewCommit(pfs.DefaultProjectName, repo, "master", "")

	for i := 0; i < numFiles; i++ {
		require.NoError(t, env.PachClient.PutFile(commit, "file", strings.NewReader(fmt.Sprintf("%d", i))))
	}

	var b bytes.Buffer
	require.NoError(t, env.PachClient.GetFile(commit, "file", &b))
	require.Equal(t, fmt.Sprintf("%d", numFiles-1), b.String())
}

func TestWalkFile(t *testing.T) {
	ctx := pctx.TestContext(t)
	env := realenv.NewRealEnv(ctx, t, dockertestenv.NewTestDBConfig(t))

	repo := "test"
	require.NoError(t, env.PachClient.CreateRepo(pfs.DefaultProjectName, repo))
	commit, err := env.PachClient.StartCommit(pfs.DefaultProjectName, repo, "master")
	require.NoError(t, err)
	require.NoError(t, env.PachClient.PutFile(commit, "dir/bar", strings.NewReader("bar")))
	require.NoError(t, env.PachClient.PutFile(commit, "dir/dir2/buzz", strings.NewReader("buzz")))
	require.NoError(t, env.PachClient.PutFile(commit, "foo", strings.NewReader("foo")))

	expectedPaths := []string{"/", "/dir/", "/dir/bar", "/dir/dir2/", "/dir/dir2/buzz", "/foo"}
	checks := func() {
		i := 0
		require.NoError(t, env.PachClient.WalkFile(commit, "", func(fi *pfs.FileInfo) error {
			require.Equal(t, expectedPaths[i], fi.File.Path)
			i++
			return nil
		}))
		require.Equal(t, len(expectedPaths), i)
	}
	checks()
	require.NoError(t, finishCommit(env.PachClient, repo, commit.Branch.Name, commit.Id))
	checks()
}

func TestWalkFile2(t *testing.T) {
	ctx := pctx.TestContext(t)
	env := realenv.NewRealEnv(ctx, t, dockertestenv.NewTestDBConfig(t))

	repo := "WalkFile2"
	require.NoError(t, env.PachClient.CreateRepo(pfs.DefaultProjectName, repo))
	commit1, err := env.PachClient.StartCommit(pfs.DefaultProjectName, repo, "master")
	require.NoError(t, err)
	require.NoError(t, env.PachClient.PutFile(commit1, "/dir1/file1.1", &bytes.Buffer{}))
	require.NoError(t, env.PachClient.PutFile(commit1, "/dir1/file1.2", &bytes.Buffer{}))
	require.NoError(t, env.PachClient.PutFile(commit1, "/dir2/file2.1", &bytes.Buffer{}))
	require.NoError(t, env.PachClient.PutFile(commit1, "/dir2/file2.2", &bytes.Buffer{}))
	require.NoError(t, finishCommit(env.PachClient, repo, commit1.Branch.Name, commit1.Id))
	walkFile := func(path string) []string {
		var fis []*pfs.FileInfo
		require.NoError(t, env.PachClient.WalkFile(commit1, path, func(fi *pfs.FileInfo) error {
			fis = append(fis, fi)
			return nil
		}))
		return finfosToPaths(fis)
	}
	assert.ElementsMatch(t, []string{"/dir1/", "/dir1/file1.1", "/dir1/file1.2"}, walkFile("/dir1"))
	assert.ElementsMatch(t, []string{"/dir1/file1.1"}, walkFile("/dir1/file1.1"))
	assert.Len(t, walkFile("/"), 7)
}

func TestWalkFileEmpty(t *testing.T) {
	ctx := pctx.TestContext(t)
	env := realenv.NewRealEnv(ctx, t, dockertestenv.NewTestDBConfig(t))

	repo := "test"
	latestCommit := client.NewCommit(pfs.DefaultProjectName, repo, "master", "")
	checks := func() {
		cb := func(fi *pfs.FileInfo) error {
			if assert.Equal(t, fi.FileType, pfs.FileType_DIR) && assert.Equal(t, fi.File.Path, "/") {
				return nil
			}
			return errors.New("should not have returned any file results for an empty commit")
		}
		checkNotFound := func(path string) {
			err := env.PachClient.WalkFile(latestCommit, path, cb)
			require.YesError(t, err)
			s := status.Convert(err)
			require.Equal(t, codes.NotFound, s.Code())
		}
		require.NoError(t, env.PachClient.WalkFile(latestCommit, "", cb))
		require.NoError(t, env.PachClient.WalkFile(latestCommit, "/", cb))
		checkNotFound("foo")
		checkNotFound("/foo")
		checkNotFound("foo/bar")
		checkNotFound("/foo/bar")
	}
<<<<<<< HEAD

	require.NoError(t, env.PachClient.CreateRepo(pfs.DefaultProjectName, repo))
	require.NoError(t, env.PachClient.CreateBranch(pfs.DefaultProjectName, repo, "master", "", "", nil))
	checks() // Test the default empty head commit

	_, err := env.PachClient.StartCommit(pfs.DefaultProjectName, repo, "master")
	require.NoError(t, err)
	checks() // Test an empty open commit

	require.NoError(t, finishCommit(env.PachClient, repo, "master", ""))
	checks() // Test an empty closed commit
}

func TestReadSizeLimited(t *testing.T) {
	// TODO(2.0 optional): Decide on how to expose offset read.
	t.Skip("Offset read exists (inefficient), just need to decide on how to expose it in V2")
	//		//  env := testpachd.NewRealEnv(t, dockertestenv.NewTestDBConfig(t))
	//
	//	require.NoError(t, env.PachClient.CreateRepo(pfs.DefaultProjectName,"test"))
	//	require.NoError(t, env.PachClient.PutFile("test", "master", "", "file", strings.NewReader(strings.Repeat("a", 100*units.MB))))
	//
	//	var b bytes.Buffer
	//	require.NoError(t, env.PachClient.GetFile("test", "master", "", "file", 0, 2*units.MB, &b))
	//	require.Equal(t, 2*units.MB, b.Len())
	//
	//	b.Reset()
	//	require.NoError(t, env.PachClient.GetFile("test", "master", "", "file", 2*units.MB, 2*units.MB, &b))
	//	require.Equal(t, 2*units.MB, b.Len())
}

func TestPutFileURL(t *testing.T) {
	ctx := pctx.TestContext(t)
	env := realenv.NewRealEnv(ctx, t, dockertestenv.NewTestDBConfig(t))

	if testing.Short() {
		t.Skip("Skipping integration tests in short mode")
	}

	repo := "test"
	require.NoError(t, env.PachClient.CreateRepo(pfs.DefaultProjectName, repo))
	commit, err := env.PachClient.StartCommit(pfs.DefaultProjectName, repo, "master")
	require.NoError(t, err)
	require.NoError(t, env.PachClient.PutFileURL(commit, "readme", "https://raw.githubusercontent.com/pachyderm/pachyderm/master/README.md", false))
	check := func() {
		fileInfo, err := env.PachClient.InspectFile(commit, "readme")
		require.NoError(t, err)
		require.True(t, fileInfo.SizeBytes > 0)
	}
	check()
	require.NoError(t, finishCommit(env.PachClient, repo, commit.Branch.Name, commit.Id))
	check()
}

func TestPutFilesURL(t *testing.T) {
	ctx := pctx.TestContext(t)
	env := realenv.NewRealEnv(ctx, t, dockertestenv.NewTestDBConfig(t))

	repo := "repo"
	repoProto := client.NewRepo(pfs.DefaultProjectName, repo)
	require.NoError(t, env.PachClient.CreateRepo(pfs.DefaultProjectName, repo))
	commit, err := env.PachClient.StartCommit(pfs.DefaultProjectName, repo, "master")
	require.NoError(t, err)
	paths := []string{"README.md", "CHANGELOG.md", "CONTRIBUTING.md"}
	for _, path := range paths {
		url := fmt.Sprintf("https://raw.githubusercontent.com/pachyderm/pachyderm/master/%s", path)
		require.NoError(t, env.PachClient.PutFileURL(commit, path, url, false))
	}
	check := func() {
		cis, err := env.PachClient.ListCommit(repoProto, nil, nil, 0)
		require.NoError(t, err)
		require.Equal(t, 1, len(cis))

		for _, path := range paths {
			fileInfo, err := env.PachClient.InspectFile(repoProto.NewCommit("master", ""), path)
			require.NoError(t, err)
			require.True(t, fileInfo.SizeBytes > 0)
		}
=======

	require.NoError(t, env.PachClient.CreateRepo(pfs.DefaultProjectName, repo))
	require.NoError(t, env.PachClient.CreateBranch(pfs.DefaultProjectName, repo, "master", "", "", nil))
	checks() // Test the default empty head commit

	_, err := env.PachClient.StartCommit(pfs.DefaultProjectName, repo, "master")
	require.NoError(t, err)
	checks() // Test an empty open commit

	require.NoError(t, finishCommit(env.PachClient, repo, "master", ""))
	checks() // Test an empty closed commit
}

func TestReadSizeLimited(t *testing.T) {
	// TODO(2.0 optional): Decide on how to expose offset read.
	t.Skip("Offset read exists (inefficient), just need to decide on how to expose it in V2")
	//		//  env := testpachd.NewRealEnv(t, dockertestenv.NewTestDBConfig(t))
	//
	//	require.NoError(t, env.PachClient.CreateRepo(pfs.DefaultProjectName,"test"))
	//	require.NoError(t, env.PachClient.PutFile("test", "master", "", "file", strings.NewReader(strings.Repeat("a", 100*units.MB))))
	//
	//	var b bytes.Buffer
	//	require.NoError(t, env.PachClient.GetFile("test", "master", "", "file", 0, 2*units.MB, &b))
	//	require.Equal(t, 2*units.MB, b.Len())
	//
	//	b.Reset()
	//	require.NoError(t, env.PachClient.GetFile("test", "master", "", "file", 2*units.MB, 2*units.MB, &b))
	//	require.Equal(t, 2*units.MB, b.Len())
}

func TestPutFileURL(t *testing.T) {
	ctx := pctx.TestContext(t)
	env := realenv.NewRealEnv(ctx, t, dockertestenv.NewTestDBConfig(t))

	if testing.Short() {
		t.Skip("Skipping integration tests in short mode")
	}

	repo := "test"
	require.NoError(t, env.PachClient.CreateRepo(pfs.DefaultProjectName, repo))
	commit, err := env.PachClient.StartCommit(pfs.DefaultProjectName, repo, "master")
	require.NoError(t, err)
	require.NoError(t, env.PachClient.PutFileURL(commit, "readme", "https://raw.githubusercontent.com/pachyderm/pachyderm/master/README.md", false))
	check := func() {
		fileInfo, err := env.PachClient.InspectFile(commit, "readme")
		require.NoError(t, err)
		require.True(t, fileInfo.SizeBytes > 0)
>>>>>>> 17094c6b
	}
	check()
	require.NoError(t, finishCommit(env.PachClient, repo, commit.Branch.Name, commit.Id))
	check()
}

<<<<<<< HEAD
func TestPutFilesObjURL(t *testing.T) {
=======
func TestPutFilesURL(t *testing.T) {
>>>>>>> 17094c6b
	ctx := pctx.TestContext(t)
	env := realenv.NewRealEnv(ctx, t, dockertestenv.NewTestDBConfig(t))

	repo := "repo"
<<<<<<< HEAD
	require.NoError(t, env.PachClient.CreateRepo(pfs.DefaultProjectName, repo))
	commit, err := env.PachClient.StartCommit(pfs.DefaultProjectName, repo, "master")
	require.NoError(t, err)
	bucket, url := dockertestenv.NewTestBucket(env.Context, t)
	paths := []string{"files/foo", "files/bar", "files/fizz"}
	for _, path := range paths {
		require.NoError(t, bucket.WriteAll(ctx, path, []byte(path), nil))
	}
	for _, p := range paths {
		objURL := url + p
		require.NoError(t, env.PachClient.PutFileURL(commit, p, objURL, false))
	}
	srcURL := url + "files"
	require.NoError(t, env.PachClient.PutFileURL(commit, "recursive", srcURL, true))
	check := func() {
		cis, err := env.PachClient.ListCommit(client.NewRepo(pfs.DefaultProjectName, repo), nil, nil, 0)
=======
	repoProto := client.NewRepo(pfs.DefaultProjectName, repo)
	require.NoError(t, env.PachClient.CreateRepo(pfs.DefaultProjectName, repo))
	commit, err := env.PachClient.StartCommit(pfs.DefaultProjectName, repo, "master")
	require.NoError(t, err)
	paths := []string{"README.md", "CHANGELOG.md", "CONTRIBUTING.md"}
	for _, path := range paths {
		url := fmt.Sprintf("https://raw.githubusercontent.com/pachyderm/pachyderm/master/%s", path)
		require.NoError(t, env.PachClient.PutFileURL(commit, path, url, false))
	}
	check := func() {
		cis, err := env.PachClient.ListCommit(repoProto, nil, nil, 0)
>>>>>>> 17094c6b
		require.NoError(t, err)
		require.Equal(t, 1, len(cis))

		for _, path := range paths {
<<<<<<< HEAD
			var b bytes.Buffer
			require.NoError(t, env.PachClient.GetFile(commit, path, &b))
			require.Equal(t, path, b.String())
			b.Reset()
			require.NoError(t, env.PachClient.GetFile(commit, filepath.Join("recursive", filepath.Base(path)), &b))
			require.Equal(t, path, b.String())
		}
	}
	check()
	require.NoError(t, finishCommit(env.PachClient, repo, commit.Branch.Name, commit.Id))
	check()
}

func TestGetFilesObjURL(t *testing.T) {
	ctx := pctx.TestContext(t)
	env := realenv.NewRealEnv(ctx, t, dockertestenv.NewTestDBConfig(t))

	repo := "repo"
	require.NoError(t, env.PachClient.CreateRepo(pfs.DefaultProjectName, repo))
	commit, err := env.PachClient.StartCommit(pfs.DefaultProjectName, repo, "master")
	require.NoError(t, err)
	paths := []string{"files/foo", "files/bar", "files/fizz"}
	for _, path := range paths {
		require.NoError(t, env.PachClient.PutFile(commit, path, strings.NewReader(path)))
	}
	check := func() {
		bucket, url := dockertestenv.NewTestBucket(ctx, t)
		for _, path := range paths {
			require.NoError(t, env.PachClient.GetFileURL(commit, path, url))
		}
		for _, path := range paths {
			data, err := bucket.ReadAll(ctx, path)
			require.NoError(t, err)
			require.True(t, bytes.Equal([]byte(path), data))
			require.NoError(t, bucket.Delete(ctx, path))
		}
		require.NoError(t, env.PachClient.GetFileURL(commit, "files/*", url))
		for _, path := range paths {
			data, err := bucket.ReadAll(ctx, path)
			require.NoError(t, err)
			require.True(t, bytes.Equal([]byte(path), data))
			require.NoError(t, bucket.Delete(ctx, path))
		}
		prefix := "/prefix"
		require.NoError(t, env.PachClient.GetFileURL(commit, "files/*", url+prefix))
		for _, path := range paths {
			data, err := bucket.ReadAll(ctx, prefix+"/"+path)
			require.NoError(t, err)
			require.True(t, bytes.Equal([]byte(path), data))
=======
			fileInfo, err := env.PachClient.InspectFile(repoProto.NewCommit("master", ""), path)
			require.NoError(t, err)
			require.True(t, fileInfo.SizeBytes > 0)
>>>>>>> 17094c6b
		}
	}
	check()
	require.NoError(t, finishCommit(env.PachClient, repo, commit.Branch.Name, commit.Id))
	check()
}
<<<<<<< HEAD

func TestPutFileOutputRepo(t *testing.T) {
	ctx := pctx.TestContext(t)
	env := realenv.NewRealEnv(ctx, t, dockertestenv.NewTestDBConfig(t))

	inputRepo, outputRepo := "input", "output"
	require.NoError(t, env.PachClient.CreateRepo(pfs.DefaultProjectName, inputRepo))
	require.NoError(t, env.PachClient.CreateRepo(pfs.DefaultProjectName, outputRepo))
	inCommit := client.NewCommit(pfs.DefaultProjectName, inputRepo, "master", "")
	outCommit := client.NewCommit(pfs.DefaultProjectName, outputRepo, "master", "")
	require.NoError(t, env.PachClient.CreateBranch(pfs.DefaultProjectName, outputRepo, "master", "", "", []*pfs.Branch{client.NewBranch(pfs.DefaultProjectName, inputRepo, "master")}))
	require.NoError(t, finishCommit(env.PachClient, outputRepo, "master", ""))
	require.NoError(t, env.PachClient.PutFile(inCommit, "foo", strings.NewReader("foo\n")))
	require.NoError(t, env.PachClient.PutFile(outCommit, "bar", strings.NewReader("bar\n")))
	require.NoError(t, finishCommit(env.PachClient, outputRepo, "master", ""))
	fileInfos, err := env.PachClient.ListFileAll(outCommit, "")
	require.NoError(t, err)
	require.Equal(t, 1, len(fileInfos))
	buf := &bytes.Buffer{}
	require.NoError(t, env.PachClient.GetFile(outCommit, "bar", buf))
	require.Equal(t, "bar\n", buf.String())
}

func TestFileHistory(t *testing.T) {
	// TODO: There is no notion of file history in V2. We could potentially implement this, but
	// we would need to spend some time thinking about the performance characteristics.
	t.Skip("File history is not implemented in V2")
	//		//  env := testpachd.NewRealEnv(t, dockertestenv.NewTestDBConfig(t))
	//
	//	var err error
	//
	//	repo := "test"
	//	require.NoError(t, env.PachClient.CreateRepo(pfs.DefaultProjectName,repo))
	//	numCommits := 10
	//	for i := 0; i < numCommits; i++ {
	//		_, err = env.PachClient.PutFile(repo, "master", "file", strings.NewReader("foo\n"))
	//		require.NoError(t, err)
	//	}
	//	fileInfos, err := env.PachClient.ListFileHistory(repo, "master", "file", -1)
	//	require.NoError(t, err)
	//	require.Equal(t, numCommits, len(fileInfos))
	//
	//	for i := 1; i < numCommits; i++ {
	//		fileInfos, err := env.PachClient.ListFileHistory(repo, "master", "file", int64(i))
	//		require.NoError(t, err)
	//		require.Equal(t, i, len(fileInfos))
	//	}
	//
	//	require.NoError(t, env.PachClient.DeleteFile(repo, "master", "file"))
	//	for i := 0; i < numCommits; i++ {
	//		_, err = env.PachClient.PutFile(repo, "master", "file", strings.NewReader("foo\n"))
	//		require.NoError(t, err)
	//		_, err = env.PachClient.PutFile(repo, "master", "unrelated", strings.NewReader("foo\n"))
	//		require.NoError(t, err)
	//	}
	//	fileInfos, err = env.PachClient.ListFileHistory(repo, "master", "file", -1)
	//	require.NoError(t, err)
	//	require.Equal(t, numCommits, len(fileInfos))
	//
	//	for i := 1; i < numCommits; i++ {
	//		fileInfos, err := env.PachClient.ListFileHistory(repo, "master", "file", int64(i))
	//		require.NoError(t, err)
	//		require.Equal(t, i, len(fileInfos))
	//	}
}

func TestUpdateRepo(t *testing.T) {
	ctx := pctx.TestContext(t)
	env := realenv.NewRealEnv(ctx, t, dockertestenv.NewTestDBConfig(t))

	var err error
	repo := "test"
	_, err = env.PachClient.PfsAPIClient.CreateRepo(
		env.PachClient.Ctx(),
		&pfs.CreateRepoRequest{
			Repo:   client.NewRepo(pfs.DefaultProjectName, repo),
			Update: true,
		},
	)
	require.NoError(t, err)
	ri, err := env.PachClient.InspectRepo(pfs.DefaultProjectName, repo)
	require.NoError(t, err)
	created := ri.Created.AsTime()
	desc := "foo"
	_, err = env.PachClient.PfsAPIClient.CreateRepo(
		env.PachClient.Ctx(),
		&pfs.CreateRepoRequest{
			Repo:        client.NewRepo(pfs.DefaultProjectName, repo),
			Update:      true,
			Description: desc,
		},
	)
	require.NoError(t, err)
	ri, err = env.PachClient.InspectRepo(pfs.DefaultProjectName, repo)
	require.NoError(t, err)
	newCreated := ri.Created.AsTime()
	require.Equal(t, created, newCreated)
	require.Equal(t, desc, ri.Description)
}

func TestDeferredProcessing(t *testing.T) {
	ctx := pctx.TestContext(t)
	env := realenv.NewRealEnv(ctx, t, dockertestenv.NewTestDBConfig(t))

	require.NoError(t, env.PachClient.CreateRepo(pfs.DefaultProjectName, "input"))
	require.NoError(t, env.PachClient.CreateRepo(pfs.DefaultProjectName, "output1"))
	require.NoError(t, env.PachClient.CreateRepo(pfs.DefaultProjectName, "output2"))
	require.NoError(t, env.PachClient.CreateBranch(pfs.DefaultProjectName, "output1", "staging", "", "", []*pfs.Branch{client.NewBranch(pfs.DefaultProjectName, "input", "master")}))
	require.NoError(t, finishCommit(env.PachClient, "output1", "staging", ""))
	require.NoError(t, env.PachClient.CreateBranch(pfs.DefaultProjectName, "output2", "staging", "", "", []*pfs.Branch{client.NewBranch(pfs.DefaultProjectName, "output1", "master")}))
	require.NoError(t, finishCommit(env.PachClient, "output2", "staging", ""))
	require.NoError(t, env.PachClient.PutFile(client.NewCommit(pfs.DefaultProjectName, "input", "staging", ""), "file", strings.NewReader("foo")))
	commitInfoA, err := env.PachClient.InspectCommit(pfs.DefaultProjectName, "input", "staging", "")
	require.NoError(t, err)
	commitsetID := commitInfoA.Commit.Id

	commitInfos, err := env.PachClient.WaitCommitSetAll(commitsetID)
	require.NoError(t, err)
	require.Equal(t, 1, len(commitInfos))
	require.Equal(t, commitInfoA.Commit, commitInfos[0].Commit)

	require.NoError(t, env.PachClient.CreateBranch(pfs.DefaultProjectName, "input", "master", "staging", "", nil))
	require.NoError(t, finishCommit(env.PachClient, "output1", "staging", ""))
	commitInfoB, err := env.PachClient.InspectCommit(pfs.DefaultProjectName, "input", "master", "")
	require.NoError(t, err)
	require.Equal(t, commitsetID, commitInfoB.Commit.Id)
	commitInfos, err = env.PachClient.WaitCommitSetAll(commitsetID)
	require.NoError(t, err)
	require.Equal(t, 1, len(commitInfos)) // only input@master. output1@staging should now have a commit that's provenant on input@master
	outputStagingCi, err := env.PachClient.InspectCommit(pfs.DefaultProjectName, "output1", "staging", "")
	require.NoError(t, err)
	require.Equal(t, commitInfoB.Commit.Repo, outputStagingCi.DirectProvenance[0].Repo)
	require.Equal(t, commitInfoB.Commit.Id, outputStagingCi.DirectProvenance[0].Id)
	// now kick off output2@staging by fast-forwarding output1@master -> output1@staging
	require.NoError(t, env.PachClient.CreateBranch(pfs.DefaultProjectName, "output1", "master", "staging", "", nil))
	require.NoError(t, finishCommit(env.PachClient, "output2", "staging", ""))
	output1Master, err := env.PachClient.InspectCommit(pfs.DefaultProjectName, "output1", "master", "")
	require.NoError(t, err)
	commitInfos, err = env.PachClient.WaitCommitSetAll(output1Master.Commit.Id)
	require.NoError(t, err)
	require.Equal(t, 2, len(commitInfos))
	output2StagingCi, err := env.PachClient.InspectCommit(pfs.DefaultProjectName, "output2", "staging", "")
	require.NoError(t, err)
	require.Equal(t, outputStagingCi.Commit.Repo, output2StagingCi.DirectProvenance[0].Repo)
	require.Equal(t, outputStagingCi.Commit.Id, output2StagingCi.DirectProvenance[0].Id)
}

func TestSquashCommitEmptyChild(t *testing.T) {
	ctx := pctx.TestContext(t)
	env := realenv.NewRealEnv(ctx, t, dockertestenv.NewTestDBConfig(t))

=======

func TestPutFilesObjURL(t *testing.T) {
	ctx := pctx.TestContext(t)
	env := realenv.NewRealEnv(ctx, t, dockertestenv.NewTestDBConfig(t))

	repo := "repo"
	require.NoError(t, env.PachClient.CreateRepo(pfs.DefaultProjectName, repo))
	commit, err := env.PachClient.StartCommit(pfs.DefaultProjectName, repo, "master")
	require.NoError(t, err)
	bucket, url := dockertestenv.NewTestBucket(env.Context, t)
	paths := []string{"files/foo", "files/bar", "files/fizz"}
	for _, path := range paths {
		require.NoError(t, bucket.WriteAll(ctx, path, []byte(path), nil))
	}
	for _, p := range paths {
		objURL := url + p
		require.NoError(t, env.PachClient.PutFileURL(commit, p, objURL, false))
	}
	srcURL := url + "files"
	require.NoError(t, env.PachClient.PutFileURL(commit, "recursive", srcURL, true))
	check := func() {
		cis, err := env.PachClient.ListCommit(client.NewRepo(pfs.DefaultProjectName, repo), nil, nil, 0)
		require.NoError(t, err)
		require.Equal(t, 1, len(cis))

		for _, path := range paths {
			var b bytes.Buffer
			require.NoError(t, env.PachClient.GetFile(commit, path, &b))
			require.Equal(t, path, b.String())
			b.Reset()
			require.NoError(t, env.PachClient.GetFile(commit, filepath.Join("recursive", filepath.Base(path)), &b))
			require.Equal(t, path, b.String())
		}
	}
	check()
	require.NoError(t, finishCommit(env.PachClient, repo, commit.Branch.Name, commit.Id))
	check()
}

func TestGetFilesObjURL(t *testing.T) {
	ctx := pctx.TestContext(t)
	env := realenv.NewRealEnv(ctx, t, dockertestenv.NewTestDBConfig(t))

	repo := "repo"
	require.NoError(t, env.PachClient.CreateRepo(pfs.DefaultProjectName, repo))
	commit, err := env.PachClient.StartCommit(pfs.DefaultProjectName, repo, "master")
	require.NoError(t, err)
	paths := []string{"files/foo", "files/bar", "files/fizz"}
	for _, path := range paths {
		require.NoError(t, env.PachClient.PutFile(commit, path, strings.NewReader(path)))
	}
	check := func() {
		bucket, url := dockertestenv.NewTestBucket(ctx, t)
		for _, path := range paths {
			require.NoError(t, env.PachClient.GetFileURL(commit, path, url))
		}
		for _, path := range paths {
			data, err := bucket.ReadAll(ctx, path)
			require.NoError(t, err)
			require.True(t, bytes.Equal([]byte(path), data))
			require.NoError(t, bucket.Delete(ctx, path))
		}
		require.NoError(t, env.PachClient.GetFileURL(commit, "files/*", url))
		for _, path := range paths {
			data, err := bucket.ReadAll(ctx, path)
			require.NoError(t, err)
			require.True(t, bytes.Equal([]byte(path), data))
			require.NoError(t, bucket.Delete(ctx, path))
		}
		prefix := "/prefix"
		require.NoError(t, env.PachClient.GetFileURL(commit, "files/*", url+prefix))
		for _, path := range paths {
			data, err := bucket.ReadAll(ctx, prefix+"/"+path)
			require.NoError(t, err)
			require.True(t, bytes.Equal([]byte(path), data))
		}
	}
	check()
	require.NoError(t, finishCommit(env.PachClient, repo, commit.Branch.Name, commit.Id))
	check()
}

func TestPutFileOutputRepo(t *testing.T) {
	ctx := pctx.TestContext(t)
	env := realenv.NewRealEnv(ctx, t, dockertestenv.NewTestDBConfig(t))

	inputRepo, outputRepo := "input", "output"
	require.NoError(t, env.PachClient.CreateRepo(pfs.DefaultProjectName, inputRepo))
	require.NoError(t, env.PachClient.CreateRepo(pfs.DefaultProjectName, outputRepo))
	inCommit := client.NewCommit(pfs.DefaultProjectName, inputRepo, "master", "")
	outCommit := client.NewCommit(pfs.DefaultProjectName, outputRepo, "master", "")
	require.NoError(t, env.PachClient.CreateBranch(pfs.DefaultProjectName, outputRepo, "master", "", "", []*pfs.Branch{client.NewBranch(pfs.DefaultProjectName, inputRepo, "master")}))
	require.NoError(t, finishCommit(env.PachClient, outputRepo, "master", ""))
	require.NoError(t, env.PachClient.PutFile(inCommit, "foo", strings.NewReader("foo\n")))
	require.NoError(t, env.PachClient.PutFile(outCommit, "bar", strings.NewReader("bar\n")))
	require.NoError(t, finishCommit(env.PachClient, outputRepo, "master", ""))
	fileInfos, err := env.PachClient.ListFileAll(outCommit, "")
	require.NoError(t, err)
	require.Equal(t, 1, len(fileInfos))
	buf := &bytes.Buffer{}
	require.NoError(t, env.PachClient.GetFile(outCommit, "bar", buf))
	require.Equal(t, "bar\n", buf.String())
}

func TestFileHistory(t *testing.T) {
	// TODO: There is no notion of file history in V2. We could potentially implement this, but
	// we would need to spend some time thinking about the performance characteristics.
	t.Skip("File history is not implemented in V2")
	//		//  env := testpachd.NewRealEnv(t, dockertestenv.NewTestDBConfig(t))
	//
	//	var err error
	//
	//	repo := "test"
	//	require.NoError(t, env.PachClient.CreateRepo(pfs.DefaultProjectName,repo))
	//	numCommits := 10
	//	for i := 0; i < numCommits; i++ {
	//		_, err = env.PachClient.PutFile(repo, "master", "file", strings.NewReader("foo\n"))
	//		require.NoError(t, err)
	//	}
	//	fileInfos, err := env.PachClient.ListFileHistory(repo, "master", "file", -1)
	//	require.NoError(t, err)
	//	require.Equal(t, numCommits, len(fileInfos))
	//
	//	for i := 1; i < numCommits; i++ {
	//		fileInfos, err := env.PachClient.ListFileHistory(repo, "master", "file", int64(i))
	//		require.NoError(t, err)
	//		require.Equal(t, i, len(fileInfos))
	//	}
	//
	//	require.NoError(t, env.PachClient.DeleteFile(repo, "master", "file"))
	//	for i := 0; i < numCommits; i++ {
	//		_, err = env.PachClient.PutFile(repo, "master", "file", strings.NewReader("foo\n"))
	//		require.NoError(t, err)
	//		_, err = env.PachClient.PutFile(repo, "master", "unrelated", strings.NewReader("foo\n"))
	//		require.NoError(t, err)
	//	}
	//	fileInfos, err = env.PachClient.ListFileHistory(repo, "master", "file", -1)
	//	require.NoError(t, err)
	//	require.Equal(t, numCommits, len(fileInfos))
	//
	//	for i := 1; i < numCommits; i++ {
	//		fileInfos, err := env.PachClient.ListFileHistory(repo, "master", "file", int64(i))
	//		require.NoError(t, err)
	//		require.Equal(t, i, len(fileInfos))
	//	}
}

func TestUpdateRepo(t *testing.T) {
	ctx := pctx.TestContext(t)
	env := realenv.NewRealEnv(ctx, t, dockertestenv.NewTestDBConfig(t))

	var err error
	repo := "test"
	_, err = env.PachClient.PfsAPIClient.CreateRepo(
		env.PachClient.Ctx(),
		&pfs.CreateRepoRequest{
			Repo:   client.NewRepo(pfs.DefaultProjectName, repo),
			Update: true,
		},
	)
	require.NoError(t, err)
	ri, err := env.PachClient.InspectRepo(pfs.DefaultProjectName, repo)
	require.NoError(t, err)
	created := ri.Created.AsTime()
	desc := "foo"
	_, err = env.PachClient.PfsAPIClient.CreateRepo(
		env.PachClient.Ctx(),
		&pfs.CreateRepoRequest{
			Repo:        client.NewRepo(pfs.DefaultProjectName, repo),
			Update:      true,
			Description: desc,
		},
	)
	require.NoError(t, err)
	ri, err = env.PachClient.InspectRepo(pfs.DefaultProjectName, repo)
	require.NoError(t, err)
	newCreated := ri.Created.AsTime()
	require.Equal(t, created, newCreated)
	require.Equal(t, desc, ri.Description)
}

func TestDeferredProcessing(t *testing.T) {
	ctx := pctx.TestContext(t)
	env := realenv.NewRealEnv(ctx, t, dockertestenv.NewTestDBConfig(t))

	require.NoError(t, env.PachClient.CreateRepo(pfs.DefaultProjectName, "input"))
	require.NoError(t, env.PachClient.CreateRepo(pfs.DefaultProjectName, "output1"))
	require.NoError(t, env.PachClient.CreateRepo(pfs.DefaultProjectName, "output2"))
	require.NoError(t, env.PachClient.CreateBranch(pfs.DefaultProjectName, "output1", "staging", "", "", []*pfs.Branch{client.NewBranch(pfs.DefaultProjectName, "input", "master")}))
	require.NoError(t, finishCommit(env.PachClient, "output1", "staging", ""))
	require.NoError(t, env.PachClient.CreateBranch(pfs.DefaultProjectName, "output2", "staging", "", "", []*pfs.Branch{client.NewBranch(pfs.DefaultProjectName, "output1", "master")}))
	require.NoError(t, finishCommit(env.PachClient, "output2", "staging", ""))
	require.NoError(t, env.PachClient.PutFile(client.NewCommit(pfs.DefaultProjectName, "input", "staging", ""), "file", strings.NewReader("foo")))
	commitInfoA, err := env.PachClient.InspectCommit(pfs.DefaultProjectName, "input", "staging", "")
	require.NoError(t, err)
	commitsetID := commitInfoA.Commit.Id

	commitInfos, err := env.PachClient.WaitCommitSetAll(commitsetID)
	require.NoError(t, err)
	require.Equal(t, 1, len(commitInfos))
	require.Equal(t, commitInfoA.Commit, commitInfos[0].Commit)

	require.NoError(t, env.PachClient.CreateBranch(pfs.DefaultProjectName, "input", "master", "staging", "", nil))
	require.NoError(t, finishCommit(env.PachClient, "output1", "staging", ""))
	commitInfoB, err := env.PachClient.InspectCommit(pfs.DefaultProjectName, "input", "master", "")
	require.NoError(t, err)
	require.Equal(t, commitsetID, commitInfoB.Commit.Id)
	commitInfos, err = env.PachClient.WaitCommitSetAll(commitsetID)
	require.NoError(t, err)
	require.Equal(t, 1, len(commitInfos)) // only input@master. output1@staging should now have a commit that's provenant on input@master
	outputStagingCi, err := env.PachClient.InspectCommit(pfs.DefaultProjectName, "output1", "staging", "")
	require.NoError(t, err)
	require.Equal(t, commitInfoB.Commit.Repo, outputStagingCi.DirectProvenance[0].Repo)
	require.Equal(t, commitInfoB.Commit.Id, outputStagingCi.DirectProvenance[0].Id)
	// now kick off output2@staging by fast-forwarding output1@master -> output1@staging
	require.NoError(t, env.PachClient.CreateBranch(pfs.DefaultProjectName, "output1", "master", "staging", "", nil))
	require.NoError(t, finishCommit(env.PachClient, "output2", "staging", ""))
	output1Master, err := env.PachClient.InspectCommit(pfs.DefaultProjectName, "output1", "master", "")
	require.NoError(t, err)
	commitInfos, err = env.PachClient.WaitCommitSetAll(output1Master.Commit.Id)
	require.NoError(t, err)
	require.Equal(t, 2, len(commitInfos))
	output2StagingCi, err := env.PachClient.InspectCommit(pfs.DefaultProjectName, "output2", "staging", "")
	require.NoError(t, err)
	require.Equal(t, outputStagingCi.Commit.Repo, output2StagingCi.DirectProvenance[0].Repo)
	require.Equal(t, outputStagingCi.Commit.Id, output2StagingCi.DirectProvenance[0].Id)
}

func TestSquashCommitEmptyChild(t *testing.T) {
	ctx := pctx.TestContext(t)
	env := realenv.NewRealEnv(ctx, t, dockertestenv.NewTestDBConfig(t))

>>>>>>> 17094c6b
	repo := "repo"
	file := "foo"
	require.NoError(t, env.PachClient.CreateRepo(pfs.DefaultProjectName, repo))

	commitA, err := env.PachClient.StartCommit(pfs.DefaultProjectName, repo, "master")
	require.NoError(t, err)
	require.NoError(t, env.PachClient.PutFile(commitA, file, strings.NewReader("foo")))
	require.NoError(t, finishCommit(env.PachClient, repo, "master", ""))

	commitB, err := env.PachClient.StartCommit(pfs.DefaultProjectName, repo, "master")
	require.NoError(t, err)

	// squash fails, child is still open
	err = env.PachClient.SquashCommitSet(commitA.Id)
	require.YesError(t, err)
	require.Matches(t, "cannot squash until child commit .* is finished", err.Error())

	require.NoError(t, finishCommit(env.PachClient, repo, "master", ""))
	// wait until the commit is completely finished
	_, err = env.PachClient.WaitCommit(pfs.DefaultProjectName, repo, "master", "")
	require.NoError(t, err)

	// now squashing succeeds
	require.NoError(t, env.PachClient.SquashCommitSet(commitA.Id))

	var b bytes.Buffer
	require.NoError(t, env.PachClient.GetFile(commitB, file, &b))
	require.Equal(t, "foo", b.String())
}

func TestListAll(t *testing.T) {
	ctx := pctx.TestContext(t)
	env := realenv.NewRealEnv(ctx, t, dockertestenv.NewTestDBConfig(t))

	require.NoError(t, env.PachClient.CreateRepo(pfs.DefaultProjectName, "repo1"))
	require.NoError(t, env.PachClient.CreateRepo(pfs.DefaultProjectName, "repo2"))
	commit1 := client.NewCommit(pfs.DefaultProjectName, "repo1", "master", "")
	commit2 := client.NewCommit(pfs.DefaultProjectName, "repo2", "master", "")
	require.NoError(t, env.PachClient.PutFile(commit1, "file1", strings.NewReader("1")))
	require.NoError(t, env.PachClient.PutFile(commit2, "file2", strings.NewReader("2")))
	require.NoError(t, env.PachClient.PutFile(commit1, "file3", strings.NewReader("3")))
	require.NoError(t, env.PachClient.PutFile(commit2, "file4", strings.NewReader("4")))

	cis, err := env.PachClient.ListCommitByRepo(client.NewRepo(pfs.DefaultProjectName, ""))
	require.NoError(t, err)
	require.Equal(t, 4, len(cis))

	bis, err := env.PachClient.ListBranch(pfs.DefaultProjectName, "")
	require.NoError(t, err)
	require.Equal(t, 2, len(bis))
}

func TestMonkeyObjectStorage(t *testing.T) {
	// This test cannot be done in parallel because the monkey object client
	// modifies global state.
	ctx := pctx.TestContext(t)
	env := realenv.NewRealEnv(ctx, t, dockertestenv.NewTestDBConfig(t))
	seedStr := func(seed int64) string {
		return fmt.Sprint("seed: ", strconv.FormatInt(seed, 10))
	}
	monkeyRetry := func(t *testing.T, f func() error, errMsg string) {
		backoff.Retry(func() error { //nolint:errcheck
			err := f()
			if err != nil {
				require.True(t, obj.IsMonkeyError(err), "Expected monkey error (%s), %s", err.Error(), errMsg)
			}
			return err
		}, backoff.NewInfiniteBackOff())
	}
	seed := time.Now().UTC().UnixNano()
	obj.InitMonkeyTest(seed)
	iterations := 25
	repo := "input"
	require.NoError(t, env.PachClient.CreateRepo(pfs.DefaultProjectName, repo), seedStr(seed))
	filePrefix := "file"
	dataPrefix := "data"
	var commit *pfs.Commit
	var err error
	buf := &bytes.Buffer{}
	obj.EnableMonkeyTest()
	defer obj.DisableMonkeyTest()
	for i := 0; i < iterations; i++ {
		file := filePrefix + strconv.Itoa(i)
		data := dataPrefix + strconv.Itoa(i)
		// Retry start commit until it eventually succeeds.
		monkeyRetry(t, func() error {
			commit, err = env.PachClient.StartCommit(pfs.DefaultProjectName, repo, "master")
			return err
		}, seedStr(seed))
		// Retry put file until it eventually succeeds.
		monkeyRetry(t, func() error {
			if err := env.PachClient.PutFile(commit, file, strings.NewReader(data)); err != nil {
				// Verify that the file does not exist if an error occurred.
				obj.DisableMonkeyTest()
				defer obj.EnableMonkeyTest()
				buf.Reset()
				err := env.PachClient.GetFile(commit, file, buf)
				require.True(t, errutil.IsNotFoundError(err), seedStr(seed))
			}
			return err
		}, seedStr(seed))
		// Retry get file until it eventually succeeds (before commit is finished).
		monkeyRetry(t, func() error {
			buf.Reset()
			if err = env.PachClient.GetFile(commit, file, buf); err != nil {
				return err
			}
			require.Equal(t, data, buf.String(), seedStr(seed))
			return nil
		}, seedStr(seed))
		// Retry finish commit until it eventually succeeds.
		monkeyRetry(t, func() error {
			return finishCommit(env.PachClient, repo, commit.Branch.Name, commit.Id)
		}, seedStr(seed))
		// Retry get file until it eventually succeeds (after commit is finished).
		monkeyRetry(t, func() error {
			buf.Reset()
			if err = env.PachClient.GetFile(commit, file, buf); err != nil {
				return err
			}
			require.Equal(t, data, buf.String(), seedStr(seed))
			return nil
		}, seedStr(seed))
	}
}

func TestFsckFix(t *testing.T) {
	// TODO(optional 2.0): force-deleting the repo no longer creates dangling references
	t.Skip("this test no longer creates invalid metadata")
	ctx := pctx.TestContext(t)
	env := realenv.NewRealEnv(ctx, t, dockertestenv.NewTestDBConfig(t))

	input := "input"
	output1 := "output1"
	output2 := "output2"
	require.NoError(t, env.PachClient.CreateRepo(pfs.DefaultProjectName, input))
	require.NoError(t, env.PachClient.CreateRepo(pfs.DefaultProjectName, output1))
	require.NoError(t, env.PachClient.CreateRepo(pfs.DefaultProjectName, output2))
	require.NoError(t, env.PachClient.CreateBranch(pfs.DefaultProjectName, output1, "master", "", "", []*pfs.Branch{client.NewBranch(pfs.DefaultProjectName, input, "master")}))
	require.NoError(t, env.PachClient.CreateBranch(pfs.DefaultProjectName, output2, "master", "", "", []*pfs.Branch{client.NewBranch(pfs.DefaultProjectName, output1, "master")}))
	numCommits := 10
	for i := 0; i < numCommits; i++ {
		require.NoError(t, env.PachClient.PutFile(client.NewCommit(pfs.DefaultProjectName, input, "master", ""), "file", strings.NewReader("1")))
	}
	require.NoError(t, env.PachClient.DeleteRepo(pfs.DefaultProjectName, input, true))
	require.NoError(t, env.PachClient.CreateRepo(pfs.DefaultProjectName, input))
	require.NoError(t, env.PachClient.CreateBranch(pfs.DefaultProjectName, input, "master", "", "", nil))

	// Fsck should fail because ???
	require.YesError(t, env.PachClient.FsckFastExit())

	// Deleting output1 should fail because output2 is provenant on it
	require.YesError(t, env.PachClient.DeleteRepo(pfs.DefaultProjectName, output1, false))

	// Deleting should now work due to fixing, must delete 2 before 1 though.
	require.NoError(t, env.PachClient.DeleteRepo(pfs.DefaultProjectName, output2, false))
	require.NoError(t, env.PachClient.DeleteRepo(pfs.DefaultProjectName, output1, false))
}

func TestPutFileAtomic(t *testing.T) {
	ctx := pctx.TestContext(t)
	env := realenv.NewRealEnv(ctx, t, dockertestenv.NewTestDBConfig(t))

	c := env.PachClient
	test := "test"
	require.NoError(t, c.CreateRepo(pfs.DefaultProjectName, test))
	testRepo := client.NewRepo(pfs.DefaultProjectName, test)
	commit := testRepo.NewCommit("master", "")

	mfc, err := c.NewModifyFileClient(commit)
	require.NoError(t, err)
	require.NoError(t, mfc.PutFile("file1", strings.NewReader("1")))
	require.NoError(t, mfc.PutFile("file2", strings.NewReader("2")))
	require.NoError(t, mfc.Close())

	cis, err := c.ListCommit(testRepo, commit, nil, 0)
	require.NoError(t, err)
	require.Equal(t, 1, len(cis))
	var b bytes.Buffer
	require.NoError(t, c.GetFile(commit, "file1", &b))
	require.Equal(t, "1", b.String())
	b.Reset()
	require.NoError(t, c.GetFile(commit, "file2", &b))
	require.Equal(t, "2", b.String())

	mfc, err = c.NewModifyFileClient(commit)
	require.NoError(t, err)
	require.NoError(t, mfc.PutFile("file3", strings.NewReader("3")))
	require.NoError(t, err)
	require.NoError(t, mfc.DeleteFile("file1"))
	require.NoError(t, mfc.Close())

	cis, err = c.ListCommit(testRepo, commit, nil, 0)
	require.NoError(t, err)
	require.Equal(t, 2, len(cis))
	b.Reset()
	require.NoError(t, c.GetFile(commit, "file3", &b))
	require.Equal(t, "3", b.String())
	b.Reset()
	require.YesError(t, c.GetFile(commit, "file1", &b))

	mfc, err = c.NewModifyFileClient(commit)
	require.NoError(t, err)
	require.NoError(t, mfc.Close())
	cis, err = c.ListCommit(testRepo, commit, nil, 0)
	require.NoError(t, err)
	require.Equal(t, 3, len(cis))
}

func TestTestTopologicalSortCommits(t *testing.T) {
	t.Run("Empty", func(t *testing.T) {
		require.True(t, len(server.TopologicalSort([]*pfs.CommitInfo{})) == 0)
	})
	t.Run("Fuzz", func(t *testing.T) {
		// TODO: update gopls for generics
		union := func(a map[string]struct{}, b map[string]struct{}) map[string]struct{} {
			c := make(map[string]struct{})
			for el := range a {
				c[el] = struct{}{}
			}
			for el := range b {
				c[el] = struct{}{}
			}
			return c
		}
		proj := "foo"
		makeCommit := func(i int) *pfs.Commit {
			return client.NewCommit(proj, fmt.Sprintf("%d", i), "", fmt.Sprintf("%d", i))
		}
		// commit.String() -> number of total transitive provenant commits
		totalProvenance := make(map[string]map[string]struct{})
		var cis []*pfs.CommitInfo
		total := 500
		for i := 0; i < total; i++ {
			totalProv := make(map[string]struct{})
			directProv := make([]*pfs.Commit, 0)
			if i > 0 {
				provCount := rand.Intn(i)
				for j := 0; j < provCount; j++ {
					k := rand.Intn(i)
					totalProv[makeCommit(k).String()] = struct{}{}
					totalProv = union(totalProv, totalProvenance[makeCommit(k).String()])
					directProv = append(directProv, makeCommit(k))
				}
			}
			ci := &pfs.CommitInfo{
				Commit:           makeCommit(i),
				DirectProvenance: directProv,
			}
			totalProvenance[makeCommit(i).String()] = totalProv
			cis = append(cis, ci)
		}
		// shuffle cis
		swaps := total / 2
		for i := 0; i < swaps; i++ {
			j, k := rand.Intn(total), rand.Intn(total)
			cis[j], cis[k] = cis[k], cis[j]
		}
		// assert sort works
		cis = server.TopologicalSort(cis)
		for i, ci := range cis {
			require.True(t, len(totalProvenance[ci.Commit.String()]) <= i)
		}
	})
}

const (
	inputRepo          = iota // create a new input repo
	inputBranch               // create a new branch on an existing input repo
	deleteInputBranch         // delete an input branch
	commit                    // commit to an input branch
	squashCommitSet           // squash a commitset from an input branch
	outputRepo                // create a new output repo, with master branch subscribed to random other branches
	outputBranch              // create a new output branch on an existing output repo
	deleteOutputBranch        // delete an output branch
)

func TestFuzzProvenance(t *testing.T) {
	ctx := pctx.TestContext(t)
	env := realenv.NewRealEnv(ctx, t, dockertestenv.NewTestDBConfig(t))

	seed := time.Now().UnixNano()
	t.Log("Random seed is", seed)
	r := rand.New(rand.NewSource(seed))

	_, err := env.PachClient.PfsAPIClient.DeleteAll(env.PachClient.Ctx(), &emptypb.Empty{})
	require.NoError(t, err)
	nOps := 300
	opShares := []int{
		1, // inputRepo
		1, // inputBranch
		1, // deleteInputBranch
		5, // commit
		3, // squashCommitSet
		1, // outputRepo
		2, // outputBranch
		1, // deleteOutputBranch
	}
	total := 0
	for _, v := range opShares {
		total += v
	}
	var (
		inputRepos     []string
		inputBranches  []*pfs.Branch
		commits        []*pfs.Commit
		outputBranches []*pfs.Branch
	)
OpLoop:
	for i := 0; i < nOps; i++ {
		roll := r.Intn(total)
		if i < 0 {
			roll = inputRepo
		}
		var op int
		for _op, v := range opShares {
			roll -= v
			if roll < 0 {
				op = _op
				break
			}
		}
		switch op {
		case inputRepo:
			repo := tu.UniqueString("repo")
			require.NoError(t, env.PachClient.CreateRepo(pfs.DefaultProjectName, repo))
			inputRepos = append(inputRepos, repo)
			require.NoError(t, env.PachClient.CreateBranch(pfs.DefaultProjectName, repo, "master", "", "", nil))
			inputBranches = append(inputBranches, client.NewBranch(pfs.DefaultProjectName, repo, "master"))
		case inputBranch:
			if len(inputRepos) == 0 {
				continue OpLoop
			}
			repo := inputRepos[r.Intn(len(inputRepos))]
			branch := tu.UniqueString("branch")
			require.NoError(t, env.PachClient.CreateBranch(pfs.DefaultProjectName, repo, branch, "", "", nil))
			inputBranches = append(inputBranches, client.NewBranch(pfs.DefaultProjectName, repo, branch))
		case deleteInputBranch:
			if len(inputBranches) == 0 {
				continue OpLoop
			}
			i := r.Intn(len(inputBranches))
			branch := inputBranches[i]
			err = env.PachClient.DeleteBranch(pfs.DefaultProjectName, branch.Repo.Name, branch.Name, false)
			// don't fail if the error was just that it couldn't delete the branch without breaking subvenance
			inputBranches = append(inputBranches[:i], inputBranches[i+1:]...)
			if err != nil && !strings.Contains(err.Error(), "break") {
				require.NoError(t, err)
			}
		case commit:
			if len(inputBranches) == 0 {
				continue OpLoop
			}
			branch := inputBranches[r.Intn(len(inputBranches))]
			commit, err := env.PachClient.StartCommit(pfs.DefaultProjectName, branch.Repo.Name, branch.Name)
			require.NoError(t, err)
			require.NoError(t, finishCommit(env.PachClient, branch.Repo.Name, branch.Name, commit.Id))
			// find and finish all commits in output branches, too
			infos, err := env.PachClient.InspectCommitSet(commit.Id)
			require.NoError(t, err)
			for _, info := range infos {
				if info.Commit.Id != commit.Id {
					continue
				}
				require.NoError(t, finishCommit(env.PachClient,
					info.Commit.Branch.Repo.Name, info.Commit.Branch.Name, commit.Id))
			}
			commits = append(commits, commit)
		case squashCommitSet:
			if len(commits) == 0 {
				continue OpLoop
			}
			i := r.Intn(len(commits))
			commit := commits[i]

			err := env.PachClient.SquashCommitSet(commit.Id)
			if pfsserver.IsSquashWithoutChildrenErr(err) {
				err = env.PachClient.DropCommitSet(commit.Id)
				if pfsserver.IsDropWithChildrenErr(err) {
					// The commitset cannot be squashed or dropped as some commits have children and some commits don't
					continue
				}
			} else if pfsserver.IsSquashWithSuvenanceErr(err) {
				// TODO(acohen4): destructure error and successfully squash all the dependent commit sets
				continue
			}
			require.NoError(t, err)
			commits = append(commits[:i], commits[i+1:]...)
			ris, err := env.PachClient.ListRepo()
			require.NoError(t, err)
			for _, ri := range ris {
				bis, err := env.PachClient.ListBranch(pfs.DefaultProjectName, ri.Repo.Name)
				require.NoError(t, err)
				for _, bi := range bis {
					branch := bi.Branch
					info, err := env.PachClient.InspectCommit(pfs.DefaultProjectName, branch.Repo.Name, branch.Name, "")
					require.NoError(t, err)
					if info.Finishing == nil {
						require.NoError(t, finishCommit(env.PachClient, branch.Repo.Name, branch.Name, ""))
					}
				}
			}
		case outputRepo:
			if len(inputBranches) == 0 {
				continue OpLoop
			}
			repo := tu.UniqueString("out")
			require.NoError(t, env.PachClient.CreateRepo(pfs.DefaultProjectName, repo))
			// outputRepos = append(outputRepos, repo)
			var provBranches []*pfs.Branch
			for num, i := range r.Perm(len(inputBranches))[:r.Intn(len(inputBranches))] {
				provBranches = append(provBranches, inputBranches[i])
				if num > 1 {
					break
				}
			}
			err = env.PachClient.CreateBranch(pfs.DefaultProjectName, repo, "master", "", "", provBranches)
			if err != nil {
				if pfsserver.IsInvalidBranchStructureErr(err) || strings.Contains(err.Error(), "cannot be in the provenance of its own branch") {
					continue
				}
				require.NoError(t, err)
			} else {
				outputBranches = append(outputBranches, client.NewBranch(pfs.DefaultProjectName, repo, "master"))
				if len(provBranches) > 0 {
					require.NoError(t, finishCommit(env.PachClient, repo, "master", ""))
				}
			}
		case deleteOutputBranch:
			if len(outputBranches) == 0 {
				continue OpLoop
			}
			i := r.Intn(len(outputBranches))
			branch := outputBranches[i]
			err = env.PachClient.DeleteBranch(pfs.DefaultProjectName, branch.Repo.Name, branch.Name, false)
			// don't fail if the error was just that it couldn't delete the branch without breaking subvenance
			outputBranches = append(outputBranches[:i], outputBranches[i+1:]...)
			if err != nil && !strings.Contains(err.Error(), "break") {
				require.NoError(t, err)
			}
		}
		require.NoError(t, env.PachClient.FsckFastExit())
	}
	// make sure we can delete at the end
	_, err = env.PachClient.PfsAPIClient.DeleteAll(env.PachClient.Ctx(), &emptypb.Empty{})
	require.NoError(t, err)
}

// TestAtomicHistory repeatedly writes to a file while concurrently reading
// its history. This checks for a regression where the repo would sometimes
// lock.
func TestAtomicHistory(t *testing.T) {
	// TODO: There is no notion of file history in V2. We could potentially implement this, but
	// we would need to spend some time thinking about the performance characteristics.
	t.Skip("File history is not implemented in V2")
	//		//  env := testpachd.NewRealEnv(t, dockertestenv.NewTestDBConfig(t))
	//
	//	repo := "test"
	//	require.NoError(t, env.PachClient.CreateRepo(pfs.DefaultProjectName,repo))
	//	require.NoError(t, env.PachClient.CreateProjectBranch(pfs.DefaultProjectName,repo, "master", "", nil))
	//	aSize := 1 * 1024 * 1024
	//	bSize := aSize + 1024
	//
	//	for i := 0; i < 10; i++ {
	//		// create a file of all A's
	//		a := strings.Repeat("A", aSize)
	//		_, err := env.PachClient.PutFile(repo, "master", "/file", strings.NewReader(a))
	//		require.NoError(t, err)
	//
	//		// sllowwwllly replace it with all B's
	//		ctx, cancel := context.WithCancel(context.Background())
	//		eg, ctx := errgroup.WithContext(ctx)
	//		eg.Go(func() error {
	//			b := strings.Repeat("B", bSize)
	//			r := SlowReader{underlying: strings.NewReader(b)}
	//			_, err := env.PachClient.PutFile(repo, "master", "/file", &r)
	//			cancel()
	//			return err
	//		})
	//
	//		// should pull /file when it's all A's
	//		eg.Go(func() error {
	//			for {
	//				fileInfos, err := env.PachClient.ListFileHistory(repo, "master", "/file", 1)
	//				require.NoError(t, err)
	//				require.Equal(t, len(fileInfos), 1)
	//
	//				// stop once B's have been written
	//				select {
	//				case <-ctx.Done():
	//					return nil
	//				default:
	//					time.Sleep(1 * time.Millisecond)
	//				}
	//			}
	//		})
	//
	//		require.NoError(t, eg.Wait())
	//
	//		// should pull /file when it's all B's
	//		fileInfos, err := env.PachClient.ListFileHistory(repo, "master", "/file", 1)
	//		require.NoError(t, err)
	//		require.Equal(t, 1, len(fileInfos))
	//		require.Equal(t, bSize, int(fileInfos[0].SizeBytes))
	//	}
}

// TestTrigger tests branch triggers
// TODO: This test can be refactored to remove a lot of the boilerplate.
func TestTrigger(t *testing.T) {
	t.Parallel()
	ctx := pctx.TestContext(t)
	env := realenv.NewRealEnv(ctx, t, dockertestenv.NewTestDBConfig(t))
	c := env.PachClient

	t.Run("Simple", func(t *testing.T) {
<<<<<<< HEAD
=======
		t.Parallel()
>>>>>>> 17094c6b
		require.NoError(t, c.CreateRepo(pfs.DefaultProjectName, "test"))
		require.NoError(t, c.CreateBranch(pfs.DefaultProjectName, "test", "staging", "", "", nil))
		require.NoError(t, c.CreateBranchTrigger(pfs.DefaultProjectName, "test", "master", "", "", &pfs.Trigger{
			Branch: "staging",
			Size:   "1B",
<<<<<<< HEAD
		}))
		require.NoError(t, c.PutFile(client.NewCommit(pfs.DefaultProjectName, "test", "staging", ""), "file", strings.NewReader("small")))
	})

	t.Run("SizeWithProvenance", func(t *testing.T) {
		require.NoError(t, c.CreateRepo(pfs.DefaultProjectName, "in"))
		require.NoError(t, c.CreateBranch(pfs.DefaultProjectName, "in", "staging", "", "", nil))
		require.NoError(t, c.CreateBranchTrigger(pfs.DefaultProjectName, "in", "master", "", "", &pfs.Trigger{
			Branch: "staging",
			Size:   "1K",
		}))
		bis, err := c.ListBranch(pfs.DefaultProjectName, "in")
		require.NoError(t, err)
		require.Equal(t, 2, len(bis))
		// Create a downstream branch
		require.NoError(t, c.CreateRepo(pfs.DefaultProjectName, "out"))
		require.NoError(t, c.CreateBranch(pfs.DefaultProjectName, "out", "staging", "", "", []*pfs.Branch{client.NewBranch(pfs.DefaultProjectName, "in", "master")}))
		require.NoError(t, c.FinishCommit(pfs.DefaultProjectName, "out", "staging", ""))
		require.NoError(t, c.CreateBranchTrigger(pfs.DefaultProjectName, "out", "master", "", "", &pfs.Trigger{
			Branch: "staging",
			Size:   "1K",
		}))
		// Write a small file, too small to trigger
		inStagingHead := client.NewCommit(pfs.DefaultProjectName, "in", "staging", "")
		require.NoError(t, c.PutFile(inStagingHead, "file", strings.NewReader("small")))
		_, err = c.WaitCommit(pfs.DefaultProjectName, "in", "staging", "")
		require.NoError(t, err)
		inStagingBranchInfo, err := c.InspectBranch(pfs.DefaultProjectName, "in", "staging")
		require.NoError(t, err)
		inMasterBranchInfo, err := c.InspectBranch(pfs.DefaultProjectName, "in", "master")
		require.NoError(t, err)
		require.NotEqual(t, inStagingBranchInfo.Head.Id, inMasterBranchInfo.Head.Id)
		outStagingBranchInfo, err := c.InspectBranch(pfs.DefaultProjectName, "out", "staging")
		require.NoError(t, err)
		require.NotEqual(t, inStagingBranchInfo.Head.Id, outStagingBranchInfo.Head.Id)
		outMasterBranchInfo, err := c.InspectBranch(pfs.DefaultProjectName, "out", "master")
		require.NoError(t, err)
		require.NotEqual(t, inStagingBranchInfo.Head.Id, outMasterBranchInfo.Head.Id)
		// Write a large file, should trigger
		require.NoError(t, c.PutFile(inStagingHead, "file", strings.NewReader(strings.Repeat("a", units.KB))))
		_, err = c.WaitCommit(pfs.DefaultProjectName, "in", "staging", "")
		require.NoError(t, err)
		inStagingBranchInfo, err = c.InspectBranch(pfs.DefaultProjectName, "in", "staging")
		require.NoError(t, err)
		inMasterBranchInfo, err = c.InspectBranch(pfs.DefaultProjectName, "in", "master")
		require.NoError(t, err)
		require.Equal(t, inStagingBranchInfo.Head.Id, inMasterBranchInfo.Head.Id)
		// Output branch should have a commit now
		outStagingBranchInfo, err = c.InspectBranch(pfs.DefaultProjectName, "out", "staging")
		require.NoError(t, err)
		require.NotEqual(t, inStagingBranchInfo.Head.Id, outStagingBranchInfo.Head.Id)
		// Resolve alias commit
		resolvedAlias, err := c.InspectCommit(pfs.DefaultProjectName, "in", "", outStagingBranchInfo.Head.Id)
		require.NoError(t, err)
		require.Equal(t, inStagingBranchInfo.Head.Id, resolvedAlias.Commit.Id)
		// Put a file that will cause the trigger to go off
		require.NoError(t, c.PutFile(client.NewCommit(pfs.DefaultProjectName, "out", "staging", ""), "file", strings.NewReader(strings.Repeat("a", units.KB))))
		require.NoError(t, c.FinishCommit(pfs.DefaultProjectName, "out", "staging", ""))
		_, err = c.WaitCommit(pfs.DefaultProjectName, "out", "staging", "")
		require.NoError(t, err)
		outStagingBranchInfo, err = c.InspectBranch(pfs.DefaultProjectName, "out", "staging")
		require.NoError(t, err)
		// Output trigger should have triggered
		outMasterBranchInfo, err = c.InspectBranch(pfs.DefaultProjectName, "out", "master")
		require.NoError(t, err)
		require.Equal(t, outStagingBranchInfo.Head.Id, outMasterBranchInfo.Head.Id)
	})

	t.Run("Cron", func(t *testing.T) {
		repo := tu.UniqueString("Cron")
		require.NoError(t, c.CreateRepo(pfs.DefaultProjectName, repo))
		require.NoError(t, c.CreateBranch(pfs.DefaultProjectName, repo, "staging", "", "", nil))
		require.NoError(t, c.CreateBranchTrigger(pfs.DefaultProjectName, repo, "master", "", "", &pfs.Trigger{
			Branch:   "staging",
			CronSpec: "* * * * *", // every minute
		}))
		// Create initial commit.
		commit := client.NewCommit(pfs.DefaultProjectName, repo, "staging", "")
		require.NoError(t, c.PutFile(commit, "file1", strings.NewReader("foo")))
		stagingBranch, err := c.InspectBranch(pfs.DefaultProjectName, repo, "staging")
		require.NoError(t, err)
		// Ensure that the trigger fired after a minute.
		time.Sleep(time.Minute)
		masterBranch, err := c.InspectBranch(pfs.DefaultProjectName, repo, "master")
		require.NoError(t, err)
		require.Equal(t, stagingBranch.Head.Id, masterBranch.Head.Id)
		// Ensure that the trigger branch remains unchanged after another minute (no new commmit).
		time.Sleep(time.Minute)
		masterBranch, err = c.InspectBranch(pfs.DefaultProjectName, repo, "master")
		require.NoError(t, err)
		require.Equal(t, stagingBranch.Head.Id, masterBranch.Head.Id)
		// Ensure that the trigger still works after another commmit.
		require.NoError(t, c.PutFile(commit, "file1", strings.NewReader("foo")))
		stagingBranch, err = c.InspectBranch(pfs.DefaultProjectName, repo, "staging")
		require.NoError(t, err)
		time.Sleep(time.Minute)
		masterBranch, err = c.InspectBranch(pfs.DefaultProjectName, repo, "master")
		require.NoError(t, err)
		require.Equal(t, stagingBranch.Head.Id, masterBranch.Head.Id)
	})

	t.Run("CronUpdate", func(t *testing.T) {
		repo := tu.UniqueString("CronUpdate")
		require.NoError(t, c.CreateRepo(pfs.DefaultProjectName, repo))
		// Create the initial trigger for every minute, then update it to every January.
		require.NoError(t, c.CreateBranch(pfs.DefaultProjectName, repo, "staging", "", "", nil))
		require.NoError(t, c.CreateBranchTrigger(pfs.DefaultProjectName, repo, "master", "", "", &pfs.Trigger{
			Branch:   "staging",
			CronSpec: "* * * * *", // every minute
		}))
		require.NoError(t, c.CreateBranchTrigger(pfs.DefaultProjectName, repo, "master", "", "", &pfs.Trigger{
			Branch:   "staging",
			CronSpec: "* * * 1 *", // every January
		}))
		// Create initial commit and ensure that it doesn't fire in a minute.
		stagingHead := client.NewCommit(pfs.DefaultProjectName, repo, "staging", "")
		require.NoError(t, c.PutFile(stagingHead, "file1", strings.NewReader("foo")))
		time.Sleep(time.Minute)
		stagingBranch, err := c.InspectBranch(pfs.DefaultProjectName, repo, "staging")
		require.NoError(t, err)
		masterBranch, err := c.InspectBranch(pfs.DefaultProjectName, repo, "master")
		require.NoError(t, err)
		require.NotEqual(t, stagingBranch.Head.Id, masterBranch.Head.Id)
		// Update the trigger back to one minute and ensure that the trigger fires.
		require.NoError(t, c.CreateBranchTrigger(pfs.DefaultProjectName, repo, "master", "", "", &pfs.Trigger{
			Branch:   "staging",
			CronSpec: "* * * * *", // every minute
		}))
		time.Sleep(time.Second)
		masterBranch, err = c.InspectBranch(pfs.DefaultProjectName, repo, "master")
		require.NoError(t, err)
		require.Equal(t, stagingBranch.Head.Id, masterBranch.Head.Id)
	})

	t.Run("Count1", func(t *testing.T) {
		repo := tu.UniqueString("count")
		require.NoError(t, c.CreateRepo(pfs.DefaultProjectName, repo))
		require.NoError(t, c.CreateBranch(pfs.DefaultProjectName, repo, "staging", "", "", nil))
		require.NoError(t, c.CreateBranchTrigger(pfs.DefaultProjectName, repo, "master", "", "", &pfs.Trigger{
			Branch:  "staging",
			Commits: 1, // trigger every commit
		}))
		// First commit should trigger
		stagingHead := client.NewCommit(pfs.DefaultProjectName, repo, "staging", "")
		require.NoError(t, c.PutFile(stagingHead, "file1", strings.NewReader("foo")))
		_, err := c.WaitCommit(pfs.DefaultProjectName, repo, "staging", "")
		require.NoError(t, err)
		stagingBranch, err := c.InspectBranch(pfs.DefaultProjectName, repo, "staging")
		require.NoError(t, err)
		masterBranch, err := c.InspectBranch(pfs.DefaultProjectName, repo, "master")
		require.NoError(t, err)
		require.Equal(t, stagingBranch.Head.Id, masterBranch.Head.Id)

		// Second commit should also trigger
		require.NoError(t, c.PutFile(stagingHead, "file2", strings.NewReader("bar")))
		_, err = c.WaitCommit(pfs.DefaultProjectName, repo, "staging", "")
		require.NoError(t, err)
		stagingBranch, err = c.InspectBranch(pfs.DefaultProjectName, repo, "staging")
		require.NoError(t, err)
		masterBranch, err = c.InspectBranch(pfs.DefaultProjectName, repo, "master")
		require.NoError(t, err)
		require.Equal(t, stagingBranch.Head.Id, masterBranch.Head.Id)
	})

	t.Run("Count2", func(t *testing.T) {
		repo := tu.UniqueString("count")
		require.NoError(t, c.CreateRepo(pfs.DefaultProjectName, repo))
		require.NoError(t, c.CreateBranch(pfs.DefaultProjectName, repo, "staging", "", "", nil))
		require.NoError(t, c.CreateBranchTrigger(pfs.DefaultProjectName, repo, "master", "", "", &pfs.Trigger{
			Branch:  "staging",
			Commits: 2, // trigger every 2 commits
		}))
		// First commit shouldn't trigger
		stagingHead := client.NewCommit(pfs.DefaultProjectName, repo, "staging", "")
		require.NoError(t, c.PutFile(stagingHead, "file1", strings.NewReader("foo")))
		_, err := c.WaitCommit(pfs.DefaultProjectName, repo, "staging", "")
		require.NoError(t, err)
		stagingBranch, err := c.InspectBranch(pfs.DefaultProjectName, repo, "staging")
		require.NoError(t, err)
		masterBranch, err := c.InspectBranch(pfs.DefaultProjectName, repo, "master")
		require.NoError(t, err)
		require.NotEqual(t, stagingBranch.Head.Id, masterBranch.Head.Id)

		// Second commit should trigger, and the master branch should have the same ID as the staging branch
		require.NoError(t, c.PutFile(stagingHead, "file2", strings.NewReader("bar")))
		_, err = c.WaitCommit(pfs.DefaultProjectName, repo, "staging", "")
		require.NoError(t, err)
		stagingBranch, err = c.InspectBranch(pfs.DefaultProjectName, repo, "staging")
		require.NoError(t, err)
		masterBranch, err = c.InspectBranch(pfs.DefaultProjectName, repo, "master")
		require.NoError(t, err)
		require.Equal(t, stagingBranch.Head.Id, masterBranch.Head.Id)

		// Third commit shouldn't trigger
		require.NoError(t, c.PutFile(stagingHead, "file3", strings.NewReader("fizz")))
		_, err = c.WaitCommit(pfs.DefaultProjectName, repo, "staging", "")
		require.NoError(t, err)
		stagingBranch, err = c.InspectBranch(pfs.DefaultProjectName, repo, "staging")
		require.NoError(t, err)
		masterBranch, err = c.InspectBranch(pfs.DefaultProjectName, repo, "master")
		require.NoError(t, err)
		require.NotEqual(t, stagingBranch.Head.Id, masterBranch.Head.Id)

		// Fourth commit should trigger
		require.NoError(t, c.PutFile(stagingHead, "file4", strings.NewReader("buzz")))
		_, err = c.WaitCommit(pfs.DefaultProjectName, repo, "staging", "")
		require.NoError(t, err)
		stagingBranch, err = c.InspectBranch(pfs.DefaultProjectName, repo, "staging")
		require.NoError(t, err)
=======
		}))
		require.NoError(t, c.PutFile(client.NewCommit(pfs.DefaultProjectName, "test", "staging", ""), "file", strings.NewReader("small")))
	})

	t.Run("SizeWithProvenance", func(t *testing.T) {
		t.Parallel()
		require.NoError(t, c.CreateRepo(pfs.DefaultProjectName, "in"))
		require.NoError(t, c.CreateBranch(pfs.DefaultProjectName, "in", "staging", "", "", nil))
		require.NoError(t, c.CreateBranchTrigger(pfs.DefaultProjectName, "in", "master", "", "", &pfs.Trigger{
			Branch: "staging",
			Size:   "1K",
		}))
		bis, err := c.ListBranch(pfs.DefaultProjectName, "in")
		require.NoError(t, err)
		require.Equal(t, 2, len(bis))
		// Create a downstream branch
		require.NoError(t, c.CreateRepo(pfs.DefaultProjectName, "out"))
		require.NoError(t, c.CreateBranch(pfs.DefaultProjectName, "out", "staging", "", "", []*pfs.Branch{client.NewBranch(pfs.DefaultProjectName, "in", "master")}))
		require.NoError(t, c.FinishCommit(pfs.DefaultProjectName, "out", "staging", ""))
		require.NoError(t, c.CreateBranchTrigger(pfs.DefaultProjectName, "out", "master", "", "", &pfs.Trigger{
			Branch: "staging",
			Size:   "1K",
		}))
		// Write a small file, too small to trigger
		inStagingHead := client.NewCommit(pfs.DefaultProjectName, "in", "staging", "")
		require.NoError(t, c.PutFile(inStagingHead, "file", strings.NewReader("small")))
		_, err = c.WaitCommit(pfs.DefaultProjectName, "in", "staging", "")
		require.NoError(t, err)
		inStagingBranchInfo, err := c.InspectBranch(pfs.DefaultProjectName, "in", "staging")
		require.NoError(t, err)
		inMasterBranchInfo, err := c.InspectBranch(pfs.DefaultProjectName, "in", "master")
		require.NoError(t, err)
		require.NotEqual(t, inStagingBranchInfo.Head.Id, inMasterBranchInfo.Head.Id)
		outStagingBranchInfo, err := c.InspectBranch(pfs.DefaultProjectName, "out", "staging")
		require.NoError(t, err)
		require.NotEqual(t, inStagingBranchInfo.Head.Id, outStagingBranchInfo.Head.Id)
		outMasterBranchInfo, err := c.InspectBranch(pfs.DefaultProjectName, "out", "master")
		require.NoError(t, err)
		require.NotEqual(t, inStagingBranchInfo.Head.Id, outMasterBranchInfo.Head.Id)
		// Write a large file, should trigger
		require.NoError(t, c.PutFile(inStagingHead, "file", strings.NewReader(strings.Repeat("a", units.KB))))
		_, err = c.WaitCommit(pfs.DefaultProjectName, "in", "staging", "")
		require.NoError(t, err)
		inStagingBranchInfo, err = c.InspectBranch(pfs.DefaultProjectName, "in", "staging")
		require.NoError(t, err)
		inMasterBranchInfo, err = c.InspectBranch(pfs.DefaultProjectName, "in", "master")
		require.NoError(t, err)
		require.Equal(t, inStagingBranchInfo.Head.Id, inMasterBranchInfo.Head.Id)
		// Output branch should have a commit now
		outStagingBranchInfo, err = c.InspectBranch(pfs.DefaultProjectName, "out", "staging")
		require.NoError(t, err)
		require.NotEqual(t, inStagingBranchInfo.Head.Id, outStagingBranchInfo.Head.Id)
		// Resolve alias commit
		resolvedAlias, err := c.InspectCommit(pfs.DefaultProjectName, "in", "", outStagingBranchInfo.Head.Id)
		require.NoError(t, err)
		require.Equal(t, inStagingBranchInfo.Head.Id, resolvedAlias.Commit.Id)
		// Put a file that will cause the trigger to go off
		require.NoError(t, c.PutFile(client.NewCommit(pfs.DefaultProjectName, "out", "staging", ""), "file", strings.NewReader(strings.Repeat("a", units.KB))))
		require.NoError(t, c.FinishCommit(pfs.DefaultProjectName, "out", "staging", ""))
		_, err = c.WaitCommit(pfs.DefaultProjectName, "out", "staging", "")
		require.NoError(t, err)
		outStagingBranchInfo, err = c.InspectBranch(pfs.DefaultProjectName, "out", "staging")
		require.NoError(t, err)
		// Output trigger should have triggered
		outMasterBranchInfo, err = c.InspectBranch(pfs.DefaultProjectName, "out", "master")
		require.NoError(t, err)
		require.Equal(t, outStagingBranchInfo.Head.Id, outMasterBranchInfo.Head.Id)
	})

	t.Run("Cron", func(t *testing.T) {
		t.Parallel()
		repo := tu.UniqueString("Cron")
		require.NoError(t, c.CreateRepo(pfs.DefaultProjectName, repo))
		require.NoError(t, c.CreateBranch(pfs.DefaultProjectName, repo, "staging", "", "", nil))
		require.NoError(t, c.CreateBranchTrigger(pfs.DefaultProjectName, repo, "master", "", "", &pfs.Trigger{
			Branch:   "staging",
			CronSpec: "* * * * *", // every minute
		}))
		// Create initial commit.
		commit := client.NewCommit(pfs.DefaultProjectName, repo, "staging", "")
		require.NoError(t, c.PutFile(commit, "file1", strings.NewReader("foo")))
		stagingBranch, err := c.InspectBranch(pfs.DefaultProjectName, repo, "staging")
		require.NoError(t, err)
		// Ensure that the trigger fired after a minute.
		time.Sleep(time.Minute)
		masterBranch, err := c.InspectBranch(pfs.DefaultProjectName, repo, "master")
		require.NoError(t, err)
		require.Equal(t, stagingBranch.Head.Id, masterBranch.Head.Id)
		// Ensure that the trigger branch remains unchanged after another minute (no new commmit).
		time.Sleep(time.Minute)
		masterBranch, err = c.InspectBranch(pfs.DefaultProjectName, repo, "master")
		require.NoError(t, err)
		require.Equal(t, stagingBranch.Head.Id, masterBranch.Head.Id)
		// Ensure that the trigger still works after another commmit.
		require.NoError(t, c.PutFile(commit, "file1", strings.NewReader("foo")))
		stagingBranch, err = c.InspectBranch(pfs.DefaultProjectName, repo, "staging")
		require.NoError(t, err)
		time.Sleep(time.Minute)
>>>>>>> 17094c6b
		masterBranch, err = c.InspectBranch(pfs.DefaultProjectName, repo, "master")
		require.NoError(t, err)
		require.Equal(t, stagingBranch.Head.Id, masterBranch.Head.Id)
	})

<<<<<<< HEAD
	t.Run("Count3", func(t *testing.T) {
		repo := tu.UniqueString("count")
		require.NoError(t, c.CreateRepo(pfs.DefaultProjectName, repo))
		require.NoError(t, c.CreateBranch(pfs.DefaultProjectName, repo, "staging", "", "", nil))
		require.NoError(t, c.CreateBranchTrigger(pfs.DefaultProjectName, repo, "master", "", "", &pfs.Trigger{
			Branch:  "staging",
			Commits: 3, // trigger every 2 commits
		}))
		// First commit shouldn't trigger
		stagingHead := client.NewCommit(pfs.DefaultProjectName, repo, "staging", "")
		require.NoError(t, c.PutFile(stagingHead, "file1", strings.NewReader("foo")))
		_, err := c.WaitCommit(pfs.DefaultProjectName, repo, "staging", "")
		require.NoError(t, err)
		stagingBranch, err := c.InspectBranch(pfs.DefaultProjectName, repo, "staging")
		require.NoError(t, err)
		masterBranch, err := c.InspectBranch(pfs.DefaultProjectName, repo, "master")
		require.NoError(t, err)
		require.NotEqual(t, stagingBranch.Head.Id, masterBranch.Head.Id)

		// Second commit shouldn't trigger
		require.NoError(t, c.PutFile(stagingHead, "file2", strings.NewReader("bar")))
		_, err = c.WaitCommit(pfs.DefaultProjectName, repo, "staging", "")
		require.NoError(t, err)
=======
	t.Run("CronUpdate", func(t *testing.T) {
		t.Parallel()
		repo := tu.UniqueString("CronUpdate")
		require.NoError(t, c.CreateRepo(pfs.DefaultProjectName, repo))
		// Create the initial trigger for every minute, then update it to every January.
		require.NoError(t, c.CreateBranch(pfs.DefaultProjectName, repo, "staging", "", "", nil))
		require.NoError(t, c.CreateBranchTrigger(pfs.DefaultProjectName, repo, "master", "", "", &pfs.Trigger{
			Branch:   "staging",
			CronSpec: "* * * * *", // every minute
		}))
		require.NoError(t, c.CreateBranchTrigger(pfs.DefaultProjectName, repo, "master", "", "", &pfs.Trigger{
			Branch:   "staging",
			CronSpec: "* * * 1 *", // every January
		}))
		// Create initial commit and ensure that it doesn't fire in a minute.
		stagingHead := client.NewCommit(pfs.DefaultProjectName, repo, "staging", "")
		require.NoError(t, c.PutFile(stagingHead, "file1", strings.NewReader("foo")))
		time.Sleep(time.Minute)
		stagingBranch, err := c.InspectBranch(pfs.DefaultProjectName, repo, "staging")
		require.NoError(t, err)
		masterBranch, err := c.InspectBranch(pfs.DefaultProjectName, repo, "master")
		require.NoError(t, err)
		require.NotEqual(t, stagingBranch.Head.Id, masterBranch.Head.Id)
		// Update the trigger back to one minute and ensure that the trigger fires.
		require.NoError(t, c.CreateBranchTrigger(pfs.DefaultProjectName, repo, "master", "", "", &pfs.Trigger{
			Branch:   "staging",
			CronSpec: "* * * * *", // every minute
		}))
		time.Sleep(time.Second)
		masterBranch, err = c.InspectBranch(pfs.DefaultProjectName, repo, "master")
		require.NoError(t, err)
		require.Equal(t, stagingBranch.Head.Id, masterBranch.Head.Id)
	})

	t.Run("Count1", func(t *testing.T) {
		t.Parallel()
		repo := tu.UniqueString("count")
		require.NoError(t, c.CreateRepo(pfs.DefaultProjectName, repo))
		require.NoError(t, c.CreateBranch(pfs.DefaultProjectName, repo, "staging", "", "", nil))
		require.NoError(t, c.CreateBranchTrigger(pfs.DefaultProjectName, repo, "master", "", "", &pfs.Trigger{
			Branch:  "staging",
			Commits: 1, // trigger every commit
		}))
		// First commit should trigger
		stagingHead := client.NewCommit(pfs.DefaultProjectName, repo, "staging", "")
		require.NoError(t, c.PutFile(stagingHead, "file1", strings.NewReader("foo")))
		_, err := c.WaitCommit(pfs.DefaultProjectName, repo, "staging", "")
		require.NoError(t, err)
		stagingBranch, err := c.InspectBranch(pfs.DefaultProjectName, repo, "staging")
		require.NoError(t, err)
		masterBranch, err := c.InspectBranch(pfs.DefaultProjectName, repo, "master")
		require.NoError(t, err)
		require.Equal(t, stagingBranch.Head.Id, masterBranch.Head.Id)

		// Second commit should also trigger
		require.NoError(t, c.PutFile(stagingHead, "file2", strings.NewReader("bar")))
		_, err = c.WaitCommit(pfs.DefaultProjectName, repo, "staging", "")
		require.NoError(t, err)
>>>>>>> 17094c6b
		stagingBranch, err = c.InspectBranch(pfs.DefaultProjectName, repo, "staging")
		require.NoError(t, err)
		masterBranch, err = c.InspectBranch(pfs.DefaultProjectName, repo, "master")
		require.NoError(t, err)
<<<<<<< HEAD
		require.NotEqual(t, stagingBranch.Head.Id, masterBranch.Head.Id)

		// Third commit should trigger
		require.NoError(t, c.PutFile(stagingHead, "file3", strings.NewReader("fizz")))
		_, err = c.WaitCommit(pfs.DefaultProjectName, repo, "staging", "")
		require.NoError(t, err)
		stagingBranch, err = c.InspectBranch(pfs.DefaultProjectName, repo, "staging")
		require.NoError(t, err)
		masterBranch, err = c.InspectBranch(pfs.DefaultProjectName, repo, "master")
		require.NoError(t, err)
		require.Equal(t, stagingBranch.Head.Id, masterBranch.Head.Id)

		// Fourth commit shouldn't trigger
		require.NoError(t, c.PutFile(stagingHead, "file4", strings.NewReader("buzz")))
		_, err = c.WaitCommit(pfs.DefaultProjectName, repo, "staging", "")
		require.NoError(t, err)
		stagingBranch, err = c.InspectBranch(pfs.DefaultProjectName, repo, "staging")
		require.NoError(t, err)
		masterBranch, err = c.InspectBranch(pfs.DefaultProjectName, repo, "master")
		require.NoError(t, err)
		require.NotEqual(t, stagingBranch.Head.Id, masterBranch.Head.Id)
	})

	t.Run("Or", func(t *testing.T) {
		repo := tu.UniqueString("Or")
		require.NoError(t, c.CreateRepo(pfs.DefaultProjectName, repo))
		require.NoError(t, c.CreateBranch(pfs.DefaultProjectName, repo, "staging", "", "", nil))
		require.NoError(t, c.CreateBranchTrigger(pfs.DefaultProjectName, repo, "master", "", "", &pfs.Trigger{
			Branch:        "staging",
			RateLimitSpec: "* * * * *",
			Size:          "100",
			Commits:       3,
		}))
		stagingHead := client.NewCommit(pfs.DefaultProjectName, repo, "staging", "")
		// This doesn't trigger
		require.NoError(t, c.PutFile(stagingHead, "file1", strings.NewReader(strings.Repeat("a", 1))))
=======
		require.Equal(t, stagingBranch.Head.Id, masterBranch.Head.Id)
	})

	t.Run("Count2", func(t *testing.T) {
		t.Parallel()
		repo := tu.UniqueString("count")
		require.NoError(t, c.CreateRepo(pfs.DefaultProjectName, repo))
		require.NoError(t, c.CreateBranch(pfs.DefaultProjectName, repo, "staging", "", "", nil))
		require.NoError(t, c.CreateBranchTrigger(pfs.DefaultProjectName, repo, "master", "", "", &pfs.Trigger{
			Branch:  "staging",
			Commits: 2, // trigger every 2 commits
		}))
		// First commit shouldn't trigger
		stagingHead := client.NewCommit(pfs.DefaultProjectName, repo, "staging", "")
		require.NoError(t, c.PutFile(stagingHead, "file1", strings.NewReader("foo")))
		_, err := c.WaitCommit(pfs.DefaultProjectName, repo, "staging", "")
		require.NoError(t, err)
		stagingBranch, err := c.InspectBranch(pfs.DefaultProjectName, repo, "staging")
		require.NoError(t, err)
		masterBranch, err := c.InspectBranch(pfs.DefaultProjectName, repo, "master")
		require.NoError(t, err)
		require.NotEqual(t, stagingBranch.Head.Id, masterBranch.Head.Id)

		// Second commit should trigger, and the master branch should have the same ID as the staging branch
		require.NoError(t, c.PutFile(stagingHead, "file2", strings.NewReader("bar")))
		_, err = c.WaitCommit(pfs.DefaultProjectName, repo, "staging", "")
		require.NoError(t, err)
		stagingBranch, err = c.InspectBranch(pfs.DefaultProjectName, repo, "staging")
		require.NoError(t, err)
		masterBranch, err = c.InspectBranch(pfs.DefaultProjectName, repo, "master")
		require.NoError(t, err)
		require.Equal(t, stagingBranch.Head.Id, masterBranch.Head.Id)

		// Third commit shouldn't trigger
		require.NoError(t, c.PutFile(stagingHead, "file3", strings.NewReader("fizz")))
		_, err = c.WaitCommit(pfs.DefaultProjectName, repo, "staging", "")
		require.NoError(t, err)
		stagingBranch, err = c.InspectBranch(pfs.DefaultProjectName, repo, "staging")
		require.NoError(t, err)
		masterBranch, err = c.InspectBranch(pfs.DefaultProjectName, repo, "master")
		require.NoError(t, err)
		require.NotEqual(t, stagingBranch.Head.Id, masterBranch.Head.Id)

		// Fourth commit should trigger
		require.NoError(t, c.PutFile(stagingHead, "file4", strings.NewReader("buzz")))
		_, err = c.WaitCommit(pfs.DefaultProjectName, repo, "staging", "")
		require.NoError(t, err)
		stagingBranch, err = c.InspectBranch(pfs.DefaultProjectName, repo, "staging")
		require.NoError(t, err)
		masterBranch, err = c.InspectBranch(pfs.DefaultProjectName, repo, "master")
		require.NoError(t, err)
		require.Equal(t, stagingBranch.Head.Id, masterBranch.Head.Id)
	})

	t.Run("Count3", func(t *testing.T) {
		t.Parallel()
		repo := tu.UniqueString("count")
		require.NoError(t, c.CreateRepo(pfs.DefaultProjectName, repo))
		require.NoError(t, c.CreateBranch(pfs.DefaultProjectName, repo, "staging", "", "", nil))
		require.NoError(t, c.CreateBranchTrigger(pfs.DefaultProjectName, repo, "master", "", "", &pfs.Trigger{
			Branch:  "staging",
			Commits: 3, // trigger every 2 commits
		}))
		// First commit shouldn't trigger
		stagingHead := client.NewCommit(pfs.DefaultProjectName, repo, "staging", "")
		require.NoError(t, c.PutFile(stagingHead, "file1", strings.NewReader("foo")))
>>>>>>> 17094c6b
		_, err := c.WaitCommit(pfs.DefaultProjectName, repo, "staging", "")
		require.NoError(t, err)
		stagingBranch, err := c.InspectBranch(pfs.DefaultProjectName, repo, "staging")
		require.NoError(t, err)
		masterBranch, err := c.InspectBranch(pfs.DefaultProjectName, repo, "master")
		require.NoError(t, err)
		require.NotEqual(t, stagingBranch.Head.Id, masterBranch.Head.Id)
<<<<<<< HEAD
		// This one doesn't because none of them are satisfied
		require.NoError(t, c.PutFile(stagingHead, "file2", strings.NewReader(strings.Repeat("a", 98))))
=======

		// Second commit shouldn't trigger
		require.NoError(t, c.PutFile(stagingHead, "file2", strings.NewReader("bar")))
>>>>>>> 17094c6b
		_, err = c.WaitCommit(pfs.DefaultProjectName, repo, "staging", "")
		require.NoError(t, err)
		stagingBranch, err = c.InspectBranch(pfs.DefaultProjectName, repo, "staging")
		require.NoError(t, err)
		masterBranch, err = c.InspectBranch(pfs.DefaultProjectName, repo, "master")
		require.NoError(t, err)
		require.NotEqual(t, stagingBranch.Head.Id, masterBranch.Head.Id)
<<<<<<< HEAD
		// This one triggers because we hit 100 bytes
		require.NoError(t, c.PutFile(stagingHead, "file3", strings.NewReader(strings.Repeat("a", 1))))
=======

		// Third commit should trigger
		require.NoError(t, c.PutFile(stagingHead, "file3", strings.NewReader("fizz")))
>>>>>>> 17094c6b
		_, err = c.WaitCommit(pfs.DefaultProjectName, repo, "staging", "")
		require.NoError(t, err)
		stagingBranch, err = c.InspectBranch(pfs.DefaultProjectName, repo, "staging")
		require.NoError(t, err)
		masterBranch, err = c.InspectBranch(pfs.DefaultProjectName, repo, "master")
<<<<<<< HEAD
		require.NoError(t, err)
		require.Equal(t, stagingBranch.Head.Id, masterBranch.Head.Id)
		// This one doesn't trigger
		require.NoError(t, c.PutFile(stagingHead, "file4", strings.NewReader(strings.Repeat("a", 1))))
		_, err = c.WaitCommit(pfs.DefaultProjectName, repo, "staging", "")
		require.NoError(t, err)
		stagingBranch, err = c.InspectBranch(pfs.DefaultProjectName, repo, "staging")
		require.NoError(t, err)
		masterBranch, err = c.InspectBranch(pfs.DefaultProjectName, repo, "master")
		require.NoError(t, err)
		require.NotEqual(t, stagingBranch.Head.Id, masterBranch.Head.Id)
		// This one neither
		require.NoError(t, c.PutFile(stagingHead, "file5", strings.NewReader(strings.Repeat("a", 1))))
		_, err = c.WaitCommit(pfs.DefaultProjectName, repo, "staging", "")
		require.NoError(t, err)
		stagingBranch, err = c.InspectBranch(pfs.DefaultProjectName, repo, "staging")
		require.NoError(t, err)
		masterBranch, err = c.InspectBranch(pfs.DefaultProjectName, repo, "master")
		require.NoError(t, err)
		require.NotEqual(t, stagingBranch.Head.Id, masterBranch.Head.Id)
		// This one does, because it's 3 commits
		require.NoError(t, c.PutFile(stagingHead, "file6", strings.NewReader(strings.Repeat("a", 1))))
		_, err = c.WaitCommit(pfs.DefaultProjectName, repo, "staging", "")
		require.NoError(t, err)
		stagingBranch, err = c.InspectBranch(pfs.DefaultProjectName, repo, "staging")
		require.NoError(t, err)
		masterBranch, err = c.InspectBranch(pfs.DefaultProjectName, repo, "master")
		require.NoError(t, err)
		require.Equal(t, stagingBranch.Head.Id, masterBranch.Head.Id)
		// This one doesn't trigger
		require.NoError(t, c.PutFile(stagingHead, "file7", strings.NewReader(strings.Repeat("a", 1))))
		_, err = c.WaitCommit(pfs.DefaultProjectName, repo, "staging", "")
		require.NoError(t, err)
		stagingBranch, err = c.InspectBranch(pfs.DefaultProjectName, repo, "staging")
		require.NoError(t, err)
		masterBranch, err = c.InspectBranch(pfs.DefaultProjectName, repo, "master")
		require.NoError(t, err)
		require.NotEqual(t, stagingBranch.Head.Id, masterBranch.Head.Id)
		// This one triggers, because of rate limit spec
		time.Sleep(time.Minute)
		require.NoError(t, c.PutFile(stagingHead, "file8", strings.NewReader(strings.Repeat("a", 1))))
		_, err = c.WaitCommit(pfs.DefaultProjectName, repo, "staging", "")
		require.NoError(t, err)
=======
		require.NoError(t, err)
		require.Equal(t, stagingBranch.Head.Id, masterBranch.Head.Id)

		// Fourth commit shouldn't trigger
		require.NoError(t, c.PutFile(stagingHead, "file4", strings.NewReader("buzz")))
		_, err = c.WaitCommit(pfs.DefaultProjectName, repo, "staging", "")
		require.NoError(t, err)
		stagingBranch, err = c.InspectBranch(pfs.DefaultProjectName, repo, "staging")
		require.NoError(t, err)
		masterBranch, err = c.InspectBranch(pfs.DefaultProjectName, repo, "master")
		require.NoError(t, err)
		require.NotEqual(t, stagingBranch.Head.Id, masterBranch.Head.Id)
	})

	t.Run("Or", func(t *testing.T) {
		t.Parallel()
		repo := tu.UniqueString("Or")
		require.NoError(t, c.CreateRepo(pfs.DefaultProjectName, repo))
		require.NoError(t, c.CreateBranch(pfs.DefaultProjectName, repo, "staging", "", "", nil))
		require.NoError(t, c.CreateBranchTrigger(pfs.DefaultProjectName, repo, "master", "", "", &pfs.Trigger{
			Branch:        "staging",
			RateLimitSpec: "* * * * *",
			Size:          "100",
			Commits:       3,
		}))
		stagingHead := client.NewCommit(pfs.DefaultProjectName, repo, "staging", "")
		// This doesn't trigger
		require.NoError(t, c.PutFile(stagingHead, "file1", strings.NewReader(strings.Repeat("a", 1))))
		_, err := c.WaitCommit(pfs.DefaultProjectName, repo, "staging", "")
		require.NoError(t, err)
		stagingBranch, err := c.InspectBranch(pfs.DefaultProjectName, repo, "staging")
		require.NoError(t, err)
		masterBranch, err := c.InspectBranch(pfs.DefaultProjectName, repo, "master")
		require.NoError(t, err)
		require.NotEqual(t, stagingBranch.Head.Id, masterBranch.Head.Id)
		// This one doesn't because none of them are satisfied
		require.NoError(t, c.PutFile(stagingHead, "file2", strings.NewReader(strings.Repeat("a", 98))))
		_, err = c.WaitCommit(pfs.DefaultProjectName, repo, "staging", "")
		require.NoError(t, err)
		stagingBranch, err = c.InspectBranch(pfs.DefaultProjectName, repo, "staging")
		require.NoError(t, err)
		masterBranch, err = c.InspectBranch(pfs.DefaultProjectName, repo, "master")
		require.NoError(t, err)
		require.NotEqual(t, stagingBranch.Head.Id, masterBranch.Head.Id)
		// This one triggers because we hit 100 bytes
		require.NoError(t, c.PutFile(stagingHead, "file3", strings.NewReader(strings.Repeat("a", 1))))
		_, err = c.WaitCommit(pfs.DefaultProjectName, repo, "staging", "")
		require.NoError(t, err)
		stagingBranch, err = c.InspectBranch(pfs.DefaultProjectName, repo, "staging")
		require.NoError(t, err)
		masterBranch, err = c.InspectBranch(pfs.DefaultProjectName, repo, "master")
		require.NoError(t, err)
		require.Equal(t, stagingBranch.Head.Id, masterBranch.Head.Id)
		// This one doesn't trigger
		require.NoError(t, c.PutFile(stagingHead, "file4", strings.NewReader(strings.Repeat("a", 1))))
		_, err = c.WaitCommit(pfs.DefaultProjectName, repo, "staging", "")
		require.NoError(t, err)
		stagingBranch, err = c.InspectBranch(pfs.DefaultProjectName, repo, "staging")
		require.NoError(t, err)
		masterBranch, err = c.InspectBranch(pfs.DefaultProjectName, repo, "master")
		require.NoError(t, err)
		require.NotEqual(t, stagingBranch.Head.Id, masterBranch.Head.Id)
		// This one neither
		require.NoError(t, c.PutFile(stagingHead, "file5", strings.NewReader(strings.Repeat("a", 1))))
		_, err = c.WaitCommit(pfs.DefaultProjectName, repo, "staging", "")
		require.NoError(t, err)
		stagingBranch, err = c.InspectBranch(pfs.DefaultProjectName, repo, "staging")
		require.NoError(t, err)
		masterBranch, err = c.InspectBranch(pfs.DefaultProjectName, repo, "master")
		require.NoError(t, err)
		require.NotEqual(t, stagingBranch.Head.Id, masterBranch.Head.Id)
		// This one does, because it's 3 commits
		require.NoError(t, c.PutFile(stagingHead, "file6", strings.NewReader(strings.Repeat("a", 1))))
		_, err = c.WaitCommit(pfs.DefaultProjectName, repo, "staging", "")
		require.NoError(t, err)
>>>>>>> 17094c6b
		stagingBranch, err = c.InspectBranch(pfs.DefaultProjectName, repo, "staging")
		require.NoError(t, err)
		masterBranch, err = c.InspectBranch(pfs.DefaultProjectName, repo, "master")
		require.NoError(t, err)
		require.Equal(t, stagingBranch.Head.Id, masterBranch.Head.Id)
<<<<<<< HEAD
	})

	t.Run("And", func(t *testing.T) {
		repo := tu.UniqueString("And")
		require.NoError(t, c.CreateRepo(pfs.DefaultProjectName, repo))
		require.NoError(t, c.CreateBranch(pfs.DefaultProjectName, repo, "staging", "", "", nil))
		require.NoError(t, c.CreateBranchTrigger(pfs.DefaultProjectName, repo, "master", "", "", &pfs.Trigger{
			Branch:        "staging",
			All:           true,
			RateLimitSpec: "* * * * *",
			Size:          "100",
			Commits:       3,
		}))
		stagingHead := client.NewCommit(pfs.DefaultProjectName, repo, "staging", "")
		// Doesn't trigger because all 3 conditions must be met
		require.NoError(t, c.PutFile(stagingHead, "file1", strings.NewReader(strings.Repeat("a", 100))))
		_, err := c.WaitCommit(pfs.DefaultProjectName, repo, "staging", "")
		require.NoError(t, err)
		stagingBranch, err := c.InspectBranch(pfs.DefaultProjectName, repo, "staging")
		require.NoError(t, err)
		masterBranch, err := c.InspectBranch(pfs.DefaultProjectName, repo, "master")
		require.NoError(t, err)
		require.NotEqual(t, stagingBranch.Head.Id, masterBranch.Head.Id)

		// Still doesn't trigger
		require.NoError(t, c.PutFile(stagingHead, "file2", strings.NewReader(strings.Repeat("a", 100))))
		_, err = c.WaitCommit(pfs.DefaultProjectName, repo, "staging", "")
		require.NoError(t, err)
		stagingBranch, err = c.InspectBranch(pfs.DefaultProjectName, repo, "staging")
		require.NoError(t, err)
		masterBranch, err = c.InspectBranch(pfs.DefaultProjectName, repo, "master")
		require.NoError(t, err)
		require.NotEqual(t, stagingBranch.Head.Id, masterBranch.Head.Id)

		// Finally triggers because we have 3 commits, 100 bytes and RateLimitSpec (since epoch) is satisfied.
		time.Sleep(time.Minute)
		require.NoError(t, c.PutFile(stagingHead, "file3", strings.NewReader(strings.Repeat("a", 100))))
=======
		// This one doesn't trigger
		require.NoError(t, c.PutFile(stagingHead, "file7", strings.NewReader(strings.Repeat("a", 1))))
		_, err = c.WaitCommit(pfs.DefaultProjectName, repo, "staging", "")
		require.NoError(t, err)
		stagingBranch, err = c.InspectBranch(pfs.DefaultProjectName, repo, "staging")
		require.NoError(t, err)
		masterBranch, err = c.InspectBranch(pfs.DefaultProjectName, repo, "master")
		require.NoError(t, err)
		require.NotEqual(t, stagingBranch.Head.Id, masterBranch.Head.Id)
		// This one triggers, because of rate limit spec
		time.Sleep(time.Minute)
		require.NoError(t, c.PutFile(stagingHead, "file8", strings.NewReader(strings.Repeat("a", 1))))
		_, err = c.WaitCommit(pfs.DefaultProjectName, repo, "staging", "")
		require.NoError(t, err)
		stagingBranch, err = c.InspectBranch(pfs.DefaultProjectName, repo, "staging")
		require.NoError(t, err)
		masterBranch, err = c.InspectBranch(pfs.DefaultProjectName, repo, "master")
		require.NoError(t, err)
		require.Equal(t, stagingBranch.Head.Id, masterBranch.Head.Id)
	})

	t.Run("And", func(t *testing.T) {
		t.Parallel()
		repo := tu.UniqueString("And")
		require.NoError(t, c.CreateRepo(pfs.DefaultProjectName, repo))
		require.NoError(t, c.CreateBranch(pfs.DefaultProjectName, repo, "staging", "", "", nil))
		require.NoError(t, c.CreateBranchTrigger(pfs.DefaultProjectName, repo, "master", "", "", &pfs.Trigger{
			Branch:        "staging",
			All:           true,
			RateLimitSpec: "* * * * *",
			Size:          "100",
			Commits:       3,
		}))
		stagingHead := client.NewCommit(pfs.DefaultProjectName, repo, "staging", "")
		// Doesn't trigger because all 3 conditions must be met
		require.NoError(t, c.PutFile(stagingHead, "file1", strings.NewReader(strings.Repeat("a", 100))))
		_, err := c.WaitCommit(pfs.DefaultProjectName, repo, "staging", "")
		require.NoError(t, err)
		stagingBranch, err := c.InspectBranch(pfs.DefaultProjectName, repo, "staging")
		require.NoError(t, err)
		masterBranch, err := c.InspectBranch(pfs.DefaultProjectName, repo, "master")
		require.NoError(t, err)
		require.NotEqual(t, stagingBranch.Head.Id, masterBranch.Head.Id)

		// Still doesn't trigger
		require.NoError(t, c.PutFile(stagingHead, "file2", strings.NewReader(strings.Repeat("a", 100))))
>>>>>>> 17094c6b
		_, err = c.WaitCommit(pfs.DefaultProjectName, repo, "staging", "")
		require.NoError(t, err)
		stagingBranch, err = c.InspectBranch(pfs.DefaultProjectName, repo, "staging")
		require.NoError(t, err)
		masterBranch, err = c.InspectBranch(pfs.DefaultProjectName, repo, "master")
		require.NoError(t, err)
<<<<<<< HEAD
		require.Equal(t, stagingBranch.Head.Id, masterBranch.Head.Id)

		// Doesn't trigger because all 3 conditions must be met
		require.NoError(t, c.PutFile(stagingHead, "file4", strings.NewReader(strings.Repeat("a", 100))))
=======
		require.NotEqual(t, stagingBranch.Head.Id, masterBranch.Head.Id)

		// Finally triggers because we have 3 commits, 100 bytes and RateLimitSpec (since epoch) is satisfied.
		time.Sleep(time.Minute)
		require.NoError(t, c.PutFile(stagingHead, "file3", strings.NewReader(strings.Repeat("a", 100))))
>>>>>>> 17094c6b
		_, err = c.WaitCommit(pfs.DefaultProjectName, repo, "staging", "")
		require.NoError(t, err)
		stagingBranch, err = c.InspectBranch(pfs.DefaultProjectName, repo, "staging")
		require.NoError(t, err)
		masterBranch, err = c.InspectBranch(pfs.DefaultProjectName, repo, "master")
		require.NoError(t, err)
<<<<<<< HEAD
		require.NotEqual(t, stagingBranch.Head.Id, masterBranch.Head.Id)

		// Still no trigger, not enough time or commits
		require.NoError(t, c.PutFile(stagingHead, "file5", strings.NewReader(strings.Repeat("a", 100))))
=======
		require.Equal(t, stagingBranch.Head.Id, masterBranch.Head.Id)

		// Doesn't trigger because all 3 conditions must be met
		require.NoError(t, c.PutFile(stagingHead, "file4", strings.NewReader(strings.Repeat("a", 100))))
>>>>>>> 17094c6b
		_, err = c.WaitCommit(pfs.DefaultProjectName, repo, "staging", "")
		require.NoError(t, err)
		stagingBranch, err = c.InspectBranch(pfs.DefaultProjectName, repo, "staging")
		require.NoError(t, err)
		masterBranch, err = c.InspectBranch(pfs.DefaultProjectName, repo, "master")
		require.NoError(t, err)
		require.NotEqual(t, stagingBranch.Head.Id, masterBranch.Head.Id)

<<<<<<< HEAD
		// Still no trigger, not enough time
		require.NoError(t, c.PutFile(stagingHead, "file6", strings.NewReader(strings.Repeat("a", 100))))
=======
		// Still no trigger, not enough time or commits
		require.NoError(t, c.PutFile(stagingHead, "file5", strings.NewReader(strings.Repeat("a", 100))))
>>>>>>> 17094c6b
		_, err = c.WaitCommit(pfs.DefaultProjectName, repo, "staging", "")
		require.NoError(t, err)
		stagingBranch, err = c.InspectBranch(pfs.DefaultProjectName, repo, "staging")
		require.NoError(t, err)
		masterBranch, err = c.InspectBranch(pfs.DefaultProjectName, repo, "master")
		require.NoError(t, err)
		require.NotEqual(t, stagingBranch.Head.Id, masterBranch.Head.Id)

<<<<<<< HEAD
=======
		// Still no trigger, not enough time
		require.NoError(t, c.PutFile(stagingHead, "file6", strings.NewReader(strings.Repeat("a", 100))))
		_, err = c.WaitCommit(pfs.DefaultProjectName, repo, "staging", "")
		require.NoError(t, err)
		stagingBranch, err = c.InspectBranch(pfs.DefaultProjectName, repo, "staging")
		require.NoError(t, err)
		masterBranch, err = c.InspectBranch(pfs.DefaultProjectName, repo, "master")
		require.NoError(t, err)
		require.NotEqual(t, stagingBranch.Head.Id, masterBranch.Head.Id)

>>>>>>> 17094c6b
		// Finally triggers, all triggers have been met
		time.Sleep(time.Minute)
		require.NoError(t, c.PutFile(stagingHead, "file7", strings.NewReader(strings.Repeat("a", 100))))
		_, err = c.WaitCommit(pfs.DefaultProjectName, repo, "staging", "")
		require.NoError(t, err)
		stagingBranch, err = c.InspectBranch(pfs.DefaultProjectName, repo, "staging")
		require.NoError(t, err)
		masterBranch, err = c.InspectBranch(pfs.DefaultProjectName, repo, "master")
		require.NoError(t, err)
		require.Equal(t, stagingBranch.Head.Id, masterBranch.Head.Id)
	})

	t.Run("Chain", func(t *testing.T) {
<<<<<<< HEAD
=======
		t.Parallel()
>>>>>>> 17094c6b
		// a triggers b which triggers c
		require.NoError(t, c.CreateRepo(pfs.DefaultProjectName, "chain"))
		require.NoError(t, c.CreateBranch(pfs.DefaultProjectName, "chain", "a", "", "", nil))
		require.NoError(t, c.CreateBranchTrigger(pfs.DefaultProjectName, "chain", "b", "", "", &pfs.Trigger{
			Branch: "a",
			Size:   "100",
		}))
		require.NoError(t, c.CreateBranchTrigger(pfs.DefaultProjectName, "chain", "c", "", "", &pfs.Trigger{
			Branch: "b",
			Size:   "200",
		}))
		// Create a trigger separate from the chain and ensure it doesn't fire.
		require.NoError(t, c.CreateBranch(pfs.DefaultProjectName, "chain", "z", "", "", nil))
		require.NoError(t, c.CreateBranchTrigger(pfs.DefaultProjectName, "chain", "d", "", "", &pfs.Trigger{
			Branch: "z",
			Size:   "100",
		}))
		bi, err := c.InspectBranch(pfs.DefaultProjectName, "chain", "d")
		require.NoError(t, err)
		dCommit := bi.Head
		aCommit := client.NewCommit(pfs.DefaultProjectName, "chain", "a", "")
		// Triggers nothing
		require.NoError(t, c.PutFile(aCommit, "file1", strings.NewReader(strings.Repeat("a", 50))))
		_, err = c.WaitCommit(pfs.DefaultProjectName, "chain", "a", "")
		require.NoError(t, err)
		bi, err = c.InspectBranch(pfs.DefaultProjectName, "chain", "a")
		require.NoError(t, err)
		head := bi.Head.Id
		bi, err = c.InspectBranch(pfs.DefaultProjectName, "chain", "b")
		require.NoError(t, err)
		require.NotEqual(t, head, bi.Head)
		bi, err = c.InspectBranch(pfs.DefaultProjectName, "chain", "c")
		require.NoError(t, err)
		require.NotEqual(t, head, bi.Head)
		bi, err = c.InspectBranch(pfs.DefaultProjectName, "chain", "d")
		require.NoError(t, err)
		require.Equal(t, dCommit, bi.Head)

		// Triggers b, but not c
		require.NoError(t, c.PutFile(aCommit, "file2", strings.NewReader(strings.Repeat("a", 50))))
		_, err = c.WaitCommit(pfs.DefaultProjectName, "chain", "a", "")
		require.NoError(t, err)
		bi, err = c.InspectBranch(pfs.DefaultProjectName, "chain", "a")
		require.NoError(t, err)
		head = bi.Head.Id
		bi, err = c.InspectBranch(pfs.DefaultProjectName, "chain", "b")
		require.NoError(t, err)
		require.Equal(t, head, bi.Head.Id)
		bi, err = c.InspectBranch(pfs.DefaultProjectName, "chain", "c")
		require.NoError(t, err)
		require.NotEqual(t, head, bi.Head.Id)
		bi, err = c.InspectBranch(pfs.DefaultProjectName, "chain", "d")
		require.NoError(t, err)
		require.Equal(t, dCommit, bi.Head)

		// Triggers nothing
		require.NoError(t, c.PutFile(aCommit, "file3", strings.NewReader(strings.Repeat("a", 50))))
		_, err = c.WaitCommit(pfs.DefaultProjectName, "chain", "a", "")
		require.NoError(t, err)
		bi, err = c.InspectBranch(pfs.DefaultProjectName, "chain", "a")
<<<<<<< HEAD
=======
		require.NoError(t, err)
		head = bi.Head.Id
		bi, err = c.InspectBranch(pfs.DefaultProjectName, "chain", "b")
		require.NoError(t, err)
		require.NotEqual(t, head, bi.Head.Id)
		bi, err = c.InspectBranch(pfs.DefaultProjectName, "chain", "c")
		require.NoError(t, err)
		require.NotEqual(t, head, bi.Head.Id)
		bi, err = c.InspectBranch(pfs.DefaultProjectName, "chain", "d")
		require.NoError(t, err)
		require.Equal(t, dCommit, bi.Head)

		// Triggers b and c
		require.NoError(t, c.PutFile(aCommit, "file4", strings.NewReader(strings.Repeat("a", 50))))
		_, err = c.WaitCommit(pfs.DefaultProjectName, "chain", "a", "")
		require.NoError(t, err)
		bi, err = c.InspectBranch(pfs.DefaultProjectName, "chain", "a")
>>>>>>> 17094c6b
		require.NoError(t, err)
		head = bi.Head.Id
		bi, err = c.InspectBranch(pfs.DefaultProjectName, "chain", "b")
		require.NoError(t, err)
<<<<<<< HEAD
=======
		require.Equal(t, head, bi.Head.Id)
		bi, err = c.InspectBranch(pfs.DefaultProjectName, "chain", "c")
		require.NoError(t, err)
		require.Equal(t, head, bi.Head.Id)
		bi, err = c.InspectBranch(pfs.DefaultProjectName, "chain", "d")
		require.NoError(t, err)
		require.Equal(t, dCommit, bi.Head)

		// Triggers nothing
		require.NoError(t, c.PutFile(aCommit, "file5", strings.NewReader(strings.Repeat("a", 50))))
		_, err = c.WaitCommit(pfs.DefaultProjectName, "chain", "a", "")
		require.NoError(t, err)
		bi, err = c.InspectBranch(pfs.DefaultProjectName, "chain", "a")
		require.NoError(t, err)
		head = bi.Head.Id
		bi, err = c.InspectBranch(pfs.DefaultProjectName, "chain", "b")
		require.NoError(t, err)
>>>>>>> 17094c6b
		require.NotEqual(t, head, bi.Head.Id)
		bi, err = c.InspectBranch(pfs.DefaultProjectName, "chain", "c")
		require.NoError(t, err)
		require.NotEqual(t, head, bi.Head.Id)
		bi, err = c.InspectBranch(pfs.DefaultProjectName, "chain", "d")
		require.NoError(t, err)
		require.Equal(t, dCommit, bi.Head)
<<<<<<< HEAD

		// Triggers b and c
		require.NoError(t, c.PutFile(aCommit, "file4", strings.NewReader(strings.Repeat("a", 50))))
		_, err = c.WaitCommit(pfs.DefaultProjectName, "chain", "a", "")
		require.NoError(t, err)
		bi, err = c.InspectBranch(pfs.DefaultProjectName, "chain", "a")
		require.NoError(t, err)
		head = bi.Head.Id
		bi, err = c.InspectBranch(pfs.DefaultProjectName, "chain", "b")
		require.NoError(t, err)
		require.Equal(t, head, bi.Head.Id)
		bi, err = c.InspectBranch(pfs.DefaultProjectName, "chain", "c")
		require.NoError(t, err)
		require.Equal(t, head, bi.Head.Id)
		bi, err = c.InspectBranch(pfs.DefaultProjectName, "chain", "d")
		require.NoError(t, err)
		require.Equal(t, dCommit, bi.Head)

		// Triggers nothing
		require.NoError(t, c.PutFile(aCommit, "file5", strings.NewReader(strings.Repeat("a", 50))))
		_, err = c.WaitCommit(pfs.DefaultProjectName, "chain", "a", "")
		require.NoError(t, err)
		bi, err = c.InspectBranch(pfs.DefaultProjectName, "chain", "a")
		require.NoError(t, err)
		head = bi.Head.Id
		bi, err = c.InspectBranch(pfs.DefaultProjectName, "chain", "b")
		require.NoError(t, err)
		require.NotEqual(t, head, bi.Head.Id)
		bi, err = c.InspectBranch(pfs.DefaultProjectName, "chain", "c")
		require.NoError(t, err)
		require.NotEqual(t, head, bi.Head.Id)
		bi, err = c.InspectBranch(pfs.DefaultProjectName, "chain", "d")
		require.NoError(t, err)
		require.Equal(t, dCommit, bi.Head)
=======
	})

	t.Run("BranchMovement", func(t *testing.T) {
		t.Parallel()
		// Note that currently, moving the triggering branch doesn't activate trigger logic.
		// This test is actually ensuring the current behavior, which is that the trigger doesn't get fired.
		repo := tu.UniqueString("branch-movement")
		require.NoError(t, c.CreateRepo(pfs.DefaultProjectName, repo))
		require.NoError(t, c.CreateBranch(pfs.DefaultProjectName, repo, "a", "", "", nil))
		require.NoError(t, c.CreateBranch(pfs.DefaultProjectName, repo, "b", "", "", nil))
		require.NoError(t, c.CreateBranchTrigger(pfs.DefaultProjectName, repo, "c", "", "", &pfs.Trigger{
			Branch: "b",
			Size:   "100",
		}))
		aBranchHead := client.NewCommit(pfs.DefaultProjectName, repo, "a", "")

		require.NoError(t, c.PutFile(aBranchHead, "file1", strings.NewReader(strings.Repeat("a", 50))))
		_, err := c.WaitCommit(pfs.DefaultProjectName, repo, "a", "")
		require.NoError(t, err)
		aBranch, err := c.InspectBranch(pfs.DefaultProjectName, repo, "a")
		require.NoError(t, err)
		require.NoError(t, c.CreateBranch(pfs.DefaultProjectName, repo, "b", "a", "", nil))
		bBranch, err := c.InspectBranch(pfs.DefaultProjectName, repo, "b")
		require.NoError(t, err)
		cBranch, err := c.InspectBranch(pfs.DefaultProjectName, repo, "c")
		require.NoError(t, err)
		require.Equal(t, aBranch.Head.Id, bBranch.Head.Id)
		require.NotEqual(t, aBranch.Head.Id, cBranch.Head.Id)

		require.NoError(t, c.PutFile(aBranchHead, "file2", strings.NewReader(strings.Repeat("a", 50))))
		_, err = c.WaitCommit(pfs.DefaultProjectName, repo, "a", "")
		require.NoError(t, err)
		require.NoError(t, c.CreateBranch(pfs.DefaultProjectName, repo, "b", "a", "", nil))
		aBranch, err = c.InspectBranch(pfs.DefaultProjectName, repo, "a")
		require.NoError(t, err)
		bBranch, err = c.InspectBranch(pfs.DefaultProjectName, repo, "b")
		require.NoError(t, err)
		cBranch, err = c.InspectBranch(pfs.DefaultProjectName, repo, "c")
		require.NoError(t, err)
		require.Equal(t, aBranch.Head.Id, bBranch.Head.Id)
		require.NotEqual(t, bBranch.Head.Id, cBranch.Head.Id)

		require.NoError(t, c.PutFile(aBranchHead, "file3", strings.NewReader(strings.Repeat("a", 50))))
		_, err = c.WaitCommit(pfs.DefaultProjectName, repo, "a", "")
		require.NoError(t, err)
		require.NoError(t, c.CreateBranch(pfs.DefaultProjectName, repo, "b", "a", "", nil))
		aBranch, err = c.InspectBranch(pfs.DefaultProjectName, repo, "a")
		require.NoError(t, err)
		bBranch, err = c.InspectBranch(pfs.DefaultProjectName, repo, "b")
		require.NoError(t, err)
		cBranch, err = c.InspectBranch(pfs.DefaultProjectName, repo, "c")
		require.NoError(t, err)
		require.Equal(t, aBranch.Head.Id, bBranch.Head.Id)
		require.NotEqual(t, aBranch.Head.Id, cBranch.Head.Id)
>>>>>>> 17094c6b
	})
}

<<<<<<< HEAD
	t.Run("BranchMovement", func(t *testing.T) {
		// Note that currently, moving the triggering branch doesn't activate trigger logic.
		// This test is actually ensuring the current behavior, which is that the trigger doesn't get fired.
		repo := tu.UniqueString("branch-movement")
		require.NoError(t, c.CreateRepo(pfs.DefaultProjectName, repo))
		require.NoError(t, c.CreateBranch(pfs.DefaultProjectName, repo, "a", "", "", nil))
		require.NoError(t, c.CreateBranch(pfs.DefaultProjectName, repo, "b", "", "", nil))
		require.NoError(t, c.CreateBranchTrigger(pfs.DefaultProjectName, repo, "c", "", "", &pfs.Trigger{
			Branch: "b",
			Size:   "100",
		}))
		aBranchHead := client.NewCommit(pfs.DefaultProjectName, repo, "a", "")

		require.NoError(t, c.PutFile(aBranchHead, "file1", strings.NewReader(strings.Repeat("a", 50))))
		_, err := c.WaitCommit(pfs.DefaultProjectName, repo, "a", "")
		require.NoError(t, err)
		aBranch, err := c.InspectBranch(pfs.DefaultProjectName, repo, "a")
		require.NoError(t, err)
		require.NoError(t, c.CreateBranch(pfs.DefaultProjectName, repo, "b", "a", "", nil))
		bBranch, err := c.InspectBranch(pfs.DefaultProjectName, repo, "b")
		require.NoError(t, err)
		cBranch, err := c.InspectBranch(pfs.DefaultProjectName, repo, "c")
		require.NoError(t, err)
		require.Equal(t, aBranch.Head.Id, bBranch.Head.Id)
		require.NotEqual(t, aBranch.Head.Id, cBranch.Head.Id)

		require.NoError(t, c.PutFile(aBranchHead, "file2", strings.NewReader(strings.Repeat("a", 50))))
		_, err = c.WaitCommit(pfs.DefaultProjectName, repo, "a", "")
		require.NoError(t, err)
		require.NoError(t, c.CreateBranch(pfs.DefaultProjectName, repo, "b", "a", "", nil))
		aBranch, err = c.InspectBranch(pfs.DefaultProjectName, repo, "a")
		require.NoError(t, err)
		bBranch, err = c.InspectBranch(pfs.DefaultProjectName, repo, "b")
		require.NoError(t, err)
		cBranch, err = c.InspectBranch(pfs.DefaultProjectName, repo, "c")
		require.NoError(t, err)
		require.Equal(t, aBranch.Head.Id, bBranch.Head.Id)
		require.NotEqual(t, bBranch.Head.Id, cBranch.Head.Id)

		require.NoError(t, c.PutFile(aBranchHead, "file3", strings.NewReader(strings.Repeat("a", 50))))
		_, err = c.WaitCommit(pfs.DefaultProjectName, repo, "a", "")
		require.NoError(t, err)
		require.NoError(t, c.CreateBranch(pfs.DefaultProjectName, repo, "b", "a", "", nil))
		aBranch, err = c.InspectBranch(pfs.DefaultProjectName, repo, "a")
		require.NoError(t, err)
		bBranch, err = c.InspectBranch(pfs.DefaultProjectName, repo, "b")
		require.NoError(t, err)
		cBranch, err = c.InspectBranch(pfs.DefaultProjectName, repo, "c")
		require.NoError(t, err)
		require.Equal(t, aBranch.Head.Id, bBranch.Head.Id)
		require.NotEqual(t, aBranch.Head.Id, cBranch.Head.Id)
	})
}

// TriggerValidation tests branch trigger validation
func TestTriggerValidation(t *testing.T) {
	ctx := pctx.TestContext(t)
	env := realenv.NewRealEnv(ctx, t, dockertestenv.NewTestDBConfig(t))

	c := env.PachClient
	require.NoError(t, c.CreateRepo(pfs.DefaultProjectName, "repo"))
	// Must specify a branch
	require.YesError(t, c.CreateBranchTrigger(pfs.DefaultProjectName, "repo", "master", "", "", &pfs.Trigger{
		Branch: "",
		Size:   "1K",
	}))
	// Can't trigger a branch on itself
	require.YesError(t, c.CreateBranchTrigger(pfs.DefaultProjectName, "repo", "master", "", "", &pfs.Trigger{
		Branch: "master",
		Size:   "1K",
	}))
	// Size doesn't parse
	require.YesError(t, c.CreateBranchTrigger(pfs.DefaultProjectName, "repo", "trigger", "", "", &pfs.Trigger{
		Branch: "master",
		Size:   "this is not a size",
	}))
	// Can't have negative commit count
	require.YesError(t, c.CreateBranchTrigger(pfs.DefaultProjectName, "repo", "trigger", "", "", &pfs.Trigger{
		Branch:  "master",
		Commits: -1,
	}))

	// a -> b (valid, sets up the next test)
	require.NoError(t, c.CreateBranch(pfs.DefaultProjectName, "repo", "a", "", "", nil))
	require.NoError(t, c.CreateBranchTrigger(pfs.DefaultProjectName, "repo", "b", "", "", &pfs.Trigger{
		Branch: "a",
		Size:   "1K",
	}))
	// Can't have circular triggers
	require.YesError(t, c.CreateBranchTrigger(pfs.DefaultProjectName, "repo", "a", "", "", &pfs.Trigger{
		Branch: "b",
		Size:   "1K",
	}))
	// CronSpec doesn't parse
	require.YesError(t, c.CreateBranchTrigger(pfs.DefaultProjectName, "repo", "trigger", "", "", &pfs.Trigger{
		Branch:   "master",
		CronSpec: "this is not a cron spec",
	}))
	// Can't use a trigger and provenance together
	require.NoError(t, c.CreateRepo(pfs.DefaultProjectName, "in"))
	_, err := c.PfsAPIClient.CreateBranch(c.Ctx(),
		&pfs.CreateBranchRequest{
			Branch: client.NewBranch(pfs.DefaultProjectName, "repo", "master"),
			Trigger: &pfs.Trigger{
				Branch: "master",
				Size:   "1K",
			},
			Provenance: []*pfs.Branch{client.NewBranch(pfs.DefaultProjectName, "in", "master")},
		})
	require.YesError(t, err)
}

func TestRegressionOrphanedFile(t *testing.T) {
	ctx := pctx.TestContext(t)
	env := realenv.NewRealEnv(ctx, t, dockertestenv.NewTestDBConfig(t))

	fsclient, err := env.PachClient.NewCreateFileSetClient()
	require.NoError(t, err)
	data := []byte("test data")
	spec := fileSetSpec{
		"file1.txt": tarutil.NewMemFile("file1.txt", data),
		"file2.txt": tarutil.NewMemFile("file2.txt", data),
	}
	require.NoError(t, fsclient.PutFileTAR(spec.makeTarStream()))
	resp, err := fsclient.Close()
	require.NoError(t, err)
	t.Logf("tmp fileset id: %s", resp.FileSetId)
	require.NoError(t, env.PachClient.RenewFileSet(resp.FileSetId, 60*time.Second))
	fis, err := env.PachClient.ListFileAll(client.NewCommit(pfs.DefaultProjectName, client.FileSetsRepoName, "", resp.FileSetId), "/")
	require.NoError(t, err)
	require.Equal(t, 2, len(fis))
}

=======
// TriggerValidation tests branch trigger validation
func TestTriggerValidation(t *testing.T) {
	ctx := pctx.TestContext(t)
	env := realenv.NewRealEnv(ctx, t, dockertestenv.NewTestDBConfig(t))

	c := env.PachClient
	require.NoError(t, c.CreateRepo(pfs.DefaultProjectName, "repo"))
	// Must specify a branch
	require.YesError(t, c.CreateBranchTrigger(pfs.DefaultProjectName, "repo", "master", "", "", &pfs.Trigger{
		Branch: "",
		Size:   "1K",
	}))
	// Can't trigger a branch on itself
	require.YesError(t, c.CreateBranchTrigger(pfs.DefaultProjectName, "repo", "master", "", "", &pfs.Trigger{
		Branch: "master",
		Size:   "1K",
	}))
	// Size doesn't parse
	require.YesError(t, c.CreateBranchTrigger(pfs.DefaultProjectName, "repo", "trigger", "", "", &pfs.Trigger{
		Branch: "master",
		Size:   "this is not a size",
	}))
	// Can't have negative commit count
	require.YesError(t, c.CreateBranchTrigger(pfs.DefaultProjectName, "repo", "trigger", "", "", &pfs.Trigger{
		Branch:  "master",
		Commits: -1,
	}))

	// a -> b (valid, sets up the next test)
	require.NoError(t, c.CreateBranch(pfs.DefaultProjectName, "repo", "a", "", "", nil))
	require.NoError(t, c.CreateBranchTrigger(pfs.DefaultProjectName, "repo", "b", "", "", &pfs.Trigger{
		Branch: "a",
		Size:   "1K",
	}))
	// Can't have circular triggers
	require.YesError(t, c.CreateBranchTrigger(pfs.DefaultProjectName, "repo", "a", "", "", &pfs.Trigger{
		Branch: "b",
		Size:   "1K",
	}))
	// CronSpec doesn't parse
	require.YesError(t, c.CreateBranchTrigger(pfs.DefaultProjectName, "repo", "trigger", "", "", &pfs.Trigger{
		Branch:   "master",
		CronSpec: "this is not a cron spec",
	}))
	// Can't use a trigger and provenance together
	require.NoError(t, c.CreateRepo(pfs.DefaultProjectName, "in"))
	_, err := c.PfsAPIClient.CreateBranch(c.Ctx(),
		&pfs.CreateBranchRequest{
			Branch: client.NewBranch(pfs.DefaultProjectName, "repo", "master"),
			Trigger: &pfs.Trigger{
				Branch: "master",
				Size:   "1K",
			},
			Provenance: []*pfs.Branch{client.NewBranch(pfs.DefaultProjectName, "in", "master")},
		})
	require.YesError(t, err)
}

func TestRegressionOrphanedFile(t *testing.T) {
	ctx := pctx.TestContext(t)
	env := realenv.NewRealEnv(ctx, t, dockertestenv.NewTestDBConfig(t))

	fsclient, err := env.PachClient.NewCreateFileSetClient()
	require.NoError(t, err)
	data := []byte("test data")
	spec := fileSetSpec{
		"file1.txt": tarutil.NewMemFile("file1.txt", data),
		"file2.txt": tarutil.NewMemFile("file2.txt", data),
	}
	require.NoError(t, fsclient.PutFileTAR(spec.makeTarStream()))
	resp, err := fsclient.Close()
	require.NoError(t, err)
	t.Logf("tmp fileset id: %s", resp.FileSetId)
	require.NoError(t, env.PachClient.RenewFileSet(resp.FileSetId, 60*time.Second))
	fis, err := env.PachClient.ListFileAll(client.NewCommit(pfs.DefaultProjectName, client.FileSetsRepoName, "", resp.FileSetId), "/")
	require.NoError(t, err)
	require.Equal(t, 2, len(fis))
}

>>>>>>> 17094c6b
func TestCompaction(t *testing.T) {
	ctx := pctx.TestContext(t)
	env := realenv.NewRealEnv(ctx, t, func(config *pachconfig.Configuration) {
		config.StorageCompactionMaxFanIn = 10
	}, dockertestenv.NewTestDBConfig(t))

	repo := "test"
	require.NoError(t, env.PachClient.CreateRepo(pfs.DefaultProjectName, repo))
	commit1, err := env.PachClient.StartCommit(pfs.DefaultProjectName, repo, "master")
	require.NoError(t, err)

	const (
		nFileSets   = 100
		filesPer    = 10
		fileSetSize = 1e3
	)
	for i := 0; i < nFileSets; i++ {
		fsSpec := fileSetSpec{}
		for j := 0; j < filesPer; j++ {
			name := fmt.Sprintf("file%02d", j)
			data, err := io.ReadAll(randomReader(fileSetSize))
			require.NoError(t, err)
			file := tarutil.NewMemFile(name, data)
			hdr, err := file.Header()
			require.NoError(t, err)
			fsSpec[hdr.Name] = file
		}
		require.NoError(t, env.PachClient.PutFileTAR(commit1, fsSpec.makeTarStream()))
		runtime.GC()
	}
	require.NoError(t, finishCommit(env.PachClient, repo, commit1.Branch.Name, commit1.Id))
}

func TestModifyFileGRPCEmptyFile(t *testing.T) {
	ctx := pctx.TestContext(t)
	env := realenv.NewRealEnv(ctx, t, dockertestenv.NewTestDBConfig(t))
	repo := "test"
	require.NoError(t, env.PachClient.CreateRepo(pfs.DefaultProjectName, repo))
	c, err := env.PachClient.PfsAPIClient.ModifyFile(context.Background())
	require.NoError(t, err)
	files := []string{"/empty-1", "/empty-2"}
	require.NoError(t, c.Send(&pfs.ModifyFileRequest{
		Body: &pfs.ModifyFileRequest_SetCommit{SetCommit: client.NewCommit(pfs.DefaultProjectName, repo, "master", "")},
	}))
	for _, file := range files {
		require.NoError(t, c.Send(&pfs.ModifyFileRequest{
			Body: &pfs.ModifyFileRequest_AddFile{
				AddFile: &pfs.AddFile{
					Path: file,
					Source: &pfs.AddFile_Raw{
						Raw: &wrapperspb.BytesValue{},
					},
				},
			},
		}))
	}
	_, err = c.CloseAndRecv()
	require.NoError(t, err)
	require.NoError(t, env.PachClient.ListFile(client.NewCommit(pfs.DefaultProjectName, repo, "master", ""), "/", func(fi *pfs.FileInfo) error {
		require.True(t, files[0] == fi.File.Path)
		files = files[1:]
		return nil
	}))
	require.Equal(t, 0, len(files))
}

func TestSingleMessageFile(t *testing.T) {
	ctx := pctx.TestContext(t)
	env := realenv.NewRealEnv(ctx, t, dockertestenv.NewTestDBConfig(t))
	repo := "test"
	require.NoError(t, env.PachClient.CreateRepo(pfs.DefaultProjectName, repo))
	filePath := "file"
	fileContent := "foo"
	c, err := env.PachClient.PfsAPIClient.ModifyFile(context.Background())
	require.NoError(t, err)
	require.NoError(t, c.Send(&pfs.ModifyFileRequest{
		Body: &pfs.ModifyFileRequest_SetCommit{SetCommit: client.NewCommit(pfs.DefaultProjectName, repo, "master", "")},
	}))
	require.NoError(t, c.Send(&pfs.ModifyFileRequest{
		Body: &pfs.ModifyFileRequest_AddFile{
			AddFile: &pfs.AddFile{
				Path: filePath,
				Source: &pfs.AddFile_Raw{
					Raw: wrapperspb.Bytes([]byte(fileContent)),
				},
			},
		},
	}))
	_, err = c.CloseAndRecv()
	require.NoError(t, err)
	buf := &bytes.Buffer{}
	require.NoError(t, env.PachClient.GetFile(client.NewCommit(pfs.DefaultProjectName, repo, "master", ""), filePath, buf))
	require.Equal(t, fileContent, buf.String())
}

func TestTestPanicOnNilArgs(t *testing.T) {
	ctx := pctx.TestContext(t)
	env := realenv.NewRealEnv(ctx, t, dockertestenv.NewTestDBConfig(t))
	c := env.PachClient
	requireNoPanic := func(err error) {
		t.Helper()
		if err != nil {
			// if a "transport is closing" error happened, pachd abruptly
			// closed the connection. Most likely this is caused by a panic.
			require.False(t, strings.Contains(err.Error(), "transport is closing"), err.Error())
		}
	}
	ctx, cf := pctx.WithCancel(c.Ctx())
	defer cf()
	_, err := c.PfsAPIClient.CreateRepo(ctx, &pfs.CreateRepoRequest{})
	requireNoPanic(err)
	_, err = c.PfsAPIClient.InspectRepo(ctx, &pfs.InspectRepoRequest{})
	requireNoPanic(err)
	_, err = c.PfsAPIClient.ListRepo(ctx, &pfs.ListRepoRequest{})
	requireNoPanic(err)
	_, err = c.PfsAPIClient.DeleteRepo(ctx, &pfs.DeleteRepoRequest{})
	requireNoPanic(err)
	_, err = c.PfsAPIClient.StartCommit(ctx, &pfs.StartCommitRequest{})
	requireNoPanic(err)
	_, err = c.PfsAPIClient.FinishCommit(ctx, &pfs.FinishCommitRequest{})
	requireNoPanic(err)
	_, err = c.PfsAPIClient.InspectCommit(ctx, &pfs.InspectCommitRequest{})
	requireNoPanic(err)
	_, err = c.PfsAPIClient.ListCommit(ctx, &pfs.ListCommitRequest{})
	requireNoPanic(err)
	_, err = c.PfsAPIClient.SquashCommitSet(c.Ctx(), &pfs.SquashCommitSetRequest{})
	requireNoPanic(err)
	_, err = c.PfsAPIClient.InspectCommitSet(c.Ctx(), &pfs.InspectCommitSetRequest{})
	requireNoPanic(err)
	_, err = c.PfsAPIClient.SubscribeCommit(ctx, &pfs.SubscribeCommitRequest{})
	requireNoPanic(err)
	_, err = c.PfsAPIClient.CreateBranch(ctx, &pfs.CreateBranchRequest{})
	requireNoPanic(err)
	_, err = c.PfsAPIClient.InspectBranch(ctx, &pfs.InspectBranchRequest{})
	requireNoPanic(err)
	_, err = c.PfsAPIClient.ListBranch(ctx, &pfs.ListBranchRequest{})
	requireNoPanic(err)
	_, err = c.PfsAPIClient.DeleteBranch(ctx, &pfs.DeleteBranchRequest{})
	requireNoPanic(err)
	_, err = c.PfsAPIClient.GetFileTAR(ctx, &pfs.GetFileRequest{})
	requireNoPanic(err)
	_, err = c.PfsAPIClient.InspectFile(ctx, &pfs.InspectFileRequest{})
	requireNoPanic(err)
	_, err = c.PfsAPIClient.ListFile(ctx, &pfs.ListFileRequest{})
	requireNoPanic(err)
	_, err = c.PfsAPIClient.WalkFile(ctx, &pfs.WalkFileRequest{})
	requireNoPanic(err)
	_, err = c.PfsAPIClient.GlobFile(ctx, &pfs.GlobFileRequest{})
	requireNoPanic(err)
	_, err = c.PfsAPIClient.DiffFile(ctx, &pfs.DiffFileRequest{})
	requireNoPanic(err)
	_, err = c.PfsAPIClient.Fsck(ctx, &pfs.FsckRequest{})
	requireNoPanic(err)
}

func TestErroredCommits(t *testing.T) {
	ctx := pctx.TestContext(t)
	env := realenv.NewRealEnv(ctx, t, dockertestenv.NewTestDBConfig(t))
	repo := "test"
	require.NoError(t, env.PachClient.CreateRepo(pfs.DefaultProjectName, repo))
	checks := func(t *testing.T, branch string) {
		// First commit should contain the first file.
		branchCommit := client.NewCommit(pfs.DefaultProjectName, repo, branch, "^2")
		expected := []string{"/f1"}
		require.NoError(t, env.PachClient.ListFile(branchCommit, "", func(fi *pfs.FileInfo) error {
			require.Equal(t, expected[0], fi.File.Path)
			expected = expected[1:]
			return nil
		}))
		require.Equal(t, 0, len(expected))
		// Second commit (errored commit) should still be readable with its content included.
		branchCommit = client.NewCommit(pfs.DefaultProjectName, repo, branch, "^1")
		expected = []string{"/f1", "/f2"}
		require.NoError(t, env.PachClient.ListFile(branchCommit, "", func(fi *pfs.FileInfo) error {
			require.Equal(t, expected[0], fi.File.Path)
			expected = expected[1:]
			return nil
		}))
		require.Equal(t, 0, len(expected))
		// Third commit should exclude the errored parent commit.
		branchCommit = client.NewCommit(pfs.DefaultProjectName, repo, branch, "")
		expected = []string{"/f1", "/f3"}
		require.NoError(t, env.PachClient.ListFile(branchCommit, "", func(fi *pfs.FileInfo) error {
			require.Equal(t, expected[0], fi.File.Path)
			expected = expected[1:]
			return nil
		}))
		require.Equal(t, 0, len(expected))
	}
	t.Run("FinishedErroredFinished", func(t *testing.T) {
		branch := uuid.New()
		require.NoError(t, env.PachClient.CreateBranch(pfs.DefaultProjectName, repo, branch, "", "", nil))
		branchCommit := client.NewCommit(pfs.DefaultProjectName, repo, branch, "")
		require.NoError(t, env.PachClient.PutFile(branchCommit, "f1", strings.NewReader("foo\n")))
		commit, err := env.PachClient.StartCommit(pfs.DefaultProjectName, repo, branch)
		require.NoError(t, err)
		require.NoError(t, env.PachClient.PutFile(branchCommit, "f2", strings.NewReader("foo\n")))
		_, err = env.PachClient.PfsAPIClient.FinishCommit(context.Background(), &pfs.FinishCommitRequest{
			Commit: commit,
			Error:  "error",
		})
		require.NoError(t, err)
		require.NoError(t, env.PachClient.PutFile(branchCommit, "f3", strings.NewReader("foo\n")))
		checks(t, branch)
	})
	t.Run("FinishedErroredOpen", func(t *testing.T) {
		branch := uuid.New()
		require.NoError(t, env.PachClient.CreateBranch(pfs.DefaultProjectName, repo, branch, "", "", nil))
		branchCommit := client.NewCommit(pfs.DefaultProjectName, repo, branch, "")
		require.NoError(t, env.PachClient.PutFile(branchCommit, "f1", strings.NewReader("foo\n")))
		commit, err := env.PachClient.StartCommit(pfs.DefaultProjectName, repo, branch)
		require.NoError(t, err)
		require.NoError(t, env.PachClient.PutFile(branchCommit, "f2", strings.NewReader("foo\n")))
		_, err = env.PachClient.PfsAPIClient.FinishCommit(context.Background(), &pfs.FinishCommitRequest{
			Commit: commit,
			Error:  "error",
		})
		require.NoError(t, err)
		_, err = env.PachClient.StartCommit(pfs.DefaultProjectName, repo, branch)
		require.NoError(t, err)
		require.NoError(t, env.PachClient.PutFile(branchCommit, "f3", strings.NewReader("foo\n")))
		checks(t, branch)
	})

}

func TestSystemRepoDependence(t *testing.T) {
	ctx := pctx.TestContext(t)
	env := realenv.NewRealEnv(ctx, t, dockertestenv.NewTestDBConfig(t))

	sysRepo := client.NewSystemRepo(pfs.DefaultProjectName, "test", pfs.MetaRepoType)

	// can't create system repo by itself
	_, err := env.PachClient.PfsAPIClient.CreateRepo(env.Context, &pfs.CreateRepoRequest{
		Repo: sysRepo,
	})
	require.YesError(t, err)

	require.NoError(t, env.PachClient.CreateRepo(pfs.DefaultProjectName, "test"))
	// but now we can
	_, err = env.PachClient.PfsAPIClient.CreateRepo(env.Context, &pfs.CreateRepoRequest{
		Repo: sysRepo,
	})
	require.NoError(t, err)

	require.NoError(t, env.PachClient.DeleteRepo(pfs.DefaultProjectName, "test", false))

	// meta repo should be gone, too
	_, err = env.PachClient.PfsAPIClient.InspectRepo(env.Context, &pfs.InspectRepoRequest{
		Repo: sysRepo,
	})
	require.YesError(t, err)
	require.True(t, errutil.IsNotFoundError(err))
}

func TestErrorMessages(t *testing.T) {
	ctx := pctx.TestContext(t)
	env := realenv.NewRealEnv(ctx, t, dockertestenv.NewTestDBConfig(t))
	// don't show user .user suffix
	_, err := env.PachClient.InspectRepo(pfs.DefaultProjectName, "test")
	require.YesError(t, err)
	require.True(t, errutil.IsNotFoundError(err))
	require.False(t, strings.Contains(err.Error(), pfs.UserRepoType))

	require.NoError(t, env.PachClient.CreateRepo(pfs.DefaultProjectName, "test"))

	err = env.PachClient.CreateRepo(pfs.DefaultProjectName, "test")
	require.YesError(t, err)
	require.True(t, errutil.IsAlreadyExistError(err))
	require.False(t, strings.Contains(err.Error(), pfs.UserRepoType))

	_, err = env.PachClient.InspectBranch(pfs.DefaultProjectName, "test", "branch")
	require.YesError(t, err)
	require.True(t, errutil.IsNotFoundError(err))
	require.False(t, strings.Contains(err.Error(), pfs.UserRepoType))

	_, err = env.PachClient.InspectCommit(pfs.DefaultProjectName, "test", "branch", uuid.NewWithoutDashes())
	require.YesError(t, err)
	require.True(t, errutil.IsNotFoundError(err))
	require.False(t, strings.Contains(err.Error(), pfs.UserRepoType))
}

func TestEgressToPostgres(_suite *testing.T) {
	os.Setenv("PACHYDERM_SQL_PASSWORD", tu.DefaultPostgresPassword)

	type Schema struct {
		Id    int    `column:"ID" dtype:"INT"`
		A     string `column:"A" dtype:"VARCHAR(100)"`
		Datum string `column:"DATUM" dtype:"INT"`
	}

	type File struct {
		data string
		path string
	}

	tests := []struct {
		name           string
		files          []File
		options        *pfs.SQLDatabaseEgress
		tables         []string
		expectedCounts map[string]int64
	}{
		{
			name: "CSV",
			files: []File{
				{"1,Foo,101\n2,Bar,102", "/test_table/0000"},
				{"3,Hello,103\n4,World,104", "/test_table/subdir/0001"},
				{"1,this is in test_table2,201", "/test_table2/0000"},
				{"", "/empty_table/0000"},
			},
			options: &pfs.SQLDatabaseEgress{
				FileFormat: &pfs.SQLDatabaseEgress_FileFormat{
					Type: pfs.SQLDatabaseEgress_FileFormat_CSV,
				},
			},
			tables:         []string{"test_table", "test_table2", "empty_table"},
			expectedCounts: map[string]int64{"test_table": 4, "test_table2": 1, "empty_table": 0},
		},
		{
			name: "JSON",
			files: []File{
				{`{"ID":1,"A":"Foo","DATUM":101}
					  {"ID":2,"A":"Bar","DATUM":102}`, "/test_table/0000"},
				{`{"ID":3,"A":"Hello","DATUM":103}
					  {"ID":4,"A":"World","DATUM":104}`, "/test_table/subdir/0001"},
				{`{"ID":1,"A":"Foo","DATUM":201}`, "/test_table2/0000"},
				{"", "/empty_table/0000"},
			},
			options: &pfs.SQLDatabaseEgress{
				FileFormat: &pfs.SQLDatabaseEgress_FileFormat{
					Type:    pfs.SQLDatabaseEgress_FileFormat_JSON,
					Columns: []string{"ID", "A", "DATUM"},
				},
			},
			tables:         []string{"test_table", "test_table2", "empty_table"},
			expectedCounts: map[string]int64{"test_table": 4, "test_table2": 1, "empty_table": 0},
		},
		{
			name: "HEADER_CSV",
			files: []File{
				{"ID,A,DATUM\n1,Foo,101\n2,Bar,102", "/test_table/0000"},
				{"ID,A,DATUM\n3,Hello,103\n4,World,104", "/test_table/subdir/0001"},
				{"ID,A,DATUM\n1,this is in test_table2,201", "/test_table2/0000"},
				{"ID,A,DATUM", "/empty_table/0000"},
			},
			options: &pfs.SQLDatabaseEgress{
				FileFormat: &pfs.SQLDatabaseEgress_FileFormat{
					Type:    pfs.SQLDatabaseEgress_FileFormat_CSV,
					Columns: []string{"ID", "A", "DATUM"},
				},
			},
			tables:         []string{"test_table", "test_table2", "empty_table"},
			expectedCounts: map[string]int64{"test_table": 4, "test_table2": 1, "empty_table": 0},
		},
		{
			name: "HEADER_CSV_JUMBLED",
			files: []File{
				{"A,ID,DATUM\nFoo,1,101\nBar,2,102", "/test_table/0000"},
				{"A,DATUM,ID\nHello,103,3\nWorld,104,4", "/test_table/subdir/0001"},
				{"DATUM,A,ID\n201,this is in test_table2,1", "/test_table2/0000"},
				{"DATUM,ID,A", "/empty_table/0000"},
			},
			options: &pfs.SQLDatabaseEgress{
				FileFormat: &pfs.SQLDatabaseEgress_FileFormat{
					Type:    pfs.SQLDatabaseEgress_FileFormat_CSV,
					Columns: []string{"ID", "A", "DATUM"},
				},
			},
			tables:         []string{"test_table", "test_table2", "empty_table"},
			expectedCounts: map[string]int64{"test_table": 4, "test_table2": 1, "empty_table": 0},
		},
	}
	for _, test := range tests {
		_suite.Run(test.name, func(t *testing.T) {
			ctx := pctx.TestContext(t)
			env := realenv.NewRealEnv(ctx, t, dockertestenv.NewTestDBConfig(t))
			// setup target database
			dbName := tu.GenerateEphemeralDBName(t)
			tu.CreateEphemeralDB(t, sqlx.NewDb(env.ServiceEnv.GetDBClient().DB, "postgres"), dbName)
			db := tu.OpenDB(t,
				dbutil.WithMaxOpenConns(1),
				dbutil.WithUserPassword(tu.DefaultPostgresUser, tu.DefaultPostgresPassword),
				dbutil.WithHostPort(dockertestenv.PGBouncerHost(), dockertestenv.PGBouncerPort),
				dbutil.WithDBName(dbName),
			)
			for _, tableName := range test.tables {
				require.NoError(t, pachsql.CreateTestTable(db, tableName, Schema{}))
			}

			// setup source repo based on target database, and generate fake data
			require.NoError(t, env.PachClient.CreateRepo(pfs.DefaultProjectName, dbName))
			commit := client.NewCommit(pfs.DefaultProjectName, dbName, "master", "")
			for _, f := range test.files {
				require.NoError(t, env.PachClient.PutFile(
					commit,
					f.path,
					strings.NewReader(f.data)))
			}

			// run Egress to copy data from source commit to target database
			test.options.Secret = &pfs.SQLDatabaseEgress_Secret{Name: "does not matter", Key: "does not matter"}
			test.options.Url = fmt.Sprintf("postgres://%s@%s:%d/%s", tu.DefaultPostgresUser, dockertestenv.PGBouncerHost(), dockertestenv.PGBouncerPort, dbName)
			resp, err := env.PachClient.Egress(env.PachClient.Ctx(),
				&pfs.EgressRequest{
					Commit: commit,
					Target: &pfs.EgressRequest_SqlDatabase{
						SqlDatabase: test.options,
					},
				})
			require.NoError(t, err)
			require.Equal(t, test.expectedCounts, resp.GetSqlDatabase().GetRowsWritten())

			// verify that actual rows got written to db
			var count int64
			for table, expected := range test.expectedCounts {
				require.NoError(t, db.QueryRow(fmt.Sprintf("select count(*) from %s", table)).Scan(&count))
				require.Equal(t, expected, count)
			}
		})
	}
}

var (
	randSeed = int64(0)
	randMu   sync.Mutex
)

type SlowReader struct {
	underlying io.Reader
	delay      time.Duration
}

func (r *SlowReader) Read(p []byte) (n int, err error) {
	n, err = r.underlying.Read(p)
	if r.delay == 0 {
		time.Sleep(1 * time.Millisecond)
	} else {
		time.Sleep(r.delay)
	}
	return
}

func getRand() *rand.Rand {
	randMu.Lock()
	seed := randSeed
	randSeed++
	randMu.Unlock()
	return rand.New(rand.NewSource(seed))
}

func randomReader(n int) io.Reader {
	return io.LimitReader(getRand(), int64(n))
}

func TestDeleteRepo(t *testing.T) {
	if testing.Short() {
		t.Skip("Skipping integration tests in short mode")
	}

	env := realenv.NewRealEnv(context.Background(), t, dockertestenv.NewTestDBConfig(t))
	c := env.PachClient
	dataRepo := tu.UniqueString("TestDeleteSpecRepo_data")
	require.NoError(t, c.CreateRepo(pfs.DefaultProjectName, dataRepo))

	res, err := c.PfsAPIClient.DeleteRepo(
		c.Ctx(),
		&pfs.DeleteRepoRequest{
			Repo: client.NewRepo(pfs.DefaultProjectName, dataRepo),
		})
	require.NoError(t, err, "repo should be deleted")
	require.Equal(t, true, res.Deleted)
}<|MERGE_RESOLUTION|>--- conflicted
+++ resolved
@@ -139,7 +139,6 @@
 func TestWalkFileTest(t *testing.T) {
 	ctx := pctx.TestContext(t)
 	env := realenv.NewRealEnv(ctx, t, dockertestenv.NewTestDBConfig(t))
-<<<<<<< HEAD
 
 	repo := "test"
 	require.NoError(t, env.PachClient.CreateRepo(pfs.DefaultProjectName, repo))
@@ -1629,1496 +1628,6 @@
 }
 
 func TestBasicFile(t *testing.T) {
-=======
-
-	repo := "test"
-	require.NoError(t, env.PachClient.CreateRepo(pfs.DefaultProjectName, repo))
-
-	commit1, err := env.PachClient.StartCommit(pfs.DefaultProjectName, repo, "master")
-	require.NoError(t, err)
-
-	require.NoError(t, env.PachClient.PutFile(commit1, "/dir/dir1/file1.1", &bytes.Buffer{}))
-	require.NoError(t, env.PachClient.PutFile(commit1, "/dir/dir1/file1.2", &bytes.Buffer{}))
-	require.NoError(t, env.PachClient.PutFile(commit1, "/dir/dir2/file2.1", &bytes.Buffer{}))
-	require.NoError(t, env.PachClient.PutFile(commit1, "/dir/dir2/file2.2", &bytes.Buffer{}))
-	require.NoError(t, env.PachClient.PutFile(commit1, "/dir/dir3/file3.1", &bytes.Buffer{}))
-	require.NoError(t, env.PachClient.PutFile(commit1, "/dir/dir3/file3.2", &bytes.Buffer{}))
-
-	require.NoError(t, finishCommit(env.PachClient, repo, commit1.Branch.Name, commit1.Id))
-	// should list all files including directories and root
-	var fis []*pfs.FileInfo
-	require.NoError(t, env.PachClient.WalkFile(commit1, "/", func(fi *pfs.FileInfo) error {
-		fis = append(fis, fi)
-		return nil
-	}))
-	require.Equal(t, 11, len(fis))
-
-	request := &pfs.WalkFileRequest{File: commit1.NewFile("/dir"), Number: 4}
-	walkFileClient, err := env.PachClient.PfsAPIClient.WalkFile(env.PachClient.Ctx(), request)
-	require.NoError(t, err)
-	fis, err = grpcutil.Collect[*pfs.FileInfo](walkFileClient, 1000)
-	require.NoError(t, err)
-	require.Equal(t, 4, len(fis))
-	require.ElementsEqual(t, []string{"/dir/", "/dir/dir1/", "/dir/dir1/file1.1", "/dir/dir1/file1.2"}, finfosToPaths(fis))
-
-	lastFilePath := fis[3].File.Path
-	request = &pfs.WalkFileRequest{File: commit1.NewFile("/dir"), PaginationMarker: commit1.NewFile(lastFilePath)}
-	walkFileClient, err = env.PachClient.PfsAPIClient.WalkFile(env.PachClient.Ctx(), request)
-	require.NoError(t, err)
-	fis, err = grpcutil.Collect[*pfs.FileInfo](walkFileClient, 1000)
-	require.NoError(t, err)
-	require.Equal(t, 6, len(fis))
-
-	request = &pfs.WalkFileRequest{File: commit1.NewFile("/dir"), Number: 2, Reverse: true}
-	walkFileClient, err = env.PachClient.PfsAPIClient.WalkFile(env.PachClient.Ctx(), request)
-	require.NoError(t, err)
-	fis, err = grpcutil.Collect[*pfs.FileInfo](walkFileClient, 1000)
-	require.NoError(t, err)
-	require.Equal(t, 2, len(fis))
-	require.ElementsEqual(t, []string{"/dir/dir3/file3.1", "/dir/dir3/file3.2"}, finfosToPaths(fis))
-	require.Equal(t, true, fis[0].File.Path > fis[1].File.Path)
-
-	request = &pfs.WalkFileRequest{File: commit1.NewFile("/dir"), Reverse: true}
-	walkFileClient, err = env.PachClient.PfsAPIClient.WalkFile(env.PachClient.Ctx(), request)
-	require.NoError(t, err)
-	fis, err = grpcutil.Collect[*pfs.FileInfo](walkFileClient, 1000)
-	require.YesError(t, err)
-
-	request = &pfs.WalkFileRequest{File: commit1.NewFile("/dir"), PaginationMarker: commit1.NewFile("/dir/dir1/file1.2"), Number: 3, Reverse: true}
-	walkFileClient, err = env.PachClient.PfsAPIClient.WalkFile(env.PachClient.Ctx(), request)
-	require.NoError(t, err)
-	fis, err = grpcutil.Collect[*pfs.FileInfo](walkFileClient, 1000)
-	require.NoError(t, err)
-	require.Equal(t, 3, len(fis))
-	require.ElementsEqual(t, []string{"/dir/dir1/file1.1", "/dir/dir1/", "/dir/"}, finfosToPaths(fis))
-}
-
-func TestListFileTest(t *testing.T) {
-	ctx := pctx.TestContext(t)
-	env := realenv.NewRealEnv(ctx, t, dockertestenv.NewTestDBConfig(t))
-
-	repo := "test"
-	require.NoError(t, env.PachClient.CreateRepo(pfs.DefaultProjectName, repo))
-
-	commit1, err := env.PachClient.StartCommit(pfs.DefaultProjectName, repo, "master")
-	require.NoError(t, err)
-
-	require.NoError(t, env.PachClient.PutFile(commit1, "/dir1/file1.5", &bytes.Buffer{}))
-	require.NoError(t, env.PachClient.PutFile(commit1, "/dir1/file1.2", &bytes.Buffer{}))
-	require.NoError(t, env.PachClient.PutFile(commit1, "/dir1/file1.1", &bytes.Buffer{}))
-	require.NoError(t, env.PachClient.PutFile(commit1, "/dir2/file2.1", &bytes.Buffer{}))
-	require.NoError(t, env.PachClient.PutFile(commit1, "/dir2/file2.2", &bytes.Buffer{}))
-
-	require.NoError(t, finishCommit(env.PachClient, repo, commit1.Branch.Name, commit1.Id))
-	// should list a directory but not siblings
-	var fis []*pfs.FileInfo
-	require.NoError(t, env.PachClient.ListFile(commit1, "/dir1", func(fi *pfs.FileInfo) error {
-		fis = append(fis, fi)
-		return nil
-	}))
-	require.ElementsEqual(t, []string{"/dir1/file1.1", "/dir1/file1.2", "/dir1/file1.5"}, finfosToPaths(fis))
-	// should list the root
-	fis = nil
-	require.NoError(t, env.PachClient.ListFile(commit1, "/", func(fi *pfs.FileInfo) error {
-		fis = append(fis, fi)
-		return nil
-	}))
-	require.ElementsEqual(t, []string{"/dir1/", "/dir2/"}, finfosToPaths(fis))
-
-	request := &pfs.ListFileRequest{File: commit1.NewFile("/dir1"), PaginationMarker: commit1.NewFile("/dir1/file1.2")}
-	listFileClient, err := env.PachClient.PfsAPIClient.ListFile(env.PachClient.Ctx(), request)
-	require.NoError(t, err)
-	fis, err = grpcutil.Collect[*pfs.FileInfo](listFileClient, 1000)
-	require.NoError(t, err)
-	require.Equal(t, 1, len(fis))
-	require.ElementsEqual(t, []string{"/dir1/file1.5"}, finfosToPaths(fis))
-
-	request = &pfs.ListFileRequest{File: commit1.NewFile("/dir1"), PaginationMarker: commit1.NewFile("/dir1/file1.1"), Number: 2}
-	listFileClient, err = env.PachClient.PfsAPIClient.ListFile(env.PachClient.Ctx(), request)
-	require.NoError(t, err)
-	fis, err = grpcutil.Collect[*pfs.FileInfo](listFileClient, 1000)
-	require.NoError(t, err)
-	require.Equal(t, 2, len(fis))
-	require.ElementsEqual(t, []string{"/dir1/file1.2", "/dir1/file1.5"}, finfosToPaths(fis))
-
-	request = &pfs.ListFileRequest{File: commit1.NewFile("/dir1"), Number: 1, Reverse: true}
-	listFileClient, err = env.PachClient.PfsAPIClient.ListFile(env.PachClient.Ctx(), request)
-	require.NoError(t, err)
-	fis, err = grpcutil.Collect[*pfs.FileInfo](listFileClient, 1000)
-	require.NoError(t, err)
-	require.Equal(t, 1, len(fis))
-	require.ElementsEqual(t, []string{"/dir1/file1.5"}, finfosToPaths(fis))
-
-	request = &pfs.ListFileRequest{File: commit1.NewFile("/dir1"), Reverse: true}
-	listFileClient, err = env.PachClient.PfsAPIClient.ListFile(env.PachClient.Ctx(), request)
-	require.NoError(t, err)
-	fis, err = grpcutil.Collect[*pfs.FileInfo](listFileClient, 1000)
-	require.YesError(t, err)
-
-	request = &pfs.ListFileRequest{File: commit1.NewFile("/dir1"), PaginationMarker: commit1.NewFile("/dir1/file1.1"), Number: 2, Reverse: true}
-	listFileClient, err = env.PachClient.PfsAPIClient.ListFile(env.PachClient.Ctx(), request)
-	require.NoError(t, err)
-	fis, err = grpcutil.Collect[*pfs.FileInfo](listFileClient, 1000)
-	require.NoError(t, err)
-	require.Equal(t, 0, len(fis))
-
-	request = &pfs.ListFileRequest{File: commit1.NewFile("/dir1"), PaginationMarker: commit1.NewFile("/dir1/file1.5"), Number: 2, Reverse: true}
-	listFileClient, err = env.PachClient.PfsAPIClient.ListFile(env.PachClient.Ctx(), request)
-	require.NoError(t, err)
-	fis, err = grpcutil.Collect[*pfs.FileInfo](listFileClient, 1000)
-	require.NoError(t, err)
-	require.Equal(t, 2, len(fis))
-	require.ElementsEqual(t, []string{"/dir1/file1.1", "/dir1/file1.2"}, finfosToPaths(fis))
-	require.Equal(t, true, fis[0].File.Path > fis[1].File.Path)
-}
-
-func TestListCommitStartedTime(t *testing.T) {
-	ctx := pctx.TestContext(t)
-	env := realenv.NewRealEnv(ctx, t, dockertestenv.NewTestDBConfig(t))
-	err := env.PachClient.CreateRepo(pfs.DefaultProjectName, "foo")
-	require.NoError(t, err)
-	// create three sequential commits
-	commits := make([]*pfs.Commit, 3)
-	for i := 0; i < 3; i++ {
-		newCommit, err := env.PachClient.StartCommit(pfs.DefaultProjectName, "foo", "master")
-		require.NoError(t, err)
-		err = env.PachClient.FinishCommit(pfs.DefaultProjectName, "foo", "master", newCommit.Id)
-		require.NoError(t, err)
-		commits[i] = newCommit
-	}
-	listCommitsAndCheck := func(request *pfs.ListCommitRequest, expectedIDs []string) []*pfs.CommitInfo {
-		listCommitClient, err := env.PachClient.PfsAPIClient.ListCommit(env.PachClient.Ctx(), request)
-		require.NoError(t, err)
-		cis, err := grpcutil.Collect[*pfs.CommitInfo](listCommitClient, 1000)
-		require.NoError(t, err)
-		require.Equal(t, len(expectedIDs), len(cis))
-		for i, ci := range cis {
-			require.Equal(t, expectedIDs[i], ci.Commit.Id)
-		}
-		return cis
-	}
-	// we should get the latest commit first
-	cis := listCommitsAndCheck(&pfs.ListCommitRequest{
-		Repo:   client.NewRepo(pfs.DefaultProjectName, "foo"),
-		Number: 1,
-	}, []string{commits[2].Id})
-	cis = listCommitsAndCheck(&pfs.ListCommitRequest{
-		Repo:        client.NewRepo(pfs.DefaultProjectName, "foo"),
-		Number:      2,
-		StartedTime: cis[0].Started,
-	}, []string{commits[1].Id, commits[0].Id})
-	// no commits should be returned if we set the started time to be the time of the oldest commit
-	_ = listCommitsAndCheck(&pfs.ListCommitRequest{
-		Repo:        client.NewRepo(pfs.DefaultProjectName, "foo"),
-		Number:      1,
-		StartedTime: cis[1].Started,
-	}, []string{})
-	// we should get the oldest commit first if reverse is set to true
-	_ = listCommitsAndCheck(&pfs.ListCommitRequest{
-		Repo:    client.NewRepo(pfs.DefaultProjectName, "foo"),
-		Number:  1,
-		Reverse: true,
-	}, []string{commits[0].Id})
-}
-
-func TestInvalidProject(t *testing.T) {
-	ctx := pctx.TestContext(t)
-	env := realenv.NewRealEnv(ctx, t, dockertestenv.NewTestDBConfig(t))
-
-	c := env.PachClient
-	badFormatErr := "only alphanumeric characters"
-	testCases := []struct {
-		projectName string
-		errMatch    string // "" means no error
-	}{
-		{tu.UniqueString("my-PROJECT_0123456789"), ""},
-		{"lenny", ""},
-		{tu.UniqueString("lenny123"), ""},
-		{tu.UniqueString("lenny_123"), ""},
-		{tu.UniqueString("lenny-123"), ""},
-		// {tu.UniqueString("_project"), badFormatErr}, // Require CORE-1343
-		// {tu.UniqueString("project-"), badFormatErr},
-		{pfs.DefaultProjectName, "already exists"},
-		{tu.UniqueString("/repo"), badFormatErr},
-		{tu.UniqueString("lenny.123"), badFormatErr},
-		{tu.UniqueString("lenny:"), badFormatErr},
-		{tu.UniqueString("lenny,"), badFormatErr},
-		{tu.UniqueString("lenny#"), badFormatErr},
-		{tu.UniqueString("_lenny"), "must start with an alphanumeric character"},
-		{tu.UniqueString("-lenny"), "must start with an alphanumeric character"},
-		{tu.UniqueString("!project"), badFormatErr},
-		{tu.UniqueString("\""), badFormatErr},
-		{tu.UniqueString("\\"), badFormatErr},
-		{tu.UniqueString("'"), badFormatErr},
-		{tu.UniqueString("[]{}"), badFormatErr},
-		{tu.UniqueString("|"), badFormatErr},
-		{tu.UniqueString("new->project"), badFormatErr},
-		{tu.UniqueString("project?"), badFormatErr},
-		{tu.UniqueString("project:1"), badFormatErr},
-		{tu.UniqueString("project;"), badFormatErr},
-		{tu.UniqueString("project."), badFormatErr},
-	}
-	for _, tc := range testCases {
-		t.Run(tc.projectName, func(t *testing.T) {
-			err := c.CreateProject(tc.projectName)
-			if tc.errMatch != "" {
-				require.YesError(t, err)
-				require.ErrorContains(t, err, tc.errMatch)
-			} else {
-				require.NoError(t, err)
-			}
-		})
-	}
-}
-
-func TestDefaultProject(t *testing.T) {
-	ctx := pctx.TestContext(t)
-	env := realenv.NewRealEnv(ctx, t, dockertestenv.NewTestDBConfig(t))
-
-	// the default project should already exist
-	pp, err := env.PachClient.ListProject()
-	require.NoError(t, err)
-	var sawDefault bool
-	for _, p := range pp {
-		if p.Project.Name == pfs.DefaultProjectName {
-			sawDefault = true
-		}
-	}
-	require.True(t, sawDefault)
-	// this should fail because the default project already exists
-	require.YesError(t, env.PachClient.CreateProject(pfs.DefaultProjectName))
-	// but this should succeed
-	var desc = "A different description."
-	require.NoError(t, env.PachClient.UpdateProject(pfs.DefaultProjectName, desc))
-	// and it should have taken effect
-	pp, err = env.PachClient.ListProject()
-	require.NoError(t, err)
-	for _, p := range pp {
-		if p.Project.Name == pfs.DefaultProjectName {
-			require.Equal(t, desc, p.Description)
-		}
-	}
-	// deleting the default project is allowed, too
-	require.NoError(t, env.PachClient.DeleteProject(pfs.DefaultProjectName, false))
-	// and now there should be no default project
-	sawDefault = false
-	pp, err = env.PachClient.ListProject()
-	require.NoError(t, err)
-	for _, p := range pp {
-		if p.Project.Name == pfs.DefaultProjectName {
-			sawDefault = true
-		}
-	}
-	require.False(t, sawDefault)
-	// redeleting should be an error
-	require.YesError(t, env.PachClient.DeleteProject(pfs.DefaultProjectName, false))
-	// force-deleting should error too (FIXME: confirm)
-	require.YesError(t, env.PachClient.DeleteProject(pfs.DefaultProjectName, true))
-}
-
-func TestInvalidRepo(t *testing.T) {
-	ctx := pctx.TestContext(t)
-	env := realenv.NewRealEnv(ctx, t, dockertestenv.NewTestDBConfig(t))
-
-	require.YesError(t, env.PachClient.CreateRepo(pfs.DefaultProjectName, "/repo"))
-
-	require.NoError(t, env.PachClient.CreateRepo(pfs.DefaultProjectName, "lenny"))
-	require.NoError(t, env.PachClient.CreateRepo(pfs.DefaultProjectName, "lenny123"))
-	require.NoError(t, env.PachClient.CreateRepo(pfs.DefaultProjectName, "lenny_123"))
-	require.NoError(t, env.PachClient.CreateRepo(pfs.DefaultProjectName, "lenny-123"))
-
-	require.YesError(t, env.PachClient.CreateRepo(pfs.DefaultProjectName, "lenny.123"))
-	require.YesError(t, env.PachClient.CreateRepo(pfs.DefaultProjectName, "lenny:"))
-	require.YesError(t, env.PachClient.CreateRepo(pfs.DefaultProjectName, "lenny,"))
-	require.YesError(t, env.PachClient.CreateRepo(pfs.DefaultProjectName, "lenny#"))
-}
-
-func TestCreateSameRepoInParallel(t *testing.T) {
-	ctx := pctx.TestContext(t)
-	env := realenv.NewRealEnv(ctx, t, dockertestenv.NewTestDBConfig(t))
-
-	numGoros := 1000
-	errCh := make(chan error)
-	for i := 0; i < numGoros; i++ {
-		go func() {
-			errCh <- env.PachClient.CreateRepo(pfs.DefaultProjectName, "repo")
-		}()
-	}
-	successCount := 0
-	totalCount := 0
-	for err := range errCh {
-		totalCount++
-		if err == nil {
-			successCount++
-		}
-		if totalCount == numGoros {
-			break
-		}
-	}
-	// When creating the same repo, precisiely one attempt should succeed
-	require.Equal(t, 1, successCount)
-}
-
-func TestCreateDifferentRepoInParallel(t *testing.T) {
-	ctx := pctx.TestContext(t)
-	env := realenv.NewRealEnv(ctx, t, dockertestenv.NewTestDBConfig(t))
-
-	numGoros := 1000
-	errCh := make(chan error)
-	for i := 0; i < numGoros; i++ {
-		i := i
-		go func() {
-			errCh <- env.PachClient.CreateRepo(pfs.DefaultProjectName, fmt.Sprintf("repo%d", i))
-		}()
-	}
-	successCount := 0
-	totalCount := 0
-	for err := range errCh {
-		totalCount++
-		if err == nil {
-			successCount++
-		}
-		if totalCount == numGoros {
-			break
-		}
-	}
-	require.Equal(t, numGoros, successCount)
-}
-
-func TestCreateProject(t *testing.T) {
-	ctx := pctx.TestContext(t)
-	env := realenv.NewRealEnv(ctx, t, dockertestenv.NewTestDBConfig(t))
-
-	// 51-character project names are allowed
-	require.NoError(t, env.PachClient.CreateProject("123456789A123456789B123456789C123456789D123456789E1"))
-	// 52-character project names are not allowed
-	require.YesError(t, env.PachClient.CreateProject("123456789A123456789B123456789C123456789D123456789E12"))
-}
-
-func TestCreateRepoNonExistentProject(t *testing.T) {
-	ctx := pctx.TestContext(t)
-	env := realenv.NewRealEnv(ctx, t, dockertestenv.NewTestDBConfig(t))
-
-	require.YesError(t, env.PachClient.CreateRepo("foo", "bar"))
-	require.NoError(t, env.PachClient.CreateProject("foo"))
-	require.NoError(t, env.PachClient.CreateRepo("foo", "bar"))
-}
-
-func TestCreateRepoDeleteRepoRace(t *testing.T) {
-	t.Skip()
-	ctx := pctx.TestContext(t)
-	env := realenv.NewRealEnv(ctx, t, dockertestenv.NewTestDBConfig(t))
-	for i := 0; i < 100; i++ {
-		require.NoError(t, env.PachClient.CreateRepo(pfs.DefaultProjectName, "foo"))
-		require.NoError(t, env.PachClient.CreateRepo(pfs.DefaultProjectName, "bar"))
-		errCh := make(chan error)
-		go func() {
-			errCh <- env.PachClient.DeleteRepo(pfs.DefaultProjectName, "foo", false)
-		}()
-		go func() {
-			errCh <- env.PachClient.CreateBranch(pfs.DefaultProjectName, "bar", "master", "", "", []*pfs.Branch{client.NewBranch(pfs.DefaultProjectName, "foo", "master")})
-		}()
-		err1 := <-errCh
-		err2 := <-errCh
-		// these two operations should never race in such a way that they
-		// both succeed, leaving us with a repo bar that has a nonexistent
-		// provenance foo
-		require.True(t, err1 != nil || err2 != nil)
-		require.NoError(t, env.PachClient.DeleteRepo(pfs.DefaultProjectName, "bar", true))
-		require.NoError(t, env.PachClient.DeleteRepo(pfs.DefaultProjectName, "foo", true))
-	}
-}
-
-func TestCreateRepoWithSameNameAndAuthInDifferentProjects(t *testing.T) {
-	ctx := pctx.TestContext(t)
-	env := realenv.NewRealEnv(ctx, t, dockertestenv.NewTestDBConfig(t))
-	// activate auth
-	peerPort := strconv.Itoa(int(env.ServiceEnv.Config().PeerPort))
-	tu.ActivateLicense(t, env.PachClient, peerPort)
-	_, err := env.PachClient.Enterprise.Activate(env.PachClient.Ctx(),
-		&enterprise.ActivateRequest{
-			LicenseServer: "grpc://localhost:" + peerPort,
-			Id:            "localhost",
-			Secret:        "localhost",
-		})
-	require.NoError(t, err, "activate client should work")
-	_, err = env.AuthServer.Activate(env.PachClient.Ctx(), &auth.ActivateRequest{RootToken: tu.RootToken})
-	require.NoError(t, err, "activate server should work")
-	env.PachClient.SetAuthToken(tu.RootToken)
-	require.NoError(t, config.WritePachTokenToConfig(tu.RootToken, false))
-	client := env.PachClient.WithCtx(context.Background())
-	_, err = client.PfsAPIClient.ActivateAuth(client.Ctx(), &pfs.ActivateAuthRequest{})
-	require.NoError(t, err)
-
-	// create two projects
-	project1 := tu.UniqueString("project")
-	project2 := tu.UniqueString("project")
-	require.NoError(t, client.CreateProject(project1))
-	require.NoError(t, client.CreateProject(project2))
-
-	// create repo with same name across both projects
-	repo := tu.UniqueString("repo")
-	require.NoError(t, client.CreateRepo(project1, repo))
-	require.NoError(t, client.CreateRepo(project2, repo))
-
-	// inspect whether the repos are actually from different projects
-	repoInfo1, err := client.InspectRepo(project1, repo)
-	require.NoError(t, err)
-	require.Equal(t, project1, repoInfo1.Repo.Project.Name)
-	repoInfo2, err := client.InspectRepo(project2, repo)
-	require.NoError(t, err)
-	require.Equal(t, project2, repoInfo2.Repo.Project.Name)
-
-	// delete both repos
-	require.NoError(t, client.DeleteRepo(project1, repo, true))
-	require.NoError(t, client.DeleteRepo(project2, repo, true))
-}
-
-func TestBranch(t *testing.T) {
-	ctx := pctx.TestContext(t)
-	env := realenv.NewRealEnv(ctx, t, dockertestenv.NewTestDBConfig(t))
-
-	repo := "repo"
-	require.NoError(t, env.PachClient.CreateRepo(pfs.DefaultProjectName, repo))
-	_, err := env.PachClient.StartCommit(pfs.DefaultProjectName, repo, "master")
-	require.NoError(t, err)
-	require.NoError(t, finishCommit(env.PachClient, repo, "master", ""))
-	commitInfo, err := env.PachClient.InspectCommit(pfs.DefaultProjectName, repo, "master", "")
-	require.NoError(t, err)
-	require.Nil(t, commitInfo.ParentCommit)
-
-	_, err = env.PachClient.StartCommit(pfs.DefaultProjectName, repo, "master")
-	require.NoError(t, err)
-	require.NoError(t, finishCommit(env.PachClient, repo, "master", ""))
-	commitInfo, err = env.PachClient.InspectCommit(pfs.DefaultProjectName, repo, "master", "")
-	require.NoError(t, err)
-	require.NotNil(t, commitInfo.ParentCommit)
-}
-
-func TestToggleBranchProvenance(t *testing.T) {
-	ctx := pctx.TestContext(t)
-	env := realenv.NewRealEnv(ctx, t, dockertestenv.NewTestDBConfig(t))
-
-	require.NoError(t, env.PachClient.CreateRepo(pfs.DefaultProjectName, "in"))
-	require.NoError(t, env.PachClient.CreateRepo(pfs.DefaultProjectName, "out"))
-	require.NoError(t, env.PachClient.CreateBranch(pfs.DefaultProjectName, "out", "master", "", "", []*pfs.Branch{client.NewBranch(pfs.DefaultProjectName, "in", "master")}))
-	require.NoError(t, finishCommit(env.PachClient, "out", "master", ""))
-	outRepo := client.NewRepo(pfs.DefaultProjectName, "out")
-	cis, err := env.PachClient.ListCommit(outRepo, outRepo.NewCommit("master", ""), nil, 0)
-	require.NoError(t, err)
-	require.Equal(t, 1, len(cis))
-
-	// Create initial input commit, and make sure we get an output commit
-	require.NoError(t, env.PachClient.PutFile(client.NewCommit(pfs.DefaultProjectName, "in", "master", ""), "1", strings.NewReader("1")))
-	cis, err = env.PachClient.ListCommit(outRepo, outRepo.NewCommit("master", ""), nil, 0)
-	require.NoError(t, err)
-	require.Equal(t, 2, len(cis))
-	require.NoError(t, finishCommit(env.PachClient, "out", "master", ""))
-	// make sure the output commit and input commit have the same ID
-	inCommitInfo, err := env.PachClient.InspectCommit(pfs.DefaultProjectName, "in", "master", "")
-	require.NoError(t, err)
-	outCommitInfo, err := env.PachClient.InspectCommit(pfs.DefaultProjectName, "out", "master", "")
-	require.NoError(t, err)
-	require.Equal(t, inCommitInfo.Commit.Id, outCommitInfo.Commit.Id)
-
-	// Toggle out@master provenance off
-	require.NoError(t, env.PachClient.CreateBranch(pfs.DefaultProjectName, "out", "master", "master", "", nil))
-	inRepo := client.NewRepo(pfs.DefaultProjectName, "in")
-	cis, err = env.PachClient.ListCommit(inRepo, inRepo.NewCommit("master", ""), nil, 0)
-	require.NoError(t, err)
-	require.Equal(t, 2, len(cis))
-
-	// Create new input commit & make sure no new output commit is created
-	require.NoError(t, env.PachClient.PutFile(client.NewCommit(pfs.DefaultProjectName, "in", "master", ""), "2", strings.NewReader("2")))
-	cis, err = env.PachClient.ListCommit(outRepo, outRepo.NewCommit("master", ""), nil, 0)
-	require.NoError(t, err)
-	require.Equal(t, 2, len(cis))
-	// make sure output commit still matches the old input commit
-	inCommitInfo, err = env.PachClient.InspectCommit(pfs.DefaultProjectName, "in", "", "master~1") // old input commit
-	require.NoError(t, err)
-	outCommitInfo, err = env.PachClient.InspectCommit(pfs.DefaultProjectName, "out", "master", "")
-	require.NoError(t, err)
-	require.Equal(t, inCommitInfo.Commit.Id, outCommitInfo.Commit.Id)
-
-	// Toggle out@master provenance back on, creating a new output commit
-	require.NoError(t, env.PachClient.CreateBranch(pfs.DefaultProjectName, "out", "master", "", "", []*pfs.Branch{
-		client.NewBranch(pfs.DefaultProjectName, "in", "master"),
-	}))
-	cis, err = env.PachClient.ListCommit(outRepo, outRepo.NewCommit("master", ""), nil, 0)
-	require.NoError(t, err)
-	require.Equal(t, 3, len(cis))
-
-	inRepo = client.NewRepo(pfs.DefaultProjectName, "in")
-	cis, err = env.PachClient.ListCommit(inRepo, inRepo.NewCommit("master", ""), nil, 0)
-	require.NoError(t, err)
-	require.Equal(t, 3, len(cis))
-
-	// make sure new output commit has the same ID as the new input commit
-	outCommitInfo, err = env.PachClient.InspectCommit(pfs.DefaultProjectName, "out", "master", "")
-	require.NoError(t, err)
-	inCommitInfo, err = env.PachClient.InspectCommit(pfs.DefaultProjectName, "in", "", outCommitInfo.Commit.Id)
-	require.NoError(t, err)
-	require.NotEqual(t, inCommitInfo.Commit.Id, outCommitInfo.Commit.Id)
-	inMasterCommitInfo, err := env.PachClient.InspectCommit(pfs.DefaultProjectName, "in", "master", "")
-	require.NoError(t, err)
-	require.Equal(t, inCommitInfo.Commit.Id, inMasterCommitInfo.Commit.Id)
-}
-
-func TestRecreateBranchProvenance(t *testing.T) {
-	ctx := pctx.TestContext(t)
-	env := realenv.NewRealEnv(ctx, t, dockertestenv.NewTestDBConfig(t))
-	require.NoError(t, env.PachClient.CreateRepo(pfs.DefaultProjectName, "in"))
-	require.NoError(t, env.PachClient.CreateRepo(pfs.DefaultProjectName, "out"))
-	require.NoError(t, env.PachClient.CreateBranch(pfs.DefaultProjectName, "out", "master", "", "", []*pfs.Branch{client.NewBranch(pfs.DefaultProjectName, "in", "master")}))
-	require.NoError(t, finishCommit(env.PachClient, "out", "master", ""))
-	require.NoError(t, env.PachClient.PutFile(client.NewCommit(pfs.DefaultProjectName, "in", "master", ""), "foo", strings.NewReader("foo")))
-	outRepo := client.NewRepo(pfs.DefaultProjectName, "out")
-	cis, err := env.PachClient.ListCommit(outRepo, nil, nil, 0)
-	require.NoError(t, err)
-	require.Equal(t, 2, len(cis))
-	commit1 := cis[0].Commit
-	require.NoError(t, env.PachClient.DeleteBranch(pfs.DefaultProjectName, "out", "master", false))
-	require.NoError(t, finishCommit(env.PachClient, "out", "", commit1.Id))
-	cis, err = env.PachClient.ListCommit(outRepo, nil, nil, 0)
-	require.NoError(t, err)
-	require.Equal(t, 2, len(cis))
-	require.NoError(t, env.PachClient.CreateBranch(pfs.DefaultProjectName, "out", "master", "", commit1.Id, []*pfs.Branch{client.NewBranch(pfs.DefaultProjectName, "in", "master")}))
-	cis, err = env.PachClient.ListCommit(outRepo, nil, nil, 0)
-	require.NoError(t, err)
-	require.Equal(t, 3, len(cis))
-	require.Equal(t, commit1.Id, cis[1].Commit.Id)
-	require.Equal(t, commit1.Repo, cis[1].Commit.Repo)
-	// the branches cannot be equal as the commits that referenced 'out.master' when it was deleted have their branch id's nilled out.
-}
-
-// TODO(acohen4): should we dis-allow moving a branch with provenance? Probably since this would break Branch/Head invariant.
-//
-// When a branch head is moved to an older commit (commonly referred to as a rewind), the expected behavior is for
-// that branch ID to match the assigned ID, and for commit with a new Global ID to propagate to all downstream branches.
-func TestRewindBranch(t *testing.T) {
-	ctx := pctx.TestContext(t)
-	env := realenv.NewRealEnv(ctx, t, dockertestenv.NewTestDBConfig(t))
-	// for provenance DAG: { a.master <- b.master <- c.master }
-	require.NoError(t, env.PachClient.CreateRepo(pfs.DefaultProjectName, "a"))
-	require.NoError(t, env.PachClient.CreateRepo(pfs.DefaultProjectName, "b"))
-	require.NoError(t, env.PachClient.CreateRepo(pfs.DefaultProjectName, "c"))
-	provB := []*pfs.Branch{client.NewBranch(pfs.DefaultProjectName, "a", "master")}
-	require.NoError(t, env.PachClient.CreateBranch(pfs.DefaultProjectName, "b", "master", "", "", provB))
-	provC := []*pfs.Branch{client.NewBranch(pfs.DefaultProjectName, "b", "master")}
-	require.NoError(t, env.PachClient.CreateBranch(pfs.DefaultProjectName, "c", "master", "", "", provC))
-	// create and finish 3 commits on a.master, each with "/file" containing data "1", "2", & "3" respectively
-	commit1, err := env.PachClient.StartCommit(pfs.DefaultProjectName, "a", "master")
-	require.NoError(t, err)
-	require.NoError(t, env.PachClient.PutFile(commit1, "file", strings.NewReader("1")))
-	require.NoError(t, finishCommit(env.PachClient, commit1.Branch.Repo.Name, commit1.Branch.Name, commit1.Id))
-	commit2, err := env.PachClient.StartCommit(pfs.DefaultProjectName, "a", "master")
-	require.NoError(t, err)
-	require.NoError(t, env.PachClient.PutFile(commit2, "file", strings.NewReader("2")))
-	require.NoError(t, finishCommit(env.PachClient, commit2.Branch.Repo.Name, commit1.Branch.Name, commit2.Id))
-	commit3, err := env.PachClient.StartCommit(pfs.DefaultProjectName, "a", "master")
-	require.NoError(t, err)
-	require.NoError(t, env.PachClient.PutFile(commit3, "file", strings.NewReader("3")))
-	require.NoError(t, finishCommit(env.PachClient, commit3.Branch.Repo.Name, commit1.Branch.Name, commit3.Id))
-	checkRepoCommits := func(repos []string, commits []*pfs.Commit) {
-		ids := []string{}
-		for _, c := range commits {
-			ids = append(ids, c.Id)
-		}
-		for _, repo := range repos {
-			listCommitClient, err := env.PachClient.PfsAPIClient.ListCommit(env.PachClient.Ctx(), &pfs.ListCommitRequest{
-				Repo: client.NewRepo(pfs.DefaultProjectName, repo),
-				All:  true,
-			})
-			require.NoError(t, err)
-			cis, err := grpcutil.Collect[*pfs.CommitInfo](listCommitClient, 1000)
-			require.NoError(t, err)
-			// There will be some empty commits on each branch from creation, ignore
-			// those and just check that the latest commits match.
-			require.True(t, len(ids) <= len(cis))
-			for i, id := range ids {
-				require.Equal(t, id, cis[i].Commit.Id)
-			}
-		}
-	}
-	checkRepoCommits([]string{"a", "b", "c"}, []*pfs.Commit{commit3, commit2, commit1})
-	// Rewinding branch b.master to commit2 can reuses that commit, and propagates a new commit to C
-	require.NoError(t, env.PachClient.CreateBranch(pfs.DefaultProjectName, "b", "master", "master", commit2.Id, provB))
-	ci, err := env.PachClient.InspectCommit(pfs.DefaultProjectName, "b", "master", "")
-	require.NoError(t, err)
-	require.Equal(t, ci.Commit.Id, commit2.Id)
-	checkRepoCommits([]string{"a", "b"}, []*pfs.Commit{commit3, commit2, commit1})
-	// Check that a@<new-global-id> resolves to commit2
-	ci, err = env.PachClient.InspectCommit(pfs.DefaultProjectName, "c", "master", "")
-	require.NoError(t, err)
-	checkRepoCommits([]string{"c"}, []*pfs.Commit{ci.Commit, commit3, commit2, commit1})
-	// The commit4 data in "a" should be the same as what we wrote into commit2 (as that's the source data in "b")
-	ci, err = env.PachClient.InspectCommit(pfs.DefaultProjectName, "c", "master", "")
-	require.NoError(t, err)
-	latestCommit := ci.Commit.Id
-	aCommit := client.NewCommit(pfs.DefaultProjectName, "a", "", latestCommit)
-	var b bytes.Buffer
-	require.NoError(t, env.PachClient.GetFile(aCommit, "file", &b))
-	require.Equal(t, "2", b.String())
-	// Rewinding branch b.master to commit1 can reuses that commit, and propagates a new commit to C
-	require.NoError(t, env.PachClient.CreateBranch(pfs.DefaultProjectName, "b", "master", "master", commit1.Id, provB))
-	require.NoError(t, err)
-	ci, err = env.PachClient.InspectCommit(pfs.DefaultProjectName, "b", "master", "")
-	require.NoError(t, err)
-	commit4 := ci.Commit
-	require.Equal(t, commit4.Id, commit1.Id)
-	// The commit4 data in "a" should be from commit1
-	ci, err = env.PachClient.InspectCommit(pfs.DefaultProjectName, "c", "master", "")
-	require.NoError(t, err)
-	latestCommit = ci.Commit.Id
-	aCommit = client.NewCommit(pfs.DefaultProjectName, "a", "", latestCommit)
-	b.Reset()
-	require.NoError(t, env.PachClient.GetFile(aCommit, "file", &b))
-	require.Equal(t, "1", b.String())
-}
-
-func TestRewindInput(t *testing.T) {
-	ctx := pctx.TestContext(t)
-	env := realenv.NewRealEnv(ctx, t, dockertestenv.NewTestDBConfig(t))
-	c := env.PachClient
-	require.NoError(t, c.CreateRepo(pfs.DefaultProjectName, "A"))
-	require.NoError(t, c.CreateRepo(pfs.DefaultProjectName, "B"))
-	require.NoError(t, c.CreateRepo(pfs.DefaultProjectName, "C"))
-	require.NoError(t, c.CreateRepo(pfs.DefaultProjectName, "Z"))
-	// A ─▶ B ─▶ Z
-	//           ▲
-	//      C ───╯
-	txnInfo, err := c.ExecuteInTransaction(func(tx *client.APIClient) error {
-		if err := tx.CreateBranch(pfs.DefaultProjectName, "A", "master", "", "", nil); err != nil {
-			return err
-		}
-		if err := tx.CreateBranch(pfs.DefaultProjectName, "B", "master", "", "",
-			[]*pfs.Branch{client.NewBranch(pfs.DefaultProjectName, "A", "master")}); err != nil {
-			return err
-		}
-		if err := tx.CreateBranch(pfs.DefaultProjectName, "C", "master", "", "", nil); err != nil {
-			return err
-		}
-		return tx.CreateBranch(pfs.DefaultProjectName, "Z", "master", "", "", []*pfs.Branch{
-			client.NewBranch(pfs.DefaultProjectName, "B", "master"),
-			client.NewBranch(pfs.DefaultProjectName, "C", "master"),
-		})
-	})
-	require.NoError(t, err)
-	firstID := txnInfo.Transaction.Id
-	expectedMasterCommits := map[string]string{
-		"A": firstID,
-		"B": firstID,
-		"C": firstID,
-		"Z": firstID,
-	}
-	assertMasterHeads(t, c, expectedMasterCommits)
-	// make two commits by putting files in A
-	require.NoError(t, c.PutFile(client.NewCommit(pfs.DefaultProjectName, "A", "master", ""), "one", strings.NewReader("foo")))
-	info, err := c.InspectCommit(pfs.DefaultProjectName, "A", "master", "")
-	require.NoError(t, err)
-	secondID := info.Commit.Id
-	require.NoError(t, c.PutFile(client.NewCommit(pfs.DefaultProjectName, "A", "master", ""), "two", strings.NewReader("bar")))
-	// rewind once, everything should be back to firstCommit
-	require.NoError(t, c.CreateBranch(pfs.DefaultProjectName, "A", "master", "master", secondID, nil))
-	info, err = c.InspectCommit(pfs.DefaultProjectName, "B", "master", "")
-	require.NoError(t, err)
-	fourthID := info.Commit.Id
-	expectedMasterCommits["A"] = secondID
-	expectedMasterCommits["B"] = fourthID
-	expectedMasterCommits["Z"] = fourthID
-	assertMasterHeads(t, c, expectedMasterCommits)
-	// add a file to C
-	require.NoError(t, c.PutFile(client.NewCommit(pfs.DefaultProjectName, "C", "master", ""), "file", strings.NewReader("baz")))
-	info, err = c.InspectCommit(pfs.DefaultProjectName, "C", "master", "")
-	require.NoError(t, err)
-	expectedMasterCommits["C"] = info.Commit.Id
-	expectedMasterCommits["Z"] = info.Commit.Id
-	assertMasterHeads(t, c, expectedMasterCommits)
-	// rewind A back to the start
-	require.NoError(t, c.CreateBranch(pfs.DefaultProjectName, "A", "master", "master", firstID, nil))
-	info, err = c.InspectCommit(pfs.DefaultProjectName, "B", "master", "")
-	require.NoError(t, err)
-	expectedMasterCommits["A"] = firstID
-	expectedMasterCommits["B"] = info.Commit.Id
-	expectedMasterCommits["Z"] = info.Commit.Id
-	assertMasterHeads(t, c, expectedMasterCommits)
-}
-
-func TestRewindProvenanceChange(t *testing.T) {
-	ctx := pctx.TestContext(t)
-	env := realenv.NewRealEnv(ctx, t, dockertestenv.NewTestDBConfig(t))
-	c := env.PachClient
-	require.NoError(t, c.CreateRepo(pfs.DefaultProjectName, "A"))
-	require.NoError(t, c.CreateRepo(pfs.DefaultProjectName, "B"))
-	require.NoError(t, c.CreateRepo(pfs.DefaultProjectName, "C"))
-	require.NoError(t, c.CreateBranch(pfs.DefaultProjectName, "A", "master", "", "", nil))
-	require.NoError(t, c.CreateBranch(pfs.DefaultProjectName, "B", "master", "", "", nil))
-	require.NoError(t, c.CreateBranch(pfs.DefaultProjectName, "C", "master", "", "", []*pfs.Branch{
-		client.NewBranch(pfs.DefaultProjectName, "A", "master")}))
-	_, err := c.InspectCommit(pfs.DefaultProjectName, "A", "master", "")
-	require.NoError(t, err)
-	_, err = c.InspectCommit(pfs.DefaultProjectName, "C", "master", "")
-	require.NoError(t, err)
-	require.NoError(t, c.PutFile(client.NewCommit(pfs.DefaultProjectName, "A", "master", ""), "foo", strings.NewReader("bar")))
-	oldHead, err := c.InspectCommit(pfs.DefaultProjectName, "A", "master", "")
-	require.NoError(t, err)
-	_, err = c.InspectCommit(pfs.DefaultProjectName, "C", "master", "")
-	require.NoError(t, err)
-	expectedMasterCommits := map[string]string{
-		"A": oldHead.Commit.Id,
-		"C": oldHead.Commit.Id,
-	}
-	assertMasterHeads(t, c, expectedMasterCommits)
-	// add B to C's provenance
-	require.NoError(t, c.CreateBranch(pfs.DefaultProjectName, "C", "master", "", "", []*pfs.Branch{
-		client.NewBranch(pfs.DefaultProjectName, "A", "master"),
-		client.NewBranch(pfs.DefaultProjectName, "B", "master"),
-	}))
-	cHead, err := c.InspectCommit(pfs.DefaultProjectName, "C", "master", "")
-	require.NoError(t, err)
-	expectedMasterCommits["C"] = cHead.Commit.Id
-	assertMasterHeads(t, c, expectedMasterCommits)
-	// add a file to B and record C's new head
-	require.NoError(t, c.PutFile(client.NewCommit(pfs.DefaultProjectName, "B", "master", ""), "foo", strings.NewReader("bar")))
-	cHead, err = c.InspectCommit(pfs.DefaultProjectName, "C", "master", "")
-	require.NoError(t, err)
-	expectedMasterCommits["B"] = cHead.Commit.Id
-	expectedMasterCommits["C"] = cHead.Commit.Id
-	assertMasterHeads(t, c, expectedMasterCommits)
-	// rewind A to before the provenance change
-	require.NoError(t, c.CreateBranch(pfs.DefaultProjectName, "A", "master", "master", oldHead.ParentCommit.Id, nil))
-	// this must create a new commit set, since the old one isn't consistent with current provenance
-	aHead, err := c.InspectBranch(pfs.DefaultProjectName, "A", "master")
-	require.NoError(t, err)
-	require.Equal(t, aHead.Head.Id, oldHead.ParentCommit.Id)
-	cHeadOld := cHead
-	cHead, err = c.InspectCommit(pfs.DefaultProjectName, "C", "master", "")
-	require.NoError(t, err)
-	// there's no clear relationship between C's new state and any old one, so the new commit's parent should be the previous head
-	require.NoError(t, err)
-	require.NotNil(t, cHead.ParentCommit)
-	require.NotEqual(t, cHeadOld.Commit.Id, cHead.Commit.Id)
-	require.Equal(t, cHeadOld.Commit.Id, cHead.ParentCommit.Id)
-}
-
-func TestCreateAndInspectRepo(t *testing.T) {
-	ctx := pctx.TestContext(t)
-	env := realenv.NewRealEnv(ctx, t, dockertestenv.NewTestDBConfig(t))
-
-	repo := "repo"
-	require.NoError(t, env.PachClient.CreateRepo(pfs.DefaultProjectName, repo))
-
-	repoInfo, err := env.PachClient.InspectRepo(pfs.DefaultProjectName, repo)
-	require.NoError(t, err)
-	require.Equal(t, repo, repoInfo.Repo.Name)
-	require.NotNil(t, repoInfo.Created)
-	require.Equal(t, 0, int(repoInfo.Details.SizeBytes))
-
-	require.YesError(t, env.PachClient.CreateRepo(pfs.DefaultProjectName, repo))
-	_, err = env.PachClient.InspectRepo(pfs.DefaultProjectName, "nonexistent")
-	require.YesError(t, err)
-
-	_, err = env.PachClient.PfsAPIClient.CreateRepo(context.Background(), &pfs.CreateRepoRequest{
-		Repo: client.NewRepo(pfs.DefaultProjectName, "somerepo1"),
-	})
-	require.NoError(t, err)
-}
-
-func TestCreateRepoWithoutProject(t *testing.T) {
-	ctx := pctx.TestContext(t)
-	env := realenv.NewRealEnv(ctx, t, dockertestenv.NewTestDBConfig(t))
-
-	repo := "repo123"
-	_, err := env.PachClient.PfsAPIClient.CreateRepo(context.Background(), &pfs.CreateRepoRequest{
-		Repo: &pfs.Repo{Name: repo},
-	})
-	require.NoError(t, err)
-
-	repoInfo, err := env.PachClient.InspectRepo(pfs.DefaultProjectName, repo)
-	require.NoError(t, err)
-	require.Equal(t, repo, repoInfo.Repo.Name)
-	require.NotNil(t, repoInfo.Created)
-	require.Equal(t, 0, int(repoInfo.Details.SizeBytes))
-}
-
-func TestCreateRepoWithEmptyProject(t *testing.T) {
-	ctx := pctx.TestContext(t)
-	env := realenv.NewRealEnv(ctx, t, dockertestenv.NewTestDBConfig(t))
-
-	repo := "repo123"
-	_, err := env.PachClient.PfsAPIClient.CreateRepo(context.Background(), &pfs.CreateRepoRequest{
-		Repo: &pfs.Repo{Project: &pfs.Project{}, Name: repo},
-	})
-	require.NoError(t, err)
-
-	repoInfo, err := env.PachClient.InspectRepo(pfs.DefaultProjectName, repo)
-	require.NoError(t, err)
-	require.Equal(t, repo, repoInfo.Repo.Name)
-	require.NotNil(t, repoInfo.Created)
-	require.Equal(t, 0, int(repoInfo.Details.SizeBytes))
-}
-
-func TestListRepo(t *testing.T) {
-	ctx := pctx.TestContext(t)
-	env := realenv.NewRealEnv(ctx, t, dockertestenv.NewTestDBConfig(t))
-
-	numRepos := 10
-	var repoNames []string
-	for i := 0; i < numRepos; i++ {
-		repo := fmt.Sprintf("repo%d", i)
-		require.NoError(t, env.PachClient.CreateRepo(pfs.DefaultProjectName, repo))
-		repoNames = append(repoNames, repo)
-	}
-
-	repoInfos, err := env.PachClient.ListRepo()
-	require.NoError(t, err)
-	require.ElementsEqualUnderFn(t, repoNames, repoInfos, RepoInfoToName)
-}
-
-// Make sure that artifacts of deleted repos do not resurface
-func TestCreateDeletedRepo(t *testing.T) {
-	ctx := pctx.TestContext(t)
-	env := realenv.NewRealEnv(ctx, t, dockertestenv.NewTestDBConfig(t))
-
-	repo := "repo"
-	require.NoError(t, env.PachClient.CreateRepo(pfs.DefaultProjectName, repo))
-	repoProto := client.NewRepo(pfs.DefaultProjectName, repo)
-
-	systemRepo := client.NewSystemRepo(pfs.DefaultProjectName, repo, pfs.MetaRepoType)
-	_, err := env.PachClient.PfsAPIClient.CreateRepo(env.PachClient.Ctx(), &pfs.CreateRepoRequest{
-		Repo: systemRepo,
-	})
-	require.NoError(t, err)
-
-	commit, err := env.PachClient.StartCommit(pfs.DefaultProjectName, repo, "master")
-	require.NoError(t, err)
-	require.NoError(t, env.PachClient.PutFile(commit, "foo", strings.NewReader("foo")))
-	require.NoError(t, finishCommit(env.PachClient, repo, commit.Branch.Name, commit.Id))
-
-	_, err = env.PachClient.PfsAPIClient.StartCommit(env.PachClient.Ctx(), &pfs.StartCommitRequest{
-		Branch: systemRepo.NewBranch("master"),
-	})
-	require.NoError(t, err)
-
-	commitInfos, err := env.PachClient.ListCommit(repoProto, nil, nil, 0)
-	require.NoError(t, err)
-	require.Equal(t, 1, len(commitInfos))
-
-	commitInfos, err = env.PachClient.ListCommit(systemRepo, nil, nil, 0)
-	require.NoError(t, err)
-	require.Equal(t, 1, len(commitInfos))
-
-	require.NoError(t, env.PachClient.DeleteRepo(pfs.DefaultProjectName, repo, false))
-	require.NoError(t, env.PachClient.CreateRepo(pfs.DefaultProjectName, repo))
-
-	commitInfos, err = env.PachClient.ListCommit(repoProto, nil, nil, 0)
-	require.NoError(t, err)
-	require.Equal(t, 0, len(commitInfos))
-
-	branchInfos, err := env.PachClient.ListBranch(pfs.DefaultProjectName, repo)
-	require.NoError(t, err)
-	require.Equal(t, 0, len(branchInfos))
-
-	repoInfos, err := env.PachClient.ListRepoByType("")
-	require.NoError(t, err)
-	require.Equal(t, 1, len(repoInfos))
-
-}
-
-// Make sure that commits of deleted repos do not resurface
-func TestListCommitLimit(t *testing.T) {
-	ctx := pctx.TestContext(t)
-	env := realenv.NewRealEnv(ctx, t, dockertestenv.NewTestDBConfig(t))
-
-	repo := "repo"
-	commit := client.NewCommit(pfs.DefaultProjectName, repo, "master", "")
-	require.NoError(t, env.PachClient.CreateRepo(pfs.DefaultProjectName, repo))
-	require.NoError(t, env.PachClient.PutFile(commit, "foo", strings.NewReader("foo")))
-	require.NoError(t, env.PachClient.PutFile(commit, "bar", strings.NewReader("bar")))
-	commitInfos, err := env.PachClient.ListCommit(commit.Branch.Repo, nil, nil, 1)
-	require.NoError(t, err)
-	require.Equal(t, 1, len(commitInfos))
-}
-
-// The DAG looks like this before the update:
-// prov1 prov2
-//
-//	\    /
-//	 repo
-//	/    \
-//
-// d1      d2
-//
-// Looks like this after the update:
-//
-// prov2 prov3
-//
-//	\    /
-//	 repo
-//	/    \
-//
-// d1      d2
-func TestUpdateProvenance(t *testing.T) {
-	ctx := pctx.TestContext(t)
-	env := realenv.NewRealEnv(ctx, t, dockertestenv.NewTestDBConfig(t))
-
-	prov1 := "prov1"
-	require.NoError(t, env.PachClient.CreateRepo(pfs.DefaultProjectName, prov1))
-	prov2 := "prov2"
-	require.NoError(t, env.PachClient.CreateRepo(pfs.DefaultProjectName, prov2))
-	prov3 := "prov3"
-	require.NoError(t, env.PachClient.CreateRepo(pfs.DefaultProjectName, prov3))
-
-	repo := "repo"
-	require.NoError(t, env.PachClient.CreateRepo(pfs.DefaultProjectName, repo))
-	require.NoError(t, env.PachClient.CreateBranch(pfs.DefaultProjectName, repo, "master", "", "", []*pfs.Branch{client.NewBranch(pfs.DefaultProjectName, prov1, "master"), client.NewBranch(pfs.DefaultProjectName, prov2, "master")}))
-
-	downstream1 := "downstream1"
-	require.NoError(t, env.PachClient.CreateRepo(pfs.DefaultProjectName, downstream1))
-	require.NoError(t, env.PachClient.CreateBranch(pfs.DefaultProjectName, downstream1, "master", "", "", []*pfs.Branch{client.NewBranch(pfs.DefaultProjectName, repo, "master")}))
-
-	downstream2 := "downstream2"
-	require.NoError(t, env.PachClient.CreateRepo(pfs.DefaultProjectName, downstream2))
-	require.NoError(t, env.PachClient.CreateBranch(pfs.DefaultProjectName, downstream2, "master", "", "", []*pfs.Branch{client.NewBranch(pfs.DefaultProjectName, repo, "master")}))
-
-	// Without the Update flag it should fail
-	require.YesError(t, env.PachClient.CreateRepo(pfs.DefaultProjectName, repo))
-
-	_, err := env.PachClient.PfsAPIClient.CreateRepo(context.Background(), &pfs.CreateRepoRequest{
-		Repo:   client.NewRepo(pfs.DefaultProjectName, repo),
-		Update: true,
-	})
-	require.NoError(t, err)
-
-	require.NoError(t, env.PachClient.CreateBranch(pfs.DefaultProjectName, repo, "master", "", "", []*pfs.Branch{client.NewBranch(pfs.DefaultProjectName, prov2, "master"), client.NewBranch(pfs.DefaultProjectName, prov3, "master")}))
-
-	// We should be able to delete prov1 since it's no longer the provenance
-	// of other repos.
-	require.NoError(t, env.PachClient.DeleteRepo(pfs.DefaultProjectName, prov1, false))
-
-	// We shouldn't be able to delete prov3 since it's now a provenance
-	// of other repos.
-	require.YesError(t, env.PachClient.DeleteRepo(pfs.DefaultProjectName, prov3, false))
-}
-
-func TestPutFileIntoOpenCommit(t *testing.T) {
-	ctx := pctx.TestContext(t)
-	env := realenv.NewRealEnv(ctx, t, dockertestenv.NewTestDBConfig(t))
-
-	repo := "test"
-	require.NoError(t, env.PachClient.CreateRepo(pfs.DefaultProjectName, repo))
-
-	commit1, err := env.PachClient.StartCommit(pfs.DefaultProjectName, repo, "master")
-	require.NoError(t, err)
-	require.NoError(t, env.PachClient.PutFile(commit1, "foo", strings.NewReader("foo\n")))
-	require.NoError(t, finishCommit(env.PachClient, repo, commit1.Branch.Name, commit1.Id))
-
-	require.YesError(t, env.PachClient.PutFile(commit1, "foo", strings.NewReader("foo\n")))
-
-	commit2, err := env.PachClient.StartCommit(pfs.DefaultProjectName, repo, "master")
-	require.NoError(t, err)
-	require.NoError(t, env.PachClient.PutFile(commit2, "foo", strings.NewReader("foo\n")))
-	require.NoError(t, finishCommit(env.PachClient, repo, "master", ""))
-
-	require.YesError(t, env.PachClient.PutFile(commit2, "foo", strings.NewReader("foo\n")))
-}
-
-func TestPutFileDirectoryTraversal(t *testing.T) {
-	ctx := pctx.TestContext(t)
-	env := realenv.NewRealEnv(ctx, t, dockertestenv.NewTestDBConfig(t))
-
-	require.NoError(t, env.PachClient.CreateRepo(pfs.DefaultProjectName, "repo"))
-
-	_, err := env.PachClient.StartCommit(pfs.DefaultProjectName, "repo", "master")
-	require.NoError(t, err)
-	masterCommit := client.NewCommit(pfs.DefaultProjectName, "repo", "master", "")
-
-	mfc, err := env.PachClient.NewModifyFileClient(masterCommit)
-	require.NoError(t, err)
-	require.NoError(t, mfc.PutFile("../foo", strings.NewReader("foo\n")))
-	require.YesError(t, mfc.Close())
-
-	fis, err := env.PachClient.ListFileAll(masterCommit, "")
-	require.NoError(t, err)
-	require.Equal(t, 0, len(fis))
-
-	mfc, err = env.PachClient.NewModifyFileClient(masterCommit)
-	require.NoError(t, err)
-	require.NoError(t, mfc.PutFile("foo/../../bar", strings.NewReader("foo\n")))
-	require.YesError(t, mfc.Close())
-
-	mfc, err = env.PachClient.NewModifyFileClient(masterCommit)
-	require.NoError(t, err)
-	require.NoError(t, mfc.PutFile("foo/../bar", strings.NewReader("foo\n")))
-	require.YesError(t, mfc.Close())
-
-	fis, err = env.PachClient.ListFileAll(masterCommit, "")
-	require.NoError(t, err)
-	require.Equal(t, 0, len(fis))
-}
-
-func TestCreateInvalidBranchName(t *testing.T) {
-	ctx := pctx.TestContext(t)
-	env := realenv.NewRealEnv(ctx, t, dockertestenv.NewTestDBConfig(t))
-
-	repo := "test"
-	require.NoError(t, env.PachClient.CreateRepo(pfs.DefaultProjectName, repo))
-
-	// Create a branch that's the same length as a commit ID
-	_, err := env.PachClient.StartCommit(pfs.DefaultProjectName, repo, uuid.NewWithoutDashes())
-	require.YesError(t, err)
-}
-
-func TestCreateBranchHeadOnOtherRepo(t *testing.T) {
-	ctx := pctx.TestContext(t)
-	env := realenv.NewRealEnv(ctx, t, dockertestenv.NewTestDBConfig(t))
-
-	// create two repos, and create a branch on one that tries to point on another's existing branch
-	repo := "test"
-	require.NoError(t, env.PachClient.CreateRepo(pfs.DefaultProjectName, repo))
-	_, err := env.PachClient.StartCommit(pfs.DefaultProjectName, repo, "master")
-	require.NoError(t, err)
-	masterCommit := client.NewCommit(pfs.DefaultProjectName, repo, "master", "")
-
-	otherRepo := "other"
-	require.NoError(t, env.PachClient.CreateRepo(pfs.DefaultProjectName, otherRepo))
-	_, err = env.PachClient.StartCommit(pfs.DefaultProjectName, otherRepo, "master")
-	require.NoError(t, err)
-	otherMasterCommit := client.NewCommit(pfs.DefaultProjectName, otherRepo, "master", "")
-
-	mfc, err := env.PachClient.NewModifyFileClient(masterCommit)
-	require.NoError(t, err)
-	require.NoError(t, mfc.PutFile("/foo", strings.NewReader("foo\n")))
-	require.NoError(t, mfc.Close())
-
-	mfc, err = env.PachClient.NewModifyFileClient(otherMasterCommit)
-	require.NoError(t, err)
-	require.NoError(t, mfc.PutFile("/bar", strings.NewReader("bar\n")))
-	require.NoError(t, mfc.Close())
-
-	// Create a branch on one repo that points to a branch on another repo
-	_, err = env.PachClient.PfsAPIClient.CreateBranch(
-		env.PachClient.Ctx(),
-		&pfs.CreateBranchRequest{
-			Branch: client.NewBranch(pfs.DefaultProjectName, repo, "test"),
-			Head:   client.NewCommit(pfs.DefaultProjectName, otherRepo, "master", ""),
-		},
-	)
-	require.YesError(t, err)
-	require.True(t, strings.Contains(err.Error(), "branch and head commit must belong to the same repo"))
-}
-
-func TestDeleteProject(t *testing.T) {
-	ctx := pctx.TestContext(t)
-	env := realenv.NewRealEnv(ctx, t, dockertestenv.NewTestDBConfig(t))
-
-	_, err := env.PachClient.PfsAPIClient.CreateProject(ctx, &pfs.CreateProjectRequest{Project: &pfs.Project{Name: "test"}})
-	require.NoError(t, err)
-	_, err = env.PachClient.PfsAPIClient.DeleteProject(ctx, &pfs.DeleteProjectRequest{Project: &pfs.Project{Name: "test"}})
-	require.NoError(t, err)
-}
-
-func TestDeleteProjectWithRepos(t *testing.T) {
-	ctx := pctx.TestContext(t)
-	env := realenv.NewRealEnv(ctx, t, dockertestenv.NewTestDBConfig(t))
-
-	_, err := env.PachClient.PfsAPIClient.CreateProject(ctx, &pfs.CreateProjectRequest{Project: &pfs.Project{Name: "test"}})
-	require.NoError(t, err)
-	_, err = env.PachClient.PfsAPIClient.CreateRepo(ctx, &pfs.CreateRepoRequest{Repo: &pfs.Repo{Project: &pfs.Project{Name: "default"}, Name: "test"}})
-	require.NoError(t, err)
-	_, err = env.PachClient.PfsAPIClient.CreateRepo(ctx, &pfs.CreateRepoRequest{Repo: &pfs.Repo{Project: &pfs.Project{Name: "test"}, Name: "test"}})
-	require.NoError(t, err)
-	_, err = env.PachClient.PfsAPIClient.DeleteProject(ctx, &pfs.DeleteProjectRequest{Project: &pfs.Project{Name: "test"}})
-	require.YesError(t, err)
-
-	repoInfos, err := env.PachClient.ListRepo()
-	require.NoError(t, err)
-	require.Len(t, repoInfos, 2) // should still have both repos
-
-	// this should fail because there is still a repo
-	_, err = env.PachClient.PfsAPIClient.DeleteProject(ctx,
-		&pfs.DeleteProjectRequest{
-			Project: &pfs.Project{Name: "test"},
-			Force:   true,
-		})
-	require.YesError(t, err)
-
-	_, err = env.PachClient.PfsAPIClient.DeleteRepo(ctx,
-		&pfs.DeleteRepoRequest{
-			Repo: &pfs.Repo{
-				Project: &pfs.Project{Name: "test"},
-				Name:    "test",
-				Type:    pfs.UserRepoType,
-			},
-		})
-	require.NoError(t, err)
-	repoInfos, err = env.PachClient.ListRepo()
-	require.NoError(t, err)
-	require.Len(t, repoInfos, 1) // should still have both repos
-	_, err = env.PachClient.PfsAPIClient.DeleteProject(ctx,
-		&pfs.DeleteProjectRequest{
-			Project: &pfs.Project{Name: "test"},
-		})
-	require.NoError(t, err)
-
-	repoInfos, err = env.PachClient.ListRepo()
-	require.NoError(t, err)
-	require.Len(t, repoInfos, 1) // should only have one, in the default project
-	for _, repoInfo := range repoInfos {
-		require.Equal(t, repoInfo.GetRepo().GetProject().GetName(), "default")
-	}
-}
-
-func TestDeleteRepo2(t *testing.T) {
-	ctx := pctx.TestContext(t)
-	env := realenv.NewRealEnv(ctx, t, dockertestenv.NewTestDBConfig(t))
-
-	numRepos := 10
-	repoNames := make(map[string]bool)
-	for i := 0; i < numRepos; i++ {
-		repo := fmt.Sprintf("repo%d", i)
-		require.NoError(t, env.PachClient.CreateRepo(pfs.DefaultProjectName, repo))
-		repoNames[repo] = true
-	}
-
-	reposToRemove := 5
-	for i := 0; i < reposToRemove; i++ {
-		// Pick one random element from repoNames
-		for repoName := range repoNames {
-			require.NoError(t, env.PachClient.DeleteRepo(pfs.DefaultProjectName, repoName, false))
-			delete(repoNames, repoName)
-			break
-		}
-	}
-
-	repoInfos, err := env.PachClient.ListRepo()
-	require.NoError(t, err)
-
-	for _, repoInfo := range repoInfos {
-		require.True(t, repoNames[repoInfo.Repo.Name])
-	}
-
-	require.Equal(t, len(repoInfos), numRepos-reposToRemove)
-}
-
-func TestDeleteRepoProvenance(t *testing.T) {
-	ctx := pctx.TestContext(t)
-	env := realenv.NewRealEnv(ctx, t, dockertestenv.NewTestDBConfig(t))
-
-	// Create two repos, one as another's provenance
-	require.NoError(t, env.PachClient.CreateRepo(pfs.DefaultProjectName, "A"))
-	require.NoError(t, env.PachClient.CreateRepo(pfs.DefaultProjectName, "B"))
-	require.NoError(t, env.PachClient.CreateBranch(pfs.DefaultProjectName, "B", "master", "", "", []*pfs.Branch{client.NewBranch(pfs.DefaultProjectName, "A", "master")}))
-
-	commit, err := env.PachClient.StartCommit(pfs.DefaultProjectName, "A", "master")
-	require.NoError(t, err)
-	require.NoError(t, finishCommit(env.PachClient, "A", commit.Branch.Name, commit.Id))
-
-	// Delete the provenance repo; that should fail.
-	require.YesError(t, env.PachClient.DeleteRepo(pfs.DefaultProjectName, "A", false))
-
-	// Delete the leaf repo, then the provenance repo; that should succeed
-	require.NoError(t, env.PachClient.DeleteRepo(pfs.DefaultProjectName, "B", false))
-
-	// Should be in a consistent state after B is deleted
-	require.NoError(t, env.PachClient.FsckFastExit())
-
-	require.NoError(t, env.PachClient.DeleteRepo(pfs.DefaultProjectName, "A", false))
-
-	repoInfos, err := env.PachClient.ListRepo()
-	require.NoError(t, err)
-	require.Equal(t, 0, len(repoInfos))
-
-	// Create two repos again
-	require.NoError(t, env.PachClient.CreateRepo(pfs.DefaultProjectName, "A"))
-	require.NoError(t, env.PachClient.CreateRepo(pfs.DefaultProjectName, "B"))
-	require.NoError(t, env.PachClient.CreateBranch(pfs.DefaultProjectName, "B", "master", "", "", []*pfs.Branch{client.NewBranch(pfs.DefaultProjectName, "A", "master")}))
-
-	// Force delete should succeed
-	require.NoError(t, env.PachClient.DeleteRepo(pfs.DefaultProjectName, "A", true))
-
-	repoInfos, err = env.PachClient.ListRepo()
-	require.NoError(t, err)
-	require.Equal(t, 1, len(repoInfos))
-
-	// Everything should be consistent
-	require.NoError(t, env.PachClient.FsckFastExit())
-}
-
-func TestDeleteRepos(t *testing.T) {
-	var (
-		ctx                  = pctx.TestContext(t)
-		env                  = realenv.NewRealEnv(ctx, t, dockertestenv.NewTestDBConfig(t))
-		projectName          = tu.UniqueString("project")
-		untouchedProjectName = tu.UniqueString("project")
-		reposToDelete        = make(map[string]bool)
-		untouchedRepos       []*pfs.Repo
-	)
-	_, err := env.PachClient.PfsAPIClient.CreateProject(ctx, &pfs.CreateProjectRequest{Project: &pfs.Project{Name: projectName}})
-	require.NoError(t, err)
-	_, err = env.PachClient.PfsAPIClient.CreateProject(ctx, &pfs.CreateProjectRequest{Project: &pfs.Project{Name: untouchedProjectName}})
-	require.NoError(t, err)
-
-	numRepos := 12
-	for i := 0; i < numRepos; i++ {
-		repoName := fmt.Sprintf("repo%d", i)
-		repoToDelete := &pfs.Repo{
-			Project: &pfs.Project{Name: projectName},
-			Name:    repoName,
-			Type:    pfs.UserRepoType,
-		}
-		_, err := env.PachClient.PfsAPIClient.CreateRepo(ctx, &pfs.CreateRepoRequest{Repo: repoToDelete})
-		require.NoError(t, err)
-		reposToDelete[repoToDelete.String()] = true
-
-		untouchedRepo := &pfs.Repo{
-			Project: &pfs.Project{Name: untouchedProjectName},
-			Name:    repoName,
-			Type:    pfs.UserRepoType,
-		}
-		_, err = env.PachClient.PfsAPIClient.CreateRepo(ctx, &pfs.CreateRepoRequest{Repo: untouchedRepo})
-		require.NoError(t, err)
-		untouchedRepos = append(untouchedRepos, untouchedRepo)
-	}
-
-	// DeleteRepos with no projects should not return an error.
-	_, err = env.PachClient.PfsAPIClient.DeleteRepos(ctx, &pfs.DeleteReposRequest{})
-	require.NoError(t, err)
-
-	// DeleteRepos with a non-nil, zero-length list of projects should also not error.
-	_, err = env.PachClient.PfsAPIClient.DeleteRepos(ctx, &pfs.DeleteReposRequest{Projects: make([]*pfs.Project, 0)})
-	require.NoError(t, err)
-
-	// DeleteRepos with an invalid project should not error because
-	// there will simply be no repos to delete.
-	resp, err := env.PachClient.PfsAPIClient.DeleteRepos(ctx, &pfs.DeleteReposRequest{Projects: []*pfs.Project{{Name: tu.UniqueString("noexist")}}})
-	require.NoError(t, err)
-	require.Len(t, resp.Repos, 0)
-
-	// DeleteRepos should delete all repos in the given project and none in other projects.
-	resp, err = env.PachClient.PfsAPIClient.DeleteRepos(ctx, &pfs.DeleteReposRequest{Projects: []*pfs.Project{{Name: projectName}}})
-	require.NoError(t, err)
-	require.Len(t, resp.Repos, len(reposToDelete))
-	for _, repo := range resp.Repos {
-		if !reposToDelete[repo.String()] {
-			t.Errorf("deleted repo %v, which should not have been", repo)
-		}
-	}
-	repoStream, err := env.PachClient.PfsAPIClient.ListRepo(ctx, &pfs.ListRepoRequest{Projects: []*pfs.Project{{Name: untouchedProjectName}}})
-	require.NoError(t, err)
-	var repos = make(map[string]bool)
-	for {
-		repoInfo, err := repoStream.Recv()
-		if err == io.EOF {
-			break
-		}
-		require.NoError(t, err)
-		if repoInfo.Repo.Project.Name != untouchedProjectName {
-			t.Errorf("ListProject({Projects: []string{%s}}) return repo in project %v", untouchedProjectName, repoInfo.Repo.Project)
-		}
-		repos[repoInfo.Repo.String()] = true
-	}
-	for _, repo := range untouchedRepos {
-		if !repos[repo.String()] {
-			t.Errorf("repo %v not found in repos %v", repo.String(), repos)
-		}
-	}
-
-	// DeleteRepos with all set should delete every single repo.
-	resp, err = env.PachClient.PfsAPIClient.DeleteRepos(ctx, &pfs.DeleteReposRequest{All: true})
-	require.NoError(t, err)
-	require.Len(t, resp.Repos, len(untouchedRepos))
-
-	repoStream, err = env.PachClient.PfsAPIClient.ListRepo(ctx, &pfs.ListRepoRequest{})
-	require.NoError(t, err)
-	var count int
-	for {
-		_, err := repoStream.Recv()
-		if err == io.EOF {
-			break
-		}
-		require.NoError(t, err)
-		count++
-	}
-	require.Equal(t, count, 0)
-}
-
-func TestInspectCommit(t *testing.T) {
-	ctx := pctx.TestContext(t)
-	env := realenv.NewRealEnv(ctx, t, dockertestenv.NewTestDBConfig(t))
-
-	repo := "test"
-	require.NoError(t, env.PachClient.CreateRepo(pfs.DefaultProjectName, repo))
-
-	started := time.Now()
-	commit, err := env.PachClient.StartCommit(pfs.DefaultProjectName, repo, "master")
-	require.NoError(t, err)
-
-	fileContent := "foo\n"
-	require.NoError(t, env.PachClient.PutFile(commit, "foo", strings.NewReader(fileContent)))
-
-	commitInfo, err := env.PachClient.InspectCommit(pfs.DefaultProjectName, repo, commit.Branch.Name, commit.Id)
-	require.NoError(t, err)
-	tStarted := commitInfo.Started.AsTime()
-	require.Equal(t, commit, commitInfo.Commit)
-	require.Nil(t, commitInfo.Finished)
-	require.Equal(t, &pfs.CommitInfo_Details{}, commitInfo.Details) // no details for an unfinished commit
-	require.True(t, started.Before(tStarted))
-	require.Nil(t, commitInfo.Finished)
-	finished := time.Now()
-
-	require.NoError(t, finishCommit(env.PachClient, repo, commit.Branch.Name, commit.Id))
-
-	commitInfo, err = env.PachClient.WaitCommit(pfs.DefaultProjectName, repo, commit.Branch.Name, commit.Id)
-	require.NoError(t, err)
-	tStarted = commitInfo.Started.AsTime()
-	tFinished := commitInfo.Finished.AsTime()
-	require.Equal(t, commit, commitInfo.Commit)
-	require.NotNil(t, commitInfo.Finished)
-	require.Equal(t, len(fileContent), int(commitInfo.Details.SizeBytes))
-	require.True(t, started.Before(tStarted))
-	require.True(t, finished.Before(tFinished))
-}
-
-func TestInspectCommitWait(t *testing.T) {
-	ctx := pctx.TestContext(t)
-	env := realenv.NewRealEnv(ctx, t, dockertestenv.NewTestDBConfig(t))
-
-	repo := "test"
-	require.NoError(t, env.PachClient.CreateRepo(pfs.DefaultProjectName, repo))
-	commit, err := env.PachClient.StartCommit(pfs.DefaultProjectName, repo, "master")
-	require.NoError(t, err)
-
-	var eg errgroup.Group
-	eg.Go(func() error {
-		time.Sleep(2 * time.Second)
-		return finishCommit(env.PachClient, repo, commit.Branch.Name, commit.Id)
-	})
-
-	commitInfo, err := env.PachClient.WaitCommit(pfs.DefaultProjectName, commit.Branch.Repo.Name, commit.Branch.Name, commit.Id)
-	require.NoError(t, err)
-	require.NotNil(t, commitInfo.Finished)
-
-	require.NoError(t, eg.Wait())
-}
-
-func TestDropCommitSet(t *testing.T) {
-	ctx := pctx.TestContext(t)
-	env := realenv.NewRealEnv(ctx, t, dockertestenv.NewTestDBConfig(t))
-
-	project := tu.UniqueString("prj")
-	require.NoError(t, env.PachClient.CreateProject(project))
-	repo := tu.UniqueString("test")
-	require.NoError(t, env.PachClient.CreateRepo(project, repo))
-
-	commit1, err := env.PachClient.StartCommit(project, repo, "master")
-	require.NoError(t, err)
-
-	fileContent := "foo\n"
-	require.NoError(t, env.PachClient.PutFile(commit1, "foo", strings.NewReader(fileContent)))
-
-	require.NoError(t, finishProjectCommit(env.PachClient, project, repo, "master", ""))
-
-	commit2, err := env.PachClient.StartCommit(project, repo, "master")
-	require.NoError(t, err)
-
-	// Squashing should fail because the commit has no children
-	err = env.PachClient.SquashCommitSet(commit2.Id)
-	require.YesError(t, err)
-	require.True(t, pfsserver.IsSquashWithoutChildrenErr(err))
-
-	require.NoError(t, env.PachClient.DropCommitSet(commit2.Id))
-
-	_, err = env.PachClient.InspectCommit(project, repo, commit2.Branch.Name, commit2.Id)
-	require.YesError(t, err)
-
-	// Check that the head has been set to the parent
-	commitInfo, err := env.PachClient.InspectCommit(project, repo, "master", "")
-	require.NoError(t, err)
-	require.Equal(t, commit1.Id, commitInfo.Commit.Id)
-
-	// Check that the branch still exists
-	branchInfos, err := env.PachClient.ListBranch(project, repo)
-	require.NoError(t, err)
-	require.Equal(t, 1, len(branchInfos))
-}
-
-func TestDropCommitSetOnlyCommitInBranch(t *testing.T) {
-	ctx := pctx.TestContext(t)
-	env := realenv.NewRealEnv(ctx, t, dockertestenv.NewTestDBConfig(t))
-
-	repo := "test"
-	require.NoError(t, env.PachClient.CreateRepo(pfs.DefaultProjectName, repo))
-	repoProto := client.NewRepo(pfs.DefaultProjectName, repo)
-
-	commit, err := env.PachClient.StartCommit(pfs.DefaultProjectName, repo, "master")
-	require.NoError(t, err)
-	require.NoError(t, env.PachClient.PutFile(commit, "foo", strings.NewReader("foo\n")))
-
-	commitInfos, err := env.PachClient.ListCommit(repoProto, repoProto.NewCommit("master", ""), nil, 0)
-	require.NoError(t, err)
-	require.Equal(t, 1, len(commitInfos))
-	require.Equal(t, commit, commitInfos[0].Commit)
-
-	require.NoError(t, env.PachClient.DropCommitSet(commit.Id))
-
-	// The branch has not been deleted, though its head has been replaced with an empty commit
-	branchInfos, err := env.PachClient.ListBranch(pfs.DefaultProjectName, repo)
-	require.NoError(t, err)
-	require.Equal(t, 1, len(branchInfos))
-	commitInfos, err = env.PachClient.ListCommit(repoProto, repoProto.NewCommit("master", ""), nil, 0)
-	require.NoError(t, err)
-	require.Equal(t, 1, len(commitInfos))
-	require.Equal(t, branchInfos[0].Head, commitInfos[0].Commit)
-
-	commitInfo, err := env.PachClient.InspectCommit(pfs.DefaultProjectName, repo, "master", "")
-	require.NoError(t, err)
-	require.Equal(t, int64(0), commitInfo.Details.SizeBytes)
-
-	// Check that repo size is back to 0
-	repoInfo, err := env.PachClient.InspectRepo(pfs.DefaultProjectName, repo)
-	require.NoError(t, err)
-	require.Equal(t, int64(0), repoInfo.Details.SizeBytes)
-}
-
-func TestDropCommitSetFinished(t *testing.T) {
-	ctx := pctx.TestContext(t)
-	env := realenv.NewRealEnv(ctx, t, dockertestenv.NewTestDBConfig(t))
-
-	repo := "test"
-	require.NoError(t, env.PachClient.CreateRepo(pfs.DefaultProjectName, repo))
-	repoProto := client.NewRepo(pfs.DefaultProjectName, repo)
-
-	commit, err := env.PachClient.StartCommit(pfs.DefaultProjectName, repo, "master")
-	require.NoError(t, err)
-	require.NoError(t, env.PachClient.PutFile(commit, "foo", strings.NewReader("foo\n")))
-	require.NoError(t, finishCommit(env.PachClient, repo, commit.Branch.Name, commit.Id))
-
-	commitInfos, err := env.PachClient.ListCommit(repoProto, repoProto.NewCommit("master", ""), nil, 0)
-	require.NoError(t, err)
-	require.Equal(t, 1, len(commitInfos))
-	require.Equal(t, commit, commitInfos[0].Commit)
-	require.Equal(t, int64(4), commitInfos[0].Details.SizeBytes)
-
-	require.NoError(t, env.PachClient.DropCommitSet(commit.Id))
-
-	// The branch has not been deleted, though it only has an empty commit
-	branchInfos, err := env.PachClient.ListBranch(pfs.DefaultProjectName, repo)
-	require.NoError(t, err)
-	require.Equal(t, 1, len(branchInfos))
-	commitInfos, err = env.PachClient.ListCommit(repoProto, repoProto.NewCommit("master", ""), nil, 0)
-	require.NoError(t, err)
-	require.Equal(t, 1, len(commitInfos))
-	require.Equal(t, branchInfos[0].Head, commitInfos[0].Commit)
-	require.NotEqual(t, commit, commitInfos[0].Commit)
-
-	// Check that repo size is back to 0
-	repoInfo, err := env.PachClient.InspectRepo(pfs.DefaultProjectName, repo)
-	require.NoError(t, err)
-	require.Equal(t, 0, int(repoInfo.Details.SizeBytes))
-}
-
-func TestBasicFile(t *testing.T) {
 	ctx := pctx.TestContext(t)
 	env := realenv.NewRealEnv(ctx, t, dockertestenv.NewTestDBConfig(t))
 
@@ -3188,77 +1697,6 @@
 }
 
 func TestProvenanceWithinSingleRepoDisallowed(t *testing.T) {
->>>>>>> 17094c6b
-	ctx := pctx.TestContext(t)
-	env := realenv.NewRealEnv(ctx, t, dockertestenv.NewTestDBConfig(t))
-
-	repo := "repo"
-	require.NoError(t, env.PachClient.CreateRepo(pfs.DefaultProjectName, repo))
-
-<<<<<<< HEAD
-	commit, err := env.PachClient.StartCommit(pfs.DefaultProjectName, repo, "master")
-	require.NoError(t, err)
-
-	file := "file"
-	data := "data"
-	require.NoError(t, env.PachClient.PutFile(commit, file, strings.NewReader(data)))
-
-	require.NoError(t, finishCommit(env.PachClient, repo, commit.Branch.Name, commit.Id))
-
-	var b bytes.Buffer
-	require.NoError(t, env.PachClient.GetFile(commit, "file", &b))
-	require.Equal(t, data, b.String())
-}
-
-func TestSimpleFile(t *testing.T) {
-	ctx := pctx.TestContext(t)
-	env := realenv.NewRealEnv(ctx, t, dockertestenv.NewTestDBConfig(t))
-
-	repo := "test"
-	require.NoError(t, env.PachClient.CreateRepo(pfs.DefaultProjectName, repo))
-
-	commit1, err := env.PachClient.StartCommit(pfs.DefaultProjectName, repo, "master")
-	require.NoError(t, err)
-	require.NoError(t, env.PachClient.PutFile(commit1, "foo", strings.NewReader("foo\n"), client.WithAppendPutFile()))
-	require.NoError(t, finishCommit(env.PachClient, repo, commit1.Branch.Name, commit1.Id))
-
-	var buffer bytes.Buffer
-	require.NoError(t, env.PachClient.GetFile(commit1, "foo", &buffer))
-	require.Equal(t, "foo\n", buffer.String())
-
-	commit2, err := env.PachClient.StartCommit(pfs.DefaultProjectName, repo, "master")
-	require.NoError(t, err)
-	require.NoError(t, env.PachClient.PutFile(commit2, "foo", strings.NewReader("foo\n"), client.WithAppendPutFile()))
-	err = finishCommit(env.PachClient, repo, commit2.Branch.Name, commit2.Id)
-	require.NoError(t, err)
-
-	buffer.Reset()
-	require.NoError(t, env.PachClient.GetFile(commit1, "foo", &buffer))
-	require.Equal(t, "foo\n", buffer.String())
-	buffer.Reset()
-	require.NoError(t, env.PachClient.GetFile(commit2, "foo", &buffer))
-	require.Equal(t, "foo\nfoo\n", buffer.String())
-}
-
-func TestStartCommitWithUnfinishedParent(t *testing.T) {
-	ctx := pctx.TestContext(t)
-	env := realenv.NewRealEnv(ctx, t, dockertestenv.NewTestDBConfig(t))
-
-	repo := "test"
-	require.NoError(t, env.PachClient.CreateRepo(pfs.DefaultProjectName, repo))
-
-	commit1, err := env.PachClient.StartCommit(pfs.DefaultProjectName, repo, "master")
-	require.NoError(t, err)
-	_, err = env.PachClient.StartCommit(pfs.DefaultProjectName, repo, "master")
-	// fails because the parent commit has not been finished
-	require.YesError(t, err)
-
-	require.NoError(t, finishCommit(env.PachClient, repo, commit1.Branch.Name, commit1.Id))
-	_, err = env.PachClient.StartCommit(pfs.DefaultProjectName, repo, "master")
-	require.NoError(t, err)
-}
-
-func TestProvenanceWithinSingleRepoDisallowed(t *testing.T) {
 	ctx := pctx.TestContext(t)
 	env := realenv.NewRealEnv(ctx, t, dockertestenv.NewTestDBConfig(t))
 
@@ -3348,91 +1786,6 @@
 	_, err = env.PachClient.InspectCommit(pfs.DefaultProjectName, repo, "", "master~3")
 	require.YesError(t, err)
 
-=======
-	// TODO: implement in terms of branch provenance
-	// test: repo -> repo
-	// test: a -> b -> a
-}
-
-func TestAncestrySyntax(t *testing.T) {
-	ctx := pctx.TestContext(t)
-	env := realenv.NewRealEnv(ctx, t, dockertestenv.NewTestDBConfig(t))
-
-	repo := "test"
-	require.NoError(t, env.PachClient.CreateRepo(pfs.DefaultProjectName, repo))
-
-	commit1, err := env.PachClient.StartCommit(pfs.DefaultProjectName, repo, "master")
-	require.NoError(t, err)
-	require.NoError(t, env.PachClient.PutFile(commit1, "file", strings.NewReader("1")))
-	require.NoError(t, finishCommit(env.PachClient, repo, commit1.Branch.Name, commit1.Id))
-
-	commit2, err := env.PachClient.StartCommit(pfs.DefaultProjectName, repo, "master")
-	require.NoError(t, err)
-	require.NoError(t, env.PachClient.PutFile(commit2, "file", strings.NewReader("2")))
-	require.NoError(t, finishCommit(env.PachClient, repo, commit2.Branch.Name, commit2.Id))
-
-	commit3, err := env.PachClient.StartCommit(pfs.DefaultProjectName, repo, "master")
-	require.NoError(t, err)
-	require.NoError(t, env.PachClient.PutFile(commit3, "file", strings.NewReader("3")))
-	require.NoError(t, finishCommit(env.PachClient, repo, commit3.Branch.Name, commit3.Id))
-
-	commitInfo, err := env.PachClient.InspectCommit(pfs.DefaultProjectName, repo, "", "master^")
-	require.NoError(t, err)
-	require.Equal(t, commit2, commitInfo.Commit)
-
-	commitInfo, err = env.PachClient.InspectCommit(pfs.DefaultProjectName, repo, "", "master~")
-	require.NoError(t, err)
-	require.Equal(t, commit2, commitInfo.Commit)
-
-	commitInfo, err = env.PachClient.InspectCommit(pfs.DefaultProjectName, repo, "", "master^1")
-	require.NoError(t, err)
-	require.Equal(t, commit2, commitInfo.Commit)
-
-	commitInfo, err = env.PachClient.InspectCommit(pfs.DefaultProjectName, repo, "", "master~1")
-	require.NoError(t, err)
-	require.Equal(t, commit2, commitInfo.Commit)
-
-	commitInfo, err = env.PachClient.InspectCommit(pfs.DefaultProjectName, repo, "", "master^^")
-	require.NoError(t, err)
-	require.Equal(t, commit1, commitInfo.Commit)
-
-	commitInfo, err = env.PachClient.InspectCommit(pfs.DefaultProjectName, repo, "", "master~~")
-	require.NoError(t, err)
-	require.Equal(t, commit1, commitInfo.Commit)
-
-	commitInfo, err = env.PachClient.InspectCommit(pfs.DefaultProjectName, repo, "", "master^2")
-	require.NoError(t, err)
-	require.Equal(t, commit1, commitInfo.Commit)
-
-	commitInfo, err = env.PachClient.InspectCommit(pfs.DefaultProjectName, repo, "", "master~2")
-	require.NoError(t, err)
-	require.Equal(t, commit1, commitInfo.Commit)
-
-	commitInfo, err = env.PachClient.InspectCommit(pfs.DefaultProjectName, repo, "", "master.1")
-	require.NoError(t, err)
-	require.Equal(t, commit1, commitInfo.Commit)
-
-	commitInfo, err = env.PachClient.InspectCommit(pfs.DefaultProjectName, repo, "", "master.2")
-	require.NoError(t, err)
-	require.Equal(t, commit2, commitInfo.Commit)
-
-	commitInfo, err = env.PachClient.InspectCommit(pfs.DefaultProjectName, repo, "", "master.3")
-	require.NoError(t, err)
-	require.Equal(t, commit3, commitInfo.Commit)
-
-	_, err = env.PachClient.InspectCommit(pfs.DefaultProjectName, repo, "", "master^^^")
-	require.YesError(t, err)
-
-	_, err = env.PachClient.InspectCommit(pfs.DefaultProjectName, repo, "", "master~~~")
-	require.YesError(t, err)
-
-	_, err = env.PachClient.InspectCommit(pfs.DefaultProjectName, repo, "", "master^3")
-	require.YesError(t, err)
-
-	_, err = env.PachClient.InspectCommit(pfs.DefaultProjectName, repo, "", "master~3")
-	require.YesError(t, err)
-
->>>>>>> 17094c6b
 	for i := 1; i <= 2; i++ {
 		_, err := env.PachClient.InspectFile(client.NewCommit(pfs.DefaultProjectName, repo, "", fmt.Sprintf("%v^%v", commit3.Id, 3-i)), "file")
 		require.NoError(t, err)
@@ -3563,7 +1916,6 @@
 	require.NoError(t, err)
 	require.Equal(t, masterCommit.Id, commitInfo.Commit.Id)
 }
-<<<<<<< HEAD
 
 func TestCommitBranchProvenanceMovement(t *testing.T) {
 	ctx := pctx.TestContext(t)
@@ -3614,58 +1966,6 @@
 	require.NoError(t, finishCommit(env.PachClient, "input", aCommit.Branch.Name, aCommit.Id))
 }
 
-=======
-
-func TestCommitBranchProvenanceMovement(t *testing.T) {
-	ctx := pctx.TestContext(t)
-	env := realenv.NewRealEnv(ctx, t, dockertestenv.NewTestDBConfig(t))
-	require.NoError(t, env.PachClient.CreateRepo(pfs.DefaultProjectName, "input"))
-	require.NoError(t, env.PachClient.CreateRepo(pfs.DefaultProjectName, "output"))
-	// create two commits on input@master
-	parentCommit, err := env.PachClient.StartCommit(pfs.DefaultProjectName, "input", "master")
-	require.NoError(t, err)
-	require.NoError(t, finishCommit(env.PachClient, "input", parentCommit.Branch.Name, parentCommit.Id))
-	masterCommit, err := env.PachClient.StartCommit(pfs.DefaultProjectName, "input", "master")
-	require.NoError(t, err)
-	require.NoError(t, finishCommit(env.PachClient, "input", masterCommit.Branch.Name, masterCommit.Id))
-	// Make input@A set to input@master
-	require.NoError(t, env.PachClient.CreateBranch(pfs.DefaultProjectName, "input", "A", masterCommit.Branch.Name, masterCommit.Id, nil))
-	// Now create a branch provenant on input@A
-	require.NoError(t, env.PachClient.CreateBranch(pfs.DefaultProjectName, "output", "C", "", "", []*pfs.Branch{client.NewBranch(pfs.DefaultProjectName, "input", "A")}))
-	require.NoError(t, finishCommit(env.PachClient, "output", "C", ""))
-	// The head commit of the C branch should have a different ID than the new heads
-	// of branches A and B, but should include them in its DirectProvenance
-	cHead, err := env.PachClient.InspectCommit(pfs.DefaultProjectName, "output", "C", "")
-	require.NoError(t, err)
-	aHead, err := env.PachClient.InspectCommit(pfs.DefaultProjectName, "input", "A", "")
-	require.NoError(t, err)
-	// Chain of C should only have one commit, differing from A & B
-	require.NotEqual(t, cHead.Commit.Id, aHead.Commit.Id)
-	require.Equal(t, 1, len(cHead.DirectProvenance))
-	require.Equal(t, aHead.Commit.Id, cHead.DirectProvenance[0].Id)
-	// We should be able to squash input@A^
-	require.NoError(t, env.PachClient.SquashCommitSet(aHead.ParentCommit.Id))
-	aHead, err = env.PachClient.InspectCommit(pfs.DefaultProjectName, "input", "A", "")
-	require.NoError(t, err)
-	require.Nil(t, aHead.ParentCommit)
-	_, err = env.PFSServer.DropCommitSet(ctx, &pfs.DropCommitSetRequest{CommitSet: &pfs.CommitSet{Id: cHead.Commit.Id}})
-	require.NoError(t, err)
-	cHeadNew, err := env.PachClient.InspectCommit(pfs.DefaultProjectName, "output", "C", "")
-	require.NoError(t, err)
-	aHeadNew, err := env.PachClient.InspectCommit(pfs.DefaultProjectName, "input", "A", "")
-	require.NoError(t, err)
-	// check C.Head's commit provenance
-	require.Equal(t, 1, len(cHeadNew.DirectProvenance))
-	require.Equal(t, "input", cHeadNew.DirectProvenance[0].Repo.Name)
-	require.Equal(t, aHeadNew.Commit.Id, cHeadNew.DirectProvenance[0].Id)
-	require.NotEqual(t, cHead.Commit.Id, cHeadNew.Commit.Id)
-	// It should also be ok to make new commits on branch A
-	aCommit, err := env.PachClient.StartCommit(pfs.DefaultProjectName, "input", "A")
-	require.NoError(t, err)
-	require.NoError(t, finishCommit(env.PachClient, "input", aCommit.Branch.Name, aCommit.Id))
-}
-
->>>>>>> 17094c6b
 // For the "V" shaped DAG:
 //
 //	A   B
@@ -3824,11 +2124,7 @@
 	checkpoint("good squash latest")
 	css := listCommitSets()
 	require.Equal(t, 18, len(css))
-<<<<<<< HEAD
 	require.Equal(t, realLatest.Id, css[len(css)-1].CommitSet.Id)
-=======
-	require.Equal(t, realLatest.Id, css[0].CommitSet.Id)
->>>>>>> 17094c6b
 	fmt.Println(benches)
 }
 
@@ -4018,7 +2314,6 @@
 	require.NoError(t, env.PachClient.GetFile(commit4, "file", buffer))
 	require.Equal(t, expected, buffer.String())
 }
-<<<<<<< HEAD
 
 func TestPutFileBranchCommitID(t *testing.T) {
 	ctx := pctx.TestContext(t)
@@ -4055,191 +2350,12 @@
 }
 
 func TestInspectFile(t *testing.T) {
-=======
-
-func TestPutFileBranchCommitID(t *testing.T) {
 	ctx := pctx.TestContext(t)
 	env := realenv.NewRealEnv(ctx, t, dockertestenv.NewTestDBConfig(t))
 
 	repo := "test"
 	require.NoError(t, env.PachClient.CreateRepo(pfs.DefaultProjectName, repo))
 
-	err := env.PachClient.PutFile(client.NewCommit(pfs.DefaultProjectName, repo, "", "master"), "foo", strings.NewReader("foo\n"), client.WithAppendPutFile())
-	require.NoError(t, err)
-}
-
-func TestPutSameFileInParallel(t *testing.T) {
-	ctx := pctx.TestContext(t)
-	env := realenv.NewRealEnv(ctx, t, dockertestenv.NewTestDBConfig(t))
-
-	repo := "test"
-	require.NoError(t, env.PachClient.CreateRepo(pfs.DefaultProjectName, repo))
-
-	commit, err := env.PachClient.StartCommit(pfs.DefaultProjectName, repo, "master")
-	require.NoError(t, err)
-	var eg errgroup.Group
-	for i := 0; i < 3; i++ {
-		eg.Go(func() error {
-			return env.PachClient.PutFile(commit, "foo", strings.NewReader("foo\n"), client.WithAppendPutFile())
-		})
-	}
-	require.NoError(t, eg.Wait())
-	require.NoError(t, finishCommit(env.PachClient, repo, commit.Branch.Name, commit.Id))
-
-	var buffer bytes.Buffer
-	require.NoError(t, env.PachClient.GetFile(commit, "foo", &buffer))
-	require.Equal(t, "foo\nfoo\nfoo\n", buffer.String())
-}
-
-func TestInspectFile(t *testing.T) {
-	ctx := pctx.TestContext(t)
-	env := realenv.NewRealEnv(ctx, t, dockertestenv.NewTestDBConfig(t))
-
-	repo := "test"
-	require.NoError(t, env.PachClient.CreateRepo(pfs.DefaultProjectName, repo))
-
-	fileContent1 := "foo\n"
-	commit1, err := env.PachClient.StartCommit(pfs.DefaultProjectName, repo, "master")
-	require.NoError(t, err)
-	require.NoError(t, env.PachClient.PutFile(commit1, "foo", strings.NewReader(fileContent1), client.WithAppendPutFile()))
-	checks := func() {
-		fileInfo, err := env.PachClient.InspectFile(commit1, "foo")
-		require.NoError(t, err)
-		require.Equal(t, pfs.FileType_FILE, fileInfo.FileType)
-		require.Equal(t, len(fileContent1), int(fileInfo.SizeBytes))
-	}
-	checks()
-	require.NoError(t, finishCommit(env.PachClient, repo, commit1.Branch.Name, commit1.Id))
-	checks()
-
-	fileContent2 := "barbar\n"
-	commit2, err := env.PachClient.StartCommit(pfs.DefaultProjectName, repo, "master")
-	require.NoError(t, err)
-	require.NoError(t, env.PachClient.PutFile(commit2, "foo", strings.NewReader(fileContent2), client.WithAppendPutFile()))
-
-	require.NoError(t, finishCommit(env.PachClient, repo, commit2.Branch.Name, commit2.Id))
-
-	fileInfo, err := env.PachClient.InspectFile(commit2, "foo")
-	require.NoError(t, err)
-	require.Equal(t, pfs.FileType_FILE, fileInfo.FileType)
-	require.Equal(t, len(fileContent1+fileContent2), int(fileInfo.SizeBytes))
-
-	fileInfo, err = env.PachClient.InspectFile(commit2, "foo")
-	require.NoError(t, err)
-	require.Equal(t, pfs.FileType_FILE, fileInfo.FileType)
-	require.Equal(t, len(fileContent1)+len(fileContent2), int(fileInfo.SizeBytes))
-
-	fileContent3 := "bar\n"
-	commit3, err := env.PachClient.StartCommit(pfs.DefaultProjectName, repo, "master")
-	require.NoError(t, err)
-	require.NoError(t, env.PachClient.PutFile(commit3, "bar", strings.NewReader(fileContent3), client.WithAppendPutFile()))
-	require.NoError(t, finishCommit(env.PachClient, repo, commit3.Branch.Name, commit3.Id))
-
-	fis, err := env.PachClient.ListFileAll(commit3, "")
-	require.NoError(t, err)
-	require.Equal(t, 2, len(fis))
-
-	require.Equal(t, len(fis), 2)
-}
-
-func TestInspectFile2(t *testing.T) {
-	ctx := pctx.TestContext(t)
-	env := realenv.NewRealEnv(ctx, t, dockertestenv.NewTestDBConfig(t))
-
-	repo := "test"
-	require.NoError(t, env.PachClient.CreateRepo(pfs.DefaultProjectName, repo))
-	commit := client.NewCommit(pfs.DefaultProjectName, repo, "master", "")
-
-	fileContent1 := "foo\n"
-	fileContent2 := "buzz\n"
-
-	_, err := env.PachClient.StartCommit(pfs.DefaultProjectName, repo, "master")
-	require.NoError(t, err)
-	require.NoError(t, env.PachClient.PutFile(commit, "file", strings.NewReader(fileContent1), client.WithAppendPutFile()))
-	require.NoError(t, finishCommit(env.PachClient, repo, "master", ""))
-
-	fileInfo, err := env.PachClient.InspectFile(commit, "/file")
-	require.NoError(t, err)
-	require.Equal(t, len(fileContent1), int(fileInfo.SizeBytes))
-	require.Equal(t, "/file", fileInfo.File.Path)
-	require.Equal(t, pfs.FileType_FILE, fileInfo.FileType)
-
-	_, err = env.PachClient.StartCommit(pfs.DefaultProjectName, repo, "master")
-	require.NoError(t, err)
-	require.NoError(t, env.PachClient.PutFile(commit, "file", strings.NewReader(fileContent1), client.WithAppendPutFile()))
-	require.NoError(t, finishCommit(env.PachClient, repo, "master", ""))
-
-	fileInfo, err = env.PachClient.InspectFile(commit, "file")
-	require.NoError(t, err)
-	require.Equal(t, len(fileContent1)*2, int(fileInfo.SizeBytes))
-	require.Equal(t, "/file", fileInfo.File.Path)
-
-	_, err = env.PachClient.StartCommit(pfs.DefaultProjectName, repo, "master")
-	require.NoError(t, err)
-	require.NoError(t, env.PachClient.DeleteFile(commit, "file"))
-	require.NoError(t, env.PachClient.PutFile(commit, "file", strings.NewReader(fileContent2), client.WithAppendPutFile()))
-	require.NoError(t, finishCommit(env.PachClient, repo, "master", ""))
-
-	fileInfo, err = env.PachClient.InspectFile(commit, "file")
-	require.NoError(t, err)
-	require.Equal(t, len(fileContent2), int(fileInfo.SizeBytes))
-}
-
-func TestInspectFile3(t *testing.T) {
-	ctx := pctx.TestContext(t)
-	env := realenv.NewRealEnv(ctx, t, dockertestenv.NewTestDBConfig(t))
-
-	repo := "test"
-	require.NoError(t, env.PachClient.CreateRepo(pfs.DefaultProjectName, repo))
-
-	fileContent1 := "foo\n"
-	commit1, err := env.PachClient.StartCommit(pfs.DefaultProjectName, repo, "master")
-	require.NoError(t, err)
-	require.NoError(t, env.PachClient.PutFile(commit1, "foo/bar", strings.NewReader(fileContent1)))
-	fileInfo, err := env.PachClient.InspectFile(commit1, "foo")
-	require.NoError(t, err)
-	require.NotNil(t, fileInfo)
-
-	require.NoError(t, finishCommit(env.PachClient, repo, commit1.Branch.Name, commit1.Id))
-
-	fi, err := env.PachClient.InspectFile(commit1, "foo/bar")
-	require.NoError(t, err)
-	require.NotNil(t, fi)
-
-	fileContent2 := "barbar\n"
-	commit2, err := env.PachClient.StartCommit(pfs.DefaultProjectName, repo, "master")
-	require.NoError(t, err)
-	require.NoError(t, env.PachClient.PutFile(commit2, "foo", strings.NewReader(fileContent2)))
-
-	fileInfo, err = env.PachClient.InspectFile(commit2, "foo")
-	require.NoError(t, err)
-	require.NotNil(t, fileInfo)
-
-	require.NoError(t, finishCommit(env.PachClient, repo, commit2.Branch.Name, commit2.Id))
-
-	fi, err = env.PachClient.InspectFile(commit2, "foo")
-	require.NoError(t, err)
-	require.NotNil(t, fi)
-
-	fileContent3 := "bar\n"
-	commit3, err := env.PachClient.StartCommit(pfs.DefaultProjectName, repo, "master")
-	require.NoError(t, err)
-	require.NoError(t, env.PachClient.PutFile(commit3, "bar", strings.NewReader(fileContent3)))
-	require.NoError(t, finishCommit(env.PachClient, repo, commit3.Branch.Name, commit3.Id))
-	fi, err = env.PachClient.InspectFile(commit3, "bar")
-	require.NoError(t, err)
-	require.NotNil(t, fi)
-}
-
-func TestInspectDir(t *testing.T) {
->>>>>>> 17094c6b
-	ctx := pctx.TestContext(t)
-	env := realenv.NewRealEnv(ctx, t, dockertestenv.NewTestDBConfig(t))
-
-	repo := "test"
-	require.NoError(t, env.PachClient.CreateRepo(pfs.DefaultProjectName, repo))
-
-<<<<<<< HEAD
 	fileContent1 := "foo\n"
 	commit1, err := env.PachClient.StartCommit(pfs.DefaultProjectName, repo, "master")
 	require.NoError(t, err)
@@ -5193,821 +3309,6 @@
 	ctx := pctx.TestContext(t)
 	env := realenv.NewRealEnv(ctx, t, dockertestenv.NewTestDBConfig(t))
 
-=======
-	commit1, err := env.PachClient.StartCommit(pfs.DefaultProjectName, repo, "master")
-	require.NoError(t, err)
-
-	fileContent := "foo\n"
-	require.NoError(t, env.PachClient.PutFile(commit1, "dir/foo", strings.NewReader(fileContent)))
-
-	require.NoError(t, finishCommit(env.PachClient, repo, commit1.Branch.Name, commit1.Id))
-
-	fileInfo, err := env.PachClient.InspectFile(commit1, "dir/foo")
-	require.NoError(t, err)
-	require.Equal(t, len(fileContent), int(fileInfo.SizeBytes))
-	require.Equal(t, pfs.FileType_FILE, fileInfo.FileType)
-
-	fileInfo, err = env.PachClient.InspectFile(commit1, "dir")
-	require.NoError(t, err)
-	require.Equal(t, len(fileContent), int(fileInfo.SizeBytes))
-	require.Equal(t, pfs.FileType_DIR, fileInfo.FileType)
-
-	_, err = env.PachClient.InspectFile(commit1, "")
-	require.NoError(t, err)
-	require.Equal(t, len(fileContent), int(fileInfo.SizeBytes))
-	require.Equal(t, pfs.FileType_DIR, fileInfo.FileType)
-}
-
-func TestInspectDir2(t *testing.T) {
-	ctx := pctx.TestContext(t)
-	env := realenv.NewRealEnv(ctx, t, dockertestenv.NewTestDBConfig(t))
-
-	repo := "test"
-	require.NoError(t, env.PachClient.CreateRepo(pfs.DefaultProjectName, repo))
-	commit := client.NewCommit(pfs.DefaultProjectName, repo, "master", "")
-
-	fileContent := "foo\n"
-
-	_, err := env.PachClient.StartCommit(pfs.DefaultProjectName, repo, "master")
-	require.NoError(t, err)
-	require.NoError(t, env.PachClient.PutFile(commit, "dir/1", strings.NewReader(fileContent)))
-	require.NoError(t, env.PachClient.PutFile(commit, "dir/2", strings.NewReader(fileContent)))
-
-	require.NoError(t, finishCommit(env.PachClient, repo, "master", ""))
-
-	fileInfo, err := env.PachClient.InspectFile(commit, "/dir")
-	require.NoError(t, err)
-	require.Equal(t, "/dir/", fileInfo.File.Path)
-	require.Equal(t, pfs.FileType_DIR, fileInfo.FileType)
-
-	_, err = env.PachClient.StartCommit(pfs.DefaultProjectName, repo, "master")
-	require.NoError(t, err)
-	require.NoError(t, env.PachClient.PutFile(commit, "dir/3", strings.NewReader(fileContent)))
-
-	require.NoError(t, finishCommit(env.PachClient, repo, "master", ""))
-
-	_, err = env.PachClient.InspectFile(commit, "dir")
-	require.NoError(t, err)
-
-	_, err = env.PachClient.StartCommit(pfs.DefaultProjectName, repo, "master")
-	require.NoError(t, err)
-	err = env.PachClient.DeleteFile(commit, "dir/2")
-	require.NoError(t, err)
-	require.NoError(t, finishCommit(env.PachClient, repo, "master", ""))
-
-	_, err = env.PachClient.InspectFile(commit, "dir")
-	require.NoError(t, err)
-}
-
-func TestListFileTwoCommits(t *testing.T) {
-	ctx := pctx.TestContext(t)
-	env := realenv.NewRealEnv(ctx, t, dockertestenv.NewTestDBConfig(t))
-
-	repo := "test"
-	require.NoError(t, env.PachClient.CreateRepo(pfs.DefaultProjectName, repo))
-
-	numFiles := 5
-
-	commit1, err := env.PachClient.StartCommit(pfs.DefaultProjectName, repo, "master")
-	require.NoError(t, err)
-
-	for i := 0; i < numFiles; i++ {
-		require.NoError(t, env.PachClient.PutFile(commit1, fmt.Sprintf("file%d", i), strings.NewReader("foo\n")))
-	}
-
-	require.NoError(t, finishCommit(env.PachClient, repo, commit1.Branch.Name, commit1.Id))
-
-	fis, err := env.PachClient.ListFileAll(commit1, "")
-	require.NoError(t, err)
-	require.Equal(t, numFiles, len(fis))
-
-	commit2, err := env.PachClient.StartCommit(pfs.DefaultProjectName, repo, "master")
-	require.NoError(t, err)
-
-	for i := 0; i < numFiles; i++ {
-		require.NoError(t, env.PachClient.PutFile(commit2, fmt.Sprintf("file2-%d", i), strings.NewReader("foo\n")))
-	}
-
-	require.NoError(t, finishCommit(env.PachClient, repo, commit2.Branch.Name, commit2.Id))
-
-	fis, err = env.PachClient.ListFileAll(commit2, "")
-	require.NoError(t, err)
-	require.Equal(t, 2*numFiles, len(fis))
-
-	fis, err = env.PachClient.ListFileAll(commit1, "")
-	require.NoError(t, err)
-	require.Equal(t, numFiles, len(fis))
-
-	fis, err = env.PachClient.ListFileAll(commit2, "")
-	require.NoError(t, err)
-	require.Equal(t, 2*numFiles, len(fis))
-}
-
-func TestListFile(t *testing.T) {
-	ctx := pctx.TestContext(t)
-	env := realenv.NewRealEnv(ctx, t, dockertestenv.NewTestDBConfig(t))
-
-	repo := "test"
-	require.NoError(t, env.PachClient.CreateRepo(pfs.DefaultProjectName, repo))
-
-	commit, err := env.PachClient.StartCommit(pfs.DefaultProjectName, repo, "master")
-	require.NoError(t, err)
-
-	fileContent1 := "foo\n"
-	require.NoError(t, env.PachClient.PutFile(commit, "dir/foo", strings.NewReader(fileContent1)))
-
-	fileContent2 := "bar\n"
-	require.NoError(t, env.PachClient.PutFile(commit, "dir/bar", strings.NewReader(fileContent2)))
-
-	checks := func() {
-		fileInfos, err := env.PachClient.ListFileAll(commit, "dir")
-		require.NoError(t, err)
-		require.Equal(t, 2, len(fileInfos))
-		require.True(t, fileInfos[0].File.Path == "/dir/foo" && fileInfos[1].File.Path == "/dir/bar" || fileInfos[0].File.Path == "/dir/bar" && fileInfos[1].File.Path == "/dir/foo")
-		require.True(t, fileInfos[0].SizeBytes == fileInfos[1].SizeBytes && fileInfos[0].SizeBytes == int64(len(fileContent1)))
-
-	}
-	checks()
-	require.NoError(t, finishCommit(env.PachClient, repo, commit.Branch.Name, commit.Id))
-	checks()
-}
-
-func TestListFile2(t *testing.T) {
-	ctx := pctx.TestContext(t)
-	env := realenv.NewRealEnv(ctx, t, dockertestenv.NewTestDBConfig(t))
-
-	repo := "test"
-	require.NoError(t, env.PachClient.CreateRepo(pfs.DefaultProjectName, repo))
-	commit := client.NewCommit(pfs.DefaultProjectName, repo, "master", "")
-
-	fileContent := "foo\n"
-
-	_, err := env.PachClient.StartCommit(pfs.DefaultProjectName, repo, "master")
-	require.NoError(t, err)
-	require.NoError(t, env.PachClient.PutFile(commit, "dir/1", strings.NewReader(fileContent)))
-	require.NoError(t, env.PachClient.PutFile(commit, "dir/2", strings.NewReader(fileContent)))
-	require.NoError(t, err)
-
-	require.NoError(t, finishCommit(env.PachClient, repo, "master", ""))
-
-	fileInfos, err := env.PachClient.ListFileAll(commit, "dir")
-	require.NoError(t, err)
-	require.Equal(t, 2, len(fileInfos))
-
-	_, err = env.PachClient.StartCommit(pfs.DefaultProjectName, repo, "master")
-	require.NoError(t, err)
-	require.NoError(t, env.PachClient.PutFile(commit, "dir/3", strings.NewReader(fileContent)))
-	require.NoError(t, finishCommit(env.PachClient, repo, "master", ""))
-
-	fileInfos, err = env.PachClient.ListFileAll(commit, "dir")
-	require.NoError(t, err)
-	require.Equal(t, 3, len(fileInfos))
-
-	_, err = env.PachClient.StartCommit(pfs.DefaultProjectName, repo, "master")
-	require.NoError(t, err)
-	err = env.PachClient.DeleteFile(commit, "dir/2")
-	require.NoError(t, err)
-	require.NoError(t, finishCommit(env.PachClient, repo, "master", ""))
-
-	fileInfos, err = env.PachClient.ListFileAll(commit, "dir")
-	require.NoError(t, err)
-	require.Equal(t, 2, len(fileInfos))
-}
-
-func TestListFile3(t *testing.T) {
-	ctx := pctx.TestContext(t)
-	env := realenv.NewRealEnv(ctx, t, dockertestenv.NewTestDBConfig(t))
-
-	repo := "test"
-	require.NoError(t, env.PachClient.CreateRepo(pfs.DefaultProjectName, repo))
-	commit := client.NewCommit(pfs.DefaultProjectName, repo, "master", "")
-
-	fileContent := "foo\n"
-
-	_, err := env.PachClient.StartCommit(pfs.DefaultProjectName, repo, "master")
-	require.NoError(t, err)
-	require.NoError(t, env.PachClient.PutFile(commit, "dir/1", strings.NewReader(fileContent)))
-	require.NoError(t, env.PachClient.PutFile(commit, "dir/2", strings.NewReader(fileContent)))
-	require.NoError(t, finishCommit(env.PachClient, repo, "master", ""))
-
-	fileInfos, err := env.PachClient.ListFileAll(commit, "dir")
-	require.NoError(t, err)
-	require.Equal(t, 2, len(fileInfos))
-
-	_, err = env.PachClient.StartCommit(pfs.DefaultProjectName, repo, "master")
-	require.NoError(t, err)
-	require.NoError(t, env.PachClient.PutFile(commit, "dir/3/foo", strings.NewReader(fileContent)))
-	require.NoError(t, env.PachClient.PutFile(commit, "dir/3/bar", strings.NewReader(fileContent)))
-	require.NoError(t, finishCommit(env.PachClient, repo, "master", ""))
-
-	fileInfos, err = env.PachClient.ListFileAll(commit, "dir")
-	require.NoError(t, err)
-	require.Equal(t, 3, len(fileInfos))
-	require.Equal(t, int(fileInfos[2].SizeBytes), len(fileContent)*2)
-
-	_, err = env.PachClient.StartCommit(pfs.DefaultProjectName, repo, "master")
-	require.NoError(t, err)
-	err = env.PachClient.DeleteFile(commit, "dir/3/bar")
-	require.NoError(t, err)
-	require.NoError(t, finishCommit(env.PachClient, repo, "master", ""))
-
-	fileInfos, err = env.PachClient.ListFileAll(commit, "dir")
-	require.NoError(t, err)
-	require.Equal(t, 3, len(fileInfos))
-	require.Equal(t, int(fileInfos[2].SizeBytes), len(fileContent))
-
-	_, err = env.PachClient.StartCommit(pfs.DefaultProjectName, repo, "master")
-	require.NoError(t, err)
-	require.NoError(t, env.PachClient.PutFile(commit, "file", strings.NewReader(fileContent)))
-	require.NoError(t, finishCommit(env.PachClient, repo, "master", ""))
-
-	fileInfos, err = env.PachClient.ListFileAll(commit, "/")
-	require.NoError(t, err)
-	require.Equal(t, 2, len(fileInfos))
-}
-
-func TestListFile4(t *testing.T) {
-	ctx := pctx.TestContext(t)
-	env := realenv.NewRealEnv(ctx, t, dockertestenv.NewTestDBConfig(t))
-
-	repo := "test"
-	require.NoError(t, env.PachClient.CreateRepo(pfs.DefaultProjectName, repo))
-
-	commit1, err := env.PachClient.StartCommit(pfs.DefaultProjectName, repo, "master")
-	require.NoError(t, err)
-
-	require.NoError(t, env.PachClient.PutFile(commit1, "/dir1/file1.1", &bytes.Buffer{}))
-	require.NoError(t, env.PachClient.PutFile(commit1, "/dir1/file1.2", &bytes.Buffer{}))
-	require.NoError(t, env.PachClient.PutFile(commit1, "/dir2/file2.1", &bytes.Buffer{}))
-	require.NoError(t, env.PachClient.PutFile(commit1, "/dir2/file2.2", &bytes.Buffer{}))
-
-	require.NoError(t, finishCommit(env.PachClient, repo, commit1.Branch.Name, commit1.Id))
-	// should list a directory but not siblings
-	var fis []*pfs.FileInfo
-	require.NoError(t, env.PachClient.ListFile(commit1, "/dir1", func(fi *pfs.FileInfo) error {
-		fis = append(fis, fi)
-		return nil
-	}))
-	require.ElementsEqual(t, []string{"/dir1/file1.1", "/dir1/file1.2"}, finfosToPaths(fis))
-	// should list the root
-	fis = nil
-	require.NoError(t, env.PachClient.ListFile(commit1, "/", func(fi *pfs.FileInfo) error {
-		fis = append(fis, fi)
-		return nil
-	}))
-	require.ElementsEqual(t, []string{"/dir1/", "/dir2/"}, finfosToPaths(fis))
-}
-
-func TestRootDirectory(t *testing.T) {
-	ctx := pctx.TestContext(t)
-	env := realenv.NewRealEnv(ctx, t, dockertestenv.NewTestDBConfig(t))
-
-	repo := "test"
-	require.NoError(t, env.PachClient.CreateRepo(pfs.DefaultProjectName, repo))
-
-	fileContent := "foo\n"
-
-	commit, err := env.PachClient.StartCommit(pfs.DefaultProjectName, repo, "master")
-	require.NoError(t, err)
-	require.NoError(t, env.PachClient.PutFile(commit, "foo", strings.NewReader(fileContent)))
-
-	require.NoError(t, finishCommit(env.PachClient, repo, commit.Branch.Name, commit.Id))
-
-	fileInfos, err := env.PachClient.ListFileAll(commit, "")
-	require.NoError(t, err)
-	require.Equal(t, 1, len(fileInfos))
-}
-
-func TestDeleteFile(t *testing.T) {
-	ctx := pctx.TestContext(t)
-	env := realenv.NewRealEnv(ctx, t, dockertestenv.NewTestDBConfig(t))
-	project := tu.UniqueString("project")
-	require.NoError(t, env.PachClient.CreateProject(project))
-	repo := "test"
-	require.NoError(t, env.PachClient.CreateRepo(project, repo))
-
-	// Commit 1: Add two files; delete one file within the commit
-	commit1, err := env.PachClient.StartCommit(project, repo, "master")
-	require.NoError(t, err)
-
-	fileContent1 := "foo\n"
-	require.NoError(t, env.PachClient.PutFile(commit1, "foo", strings.NewReader(fileContent1)))
-
-	fileContent2 := "bar\n"
-	require.NoError(t, env.PachClient.PutFile(commit1, "bar", strings.NewReader(fileContent2)))
-
-	require.NoError(t, env.PachClient.DeleteFile(commit1, "foo"))
-
-	require.NoError(t, finishProjectCommit(env.PachClient, project, repo, commit1.Branch.Name, commit1.Id))
-
-	_, err = env.PachClient.InspectFile(commit1, "foo")
-	require.YesError(t, err)
-
-	// Should see one file
-	fileInfos, err := env.PachClient.ListFileAll(commit1, "")
-	require.NoError(t, err)
-	require.Equal(t, 1, len(fileInfos))
-
-	// Deleting a file in a finished commit should result in an error
-	require.YesError(t, env.PachClient.DeleteFile(commit1, "bar"))
-
-	// Empty commit
-	commit2, err := env.PachClient.StartCommit(project, repo, "master")
-	require.NoError(t, err)
-	require.NoError(t, finishProjectCommit(env.PachClient, project, repo, commit2.Branch.Name, commit2.Id))
-
-	// Should still see one files
-	fileInfos, err = env.PachClient.ListFileAll(commit2, "")
-	require.NoError(t, err)
-	require.Equal(t, 1, len(fileInfos))
-
-	// Delete bar
-	commit3, err := env.PachClient.StartCommit(project, repo, "master")
-	require.NoError(t, err)
-	require.NoError(t, env.PachClient.DeleteFile(commit3, "bar"))
-
-	require.NoError(t, finishProjectCommit(env.PachClient, project, repo, commit3.Branch.Name, commit3.Id))
-
-	// Should see no file
-	fileInfos, err = env.PachClient.ListFileAll(commit3, "")
-	require.NoError(t, err)
-	require.Equal(t, 0, len(fileInfos))
-
-	_, err = env.PachClient.InspectFile(commit3, "bar")
-	require.YesError(t, err)
-
-	// Delete a nonexistent file; it should be no-op
-	commit4, err := env.PachClient.StartCommit(project, repo, "master")
-	require.NoError(t, err)
-	require.NoError(t, env.PachClient.DeleteFile(commit4, "nonexistent"))
-	require.NoError(t, finishProjectCommit(env.PachClient, project, repo, commit4.Branch.Name, commit4.Id))
-}
-
-func TestDeleteFile2(t *testing.T) {
-	ctx := pctx.TestContext(t)
-	env := realenv.NewRealEnv(ctx, t, dockertestenv.NewTestDBConfig(t))
-
-	repo := "test"
-	require.NoError(t, env.PachClient.CreateRepo(pfs.DefaultProjectName, repo))
-
-	commit1, err := env.PachClient.StartCommit(pfs.DefaultProjectName, repo, "master")
-	require.NoError(t, err)
-	require.NoError(t, env.PachClient.PutFile(commit1, "file", strings.NewReader("foo\n")))
-	require.NoError(t, finishCommit(env.PachClient, repo, commit1.Branch.Name, commit1.Id))
-
-	commit2, err := env.PachClient.StartCommit(pfs.DefaultProjectName, repo, "master")
-	require.NoError(t, err)
-	err = env.PachClient.DeleteFile(commit2, "file")
-	require.NoError(t, err)
-	require.NoError(t, env.PachClient.PutFile(commit2, "file", strings.NewReader("bar\n")))
-	require.NoError(t, finishCommit(env.PachClient, repo, commit2.Branch.Name, commit2.Id))
-
-	expected := "bar\n"
-	var buffer bytes.Buffer
-	require.NoError(t, env.PachClient.GetFile(client.NewCommit(pfs.DefaultProjectName, repo, "master", ""), "file", &buffer))
-	require.Equal(t, expected, buffer.String())
-
-	commit3, err := env.PachClient.StartCommit(pfs.DefaultProjectName, repo, "master")
-	require.NoError(t, err)
-	require.NoError(t, env.PachClient.PutFile(commit3, "file", strings.NewReader("buzz\n")))
-	err = env.PachClient.DeleteFile(commit3, "file")
-	require.NoError(t, err)
-	require.NoError(t, env.PachClient.PutFile(commit3, "file", strings.NewReader("foo\n")))
-	require.NoError(t, finishCommit(env.PachClient, repo, commit3.Branch.Name, commit3.Id))
-
-	expected = "foo\n"
-	buffer.Reset()
-	require.NoError(t, env.PachClient.GetFile(commit3, "file", &buffer))
-	require.Equal(t, expected, buffer.String())
-}
-
-func TestDeleteFile3(t *testing.T) {
-	ctx := pctx.TestContext(t)
-	env := realenv.NewRealEnv(ctx, t, dockertestenv.NewTestDBConfig(t))
-
-	repo := "test"
-	require.NoError(t, env.PachClient.CreateRepo(pfs.DefaultProjectName, repo))
-	commit1, err := env.PachClient.StartCommit(pfs.DefaultProjectName, repo, "master")
-	require.NoError(t, err)
-	fileContent := "bar\n"
-	require.NoError(t, env.PachClient.PutFile(commit1, "/bar", strings.NewReader(fileContent)))
-	require.NoError(t, env.PachClient.PutFile(commit1, "/dir1/dir2/bar", strings.NewReader(fileContent)))
-	require.NoError(t, finishCommit(env.PachClient, repo, commit1.Branch.Name, commit1.Id))
-
-	commit2, err := env.PachClient.StartCommit(pfs.DefaultProjectName, repo, "master")
-	require.NoError(t, err)
-	require.NoError(t, env.PachClient.DeleteFile(commit2, "/"))
-	require.NoError(t, env.PachClient.PutFile(commit2, "/bar", strings.NewReader(fileContent)))
-	require.NoError(t, env.PachClient.PutFile(commit2, "/dir1/bar", strings.NewReader(fileContent)))
-	require.NoError(t, env.PachClient.PutFile(commit2, "/dir1/dir2/bar", strings.NewReader(fileContent)))
-	require.NoError(t, env.PachClient.PutFile(commit2, "/dir1/dir2/barbar", strings.NewReader(fileContent)))
-	require.NoError(t, finishCommit(env.PachClient, repo, commit2.Branch.Name, commit2.Id))
-
-	commit3, err := env.PachClient.StartCommit(pfs.DefaultProjectName, repo, "master")
-	require.NoError(t, err)
-	require.NoError(t, env.PachClient.DeleteFile(commit3, "/dir1/dir2/"))
-	require.NoError(t, finishCommit(env.PachClient, repo, commit3.Branch.Name, commit3.Id))
-
-	_, err = env.PachClient.InspectFile(commit3, "/dir1")
-	require.NoError(t, err)
-	_, err = env.PachClient.InspectFile(commit3, "/dir1/bar")
-	require.NoError(t, err)
-	_, err = env.PachClient.InspectFile(commit3, "/dir1/dir2")
-	require.YesError(t, err)
-	_, err = env.PachClient.InspectFile(commit3, "/dir1/dir2/bar")
-	require.YesError(t, err)
-	_, err = env.PachClient.InspectFile(commit3, "/dir1/dir2/barbar")
-	require.YesError(t, err)
-
-	commit4, err := env.PachClient.StartCommit(pfs.DefaultProjectName, repo, "master")
-	require.NoError(t, err)
-	require.NoError(t, env.PachClient.PutFile(commit4, "/dir1/dir2/bar", strings.NewReader(fileContent)))
-	require.NoError(t, finishCommit(env.PachClient, repo, commit4.Branch.Name, commit4.Id))
-
-	_, err = env.PachClient.InspectFile(commit4, "/dir1")
-	require.NoError(t, err)
-	_, err = env.PachClient.InspectFile(commit4, "/dir1/bar")
-	require.NoError(t, err)
-	_, err = env.PachClient.InspectFile(commit4, "/dir1/dir2")
-	require.NoError(t, err)
-	_, err = env.PachClient.InspectFile(commit4, "/dir1/dir2/bar")
-	require.NoError(t, err)
-}
-
-func TestDeleteDir(t *testing.T) {
-	ctx := pctx.TestContext(t)
-	env := realenv.NewRealEnv(ctx, t, dockertestenv.NewTestDBConfig(t))
-
-	repo := "test"
-	require.NoError(t, env.PachClient.CreateRepo(pfs.DefaultProjectName, repo))
-
-	// Commit 1: Add two files into the same directory; delete the directory
-	commit1, err := env.PachClient.StartCommit(pfs.DefaultProjectName, repo, "master")
-	require.NoError(t, err)
-
-	require.NoError(t, env.PachClient.PutFile(commit1, "dir/foo", strings.NewReader("foo1")))
-
-	require.NoError(t, env.PachClient.PutFile(commit1, "dir/bar", strings.NewReader("bar1")))
-
-	require.NoError(t, env.PachClient.DeleteFile(commit1, "/dir/"))
-
-	require.NoError(t, finishCommit(env.PachClient, repo, commit1.Branch.Name, commit1.Id))
-
-	fileInfos, err := env.PachClient.ListFileAll(commit1, "")
-	require.NoError(t, err)
-	require.Equal(t, 0, len(fileInfos))
-
-	// dir should not exist
-	_, err = env.PachClient.InspectFile(commit1, "dir")
-	require.YesError(t, err)
-
-	// Commit 2: Delete the directory and add the same two files
-	// The two files should reflect the new content
-	commit2, err := env.PachClient.StartCommit(pfs.DefaultProjectName, repo, "master")
-	require.NoError(t, err)
-
-	require.NoError(t, env.PachClient.PutFile(commit2, "dir/foo", strings.NewReader("foo2")))
-
-	require.NoError(t, env.PachClient.PutFile(commit2, "dir/bar", strings.NewReader("bar2")))
-
-	require.NoError(t, finishCommit(env.PachClient, repo, commit2.Branch.Name, commit2.Id))
-
-	// Should see two files
-	fileInfos, err = env.PachClient.ListFileAll(commit2, "dir")
-	require.NoError(t, err)
-	require.Equal(t, 2, len(fileInfos))
-
-	var buffer bytes.Buffer
-	require.NoError(t, env.PachClient.GetFile(commit2, "dir/foo", &buffer))
-	require.Equal(t, "foo2", buffer.String())
-
-	var buffer2 bytes.Buffer
-	require.NoError(t, env.PachClient.GetFile(commit2, "dir/bar", &buffer2))
-	require.Equal(t, "bar2", buffer2.String())
-
-	// Commit 3: delete the directory
-	commit3, err := env.PachClient.StartCommit(pfs.DefaultProjectName, repo, "master")
-	require.NoError(t, err)
-
-	require.NoError(t, env.PachClient.DeleteFile(commit3, "/dir/"))
-
-	require.NoError(t, finishCommit(env.PachClient, repo, commit3.Branch.Name, commit3.Id))
-
-	// Should see zero files
-	fileInfos, err = env.PachClient.ListFileAll(commit3, "")
-	require.NoError(t, err)
-	require.Equal(t, 0, len(fileInfos))
-
-	// One-off commit directory deletion
-	masterCommit := client.NewCommit(pfs.DefaultProjectName, repo, "master", "")
-	require.NoError(t, env.PachClient.PutFile(masterCommit, "/dir/foo", strings.NewReader("foo")))
-	require.NoError(t, env.PachClient.DeleteFile(masterCommit, "/"))
-	fileInfos, err = env.PachClient.ListFileAll(masterCommit, "/")
-	require.NoError(t, err)
-	require.Equal(t, 0, len(fileInfos))
-}
-
-func TestListCommit(t *testing.T) {
-	ctx := pctx.TestContext(t)
-	env := realenv.NewRealEnv(ctx, t, dockertestenv.NewTestDBConfig(t))
-
-	repo := "test"
-	require.NoError(t, env.PachClient.CreateRepo(pfs.DefaultProjectName, repo))
-	repoProto := client.NewRepo(pfs.DefaultProjectName, repo)
-	masterCommit := repoProto.NewCommit("master", "")
-
-	numCommits := 10
-
-	var midCommitID string
-	for i := 0; i < numCommits; i++ {
-		commit, err := env.PachClient.StartCommit(pfs.DefaultProjectName, repo, "master")
-		require.NoError(t, err)
-		require.NoError(t, finishCommit(env.PachClient, repo, "master", ""))
-		if i == numCommits/2 {
-			midCommitID = commit.Id
-		}
-	}
-
-	// list all commits
-	commitInfos, err := env.PachClient.ListCommit(repoProto, nil, nil, 0)
-	require.NoError(t, err)
-	require.Equal(t, numCommits, len(commitInfos))
-
-	// Test that commits are sorted in newest-first order
-	for i := 0; i < len(commitInfos)-1; i++ {
-		require.Equal(t, commitInfos[i].ParentCommit, commitInfos[i+1].Commit)
-	}
-
-	// Now list all commits up to the last commit
-	commitInfos, err = env.PachClient.ListCommit(repoProto, masterCommit, nil, 0)
-	require.NoError(t, err)
-	require.Equal(t, numCommits, len(commitInfos))
-
-	// Test that commits are sorted in newest-first order
-	for i := 0; i < len(commitInfos)-1; i++ {
-		require.Equal(t, commitInfos[i].ParentCommit, commitInfos[i+1].Commit)
-	}
-
-	// Now list all commits up to the mid commit, excluding the mid commit
-	// itself
-	commitInfos, err = env.PachClient.ListCommit(repoProto, masterCommit, repoProto.NewCommit("", midCommitID), 0)
-	require.NoError(t, err)
-	require.Equal(t, numCommits-numCommits/2-1, len(commitInfos))
-
-	// Test that commits are sorted in newest-first order
-	for i := 0; i < len(commitInfos)-1; i++ {
-		require.Equal(t, commitInfos[i].ParentCommit, commitInfos[i+1].Commit)
-	}
-
-	// list commits by branch
-	commitInfos, err = env.PachClient.ListCommit(repoProto, masterCommit, nil, 0)
-	require.NoError(t, err)
-	require.Equal(t, numCommits, len(commitInfos))
-
-	// Test that commits are sorted in newest-first order
-	for i := 0; i < len(commitInfos)-1; i++ {
-		require.Equal(t, commitInfos[i].ParentCommit, commitInfos[i+1].Commit)
-	}
-
-	// Try listing the commits in reverse order
-	commitInfos = nil
-	require.NoError(t, env.PachClient.ListCommitF(repoProto, nil, nil, 0, true, func(ci *pfs.CommitInfo) error {
-		commitInfos = append(commitInfos, ci)
-		return nil
-	}))
-	for i := 1; i < len(commitInfos); i++ {
-		require.Equal(t, commitInfos[i].ParentCommit, commitInfos[i-1].Commit)
-	}
-}
-
-func TestOffsetRead(t *testing.T) {
-	// TODO(2.0 optional): Decide on how to expose offset read.
-	t.Skip("Offset read exists (inefficient), just need to decide on how to expose it in V2")
-	// 	// env := testpachd.NewRealEnv(t, dockertestenv.NewTestDBConfig(t))
-
-	// repo := "test"
-	// require.NoError(t, env.PachClient.CreateRepo(pfs.DefaultProjectName,repo))
-	// commit, err := env.PachClient.StartProjectCommit(pfs.DefaultProjectName,repo, "")
-	// require.NoError(t, err)
-	// fileData := "foo\n"
-	// require.NoError(t, env.PachClient.PutFile(commit, "foo", strings.NewReader(fileData)))
-	// require.NoError(t, env.PachClient.PutFile(commit, "foo", strings.NewReader(fileData)))
-
-	// var buffer bytes.Buffer
-	// require.NoError(t, env.PachClient.GetFile(commit, "foo", int64(len(fileData)*2)+1, 0, &buffer))
-	// require.Equal(t, "", buffer.String())
-
-	// require.NoError(t, finishCommit(env.PachClient, repo, commit.Branch.Name, commit.ID))
-
-	// buffer.Reset()
-	// require.NoError(t, env.PachClient.GetFile(commit, "foo", int64(len(fileData)*2)+1, 0, &buffer))
-	// require.Equal(t, "", buffer.String())
-}
-
-func TestBranch2(t *testing.T) {
-	ctx := pctx.TestContext(t)
-	env := realenv.NewRealEnv(ctx, t, dockertestenv.NewTestDBConfig(t))
-	project := tu.UniqueString("project")
-	require.NoError(t, env.PachClient.CreateProject(project))
-	repo := "test"
-	require.NoError(t, env.PachClient.CreateRepo(project, repo))
-
-	commit, err := env.PachClient.StartCommit(project, repo, "branch1")
-	require.NoError(t, err)
-	require.NoError(t, env.PachClient.PutFile(commit, "foo", strings.NewReader("bar")))
-	require.NoError(t, finishProjectCommit(env.PachClient, project, repo, commit.Branch.Name, commit.Id))
-
-	expectedBranches := []string{"branch1", "branch2", "branch3"}
-	expectedCommits := []*pfs.Commit{}
-	for _, branch := range expectedBranches {
-		require.NoError(t, env.PachClient.CreateBranch(project, repo, branch, commit.Branch.Name, commit.Id, nil))
-		commitInfo, err := env.PachClient.InspectCommit(project, repo, branch, "")
-		require.NoError(t, err)
-		expectedCommits = append(expectedCommits, commitInfo.Commit)
-	}
-
-	branchInfos, err := env.PachClient.ListBranch(project, repo)
-	require.NoError(t, err)
-	require.Equal(t, len(expectedBranches), len(branchInfos))
-	for i, branchInfo := range branchInfos {
-		// branches should return in newest-first order
-		require.Equal(t, expectedBranches[len(branchInfos)-i-1], branchInfo.GetBranch().GetName())
-		require.Equal(t, project, branchInfo.GetBranch().GetRepo().GetProject().GetName())
-		// each branch should have a different commit id (from the transaction
-		// that moved the branch head)
-		headCommit := expectedCommits[len(branchInfos)-i-1]
-		require.Equal(t, headCommit, branchInfo.Head)
-
-		// ensure that the branch has the file from the original commit
-		var buffer bytes.Buffer
-		require.NoError(t, env.PachClient.GetFile(headCommit, "foo", &buffer))
-		require.Equal(t, "bar", buffer.String())
-	}
-
-	commit2, err := env.PachClient.StartCommit(project, repo, "branch1")
-	require.NoError(t, err)
-	require.NoError(t, finishProjectCommit(env.PachClient, project, repo, "branch1", ""))
-
-	commit2Info, err := env.PachClient.InspectCommit(project, repo, "branch1", "")
-	require.NoError(t, err)
-	require.Equal(t, expectedCommits[0], commit2Info.ParentCommit)
-
-	// delete the last branch
-	lastBranch := expectedBranches[len(expectedBranches)-1]
-	require.YesError(t, env.PachClient.DeleteBranch(pfs.DefaultProjectName, repo, lastBranch, false))
-	require.NoError(t, env.PachClient.DeleteBranch(project, repo, lastBranch, false))
-	branchInfos, err = env.PachClient.ListBranch(project, repo)
-	require.NoError(t, err)
-	require.Equal(t, 2, len(branchInfos))
-	require.Equal(t, "branch2", branchInfos[0].Branch.Name)
-	require.Equal(t, expectedCommits[1], branchInfos[0].Head)
-	require.Equal(t, "branch1", branchInfos[1].Branch.Name)
-	require.Equal(t, commit2, branchInfos[1].Head)
-}
-
-func TestDeleteNonexistentBranch(t *testing.T) {
-	ctx := pctx.TestContext(t)
-	env := realenv.NewRealEnv(ctx, t, dockertestenv.NewTestDBConfig(t))
-
-	repo := "test"
-	require.NoError(t, env.PachClient.CreateRepo(pfs.DefaultProjectName, repo))
-	require.NoError(t, env.PachClient.DeleteBranch(pfs.DefaultProjectName, repo, "doesnt_exist", false))
-}
-
-func TestSubscribeCommit(t *testing.T) {
-	ctx := pctx.TestContext(t)
-	env := realenv.NewRealEnv(ctx, t, dockertestenv.NewTestDBConfig(t))
-
-	project := tu.UniqueString("project")
-	require.NoError(t, env.PachClient.CreateProject(project))
-
-	repo := "test"
-	require.NoError(t, env.PachClient.CreateRepo(project, repo))
-
-	numCommits := 10
-
-	// create some commits that shouldn't affect the below SubscribeCommit call
-	// reproduces #2469
-	for i := 0; i < numCommits; i++ {
-		commit, err := env.PachClient.StartCommit(project, repo, "master-v1")
-		require.NoError(t, err)
-		require.NoError(t, finishProjectCommit(env.PachClient, project, repo, commit.Branch.Name, commit.Id))
-	}
-
-	require.NoErrorWithinT(t, 60*time.Minute, func() error {
-		var eg errgroup.Group
-		nextCommitChan := make(chan *pfs.Commit, numCommits)
-		eg.Go(func() error {
-			var count int
-			err := env.PachClient.SubscribeCommit(client.NewRepo(project, repo), "master", "", pfs.CommitState_STARTED, func(ci *pfs.CommitInfo) error {
-				commit := <-nextCommitChan
-				require.Equal(t, commit, ci.Commit)
-				count++
-				if count == numCommits {
-					return errutil.ErrBreak
-				}
-				return nil
-			})
-			return err
-		})
-		eg.Go(func() error {
-			for i := 0; i < numCommits; i++ {
-				commit, err := env.PachClient.StartCommit(project, repo, "master")
-				require.NoError(t, err)
-				require.NoError(t, finishProjectCommit(env.PachClient, project, repo, commit.Branch.Name, commit.Id))
-				nextCommitChan <- commit
-			}
-			return nil
-		})
-
-		return errors.EnsureStack(eg.Wait())
-	})
-}
-
-func TestInspectRepoSimple(t *testing.T) {
-	ctx := pctx.TestContext(t)
-	env := realenv.NewRealEnv(ctx, t, dockertestenv.NewTestDBConfig(t))
-
-	repo := "test"
-	require.NoError(t, env.PachClient.CreateRepo(pfs.DefaultProjectName, repo))
-
-	commit, err := env.PachClient.StartCommit(pfs.DefaultProjectName, repo, "branch")
-	require.NoError(t, err)
-
-	file1Content := "foo\n"
-	require.NoError(t, env.PachClient.PutFile(commit, "foo", strings.NewReader(file1Content)))
-
-	file2Content := "bar\n"
-	require.NoError(t, env.PachClient.PutFile(commit, "bar", strings.NewReader(file2Content)))
-
-	require.NoError(t, finishCommit(env.PachClient, repo, commit.Branch.Name, commit.Id))
-
-	info, err := env.PachClient.InspectRepo(pfs.DefaultProjectName, repo)
-	require.NoError(t, err)
-
-	// Size should be 0 because the files were not added to master
-	require.Equal(t, int(info.Details.SizeBytes), 0)
-}
-
-func TestInspectRepoComplex(t *testing.T) {
-	ctx := pctx.TestContext(t)
-	env := realenv.NewRealEnv(ctx, t, dockertestenv.NewTestDBConfig(t))
-
-	repo := "test"
-	require.NoError(t, env.PachClient.CreateRepo(pfs.DefaultProjectName, repo))
-
-	commit, err := env.PachClient.StartCommit(pfs.DefaultProjectName, repo, "master")
-	require.NoError(t, err)
-
-	numFiles := 100
-	minFileSize := 1000
-	maxFileSize := 2000
-	totalSize := 0
-
-	for i := 0; i < numFiles; i++ {
-		fileContent := random.String(rand.Intn(maxFileSize-minFileSize) + minFileSize)
-		fileContent += "\n"
-		fileName := fmt.Sprintf("file_%d", i)
-		totalSize += len(fileContent)
-
-		require.NoError(t, env.PachClient.PutFile(commit, fileName, strings.NewReader(fileContent)))
-
-	}
-
-	require.NoError(t, finishCommit(env.PachClient, repo, commit.Branch.Name, commit.Id))
-
-	info, err := env.PachClient.InspectRepo(pfs.DefaultProjectName, repo)
-	require.NoError(t, err)
-
-	require.Equal(t, totalSize, int(info.Details.SizeBytes))
-
-	infos, err := env.PachClient.ListRepo()
-	require.NoError(t, err)
-	require.Equal(t, 1, len(infos))
-}
-
-func TestCreate(t *testing.T) {
-	// TODO: Implement put file split writer in V2?
-	t.Skip("Put file split writer not implemented in V2")
-	// 	// env := testpachd.NewRealEnv(t, dockertestenv.NewTestDBConfig(t))
-
-	// repo := "test"
-	// require.NoError(t, env.PachClient.CreateRepo(pfs.DefaultProjectName,repo))
-	// commit, err := env.PachClient.StartProjectCommit(pfs.DefaultProjectName,repo, "")
-	// require.NoError(t, err)
-	// w, err := env.PachClient.PutFileSplitWriter(repo, commit.Branch.Name, commit.ID, "foo", pfs.Delimiter_NONE, 0, 0, 0, false)
-	// require.NoError(t, err)
-	// require.NoError(t, w.Close())
-	// require.NoError(t, finishCommit(env.PachClient, repo, commit.Branch.Name, commit.ID))
-	// _, err = env.PachClient.InspectFile(commit, "foo")
-	// require.NoError(t, err)
-}
-
-func TestGetFile(t *testing.T) {
-	ctx := pctx.TestContext(t)
-	env := realenv.NewRealEnv(ctx, t, dockertestenv.NewTestDBConfig(t))
-
->>>>>>> 17094c6b
 	repo := tu.UniqueString("test")
 	require.NoError(t, env.PachClient.CreateRepo(pfs.DefaultProjectName, repo))
 	commit, err := env.PachClient.StartCommit(pfs.DefaultProjectName, repo, "master")
@@ -6041,7 +3342,6 @@
 		file := "file"
 		data := "data"
 		require.NoError(t, env.PachClient.PutFile(commit, file, strings.NewReader(data)))
-<<<<<<< HEAD
 
 		require.NoError(t, finishCommit(env.PachClient, repo, commit.Branch.Name, commit.Id))
 
@@ -6158,124 +3458,6 @@
 	require.NotEqual(t, "", commitInfo.Error)
 }
 
-=======
-
-		require.NoError(t, finishCommit(env.PachClient, repo, commit.Branch.Name, commit.Id))
-
-		for i := 0; i <= len(data); i++ {
-			var b bytes.Buffer
-			require.NoError(t, env.PachClient.GetFile(commit, "file", &b, client.WithOffset(int64(i))))
-			if i < len(data) {
-				require.Equal(t, data[i:], b.String())
-			} else {
-				require.Equal(t, "", b.String())
-			}
-		}
-	})
-}
-
-func TestManyPutsSingleFileSingleCommit(t *testing.T) {
-	ctx := pctx.TestContext(t)
-	env := realenv.NewRealEnv(ctx, t, dockertestenv.NewTestDBConfig(t))
-
-	if testing.Short() {
-		t.Skip("Skipping long tests in short mode")
-	}
-	repo := "test"
-	require.NoError(t, env.PachClient.CreateRepo(pfs.DefaultProjectName, repo))
-
-	commit1, err := env.PachClient.StartCommit(pfs.DefaultProjectName, repo, "master")
-	require.NoError(t, err)
-
-	rawMessage := `{
-		"level":"debug",
-		"message":{
-			"thing":"foo"
-		},
-		"timing":[1,3,34,6,7]
-	}`
-	numObjs := 500
-	numGoros := 10
-	var expectedOutput []byte
-	var wg sync.WaitGroup
-	for j := 0; j < numGoros; j++ {
-		wg.Add(1)
-		go func() {
-			for i := 0; i < numObjs/numGoros; i++ {
-				if err := env.PachClient.PutFile(commit1, "foo", strings.NewReader(rawMessage), client.WithAppendPutFile()); err != nil {
-					panic(err)
-				}
-			}
-			wg.Done()
-		}()
-	}
-	for i := 0; i < numObjs; i++ {
-		expectedOutput = append(expectedOutput, []byte(rawMessage)...)
-	}
-	wg.Wait()
-	require.NoError(t, finishCommit(env.PachClient, repo, commit1.Branch.Name, commit1.Id))
-
-	var buffer bytes.Buffer
-	require.NoError(t, env.PachClient.GetFile(commit1, "foo", &buffer))
-	require.Equal(t, string(expectedOutput), buffer.String())
-}
-
-func TestPutFileValidCharacters(t *testing.T) {
-	ctx := pctx.TestContext(t)
-	env := realenv.NewRealEnv(ctx, t, dockertestenv.NewTestDBConfig(t))
-
-	repo := "test"
-	require.NoError(t, env.PachClient.CreateRepo(pfs.DefaultProjectName, repo))
-
-	commit, err := env.PachClient.StartCommit(pfs.DefaultProjectName, repo, "master")
-	require.NoError(t, err)
-
-	// null characters error because when you `ls` files with null characters
-	// they truncate things after the null character leading to strange results
-	require.YesError(t, env.PachClient.PutFile(commit, "foo\x00bar", strings.NewReader("foobar\n")))
-
-	// Boundary tests for valid character range
-	require.YesError(t, env.PachClient.PutFile(commit, "\x1ffoobar", strings.NewReader("foobar\n")))
-	require.NoError(t, env.PachClient.PutFile(commit, "foo\x20bar", strings.NewReader("foobar\n")))
-	require.NoError(t, env.PachClient.PutFile(commit, "foobar\x7e", strings.NewReader("foobar\n")))
-	require.YesError(t, env.PachClient.PutFile(commit, "foo\x7fbar", strings.NewReader("foobar\n")))
-
-	// Random character tests outside and inside valid character range
-	require.YesError(t, env.PachClient.PutFile(commit, "foobar\x0b", strings.NewReader("foobar\n")))
-	require.NoError(t, env.PachClient.PutFile(commit, "\x41foobar", strings.NewReader("foobar\n")))
-
-	// Glob character test
-	require.YesError(t, env.PachClient.PutFile(commit, "foobar*", strings.NewReader("foobar\n")))
-}
-
-func TestPutFileValidPaths(t *testing.T) {
-	ctx := pctx.TestContext(t)
-	env := realenv.NewRealEnv(ctx, t, dockertestenv.NewTestDBConfig(t))
-	repo := "test"
-	require.NoError(t, env.PachClient.CreateRepo(pfs.DefaultProjectName, repo))
-	// Duplicate paths, different tags.
-	branch := "branch-1"
-	require.NoError(t, env.PachClient.WithModifyFileClient(client.NewCommit(pfs.DefaultProjectName, repo, branch, ""), func(mf client.ModifyFile) error {
-		require.NoError(t, mf.PutFile("foo", strings.NewReader("foo\n"), client.WithDatumPutFile("tag1")))
-		require.NoError(t, mf.PutFile("foo", strings.NewReader("foo\n"), client.WithDatumPutFile("tag2")))
-		return nil
-	}))
-	commitInfo, err := env.PachClient.WaitCommit(pfs.DefaultProjectName, repo, branch, "")
-	require.NoError(t, err)
-	require.NotEqual(t, "", commitInfo.Error)
-	// Directory and file path collision.
-	branch = "branch-2"
-	require.NoError(t, env.PachClient.WithModifyFileClient(client.NewCommit(pfs.DefaultProjectName, repo, branch, ""), func(mf client.ModifyFile) error {
-		require.NoError(t, mf.PutFile("foo/bar", strings.NewReader("foo\n")))
-		require.NoError(t, mf.PutFile("foo", strings.NewReader("foo\n")))
-		return nil
-	}))
-	commitInfo, err = env.PachClient.WaitCommit(pfs.DefaultProjectName, repo, branch, "")
-	require.NoError(t, err)
-	require.NotEqual(t, "", commitInfo.Error)
-}
-
->>>>>>> 17094c6b
 func TestBigListFile(t *testing.T) {
 	ctx := pctx.TestContext(t)
 	env := realenv.NewRealEnv(ctx, t, dockertestenv.NewTestDBConfig(t))
@@ -6966,7 +4148,6 @@
 		defer rc.Close()
 		require.NoError(t, tarutil.ConcatFileContent(&output, rc))
 		match, err := regexp.Match("[123]", []byte(output.String()))
-<<<<<<< HEAD
 		require.NoError(t, err)
 		require.True(t, match)
 
@@ -7098,139 +4279,6 @@
 	require.Equal(t, expected.String(), output.String())
 }
 
-=======
-		require.NoError(t, err)
-		require.True(t, match)
-
-		output = strings.Builder{}
-		rc, err = env.PachClient.GetFileTAR(commit, "dir?")
-		require.NoError(t, err)
-		defer rc.Close()
-		require.NoError(t, tarutil.ConcatFileContent(&output, rc))
-
-		output = strings.Builder{}
-		rc, err = env.PachClient.GetFileTAR(commit, "")
-		require.NoError(t, err)
-		defer rc.Close()
-		require.NoError(t, tarutil.ConcatFileContent(&output, rc))
-
-		output = strings.Builder{}
-		err = env.PachClient.GetFile(commit, "garbage", &output)
-		require.YesError(t, err)
-	}
-	checks()
-	require.NoError(t, finishProjectCommit(env.PachClient, project, repo, "master", ""))
-	checks()
-
-	_, err = env.PachClient.StartCommit(project, repo, "master")
-	require.NoError(t, err)
-
-	err = env.PachClient.DeleteFile(commit, "/")
-	require.NoError(t, err)
-	checks = func() {
-		fileInfos, err := env.PachClient.GlobFileAll(commit, "**")
-		require.NoError(t, err)
-		require.Equal(t, 0, len(fileInfos))
-	}
-	checks()
-	require.NoError(t, finishProjectCommit(env.PachClient, project, repo, "master", ""))
-	checks()
-}
-
-func TestGlobFile2(t *testing.T) {
-	ctx := pctx.TestContext(t)
-	env := realenv.NewRealEnv(ctx, t, dockertestenv.NewTestDBConfig(t))
-
-	if testing.Short() {
-		t.Skip("Skipping integration tests in short mode")
-	}
-
-	repo := "test"
-	require.NoError(t, env.PachClient.CreateRepo(pfs.DefaultProjectName, repo))
-	commit := client.NewCommit(pfs.DefaultProjectName, repo, "master", "")
-
-	_, err := env.PachClient.StartCommit(pfs.DefaultProjectName, repo, "master")
-	require.NoError(t, err)
-	expectedFileNames := []string{}
-	for i := 0; i < 100; i++ {
-		filename := fmt.Sprintf("/%d", i)
-		require.NoError(t, env.PachClient.PutFile(commit, filename, strings.NewReader(filename)))
-
-		if strings.HasPrefix(filename, "/1") {
-			expectedFileNames = append(expectedFileNames, filename)
-		}
-	}
-	require.NoError(t, finishCommit(env.PachClient, repo, "master", ""))
-
-	actualFileNames := []string{}
-	require.NoError(t, env.PachClient.GlobFile(commit, "/1*", func(fileInfo *pfs.FileInfo) error {
-		actualFileNames = append(actualFileNames, fileInfo.File.Path)
-		return nil
-	}))
-
-	sort.Strings(expectedFileNames)
-	sort.Strings(actualFileNames)
-	require.Equal(t, expectedFileNames, actualFileNames)
-}
-
-func TestGlobFile3(t *testing.T) {
-	ctx := pctx.TestContext(t)
-	env := realenv.NewRealEnv(ctx, t, dockertestenv.NewTestDBConfig(t))
-
-	repo := "test"
-	require.NoError(t, env.PachClient.CreateRepo(pfs.DefaultProjectName, repo))
-	commit1, err := env.PachClient.StartCommit(pfs.DefaultProjectName, repo, "master")
-	require.NoError(t, err)
-	require.NoError(t, env.PachClient.PutFile(commit1, "/dir1/file1.1", &bytes.Buffer{}))
-	require.NoError(t, env.PachClient.PutFile(commit1, "/dir1/file1.2", &bytes.Buffer{}))
-	require.NoError(t, env.PachClient.PutFile(commit1, "/dir2/file2.1", &bytes.Buffer{}))
-	require.NoError(t, env.PachClient.PutFile(commit1, "/dir2/file2.2", &bytes.Buffer{}))
-	require.NoError(t, finishCommit(env.PachClient, repo, commit1.Branch.Name, commit1.Id))
-	globFile := func(pattern string) []string {
-		var fis []*pfs.FileInfo
-		require.NoError(t, env.PachClient.GlobFile(commit1, pattern, func(fi *pfs.FileInfo) error {
-			fis = append(fis, fi)
-			return nil
-		}))
-		return finfosToPaths(fis)
-	}
-	assert.ElementsMatch(t, []string{"/dir1/file1.2", "/dir2/file2.2"}, globFile("**.2"))
-	assert.ElementsMatch(t, []string{"/dir1/file1.1", "/dir1/file1.2"}, globFile("/dir1/*"))
-	assert.ElementsMatch(t, []string{"/dir1/", "/dir2/"}, globFile("/*"))
-	assert.ElementsMatch(t, []string{"/"}, globFile("/"))
-}
-
-// GetFileGlobOrder checks that GetFile(glob) streams data back in the
-// right order. GetFile(glob) is supposed to return a stream of data of the
-// form file1 + file2 + .. + fileN, where file1 is the lexicographically lowest
-// file matching 'glob', file2 is the next lowest, etc.
-func TestGetFileTARGlobOrder(t *testing.T) {
-	ctx := pctx.TestContext(t)
-	env := realenv.NewRealEnv(ctx, t, dockertestenv.NewTestDBConfig(t))
-
-	repo := "test"
-	require.NoError(t, env.PachClient.CreateRepo(pfs.DefaultProjectName, repo))
-
-	var expected bytes.Buffer
-	commit, err := env.PachClient.StartCommit(pfs.DefaultProjectName, repo, "master")
-	require.NoError(t, err)
-	for i := 0; i < 25; i++ {
-		next := fmt.Sprintf("%d,%d,%d,%d\n", 4*i, (4*i)+1, (4*i)+2, (4*i)+3)
-		expected.WriteString(next)
-		require.NoError(t, env.PachClient.PutFile(commit, fmt.Sprintf("/data/%010d", i), strings.NewReader(next)))
-	}
-	require.NoError(t, finishCommit(env.PachClient, repo, commit.Branch.Name, commit.Id))
-
-	var output bytes.Buffer
-	rc, err := env.PachClient.GetFileTAR(commit, "/data/*")
-	require.NoError(t, err)
-	defer rc.Close()
-	require.NoError(t, tarutil.ConcatFileContent(&output, rc))
-
-	require.Equal(t, expected.String(), output.String())
-}
-
->>>>>>> 17094c6b
 func TestPathRange(t *testing.T) {
 	ctx := pctx.TestContext(t)
 	env := realenv.NewRealEnv(ctx, t, dockertestenv.NewTestDBConfig(t))
@@ -7466,7 +4514,6 @@
 		_, err = env.PachClient.InspectFile(masterCommit, fmt.Sprintf("files/%d", i))
 		require.NoError(t, err)
 	}
-<<<<<<< HEAD
 
 	otherCommit, err := env.PachClient.StartCommit(pfs.DefaultProjectName, repo, "other")
 	require.NoError(t, err)
@@ -7483,24 +4530,6 @@
 		_, err = env.PachClient.InspectFile(otherCommit, fmt.Sprintf("all/files/%d", i))
 		require.NoError(t, err)
 	}
-=======
-
-	otherCommit, err := env.PachClient.StartCommit(pfs.DefaultProjectName, repo, "other")
-	require.NoError(t, err)
-	require.NoError(t, env.PachClient.CopyFile(otherCommit, "files", masterCommit, "files", client.WithAppendCopyFile()))
-	require.NoError(t, env.PachClient.CopyFile(otherCommit, "file0", masterCommit, "files/0", client.WithAppendCopyFile()))
-	require.NoError(t, env.PachClient.CopyFile(otherCommit, "all", masterCommit, "/", client.WithAppendCopyFile()))
-	require.NoError(t, finishCommit(env.PachClient, repo, otherCommit.Branch.Name, otherCommit.Id))
-
-	for i := 0; i < numFiles; i++ {
-		_, err = env.PachClient.InspectFile(otherCommit, fmt.Sprintf("files/%d", i))
-		require.NoError(t, err)
-	}
-	for i := 0; i < numFiles; i++ {
-		_, err = env.PachClient.InspectFile(otherCommit, fmt.Sprintf("all/files/%d", i))
-		require.NoError(t, err)
-	}
->>>>>>> 17094c6b
 	_, err = env.PachClient.InspectFile(otherCommit, "files/0")
 	require.NoError(t, err)
 }
@@ -7678,10 +4707,7 @@
 		t.Run(fmt.Sprintf("%d", i), func(t *testing.T) {
 			t.Parallel()
 			ctx := pctx.TestContext(t)
-<<<<<<< HEAD
 			testutil.SetCleanup(false)
-=======
->>>>>>> 17094c6b
 			env := realenv.NewRealEnv(ctx, t, dockertestenv.NewTestDBConfig(t))
 			for _, repo := range []string{"A", "B", "C", "D", "E"} {
 				require.NoError(t, env.PachClient.CreateRepo(pfs.DefaultProjectName, repo))
@@ -8591,7 +5617,6 @@
 		checkNotFound("foo/bar")
 		checkNotFound("/foo/bar")
 	}
-<<<<<<< HEAD
 
 	require.NoError(t, env.PachClient.CreateRepo(pfs.DefaultProjectName, repo))
 	require.NoError(t, env.PachClient.CreateBranch(pfs.DefaultProjectName, repo, "master", "", "", nil))
@@ -8669,71 +5694,17 @@
 			require.NoError(t, err)
 			require.True(t, fileInfo.SizeBytes > 0)
 		}
-=======
-
-	require.NoError(t, env.PachClient.CreateRepo(pfs.DefaultProjectName, repo))
-	require.NoError(t, env.PachClient.CreateBranch(pfs.DefaultProjectName, repo, "master", "", "", nil))
-	checks() // Test the default empty head commit
-
-	_, err := env.PachClient.StartCommit(pfs.DefaultProjectName, repo, "master")
-	require.NoError(t, err)
-	checks() // Test an empty open commit
-
-	require.NoError(t, finishCommit(env.PachClient, repo, "master", ""))
-	checks() // Test an empty closed commit
-}
-
-func TestReadSizeLimited(t *testing.T) {
-	// TODO(2.0 optional): Decide on how to expose offset read.
-	t.Skip("Offset read exists (inefficient), just need to decide on how to expose it in V2")
-	//		//  env := testpachd.NewRealEnv(t, dockertestenv.NewTestDBConfig(t))
-	//
-	//	require.NoError(t, env.PachClient.CreateRepo(pfs.DefaultProjectName,"test"))
-	//	require.NoError(t, env.PachClient.PutFile("test", "master", "", "file", strings.NewReader(strings.Repeat("a", 100*units.MB))))
-	//
-	//	var b bytes.Buffer
-	//	require.NoError(t, env.PachClient.GetFile("test", "master", "", "file", 0, 2*units.MB, &b))
-	//	require.Equal(t, 2*units.MB, b.Len())
-	//
-	//	b.Reset()
-	//	require.NoError(t, env.PachClient.GetFile("test", "master", "", "file", 2*units.MB, 2*units.MB, &b))
-	//	require.Equal(t, 2*units.MB, b.Len())
-}
-
-func TestPutFileURL(t *testing.T) {
-	ctx := pctx.TestContext(t)
-	env := realenv.NewRealEnv(ctx, t, dockertestenv.NewTestDBConfig(t))
-
-	if testing.Short() {
-		t.Skip("Skipping integration tests in short mode")
-	}
-
-	repo := "test"
-	require.NoError(t, env.PachClient.CreateRepo(pfs.DefaultProjectName, repo))
-	commit, err := env.PachClient.StartCommit(pfs.DefaultProjectName, repo, "master")
-	require.NoError(t, err)
-	require.NoError(t, env.PachClient.PutFileURL(commit, "readme", "https://raw.githubusercontent.com/pachyderm/pachyderm/master/README.md", false))
-	check := func() {
-		fileInfo, err := env.PachClient.InspectFile(commit, "readme")
-		require.NoError(t, err)
-		require.True(t, fileInfo.SizeBytes > 0)
->>>>>>> 17094c6b
 	}
 	check()
 	require.NoError(t, finishCommit(env.PachClient, repo, commit.Branch.Name, commit.Id))
 	check()
 }
 
-<<<<<<< HEAD
 func TestPutFilesObjURL(t *testing.T) {
-=======
-func TestPutFilesURL(t *testing.T) {
->>>>>>> 17094c6b
 	ctx := pctx.TestContext(t)
 	env := realenv.NewRealEnv(ctx, t, dockertestenv.NewTestDBConfig(t))
 
 	repo := "repo"
-<<<<<<< HEAD
 	require.NoError(t, env.PachClient.CreateRepo(pfs.DefaultProjectName, repo))
 	commit, err := env.PachClient.StartCommit(pfs.DefaultProjectName, repo, "master")
 	require.NoError(t, err)
@@ -8750,24 +5721,10 @@
 	require.NoError(t, env.PachClient.PutFileURL(commit, "recursive", srcURL, true))
 	check := func() {
 		cis, err := env.PachClient.ListCommit(client.NewRepo(pfs.DefaultProjectName, repo), nil, nil, 0)
-=======
-	repoProto := client.NewRepo(pfs.DefaultProjectName, repo)
-	require.NoError(t, env.PachClient.CreateRepo(pfs.DefaultProjectName, repo))
-	commit, err := env.PachClient.StartCommit(pfs.DefaultProjectName, repo, "master")
-	require.NoError(t, err)
-	paths := []string{"README.md", "CHANGELOG.md", "CONTRIBUTING.md"}
-	for _, path := range paths {
-		url := fmt.Sprintf("https://raw.githubusercontent.com/pachyderm/pachyderm/master/%s", path)
-		require.NoError(t, env.PachClient.PutFileURL(commit, path, url, false))
-	}
-	check := func() {
-		cis, err := env.PachClient.ListCommit(repoProto, nil, nil, 0)
->>>>>>> 17094c6b
 		require.NoError(t, err)
 		require.Equal(t, 1, len(cis))
 
 		for _, path := range paths {
-<<<<<<< HEAD
 			var b bytes.Buffer
 			require.NoError(t, env.PachClient.GetFile(commit, path, &b))
 			require.Equal(t, path, b.String())
@@ -8817,18 +5774,12 @@
 			data, err := bucket.ReadAll(ctx, prefix+"/"+path)
 			require.NoError(t, err)
 			require.True(t, bytes.Equal([]byte(path), data))
-=======
-			fileInfo, err := env.PachClient.InspectFile(repoProto.NewCommit("master", ""), path)
-			require.NoError(t, err)
-			require.True(t, fileInfo.SizeBytes > 0)
->>>>>>> 17094c6b
 		}
 	}
 	check()
 	require.NoError(t, finishCommit(env.PachClient, repo, commit.Branch.Name, commit.Id))
 	check()
 }
-<<<<<<< HEAD
 
 func TestPutFileOutputRepo(t *testing.T) {
 	ctx := pctx.TestContext(t)
@@ -8980,240 +5931,6 @@
 	ctx := pctx.TestContext(t)
 	env := realenv.NewRealEnv(ctx, t, dockertestenv.NewTestDBConfig(t))
 
-=======
-
-func TestPutFilesObjURL(t *testing.T) {
-	ctx := pctx.TestContext(t)
-	env := realenv.NewRealEnv(ctx, t, dockertestenv.NewTestDBConfig(t))
-
-	repo := "repo"
-	require.NoError(t, env.PachClient.CreateRepo(pfs.DefaultProjectName, repo))
-	commit, err := env.PachClient.StartCommit(pfs.DefaultProjectName, repo, "master")
-	require.NoError(t, err)
-	bucket, url := dockertestenv.NewTestBucket(env.Context, t)
-	paths := []string{"files/foo", "files/bar", "files/fizz"}
-	for _, path := range paths {
-		require.NoError(t, bucket.WriteAll(ctx, path, []byte(path), nil))
-	}
-	for _, p := range paths {
-		objURL := url + p
-		require.NoError(t, env.PachClient.PutFileURL(commit, p, objURL, false))
-	}
-	srcURL := url + "files"
-	require.NoError(t, env.PachClient.PutFileURL(commit, "recursive", srcURL, true))
-	check := func() {
-		cis, err := env.PachClient.ListCommit(client.NewRepo(pfs.DefaultProjectName, repo), nil, nil, 0)
-		require.NoError(t, err)
-		require.Equal(t, 1, len(cis))
-
-		for _, path := range paths {
-			var b bytes.Buffer
-			require.NoError(t, env.PachClient.GetFile(commit, path, &b))
-			require.Equal(t, path, b.String())
-			b.Reset()
-			require.NoError(t, env.PachClient.GetFile(commit, filepath.Join("recursive", filepath.Base(path)), &b))
-			require.Equal(t, path, b.String())
-		}
-	}
-	check()
-	require.NoError(t, finishCommit(env.PachClient, repo, commit.Branch.Name, commit.Id))
-	check()
-}
-
-func TestGetFilesObjURL(t *testing.T) {
-	ctx := pctx.TestContext(t)
-	env := realenv.NewRealEnv(ctx, t, dockertestenv.NewTestDBConfig(t))
-
-	repo := "repo"
-	require.NoError(t, env.PachClient.CreateRepo(pfs.DefaultProjectName, repo))
-	commit, err := env.PachClient.StartCommit(pfs.DefaultProjectName, repo, "master")
-	require.NoError(t, err)
-	paths := []string{"files/foo", "files/bar", "files/fizz"}
-	for _, path := range paths {
-		require.NoError(t, env.PachClient.PutFile(commit, path, strings.NewReader(path)))
-	}
-	check := func() {
-		bucket, url := dockertestenv.NewTestBucket(ctx, t)
-		for _, path := range paths {
-			require.NoError(t, env.PachClient.GetFileURL(commit, path, url))
-		}
-		for _, path := range paths {
-			data, err := bucket.ReadAll(ctx, path)
-			require.NoError(t, err)
-			require.True(t, bytes.Equal([]byte(path), data))
-			require.NoError(t, bucket.Delete(ctx, path))
-		}
-		require.NoError(t, env.PachClient.GetFileURL(commit, "files/*", url))
-		for _, path := range paths {
-			data, err := bucket.ReadAll(ctx, path)
-			require.NoError(t, err)
-			require.True(t, bytes.Equal([]byte(path), data))
-			require.NoError(t, bucket.Delete(ctx, path))
-		}
-		prefix := "/prefix"
-		require.NoError(t, env.PachClient.GetFileURL(commit, "files/*", url+prefix))
-		for _, path := range paths {
-			data, err := bucket.ReadAll(ctx, prefix+"/"+path)
-			require.NoError(t, err)
-			require.True(t, bytes.Equal([]byte(path), data))
-		}
-	}
-	check()
-	require.NoError(t, finishCommit(env.PachClient, repo, commit.Branch.Name, commit.Id))
-	check()
-}
-
-func TestPutFileOutputRepo(t *testing.T) {
-	ctx := pctx.TestContext(t)
-	env := realenv.NewRealEnv(ctx, t, dockertestenv.NewTestDBConfig(t))
-
-	inputRepo, outputRepo := "input", "output"
-	require.NoError(t, env.PachClient.CreateRepo(pfs.DefaultProjectName, inputRepo))
-	require.NoError(t, env.PachClient.CreateRepo(pfs.DefaultProjectName, outputRepo))
-	inCommit := client.NewCommit(pfs.DefaultProjectName, inputRepo, "master", "")
-	outCommit := client.NewCommit(pfs.DefaultProjectName, outputRepo, "master", "")
-	require.NoError(t, env.PachClient.CreateBranch(pfs.DefaultProjectName, outputRepo, "master", "", "", []*pfs.Branch{client.NewBranch(pfs.DefaultProjectName, inputRepo, "master")}))
-	require.NoError(t, finishCommit(env.PachClient, outputRepo, "master", ""))
-	require.NoError(t, env.PachClient.PutFile(inCommit, "foo", strings.NewReader("foo\n")))
-	require.NoError(t, env.PachClient.PutFile(outCommit, "bar", strings.NewReader("bar\n")))
-	require.NoError(t, finishCommit(env.PachClient, outputRepo, "master", ""))
-	fileInfos, err := env.PachClient.ListFileAll(outCommit, "")
-	require.NoError(t, err)
-	require.Equal(t, 1, len(fileInfos))
-	buf := &bytes.Buffer{}
-	require.NoError(t, env.PachClient.GetFile(outCommit, "bar", buf))
-	require.Equal(t, "bar\n", buf.String())
-}
-
-func TestFileHistory(t *testing.T) {
-	// TODO: There is no notion of file history in V2. We could potentially implement this, but
-	// we would need to spend some time thinking about the performance characteristics.
-	t.Skip("File history is not implemented in V2")
-	//		//  env := testpachd.NewRealEnv(t, dockertestenv.NewTestDBConfig(t))
-	//
-	//	var err error
-	//
-	//	repo := "test"
-	//	require.NoError(t, env.PachClient.CreateRepo(pfs.DefaultProjectName,repo))
-	//	numCommits := 10
-	//	for i := 0; i < numCommits; i++ {
-	//		_, err = env.PachClient.PutFile(repo, "master", "file", strings.NewReader("foo\n"))
-	//		require.NoError(t, err)
-	//	}
-	//	fileInfos, err := env.PachClient.ListFileHistory(repo, "master", "file", -1)
-	//	require.NoError(t, err)
-	//	require.Equal(t, numCommits, len(fileInfos))
-	//
-	//	for i := 1; i < numCommits; i++ {
-	//		fileInfos, err := env.PachClient.ListFileHistory(repo, "master", "file", int64(i))
-	//		require.NoError(t, err)
-	//		require.Equal(t, i, len(fileInfos))
-	//	}
-	//
-	//	require.NoError(t, env.PachClient.DeleteFile(repo, "master", "file"))
-	//	for i := 0; i < numCommits; i++ {
-	//		_, err = env.PachClient.PutFile(repo, "master", "file", strings.NewReader("foo\n"))
-	//		require.NoError(t, err)
-	//		_, err = env.PachClient.PutFile(repo, "master", "unrelated", strings.NewReader("foo\n"))
-	//		require.NoError(t, err)
-	//	}
-	//	fileInfos, err = env.PachClient.ListFileHistory(repo, "master", "file", -1)
-	//	require.NoError(t, err)
-	//	require.Equal(t, numCommits, len(fileInfos))
-	//
-	//	for i := 1; i < numCommits; i++ {
-	//		fileInfos, err := env.PachClient.ListFileHistory(repo, "master", "file", int64(i))
-	//		require.NoError(t, err)
-	//		require.Equal(t, i, len(fileInfos))
-	//	}
-}
-
-func TestUpdateRepo(t *testing.T) {
-	ctx := pctx.TestContext(t)
-	env := realenv.NewRealEnv(ctx, t, dockertestenv.NewTestDBConfig(t))
-
-	var err error
-	repo := "test"
-	_, err = env.PachClient.PfsAPIClient.CreateRepo(
-		env.PachClient.Ctx(),
-		&pfs.CreateRepoRequest{
-			Repo:   client.NewRepo(pfs.DefaultProjectName, repo),
-			Update: true,
-		},
-	)
-	require.NoError(t, err)
-	ri, err := env.PachClient.InspectRepo(pfs.DefaultProjectName, repo)
-	require.NoError(t, err)
-	created := ri.Created.AsTime()
-	desc := "foo"
-	_, err = env.PachClient.PfsAPIClient.CreateRepo(
-		env.PachClient.Ctx(),
-		&pfs.CreateRepoRequest{
-			Repo:        client.NewRepo(pfs.DefaultProjectName, repo),
-			Update:      true,
-			Description: desc,
-		},
-	)
-	require.NoError(t, err)
-	ri, err = env.PachClient.InspectRepo(pfs.DefaultProjectName, repo)
-	require.NoError(t, err)
-	newCreated := ri.Created.AsTime()
-	require.Equal(t, created, newCreated)
-	require.Equal(t, desc, ri.Description)
-}
-
-func TestDeferredProcessing(t *testing.T) {
-	ctx := pctx.TestContext(t)
-	env := realenv.NewRealEnv(ctx, t, dockertestenv.NewTestDBConfig(t))
-
-	require.NoError(t, env.PachClient.CreateRepo(pfs.DefaultProjectName, "input"))
-	require.NoError(t, env.PachClient.CreateRepo(pfs.DefaultProjectName, "output1"))
-	require.NoError(t, env.PachClient.CreateRepo(pfs.DefaultProjectName, "output2"))
-	require.NoError(t, env.PachClient.CreateBranch(pfs.DefaultProjectName, "output1", "staging", "", "", []*pfs.Branch{client.NewBranch(pfs.DefaultProjectName, "input", "master")}))
-	require.NoError(t, finishCommit(env.PachClient, "output1", "staging", ""))
-	require.NoError(t, env.PachClient.CreateBranch(pfs.DefaultProjectName, "output2", "staging", "", "", []*pfs.Branch{client.NewBranch(pfs.DefaultProjectName, "output1", "master")}))
-	require.NoError(t, finishCommit(env.PachClient, "output2", "staging", ""))
-	require.NoError(t, env.PachClient.PutFile(client.NewCommit(pfs.DefaultProjectName, "input", "staging", ""), "file", strings.NewReader("foo")))
-	commitInfoA, err := env.PachClient.InspectCommit(pfs.DefaultProjectName, "input", "staging", "")
-	require.NoError(t, err)
-	commitsetID := commitInfoA.Commit.Id
-
-	commitInfos, err := env.PachClient.WaitCommitSetAll(commitsetID)
-	require.NoError(t, err)
-	require.Equal(t, 1, len(commitInfos))
-	require.Equal(t, commitInfoA.Commit, commitInfos[0].Commit)
-
-	require.NoError(t, env.PachClient.CreateBranch(pfs.DefaultProjectName, "input", "master", "staging", "", nil))
-	require.NoError(t, finishCommit(env.PachClient, "output1", "staging", ""))
-	commitInfoB, err := env.PachClient.InspectCommit(pfs.DefaultProjectName, "input", "master", "")
-	require.NoError(t, err)
-	require.Equal(t, commitsetID, commitInfoB.Commit.Id)
-	commitInfos, err = env.PachClient.WaitCommitSetAll(commitsetID)
-	require.NoError(t, err)
-	require.Equal(t, 1, len(commitInfos)) // only input@master. output1@staging should now have a commit that's provenant on input@master
-	outputStagingCi, err := env.PachClient.InspectCommit(pfs.DefaultProjectName, "output1", "staging", "")
-	require.NoError(t, err)
-	require.Equal(t, commitInfoB.Commit.Repo, outputStagingCi.DirectProvenance[0].Repo)
-	require.Equal(t, commitInfoB.Commit.Id, outputStagingCi.DirectProvenance[0].Id)
-	// now kick off output2@staging by fast-forwarding output1@master -> output1@staging
-	require.NoError(t, env.PachClient.CreateBranch(pfs.DefaultProjectName, "output1", "master", "staging", "", nil))
-	require.NoError(t, finishCommit(env.PachClient, "output2", "staging", ""))
-	output1Master, err := env.PachClient.InspectCommit(pfs.DefaultProjectName, "output1", "master", "")
-	require.NoError(t, err)
-	commitInfos, err = env.PachClient.WaitCommitSetAll(output1Master.Commit.Id)
-	require.NoError(t, err)
-	require.Equal(t, 2, len(commitInfos))
-	output2StagingCi, err := env.PachClient.InspectCommit(pfs.DefaultProjectName, "output2", "staging", "")
-	require.NoError(t, err)
-	require.Equal(t, outputStagingCi.Commit.Repo, output2StagingCi.DirectProvenance[0].Repo)
-	require.Equal(t, outputStagingCi.Commit.Id, output2StagingCi.DirectProvenance[0].Id)
-}
-
-func TestSquashCommitEmptyChild(t *testing.T) {
-	ctx := pctx.TestContext(t)
-	env := realenv.NewRealEnv(ctx, t, dockertestenv.NewTestDBConfig(t))
-
->>>>>>> 17094c6b
 	repo := "repo"
 	file := "foo"
 	require.NoError(t, env.PachClient.CreateRepo(pfs.DefaultProjectName, repo))
@@ -9730,21 +6447,18 @@
 	c := env.PachClient
 
 	t.Run("Simple", func(t *testing.T) {
-<<<<<<< HEAD
-=======
 		t.Parallel()
->>>>>>> 17094c6b
 		require.NoError(t, c.CreateRepo(pfs.DefaultProjectName, "test"))
 		require.NoError(t, c.CreateBranch(pfs.DefaultProjectName, "test", "staging", "", "", nil))
 		require.NoError(t, c.CreateBranchTrigger(pfs.DefaultProjectName, "test", "master", "", "", &pfs.Trigger{
 			Branch: "staging",
 			Size:   "1B",
-<<<<<<< HEAD
 		}))
 		require.NoError(t, c.PutFile(client.NewCommit(pfs.DefaultProjectName, "test", "staging", ""), "file", strings.NewReader("small")))
 	})
 
 	t.Run("SizeWithProvenance", func(t *testing.T) {
+		t.Parallel()
 		require.NoError(t, c.CreateRepo(pfs.DefaultProjectName, "in"))
 		require.NoError(t, c.CreateBranch(pfs.DefaultProjectName, "in", "staging", "", "", nil))
 		require.NoError(t, c.CreateBranchTrigger(pfs.DefaultProjectName, "in", "master", "", "", &pfs.Trigger{
@@ -9809,217 +6523,6 @@
 	})
 
 	t.Run("Cron", func(t *testing.T) {
-		repo := tu.UniqueString("Cron")
-		require.NoError(t, c.CreateRepo(pfs.DefaultProjectName, repo))
-		require.NoError(t, c.CreateBranch(pfs.DefaultProjectName, repo, "staging", "", "", nil))
-		require.NoError(t, c.CreateBranchTrigger(pfs.DefaultProjectName, repo, "master", "", "", &pfs.Trigger{
-			Branch:   "staging",
-			CronSpec: "* * * * *", // every minute
-		}))
-		// Create initial commit.
-		commit := client.NewCommit(pfs.DefaultProjectName, repo, "staging", "")
-		require.NoError(t, c.PutFile(commit, "file1", strings.NewReader("foo")))
-		stagingBranch, err := c.InspectBranch(pfs.DefaultProjectName, repo, "staging")
-		require.NoError(t, err)
-		// Ensure that the trigger fired after a minute.
-		time.Sleep(time.Minute)
-		masterBranch, err := c.InspectBranch(pfs.DefaultProjectName, repo, "master")
-		require.NoError(t, err)
-		require.Equal(t, stagingBranch.Head.Id, masterBranch.Head.Id)
-		// Ensure that the trigger branch remains unchanged after another minute (no new commmit).
-		time.Sleep(time.Minute)
-		masterBranch, err = c.InspectBranch(pfs.DefaultProjectName, repo, "master")
-		require.NoError(t, err)
-		require.Equal(t, stagingBranch.Head.Id, masterBranch.Head.Id)
-		// Ensure that the trigger still works after another commmit.
-		require.NoError(t, c.PutFile(commit, "file1", strings.NewReader("foo")))
-		stagingBranch, err = c.InspectBranch(pfs.DefaultProjectName, repo, "staging")
-		require.NoError(t, err)
-		time.Sleep(time.Minute)
-		masterBranch, err = c.InspectBranch(pfs.DefaultProjectName, repo, "master")
-		require.NoError(t, err)
-		require.Equal(t, stagingBranch.Head.Id, masterBranch.Head.Id)
-	})
-
-	t.Run("CronUpdate", func(t *testing.T) {
-		repo := tu.UniqueString("CronUpdate")
-		require.NoError(t, c.CreateRepo(pfs.DefaultProjectName, repo))
-		// Create the initial trigger for every minute, then update it to every January.
-		require.NoError(t, c.CreateBranch(pfs.DefaultProjectName, repo, "staging", "", "", nil))
-		require.NoError(t, c.CreateBranchTrigger(pfs.DefaultProjectName, repo, "master", "", "", &pfs.Trigger{
-			Branch:   "staging",
-			CronSpec: "* * * * *", // every minute
-		}))
-		require.NoError(t, c.CreateBranchTrigger(pfs.DefaultProjectName, repo, "master", "", "", &pfs.Trigger{
-			Branch:   "staging",
-			CronSpec: "* * * 1 *", // every January
-		}))
-		// Create initial commit and ensure that it doesn't fire in a minute.
-		stagingHead := client.NewCommit(pfs.DefaultProjectName, repo, "staging", "")
-		require.NoError(t, c.PutFile(stagingHead, "file1", strings.NewReader("foo")))
-		time.Sleep(time.Minute)
-		stagingBranch, err := c.InspectBranch(pfs.DefaultProjectName, repo, "staging")
-		require.NoError(t, err)
-		masterBranch, err := c.InspectBranch(pfs.DefaultProjectName, repo, "master")
-		require.NoError(t, err)
-		require.NotEqual(t, stagingBranch.Head.Id, masterBranch.Head.Id)
-		// Update the trigger back to one minute and ensure that the trigger fires.
-		require.NoError(t, c.CreateBranchTrigger(pfs.DefaultProjectName, repo, "master", "", "", &pfs.Trigger{
-			Branch:   "staging",
-			CronSpec: "* * * * *", // every minute
-		}))
-		time.Sleep(time.Second)
-		masterBranch, err = c.InspectBranch(pfs.DefaultProjectName, repo, "master")
-		require.NoError(t, err)
-		require.Equal(t, stagingBranch.Head.Id, masterBranch.Head.Id)
-	})
-
-	t.Run("Count1", func(t *testing.T) {
-		repo := tu.UniqueString("count")
-		require.NoError(t, c.CreateRepo(pfs.DefaultProjectName, repo))
-		require.NoError(t, c.CreateBranch(pfs.DefaultProjectName, repo, "staging", "", "", nil))
-		require.NoError(t, c.CreateBranchTrigger(pfs.DefaultProjectName, repo, "master", "", "", &pfs.Trigger{
-			Branch:  "staging",
-			Commits: 1, // trigger every commit
-		}))
-		// First commit should trigger
-		stagingHead := client.NewCommit(pfs.DefaultProjectName, repo, "staging", "")
-		require.NoError(t, c.PutFile(stagingHead, "file1", strings.NewReader("foo")))
-		_, err := c.WaitCommit(pfs.DefaultProjectName, repo, "staging", "")
-		require.NoError(t, err)
-		stagingBranch, err := c.InspectBranch(pfs.DefaultProjectName, repo, "staging")
-		require.NoError(t, err)
-		masterBranch, err := c.InspectBranch(pfs.DefaultProjectName, repo, "master")
-		require.NoError(t, err)
-		require.Equal(t, stagingBranch.Head.Id, masterBranch.Head.Id)
-
-		// Second commit should also trigger
-		require.NoError(t, c.PutFile(stagingHead, "file2", strings.NewReader("bar")))
-		_, err = c.WaitCommit(pfs.DefaultProjectName, repo, "staging", "")
-		require.NoError(t, err)
-		stagingBranch, err = c.InspectBranch(pfs.DefaultProjectName, repo, "staging")
-		require.NoError(t, err)
-		masterBranch, err = c.InspectBranch(pfs.DefaultProjectName, repo, "master")
-		require.NoError(t, err)
-		require.Equal(t, stagingBranch.Head.Id, masterBranch.Head.Id)
-	})
-
-	t.Run("Count2", func(t *testing.T) {
-		repo := tu.UniqueString("count")
-		require.NoError(t, c.CreateRepo(pfs.DefaultProjectName, repo))
-		require.NoError(t, c.CreateBranch(pfs.DefaultProjectName, repo, "staging", "", "", nil))
-		require.NoError(t, c.CreateBranchTrigger(pfs.DefaultProjectName, repo, "master", "", "", &pfs.Trigger{
-			Branch:  "staging",
-			Commits: 2, // trigger every 2 commits
-		}))
-		// First commit shouldn't trigger
-		stagingHead := client.NewCommit(pfs.DefaultProjectName, repo, "staging", "")
-		require.NoError(t, c.PutFile(stagingHead, "file1", strings.NewReader("foo")))
-		_, err := c.WaitCommit(pfs.DefaultProjectName, repo, "staging", "")
-		require.NoError(t, err)
-		stagingBranch, err := c.InspectBranch(pfs.DefaultProjectName, repo, "staging")
-		require.NoError(t, err)
-		masterBranch, err := c.InspectBranch(pfs.DefaultProjectName, repo, "master")
-		require.NoError(t, err)
-		require.NotEqual(t, stagingBranch.Head.Id, masterBranch.Head.Id)
-
-		// Second commit should trigger, and the master branch should have the same ID as the staging branch
-		require.NoError(t, c.PutFile(stagingHead, "file2", strings.NewReader("bar")))
-		_, err = c.WaitCommit(pfs.DefaultProjectName, repo, "staging", "")
-		require.NoError(t, err)
-		stagingBranch, err = c.InspectBranch(pfs.DefaultProjectName, repo, "staging")
-		require.NoError(t, err)
-		masterBranch, err = c.InspectBranch(pfs.DefaultProjectName, repo, "master")
-		require.NoError(t, err)
-		require.Equal(t, stagingBranch.Head.Id, masterBranch.Head.Id)
-
-		// Third commit shouldn't trigger
-		require.NoError(t, c.PutFile(stagingHead, "file3", strings.NewReader("fizz")))
-		_, err = c.WaitCommit(pfs.DefaultProjectName, repo, "staging", "")
-		require.NoError(t, err)
-		stagingBranch, err = c.InspectBranch(pfs.DefaultProjectName, repo, "staging")
-		require.NoError(t, err)
-		masterBranch, err = c.InspectBranch(pfs.DefaultProjectName, repo, "master")
-		require.NoError(t, err)
-		require.NotEqual(t, stagingBranch.Head.Id, masterBranch.Head.Id)
-
-		// Fourth commit should trigger
-		require.NoError(t, c.PutFile(stagingHead, "file4", strings.NewReader("buzz")))
-		_, err = c.WaitCommit(pfs.DefaultProjectName, repo, "staging", "")
-		require.NoError(t, err)
-		stagingBranch, err = c.InspectBranch(pfs.DefaultProjectName, repo, "staging")
-		require.NoError(t, err)
-=======
-		}))
-		require.NoError(t, c.PutFile(client.NewCommit(pfs.DefaultProjectName, "test", "staging", ""), "file", strings.NewReader("small")))
-	})
-
-	t.Run("SizeWithProvenance", func(t *testing.T) {
-		t.Parallel()
-		require.NoError(t, c.CreateRepo(pfs.DefaultProjectName, "in"))
-		require.NoError(t, c.CreateBranch(pfs.DefaultProjectName, "in", "staging", "", "", nil))
-		require.NoError(t, c.CreateBranchTrigger(pfs.DefaultProjectName, "in", "master", "", "", &pfs.Trigger{
-			Branch: "staging",
-			Size:   "1K",
-		}))
-		bis, err := c.ListBranch(pfs.DefaultProjectName, "in")
-		require.NoError(t, err)
-		require.Equal(t, 2, len(bis))
-		// Create a downstream branch
-		require.NoError(t, c.CreateRepo(pfs.DefaultProjectName, "out"))
-		require.NoError(t, c.CreateBranch(pfs.DefaultProjectName, "out", "staging", "", "", []*pfs.Branch{client.NewBranch(pfs.DefaultProjectName, "in", "master")}))
-		require.NoError(t, c.FinishCommit(pfs.DefaultProjectName, "out", "staging", ""))
-		require.NoError(t, c.CreateBranchTrigger(pfs.DefaultProjectName, "out", "master", "", "", &pfs.Trigger{
-			Branch: "staging",
-			Size:   "1K",
-		}))
-		// Write a small file, too small to trigger
-		inStagingHead := client.NewCommit(pfs.DefaultProjectName, "in", "staging", "")
-		require.NoError(t, c.PutFile(inStagingHead, "file", strings.NewReader("small")))
-		_, err = c.WaitCommit(pfs.DefaultProjectName, "in", "staging", "")
-		require.NoError(t, err)
-		inStagingBranchInfo, err := c.InspectBranch(pfs.DefaultProjectName, "in", "staging")
-		require.NoError(t, err)
-		inMasterBranchInfo, err := c.InspectBranch(pfs.DefaultProjectName, "in", "master")
-		require.NoError(t, err)
-		require.NotEqual(t, inStagingBranchInfo.Head.Id, inMasterBranchInfo.Head.Id)
-		outStagingBranchInfo, err := c.InspectBranch(pfs.DefaultProjectName, "out", "staging")
-		require.NoError(t, err)
-		require.NotEqual(t, inStagingBranchInfo.Head.Id, outStagingBranchInfo.Head.Id)
-		outMasterBranchInfo, err := c.InspectBranch(pfs.DefaultProjectName, "out", "master")
-		require.NoError(t, err)
-		require.NotEqual(t, inStagingBranchInfo.Head.Id, outMasterBranchInfo.Head.Id)
-		// Write a large file, should trigger
-		require.NoError(t, c.PutFile(inStagingHead, "file", strings.NewReader(strings.Repeat("a", units.KB))))
-		_, err = c.WaitCommit(pfs.DefaultProjectName, "in", "staging", "")
-		require.NoError(t, err)
-		inStagingBranchInfo, err = c.InspectBranch(pfs.DefaultProjectName, "in", "staging")
-		require.NoError(t, err)
-		inMasterBranchInfo, err = c.InspectBranch(pfs.DefaultProjectName, "in", "master")
-		require.NoError(t, err)
-		require.Equal(t, inStagingBranchInfo.Head.Id, inMasterBranchInfo.Head.Id)
-		// Output branch should have a commit now
-		outStagingBranchInfo, err = c.InspectBranch(pfs.DefaultProjectName, "out", "staging")
-		require.NoError(t, err)
-		require.NotEqual(t, inStagingBranchInfo.Head.Id, outStagingBranchInfo.Head.Id)
-		// Resolve alias commit
-		resolvedAlias, err := c.InspectCommit(pfs.DefaultProjectName, "in", "", outStagingBranchInfo.Head.Id)
-		require.NoError(t, err)
-		require.Equal(t, inStagingBranchInfo.Head.Id, resolvedAlias.Commit.Id)
-		// Put a file that will cause the trigger to go off
-		require.NoError(t, c.PutFile(client.NewCommit(pfs.DefaultProjectName, "out", "staging", ""), "file", strings.NewReader(strings.Repeat("a", units.KB))))
-		require.NoError(t, c.FinishCommit(pfs.DefaultProjectName, "out", "staging", ""))
-		_, err = c.WaitCommit(pfs.DefaultProjectName, "out", "staging", "")
-		require.NoError(t, err)
-		outStagingBranchInfo, err = c.InspectBranch(pfs.DefaultProjectName, "out", "staging")
-		require.NoError(t, err)
-		// Output trigger should have triggered
-		outMasterBranchInfo, err = c.InspectBranch(pfs.DefaultProjectName, "out", "master")
-		require.NoError(t, err)
-		require.Equal(t, outStagingBranchInfo.Head.Id, outMasterBranchInfo.Head.Id)
-	})
-
-	t.Run("Cron", func(t *testing.T) {
 		t.Parallel()
 		repo := tu.UniqueString("Cron")
 		require.NoError(t, c.CreateRepo(pfs.DefaultProjectName, repo))
@@ -10048,37 +6551,11 @@
 		stagingBranch, err = c.InspectBranch(pfs.DefaultProjectName, repo, "staging")
 		require.NoError(t, err)
 		time.Sleep(time.Minute)
->>>>>>> 17094c6b
 		masterBranch, err = c.InspectBranch(pfs.DefaultProjectName, repo, "master")
 		require.NoError(t, err)
 		require.Equal(t, stagingBranch.Head.Id, masterBranch.Head.Id)
 	})
 
-<<<<<<< HEAD
-	t.Run("Count3", func(t *testing.T) {
-		repo := tu.UniqueString("count")
-		require.NoError(t, c.CreateRepo(pfs.DefaultProjectName, repo))
-		require.NoError(t, c.CreateBranch(pfs.DefaultProjectName, repo, "staging", "", "", nil))
-		require.NoError(t, c.CreateBranchTrigger(pfs.DefaultProjectName, repo, "master", "", "", &pfs.Trigger{
-			Branch:  "staging",
-			Commits: 3, // trigger every 2 commits
-		}))
-		// First commit shouldn't trigger
-		stagingHead := client.NewCommit(pfs.DefaultProjectName, repo, "staging", "")
-		require.NoError(t, c.PutFile(stagingHead, "file1", strings.NewReader("foo")))
-		_, err := c.WaitCommit(pfs.DefaultProjectName, repo, "staging", "")
-		require.NoError(t, err)
-		stagingBranch, err := c.InspectBranch(pfs.DefaultProjectName, repo, "staging")
-		require.NoError(t, err)
-		masterBranch, err := c.InspectBranch(pfs.DefaultProjectName, repo, "master")
-		require.NoError(t, err)
-		require.NotEqual(t, stagingBranch.Head.Id, masterBranch.Head.Id)
-
-		// Second commit shouldn't trigger
-		require.NoError(t, c.PutFile(stagingHead, "file2", strings.NewReader("bar")))
-		_, err = c.WaitCommit(pfs.DefaultProjectName, repo, "staging", "")
-		require.NoError(t, err)
-=======
 	t.Run("CronUpdate", func(t *testing.T) {
 		t.Parallel()
 		repo := tu.UniqueString("CronUpdate")
@@ -10137,49 +6614,10 @@
 		require.NoError(t, c.PutFile(stagingHead, "file2", strings.NewReader("bar")))
 		_, err = c.WaitCommit(pfs.DefaultProjectName, repo, "staging", "")
 		require.NoError(t, err)
->>>>>>> 17094c6b
 		stagingBranch, err = c.InspectBranch(pfs.DefaultProjectName, repo, "staging")
 		require.NoError(t, err)
 		masterBranch, err = c.InspectBranch(pfs.DefaultProjectName, repo, "master")
 		require.NoError(t, err)
-<<<<<<< HEAD
-		require.NotEqual(t, stagingBranch.Head.Id, masterBranch.Head.Id)
-
-		// Third commit should trigger
-		require.NoError(t, c.PutFile(stagingHead, "file3", strings.NewReader("fizz")))
-		_, err = c.WaitCommit(pfs.DefaultProjectName, repo, "staging", "")
-		require.NoError(t, err)
-		stagingBranch, err = c.InspectBranch(pfs.DefaultProjectName, repo, "staging")
-		require.NoError(t, err)
-		masterBranch, err = c.InspectBranch(pfs.DefaultProjectName, repo, "master")
-		require.NoError(t, err)
-		require.Equal(t, stagingBranch.Head.Id, masterBranch.Head.Id)
-
-		// Fourth commit shouldn't trigger
-		require.NoError(t, c.PutFile(stagingHead, "file4", strings.NewReader("buzz")))
-		_, err = c.WaitCommit(pfs.DefaultProjectName, repo, "staging", "")
-		require.NoError(t, err)
-		stagingBranch, err = c.InspectBranch(pfs.DefaultProjectName, repo, "staging")
-		require.NoError(t, err)
-		masterBranch, err = c.InspectBranch(pfs.DefaultProjectName, repo, "master")
-		require.NoError(t, err)
-		require.NotEqual(t, stagingBranch.Head.Id, masterBranch.Head.Id)
-	})
-
-	t.Run("Or", func(t *testing.T) {
-		repo := tu.UniqueString("Or")
-		require.NoError(t, c.CreateRepo(pfs.DefaultProjectName, repo))
-		require.NoError(t, c.CreateBranch(pfs.DefaultProjectName, repo, "staging", "", "", nil))
-		require.NoError(t, c.CreateBranchTrigger(pfs.DefaultProjectName, repo, "master", "", "", &pfs.Trigger{
-			Branch:        "staging",
-			RateLimitSpec: "* * * * *",
-			Size:          "100",
-			Commits:       3,
-		}))
-		stagingHead := client.NewCommit(pfs.DefaultProjectName, repo, "staging", "")
-		// This doesn't trigger
-		require.NoError(t, c.PutFile(stagingHead, "file1", strings.NewReader(strings.Repeat("a", 1))))
-=======
 		require.Equal(t, stagingBranch.Head.Id, masterBranch.Head.Id)
 	})
 
@@ -10246,7 +6684,6 @@
 		// First commit shouldn't trigger
 		stagingHead := client.NewCommit(pfs.DefaultProjectName, repo, "staging", "")
 		require.NoError(t, c.PutFile(stagingHead, "file1", strings.NewReader("foo")))
->>>>>>> 17094c6b
 		_, err := c.WaitCommit(pfs.DefaultProjectName, repo, "staging", "")
 		require.NoError(t, err)
 		stagingBranch, err := c.InspectBranch(pfs.DefaultProjectName, repo, "staging")
@@ -10254,14 +6691,9 @@
 		masterBranch, err := c.InspectBranch(pfs.DefaultProjectName, repo, "master")
 		require.NoError(t, err)
 		require.NotEqual(t, stagingBranch.Head.Id, masterBranch.Head.Id)
-<<<<<<< HEAD
-		// This one doesn't because none of them are satisfied
-		require.NoError(t, c.PutFile(stagingHead, "file2", strings.NewReader(strings.Repeat("a", 98))))
-=======
 
 		// Second commit shouldn't trigger
 		require.NoError(t, c.PutFile(stagingHead, "file2", strings.NewReader("bar")))
->>>>>>> 17094c6b
 		_, err = c.WaitCommit(pfs.DefaultProjectName, repo, "staging", "")
 		require.NoError(t, err)
 		stagingBranch, err = c.InspectBranch(pfs.DefaultProjectName, repo, "staging")
@@ -10269,64 +6701,14 @@
 		masterBranch, err = c.InspectBranch(pfs.DefaultProjectName, repo, "master")
 		require.NoError(t, err)
 		require.NotEqual(t, stagingBranch.Head.Id, masterBranch.Head.Id)
-<<<<<<< HEAD
-		// This one triggers because we hit 100 bytes
-		require.NoError(t, c.PutFile(stagingHead, "file3", strings.NewReader(strings.Repeat("a", 1))))
-=======
 
 		// Third commit should trigger
 		require.NoError(t, c.PutFile(stagingHead, "file3", strings.NewReader("fizz")))
->>>>>>> 17094c6b
 		_, err = c.WaitCommit(pfs.DefaultProjectName, repo, "staging", "")
 		require.NoError(t, err)
 		stagingBranch, err = c.InspectBranch(pfs.DefaultProjectName, repo, "staging")
 		require.NoError(t, err)
 		masterBranch, err = c.InspectBranch(pfs.DefaultProjectName, repo, "master")
-<<<<<<< HEAD
-		require.NoError(t, err)
-		require.Equal(t, stagingBranch.Head.Id, masterBranch.Head.Id)
-		// This one doesn't trigger
-		require.NoError(t, c.PutFile(stagingHead, "file4", strings.NewReader(strings.Repeat("a", 1))))
-		_, err = c.WaitCommit(pfs.DefaultProjectName, repo, "staging", "")
-		require.NoError(t, err)
-		stagingBranch, err = c.InspectBranch(pfs.DefaultProjectName, repo, "staging")
-		require.NoError(t, err)
-		masterBranch, err = c.InspectBranch(pfs.DefaultProjectName, repo, "master")
-		require.NoError(t, err)
-		require.NotEqual(t, stagingBranch.Head.Id, masterBranch.Head.Id)
-		// This one neither
-		require.NoError(t, c.PutFile(stagingHead, "file5", strings.NewReader(strings.Repeat("a", 1))))
-		_, err = c.WaitCommit(pfs.DefaultProjectName, repo, "staging", "")
-		require.NoError(t, err)
-		stagingBranch, err = c.InspectBranch(pfs.DefaultProjectName, repo, "staging")
-		require.NoError(t, err)
-		masterBranch, err = c.InspectBranch(pfs.DefaultProjectName, repo, "master")
-		require.NoError(t, err)
-		require.NotEqual(t, stagingBranch.Head.Id, masterBranch.Head.Id)
-		// This one does, because it's 3 commits
-		require.NoError(t, c.PutFile(stagingHead, "file6", strings.NewReader(strings.Repeat("a", 1))))
-		_, err = c.WaitCommit(pfs.DefaultProjectName, repo, "staging", "")
-		require.NoError(t, err)
-		stagingBranch, err = c.InspectBranch(pfs.DefaultProjectName, repo, "staging")
-		require.NoError(t, err)
-		masterBranch, err = c.InspectBranch(pfs.DefaultProjectName, repo, "master")
-		require.NoError(t, err)
-		require.Equal(t, stagingBranch.Head.Id, masterBranch.Head.Id)
-		// This one doesn't trigger
-		require.NoError(t, c.PutFile(stagingHead, "file7", strings.NewReader(strings.Repeat("a", 1))))
-		_, err = c.WaitCommit(pfs.DefaultProjectName, repo, "staging", "")
-		require.NoError(t, err)
-		stagingBranch, err = c.InspectBranch(pfs.DefaultProjectName, repo, "staging")
-		require.NoError(t, err)
-		masterBranch, err = c.InspectBranch(pfs.DefaultProjectName, repo, "master")
-		require.NoError(t, err)
-		require.NotEqual(t, stagingBranch.Head.Id, masterBranch.Head.Id)
-		// This one triggers, because of rate limit spec
-		time.Sleep(time.Minute)
-		require.NoError(t, c.PutFile(stagingHead, "file8", strings.NewReader(strings.Repeat("a", 1))))
-		_, err = c.WaitCommit(pfs.DefaultProjectName, repo, "staging", "")
-		require.NoError(t, err)
-=======
 		require.NoError(t, err)
 		require.Equal(t, stagingBranch.Head.Id, masterBranch.Head.Id)
 
@@ -10402,51 +6784,11 @@
 		require.NoError(t, c.PutFile(stagingHead, "file6", strings.NewReader(strings.Repeat("a", 1))))
 		_, err = c.WaitCommit(pfs.DefaultProjectName, repo, "staging", "")
 		require.NoError(t, err)
->>>>>>> 17094c6b
 		stagingBranch, err = c.InspectBranch(pfs.DefaultProjectName, repo, "staging")
 		require.NoError(t, err)
 		masterBranch, err = c.InspectBranch(pfs.DefaultProjectName, repo, "master")
 		require.NoError(t, err)
 		require.Equal(t, stagingBranch.Head.Id, masterBranch.Head.Id)
-<<<<<<< HEAD
-	})
-
-	t.Run("And", func(t *testing.T) {
-		repo := tu.UniqueString("And")
-		require.NoError(t, c.CreateRepo(pfs.DefaultProjectName, repo))
-		require.NoError(t, c.CreateBranch(pfs.DefaultProjectName, repo, "staging", "", "", nil))
-		require.NoError(t, c.CreateBranchTrigger(pfs.DefaultProjectName, repo, "master", "", "", &pfs.Trigger{
-			Branch:        "staging",
-			All:           true,
-			RateLimitSpec: "* * * * *",
-			Size:          "100",
-			Commits:       3,
-		}))
-		stagingHead := client.NewCommit(pfs.DefaultProjectName, repo, "staging", "")
-		// Doesn't trigger because all 3 conditions must be met
-		require.NoError(t, c.PutFile(stagingHead, "file1", strings.NewReader(strings.Repeat("a", 100))))
-		_, err := c.WaitCommit(pfs.DefaultProjectName, repo, "staging", "")
-		require.NoError(t, err)
-		stagingBranch, err := c.InspectBranch(pfs.DefaultProjectName, repo, "staging")
-		require.NoError(t, err)
-		masterBranch, err := c.InspectBranch(pfs.DefaultProjectName, repo, "master")
-		require.NoError(t, err)
-		require.NotEqual(t, stagingBranch.Head.Id, masterBranch.Head.Id)
-
-		// Still doesn't trigger
-		require.NoError(t, c.PutFile(stagingHead, "file2", strings.NewReader(strings.Repeat("a", 100))))
-		_, err = c.WaitCommit(pfs.DefaultProjectName, repo, "staging", "")
-		require.NoError(t, err)
-		stagingBranch, err = c.InspectBranch(pfs.DefaultProjectName, repo, "staging")
-		require.NoError(t, err)
-		masterBranch, err = c.InspectBranch(pfs.DefaultProjectName, repo, "master")
-		require.NoError(t, err)
-		require.NotEqual(t, stagingBranch.Head.Id, masterBranch.Head.Id)
-
-		// Finally triggers because we have 3 commits, 100 bytes and RateLimitSpec (since epoch) is satisfied.
-		time.Sleep(time.Minute)
-		require.NoError(t, c.PutFile(stagingHead, "file3", strings.NewReader(strings.Repeat("a", 100))))
-=======
 		// This one doesn't trigger
 		require.NoError(t, c.PutFile(stagingHead, "file7", strings.NewReader(strings.Repeat("a", 1))))
 		_, err = c.WaitCommit(pfs.DefaultProjectName, repo, "staging", "")
@@ -10493,42 +6835,37 @@
 
 		// Still doesn't trigger
 		require.NoError(t, c.PutFile(stagingHead, "file2", strings.NewReader(strings.Repeat("a", 100))))
->>>>>>> 17094c6b
 		_, err = c.WaitCommit(pfs.DefaultProjectName, repo, "staging", "")
 		require.NoError(t, err)
 		stagingBranch, err = c.InspectBranch(pfs.DefaultProjectName, repo, "staging")
 		require.NoError(t, err)
 		masterBranch, err = c.InspectBranch(pfs.DefaultProjectName, repo, "master")
 		require.NoError(t, err)
-<<<<<<< HEAD
-		require.Equal(t, stagingBranch.Head.Id, masterBranch.Head.Id)
-
-		// Doesn't trigger because all 3 conditions must be met
-		require.NoError(t, c.PutFile(stagingHead, "file4", strings.NewReader(strings.Repeat("a", 100))))
-=======
 		require.NotEqual(t, stagingBranch.Head.Id, masterBranch.Head.Id)
 
 		// Finally triggers because we have 3 commits, 100 bytes and RateLimitSpec (since epoch) is satisfied.
 		time.Sleep(time.Minute)
 		require.NoError(t, c.PutFile(stagingHead, "file3", strings.NewReader(strings.Repeat("a", 100))))
->>>>>>> 17094c6b
 		_, err = c.WaitCommit(pfs.DefaultProjectName, repo, "staging", "")
 		require.NoError(t, err)
 		stagingBranch, err = c.InspectBranch(pfs.DefaultProjectName, repo, "staging")
 		require.NoError(t, err)
 		masterBranch, err = c.InspectBranch(pfs.DefaultProjectName, repo, "master")
 		require.NoError(t, err)
-<<<<<<< HEAD
+		require.Equal(t, stagingBranch.Head.Id, masterBranch.Head.Id)
+
+		// Doesn't trigger because all 3 conditions must be met
+		require.NoError(t, c.PutFile(stagingHead, "file4", strings.NewReader(strings.Repeat("a", 100))))
+		_, err = c.WaitCommit(pfs.DefaultProjectName, repo, "staging", "")
+		require.NoError(t, err)
+		stagingBranch, err = c.InspectBranch(pfs.DefaultProjectName, repo, "staging")
+		require.NoError(t, err)
+		masterBranch, err = c.InspectBranch(pfs.DefaultProjectName, repo, "master")
+		require.NoError(t, err)
 		require.NotEqual(t, stagingBranch.Head.Id, masterBranch.Head.Id)
 
 		// Still no trigger, not enough time or commits
 		require.NoError(t, c.PutFile(stagingHead, "file5", strings.NewReader(strings.Repeat("a", 100))))
-=======
-		require.Equal(t, stagingBranch.Head.Id, masterBranch.Head.Id)
-
-		// Doesn't trigger because all 3 conditions must be met
-		require.NoError(t, c.PutFile(stagingHead, "file4", strings.NewReader(strings.Repeat("a", 100))))
->>>>>>> 17094c6b
 		_, err = c.WaitCommit(pfs.DefaultProjectName, repo, "staging", "")
 		require.NoError(t, err)
 		stagingBranch, err = c.InspectBranch(pfs.DefaultProjectName, repo, "staging")
@@ -10537,23 +6874,6 @@
 		require.NoError(t, err)
 		require.NotEqual(t, stagingBranch.Head.Id, masterBranch.Head.Id)
 
-<<<<<<< HEAD
-		// Still no trigger, not enough time
-		require.NoError(t, c.PutFile(stagingHead, "file6", strings.NewReader(strings.Repeat("a", 100))))
-=======
-		// Still no trigger, not enough time or commits
-		require.NoError(t, c.PutFile(stagingHead, "file5", strings.NewReader(strings.Repeat("a", 100))))
->>>>>>> 17094c6b
-		_, err = c.WaitCommit(pfs.DefaultProjectName, repo, "staging", "")
-		require.NoError(t, err)
-		stagingBranch, err = c.InspectBranch(pfs.DefaultProjectName, repo, "staging")
-		require.NoError(t, err)
-		masterBranch, err = c.InspectBranch(pfs.DefaultProjectName, repo, "master")
-		require.NoError(t, err)
-		require.NotEqual(t, stagingBranch.Head.Id, masterBranch.Head.Id)
-
-<<<<<<< HEAD
-=======
 		// Still no trigger, not enough time
 		require.NoError(t, c.PutFile(stagingHead, "file6", strings.NewReader(strings.Repeat("a", 100))))
 		_, err = c.WaitCommit(pfs.DefaultProjectName, repo, "staging", "")
@@ -10564,7 +6884,6 @@
 		require.NoError(t, err)
 		require.NotEqual(t, stagingBranch.Head.Id, masterBranch.Head.Id)
 
->>>>>>> 17094c6b
 		// Finally triggers, all triggers have been met
 		time.Sleep(time.Minute)
 		require.NoError(t, c.PutFile(stagingHead, "file7", strings.NewReader(strings.Repeat("a", 100))))
@@ -10578,10 +6897,7 @@
 	})
 
 	t.Run("Chain", func(t *testing.T) {
-<<<<<<< HEAD
-=======
 		t.Parallel()
->>>>>>> 17094c6b
 		// a triggers b which triggers c
 		require.NoError(t, c.CreateRepo(pfs.DefaultProjectName, "chain"))
 		require.NoError(t, c.CreateBranch(pfs.DefaultProjectName, "chain", "a", "", "", nil))
@@ -10642,8 +6958,6 @@
 		_, err = c.WaitCommit(pfs.DefaultProjectName, "chain", "a", "")
 		require.NoError(t, err)
 		bi, err = c.InspectBranch(pfs.DefaultProjectName, "chain", "a")
-<<<<<<< HEAD
-=======
 		require.NoError(t, err)
 		head = bi.Head.Id
 		bi, err = c.InspectBranch(pfs.DefaultProjectName, "chain", "b")
@@ -10661,13 +6975,10 @@
 		_, err = c.WaitCommit(pfs.DefaultProjectName, "chain", "a", "")
 		require.NoError(t, err)
 		bi, err = c.InspectBranch(pfs.DefaultProjectName, "chain", "a")
->>>>>>> 17094c6b
 		require.NoError(t, err)
 		head = bi.Head.Id
 		bi, err = c.InspectBranch(pfs.DefaultProjectName, "chain", "b")
 		require.NoError(t, err)
-<<<<<<< HEAD
-=======
 		require.Equal(t, head, bi.Head.Id)
 		bi, err = c.InspectBranch(pfs.DefaultProjectName, "chain", "c")
 		require.NoError(t, err)
@@ -10685,7 +6996,6 @@
 		head = bi.Head.Id
 		bi, err = c.InspectBranch(pfs.DefaultProjectName, "chain", "b")
 		require.NoError(t, err)
->>>>>>> 17094c6b
 		require.NotEqual(t, head, bi.Head.Id)
 		bi, err = c.InspectBranch(pfs.DefaultProjectName, "chain", "c")
 		require.NoError(t, err)
@@ -10693,102 +7003,10 @@
 		bi, err = c.InspectBranch(pfs.DefaultProjectName, "chain", "d")
 		require.NoError(t, err)
 		require.Equal(t, dCommit, bi.Head)
-<<<<<<< HEAD
-
-		// Triggers b and c
-		require.NoError(t, c.PutFile(aCommit, "file4", strings.NewReader(strings.Repeat("a", 50))))
-		_, err = c.WaitCommit(pfs.DefaultProjectName, "chain", "a", "")
-		require.NoError(t, err)
-		bi, err = c.InspectBranch(pfs.DefaultProjectName, "chain", "a")
-		require.NoError(t, err)
-		head = bi.Head.Id
-		bi, err = c.InspectBranch(pfs.DefaultProjectName, "chain", "b")
-		require.NoError(t, err)
-		require.Equal(t, head, bi.Head.Id)
-		bi, err = c.InspectBranch(pfs.DefaultProjectName, "chain", "c")
-		require.NoError(t, err)
-		require.Equal(t, head, bi.Head.Id)
-		bi, err = c.InspectBranch(pfs.DefaultProjectName, "chain", "d")
-		require.NoError(t, err)
-		require.Equal(t, dCommit, bi.Head)
-
-		// Triggers nothing
-		require.NoError(t, c.PutFile(aCommit, "file5", strings.NewReader(strings.Repeat("a", 50))))
-		_, err = c.WaitCommit(pfs.DefaultProjectName, "chain", "a", "")
-		require.NoError(t, err)
-		bi, err = c.InspectBranch(pfs.DefaultProjectName, "chain", "a")
-		require.NoError(t, err)
-		head = bi.Head.Id
-		bi, err = c.InspectBranch(pfs.DefaultProjectName, "chain", "b")
-		require.NoError(t, err)
-		require.NotEqual(t, head, bi.Head.Id)
-		bi, err = c.InspectBranch(pfs.DefaultProjectName, "chain", "c")
-		require.NoError(t, err)
-		require.NotEqual(t, head, bi.Head.Id)
-		bi, err = c.InspectBranch(pfs.DefaultProjectName, "chain", "d")
-		require.NoError(t, err)
-		require.Equal(t, dCommit, bi.Head)
-=======
 	})
 
 	t.Run("BranchMovement", func(t *testing.T) {
 		t.Parallel()
-		// Note that currently, moving the triggering branch doesn't activate trigger logic.
-		// This test is actually ensuring the current behavior, which is that the trigger doesn't get fired.
-		repo := tu.UniqueString("branch-movement")
-		require.NoError(t, c.CreateRepo(pfs.DefaultProjectName, repo))
-		require.NoError(t, c.CreateBranch(pfs.DefaultProjectName, repo, "a", "", "", nil))
-		require.NoError(t, c.CreateBranch(pfs.DefaultProjectName, repo, "b", "", "", nil))
-		require.NoError(t, c.CreateBranchTrigger(pfs.DefaultProjectName, repo, "c", "", "", &pfs.Trigger{
-			Branch: "b",
-			Size:   "100",
-		}))
-		aBranchHead := client.NewCommit(pfs.DefaultProjectName, repo, "a", "")
-
-		require.NoError(t, c.PutFile(aBranchHead, "file1", strings.NewReader(strings.Repeat("a", 50))))
-		_, err := c.WaitCommit(pfs.DefaultProjectName, repo, "a", "")
-		require.NoError(t, err)
-		aBranch, err := c.InspectBranch(pfs.DefaultProjectName, repo, "a")
-		require.NoError(t, err)
-		require.NoError(t, c.CreateBranch(pfs.DefaultProjectName, repo, "b", "a", "", nil))
-		bBranch, err := c.InspectBranch(pfs.DefaultProjectName, repo, "b")
-		require.NoError(t, err)
-		cBranch, err := c.InspectBranch(pfs.DefaultProjectName, repo, "c")
-		require.NoError(t, err)
-		require.Equal(t, aBranch.Head.Id, bBranch.Head.Id)
-		require.NotEqual(t, aBranch.Head.Id, cBranch.Head.Id)
-
-		require.NoError(t, c.PutFile(aBranchHead, "file2", strings.NewReader(strings.Repeat("a", 50))))
-		_, err = c.WaitCommit(pfs.DefaultProjectName, repo, "a", "")
-		require.NoError(t, err)
-		require.NoError(t, c.CreateBranch(pfs.DefaultProjectName, repo, "b", "a", "", nil))
-		aBranch, err = c.InspectBranch(pfs.DefaultProjectName, repo, "a")
-		require.NoError(t, err)
-		bBranch, err = c.InspectBranch(pfs.DefaultProjectName, repo, "b")
-		require.NoError(t, err)
-		cBranch, err = c.InspectBranch(pfs.DefaultProjectName, repo, "c")
-		require.NoError(t, err)
-		require.Equal(t, aBranch.Head.Id, bBranch.Head.Id)
-		require.NotEqual(t, bBranch.Head.Id, cBranch.Head.Id)
-
-		require.NoError(t, c.PutFile(aBranchHead, "file3", strings.NewReader(strings.Repeat("a", 50))))
-		_, err = c.WaitCommit(pfs.DefaultProjectName, repo, "a", "")
-		require.NoError(t, err)
-		require.NoError(t, c.CreateBranch(pfs.DefaultProjectName, repo, "b", "a", "", nil))
-		aBranch, err = c.InspectBranch(pfs.DefaultProjectName, repo, "a")
-		require.NoError(t, err)
-		bBranch, err = c.InspectBranch(pfs.DefaultProjectName, repo, "b")
-		require.NoError(t, err)
-		cBranch, err = c.InspectBranch(pfs.DefaultProjectName, repo, "c")
-		require.NoError(t, err)
-		require.Equal(t, aBranch.Head.Id, bBranch.Head.Id)
-		require.NotEqual(t, aBranch.Head.Id, cBranch.Head.Id)
->>>>>>> 17094c6b
-	})
-}
-
-<<<<<<< HEAD
-	t.Run("BranchMovement", func(t *testing.T) {
 		// Note that currently, moving the triggering branch doesn't activate trigger logic.
 		// This test is actually ensuring the current behavior, which is that the trigger doesn't get fired.
 		repo := tu.UniqueString("branch-movement")
@@ -10921,87 +7139,6 @@
 	require.Equal(t, 2, len(fis))
 }
 
-=======
-// TriggerValidation tests branch trigger validation
-func TestTriggerValidation(t *testing.T) {
-	ctx := pctx.TestContext(t)
-	env := realenv.NewRealEnv(ctx, t, dockertestenv.NewTestDBConfig(t))
-
-	c := env.PachClient
-	require.NoError(t, c.CreateRepo(pfs.DefaultProjectName, "repo"))
-	// Must specify a branch
-	require.YesError(t, c.CreateBranchTrigger(pfs.DefaultProjectName, "repo", "master", "", "", &pfs.Trigger{
-		Branch: "",
-		Size:   "1K",
-	}))
-	// Can't trigger a branch on itself
-	require.YesError(t, c.CreateBranchTrigger(pfs.DefaultProjectName, "repo", "master", "", "", &pfs.Trigger{
-		Branch: "master",
-		Size:   "1K",
-	}))
-	// Size doesn't parse
-	require.YesError(t, c.CreateBranchTrigger(pfs.DefaultProjectName, "repo", "trigger", "", "", &pfs.Trigger{
-		Branch: "master",
-		Size:   "this is not a size",
-	}))
-	// Can't have negative commit count
-	require.YesError(t, c.CreateBranchTrigger(pfs.DefaultProjectName, "repo", "trigger", "", "", &pfs.Trigger{
-		Branch:  "master",
-		Commits: -1,
-	}))
-
-	// a -> b (valid, sets up the next test)
-	require.NoError(t, c.CreateBranch(pfs.DefaultProjectName, "repo", "a", "", "", nil))
-	require.NoError(t, c.CreateBranchTrigger(pfs.DefaultProjectName, "repo", "b", "", "", &pfs.Trigger{
-		Branch: "a",
-		Size:   "1K",
-	}))
-	// Can't have circular triggers
-	require.YesError(t, c.CreateBranchTrigger(pfs.DefaultProjectName, "repo", "a", "", "", &pfs.Trigger{
-		Branch: "b",
-		Size:   "1K",
-	}))
-	// CronSpec doesn't parse
-	require.YesError(t, c.CreateBranchTrigger(pfs.DefaultProjectName, "repo", "trigger", "", "", &pfs.Trigger{
-		Branch:   "master",
-		CronSpec: "this is not a cron spec",
-	}))
-	// Can't use a trigger and provenance together
-	require.NoError(t, c.CreateRepo(pfs.DefaultProjectName, "in"))
-	_, err := c.PfsAPIClient.CreateBranch(c.Ctx(),
-		&pfs.CreateBranchRequest{
-			Branch: client.NewBranch(pfs.DefaultProjectName, "repo", "master"),
-			Trigger: &pfs.Trigger{
-				Branch: "master",
-				Size:   "1K",
-			},
-			Provenance: []*pfs.Branch{client.NewBranch(pfs.DefaultProjectName, "in", "master")},
-		})
-	require.YesError(t, err)
-}
-
-func TestRegressionOrphanedFile(t *testing.T) {
-	ctx := pctx.TestContext(t)
-	env := realenv.NewRealEnv(ctx, t, dockertestenv.NewTestDBConfig(t))
-
-	fsclient, err := env.PachClient.NewCreateFileSetClient()
-	require.NoError(t, err)
-	data := []byte("test data")
-	spec := fileSetSpec{
-		"file1.txt": tarutil.NewMemFile("file1.txt", data),
-		"file2.txt": tarutil.NewMemFile("file2.txt", data),
-	}
-	require.NoError(t, fsclient.PutFileTAR(spec.makeTarStream()))
-	resp, err := fsclient.Close()
-	require.NoError(t, err)
-	t.Logf("tmp fileset id: %s", resp.FileSetId)
-	require.NoError(t, env.PachClient.RenewFileSet(resp.FileSetId, 60*time.Second))
-	fis, err := env.PachClient.ListFileAll(client.NewCommit(pfs.DefaultProjectName, client.FileSetsRepoName, "", resp.FileSetId), "/")
-	require.NoError(t, err)
-	require.Equal(t, 2, len(fis))
-}
-
->>>>>>> 17094c6b
 func TestCompaction(t *testing.T) {
 	ctx := pctx.TestContext(t)
 	env := realenv.NewRealEnv(ctx, t, func(config *pachconfig.Configuration) {
