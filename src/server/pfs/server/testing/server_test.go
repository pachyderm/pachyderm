package testing

import (
	"archive/tar"
	"bytes"
	"context"
	"fmt"
	"io"
	"math/rand"
	"os"
	"path/filepath"
	"regexp"
	"runtime"
	"sort"
	"strconv"
	"strings"
	"sync"
	"sync/atomic"
	"testing"
	"time"

	units "github.com/docker/go-units"
	"github.com/gogo/protobuf/types"
	"github.com/jmoiron/sqlx"
	"github.com/stretchr/testify/assert"
	"golang.org/x/sync/errgroup"
	"google.golang.org/grpc/codes"
	"google.golang.org/grpc/status"

	"github.com/pachyderm/pachyderm/v2/src/client"
	"github.com/pachyderm/pachyderm/v2/src/internal/ancestry"
	"github.com/pachyderm/pachyderm/v2/src/internal/backoff"
	"github.com/pachyderm/pachyderm/v2/src/internal/clientsdk"
	"github.com/pachyderm/pachyderm/v2/src/internal/dbutil"
	"github.com/pachyderm/pachyderm/v2/src/internal/dockertestenv"
	"github.com/pachyderm/pachyderm/v2/src/internal/errors"
	"github.com/pachyderm/pachyderm/v2/src/internal/errutil"
	"github.com/pachyderm/pachyderm/v2/src/internal/obj"
	"github.com/pachyderm/pachyderm/v2/src/internal/pachsql"
	"github.com/pachyderm/pachyderm/v2/src/internal/pfsdb"
	"github.com/pachyderm/pachyderm/v2/src/internal/require"
	"github.com/pachyderm/pachyderm/v2/src/internal/serviceenv"
	"github.com/pachyderm/pachyderm/v2/src/internal/tarutil"
	"github.com/pachyderm/pachyderm/v2/src/internal/testpachd/realenv"
	tu "github.com/pachyderm/pachyderm/v2/src/internal/testutil"
	"github.com/pachyderm/pachyderm/v2/src/internal/testutil/random"
	"github.com/pachyderm/pachyderm/v2/src/internal/uuid"
	"github.com/pachyderm/pachyderm/v2/src/pfs"
	pfsserver "github.com/pachyderm/pachyderm/v2/src/server/pfs"
)

func CommitToID(commit interface{}) interface{} {
	return pfsdb.CommitKey(commit.(*pfs.Commit))
}

func CommitInfoToID(commit interface{}) interface{} {
	return pfsdb.CommitKey(commit.(*pfs.CommitInfo).Commit)
}

func RepoInfoToName(repoInfo interface{}) interface{} {
	return repoInfo.(*pfs.RepoInfo).Repo.Name
}

func FileInfoToPath(fileInfo interface{}) interface{} {
	return fileInfo.(*pfs.FileInfo).File.Path
}

func finishCommit(pachClient *client.APIClient, repo, branch, id string) error {
	if err := pachClient.FinishProjectCommit("", repo, branch, id); err != nil {
		if !pfsserver.IsCommitFinishedErr(err) {
			return err
		}
	}
	_, err := pachClient.WaitProjectCommit("", repo, branch, id)
	return err
}

type fileSetSpec map[string]tarutil.File

func (fs fileSetSpec) makeTarStream() io.Reader {
	buf := &bytes.Buffer{}
	if err := tarutil.WithWriter(buf, func(tw *tar.Writer) error {
		for _, file := range fs {
			if err := tarutil.WriteFile(tw, file); err != nil {
				panic(err)
			}
		}
		return nil
	}); err != nil {
		panic(err)
	}
	return buf
}

func finfosToPaths(finfos []*pfs.FileInfo) (paths []string) {
	for _, finfo := range finfos {
		paths = append(paths, finfo.File.Path)
	}
	return paths
}

func TestPFS(suite *testing.T) {
	suite.Parallel()

	suite.Run("InvalidProject", func(t *testing.T) {
		t.Parallel()
		env := realenv.NewRealEnv(t, dockertestenv.NewTestDBConfig(t))

		require.YesError(t, env.PachClient.CreateProject("/repo"))

		require.NoError(t, env.PachClient.CreateProject("lenny"))
		require.NoError(t, env.PachClient.CreateProject("lenny123"))
		require.NoError(t, env.PachClient.CreateProject("lenny_123"))
		require.NoError(t, env.PachClient.CreateProject("lenny-123"))

		require.YesError(t, env.PachClient.CreateProject("lenny.123"))
		require.YesError(t, env.PachClient.CreateProject("lenny:"))
		require.YesError(t, env.PachClient.CreateProject("lenny,"))
		require.YesError(t, env.PachClient.CreateProject("lenny#"))
	})

	suite.Run("DefaultProject", func(t *testing.T) {
		t.Parallel()
		env := realenv.NewRealEnv(t, dockertestenv.NewTestDBConfig(t))

		// the default project should already exist
		pp, err := env.PachClient.ListProject()
		require.NoError(t, err)
		var sawDefault bool
		for _, p := range pp {
			if p.Project.Name == pfs.DefaultProjectName {
				sawDefault = true
			}
		}
		require.True(t, sawDefault)
		// this should fail because the default project already exists
		require.YesError(t, env.PachClient.CreateProject(pfs.DefaultProjectName))
		// but this should succeed
		var desc = "A different description."
		require.NoError(t, env.PachClient.UpdateProject(pfs.DefaultProjectName, desc))
		// and it should have taken effect
		pp, err = env.PachClient.ListProject()
		require.NoError(t, err)
		for _, p := range pp {
			if p.Project.Name == pfs.DefaultProjectName {
				require.Equal(t, desc, p.Description)
			}
		}
		// deleting the default project is allowed, too
		require.NoError(t, env.PachClient.DeleteProject(pfs.DefaultProjectName, false))
		// and now there should be no default project
		sawDefault = false
		pp, err = env.PachClient.ListProject()
		require.NoError(t, err)
		for _, p := range pp {
			if p.Project.Name == pfs.DefaultProjectName {
				sawDefault = true
			}
		}
		require.False(t, sawDefault)
		// redeleting should be an error
		require.YesError(t, env.PachClient.DeleteProject(pfs.DefaultProjectName, false))
		// force-deleting should error too (FIXME: confirm)
		require.YesError(t, env.PachClient.DeleteProject(pfs.DefaultProjectName, true))
	})

	suite.Run("InvalidRepo", func(t *testing.T) {
		t.Parallel()
		env := realenv.NewRealEnv(t, dockertestenv.NewTestDBConfig(t))

		require.YesError(t, env.PachClient.CreateProjectRepo("", "/repo"))

		require.NoError(t, env.PachClient.CreateProjectRepo("", "lenny"))
		require.NoError(t, env.PachClient.CreateProjectRepo("", "lenny123"))
		require.NoError(t, env.PachClient.CreateProjectRepo("", "lenny_123"))
		require.NoError(t, env.PachClient.CreateProjectRepo("", "lenny-123"))

		require.YesError(t, env.PachClient.CreateProjectRepo("", "lenny.123"))
		require.YesError(t, env.PachClient.CreateProjectRepo("", "lenny:"))
		require.YesError(t, env.PachClient.CreateProjectRepo("", "lenny,"))
		require.YesError(t, env.PachClient.CreateProjectRepo("", "lenny#"))
	})

	suite.Run("CreateSameRepoInParallel", func(t *testing.T) {
		t.Parallel()
		env := realenv.NewRealEnv(t, dockertestenv.NewTestDBConfig(t))

		numGoros := 1000
		errCh := make(chan error)
		for i := 0; i < numGoros; i++ {
			go func() {
				errCh <- env.PachClient.CreateProjectRepo("", "repo")
			}()
		}
		successCount := 0
		totalCount := 0
		for err := range errCh {
			totalCount++
			if err == nil {
				successCount++
			}
			if totalCount == numGoros {
				break
			}
		}
		// When creating the same repo, precisiely one attempt should succeed
		require.Equal(t, 1, successCount)
	})

	suite.Run("CreateDifferentRepoInParallel", func(t *testing.T) {
		t.Parallel()
		env := realenv.NewRealEnv(t, dockertestenv.NewTestDBConfig(t))

		numGoros := 1000
		errCh := make(chan error)
		for i := 0; i < numGoros; i++ {
			i := i
			go func() {
				errCh <- env.PachClient.CreateProjectRepo("", fmt.Sprintf("repo%d", i))
			}()
		}
		successCount := 0
		totalCount := 0
		for err := range errCh {
			totalCount++
			if err == nil {
				successCount++
			}
			if totalCount == numGoros {
				break
			}
		}
		require.Equal(t, numGoros, successCount)
	})

	suite.Run("CreateRepoDeleteRepoRace", func(t *testing.T) {
		t.Parallel()
		env := realenv.NewRealEnv(t, dockertestenv.NewTestDBConfig(t))

		for i := 0; i < 100; i++ {
			require.NoError(t, env.PachClient.CreateProjectRepo("", "foo"))
			require.NoError(t, env.PachClient.CreateProjectRepo("", "bar"))
			errCh := make(chan error)
			go func() {
				errCh <- env.PachClient.DeleteProjectRepo("", "foo", false)
			}()
			go func() {
				errCh <- env.PachClient.CreateProjectBranch("", "bar", "master", "", "", []*pfs.Branch{client.NewProjectBranch("", "foo", "master")})
			}()
			err1 := <-errCh
			err2 := <-errCh
			// these two operations should never race in such a way that they
			// both succeed, leaving us with a repo bar that has a nonexistent
			// provenance foo
			require.True(t, err1 != nil || err2 != nil)
			require.NoError(t, env.PachClient.DeleteProjectRepo("", "bar", true))
			require.NoError(t, env.PachClient.DeleteProjectRepo("", "foo", true))
		}
	})

	suite.Run("Branch", func(t *testing.T) {
		t.Parallel()
		env := realenv.NewRealEnv(t, dockertestenv.NewTestDBConfig(t))

		repo := "repo"
		require.NoError(t, env.PachClient.CreateProjectRepo("", repo))
		_, err := env.PachClient.StartProjectCommit("", repo, "master")
		require.NoError(t, err)
		require.NoError(t, finishCommit(env.PachClient, repo, "master", ""))
		commitInfo, err := env.PachClient.InspectProjectCommit("", repo, "master", "")
		require.NoError(t, err)
		require.Nil(t, commitInfo.ParentCommit)

		_, err = env.PachClient.StartProjectCommit("", repo, "master")
		require.NoError(t, err)
		require.NoError(t, finishCommit(env.PachClient, repo, "master", ""))
		commitInfo, err = env.PachClient.InspectProjectCommit("", repo, "master", "")
		require.NoError(t, err)
		require.NotNil(t, commitInfo.ParentCommit)
	})

	suite.Run("ToggleBranchProvenance", func(t *testing.T) {
		t.Parallel()
		env := realenv.NewRealEnv(t, dockertestenv.NewTestDBConfig(t))

		require.NoError(t, env.PachClient.CreateProjectRepo("", "in"))
		require.NoError(t, env.PachClient.CreateProjectRepo("", "out"))
		require.NoError(t, env.PachClient.CreateProjectBranch("", "out", "master", "", "", []*pfs.Branch{client.NewProjectBranch("", "in", "master")}))
		require.NoError(t, finishCommit(env.PachClient, "out", "master", ""))
		outRepo := client.NewProjectRepo("", "out")

		// Create initial input commit, and make sure we get an output commit
		require.NoError(t, env.PachClient.PutFile(client.NewProjectCommit("", "in", "master", ""), "1", strings.NewReader("1")))
		cis, err := env.PachClient.ListCommit(outRepo, outRepo.NewCommit("master", ""), nil, 0)
		require.NoError(t, err)
		require.Equal(t, 2, len(cis))
		require.NoError(t, finishCommit(env.PachClient, "out", "master", ""))
		// make sure the output commit and input commit have the same ID
		inCommitInfo, err := env.PachClient.InspectProjectCommit("", "in", "master", "")
		require.NoError(t, err)
		outCommitInfo, err := env.PachClient.InspectProjectCommit("", "out", "master", "")
		require.NoError(t, err)
		require.Equal(t, inCommitInfo.Commit.ID, outCommitInfo.Commit.ID)

		// Toggle out@master provenance off
		require.NoError(t, env.PachClient.CreateProjectBranch("", "out", "master", "master", "", nil))

		// Create new input commit & make sure no new output commit is created
		require.NoError(t, env.PachClient.PutFile(client.NewProjectCommit("", "in", "master", ""), "2", strings.NewReader("2")))
		cis, err = env.PachClient.ListCommit(outRepo, outRepo.NewCommit("master", ""), nil, 0)
		require.NoError(t, err)
		require.Equal(t, 2, len(cis))
		// make sure output commit still matches the old input commit
		inCommitInfo, err = env.PachClient.InspectProjectCommit("", "in", "", "master~1") // old input commit
		require.NoError(t, err)
		outCommitInfo, err = env.PachClient.InspectProjectCommit("", "out", "master", "")
		require.NoError(t, err)
		require.Equal(t, inCommitInfo.Commit.ID, outCommitInfo.Commit.ID)

		// Toggle out@master provenance back on, creating a new output commit
		require.NoError(t, env.PachClient.CreateProjectBranch("", "out", "master", "", "", []*pfs.Branch{
			client.NewProjectBranch("", "in", "master"),
		}))
		cis, err = env.PachClient.ListCommit(outRepo, outRepo.NewCommit("master", ""), nil, 0)
		require.NoError(t, err)
		require.Equal(t, 3, len(cis))

		// make sure new output commit has the same ID as the new input commit
		inCommitInfo, err = env.PachClient.InspectProjectCommit("", "in", "master", "")
		require.NoError(t, err)
		outCommitInfo, err = env.PachClient.InspectProjectCommit("", "out", "master", "")
		require.NoError(t, err)
		require.Equal(t, inCommitInfo.Commit.ID, outCommitInfo.Commit.ID)
	})

	suite.Run("RecreateBranchProvenance", func(t *testing.T) {
		t.Parallel()
		env := realenv.NewRealEnv(t, dockertestenv.NewTestDBConfig(t))

		require.NoError(t, env.PachClient.CreateProjectRepo("", "in"))
		require.NoError(t, env.PachClient.CreateProjectRepo("", "out"))
		require.NoError(t, env.PachClient.CreateProjectBranch("", "out", "master", "", "", []*pfs.Branch{client.NewProjectBranch("", "in", "master")}))
		require.NoError(t, finishCommit(env.PachClient, "out", "master", ""))
		require.NoError(t, env.PachClient.PutFile(client.NewProjectCommit("", "in", "master", ""), "foo", strings.NewReader("foo")))
		outRepo := client.NewProjectRepo("", "out")
		cis, err := env.PachClient.ListCommit(outRepo, nil, nil, 0)
		require.NoError(t, err)
		require.Equal(t, 2, len(cis))
		commit1 := cis[0].Commit
		require.NoError(t, env.PachClient.DeleteProjectBranch("", "out", "master", false))
		require.NoError(t, finishCommit(env.PachClient, "out", "", commit1.ID))
		require.NoError(t, env.PachClient.CreateProjectBranch("", "out", "master", "", commit1.ID, []*pfs.Branch{client.NewProjectBranch("", "in", "master")}))
		cis, err = env.PachClient.ListCommit(outRepo, nil, nil, 0)
		require.NoError(t, err)
		require.Equal(t, 2, len(cis))
		require.Equal(t, commit1, cis[0].Commit)
	})

	suite.Run("RewindBranch", func(t *testing.T) {
		t.Parallel()
		env := realenv.NewRealEnv(t, dockertestenv.NewTestDBConfig(t))

		require.NoError(t, env.PachClient.CreateProjectRepo("", "a"))
		require.NoError(t, env.PachClient.CreateProjectRepo("", "b"))
		require.NoError(t, env.PachClient.CreateProjectRepo("", "c"))
		provB := []*pfs.Branch{client.NewProjectBranch("", "a", "master")}
		require.NoError(t, env.PachClient.CreateProjectBranch("", "b", "master", "", "", provB))
		provC := []*pfs.Branch{client.NewProjectBranch("", "b", "master")}
		require.NoError(t, env.PachClient.CreateProjectBranch("", "c", "master", "", "", provC))

		commit1, err := env.PachClient.StartProjectCommit("", "a", "master")
		require.NoError(t, err)
		require.NoError(t, env.PachClient.PutFile(commit1, "file", strings.NewReader("1")))
		require.NoError(t, finishCommit(env.PachClient, commit1.Branch.Repo.Name, commit1.Branch.Name, commit1.ID))
		commit2, err := env.PachClient.StartProjectCommit("", "a", "master")
		require.NoError(t, err)
		require.NoError(t, env.PachClient.PutFile(commit2, "file", strings.NewReader("2")))
		require.NoError(t, finishCommit(env.PachClient, commit2.Branch.Repo.Name, commit1.Branch.Name, commit2.ID))
		commit3, err := env.PachClient.StartProjectCommit("", "a", "master")
		require.NoError(t, err)
		require.NoError(t, env.PachClient.PutFile(commit3, "file", strings.NewReader("3")))
		require.NoError(t, finishCommit(env.PachClient, commit3.Branch.Repo.Name, commit1.Branch.Name, commit3.ID))

		checkRepoCommits := func(commits []*pfs.Commit) {
			ids := []string{}
			for _, c := range commits {
				ids = append(ids, c.ID)
			}
			for _, repo := range []string{"a", "b", "c"} {
				listCommitClient, err := env.PachClient.PfsAPIClient.ListCommit(env.PachClient.Ctx(), &pfs.ListCommitRequest{
					Repo: client.NewProjectRepo("", repo),
					All:  true,
				})
				require.NoError(t, err)
				cis, err := clientsdk.ListCommit(listCommitClient)
				require.NoError(t, err)
				// There will be some empty commits on each branch from creation, ignore
				// those and just check that the latest commits match.
				require.True(t, len(ids) <= len(cis))
				for i, id := range ids {
					require.Equal(t, id, cis[i].Commit.ID)
				}
			}
		}

		checkRepoCommits([]*pfs.Commit{commit3, commit2, commit1})

		// Rewinding branch b.master to commit2 can reuse the old commit
		require.NoError(t, env.PachClient.CreateProjectBranch("", "b", "master", "master", commit2.ID, provB))
		ci, err := env.PachClient.InspectProjectCommit("", "b", "master", "")
		require.NoError(t, err)
		require.Equal(t, ci.Commit.ID, commit2.ID)

		checkRepoCommits([]*pfs.Commit{commit3, commit2, commit1})

		// The commit4 data in "a" should be the same as what we wrote into commit2 (as that's the source data in "b")
		aHead := client.NewProjectCommit("", "a", "master", "")
		var b bytes.Buffer
		require.NoError(t, env.PachClient.GetFile(aHead, "file", &b))
		require.Equal(t, "2", b.String())

		// Now rewind branch b.master to commit1 and force using a new commit by going through an explicit transaction
		_, err = env.PachClient.ExecuteInTransaction(func(c *client.APIClient) error {
			return c.CreateProjectBranch("", "b", "master", "master", commit1.ID, provB)
		})
		require.NoError(t, err)
		ci, err = env.PachClient.InspectProjectCommit("", "b", "master", "")
		require.NoError(t, err)
		commit4 := ci.Commit
		require.NotEqual(t, commit4.ID, commit1.ID)

		checkRepoCommits([]*pfs.Commit{commit4, commit3, commit2, commit1})

		// The commit4 data in "a" should be from commit1
		b.Reset()
		require.NoError(t, env.PachClient.GetFile(aHead, "file", &b))
		require.Equal(t, "1", b.String())
	})

	suite.Run("RewindInput", func(t *testing.T) {
		t.Parallel()
		env := realenv.NewRealEnv(t, dockertestenv.NewTestDBConfig(t))
		c := env.PachClient

		require.NoError(t, c.CreateProjectRepo("", "A"))
		require.NoError(t, c.CreateProjectRepo("", "B"))
		require.NoError(t, c.CreateProjectRepo("", "C"))
		require.NoError(t, c.CreateProjectRepo("", "Z"))
		repos := []string{"A", "B", "C", "Z"}

		// A ─▶ B ─▶ Z
		//           ▲
		//      C ───╯

		txnInfo, err := c.ExecuteInTransaction(func(tx *client.APIClient) error {
			if err := tx.CreateProjectBranch("", "A", "master", "", "", nil); err != nil {
				return err
			}
			if err := tx.CreateProjectBranch("", "B", "master", "", "",
				[]*pfs.Branch{client.NewProjectBranch("", "A", "master")}); err != nil {
				return err
			}
			if err := tx.CreateProjectBranch("", "C", "master", "", "", nil); err != nil {
				return err
			}
			return tx.CreateProjectBranch("", "Z", "master", "", "", []*pfs.Branch{
				client.NewProjectBranch("", "B", "master"),
				client.NewProjectBranch("", "C", "master"),
			})
		})
		require.NoError(t, err)
		firstID := txnInfo.Transaction.ID

		// make two commits by putting files in A
		require.NoError(t, c.PutFile(client.NewProjectCommit("", "A", "master", ""), "one", strings.NewReader("foo")))
		info, err := c.InspectProjectCommit("", "A", "master", "")
		secondID := info.Commit.ID
		require.NoError(t, err)
		require.NoError(t, c.PutFile(client.NewProjectCommit("", "A", "master", ""), "two", strings.NewReader("bar")))

		// rewind once, everything should be back to firstCommit
		require.NoError(t, c.CreateProjectBranch("", "A", "master", "master", secondID, nil))
		for _, r := range repos {
			info, err := c.InspectProjectCommit("", r, "master", "")
			require.NoError(t, err)
			require.Equal(t, secondID, info.Commit.ID)
		}

		// add a file to C, then rewind A back to the start
		// because C now has a different state, this must create a new commit ID
		require.NoError(t, c.PutFile(client.NewProjectCommit("", "C", "master", ""), "file", strings.NewReader("baz")))
		info, err = c.InspectProjectCommit("", "A", "master", "")
		require.NoError(t, err)
		thirdID := info.Commit.ID
		require.NoError(t, c.CreateProjectBranch("", "A", "master", "master", firstID, nil))

		info, err = c.InspectProjectCommit("", "B", "master", "")
		require.NoError(t, err)
		newID := info.Commit.ID
		require.NotEqual(t, firstID, newID)
		require.NotEqual(t, secondID, newID)

		// TODO: add logic to make the parent of B's head B@firstID, rather than the most recent commit
		// require.Equal(t, firstID, info.ParentCommit.ID)
		require.Equal(t, thirdID, info.ParentCommit.ID)

		for _, r := range repos {
			info, err := c.InspectProjectCommit("", r, "master", "")
			require.NoError(t, err)
			require.Equal(t, newID, info.Commit.ID)
		}
	})

	suite.Run("RewindProvenanceChange", func(t *testing.T) {
		t.Parallel()
		env := realenv.NewRealEnv(t, dockertestenv.NewTestDBConfig(t))
		c := env.PachClient

		require.NoError(t, c.CreateProjectRepo("", "A"))
		require.NoError(t, c.CreateProjectRepo("", "B"))
		require.NoError(t, c.CreateProjectRepo("", "C"))
		require.NoError(t, c.CreateProjectBranch("", "A", "master", "", "", nil))
		require.NoError(t, c.CreateProjectBranch("", "B", "master", "", "", nil))
		require.NoError(t, c.CreateProjectBranch("", "C", "master", "", "", []*pfs.Branch{
			client.NewProjectBranch("", "A", "master")}))

		require.NoError(t, c.PutFile(client.NewProjectCommit("", "A", "master", ""), "foo", strings.NewReader("bar")))
		oldHead, err := c.InspectProjectBranch("", "A", "master")
		require.NoError(t, err)

		// add B to C's provenance
		require.NoError(t, c.CreateProjectBranch("", "C", "master", "", "", []*pfs.Branch{
			client.NewProjectBranch("", "A", "master"),
			client.NewProjectBranch("", "B", "master"),
		}))

		// add a file to B and record C's new head
		require.NoError(t, c.PutFile(client.NewProjectCommit("", "B", "master", ""), "foo", strings.NewReader("bar")))
		cHead, err := c.InspectProjectBranch("", "C", "master")
		require.NoError(t, err)

		// rewind A to before the provenance change
		require.NoError(t, c.CreateProjectBranch("", "A", "master", "master", oldHead.Head.ID, nil))

		// this must create a new commit set, since the old one isn't consistent with current provenance
		newHead, err := c.InspectProjectBranch("", "A", "master")
		require.NoError(t, err)
		require.NotEqual(t, newHead.Head.ID, oldHead.Head.ID)

		// there's no clear relationship between C's new state and any old one, so the new commit's parent should be the previous head
		cInfo, err := c.InspectProjectCommit("", "C", "master", "")
		require.NoError(t, err)
		require.NotNil(t, cInfo.ParentCommit)
		require.Equal(t, cHead.Head.ID, cInfo.ParentCommit.ID)
	})

	suite.Run("CreateAndInspectRepo", func(t *testing.T) {
		t.Parallel()
		env := realenv.NewRealEnv(t, dockertestenv.NewTestDBConfig(t))

		repo := "repo"
		require.NoError(t, env.PachClient.CreateProjectRepo("", repo))

		repoInfo, err := env.PachClient.InspectProjectRepo("", repo)
		require.NoError(t, err)
		require.Equal(t, repo, repoInfo.Repo.Name)
		require.NotNil(t, repoInfo.Created)
		require.Equal(t, 0, int(repoInfo.Details.SizeBytes))

		require.YesError(t, env.PachClient.CreateProjectRepo("", repo))
		_, err = env.PachClient.InspectProjectRepo("", "nonexistent")
		require.YesError(t, err)

		_, err = env.PachClient.PfsAPIClient.CreateRepo(context.Background(), &pfs.CreateRepoRequest{
			Repo: client.NewProjectRepo("", "somerepo1"),
		})
		require.NoError(t, err)
	})

	suite.Run("ListRepo", func(t *testing.T) {
		t.Parallel()
		env := realenv.NewRealEnv(t, dockertestenv.NewTestDBConfig(t))

		numRepos := 10
		var repoNames []string
		for i := 0; i < numRepos; i++ {
			repo := fmt.Sprintf("repo%d", i)
			require.NoError(t, env.PachClient.CreateProjectRepo("", repo))
			repoNames = append(repoNames, repo)
		}

		repoInfos, err := env.PachClient.ListRepo()
		require.NoError(t, err)
		require.ElementsEqualUnderFn(t, repoNames, repoInfos, RepoInfoToName)
	})

	// Make sure that artifacts of deleted repos do not resurface
	suite.Run("CreateDeletedRepo", func(t *testing.T) {
		t.Parallel()
		env := realenv.NewRealEnv(t, dockertestenv.NewTestDBConfig(t))

		repo := "repo"
		require.NoError(t, env.PachClient.CreateProjectRepo("", repo))
		repoProto := client.NewProjectRepo("", repo)

		systemRepo := client.NewSystemProjectRepo("", repo, pfs.MetaRepoType)
		_, err := env.PachClient.PfsAPIClient.CreateRepo(env.PachClient.Ctx(), &pfs.CreateRepoRequest{
			Repo: systemRepo,
		})
		require.NoError(t, err)

		commit, err := env.PachClient.StartProjectCommit("", repo, "master")
		require.NoError(t, err)
		require.NoError(t, env.PachClient.PutFile(commit, "foo", strings.NewReader("foo")))
		require.NoError(t, finishCommit(env.PachClient, repo, commit.Branch.Name, commit.ID))

		_, err = env.PachClient.PfsAPIClient.StartCommit(env.PachClient.Ctx(), &pfs.StartCommitRequest{
			Branch: systemRepo.NewBranch("master"),
		})
		require.NoError(t, err)

		commitInfos, err := env.PachClient.ListCommit(repoProto, nil, nil, 0)
		require.NoError(t, err)
		require.Equal(t, 1, len(commitInfos))

		commitInfos, err = env.PachClient.ListCommit(systemRepo, nil, nil, 0)
		require.NoError(t, err)
		require.Equal(t, 1, len(commitInfos))

		require.NoError(t, env.PachClient.DeleteProjectRepo("", repo, false))
		require.NoError(t, env.PachClient.CreateProjectRepo("", repo))

		commitInfos, err = env.PachClient.ListCommit(repoProto, nil, nil, 0)
		require.NoError(t, err)
		require.Equal(t, 0, len(commitInfos))

		branchInfos, err := env.PachClient.ListProjectBranch("", repo)
		require.NoError(t, err)
		require.Equal(t, 0, len(branchInfos))

		repoInfos, err := env.PachClient.ListRepoByType("")
		require.NoError(t, err)
		require.Equal(t, 1, len(repoInfos))

	})

	// Make sure that commits of deleted repos do not resurface
	suite.Run("ListCommitLimit", func(t *testing.T) {
		t.Parallel()
		env := realenv.NewRealEnv(t, dockertestenv.NewTestDBConfig(t))

		repo := "repo"
		commit := client.NewProjectCommit("", repo, "master", "")
		require.NoError(t, env.PachClient.CreateProjectRepo("", repo))
		require.NoError(t, env.PachClient.PutFile(commit, "foo", strings.NewReader("foo")))
		require.NoError(t, env.PachClient.PutFile(commit, "bar", strings.NewReader("bar")))
		commitInfos, err := env.PachClient.ListCommit(commit.Branch.Repo, nil, nil, 1)
		require.NoError(t, err)
		require.Equal(t, 1, len(commitInfos))
	})

	// The DAG looks like this before the update:
	// prov1 prov2
	//   \    /
	//    repo
	//   /    \
	// d1      d2
	//
	// Looks like this after the update:
	//
	// prov2 prov3
	//   \    /
	//    repo
	//   /    \
	// d1      d2
	suite.Run("UpdateProvenance", func(t *testing.T) {
		t.Parallel()
		env := realenv.NewRealEnv(t, dockertestenv.NewTestDBConfig(t))

		prov1 := "prov1"
		require.NoError(t, env.PachClient.CreateProjectRepo("", prov1))
		prov2 := "prov2"
		require.NoError(t, env.PachClient.CreateProjectRepo("", prov2))
		prov3 := "prov3"
		require.NoError(t, env.PachClient.CreateProjectRepo("", prov3))

		repo := "repo"
		require.NoError(t, env.PachClient.CreateProjectRepo("", repo))
		require.NoError(t, env.PachClient.CreateProjectBranch("", repo, "master", "", "", []*pfs.Branch{client.NewProjectBranch("", prov1, "master"), client.NewProjectBranch("", prov2, "master")}))

		downstream1 := "downstream1"
		require.NoError(t, env.PachClient.CreateProjectRepo("", downstream1))
		require.NoError(t, env.PachClient.CreateProjectBranch("", downstream1, "master", "", "", []*pfs.Branch{client.NewProjectBranch("", repo, "master")}))

		downstream2 := "downstream2"
		require.NoError(t, env.PachClient.CreateProjectRepo("", downstream2))
		require.NoError(t, env.PachClient.CreateProjectBranch("", downstream2, "master", "", "", []*pfs.Branch{client.NewProjectBranch("", repo, "master")}))

		// Without the Update flag it should fail
		require.YesError(t, env.PachClient.CreateProjectRepo("", repo))

		_, err := env.PachClient.PfsAPIClient.CreateRepo(context.Background(), &pfs.CreateRepoRequest{
			Repo:   client.NewProjectRepo("", repo),
			Update: true,
		})
		require.NoError(t, err)

		require.NoError(t, env.PachClient.CreateProjectBranch("", repo, "master", "", "", []*pfs.Branch{client.NewProjectBranch("", prov2, "master"), client.NewProjectBranch("", prov3, "master")}))

		// We should be able to delete prov1 since it's no longer the provenance
		// of other repos.
		require.NoError(t, env.PachClient.DeleteProjectRepo("", prov1, false))

		// We shouldn't be able to delete prov3 since it's now a provenance
		// of other repos.
		require.YesError(t, env.PachClient.DeleteProjectRepo("", prov3, false))
	})

	suite.Run("PutFileIntoOpenCommit", func(t *testing.T) {
		t.Parallel()
		env := realenv.NewRealEnv(t, dockertestenv.NewTestDBConfig(t))

		repo := "test"
		require.NoError(t, env.PachClient.CreateProjectRepo("", repo))

		commit1, err := env.PachClient.StartProjectCommit("", repo, "master")
		require.NoError(t, err)
		require.NoError(t, env.PachClient.PutFile(commit1, "foo", strings.NewReader("foo\n")))
		require.NoError(t, finishCommit(env.PachClient, repo, commit1.Branch.Name, commit1.ID))

		require.YesError(t, env.PachClient.PutFile(commit1, "foo", strings.NewReader("foo\n")))

		commit2, err := env.PachClient.StartProjectCommit("", repo, "master")
		require.NoError(t, err)
		require.NoError(t, env.PachClient.PutFile(commit2, "foo", strings.NewReader("foo\n")))
		require.NoError(t, finishCommit(env.PachClient, repo, "master", ""))

		require.YesError(t, env.PachClient.PutFile(commit2, "foo", strings.NewReader("foo\n")))
	})

	suite.Run("PutFileDirectoryTraversal", func(t *testing.T) {
		t.Parallel()
		env := realenv.NewRealEnv(t, dockertestenv.NewTestDBConfig(t))

		require.NoError(t, env.PachClient.CreateProjectRepo("", "repo"))

		_, err := env.PachClient.StartProjectCommit("", "repo", "master")
		require.NoError(t, err)
		masterCommit := client.NewProjectCommit("", "repo", "master", "")

		mfc, err := env.PachClient.NewModifyFileClient(masterCommit)
		require.NoError(t, err)
		require.NoError(t, mfc.PutFile("../foo", strings.NewReader("foo\n")))
		require.YesError(t, mfc.Close())

		fis, err := env.PachClient.ListFileAll(masterCommit, "")
		require.NoError(t, err)
		require.Equal(t, 0, len(fis))

		mfc, err = env.PachClient.NewModifyFileClient(masterCommit)
		require.NoError(t, err)
		require.NoError(t, mfc.PutFile("foo/../../bar", strings.NewReader("foo\n")))
		require.YesError(t, mfc.Close())

		mfc, err = env.PachClient.NewModifyFileClient(masterCommit)
		require.NoError(t, err)
		require.NoError(t, mfc.PutFile("foo/../bar", strings.NewReader("foo\n")))
		require.YesError(t, mfc.Close())

		fis, err = env.PachClient.ListFileAll(masterCommit, "")
		require.NoError(t, err)
		require.Equal(t, 0, len(fis))
	})

	suite.Run("CreateInvalidBranchName", func(t *testing.T) {
		t.Parallel()
		env := realenv.NewRealEnv(t, dockertestenv.NewTestDBConfig(t))

		repo := "test"
		require.NoError(t, env.PachClient.CreateProjectRepo("", repo))

		// Create a branch that's the same length as a commit ID
		_, err := env.PachClient.StartProjectCommit("", repo, uuid.NewWithoutDashes())
		require.YesError(t, err)
	})

	suite.Run("CreateBranchHeadOnOtherRepo", func(t *testing.T) {
		t.Parallel()
		env := realenv.NewRealEnv(t, dockertestenv.NewTestDBConfig(t))

		// create two repos, and create a branch on one that tries to point on another's existing branch
		repo := "test"
		require.NoError(t, env.PachClient.CreateProjectRepo("", repo))
		_, err := env.PachClient.StartProjectCommit("", repo, "master")
		require.NoError(t, err)
		masterCommit := client.NewProjectCommit("", repo, "master", "")

		otherRepo := "other"
		require.NoError(t, env.PachClient.CreateProjectRepo("", otherRepo))
		_, err = env.PachClient.StartProjectCommit("", otherRepo, "master")
		require.NoError(t, err)
		otherMasterCommit := client.NewProjectCommit("", otherRepo, "master", "")

		mfc, err := env.PachClient.NewModifyFileClient(masterCommit)
		require.NoError(t, err)
		require.NoError(t, mfc.PutFile("/foo", strings.NewReader("foo\n")))
		require.NoError(t, mfc.Close())

		mfc, err = env.PachClient.NewModifyFileClient(otherMasterCommit)
		require.NoError(t, err)
		require.NoError(t, mfc.PutFile("/bar", strings.NewReader("bar\n")))
		require.NoError(t, mfc.Close())

		// Create a branch on one repo that points to a branch on another repo
		_, err = env.PachClient.PfsAPIClient.CreateBranch(
			env.PachClient.Ctx(),
			&pfs.CreateBranchRequest{
				Branch: client.NewProjectBranch("", repo, "test"),
				Head:   client.NewProjectCommit("", otherRepo, "master", ""),
			},
		)
		require.YesError(t, err)
		require.True(t, strings.Contains(err.Error(), "branch and head commit must belong to the same repo"))
	})

	suite.Run("DeleteRepo", func(t *testing.T) {
		t.Parallel()
		env := realenv.NewRealEnv(t, dockertestenv.NewTestDBConfig(t))

		numRepos := 10
		repoNames := make(map[string]bool)
		for i := 0; i < numRepos; i++ {
			repo := fmt.Sprintf("repo%d", i)
			require.NoError(t, env.PachClient.CreateProjectRepo("", repo))
			repoNames[repo] = true
		}

		reposToRemove := 5
		for i := 0; i < reposToRemove; i++ {
			// Pick one random element from repoNames
			for repoName := range repoNames {
				require.NoError(t, env.PachClient.DeleteProjectRepo("", repoName, false))
				delete(repoNames, repoName)
				break
			}
		}

		repoInfos, err := env.PachClient.ListRepo()
		require.NoError(t, err)

		for _, repoInfo := range repoInfos {
			require.True(t, repoNames[repoInfo.Repo.Name])
		}

		require.Equal(t, len(repoInfos), numRepos-reposToRemove)
	})

	suite.Run("DeleteRepoProvenance", func(t *testing.T) {
		t.Parallel()
		env := realenv.NewRealEnv(t, dockertestenv.NewTestDBConfig(t))

		// Create two repos, one as another's provenance
		require.NoError(t, env.PachClient.CreateProjectRepo("", "A"))
		require.NoError(t, env.PachClient.CreateProjectRepo("", "B"))
		require.NoError(t, env.PachClient.CreateProjectBranch("", "B", "master", "", "", []*pfs.Branch{client.NewProjectBranch("", "A", "master")}))

		commit, err := env.PachClient.StartProjectCommit("", "A", "master")
		require.NoError(t, err)
		require.NoError(t, finishCommit(env.PachClient, "A", commit.Branch.Name, commit.ID))

		// Delete the provenance repo; that should fail.
		require.YesError(t, env.PachClient.DeleteProjectRepo("", "A", false))

		// Delete the leaf repo, then the provenance repo; that should succeed
		require.NoError(t, env.PachClient.DeleteProjectRepo("", "B", false))

		// Should be in a consistent state after B is deleted
		require.NoError(t, env.PachClient.FsckFastExit())

		require.NoError(t, env.PachClient.DeleteProjectRepo("", "A", false))

		repoInfos, err := env.PachClient.ListRepo()
		require.NoError(t, err)
		require.Equal(t, 0, len(repoInfos))

		// Create two repos again
		require.NoError(t, env.PachClient.CreateProjectRepo("", "A"))
		require.NoError(t, env.PachClient.CreateProjectRepo("", "B"))
		require.NoError(t, env.PachClient.CreateProjectBranch("", "B", "master", "", "", []*pfs.Branch{client.NewProjectBranch("", "A", "master")}))

		// Force delete should succeed
		require.NoError(t, env.PachClient.DeleteProjectRepo("", "A", true))

		repoInfos, err = env.PachClient.ListRepo()
		require.NoError(t, err)
		require.Equal(t, 1, len(repoInfos))

		// Everything should be consistent
		require.NoError(t, env.PachClient.FsckFastExit())
	})

	suite.Run("InspectCommit", func(t *testing.T) {
		t.Parallel()
		env := realenv.NewRealEnv(t, dockertestenv.NewTestDBConfig(t))

		repo := "test"
		require.NoError(t, env.PachClient.CreateProjectRepo("", repo))

		started := time.Now()
		commit, err := env.PachClient.StartProjectCommit("", repo, "master")
		require.NoError(t, err)

		fileContent := "foo\n"
		require.NoError(t, env.PachClient.PutFile(commit, "foo", strings.NewReader(fileContent)))

		commitInfo, err := env.PachClient.InspectProjectCommit("", repo, commit.Branch.Name, commit.ID)
		require.NoError(t, err)

		tStarted, err := types.TimestampFromProto(commitInfo.Started)
		require.NoError(t, err)

		require.Equal(t, commit, commitInfo.Commit)
		require.Nil(t, commitInfo.Finished)
		require.Nil(t, commitInfo.Details) // no details for an unfinished commit
		require.True(t, started.Before(tStarted))
		require.Nil(t, commitInfo.Finished)

		finished := time.Now()
		require.NoError(t, finishCommit(env.PachClient, repo, commit.Branch.Name, commit.ID))

		commitInfo, err = env.PachClient.WaitProjectCommit("", repo, commit.Branch.Name, commit.ID)
		require.NoError(t, err)

		tStarted, err = types.TimestampFromProto(commitInfo.Started)
		require.NoError(t, err)

		tFinished, err := types.TimestampFromProto(commitInfo.Finished)
		require.NoError(t, err)

		require.Equal(t, commit, commitInfo.Commit)
		require.NotNil(t, commitInfo.Finished)
		require.Equal(t, len(fileContent), int(commitInfo.Details.SizeBytes))
		require.True(t, started.Before(tStarted))
		require.True(t, finished.Before(tFinished))
	})

	suite.Run("InspectCommitWait", func(t *testing.T) {
		t.Parallel()
		env := realenv.NewRealEnv(t, dockertestenv.NewTestDBConfig(t))

		repo := "test"
		require.NoError(t, env.PachClient.CreateProjectRepo("", repo))
		commit, err := env.PachClient.StartProjectCommit("", repo, "master")
		require.NoError(t, err)

		var eg errgroup.Group
		eg.Go(func() error {
			time.Sleep(2 * time.Second)
			return finishCommit(env.PachClient, repo, commit.Branch.Name, commit.ID)
		})

		commitInfo, err := env.PachClient.WaitProjectCommit("", commit.Branch.Repo.Name, commit.Branch.Name, commit.ID)
		require.NoError(t, err)
		require.NotNil(t, commitInfo.Finished)

		require.NoError(t, eg.Wait())
	})

	suite.Run("DropCommitSet", func(t *testing.T) {
		t.Parallel()
		env := realenv.NewRealEnv(t, dockertestenv.NewTestDBConfig(t))

		repo := "test"
		require.NoError(t, env.PachClient.CreateProjectRepo("", repo))

		commit1, err := env.PachClient.StartProjectCommit("", repo, "master")
		require.NoError(t, err)

		fileContent := "foo\n"
		require.NoError(t, env.PachClient.PutFile(commit1, "foo", strings.NewReader(fileContent)))

		require.NoError(t, finishCommit(env.PachClient, repo, "master", ""))

		commit2, err := env.PachClient.StartProjectCommit("", repo, "master")
		require.NoError(t, err)

		// Squashing should fail because the commit has no children
		err = env.PachClient.SquashCommitSet(commit2.ID)
		require.YesError(t, err)
		require.True(t, pfsserver.IsSquashWithoutChildrenErr(err))

		require.NoError(t, env.PachClient.DropCommitSet(commit2.ID))

		_, err = env.PachClient.InspectProjectCommit("", repo, commit2.Branch.Name, commit2.ID)
		require.YesError(t, err)

		// Check that the head has been set to the parent
		commitInfo, err := env.PachClient.InspectProjectCommit("", repo, "master", "")
		require.NoError(t, err)
		require.Equal(t, commit1.ID, commitInfo.Commit.ID)

		// Check that the branch still exists
		branchInfos, err := env.PachClient.ListProjectBranch("", repo)
		require.NoError(t, err)
		require.Equal(t, 1, len(branchInfos))
	})

	suite.Run("DropCommitSetOnlyCommitInBranch", func(t *testing.T) {
		t.Parallel()
		env := realenv.NewRealEnv(t, dockertestenv.NewTestDBConfig(t))

		repo := "test"
		require.NoError(t, env.PachClient.CreateProjectRepo("", repo))
		repoProto := client.NewProjectRepo("", repo)

		commit, err := env.PachClient.StartProjectCommit("", repo, "master")
		require.NoError(t, err)
		require.NoError(t, env.PachClient.PutFile(commit, "foo", strings.NewReader("foo\n")))

		commitInfos, err := env.PachClient.ListCommit(repoProto, repoProto.NewCommit("master", ""), nil, 0)
		require.NoError(t, err)
		require.Equal(t, 1, len(commitInfos))
		require.Equal(t, commit, commitInfos[0].Commit)

		require.NoError(t, env.PachClient.DropCommitSet(commit.ID))

		// The branch has not been deleted, though its head has been replaced with an empty commit
		branchInfos, err := env.PachClient.ListProjectBranch("", repo)
		require.NoError(t, err)
		require.Equal(t, 1, len(branchInfos))
		commitInfos, err = env.PachClient.ListCommit(repoProto, repoProto.NewCommit("master", ""), nil, 0)
		require.NoError(t, err)
		require.Equal(t, 1, len(commitInfos))
		require.Equal(t, branchInfos[0].Head, commitInfos[0].Commit)

		commitInfo, err := env.PachClient.InspectProjectCommit("", repo, "master", "")
		require.NoError(t, err)
		require.Equal(t, int64(0), commitInfo.Details.SizeBytes)

		// Check that repo size is back to 0
		repoInfo, err := env.PachClient.InspectProjectRepo("", repo)
		require.NoError(t, err)
		require.Equal(t, int64(0), repoInfo.Details.SizeBytes)
	})

	suite.Run("DropCommitSetFinished", func(t *testing.T) {
		t.Parallel()
		env := realenv.NewRealEnv(t, dockertestenv.NewTestDBConfig(t))

		repo := "test"
		require.NoError(t, env.PachClient.CreateProjectRepo("", repo))
		repoProto := client.NewProjectRepo("", repo)

		commit, err := env.PachClient.StartProjectCommit("", repo, "master")
		require.NoError(t, err)
		require.NoError(t, env.PachClient.PutFile(commit, "foo", strings.NewReader("foo\n")))
		require.NoError(t, finishCommit(env.PachClient, repo, commit.Branch.Name, commit.ID))

		commitInfos, err := env.PachClient.ListCommit(repoProto, repoProto.NewCommit("master", ""), nil, 0)
		require.NoError(t, err)
		require.Equal(t, 1, len(commitInfos))
		require.Equal(t, commit, commitInfos[0].Commit)
		require.Equal(t, int64(4), commitInfos[0].Details.SizeBytes)

		require.NoError(t, env.PachClient.DropCommitSet(commit.ID))

		// The branch has not been deleted, though it only has an empty commit
		branchInfos, err := env.PachClient.ListProjectBranch("", repo)
		require.NoError(t, err)
		require.Equal(t, 1, len(branchInfos))
		commitInfos, err = env.PachClient.ListCommit(repoProto, repoProto.NewCommit("master", ""), nil, 0)
		require.NoError(t, err)
		require.Equal(t, 1, len(commitInfos))
		require.Equal(t, branchInfos[0].Head, commitInfos[0].Commit)
		require.NotEqual(t, commit, commitInfos[0].Commit)

		// Check that repo size is back to 0
		repoInfo, err := env.PachClient.InspectProjectRepo("", repo)
		require.NoError(t, err)
		require.Equal(t, 0, int(repoInfo.Details.SizeBytes))
	})

	suite.Run("BasicFile", func(t *testing.T) {
		t.Parallel()
		env := realenv.NewRealEnv(t, dockertestenv.NewTestDBConfig(t))

		repo := "repo"
		require.NoError(t, env.PachClient.CreateProjectRepo("", repo))

		commit, err := env.PachClient.StartProjectCommit("", repo, "master")
		require.NoError(t, err)

		file := "file"
		data := "data"
		require.NoError(t, env.PachClient.PutFile(commit, file, strings.NewReader(data)))

		require.NoError(t, finishCommit(env.PachClient, repo, commit.Branch.Name, commit.ID))

		var b bytes.Buffer
		require.NoError(t, env.PachClient.GetFile(commit, "file", &b))
		require.Equal(t, data, b.String())
	})

	suite.Run("SimpleFile", func(t *testing.T) {
		t.Parallel()
		env := realenv.NewRealEnv(t, dockertestenv.NewTestDBConfig(t))

		repo := "test"
		require.NoError(t, env.PachClient.CreateProjectRepo("", repo))

		commit1, err := env.PachClient.StartProjectCommit("", repo, "master")
		require.NoError(t, err)
		require.NoError(t, env.PachClient.PutFile(commit1, "foo", strings.NewReader("foo\n"), client.WithAppendPutFile()))
		require.NoError(t, finishCommit(env.PachClient, repo, commit1.Branch.Name, commit1.ID))

		var buffer bytes.Buffer
		require.NoError(t, env.PachClient.GetFile(commit1, "foo", &buffer))
		require.Equal(t, "foo\n", buffer.String())

		commit2, err := env.PachClient.StartProjectCommit("", repo, "master")
		require.NoError(t, err)
		require.NoError(t, env.PachClient.PutFile(commit2, "foo", strings.NewReader("foo\n"), client.WithAppendPutFile()))
		err = finishCommit(env.PachClient, repo, commit2.Branch.Name, commit2.ID)
		require.NoError(t, err)

		buffer.Reset()
		require.NoError(t, env.PachClient.GetFile(commit1, "foo", &buffer))
		require.Equal(t, "foo\n", buffer.String())
		buffer.Reset()
		require.NoError(t, env.PachClient.GetFile(commit2, "foo", &buffer))
		require.Equal(t, "foo\nfoo\n", buffer.String())
	})

	suite.Run("StartCommitWithUnfinishedParent", func(t *testing.T) {
		t.Parallel()
		env := realenv.NewRealEnv(t, dockertestenv.NewTestDBConfig(t))

		repo := "test"
		require.NoError(t, env.PachClient.CreateProjectRepo("", repo))

		commit1, err := env.PachClient.StartProjectCommit("", repo, "master")
		require.NoError(t, err)
		_, err = env.PachClient.StartProjectCommit("", repo, "master")
		// fails because the parent commit has not been finished
		require.YesError(t, err)

		require.NoError(t, finishCommit(env.PachClient, repo, commit1.Branch.Name, commit1.ID))
		_, err = env.PachClient.StartProjectCommit("", repo, "master")
		require.NoError(t, err)
	})

	suite.Run("ProvenanceWithinSingleRepoDisallowed", func(t *testing.T) {
		t.Parallel()
		env := realenv.NewRealEnv(t, dockertestenv.NewTestDBConfig(t))

		repo := "repo"
		require.NoError(t, env.PachClient.CreateProjectRepo("", repo))

		// TODO: implement in terms of branch provenance
		// test: repo -> repo
		// test: a -> b -> a
	})

	suite.Run("AncestrySyntax", func(t *testing.T) {
		t.Parallel()
		env := realenv.NewRealEnv(t, dockertestenv.NewTestDBConfig(t))

		repo := "test"
		require.NoError(t, env.PachClient.CreateProjectRepo("", repo))

		commit1, err := env.PachClient.StartProjectCommit("", repo, "master")
		require.NoError(t, err)
		require.NoError(t, env.PachClient.PutFile(commit1, "file", strings.NewReader("1")))
		require.NoError(t, finishCommit(env.PachClient, repo, commit1.Branch.Name, commit1.ID))

		commit2, err := env.PachClient.StartProjectCommit("", repo, "master")
		require.NoError(t, err)
		require.NoError(t, env.PachClient.PutFile(commit2, "file", strings.NewReader("2")))
		require.NoError(t, finishCommit(env.PachClient, repo, commit2.Branch.Name, commit2.ID))

		commit3, err := env.PachClient.StartProjectCommit("", repo, "master")
		require.NoError(t, err)
		require.NoError(t, env.PachClient.PutFile(commit3, "file", strings.NewReader("3")))
		require.NoError(t, finishCommit(env.PachClient, repo, commit3.Branch.Name, commit3.ID))

		commitInfo, err := env.PachClient.InspectProjectCommit("", repo, "", "master^")
		require.NoError(t, err)
		require.Equal(t, commit2, commitInfo.Commit)

		commitInfo, err = env.PachClient.InspectProjectCommit("", repo, "", "master~")
		require.NoError(t, err)
		require.Equal(t, commit2, commitInfo.Commit)

		commitInfo, err = env.PachClient.InspectProjectCommit("", repo, "", "master^1")
		require.NoError(t, err)
		require.Equal(t, commit2, commitInfo.Commit)

		commitInfo, err = env.PachClient.InspectProjectCommit("", repo, "", "master~1")
		require.NoError(t, err)
		require.Equal(t, commit2, commitInfo.Commit)

		commitInfo, err = env.PachClient.InspectProjectCommit("", repo, "", "master^^")
		require.NoError(t, err)
		require.Equal(t, commit1, commitInfo.Commit)

		commitInfo, err = env.PachClient.InspectProjectCommit("", repo, "", "master~~")
		require.NoError(t, err)
		require.Equal(t, commit1, commitInfo.Commit)

		commitInfo, err = env.PachClient.InspectProjectCommit("", repo, "", "master^2")
		require.NoError(t, err)
		require.Equal(t, commit1, commitInfo.Commit)

		commitInfo, err = env.PachClient.InspectProjectCommit("", repo, "", "master~2")
		require.NoError(t, err)
		require.Equal(t, commit1, commitInfo.Commit)

		commitInfo, err = env.PachClient.InspectProjectCommit("", repo, "", "master.1")
		require.NoError(t, err)
		require.Equal(t, commit1, commitInfo.Commit)

		commitInfo, err = env.PachClient.InspectProjectCommit("", repo, "", "master.2")
		require.NoError(t, err)
		require.Equal(t, commit2, commitInfo.Commit)

		commitInfo, err = env.PachClient.InspectProjectCommit("", repo, "", "master.3")
		require.NoError(t, err)
		require.Equal(t, commit3, commitInfo.Commit)

		_, err = env.PachClient.InspectProjectCommit("", repo, "", "master^^^")
		require.YesError(t, err)

		_, err = env.PachClient.InspectProjectCommit("", repo, "", "master~~~")
		require.YesError(t, err)

		_, err = env.PachClient.InspectProjectCommit("", repo, "", "master^3")
		require.YesError(t, err)

		_, err = env.PachClient.InspectProjectCommit("", repo, "", "master~3")
		require.YesError(t, err)

		for i := 1; i <= 2; i++ {
			_, err := env.PachClient.InspectFile(client.NewProjectCommit("", repo, "", fmt.Sprintf("%v^%v", commit3.ID, 3-i)), "file")
			require.NoError(t, err)
		}

		var buffer bytes.Buffer
		require.NoError(t, env.PachClient.GetFile(client.NewProjectCommit("", repo, "", ancestry.Add("master", 0)), "file", &buffer))
		require.Equal(t, "3", buffer.String())
		buffer.Reset()
		require.NoError(t, env.PachClient.GetFile(client.NewProjectCommit("", repo, "", ancestry.Add("master", 1)), "file", &buffer))
		require.Equal(t, "2", buffer.String())
		buffer.Reset()
		require.NoError(t, env.PachClient.GetFile(client.NewProjectCommit("", repo, "", ancestry.Add("master", 2)), "file", &buffer))
		require.Equal(t, "1", buffer.String())
		buffer.Reset()
		require.NoError(t, env.PachClient.GetFile(client.NewProjectCommit("", repo, "", ancestry.Add("master", -1)), "file", &buffer))
		require.Equal(t, "1", buffer.String())
		buffer.Reset()
		require.NoError(t, env.PachClient.GetFile(client.NewProjectCommit("", repo, "", ancestry.Add("master", -2)), "file", &buffer))
		require.Equal(t, "2", buffer.String())
		buffer.Reset()
		require.NoError(t, env.PachClient.GetFile(client.NewProjectCommit("", repo, "", ancestry.Add("master", -3)), "file", &buffer))
		require.Equal(t, "3", buffer.String())

		// Adding a bunch of commits to the head of the branch shouldn't change the forward references.
		// (It will change backward references.)
		for i := 0; i < 10; i++ {
			require.NoError(t, env.PachClient.PutFile(client.NewProjectCommit("", repo, "master", ""), "file", strings.NewReader(fmt.Sprintf("%d", i+4))))
		}
		commitInfo, err = env.PachClient.InspectProjectCommit("", repo, "", "master.1")
		require.NoError(t, err)
		require.Equal(t, commit1, commitInfo.Commit)

		commitInfo, err = env.PachClient.InspectProjectCommit("", repo, "", "master.2")
		require.NoError(t, err)
		require.Equal(t, commit2, commitInfo.Commit)

		commitInfo, err = env.PachClient.InspectProjectCommit("", repo, "", "master.3")
		require.NoError(t, err)
		require.Equal(t, commit3, commitInfo.Commit)
	})

	// Provenance implements the following DAG
	//  A ─▶ B ─▶ C ─▶ D
	//            ▲
	//  E ────────╯

	suite.Run("Provenance", func(t *testing.T) {
		t.Parallel()
		env := realenv.NewRealEnv(t, dockertestenv.NewTestDBConfig(t))

		require.NoError(t, env.PachClient.CreateProjectRepo("", "A"))
		require.NoError(t, env.PachClient.CreateProjectRepo("", "B"))
		require.NoError(t, env.PachClient.CreateProjectRepo("", "C"))
		require.NoError(t, env.PachClient.CreateProjectRepo("", "D"))
		require.NoError(t, env.PachClient.CreateProjectRepo("", "E"))

		require.NoError(t, env.PachClient.CreateProjectBranch("", "B", "master", "", "", []*pfs.Branch{client.NewProjectBranch("", "A", "master")}))
		require.NoError(t, env.PachClient.CreateProjectBranch("", "C", "master", "", "", []*pfs.Branch{client.NewProjectBranch("", "B", "master"), client.NewProjectBranch("", "E", "master")}))
		require.NoError(t, env.PachClient.CreateProjectBranch("", "D", "master", "", "", []*pfs.Branch{client.NewProjectBranch("", "C", "master")}))

		branchInfo, err := env.PachClient.InspectProjectBranch("", "B", "master")
		require.NoError(t, err)
		require.Equal(t, 1, len(branchInfo.Provenance))
		branchInfo, err = env.PachClient.InspectProjectBranch("", "C", "master")
		require.NoError(t, err)
		require.Equal(t, 3, len(branchInfo.Provenance))
		branchInfo, err = env.PachClient.InspectProjectBranch("", "D", "master")
		require.NoError(t, err)
		require.Equal(t, 4, len(branchInfo.Provenance))

		ACommit, err := env.PachClient.StartProjectCommit("", "A", "master")
		require.NoError(t, err)
		require.NoError(t, finishCommit(env.PachClient, "A", ACommit.Branch.Name, ACommit.ID))

		commitInfo, err := env.PachClient.InspectProjectCommit("", "B", "master", "")
		require.NoError(t, err)
		require.Equal(t, ACommit.ID, commitInfo.Commit.ID)

		commitInfo, err = env.PachClient.InspectProjectCommit("", "C", "master", "")
		require.NoError(t, err)
		require.Equal(t, ACommit.ID, commitInfo.Commit.ID)

		commitInfo, err = env.PachClient.InspectProjectCommit("", "D", "master", "")
		require.NoError(t, err)
		require.Equal(t, ACommit.ID, commitInfo.Commit.ID)

		ECommit, err := env.PachClient.StartProjectCommit("", "E", "master")
		require.NoError(t, err)
		require.NoError(t, finishCommit(env.PachClient, "E", ECommit.Branch.Name, ECommit.ID))

		commitInfo, err = env.PachClient.InspectProjectCommit("", "B", "master", "")
		require.NoError(t, err)
		require.Equal(t, ECommit.ID, commitInfo.Commit.ID)

		commitInfo, err = env.PachClient.InspectProjectCommit("", "C", "master", "")
		require.NoError(t, err)
		require.Equal(t, ECommit.ID, commitInfo.Commit.ID)

		commitInfo, err = env.PachClient.InspectProjectCommit("", "D", "master", "")
		require.NoError(t, err)
		require.Equal(t, ECommit.ID, commitInfo.Commit.ID)
	})

	suite.Run("CommitBranch", func(t *testing.T) {
		t.Parallel()
		env := realenv.NewRealEnv(t, dockertestenv.NewTestDBConfig(t))

		require.NoError(t, env.PachClient.CreateProjectRepo("", "input"))
		require.NoError(t, env.PachClient.CreateProjectRepo("", "output"))
		// Make two branches provenant on the master branch
		require.NoError(t, env.PachClient.CreateProjectBranch("", "output", "A", "", "", []*pfs.Branch{client.NewProjectBranch("", "input", "master")}))
		require.NoError(t, env.PachClient.CreateProjectBranch("", "output", "B", "", "", []*pfs.Branch{client.NewProjectBranch("", "input", "master")}))

		// Now make a commit on the master branch, which should trigger a downstream commit on each of the two branches
		masterCommit, err := env.PachClient.StartProjectCommit("", "input", "master")
		require.NoError(t, err)
		require.NoError(t, finishCommit(env.PachClient, "input", masterCommit.Branch.Name, masterCommit.ID))

		// Check that the commit in branch A has the information and provenance we expect
		commitInfo, err := env.PachClient.InspectProjectCommit("", "output", "A", "")
		require.NoError(t, err)
		require.Equal(t, "A", commitInfo.Commit.Branch.Name)
		require.Equal(t, masterCommit.ID, commitInfo.Commit.ID)

		// Check that the commit in branch B has the information and provenance we expect
		commitInfo, err = env.PachClient.InspectProjectCommit("", "output", "B", "")
		require.NoError(t, err)
		require.Equal(t, "B", commitInfo.Commit.Branch.Name)
		require.Equal(t, masterCommit.ID, commitInfo.Commit.ID)
	})

	suite.Run("CommitOnTwoBranchesProvenance", func(t *testing.T) {
		t.Parallel()
		env := realenv.NewRealEnv(t, dockertestenv.NewTestDBConfig(t))

		require.NoError(t, env.PachClient.CreateProjectRepo("", "input"))
		require.NoError(t, env.PachClient.CreateProjectRepo("", "output"))

		parentCommit, err := env.PachClient.StartProjectCommit("", "input", "master")
		require.NoError(t, err)
		require.NoError(t, finishCommit(env.PachClient, "input", parentCommit.Branch.Name, parentCommit.ID))

		masterCommit, err := env.PachClient.StartProjectCommit("", "input", "master")
		require.NoError(t, err)
		require.NoError(t, finishCommit(env.PachClient, "input", masterCommit.Branch.Name, masterCommit.ID))

		// Make two branches pointing to (aliases of) the commit on the master branch
		require.NoError(t, env.PachClient.CreateProjectBranch("", "input", "A", masterCommit.Branch.Name, masterCommit.ID, nil))
		require.NoError(t, env.PachClient.CreateProjectBranch("", "input", "B", masterCommit.Branch.Name, masterCommit.ID, nil))

		// Now create a branch provenant on both branches A and B
		require.NoError(t, env.PachClient.CreateProjectBranch("", "output", "C", "", "", []*pfs.Branch{client.NewProjectBranch("", "input", "A"), client.NewProjectBranch("", "input", "B")}))

		// The head commit of the C branch should have the same ID as the new heads
		// of branches A and B, aliases of the old ones
		ci, err := env.PachClient.InspectProjectCommit("", "output", "C", "")
		require.NoError(t, err)
		aHead, err := env.PachClient.InspectProjectCommit("", "input", "A", "")
		require.NoError(t, err)
		bHead, err := env.PachClient.InspectProjectCommit("", "input", "B", "")
		require.NoError(t, err)
		require.Equal(t, aHead.Commit.ID, ci.Commit.ID)
		require.Equal(t, bHead.Commit.ID, ci.Commit.ID)

		// We should be able to squash the parent commits of A and B Head
		require.NoError(t, env.PachClient.SquashCommitSet(aHead.ParentCommit.ID))

		// Now, dropping the head of A and B and C should leave each of them with just an empty head commit
		require.NoError(t, env.PachClient.DropCommitSet(aHead.Commit.ID))

		_, err = env.PachClient.InspectProjectCommit("", "output", "C", "")
		require.NoError(t, err)
		_, err = env.PachClient.InspectProjectCommit("", "input", "A", "")
		require.NoError(t, err)
		_, err = env.PachClient.InspectProjectCommit("", "input", "B", "")
		require.NoError(t, err)

		// It should also be ok to make new commits on branches A and B
		aCommit, err := env.PachClient.StartProjectCommit("", "input", "A")
		require.NoError(t, err)
		require.NoError(t, finishCommit(env.PachClient, "input", aCommit.Branch.Name, aCommit.ID))

		bCommit, err := env.PachClient.StartProjectCommit("", "input", "B")
		require.NoError(t, err)
		require.NoError(t, finishCommit(env.PachClient, "input", bCommit.Branch.Name, bCommit.ID))
	})

	suite.Run("Branch1", func(t *testing.T) {
		t.Parallel()
		env := realenv.NewRealEnv(t, dockertestenv.NewTestDBConfig(t))

		repo := "test"
		require.NoError(t, env.PachClient.CreateProjectRepo("", repo))
		masterCommit := client.NewProjectCommit("", repo, "master", "")
		commit, err := env.PachClient.StartProjectCommit("", repo, "master")
		require.NoError(t, err)
		require.NoError(t, env.PachClient.PutFile(masterCommit, "foo", strings.NewReader("foo\n"), client.WithAppendPutFile()))
		require.NoError(t, finishCommit(env.PachClient, repo, "master", ""))
		var buffer bytes.Buffer
		require.NoError(t, env.PachClient.GetFile(masterCommit, "foo", &buffer))
		require.Equal(t, "foo\n", buffer.String())
		branchInfos, err := env.PachClient.ListProjectBranch("", repo)
		require.NoError(t, err)
		require.Equal(t, 1, len(branchInfos))
		require.Equal(t, "master", branchInfos[0].Branch.Name)

		_, err = env.PachClient.StartProjectCommit("", repo, "master")
		require.NoError(t, err)
		require.NoError(t, env.PachClient.PutFile(masterCommit, "foo", strings.NewReader("foo\n"), client.WithAppendPutFile()))
		require.NoError(t, finishCommit(env.PachClient, repo, "master", ""))
		buffer = bytes.Buffer{}
		require.NoError(t, env.PachClient.GetFile(masterCommit, "foo", &buffer))
		require.Equal(t, "foo\nfoo\n", buffer.String())
		branchInfos, err = env.PachClient.ListProjectBranch("", repo)
		require.NoError(t, err)
		require.Equal(t, 1, len(branchInfos))
		require.Equal(t, "master", branchInfos[0].Branch.Name)

		// Check that moving the commit to other branches uses the same CommitSet ID and extends the existing CommitSet
		commitInfos, err := env.PachClient.InspectCommitSet(commit.ID)
		require.NoError(t, err)
		require.Equal(t, 1, len(commitInfos))

		require.NoError(t, env.PachClient.CreateProjectBranch("", repo, "master2", commit.Branch.Name, commit.ID, nil))

		commitInfos, err = env.PachClient.InspectCommitSet(commit.ID)
		require.NoError(t, err)
		require.Equal(t, 2, len(commitInfos))

		require.NoError(t, env.PachClient.CreateProjectBranch("", repo, "master3", commit.Branch.Name, commit.ID, nil))

		commitInfos, err = env.PachClient.InspectCommitSet(commit.ID)
		require.NoError(t, err)
		require.Equal(t, 3, len(commitInfos))

		branchInfos, err = env.PachClient.ListProjectBranch("", repo)
		require.NoError(t, err)
		require.Equal(t, 3, len(branchInfos))
		require.Equal(t, "master3", branchInfos[0].Branch.Name)
		require.Equal(t, "master2", branchInfos[1].Branch.Name)
		require.Equal(t, "master", branchInfos[2].Branch.Name)
	})

	suite.Run("PutFileBig", func(t *testing.T) {
		t.Parallel()
		env := realenv.NewRealEnv(t, dockertestenv.NewTestDBConfig(t))

		repo := "test"
		require.NoError(t, env.PachClient.CreateProjectRepo("", repo))

		// Write a big blob that would normally not fit in a block
		fileSize := int(pfs.ChunkSize + 5*1024*1024)
		expectedOutputA := random.String(fileSize)
		r := strings.NewReader(string(expectedOutputA))

		commit1, err := env.PachClient.StartProjectCommit("", repo, "master")
		require.NoError(t, err)
		require.NoError(t, env.PachClient.PutFile(commit1, "foo", r))
		require.NoError(t, finishCommit(env.PachClient, repo, commit1.Branch.Name, commit1.ID))

		fileInfo, err := env.PachClient.InspectFile(commit1, "foo")
		require.NoError(t, err)
		require.Equal(t, fileSize, int(fileInfo.SizeBytes))

		var buffer bytes.Buffer
		require.NoError(t, env.PachClient.GetFile(commit1, "foo", &buffer))
		require.Equal(t, string(expectedOutputA), buffer.String())
	})

	suite.Run("PutFile", func(t *testing.T) {
		t.Parallel()
		env := realenv.NewRealEnv(t, dockertestenv.NewTestDBConfig(t))

		repo := "test"
		require.NoError(t, env.PachClient.CreateProjectRepo("", repo))
		masterCommit := client.NewProjectCommit("", repo, "master", "")
		require.NoError(t, env.PachClient.PutFile(masterCommit, "file", strings.NewReader("foo")))
		var buf bytes.Buffer
		require.NoError(t, env.PachClient.GetFile(masterCommit, "file", &buf))
		require.Equal(t, "foo", buf.String())
		require.NoError(t, env.PachClient.PutFile(masterCommit, "file", strings.NewReader("bar")))
		buf.Reset()
		require.NoError(t, env.PachClient.GetFile(masterCommit, "file", &buf))
		require.Equal(t, "bar", buf.String())
		require.NoError(t, env.PachClient.DeleteFile(masterCommit, "file"))
		require.NoError(t, env.PachClient.PutFile(masterCommit, "file", strings.NewReader("buzz")))
		buf.Reset()
		require.NoError(t, env.PachClient.GetFile(masterCommit, "file", &buf))
		require.Equal(t, "buzz", buf.String())
	})

	suite.Run("PutFile2", func(t *testing.T) {
		t.Parallel()
		env := realenv.NewRealEnv(t, dockertestenv.NewTestDBConfig(t))

		repo := "test"
		require.NoError(t, env.PachClient.CreateProjectRepo("", repo))
		commit1, err := env.PachClient.StartProjectCommit("", repo, "master")
		masterCommit := client.NewProjectCommit("", repo, "master", "")
		require.NoError(t, err)
		require.NoError(t, env.PachClient.PutFile(commit1, "file", strings.NewReader("foo\n"), client.WithAppendPutFile()))
		require.NoError(t, env.PachClient.PutFile(commit1, "file", strings.NewReader("bar\n"), client.WithAppendPutFile()))
		require.NoError(t, env.PachClient.PutFile(masterCommit, "file", strings.NewReader("buzz\n"), client.WithAppendPutFile()))
		require.NoError(t, finishCommit(env.PachClient, repo, commit1.Branch.Name, commit1.ID))

		expected := "foo\nbar\nbuzz\n"
		buffer := &bytes.Buffer{}
		require.NoError(t, env.PachClient.GetFile(commit1, "file", buffer))
		require.Equal(t, expected, buffer.String())
		buffer.Reset()
		require.NoError(t, env.PachClient.GetFile(masterCommit, "file", buffer))
		require.Equal(t, expected, buffer.String())

		commit2, err := env.PachClient.StartProjectCommit("", repo, "master")
		require.NoError(t, err)
		require.NoError(t, env.PachClient.PutFile(commit2, "file", strings.NewReader("foo\n"), client.WithAppendPutFile()))
		require.NoError(t, env.PachClient.PutFile(commit2, "file", strings.NewReader("bar\n"), client.WithAppendPutFile()))
		require.NoError(t, env.PachClient.PutFile(masterCommit, "file", strings.NewReader("buzz\n"), client.WithAppendPutFile()))
		require.NoError(t, finishCommit(env.PachClient, repo, "master", ""))

		expected = "foo\nbar\nbuzz\nfoo\nbar\nbuzz\n"
		buffer.Reset()
		require.NoError(t, env.PachClient.GetFile(commit2, "file", buffer))
		require.Equal(t, expected, buffer.String())
		buffer.Reset()
		require.NoError(t, env.PachClient.GetFile(masterCommit, "file", buffer))
		require.Equal(t, expected, buffer.String())

		commit3, err := env.PachClient.StartProjectCommit("", repo, "master")
		require.NoError(t, err)
		require.NoError(t, finishCommit(env.PachClient, repo, commit3.Branch.Name, commit3.ID))
		require.NoError(t, env.PachClient.CreateProjectBranch("", repo, "foo", "", commit3.ID, nil))

		commit4, err := env.PachClient.StartProjectCommit("", repo, "foo")
		require.NoError(t, err)
		require.NoError(t, env.PachClient.PutFile(commit4, "file", strings.NewReader("foo\nbar\nbuzz\n"), client.WithAppendPutFile()))
		require.NoError(t, finishCommit(env.PachClient, repo, commit4.Branch.Name, commit4.ID))

		// commit 3 should have remained unchanged
		buffer.Reset()
		require.NoError(t, env.PachClient.GetFile(commit3, "file", buffer))
		require.Equal(t, expected, buffer.String())

		expected = "foo\nbar\nbuzz\nfoo\nbar\nbuzz\nfoo\nbar\nbuzz\n"
		buffer.Reset()
		require.NoError(t, env.PachClient.GetFile(commit4, "file", buffer))
		require.Equal(t, expected, buffer.String())
	})

	suite.Run("PutFileBranchCommitID", func(t *testing.T) {
		t.Parallel()
		env := realenv.NewRealEnv(t, dockertestenv.NewTestDBConfig(t))

		repo := "test"
		require.NoError(t, env.PachClient.CreateProjectRepo("", repo))

		err := env.PachClient.PutFile(client.NewProjectCommit("", repo, "", "master"), "foo", strings.NewReader("foo\n"), client.WithAppendPutFile())
		require.NoError(t, err)
	})

	suite.Run("PutSameFileInParallel", func(t *testing.T) {
		t.Parallel()
		env := realenv.NewRealEnv(t, dockertestenv.NewTestDBConfig(t))

		repo := "test"
		require.NoError(t, env.PachClient.CreateProjectRepo("", repo))

		commit, err := env.PachClient.StartProjectCommit("", repo, "master")
		require.NoError(t, err)
		var eg errgroup.Group
		for i := 0; i < 3; i++ {
			eg.Go(func() error {
				return env.PachClient.PutFile(commit, "foo", strings.NewReader("foo\n"), client.WithAppendPutFile())
			})
		}
		require.NoError(t, eg.Wait())
		require.NoError(t, finishCommit(env.PachClient, repo, commit.Branch.Name, commit.ID))

		var buffer bytes.Buffer
		require.NoError(t, env.PachClient.GetFile(commit, "foo", &buffer))
		require.Equal(t, "foo\nfoo\nfoo\n", buffer.String())
	})

	suite.Run("InspectFile", func(t *testing.T) {
		t.Parallel()
		env := realenv.NewRealEnv(t, dockertestenv.NewTestDBConfig(t))

		repo := "test"
		require.NoError(t, env.PachClient.CreateProjectRepo("", repo))

		fileContent1 := "foo\n"
		commit1, err := env.PachClient.StartProjectCommit("", repo, "master")
		require.NoError(t, err)
		require.NoError(t, env.PachClient.PutFile(commit1, "foo", strings.NewReader(fileContent1), client.WithAppendPutFile()))
		checks := func() {
			fileInfo, err := env.PachClient.InspectFile(commit1, "foo")
			require.NoError(t, err)
			require.Equal(t, pfs.FileType_FILE, fileInfo.FileType)
			require.Equal(t, len(fileContent1), int(fileInfo.SizeBytes))
		}
		checks()
		require.NoError(t, finishCommit(env.PachClient, repo, commit1.Branch.Name, commit1.ID))
		checks()

		fileContent2 := "barbar\n"
		commit2, err := env.PachClient.StartProjectCommit("", repo, "master")
		require.NoError(t, err)
		require.NoError(t, env.PachClient.PutFile(commit2, "foo", strings.NewReader(fileContent2), client.WithAppendPutFile()))

		require.NoError(t, finishCommit(env.PachClient, repo, commit2.Branch.Name, commit2.ID))

		fileInfo, err := env.PachClient.InspectFile(commit2, "foo")
		require.NoError(t, err)
		require.Equal(t, pfs.FileType_FILE, fileInfo.FileType)
		require.Equal(t, len(fileContent1+fileContent2), int(fileInfo.SizeBytes))

		fileInfo, err = env.PachClient.InspectFile(commit2, "foo")
		require.NoError(t, err)
		require.Equal(t, pfs.FileType_FILE, fileInfo.FileType)
		require.Equal(t, len(fileContent1)+len(fileContent2), int(fileInfo.SizeBytes))

		fileContent3 := "bar\n"
		commit3, err := env.PachClient.StartProjectCommit("", repo, "master")
		require.NoError(t, err)
		require.NoError(t, env.PachClient.PutFile(commit3, "bar", strings.NewReader(fileContent3), client.WithAppendPutFile()))
		require.NoError(t, finishCommit(env.PachClient, repo, commit3.Branch.Name, commit3.ID))

		fis, err := env.PachClient.ListFileAll(commit3, "")
		require.NoError(t, err)
		require.Equal(t, 2, len(fis))

		require.Equal(t, len(fis), 2)
	})

	suite.Run("InspectFile2", func(t *testing.T) {
		t.Parallel()
		env := realenv.NewRealEnv(t, dockertestenv.NewTestDBConfig(t))

		repo := "test"
		require.NoError(t, env.PachClient.CreateProjectRepo("", repo))
		commit := client.NewProjectCommit("", repo, "master", "")

		fileContent1 := "foo\n"
		fileContent2 := "buzz\n"

		_, err := env.PachClient.StartProjectCommit("", repo, "master")
		require.NoError(t, err)
		require.NoError(t, env.PachClient.PutFile(commit, "file", strings.NewReader(fileContent1), client.WithAppendPutFile()))
		require.NoError(t, finishCommit(env.PachClient, repo, "master", ""))

		fileInfo, err := env.PachClient.InspectFile(commit, "/file")
		require.NoError(t, err)
		require.Equal(t, len(fileContent1), int(fileInfo.SizeBytes))
		require.Equal(t, "/file", fileInfo.File.Path)
		require.Equal(t, pfs.FileType_FILE, fileInfo.FileType)

		_, err = env.PachClient.StartProjectCommit("", repo, "master")
		require.NoError(t, err)
		require.NoError(t, env.PachClient.PutFile(commit, "file", strings.NewReader(fileContent1), client.WithAppendPutFile()))
		require.NoError(t, finishCommit(env.PachClient, repo, "master", ""))

		fileInfo, err = env.PachClient.InspectFile(commit, "file")
		require.NoError(t, err)
		require.Equal(t, len(fileContent1)*2, int(fileInfo.SizeBytes))
		require.Equal(t, "/file", fileInfo.File.Path)

		_, err = env.PachClient.StartProjectCommit("", repo, "master")
		require.NoError(t, err)
		require.NoError(t, env.PachClient.DeleteFile(commit, "file"))
		require.NoError(t, env.PachClient.PutFile(commit, "file", strings.NewReader(fileContent2), client.WithAppendPutFile()))
		require.NoError(t, finishCommit(env.PachClient, repo, "master", ""))

		fileInfo, err = env.PachClient.InspectFile(commit, "file")
		require.NoError(t, err)
		require.Equal(t, len(fileContent2), int(fileInfo.SizeBytes))
	})

	suite.Run("InspectFile3", func(t *testing.T) {
		t.Parallel()
		env := realenv.NewRealEnv(t, dockertestenv.NewTestDBConfig(t))

		repo := "test"
		require.NoError(t, env.PachClient.CreateProjectRepo("", repo))

		fileContent1 := "foo\n"
		commit1, err := env.PachClient.StartProjectCommit("", repo, "master")
		require.NoError(t, err)
		require.NoError(t, env.PachClient.PutFile(commit1, "foo/bar", strings.NewReader(fileContent1)))
		fileInfo, err := env.PachClient.InspectFile(commit1, "foo")
		require.NoError(t, err)
		require.NotNil(t, fileInfo)

		require.NoError(t, finishCommit(env.PachClient, repo, commit1.Branch.Name, commit1.ID))

		fi, err := env.PachClient.InspectFile(commit1, "foo/bar")
		require.NoError(t, err)
		require.NotNil(t, fi)

		fileContent2 := "barbar\n"
		commit2, err := env.PachClient.StartProjectCommit("", repo, "master")
		require.NoError(t, err)
		require.NoError(t, env.PachClient.PutFile(commit2, "foo", strings.NewReader(fileContent2)))

		fileInfo, err = env.PachClient.InspectFile(commit2, "foo")
		require.NoError(t, err)
		require.NotNil(t, fileInfo)

		require.NoError(t, finishCommit(env.PachClient, repo, commit2.Branch.Name, commit2.ID))

		fi, err = env.PachClient.InspectFile(commit2, "foo")
		require.NoError(t, err)
		require.NotNil(t, fi)

		fileContent3 := "bar\n"
		commit3, err := env.PachClient.StartProjectCommit("", repo, "master")
		require.NoError(t, err)
		require.NoError(t, env.PachClient.PutFile(commit3, "bar", strings.NewReader(fileContent3)))
		require.NoError(t, finishCommit(env.PachClient, repo, commit3.Branch.Name, commit3.ID))
		fi, err = env.PachClient.InspectFile(commit3, "bar")
		require.NoError(t, err)
		require.NotNil(t, fi)
	})

	suite.Run("InspectDir", func(t *testing.T) {
		t.Parallel()
		env := realenv.NewRealEnv(t, dockertestenv.NewTestDBConfig(t))

		repo := "test"
		require.NoError(t, env.PachClient.CreateProjectRepo("", repo))

		commit1, err := env.PachClient.StartProjectCommit("", repo, "master")
		require.NoError(t, err)

		fileContent := "foo\n"
		require.NoError(t, env.PachClient.PutFile(commit1, "dir/foo", strings.NewReader(fileContent)))

		require.NoError(t, finishCommit(env.PachClient, repo, commit1.Branch.Name, commit1.ID))

		fileInfo, err := env.PachClient.InspectFile(commit1, "dir/foo")
		require.NoError(t, err)
		require.Equal(t, len(fileContent), int(fileInfo.SizeBytes))
		require.Equal(t, pfs.FileType_FILE, fileInfo.FileType)

		fileInfo, err = env.PachClient.InspectFile(commit1, "dir")
		require.NoError(t, err)
		require.Equal(t, len(fileContent), int(fileInfo.SizeBytes))
		require.Equal(t, pfs.FileType_DIR, fileInfo.FileType)

		_, err = env.PachClient.InspectFile(commit1, "")
		require.NoError(t, err)
		require.Equal(t, len(fileContent), int(fileInfo.SizeBytes))
		require.Equal(t, pfs.FileType_DIR, fileInfo.FileType)
	})

	suite.Run("InspectDir2", func(t *testing.T) {
		t.Parallel()
		env := realenv.NewRealEnv(t, dockertestenv.NewTestDBConfig(t))

		repo := "test"
		require.NoError(t, env.PachClient.CreateProjectRepo("", repo))
		commit := client.NewProjectCommit("", repo, "master", "")

		fileContent := "foo\n"

		_, err := env.PachClient.StartProjectCommit("", repo, "master")
		require.NoError(t, err)
		require.NoError(t, env.PachClient.PutFile(commit, "dir/1", strings.NewReader(fileContent)))
		require.NoError(t, env.PachClient.PutFile(commit, "dir/2", strings.NewReader(fileContent)))

		require.NoError(t, finishCommit(env.PachClient, repo, "master", ""))

		fileInfo, err := env.PachClient.InspectFile(commit, "/dir")
		require.NoError(t, err)
		require.Equal(t, "/dir/", fileInfo.File.Path)
		require.Equal(t, pfs.FileType_DIR, fileInfo.FileType)

		_, err = env.PachClient.StartProjectCommit("", repo, "master")
		require.NoError(t, err)
		require.NoError(t, env.PachClient.PutFile(commit, "dir/3", strings.NewReader(fileContent)))

		require.NoError(t, finishCommit(env.PachClient, repo, "master", ""))

		_, err = env.PachClient.InspectFile(commit, "dir")
		require.NoError(t, err)

		_, err = env.PachClient.StartProjectCommit("", repo, "master")
		require.NoError(t, err)
		err = env.PachClient.DeleteFile(commit, "dir/2")
		require.NoError(t, err)
		require.NoError(t, finishCommit(env.PachClient, repo, "master", ""))

		_, err = env.PachClient.InspectFile(commit, "dir")
		require.NoError(t, err)
	})

	suite.Run("ListFileTwoCommits", func(t *testing.T) {
		t.Parallel()
		env := realenv.NewRealEnv(t, dockertestenv.NewTestDBConfig(t))

		repo := "test"
		require.NoError(t, env.PachClient.CreateProjectRepo("", repo))

		numFiles := 5

		commit1, err := env.PachClient.StartProjectCommit("", repo, "master")
		require.NoError(t, err)

		for i := 0; i < numFiles; i++ {
			require.NoError(t, env.PachClient.PutFile(commit1, fmt.Sprintf("file%d", i), strings.NewReader("foo\n")))
		}

		require.NoError(t, finishCommit(env.PachClient, repo, commit1.Branch.Name, commit1.ID))

		fis, err := env.PachClient.ListFileAll(commit1, "")
		require.NoError(t, err)
		require.Equal(t, numFiles, len(fis))

		commit2, err := env.PachClient.StartProjectCommit("", repo, "master")
		require.NoError(t, err)

		for i := 0; i < numFiles; i++ {
			require.NoError(t, env.PachClient.PutFile(commit2, fmt.Sprintf("file2-%d", i), strings.NewReader("foo\n")))
		}

		require.NoError(t, finishCommit(env.PachClient, repo, commit2.Branch.Name, commit2.ID))

		fis, err = env.PachClient.ListFileAll(commit2, "")
		require.NoError(t, err)
		require.Equal(t, 2*numFiles, len(fis))

		fis, err = env.PachClient.ListFileAll(commit1, "")
		require.NoError(t, err)
		require.Equal(t, numFiles, len(fis))

		fis, err = env.PachClient.ListFileAll(commit2, "")
		require.NoError(t, err)
		require.Equal(t, 2*numFiles, len(fis))
	})

	suite.Run("ListFile", func(t *testing.T) {
		t.Parallel()
		env := realenv.NewRealEnv(t, dockertestenv.NewTestDBConfig(t))

		repo := "test"
		require.NoError(t, env.PachClient.CreateProjectRepo("", repo))

		commit, err := env.PachClient.StartProjectCommit("", repo, "master")
		require.NoError(t, err)

		fileContent1 := "foo\n"
		require.NoError(t, env.PachClient.PutFile(commit, "dir/foo", strings.NewReader(fileContent1)))

		fileContent2 := "bar\n"
		require.NoError(t, env.PachClient.PutFile(commit, "dir/bar", strings.NewReader(fileContent2)))

		checks := func() {
			fileInfos, err := env.PachClient.ListFileAll(commit, "dir")
			require.NoError(t, err)
			require.Equal(t, 2, len(fileInfos))
			require.True(t, fileInfos[0].File.Path == "/dir/foo" && fileInfos[1].File.Path == "/dir/bar" || fileInfos[0].File.Path == "/dir/bar" && fileInfos[1].File.Path == "/dir/foo")
			require.True(t, fileInfos[0].SizeBytes == fileInfos[1].SizeBytes && fileInfos[0].SizeBytes == int64(len(fileContent1)))

		}
		checks()
		require.NoError(t, finishCommit(env.PachClient, repo, commit.Branch.Name, commit.ID))
		checks()
	})

	suite.Run("ListFile2", func(t *testing.T) {
		t.Parallel()
		env := realenv.NewRealEnv(t, dockertestenv.NewTestDBConfig(t))

		repo := "test"
		require.NoError(t, env.PachClient.CreateProjectRepo("", repo))
		commit := client.NewProjectCommit("", repo, "master", "")

		fileContent := "foo\n"

		_, err := env.PachClient.StartProjectCommit("", repo, "master")
		require.NoError(t, err)
		require.NoError(t, env.PachClient.PutFile(commit, "dir/1", strings.NewReader(fileContent)))
		require.NoError(t, env.PachClient.PutFile(commit, "dir/2", strings.NewReader(fileContent)))
		require.NoError(t, err)

		require.NoError(t, finishCommit(env.PachClient, repo, "master", ""))

		fileInfos, err := env.PachClient.ListFileAll(commit, "dir")
		require.NoError(t, err)
		require.Equal(t, 2, len(fileInfos))

		_, err = env.PachClient.StartProjectCommit("", repo, "master")
		require.NoError(t, err)
		require.NoError(t, env.PachClient.PutFile(commit, "dir/3", strings.NewReader(fileContent)))
		require.NoError(t, finishCommit(env.PachClient, repo, "master", ""))

		fileInfos, err = env.PachClient.ListFileAll(commit, "dir")
		require.NoError(t, err)
		require.Equal(t, 3, len(fileInfos))

		_, err = env.PachClient.StartProjectCommit("", repo, "master")
		require.NoError(t, err)
		err = env.PachClient.DeleteFile(commit, "dir/2")
		require.NoError(t, err)
		require.NoError(t, finishCommit(env.PachClient, repo, "master", ""))

		fileInfos, err = env.PachClient.ListFileAll(commit, "dir")
		require.NoError(t, err)
		require.Equal(t, 2, len(fileInfos))
	})

	suite.Run("ListFile3", func(t *testing.T) {
		t.Parallel()
		env := realenv.NewRealEnv(t, dockertestenv.NewTestDBConfig(t))

		repo := "test"
		require.NoError(t, env.PachClient.CreateProjectRepo("", repo))
		commit := client.NewProjectCommit("", repo, "master", "")

		fileContent := "foo\n"

		_, err := env.PachClient.StartProjectCommit("", repo, "master")
		require.NoError(t, err)
		require.NoError(t, env.PachClient.PutFile(commit, "dir/1", strings.NewReader(fileContent)))
		require.NoError(t, env.PachClient.PutFile(commit, "dir/2", strings.NewReader(fileContent)))
		require.NoError(t, finishCommit(env.PachClient, repo, "master", ""))

		fileInfos, err := env.PachClient.ListFileAll(commit, "dir")
		require.NoError(t, err)
		require.Equal(t, 2, len(fileInfos))

		_, err = env.PachClient.StartProjectCommit("", repo, "master")
		require.NoError(t, err)
		require.NoError(t, env.PachClient.PutFile(commit, "dir/3/foo", strings.NewReader(fileContent)))
		require.NoError(t, env.PachClient.PutFile(commit, "dir/3/bar", strings.NewReader(fileContent)))
		require.NoError(t, finishCommit(env.PachClient, repo, "master", ""))

		fileInfos, err = env.PachClient.ListFileAll(commit, "dir")
		require.NoError(t, err)
		require.Equal(t, 3, len(fileInfos))
		require.Equal(t, int(fileInfos[2].SizeBytes), len(fileContent)*2)

		_, err = env.PachClient.StartProjectCommit("", repo, "master")
		require.NoError(t, err)
		err = env.PachClient.DeleteFile(commit, "dir/3/bar")
		require.NoError(t, err)
		require.NoError(t, finishCommit(env.PachClient, repo, "master", ""))

		fileInfos, err = env.PachClient.ListFileAll(commit, "dir")
		require.NoError(t, err)
		require.Equal(t, 3, len(fileInfos))
		require.Equal(t, int(fileInfos[2].SizeBytes), len(fileContent))

		_, err = env.PachClient.StartProjectCommit("", repo, "master")
		require.NoError(t, err)
		require.NoError(t, env.PachClient.PutFile(commit, "file", strings.NewReader(fileContent)))
		require.NoError(t, finishCommit(env.PachClient, repo, "master", ""))

		fileInfos, err = env.PachClient.ListFileAll(commit, "/")
		require.NoError(t, err)
		require.Equal(t, 2, len(fileInfos))
	})

	suite.Run("ListFile4", func(t *testing.T) {
		t.Parallel()
		env := realenv.NewRealEnv(t, dockertestenv.NewTestDBConfig(t))

		repo := "test"
		require.NoError(t, env.PachClient.CreateProjectRepo("", repo))

		commit1, err := env.PachClient.StartProjectCommit("", repo, "master")
		require.NoError(t, err)

		require.NoError(t, env.PachClient.PutFile(commit1, "/dir1/file1.1", &bytes.Buffer{}))
		require.NoError(t, env.PachClient.PutFile(commit1, "/dir1/file1.2", &bytes.Buffer{}))
		require.NoError(t, env.PachClient.PutFile(commit1, "/dir2/file2.1", &bytes.Buffer{}))
		require.NoError(t, env.PachClient.PutFile(commit1, "/dir2/file2.2", &bytes.Buffer{}))

		require.NoError(t, finishCommit(env.PachClient, repo, commit1.Branch.Name, commit1.ID))
		// should list a directory but not siblings
		var fis []*pfs.FileInfo
		require.NoError(t, env.PachClient.ListFile(commit1, "/dir1", func(fi *pfs.FileInfo) error {
			fis = append(fis, fi)
			return nil
		}))
		require.ElementsEqual(t, []string{"/dir1/file1.1", "/dir1/file1.2"}, finfosToPaths(fis))
		// should list the root
		fis = nil
		require.NoError(t, env.PachClient.ListFile(commit1, "/", func(fi *pfs.FileInfo) error {
			fis = append(fis, fi)
			return nil
		}))
		require.ElementsEqual(t, []string{"/dir1/", "/dir2/"}, finfosToPaths(fis))
	})

	suite.Run("RootDirectory", func(t *testing.T) {
		t.Parallel()
		env := realenv.NewRealEnv(t, dockertestenv.NewTestDBConfig(t))

		repo := "test"
		require.NoError(t, env.PachClient.CreateProjectRepo("", repo))

		fileContent := "foo\n"

		commit, err := env.PachClient.StartProjectCommit("", repo, "master")
		require.NoError(t, err)
		require.NoError(t, env.PachClient.PutFile(commit, "foo", strings.NewReader(fileContent)))

		require.NoError(t, finishCommit(env.PachClient, repo, commit.Branch.Name, commit.ID))

		fileInfos, err := env.PachClient.ListFileAll(commit, "")
		require.NoError(t, err)
		require.Equal(t, 1, len(fileInfos))
	})

	suite.Run("DeleteFile", func(t *testing.T) {
		t.Parallel()
		env := realenv.NewRealEnv(t, dockertestenv.NewTestDBConfig(t))

		repo := "test"
		require.NoError(t, env.PachClient.CreateProjectRepo("", repo))

		// Commit 1: Add two files; delete one file within the commit
		commit1, err := env.PachClient.StartProjectCommit("", repo, "master")
		require.NoError(t, err)

		fileContent1 := "foo\n"
		require.NoError(t, env.PachClient.PutFile(commit1, "foo", strings.NewReader(fileContent1)))

		fileContent2 := "bar\n"
		require.NoError(t, env.PachClient.PutFile(commit1, "bar", strings.NewReader(fileContent2)))

		require.NoError(t, env.PachClient.DeleteFile(commit1, "foo"))

		require.NoError(t, finishCommit(env.PachClient, repo, commit1.Branch.Name, commit1.ID))

		_, err = env.PachClient.InspectFile(commit1, "foo")
		require.YesError(t, err)

		// Should see one file
		fileInfos, err := env.PachClient.ListFileAll(commit1, "")
		require.NoError(t, err)
		require.Equal(t, 1, len(fileInfos))

		// Deleting a file in a finished commit should result in an error
		require.YesError(t, env.PachClient.DeleteFile(commit1, "bar"))

		// Empty commit
		commit2, err := env.PachClient.StartProjectCommit("", repo, "master")
		require.NoError(t, err)
		require.NoError(t, finishCommit(env.PachClient, repo, commit2.Branch.Name, commit2.ID))

		// Should still see one files
		fileInfos, err = env.PachClient.ListFileAll(commit2, "")
		require.NoError(t, err)
		require.Equal(t, 1, len(fileInfos))

		// Delete bar
		commit3, err := env.PachClient.StartProjectCommit("", repo, "master")
		require.NoError(t, err)
		require.NoError(t, env.PachClient.DeleteFile(commit3, "bar"))

		require.NoError(t, finishCommit(env.PachClient, repo, commit3.Branch.Name, commit3.ID))

		// Should see no file
		fileInfos, err = env.PachClient.ListFileAll(commit3, "")
		require.NoError(t, err)
		require.Equal(t, 0, len(fileInfos))

		_, err = env.PachClient.InspectFile(commit3, "bar")
		require.YesError(t, err)

		// Delete a nonexistent file; it should be no-op
		commit4, err := env.PachClient.StartProjectCommit("", repo, "master")
		require.NoError(t, err)
		require.NoError(t, env.PachClient.DeleteFile(commit4, "nonexistent"))
		require.NoError(t, finishCommit(env.PachClient, repo, commit4.Branch.Name, commit4.ID))
	})

	suite.Run("DeleteFile2", func(t *testing.T) {
		t.Parallel()
		env := realenv.NewRealEnv(t, dockertestenv.NewTestDBConfig(t))

		repo := "test"
		require.NoError(t, env.PachClient.CreateProjectRepo("", repo))

		commit1, err := env.PachClient.StartProjectCommit("", repo, "master")
		require.NoError(t, err)
		require.NoError(t, env.PachClient.PutFile(commit1, "file", strings.NewReader("foo\n")))
		require.NoError(t, finishCommit(env.PachClient, repo, commit1.Branch.Name, commit1.ID))

		commit2, err := env.PachClient.StartProjectCommit("", repo, "master")
		require.NoError(t, err)
		err = env.PachClient.DeleteFile(commit2, "file")
		require.NoError(t, err)
		require.NoError(t, env.PachClient.PutFile(commit2, "file", strings.NewReader("bar\n")))
		require.NoError(t, finishCommit(env.PachClient, repo, commit2.Branch.Name, commit2.ID))

		expected := "bar\n"
		var buffer bytes.Buffer
		require.NoError(t, env.PachClient.GetFile(client.NewProjectCommit("", repo, "master", ""), "file", &buffer))
		require.Equal(t, expected, buffer.String())

		commit3, err := env.PachClient.StartProjectCommit("", repo, "master")
		require.NoError(t, err)
		require.NoError(t, env.PachClient.PutFile(commit3, "file", strings.NewReader("buzz\n")))
		err = env.PachClient.DeleteFile(commit3, "file")
		require.NoError(t, err)
		require.NoError(t, env.PachClient.PutFile(commit3, "file", strings.NewReader("foo\n")))
		require.NoError(t, finishCommit(env.PachClient, repo, commit3.Branch.Name, commit3.ID))

		expected = "foo\n"
		buffer.Reset()
		require.NoError(t, env.PachClient.GetFile(commit3, "file", &buffer))
		require.Equal(t, expected, buffer.String())
	})

	suite.Run("DeleteFile3", func(t *testing.T) {
		t.Parallel()
		env := realenv.NewRealEnv(t, dockertestenv.NewTestDBConfig(t))

		repo := "test"
		require.NoError(t, env.PachClient.CreateProjectRepo("", repo))
		commit1, err := env.PachClient.StartProjectCommit("", repo, "master")
		require.NoError(t, err)
		fileContent := "bar\n"
		require.NoError(t, env.PachClient.PutFile(commit1, "/bar", strings.NewReader(fileContent)))
		require.NoError(t, env.PachClient.PutFile(commit1, "/dir1/dir2/bar", strings.NewReader(fileContent)))
		require.NoError(t, finishCommit(env.PachClient, repo, commit1.Branch.Name, commit1.ID))

		commit2, err := env.PachClient.StartProjectCommit("", repo, "master")
		require.NoError(t, err)
		require.NoError(t, env.PachClient.DeleteFile(commit2, "/"))
		require.NoError(t, env.PachClient.PutFile(commit2, "/bar", strings.NewReader(fileContent)))
		require.NoError(t, env.PachClient.PutFile(commit2, "/dir1/bar", strings.NewReader(fileContent)))
		require.NoError(t, env.PachClient.PutFile(commit2, "/dir1/dir2/bar", strings.NewReader(fileContent)))
		require.NoError(t, env.PachClient.PutFile(commit2, "/dir1/dir2/barbar", strings.NewReader(fileContent)))
		require.NoError(t, finishCommit(env.PachClient, repo, commit2.Branch.Name, commit2.ID))

		commit3, err := env.PachClient.StartProjectCommit("", repo, "master")
		require.NoError(t, err)
		require.NoError(t, env.PachClient.DeleteFile(commit3, "/dir1/dir2/"))
		require.NoError(t, finishCommit(env.PachClient, repo, commit3.Branch.Name, commit3.ID))

		_, err = env.PachClient.InspectFile(commit3, "/dir1")
		require.NoError(t, err)
		_, err = env.PachClient.InspectFile(commit3, "/dir1/bar")
		require.NoError(t, err)
		_, err = env.PachClient.InspectFile(commit3, "/dir1/dir2")
		require.YesError(t, err)
		_, err = env.PachClient.InspectFile(commit3, "/dir1/dir2/bar")
		require.YesError(t, err)
		_, err = env.PachClient.InspectFile(commit3, "/dir1/dir2/barbar")
		require.YesError(t, err)

		commit4, err := env.PachClient.StartProjectCommit("", repo, "master")
		require.NoError(t, err)
		require.NoError(t, env.PachClient.PutFile(commit4, "/dir1/dir2/bar", strings.NewReader(fileContent)))
		require.NoError(t, finishCommit(env.PachClient, repo, commit4.Branch.Name, commit4.ID))

		_, err = env.PachClient.InspectFile(commit4, "/dir1")
		require.NoError(t, err)
		_, err = env.PachClient.InspectFile(commit4, "/dir1/bar")
		require.NoError(t, err)
		_, err = env.PachClient.InspectFile(commit4, "/dir1/dir2")
		require.NoError(t, err)
		_, err = env.PachClient.InspectFile(commit4, "/dir1/dir2/bar")
		require.NoError(t, err)
	})

	suite.Run("DeleteDir", func(t *testing.T) {
		t.Parallel()
		env := realenv.NewRealEnv(t, dockertestenv.NewTestDBConfig(t))

		repo := "test"
		require.NoError(t, env.PachClient.CreateProjectRepo("", repo))

		// Commit 1: Add two files into the same directory; delete the directory
		commit1, err := env.PachClient.StartProjectCommit("", repo, "master")
		require.NoError(t, err)

		require.NoError(t, env.PachClient.PutFile(commit1, "dir/foo", strings.NewReader("foo1")))

		require.NoError(t, env.PachClient.PutFile(commit1, "dir/bar", strings.NewReader("bar1")))

		require.NoError(t, env.PachClient.DeleteFile(commit1, "/dir/"))

		require.NoError(t, finishCommit(env.PachClient, repo, commit1.Branch.Name, commit1.ID))

		fileInfos, err := env.PachClient.ListFileAll(commit1, "")
		require.NoError(t, err)
		require.Equal(t, 0, len(fileInfos))

		// dir should not exist
		_, err = env.PachClient.InspectFile(commit1, "dir")
		require.YesError(t, err)

		// Commit 2: Delete the directory and add the same two files
		// The two files should reflect the new content
		commit2, err := env.PachClient.StartProjectCommit("", repo, "master")
		require.NoError(t, err)

		require.NoError(t, env.PachClient.PutFile(commit2, "dir/foo", strings.NewReader("foo2")))

		require.NoError(t, env.PachClient.PutFile(commit2, "dir/bar", strings.NewReader("bar2")))

		require.NoError(t, finishCommit(env.PachClient, repo, commit2.Branch.Name, commit2.ID))

		// Should see two files
		fileInfos, err = env.PachClient.ListFileAll(commit2, "dir")
		require.NoError(t, err)
		require.Equal(t, 2, len(fileInfos))

		var buffer bytes.Buffer
		require.NoError(t, env.PachClient.GetFile(commit2, "dir/foo", &buffer))
		require.Equal(t, "foo2", buffer.String())

		var buffer2 bytes.Buffer
		require.NoError(t, env.PachClient.GetFile(commit2, "dir/bar", &buffer2))
		require.Equal(t, "bar2", buffer2.String())

		// Commit 3: delete the directory
		commit3, err := env.PachClient.StartProjectCommit("", repo, "master")
		require.NoError(t, err)

		require.NoError(t, env.PachClient.DeleteFile(commit3, "/dir/"))

		require.NoError(t, finishCommit(env.PachClient, repo, commit3.Branch.Name, commit3.ID))

		// Should see zero files
		fileInfos, err = env.PachClient.ListFileAll(commit3, "")
		require.NoError(t, err)
		require.Equal(t, 0, len(fileInfos))

		// One-off commit directory deletion
		masterCommit := client.NewProjectCommit("", repo, "master", "")
		require.NoError(t, env.PachClient.PutFile(masterCommit, "/dir/foo", strings.NewReader("foo")))
		require.NoError(t, env.PachClient.DeleteFile(masterCommit, "/"))
		fileInfos, err = env.PachClient.ListFileAll(masterCommit, "/")
		require.NoError(t, err)
		require.Equal(t, 0, len(fileInfos))
	})

	suite.Run("ListCommit", func(t *testing.T) {
		t.Parallel()
		env := realenv.NewRealEnv(t, dockertestenv.NewTestDBConfig(t))

		repo := "test"
		require.NoError(t, env.PachClient.CreateProjectRepo("", repo))
		repoProto := client.NewProjectRepo("", repo)
		masterCommit := repoProto.NewCommit("master", "")

		numCommits := 10

		var midCommitID string
		for i := 0; i < numCommits; i++ {
			commit, err := env.PachClient.StartProjectCommit("", repo, "master")
			require.NoError(t, err)
			require.NoError(t, finishCommit(env.PachClient, repo, "master", ""))
			if i == numCommits/2 {
				midCommitID = commit.ID
			}
		}

		// list all commits
		commitInfos, err := env.PachClient.ListCommit(repoProto, nil, nil, 0)
		require.NoError(t, err)
		require.Equal(t, numCommits, len(commitInfos))

		// Test that commits are sorted in newest-first order
		for i := 0; i < len(commitInfos)-1; i++ {
			require.Equal(t, commitInfos[i].ParentCommit, commitInfos[i+1].Commit)
		}

		// Now list all commits up to the last commit
		commitInfos, err = env.PachClient.ListCommit(repoProto, masterCommit, nil, 0)
		require.NoError(t, err)
		require.Equal(t, numCommits, len(commitInfos))

		// Test that commits are sorted in newest-first order
		for i := 0; i < len(commitInfos)-1; i++ {
			require.Equal(t, commitInfos[i].ParentCommit, commitInfos[i+1].Commit)
		}

		// Now list all commits up to the mid commit, excluding the mid commit
		// itself
		commitInfos, err = env.PachClient.ListCommit(repoProto, masterCommit, repoProto.NewCommit("", midCommitID), 0)
		require.NoError(t, err)
		require.Equal(t, numCommits-numCommits/2-1, len(commitInfos))

		// Test that commits are sorted in newest-first order
		for i := 0; i < len(commitInfos)-1; i++ {
			require.Equal(t, commitInfos[i].ParentCommit, commitInfos[i+1].Commit)
		}

		// list commits by branch
		commitInfos, err = env.PachClient.ListCommit(repoProto, masterCommit, nil, 0)
		require.NoError(t, err)
		require.Equal(t, numCommits, len(commitInfos))

		// Test that commits are sorted in newest-first order
		for i := 0; i < len(commitInfos)-1; i++ {
			require.Equal(t, commitInfos[i].ParentCommit, commitInfos[i+1].Commit)
		}

		// Try listing the commits in reverse order
		commitInfos = nil
		require.NoError(t, env.PachClient.ListCommitF(repoProto, nil, nil, 0, true, func(ci *pfs.CommitInfo) error {
			commitInfos = append(commitInfos, ci)
			return nil
		}))
		for i := 1; i < len(commitInfos); i++ {
			require.Equal(t, commitInfos[i].ParentCommit, commitInfos[i-1].Commit)
		}
	})

	suite.Run("OffsetRead", func(t *testing.T) {
		// TODO(2.0 optional): Decide on how to expose offset read.
		t.Skip("Offset read exists (inefficient), just need to decide on how to expose it in V2")
		// t.Parallel()
		// env := testpachd.NewRealEnv(t, dockertestenv.NewTestDBConfig(t))

<<<<<<< HEAD
		//repo := "test"
		//require.NoError(t, env.PachClient.CreateProjectRepo("",repo))
		//commit, err := env.PachClient.StartProjectCommit("",repo, "")
		//require.NoError(t, err)
		//fileData := "foo\n"
		//require.NoError(t, env.PachClient.PutFile(commit, "foo", strings.NewReader(fileData)))
		//require.NoError(t, env.PachClient.PutFile(commit, "foo", strings.NewReader(fileData)))
=======
		// repo := "test"
		// require.NoError(t, env.PachClient.CreateRepo(repo))
		// commit, err := env.PachClient.StartCommit(repo, "")
		// require.NoError(t, err)
		// fileData := "foo\n"
		// require.NoError(t, env.PachClient.PutFile(commit, "foo", strings.NewReader(fileData)))
		// require.NoError(t, env.PachClient.PutFile(commit, "foo", strings.NewReader(fileData)))
>>>>>>> 57aa3c2e

		// var buffer bytes.Buffer
		// require.NoError(t, env.PachClient.GetFile(commit, "foo", int64(len(fileData)*2)+1, 0, &buffer))
		// require.Equal(t, "", buffer.String())

		// require.NoError(t, finishCommit(env.PachClient, repo, commit.Branch.Name, commit.ID))

		// buffer.Reset()
		// require.NoError(t, env.PachClient.GetFile(commit, "foo", int64(len(fileData)*2)+1, 0, &buffer))
		// require.Equal(t, "", buffer.String())
	})

	suite.Run("Branch2", func(t *testing.T) {
		t.Parallel()
		env := realenv.NewRealEnv(t, dockertestenv.NewTestDBConfig(t))

		repo := "test"
		require.NoError(t, env.PachClient.CreateProjectRepo("", repo))

		commit, err := env.PachClient.StartProjectCommit("", repo, "branch1")
		require.NoError(t, err)
		require.NoError(t, env.PachClient.PutFile(commit, "foo", strings.NewReader("bar")))
		require.NoError(t, finishCommit(env.PachClient, repo, commit.Branch.Name, commit.ID))

		expectedBranches := []string{"branch1", "branch2", "branch3"}
		expectedCommits := []*pfs.Commit{}
		for _, branch := range expectedBranches {
			require.NoError(t, env.PachClient.CreateProjectBranch("", repo, branch, commit.Branch.Name, commit.ID, nil))
			commitInfo, err := env.PachClient.InspectProjectCommit("", repo, branch, "")
			require.NoError(t, err)
			expectedCommits = append(expectedCommits, commitInfo.Commit)
		}

		branchInfos, err := env.PachClient.ListProjectBranch("", repo)
		require.NoError(t, err)
		require.Equal(t, len(expectedBranches), len(branchInfos))
		for i, branchInfo := range branchInfos {
			// branches should return in newest-first order
			require.Equal(t, expectedBranches[len(branchInfos)-i-1], branchInfo.Branch.Name)

			// each branch should have a different commit id (from the transaction
			// that moved the branch head)
			headCommit := expectedCommits[len(branchInfos)-i-1]
			require.Equal(t, headCommit.Branch, branchInfo.Branch)
			require.Equal(t, headCommit, branchInfo.Head)

			// ensure that the branch has the file from the original commit
			var buffer bytes.Buffer
			require.NoError(t, env.PachClient.GetFile(headCommit, "foo", &buffer))
			require.Equal(t, "bar", buffer.String())
		}

		commit2, err := env.PachClient.StartProjectCommit("", repo, "branch1")
		require.NoError(t, err)
		require.NoError(t, finishCommit(env.PachClient, repo, "branch1", ""))

		commit2Info, err := env.PachClient.InspectProjectCommit("", repo, "branch1", "")
		require.NoError(t, err)
		require.Equal(t, expectedCommits[0], commit2Info.ParentCommit)

		// delete the last branch
		lastBranch := expectedBranches[len(expectedBranches)-1]
		require.NoError(t, env.PachClient.DeleteProjectBranch("", repo, lastBranch, false))
		branchInfos, err = env.PachClient.ListProjectBranch("", repo)
		require.NoError(t, err)
		require.Equal(t, 2, len(branchInfos))
		require.Equal(t, "branch2", branchInfos[0].Branch.Name)
		require.Equal(t, expectedCommits[1], branchInfos[0].Head)
		require.Equal(t, "branch1", branchInfos[1].Branch.Name)
		require.Equal(t, commit2, branchInfos[1].Head)
	})

	suite.Run("DeleteNonexistentBranch", func(t *testing.T) {
		t.Parallel()
		env := realenv.NewRealEnv(t, dockertestenv.NewTestDBConfig(t))

		repo := "test"
		require.NoError(t, env.PachClient.CreateProjectRepo("", repo))
		require.NoError(t, env.PachClient.DeleteProjectBranch("", repo, "doesnt_exist", false))
	})

	suite.Run("SubscribeCommit", func(t *testing.T) {
		t.Parallel()
		env := realenv.NewRealEnv(t, dockertestenv.NewTestDBConfig(t))

		repo := "test"
		require.NoError(t, env.PachClient.CreateProjectRepo("", repo))

		numCommits := 10

		// create some commits that shouldn't affect the below SubscribeCommit call
		// reproduces #2469
		for i := 0; i < numCommits; i++ {
			commit, err := env.PachClient.StartProjectCommit("", repo, "master-v1")
			require.NoError(t, err)
			require.NoError(t, finishCommit(env.PachClient, repo, commit.Branch.Name, commit.ID))
		}

		require.NoErrorWithinT(t, 60*time.Second, func() error {
			var eg errgroup.Group
			nextCommitChan := make(chan *pfs.Commit, numCommits)
			eg.Go(func() error {
				var count int
				err := env.PachClient.SubscribeCommit(client.NewProjectRepo("", repo), "master", "", pfs.CommitState_STARTED, func(ci *pfs.CommitInfo) error {
					commit := <-nextCommitChan
					require.Equal(t, commit, ci.Commit)
					count++
					if count == numCommits {
						return errutil.ErrBreak
					}
					return nil
				})
				return err
			})
			eg.Go(func() error {
				for i := 0; i < numCommits; i++ {
					commit, err := env.PachClient.StartProjectCommit("", repo, "master")
					require.NoError(t, err)
					require.NoError(t, finishCommit(env.PachClient, repo, commit.Branch.Name, commit.ID))
					nextCommitChan <- commit
				}
				return nil
			})

			return errors.EnsureStack(eg.Wait())
		})
	})

	suite.Run("InspectRepoSimple", func(t *testing.T) {
		t.Parallel()
		env := realenv.NewRealEnv(t, dockertestenv.NewTestDBConfig(t))

		repo := "test"
		require.NoError(t, env.PachClient.CreateProjectRepo("", repo))

		commit, err := env.PachClient.StartProjectCommit("", repo, "branch")
		require.NoError(t, err)

		file1Content := "foo\n"
		require.NoError(t, env.PachClient.PutFile(commit, "foo", strings.NewReader(file1Content)))

		file2Content := "bar\n"
		require.NoError(t, env.PachClient.PutFile(commit, "bar", strings.NewReader(file2Content)))

		require.NoError(t, finishCommit(env.PachClient, repo, commit.Branch.Name, commit.ID))

		info, err := env.PachClient.InspectProjectRepo("", repo)
		require.NoError(t, err)

		// Size should be 0 because the files were not added to master
		require.Equal(t, int(info.Details.SizeBytes), 0)
	})

	suite.Run("InspectRepoComplex", func(t *testing.T) {
		t.Parallel()
		env := realenv.NewRealEnv(t, dockertestenv.NewTestDBConfig(t))

		repo := "test"
		require.NoError(t, env.PachClient.CreateProjectRepo("", repo))

		commit, err := env.PachClient.StartProjectCommit("", repo, "master")
		require.NoError(t, err)

		numFiles := 100
		minFileSize := 1000
		maxFileSize := 2000
		totalSize := 0

		for i := 0; i < numFiles; i++ {
			fileContent := random.String(rand.Intn(maxFileSize-minFileSize) + minFileSize)
			fileContent += "\n"
			fileName := fmt.Sprintf("file_%d", i)
			totalSize += len(fileContent)

			require.NoError(t, env.PachClient.PutFile(commit, fileName, strings.NewReader(fileContent)))

		}

		require.NoError(t, finishCommit(env.PachClient, repo, commit.Branch.Name, commit.ID))

		info, err := env.PachClient.InspectProjectRepo("", repo)
		require.NoError(t, err)

		require.Equal(t, totalSize, int(info.Details.SizeBytes))

		infos, err := env.PachClient.ListRepo()
		require.NoError(t, err)
		require.Equal(t, 1, len(infos))
	})

	suite.Run("Create", func(t *testing.T) {
		// TODO: Implement put file split writer in V2?
		t.Skip("Put file split writer not implemented in V2")
		// t.Parallel()
		// env := testpachd.NewRealEnv(t, dockertestenv.NewTestDBConfig(t))

<<<<<<< HEAD
		//repo := "test"
		//require.NoError(t, env.PachClient.CreateProjectRepo("",repo))
		//commit, err := env.PachClient.StartProjectCommit("",repo, "")
		//require.NoError(t, err)
		//w, err := env.PachClient.PutFileSplitWriter(repo, commit.Branch.Name, commit.ID, "foo", pfs.Delimiter_NONE, 0, 0, 0, false)
		//require.NoError(t, err)
		//require.NoError(t, w.Close())
		//require.NoError(t, finishCommit(env.PachClient, repo, commit.Branch.Name, commit.ID))
		//_, err = env.PachClient.InspectFile(commit, "foo")
		//require.NoError(t, err)
=======
		// repo := "test"
		// require.NoError(t, env.PachClient.CreateRepo(repo))
		// commit, err := env.PachClient.StartCommit(repo, "")
		// require.NoError(t, err)
		// w, err := env.PachClient.PutFileSplitWriter(repo, commit.Branch.Name, commit.ID, "foo", pfs.Delimiter_NONE, 0, 0, 0, false)
		// require.NoError(t, err)
		// require.NoError(t, w.Close())
		// require.NoError(t, finishCommit(env.PachClient, repo, commit.Branch.Name, commit.ID))
		// _, err = env.PachClient.InspectFile(commit, "foo")
		// require.NoError(t, err)
>>>>>>> 57aa3c2e
	})

	suite.Run("GetFile", func(t *testing.T) {
		t.Parallel()
		env := realenv.NewRealEnv(t, dockertestenv.NewTestDBConfig(t))

		repo := tu.UniqueString("test")
		require.NoError(t, env.PachClient.CreateProjectRepo("", repo))
		commit, err := env.PachClient.StartProjectCommit("", repo, "master")
		require.NoError(t, err)
		require.NoError(t, env.PachClient.PutFile(commit, "dir/file", strings.NewReader("foo\n")))
		checks := func() {
			var buffer bytes.Buffer
			require.NoError(t, env.PachClient.GetFile(commit, "dir/file", &buffer))
			require.Equal(t, "foo\n", buffer.String())
		}
		checks()
		require.NoError(t, finishCommit(env.PachClient, repo, commit.Branch.Name, commit.ID))
		checks()
		t.Run("InvalidCommit", func(t *testing.T) {
			buffer := bytes.Buffer{}
			err = env.PachClient.GetFile(client.NewProjectCommit("", repo, "", "aninvalidcommitid"), "dir/file", &buffer)
			require.YesError(t, err)
		})
		t.Run("Directory", func(t *testing.T) {
			buffer := bytes.Buffer{}
			err = env.PachClient.GetFile(commit, "dir", &buffer)
			require.YesError(t, err)
		})
		t.Run("WithOffset", func(t *testing.T) {
			repo := "repo"
			require.NoError(t, env.PachClient.CreateProjectRepo("", repo))

			commit, err := env.PachClient.StartProjectCommit("", repo, "master")
			require.NoError(t, err)

			file := "file"
			data := "data"
			require.NoError(t, env.PachClient.PutFile(commit, file, strings.NewReader(data)))

			require.NoError(t, finishCommit(env.PachClient, repo, commit.Branch.Name, commit.ID))

			for i := 0; i <= len(data); i++ {
				var b bytes.Buffer
				require.NoError(t, env.PachClient.GetFile(commit, "file", &b, client.WithOffset(int64(i))))
				if i < len(data) {
					require.Equal(t, data[i:], b.String())
				} else {
					require.Equal(t, "", b.String())
				}
			}
		})
	})

	suite.Run("ManyPutsSingleFileSingleCommit", func(t *testing.T) {
		t.Parallel()
		env := realenv.NewRealEnv(t, dockertestenv.NewTestDBConfig(t))

		if testing.Short() {
			t.Skip("Skipping long tests in short mode")
		}
		repo := "test"
		require.NoError(t, env.PachClient.CreateProjectRepo("", repo))

		commit1, err := env.PachClient.StartProjectCommit("", repo, "master")
		require.NoError(t, err)

		rawMessage := `{
		"level":"debug",
		"message":{
			"thing":"foo"
		},
		"timing":[1,3,34,6,7]
	}`
		numObjs := 500
		numGoros := 10
		var expectedOutput []byte
		var wg sync.WaitGroup
		for j := 0; j < numGoros; j++ {
			wg.Add(1)
			go func() {
				for i := 0; i < numObjs/numGoros; i++ {
					if err := env.PachClient.PutFile(commit1, "foo", strings.NewReader(rawMessage), client.WithAppendPutFile()); err != nil {
						panic(err)
					}
				}
				wg.Done()
			}()
		}
		for i := 0; i < numObjs; i++ {
			expectedOutput = append(expectedOutput, []byte(rawMessage)...)
		}
		wg.Wait()
		require.NoError(t, finishCommit(env.PachClient, repo, commit1.Branch.Name, commit1.ID))

		var buffer bytes.Buffer
		require.NoError(t, env.PachClient.GetFile(commit1, "foo", &buffer))
		require.Equal(t, string(expectedOutput), buffer.String())
	})

	suite.Run("PutFileValidCharacters", func(t *testing.T) {
		t.Parallel()
		env := realenv.NewRealEnv(t, dockertestenv.NewTestDBConfig(t))

		repo := "test"
		require.NoError(t, env.PachClient.CreateProjectRepo("", repo))

		commit, err := env.PachClient.StartProjectCommit("", repo, "master")
		require.NoError(t, err)

		// null characters error because when you `ls` files with null characters
		// they truncate things after the null character leading to strange results
		require.YesError(t, env.PachClient.PutFile(commit, "foo\x00bar", strings.NewReader("foobar\n")))

		// Boundary tests for valid character range
		require.YesError(t, env.PachClient.PutFile(commit, "\x1ffoobar", strings.NewReader("foobar\n")))
		require.NoError(t, env.PachClient.PutFile(commit, "foo\x20bar", strings.NewReader("foobar\n")))
		require.NoError(t, env.PachClient.PutFile(commit, "foobar\x7e", strings.NewReader("foobar\n")))
		require.YesError(t, env.PachClient.PutFile(commit, "foo\x7fbar", strings.NewReader("foobar\n")))

		// Random character tests outside and inside valid character range
		require.YesError(t, env.PachClient.PutFile(commit, "foobar\x0b", strings.NewReader("foobar\n")))
		require.NoError(t, env.PachClient.PutFile(commit, "\x41foobar", strings.NewReader("foobar\n")))

		// Glob character test
		require.YesError(t, env.PachClient.PutFile(commit, "foobar*", strings.NewReader("foobar\n")))
	})

	suite.Run("PutFileValidPaths", func(t *testing.T) {
		t.Parallel()
		env := realenv.NewRealEnv(t, dockertestenv.NewTestDBConfig(t))
		repo := "test"
		require.NoError(t, env.PachClient.CreateProjectRepo("", repo))
		// Duplicate paths, different tags.
		branch := "branch-1"
		require.NoError(t, env.PachClient.WithModifyFileClient(client.NewProjectCommit("", repo, branch, ""), func(mf client.ModifyFile) error {
			require.NoError(t, mf.PutFile("foo", strings.NewReader("foo\n"), client.WithDatumPutFile("tag1")))
			require.NoError(t, mf.PutFile("foo", strings.NewReader("foo\n"), client.WithDatumPutFile("tag2")))
			return nil
		}))
		commitInfo, err := env.PachClient.WaitProjectCommit("", repo, branch, "")
		require.NoError(t, err)
		require.NotEqual(t, "", commitInfo.Error)
		// Directory and file path collision.
		branch = "branch-2"
		require.NoError(t, env.PachClient.WithModifyFileClient(client.NewProjectCommit("", repo, branch, ""), func(mf client.ModifyFile) error {
			require.NoError(t, mf.PutFile("foo/bar", strings.NewReader("foo\n")))
			require.NoError(t, mf.PutFile("foo", strings.NewReader("foo\n")))
			return nil
		}))
		commitInfo, err = env.PachClient.WaitProjectCommit("", repo, branch, "")
		require.NoError(t, err)
		require.NotEqual(t, "", commitInfo.Error)
	})

	suite.Run("BigListFile", func(t *testing.T) {
		t.Parallel()
		env := realenv.NewRealEnv(t, dockertestenv.NewTestDBConfig(t))
		repo := "test"
		require.NoError(t, env.PachClient.CreateProjectRepo("", repo))
		commit, err := env.PachClient.StartProjectCommit("", repo, "master")
		require.NoError(t, err)
		var eg errgroup.Group
		for i := 0; i < 25; i++ {
			for j := 0; j < 25; j++ {
				i := i
				j := j
				eg.Go(func() error {
					return env.PachClient.PutFile(commit, fmt.Sprintf("dir%d/file%d", i, j), strings.NewReader("foo\n"))
				})
			}
		}
		require.NoError(t, eg.Wait())
		require.NoError(t, finishCommit(env.PachClient, repo, commit.Branch.Name, commit.ID))
		for i := 0; i < 25; i++ {
			files, err := env.PachClient.ListFileAll(commit, fmt.Sprintf("dir%d", i))
			require.NoError(t, err)
			require.Equal(t, 25, len(files))
		}
	})

	suite.Run("StartCommitLatestOnBranch", func(t *testing.T) {
		t.Parallel()
		env := realenv.NewRealEnv(t, dockertestenv.NewTestDBConfig(t))

		repo := "test"
		require.NoError(t, env.PachClient.CreateProjectRepo("", repo))

		commit1, err := env.PachClient.StartProjectCommit("", repo, "master")
		require.NoError(t, err)
		require.NoError(t, finishCommit(env.PachClient, repo, commit1.Branch.Name, commit1.ID))

		commit2, err := env.PachClient.StartProjectCommit("", repo, "master")
		require.NoError(t, err)

		require.NoError(t, finishCommit(env.PachClient, repo, commit2.Branch.Name, commit2.ID))

		commit3, err := env.PachClient.StartProjectCommit("", repo, "master")
		require.NoError(t, err)
		require.NoError(t, finishCommit(env.PachClient, repo, commit3.Branch.Name, commit3.ID))

		commitInfo, err := env.PachClient.InspectProjectCommit("", repo, "master", "")
		require.NoError(t, err)
		require.Equal(t, commit3.ID, commitInfo.Commit.ID)
	})

	suite.Run("CreateBranchTwice", func(t *testing.T) {
		t.Parallel()
		env := realenv.NewRealEnv(t, dockertestenv.NewTestDBConfig(t))

		repo := "test"
		require.NoError(t, env.PachClient.CreateProjectRepo("", repo))

		commit1, err := env.PachClient.StartProjectCommit("", repo, "foo")
		require.NoError(t, err)
		require.NoError(t, finishCommit(env.PachClient, repo, commit1.Branch.Name, commit1.ID))
		require.NoError(t, env.PachClient.CreateProjectBranch("", repo, "master", "", commit1.ID, nil))

		commit2, err := env.PachClient.StartProjectCommit("", repo, "foo")
		require.NoError(t, err)
		require.NoError(t, finishCommit(env.PachClient, repo, commit2.Branch.Name, commit2.ID))
		require.NoError(t, env.PachClient.CreateProjectBranch("", repo, "master", "", commit2.ID, nil))

		branchInfos, err := env.PachClient.ListProjectBranch("", repo)
		require.NoError(t, err)

		// branches should be returned newest-first
		require.Equal(t, 2, len(branchInfos))
		require.Equal(t, "master", branchInfos[0].Branch.Name)
		require.Equal(t, commit2.ID, branchInfos[0].Head.ID) // aliased branch should have the same commit ID
		require.Equal(t, "foo", branchInfos[1].Branch.Name)
		require.Equal(t, commit2.ID, branchInfos[1].Head.ID) // original branch should remain unchanged
	})

	suite.Run("WaitCommitSet", func(t *testing.T) {
		t.Parallel()
		env := realenv.NewRealEnv(t, dockertestenv.NewTestDBConfig(t))

		require.NoError(t, env.PachClient.CreateProjectRepo("", "A"))
		require.NoError(t, env.PachClient.CreateProjectRepo("", "B"))
		require.NoError(t, env.PachClient.CreateProjectBranch("", "B", "master", "", "", []*pfs.Branch{client.NewProjectBranch("", "A", "master")}))
		require.NoError(t, finishCommit(env.PachClient, "B", "master", ""))

		ACommit, err := env.PachClient.StartProjectCommit("", "A", "master")
		require.NoError(t, err)
		BCommit := client.NewProjectCommit("", "B", "master", ACommit.ID)
		require.NoError(t, finishCommit(env.PachClient, "A", "master", ""))
		require.NoError(t, finishCommit(env.PachClient, "B", "master", ""))

		commitInfos, err := env.PachClient.WaitCommitSetAll(ACommit.ID)
		require.NoError(t, err)
		require.Equal(t, 2, len(commitInfos))
		require.Equal(t, ACommit, commitInfos[0].Commit)
		require.Equal(t, BCommit, commitInfos[1].Commit)
	})

	// WaitCommitSet2 implements the following DAG:
	// A ─▶ B ─▶ C ─▶ D
	suite.Run("WaitCommitSet2", func(t *testing.T) {
		t.Parallel()
		env := realenv.NewRealEnv(t, dockertestenv.NewTestDBConfig(t))

		require.NoError(t, env.PachClient.CreateProjectRepo("", "A"))
		require.NoError(t, env.PachClient.CreateProjectRepo("", "B"))
		require.NoError(t, env.PachClient.CreateProjectRepo("", "C"))
		require.NoError(t, env.PachClient.CreateProjectRepo("", "D"))

		// Create branches and finish the default head commits on the downstream branches
		require.NoError(t, env.PachClient.CreateProjectBranch("", "B", "master", "", "", []*pfs.Branch{client.NewProjectBranch("", "A", "master")}))
		require.NoError(t, finishCommit(env.PachClient, "B", "master", ""))
		require.NoError(t, env.PachClient.CreateProjectBranch("", "C", "master", "", "", []*pfs.Branch{client.NewProjectBranch("", "B", "master")}))
		require.NoError(t, finishCommit(env.PachClient, "C", "master", ""))
		require.NoError(t, env.PachClient.CreateProjectBranch("", "D", "master", "", "", []*pfs.Branch{client.NewProjectBranch("", "C", "master")}))
		require.NoError(t, finishCommit(env.PachClient, "D", "master", ""))

		ACommit, err := env.PachClient.StartProjectCommit("", "A", "master")
		require.NoError(t, err)
		require.NoError(t, finishCommit(env.PachClient, "A", "master", ""))

		// do the other commits in a goro so we can block for them
		done := make(chan struct{})
		go func() {
			defer close(done)
			require.NoError(t, finishCommit(env.PachClient, "B", "master", ""))
			require.NoError(t, finishCommit(env.PachClient, "C", "master", ""))
			require.NoError(t, finishCommit(env.PachClient, "D", "master", ""))
		}()

		// Wait for the commits to finish
		commitInfos, err := env.PachClient.WaitCommitSetAll(ACommit.ID)
		require.NoError(t, err)
		BCommit := client.NewProjectCommit("", "B", "master", ACommit.ID)
		CCommit := client.NewProjectCommit("", "C", "master", ACommit.ID)
		DCommit := client.NewProjectCommit("", "D", "master", ACommit.ID)
		require.Equal(t, 4, len(commitInfos))
		require.Equal(t, ACommit, commitInfos[0].Commit)
		require.Equal(t, BCommit, commitInfos[1].Commit)
		require.Equal(t, CCommit, commitInfos[2].Commit)
		require.Equal(t, DCommit, commitInfos[3].Commit)
		<-done
	})

	// A
	//  ╲
	//   ◀
	//    C
	//   ◀
	//  ╱
	// B
	suite.Run("WaitCommitSet3", func(t *testing.T) {
		t.Parallel()
		env := realenv.NewRealEnv(t, dockertestenv.NewTestDBConfig(t))

		require.NoError(t, env.PachClient.CreateProjectRepo("", "A"))
		require.NoError(t, env.PachClient.CreateProjectRepo("", "B"))
		require.NoError(t, env.PachClient.CreateProjectRepo("", "C"))

		require.NoError(t, env.PachClient.CreateProjectBranch("", "C", "master", "", "", []*pfs.Branch{client.NewProjectBranch("", "A", "master"), client.NewProjectBranch("", "B", "master")}))
		require.NoError(t, finishCommit(env.PachClient, "C", "master", ""))

		ACommit, err := env.PachClient.StartProjectCommit("", "A", "master")
		require.NoError(t, err)
		require.NoError(t, finishCommit(env.PachClient, "A", ACommit.Branch.Name, ACommit.ID))
		require.NoError(t, finishCommit(env.PachClient, "C", "master", ""))
		BCommit, err := env.PachClient.StartProjectCommit("", "B", "master")
		require.NoError(t, err)
		require.NoError(t, finishCommit(env.PachClient, "B", BCommit.Branch.Name, BCommit.ID))
		require.NoError(t, finishCommit(env.PachClient, "C", "master", ""))

		BCommit, err = env.PachClient.StartProjectCommit("", "B", "master")
		require.NoError(t, err)
		require.NoError(t, finishCommit(env.PachClient, "B", BCommit.Branch.Name, BCommit.ID))
		require.NoError(t, finishCommit(env.PachClient, "C", "master", ""))

		// The first two commits will be A and B, but they aren't deterministically sorted
		commitInfos, err := env.PachClient.WaitCommitSetAll(ACommit.ID)
		require.NoError(t, err)
		require.Equal(t, 3, len(commitInfos))
		expected := []*pfs.Commit{ACommit, client.NewProjectCommit("", "B", "master", ACommit.ID)}
		actual := []*pfs.Commit{commitInfos[0].Commit, commitInfos[1].Commit}
		require.ImagesEqual(t, expected, actual, CommitToID)
		require.Equal(t, client.NewProjectCommit("", "C", "master", ACommit.ID), commitInfos[2].Commit)

		commitInfos, err = env.PachClient.WaitCommitSetAll(BCommit.ID)
		require.NoError(t, err)
		require.Equal(t, 3, len(commitInfos))
		expected = []*pfs.Commit{client.NewProjectCommit("", "A", "master", BCommit.ID), BCommit}
		actual = []*pfs.Commit{commitInfos[0].Commit, commitInfos[1].Commit}
		require.ImagesEqual(t, expected, actual, CommitToID)
		require.Equal(t, client.NewProjectCommit("", "C", "master", BCommit.ID), commitInfos[2].Commit)
	})

	suite.Run("WaitCommitSetWithNoDownstreamRepos", func(t *testing.T) {
		t.Parallel()
		env := realenv.NewRealEnv(t, dockertestenv.NewTestDBConfig(t))

		repo := "test"
		require.NoError(t, env.PachClient.CreateProjectRepo("", repo))
		commit, err := env.PachClient.StartProjectCommit("", repo, "master")
		require.NoError(t, err)
		require.NoError(t, finishCommit(env.PachClient, repo, commit.Branch.Name, commit.ID))
		commitInfos, err := env.PachClient.WaitCommitSetAll(commit.ID)
		require.NoError(t, err)
		require.Equal(t, 1, len(commitInfos))
		require.Equal(t, commit, commitInfos[0].Commit)
	})

	suite.Run("WaitOpenCommit", func(t *testing.T) {
		t.Parallel()
		env := realenv.NewRealEnv(t, dockertestenv.NewTestDBConfig(t))

		require.NoError(t, env.PachClient.CreateProjectRepo("", "A"))
		require.NoError(t, env.PachClient.CreateProjectRepo("", "B"))
		require.NoError(t, env.PachClient.CreateProjectBranch("", "B", "master", "", "", []*pfs.Branch{client.NewProjectBranch("", "A", "master")}))
		require.NoError(t, finishCommit(env.PachClient, "B", "master", ""))
		commit, err := env.PachClient.StartProjectCommit("", "A", "master")
		require.NoError(t, err)

		// do the other commits in a goro so we can block for them
		eg, _ := errgroup.WithContext(context.Background())
		eg.Go(func() error {
			time.Sleep(3 * time.Second)
			if err := finishCommit(env.PachClient, "A", "master", ""); err != nil {
				return err
			}
			return finishCommit(env.PachClient, "B", "master", "")
		})

		t.Cleanup(func() {
			require.NoError(t, eg.Wait())
		})

		// Wait for the commit to finish
		commitInfos, err := env.PachClient.WaitCommitSetAll(commit.ID)
		require.NoError(t, err)
		require.Equal(t, 2, len(commitInfos))
		require.Equal(t, commit, commitInfos[0].Commit)
		require.Equal(t, client.NewProjectCommit("", "B", "master", commit.ID), commitInfos[1].Commit)
	})

	suite.Run("WaitUninvolvedBranch", func(t *testing.T) {
		t.Parallel()
		env := realenv.NewRealEnv(t, dockertestenv.NewTestDBConfig(t))

		require.NoError(t, env.PachClient.CreateProjectRepo("", "A"))
		require.NoError(t, env.PachClient.CreateProjectRepo("", "B"))
		require.NoError(t, env.PachClient.CreateProjectBranch("", "B", "master", "", "", nil))
		commit, err := env.PachClient.StartProjectCommit("", "A", "master")
		require.NoError(t, err)

		// Blocking on a commit that doesn't exist does not work
		_, err = env.PachClient.WaitProjectCommit("", "B", "master", commit.ID)
		require.YesError(t, err)
	})

	suite.Run("WaitNonExistentBranch", func(t *testing.T) {
		t.Parallel()
		env := realenv.NewRealEnv(t, dockertestenv.NewTestDBConfig(t))

		require.NoError(t, env.PachClient.CreateProjectRepo("", "A"))
		commit, err := env.PachClient.StartProjectCommit("", "A", "master")
		require.NoError(t, err)

		// Blocking on a branch that doesn't exist does not work
		_, err = env.PachClient.WaitProjectCommit("", "A", "foo", commit.ID)
		require.YesError(t, err)

		_, err = env.PachClient.WaitProjectCommit("", "A", "foo", "")
		require.YesError(t, err)
	})

	suite.Run("EmptyWait", func(t *testing.T) {
		t.Parallel()
		env := realenv.NewRealEnv(t, dockertestenv.NewTestDBConfig(t))

		_, err := env.PachClient.WaitCommitSetAll("")
		require.YesError(t, err)
	})

	suite.Run("WaitNonExistentCommitSet", func(t *testing.T) {
		t.Parallel()
		env := realenv.NewRealEnv(t, dockertestenv.NewTestDBConfig(t))

		_, err := env.PachClient.WaitCommitSetAll("fake-commitset")
		require.YesError(t, err)
		require.True(t, pfsserver.IsCommitSetNotFoundErr(err))
	})

	suite.Run("PutFileSplit", func(t *testing.T) {
		// TODO(2.0 optional): Implement put file split.
		t.Skip("Put file split not implemented in V2")
		//	t.Parallel()
		//  env := testpachd.NewRealEnv(t, dockertestenv.NewTestDBConfig(t))
		//
		//	if testing.Short() {
		//		t.Skip("Skipping integration tests in short mode")
		//	}
		//
		//	repo := "test"
		//	require.NoError(t, env.PachClient.CreateProjectRepo("",repo))
		//	commit, err := env.PachClient.StartProjectCommit("",repo, "master")
		//	require.NoError(t, err)
		//	_, err = env.PachClient.PutFileSplit(repo, commit.ID, "none", pfs.Delimiter_NONE, 0, 0, 0, false, strings.NewReader("foo\nbar\nbuz\n"))
		//	require.NoError(t, err)
		//	_, err = env.PachClient.PutFileSplit(repo, commit.ID, "line", pfs.Delimiter_LINE, 0, 0, 0, false, strings.NewReader("foo\nbar\nbuz\n"))
		//	require.NoError(t, err)
		//	_, err = env.PachClient.PutFileSplit(repo, commit.ID, "line", pfs.Delimiter_LINE, 0, 0, 0, false, strings.NewReader("foo\nbar\nbuz\n"))
		//	require.NoError(t, err)
		//	_, err = env.PachClient.PutFileSplit(repo, commit.ID, "line2", pfs.Delimiter_LINE, 2, 0, 0, false, strings.NewReader("foo\nbar\nbuz\nfiz\n"))
		//	require.NoError(t, err)
		//	_, err = env.PachClient.PutFileSplit(repo, commit.ID, "line3", pfs.Delimiter_LINE, 0, 8, 0, false, strings.NewReader("foo\nbar\nbuz\nfiz\n"))
		//	require.NoError(t, err)
		//	_, err = env.PachClient.PutFileSplit(repo, commit.ID, "json", pfs.Delimiter_JSON, 0, 0, 0, false, strings.NewReader("{}{}{}{}{}{}{}{}{}{}"))
		//	require.NoError(t, err)
		//	_, err = env.PachClient.PutFileSplit(repo, commit.ID, "json", pfs.Delimiter_JSON, 0, 0, 0, false, strings.NewReader("{}{}{}{}{}{}{}{}{}{}"))
		//	require.NoError(t, err)
		//	_, err = env.PachClient.PutFileSplit(repo, commit.ID, "json2", pfs.Delimiter_JSON, 2, 0, 0, false, strings.NewReader("{}{}{}{}"))
		//	require.NoError(t, err)
		//	_, err = env.PachClient.PutFileSplit(repo, commit.ID, "json3", pfs.Delimiter_JSON, 0, 4, 0, false, strings.NewReader("{}{}{}{}"))
		//	require.NoError(t, err)
		//
		//	files, err := env.PachClient.ListFileAll(repo, commit.ID, "line2")
		//	require.NoError(t, err)
		//	require.Equal(t, 2, len(files))
		//	for _, fileInfo := range files {
		//		require.Equal(t, uint64(8), fileInfo.SizeBytes)
		//	}
		//
		//	require.NoError(t, finishCommit(env.PachClient, repo, commit.ID))
		//	commit2, err := env.PachClient.StartProjectCommit("",repo, "master")
		//	require.NoError(t, err)
		//	_, err = env.PachClient.PutFileSplit(repo, commit2.ID, "line", pfs.Delimiter_LINE, 0, 0, 0, false, strings.NewReader("foo\nbar\nbuz\n"))
		//	require.NoError(t, err)
		//	_, err = env.PachClient.PutFileSplit(repo, commit2.ID, "json", pfs.Delimiter_JSON, 0, 0, 0, false, strings.NewReader("{}{}{}{}{}{}{}{}{}{}"))
		//	require.NoError(t, err)
		//
		//	files, err = env.PachClient.ListFileAll(repo, commit2.ID, "line")
		//	require.NoError(t, err)
		//	require.Equal(t, 9, len(files))
		//	for _, fileInfo := range files {
		//		require.Equal(t, uint64(4), fileInfo.SizeBytes)
		//	}
		//
		//	require.NoError(t, finishCommit(env.PachClient, repo, commit2.ID))
		//	fileInfo, err := env.PachClient.InspectFile(repo, commit.ID, "none")
		//	require.NoError(t, err)
		//	require.Equal(t, pfs.FileType_FILE, fileInfo.FileType)
		//	files, err = env.PachClient.ListFileAll(repo, commit.ID, "line")
		//	require.NoError(t, err)
		//	require.Equal(t, 6, len(files))
		//	for _, fileInfo := range files {
		//		require.Equal(t, uint64(4), fileInfo.SizeBytes)
		//	}
		//	files, err = env.PachClient.ListFileAll(repo, commit2.ID, "line")
		//	require.NoError(t, err)
		//	require.Equal(t, 9, len(files))
		//	for _, fileInfo := range files {
		//		require.Equal(t, uint64(4), fileInfo.SizeBytes)
		//	}
		//	files, err = env.PachClient.ListFileAll(repo, commit.ID, "line2")
		//	require.NoError(t, err)
		//	require.Equal(t, 2, len(files))
		//	for _, fileInfo := range files {
		//		require.Equal(t, uint64(8), fileInfo.SizeBytes)
		//	}
		//	files, err = env.PachClient.ListFileAll(repo, commit.ID, "line3")
		//	require.NoError(t, err)
		//	require.Equal(t, 2, len(files))
		//	for _, fileInfo := range files {
		//		require.Equal(t, uint64(8), fileInfo.SizeBytes)
		//	}
		//	files, err = env.PachClient.ListFileAll(repo, commit.ID, "json")
		//	require.NoError(t, err)
		//	require.Equal(t, 20, len(files))
		//	for _, fileInfo := range files {
		//		require.Equal(t, uint64(2), fileInfo.SizeBytes)
		//	}
		//	files, err = env.PachClient.ListFileAll(repo, commit2.ID, "json")
		//	require.NoError(t, err)
		//	require.Equal(t, 30, len(files))
		//	for _, fileInfo := range files {
		//		require.Equal(t, uint64(2), fileInfo.SizeBytes)
		//	}
		//	files, err = env.PachClient.ListFileAll(repo, commit.ID, "json2")
		//	require.NoError(t, err)
		//	require.Equal(t, 2, len(files))
		//	for _, fileInfo := range files {
		//		require.Equal(t, uint64(4), fileInfo.SizeBytes)
		//	}
		//	files, err = env.PachClient.ListFileAll(repo, commit.ID, "json3")
		//	require.NoError(t, err)
		//	require.Equal(t, 2, len(files))
		//	for _, fileInfo := range files {
		//		require.Equal(t, uint64(4), fileInfo.SizeBytes)
		//	}
	})

	suite.Run("PutFileSplitBig", func(t *testing.T) {
		// TODO(2.0 optional): Implement put file split.
		t.Skip("Put file split not implemented in V2")
		//	t.Parallel()
		//  env := testpachd.NewRealEnv(t, dockertestenv.NewTestDBConfig(t))
		//
		//	if testing.Short() {
		//		t.Skip("Skipping integration tests in short mode")
		//	}
		//
		//	// create repos
		//	repo := "test"
		//	require.NoError(t, env.PachClient.CreateProjectRepo("",repo))
		//	commit, err := env.PachClient.StartProjectCommit("",repo, "master")
		//	require.NoError(t, err)
		//	w, err := env.PachClient.PutFileSplitWriter(repo, commit.ID, "line", pfs.Delimiter_LINE, 0, 0, 0, false)
		//	require.NoError(t, err)
		//	for i := 0; i < 1000; i++ {
		//		_, err = w.Write([]byte("foo\n"))
		//		require.NoError(t, err)
		//	}
		//	require.NoError(t, w.Close())
		//	require.NoError(t, finishCommit(env.PachClient, repo, commit.ID))
		//	files, err := env.PachClient.ListFileAll(repo, commit.ID, "line")
		//	require.NoError(t, err)
		//	require.Equal(t, 1000, len(files))
		//	for _, fileInfo := range files {
		//		require.Equal(t, uint64(4), fileInfo.SizeBytes)
		//	}
	})

	suite.Run("PutFileSplitCSV", func(t *testing.T) {
		// TODO(2.0 optional): Implement put file split.
		t.Skip("Put file split not implemented in V2")
		//	t.Parallel()
		//  env := testpachd.NewRealEnv(t, dockertestenv.NewTestDBConfig(t))
		//
		//	// create repos
		//	repo := "test"
		//	require.NoError(t, env.PachClient.CreateProjectRepo("",repo))
		//	_, err := env.PachClient.PutFileSplit(repo, "master", "data", pfs.Delimiter_CSV, 0, 0, 0, false,
		//		// Weird, but this is actually two lines ("is\na" is quoted, so one cell)
		//		strings.NewReader("this,is,a,test\n"+
		//			"\"\"\"this\"\"\",\"is\nonly\",\"a,test\"\n"))
		//	require.NoError(t, err)
		//	fileInfos, err := env.PachClient.ListFileAll(repo, "master", "/data")
		//	require.NoError(t, err)
		//	require.Equal(t, 2, len(fileInfos))
		//	var contents bytes.Buffer
		//	env.PachClient.GetFile(repo, "master", "/data/0000000000000000", &contents)
		//	require.Equal(t, "this,is,a,test\n", contents.String())
		//	contents.Reset()
		//	env.PachClient.GetFile(repo, "master", "/data/0000000000000001", &contents)
		//	require.Equal(t, "\"\"\"this\"\"\",\"is\nonly\",\"a,test\"\n", contents.String())
	})

	suite.Run("PutFileSplitSQL", func(t *testing.T) {
		// TODO(2.0 optional): Implement put file split.
		t.Skip("Put file split not implemented in V2")
		//	t.Parallel()
		//  env := testpachd.NewRealEnv(t, dockertestenv.NewTestDBConfig(t))
		//
		//	// create repos
		//	repo := "test"
		//	require.NoError(t, env.PachClient.CreateProjectRepo("",repo))
		//
		//	_, err := env.PachClient.PutFileSplit(repo, "master", "/sql", pfs.Delimiter_SQL, 0, 0, 0,
		//		false, strings.NewReader(tu.TestPGDump))
		//	require.NoError(t, err)
		//	fileInfos, err := env.PachClient.ListFileAll(repo, "master", "/sql")
		//	require.NoError(t, err)
		//	require.Equal(t, 5, len(fileInfos))
		//
		//	// Get one of the SQL records & validate it
		//	var contents bytes.Buffer
		//	env.PachClient.GetFile(repo, "master", "/sql/0000000000000000", &contents)
		//	// Validate that the recieved pgdump file creates the cars table
		//	require.Matches(t, "CREATE TABLE public\\.cars", contents.String())
		//	// Validate the SQL header more generally by passing the output of GetFile
		//	// back through the SQL library & confirm that it parses correctly but only
		//	// has one row
		//	pgReader := sql.NewPGDumpReader(bufio.NewReader(bytes.NewReader(contents.Bytes())))
		//	record, err := pgReader.ReadRow()
		//	require.NoError(t, err)
		//	require.Equal(t, "Tesla\tRoadster\t2008\tliterally a rocket\n", string(record))
		//	_, err = pgReader.ReadRow()
		//	require.YesError(t, err)
		//	require.True(t, errors.Is(err, io.EOF))
		//
		//	// Create a new commit that overwrites all existing data & puts it back with
		//	// --header-records=1
		//	commit, err := env.PachClient.StartProjectCommit("",repo, "master")
		//	require.NoError(t, err)
		//	require.NoError(t, env.PachClient.DeleteFile(repo, commit.ID, "/sql"))
		//	_, err = env.PachClient.PutFileSplit(repo, commit.ID, "/sql", pfs.Delimiter_SQL, 0, 0, 1,
		//		false, strings.NewReader(tu.TestPGDump))
		//	require.NoError(t, err)
		//	require.NoError(t, finishCommit(env.PachClient, repo, commit.ID))
		//	fileInfos, err = env.PachClient.ListFileAll(repo, "master", "/sql")
		//	require.NoError(t, err)
		//	require.Equal(t, 4, len(fileInfos))
		//
		//	// Get one of the SQL records & validate it
		//	contents.Reset()
		//	env.PachClient.GetFile(repo, "master", "/sql/0000000000000003", &contents)
		//	// Validate a that the recieved pgdump file creates the cars table
		//	require.Matches(t, "CREATE TABLE public\\.cars", contents.String())
		//	// Validate the SQL header more generally by passing the output of GetFile
		//	// back through the SQL library & confirm that it parses correctly but only
		//	// has one row
		//	pgReader = sql.NewPGDumpReader(bufio.NewReader(strings.NewReader(contents.String())))
		//	record, err = pgReader.ReadRow()
		//	require.NoError(t, err)
		//	require.Equal(t, "Tesla\tRoadster\t2008\tliterally a rocket\n", string(record))
		//	record, err = pgReader.ReadRow()
		//	require.NoError(t, err)
		//	require.Equal(t, "Toyota\tCorolla\t2005\tgreatest car ever made\n", string(record))
		//	_, err = pgReader.ReadRow()
		//	require.YesError(t, err)
		//	require.True(t, errors.Is(err, io.EOF))
	})

	suite.Run("DiffFile", func(t *testing.T) {
		t.Parallel()
		env := realenv.NewRealEnv(t, dockertestenv.NewTestDBConfig(t))

		repo := "test"
		require.NoError(t, env.PachClient.CreateProjectRepo("", repo))

		// Write foo
		c1, err := env.PachClient.StartProjectCommit("", repo, "master")
		require.NoError(t, err)
		require.NoError(t, env.PachClient.PutFile(c1, "foo", strings.NewReader("foo\n"), client.WithAppendPutFile()))
		checks := func() {
			newFis, oldFis, err := env.PachClient.DiffFileAll(c1, "", nil, "", false)
			require.NoError(t, err)
			require.Equal(t, 0, len(oldFis))
			require.Equal(t, 2, len(newFis))
			require.Equal(t, "/foo", newFis[1].File.Path)
		}
		checks()
		require.NoError(t, finishCommit(env.PachClient, repo, c1.Branch.Name, c1.ID))
		checks()

		// Change the value of foo
		c2, err := env.PachClient.StartProjectCommit("", repo, "master")
		require.NoError(t, err)
		require.NoError(t, env.PachClient.DeleteFile(c2, "/foo"))
		require.NoError(t, env.PachClient.PutFile(c2, "foo", strings.NewReader("not foo\n"), client.WithAppendPutFile()))
		checks = func() {
			newFis, oldFis, err := env.PachClient.DiffFileAll(c2, "", nil, "", false)
			require.NoError(t, err)
			require.Equal(t, 2, len(oldFis))
			require.Equal(t, "/foo", oldFis[1].File.Path)
			require.Equal(t, 2, len(newFis))
			require.Equal(t, "/foo", newFis[1].File.Path)
		}
		checks()
		require.NoError(t, finishCommit(env.PachClient, repo, c2.Branch.Name, c2.ID))
		checks()

		// Write bar
		c3, err := env.PachClient.StartProjectCommit("", repo, "master")
		require.NoError(t, err)
		require.NoError(t, env.PachClient.PutFile(c3, "/bar", strings.NewReader("bar\n"), client.WithAppendPutFile()))
		checks = func() {
			newFis, oldFis, err := env.PachClient.DiffFileAll(c3, "", nil, "", false)
			require.NoError(t, err)
			require.Equal(t, 1, len(oldFis))
			require.Equal(t, 2, len(newFis))
			require.Equal(t, "/bar", newFis[1].File.Path)
		}
		checks()
		require.NoError(t, finishCommit(env.PachClient, repo, c3.Branch.Name, c3.ID))
		checks()

		// Delete bar
		c4, err := env.PachClient.StartProjectCommit("", repo, "master")
		require.NoError(t, err)
		require.NoError(t, env.PachClient.DeleteFile(c4, "/bar"))
		checks = func() {
			newFis, oldFis, err := env.PachClient.DiffFileAll(c4, "", nil, "", false)
			require.NoError(t, err)
			require.Equal(t, 2, len(oldFis))
			require.Equal(t, "/bar", oldFis[1].File.Path)
			require.Equal(t, 1, len(newFis))
		}
		checks()
		require.NoError(t, finishCommit(env.PachClient, repo, c4.Branch.Name, c4.ID))
		checks()

		// Write dir/fizz and dir/buzz
		c5, err := env.PachClient.StartProjectCommit("", repo, "master")
		require.NoError(t, err)
		require.NoError(t, env.PachClient.PutFile(c5, "/dir/fizz", strings.NewReader("fizz\n"), client.WithAppendPutFile()))
		require.NoError(t, env.PachClient.PutFile(c5, "/dir/buzz", strings.NewReader("buzz\n"), client.WithAppendPutFile()))
		checks = func() {
			newFis, oldFis, err := env.PachClient.DiffFileAll(c5, "", nil, "", false)
			require.NoError(t, err)
			require.Equal(t, 1, len(oldFis))
			require.Equal(t, 4, len(newFis))
		}
		checks()
		require.NoError(t, finishCommit(env.PachClient, repo, c5.Branch.Name, c5.ID))
		checks()

		// Modify dir/fizz
		c6, err := env.PachClient.StartProjectCommit("", repo, "master")
		require.NoError(t, err)
		require.NoError(t, env.PachClient.PutFile(c6, "/dir/fizz", strings.NewReader("fizz\n"), client.WithAppendPutFile()))
		checks = func() {
			newFis, oldFis, err := env.PachClient.DiffFileAll(c6, "", nil, "", false)
			require.NoError(t, err)
			require.Equal(t, 3, len(oldFis))
			require.Equal(t, "/dir/fizz", oldFis[2].File.Path)
			require.Equal(t, 3, len(newFis))
			require.Equal(t, "/dir/fizz", newFis[2].File.Path)
		}
		checks()
		require.NoError(t, finishCommit(env.PachClient, repo, c6.Branch.Name, c6.ID))
		checks()
	})

	suite.Run("GlobFile", func(t *testing.T) {
		t.Parallel()
		env := realenv.NewRealEnv(t, dockertestenv.NewTestDBConfig(t))

		if testing.Short() {
			t.Skip("Skipping integration tests in short mode")
		}

		repo := "test"
		require.NoError(t, env.PachClient.CreateProjectRepo("", repo))
		commit := client.NewProjectCommit("", repo, "master", "")

		// Write foo
		numFiles := 100
		_, err := env.PachClient.StartProjectCommit("", repo, "master")
		require.NoError(t, err)

		require.NoError(t, env.PachClient.WithModifyFileClient(commit, func(mf client.ModifyFile) error {
			for i := 0; i < numFiles; i++ {
				require.NoError(t, mf.PutFile(fmt.Sprintf("file%d", i), strings.NewReader("1")))
				require.NoError(t, mf.PutFile(fmt.Sprintf("dir1/file%d", i), strings.NewReader("2")))
				require.NoError(t, mf.PutFile(fmt.Sprintf("dir2/dir3/file%d", i), strings.NewReader("3")))
			}
			return nil
		}))

		checks := func() {
			fileInfos, err := env.PachClient.GlobFileAll(commit, "*")
			require.NoError(t, err)
			require.Equal(t, numFiles+2, len(fileInfos))
			fileInfos, err = env.PachClient.GlobFileAll(commit, "file*")
			require.NoError(t, err)
			require.Equal(t, numFiles, len(fileInfos))
			fileInfos, err = env.PachClient.GlobFileAll(commit, "dir1/*")
			require.NoError(t, err)
			require.Equal(t, numFiles, len(fileInfos))
			fileInfos, err = env.PachClient.GlobFileAll(commit, "dir2/dir3/*")
			require.NoError(t, err)
			require.Equal(t, numFiles, len(fileInfos))
			fileInfos, err = env.PachClient.GlobFileAll(commit, "*/*")
			require.NoError(t, err)
			require.Equal(t, numFiles+1, len(fileInfos))

			var output strings.Builder
			rc, err := env.PachClient.GetFileTAR(commit, "*")
			require.NoError(t, err)
			defer rc.Close()
			require.NoError(t, tarutil.ConcatFileContent(&output, rc))

			require.Equal(t, numFiles*3, len(output.String()))

			output = strings.Builder{}
			rc, err = env.PachClient.GetFileTAR(commit, "dir2/dir3/file1?")
			require.NoError(t, err)
			defer rc.Close()
			require.NoError(t, tarutil.ConcatFileContent(&output, rc))
			require.Equal(t, 10, len(output.String()))

			output = strings.Builder{}
			rc, err = env.PachClient.GetFileTAR(commit, "**file1?")
			require.NoError(t, err)
			defer rc.Close()
			require.NoError(t, tarutil.ConcatFileContent(&output, rc))
			require.Equal(t, 30, len(output.String()))

			output = strings.Builder{}
			rc, err = env.PachClient.GetFileTAR(commit, "**file1")
			require.NoError(t, err)
			defer rc.Close()
			require.NoError(t, tarutil.ConcatFileContent(&output, rc))
			require.True(t, strings.Contains(output.String(), "1"))
			require.True(t, strings.Contains(output.String(), "2"))
			require.True(t, strings.Contains(output.String(), "3"))

			output = strings.Builder{}
			rc, err = env.PachClient.GetFileTAR(commit, "**file1")
			require.NoError(t, err)
			defer rc.Close()
			require.NoError(t, tarutil.ConcatFileContent(&output, rc))
			match, err := regexp.Match("[123]", []byte(output.String()))
			require.NoError(t, err)
			require.True(t, match)

			output = strings.Builder{}
			rc, err = env.PachClient.GetFileTAR(commit, "dir?")
			require.NoError(t, err)
			defer rc.Close()
			require.NoError(t, tarutil.ConcatFileContent(&output, rc))

			output = strings.Builder{}
			rc, err = env.PachClient.GetFileTAR(commit, "")
			require.NoError(t, err)
			defer rc.Close()
			require.NoError(t, tarutil.ConcatFileContent(&output, rc))

			output = strings.Builder{}
			err = env.PachClient.GetFile(commit, "garbage", &output)
			require.YesError(t, err)
		}
		checks()
		require.NoError(t, finishCommit(env.PachClient, repo, "master", ""))
		checks()

		_, err = env.PachClient.StartProjectCommit("", repo, "master")
		require.NoError(t, err)

		err = env.PachClient.DeleteFile(commit, "/")
		require.NoError(t, err)
		checks = func() {
			fileInfos, err := env.PachClient.GlobFileAll(commit, "**")
			require.NoError(t, err)
			require.Equal(t, 0, len(fileInfos))
		}
		checks()
		require.NoError(t, finishCommit(env.PachClient, repo, "master", ""))
		checks()
	})

	suite.Run("GlobFile2", func(t *testing.T) {
		t.Parallel()
		env := realenv.NewRealEnv(t, dockertestenv.NewTestDBConfig(t))

		if testing.Short() {
			t.Skip("Skipping integration tests in short mode")
		}

		repo := "test"
		require.NoError(t, env.PachClient.CreateProjectRepo("", repo))
		commit := client.NewProjectCommit("", repo, "master", "")

		_, err := env.PachClient.StartProjectCommit("", repo, "master")
		require.NoError(t, err)
		expectedFileNames := []string{}
		for i := 0; i < 100; i++ {
			filename := fmt.Sprintf("/%d", i)
			require.NoError(t, env.PachClient.PutFile(commit, filename, strings.NewReader(filename)))

			if strings.HasPrefix(filename, "/1") {
				expectedFileNames = append(expectedFileNames, filename)
			}
		}
		require.NoError(t, finishCommit(env.PachClient, repo, "master", ""))

		actualFileNames := []string{}
		require.NoError(t, env.PachClient.GlobFile(commit, "/1*", func(fileInfo *pfs.FileInfo) error {
			actualFileNames = append(actualFileNames, fileInfo.File.Path)
			return nil
		}))

		sort.Strings(expectedFileNames)
		sort.Strings(actualFileNames)
		require.Equal(t, expectedFileNames, actualFileNames)
	})

	suite.Run("GlobFile3", func(t *testing.T) {
		t.Parallel()
		env := realenv.NewRealEnv(t, dockertestenv.NewTestDBConfig(t))

		repo := "test"
		require.NoError(t, env.PachClient.CreateProjectRepo("", repo))
		commit1, err := env.PachClient.StartProjectCommit("", repo, "master")
		require.NoError(t, err)
		require.NoError(t, env.PachClient.PutFile(commit1, "/dir1/file1.1", &bytes.Buffer{}))
		require.NoError(t, env.PachClient.PutFile(commit1, "/dir1/file1.2", &bytes.Buffer{}))
		require.NoError(t, env.PachClient.PutFile(commit1, "/dir2/file2.1", &bytes.Buffer{}))
		require.NoError(t, env.PachClient.PutFile(commit1, "/dir2/file2.2", &bytes.Buffer{}))
		require.NoError(t, finishCommit(env.PachClient, repo, commit1.Branch.Name, commit1.ID))
		globFile := func(pattern string) []string {
			var fis []*pfs.FileInfo
			require.NoError(t, env.PachClient.GlobFile(commit1, pattern, func(fi *pfs.FileInfo) error {
				fis = append(fis, fi)
				return nil
			}))
			return finfosToPaths(fis)
		}
		assert.ElementsMatch(t, []string{"/dir1/file1.2", "/dir2/file2.2"}, globFile("**.2"))
		assert.ElementsMatch(t, []string{"/dir1/file1.1", "/dir1/file1.2"}, globFile("/dir1/*"))
		assert.ElementsMatch(t, []string{"/dir1/", "/dir2/"}, globFile("/*"))
		assert.ElementsMatch(t, []string{"/"}, globFile("/"))
	})

	// GetFileGlobOrder checks that GetFile(glob) streams data back in the
	// right order. GetFile(glob) is supposed to return a stream of data of the
	// form file1 + file2 + .. + fileN, where file1 is the lexicographically lowest
	// file matching 'glob', file2 is the next lowest, etc.
	suite.Run("GetFileTARGlobOrder", func(t *testing.T) {
		t.Parallel()
		env := realenv.NewRealEnv(t, dockertestenv.NewTestDBConfig(t))

		repo := "test"
		require.NoError(t, env.PachClient.CreateProjectRepo("", repo))

		var expected bytes.Buffer
		commit, err := env.PachClient.StartProjectCommit("", repo, "master")
		require.NoError(t, err)
		for i := 0; i < 25; i++ {
			next := fmt.Sprintf("%d,%d,%d,%d\n", 4*i, (4*i)+1, (4*i)+2, (4*i)+3)
			expected.WriteString(next)
			require.NoError(t, env.PachClient.PutFile(commit, fmt.Sprintf("/data/%010d", i), strings.NewReader(next)))
		}
		require.NoError(t, finishCommit(env.PachClient, repo, commit.Branch.Name, commit.ID))

		var output bytes.Buffer
		rc, err := env.PachClient.GetFileTAR(commit, "/data/*")
		require.NoError(t, err)
		defer rc.Close()
		require.NoError(t, tarutil.ConcatFileContent(&output, rc))

		require.Equal(t, expected.String(), output.String())
	})

	suite.Run("ApplyWriteOrder", func(t *testing.T) {
		t.Parallel()
		env := realenv.NewRealEnv(t, dockertestenv.NewTestDBConfig(t))

		if testing.Short() {
			t.Skip("Skipping integration tests in short mode")
		}

		repo := "test"
		require.NoError(t, env.PachClient.CreateProjectRepo("", repo))
		commit := client.NewProjectCommit("", repo, "master", "")

		// Test that fails when records are applied in lexicographic order
		// rather than mod revision order.
		_, err := env.PachClient.StartProjectCommit("", repo, "master")
		require.NoError(t, err)
		require.NoError(t, env.PachClient.PutFile(commit, "/file", strings.NewReader("")))
		err = env.PachClient.DeleteFile(commit, "/")
		require.NoError(t, err)
		require.NoError(t, finishCommit(env.PachClient, repo, "master", ""))
		fileInfos, err := env.PachClient.GlobFileAll(commit, "**")
		require.NoError(t, err)
		require.Equal(t, 0, len(fileInfos))
	})

	suite.Run("Overwrite", func(t *testing.T) {
		// TODO(2.0 optional): Implement put file split.
		t.Skip("Put file split not implemented in V2")
		//	t.Parallel()
		//  env := testpachd.NewRealEnv(t, dockertestenv.NewTestDBConfig(t))
		//
		//	if testing.Short() {
		//		t.Skip("Skipping integration tests in short mode")
		//	}
		//
		//	repo := "test"
		//	require.NoError(t, env.PachClient.CreateProjectRepo("",repo))
		//
		//	// Write foo
		//	_, err := env.PachClient.StartProjectCommit("",repo, "master")
		//	require.NoError(t, err)
		//	_, err = env.PachClient.PutFile(repo, "master", "file1", strings.NewReader("foo"))
		//	require.NoError(t, err)
		//	_, err = env.PachClient.PutFileSplit(repo, "master", "file2", pfs.Delimiter_LINE, 0, 0, 0, false, strings.NewReader("foo\nbar\nbuz\n"))
		//	require.NoError(t, err)
		//	_, err = env.PachClient.PutFileSplit(repo, "master", "file3", pfs.Delimiter_LINE, 0, 0, 0, false, strings.NewReader("foo\nbar\nbuz\n"))
		//	require.NoError(t, err)
		//	require.NoError(t, finishCommit(env.PachClient, repo, "master"))
		//	_, err = env.PachClient.StartProjectCommit("",repo, "master")
		//	require.NoError(t, err)
		//	_, err = env.PachClient.PutFile(repo, "master", "file1", strings.NewReader("bar"))
		//	require.NoError(t, err)
		//	require.NoError(t, env.PachClient.PutFile(repo, "master", "file2", strings.NewReader("buzz")))
		//	require.NoError(t, err)
		//	_, err = env.PachClient.PutFileSplit(repo, "master", "file3", pfs.Delimiter_LINE, 0, 0, 0, true, strings.NewReader("0\n1\n2\n"))
		//	require.NoError(t, err)
		//	require.NoError(t, finishCommit(env.PachClient, repo, "master"))
		//	var buffer bytes.Buffer
		//	require.NoError(t, env.PachClient.GetFile(repo, "master", "file1", &buffer))
		//	require.Equal(t, "bar", buffer.String())
		//	buffer.Reset()
		//	require.NoError(t, env.PachClient.GetFile(repo, "master", "file2", &buffer))
		//	require.Equal(t, "buzz", buffer.String())
		//	fileInfos, err := env.PachClient.ListFileAll(repo, "master", "file3")
		//	require.NoError(t, err)
		//	require.Equal(t, 3, len(fileInfos))
		//	for i := 0; i < 3; i++ {
		//		buffer.Reset()
		//		require.NoError(t, env.PachClient.GetFile(repo, "master", fmt.Sprintf("file3/%016x", i), &buffer))
		//		require.Equal(t, fmt.Sprintf("%d\n", i), buffer.String())
		//	}
	})

	suite.Run("CopyFile", func(t *testing.T) {
		t.Parallel()
		env := realenv.NewRealEnv(t, dockertestenv.NewTestDBConfig(t))

		repo := "test"
		require.NoError(t, env.PachClient.CreateProjectRepo("", repo))

		masterCommit, err := env.PachClient.StartProjectCommit("", repo, "master")
		require.NoError(t, err)
		numFiles := 5
		for i := 0; i < numFiles; i++ {
			require.NoError(t, env.PachClient.PutFile(masterCommit, fmt.Sprintf("files/%d", i), strings.NewReader(fmt.Sprintf("foo %d\n", i))))
		}
		require.NoError(t, finishCommit(env.PachClient, repo, masterCommit.Branch.Name, masterCommit.ID))

		for i := 0; i < numFiles; i++ {
			_, err = env.PachClient.InspectFile(masterCommit, fmt.Sprintf("files/%d", i))
			require.NoError(t, err)
		}

		otherCommit, err := env.PachClient.StartProjectCommit("", repo, "other")
		require.NoError(t, err)
		require.NoError(t, env.PachClient.CopyFile(otherCommit, "files", masterCommit, "files", client.WithAppendCopyFile()))
		require.NoError(t, env.PachClient.CopyFile(otherCommit, "file0", masterCommit, "files/0", client.WithAppendCopyFile()))
		require.NoError(t, env.PachClient.CopyFile(otherCommit, "all", masterCommit, "/", client.WithAppendCopyFile()))
		require.NoError(t, finishCommit(env.PachClient, repo, otherCommit.Branch.Name, otherCommit.ID))

		for i := 0; i < numFiles; i++ {
			_, err = env.PachClient.InspectFile(otherCommit, fmt.Sprintf("files/%d", i))
			require.NoError(t, err)
		}
		for i := 0; i < numFiles; i++ {
			_, err = env.PachClient.InspectFile(otherCommit, fmt.Sprintf("all/files/%d", i))
			require.NoError(t, err)
		}
		_, err = env.PachClient.InspectFile(otherCommit, "files/0")
		require.NoError(t, err)
	})

	suite.Run("PropagateBranch", func(t *testing.T) {
		t.Parallel()
		env := realenv.NewRealEnv(t, dockertestenv.NewTestDBConfig(t))

		repo1 := "test1"
		require.NoError(t, env.PachClient.CreateProjectRepo("", repo1))
		repo2 := "test2"
		require.NoError(t, env.PachClient.CreateProjectRepo("", repo2))
		require.NoError(t, env.PachClient.CreateProjectBranch("", repo2, "master", "", "", []*pfs.Branch{client.NewProjectBranch("", repo1, "master")}))
		commit, err := env.PachClient.StartProjectCommit("", repo1, "master")
		require.NoError(t, err)
		require.NoError(t, finishCommit(env.PachClient, repo1, commit.Branch.Name, commit.ID))
		commits, err := env.PachClient.ListCommitByRepo(client.NewProjectRepo("", repo2))
		require.NoError(t, err)
		require.Equal(t, 2, len(commits))
	})

	// BackfillBranch implements the following DAG:
	//
	// A ──▶ C
	//  ╲   ◀
	//   ╲ ╱
	//    ╳
	//   ╱ ╲
	// 	╱   ◀
	// B ──▶ D
	suite.Run("BackfillBranch", func(t *testing.T) {
		t.Parallel()
		env := realenv.NewRealEnv(t, dockertestenv.NewTestDBConfig(t))

		require.NoError(t, env.PachClient.CreateProjectRepo("", "A"))
		require.NoError(t, env.PachClient.CreateProjectRepo("", "B"))
		require.NoError(t, env.PachClient.CreateProjectRepo("", "C"))
		require.NoError(t, env.PachClient.CreateProjectRepo("", "D"))
		require.NoError(t, env.PachClient.CreateProjectBranch("", "C", "master", "", "", []*pfs.Branch{client.NewProjectBranch("", "A", "master"), client.NewProjectBranch("", "B", "master")}))
		require.NoError(t, finishCommit(env.PachClient, "C", "master", ""))
		_, err := env.PachClient.StartProjectCommit("", "A", "master")
		require.NoError(t, err)
		require.NoError(t, finishCommit(env.PachClient, "A", "master", ""))
		require.NoError(t, finishCommit(env.PachClient, "C", "master", ""))
		_, err = env.PachClient.StartProjectCommit("", "B", "master")
		require.NoError(t, err)
		require.NoError(t, finishCommit(env.PachClient, "B", "master", ""))
		require.NoError(t, finishCommit(env.PachClient, "C", "master", ""))
		commits, err := env.PachClient.ListCommitByRepo(client.NewProjectRepo("", "C"))
		require.NoError(t, err)
		require.Equal(t, 3, len(commits))

		// Create a branch in D, it should receive a single commit for the heads of `A` and `B`.
		require.NoError(t, env.PachClient.CreateProjectBranch("", "D", "master", "", "", []*pfs.Branch{client.NewProjectBranch("", "A", "master"), client.NewProjectBranch("", "B", "master")}))
		commits, err = env.PachClient.ListCommitByRepo(client.NewProjectRepo("", "D"))
		require.NoError(t, err)
		require.Equal(t, 1, len(commits))
	})

	// UpdateBranch tests the following DAG:
	//
	// A ─▶ B ─▶ C
	//
	// Then updates it to:
	//
	// A ─▶ B ─▶ C
	//      ▲
	// D ───╯
	//
	suite.Run("UpdateBranch", func(t *testing.T) {
		t.Parallel()
		env := realenv.NewRealEnv(t, dockertestenv.NewTestDBConfig(t))

		require.NoError(t, env.PachClient.CreateProjectRepo("", "A"))
		require.NoError(t, env.PachClient.CreateProjectRepo("", "B"))
		require.NoError(t, env.PachClient.CreateProjectRepo("", "C"))
		require.NoError(t, env.PachClient.CreateProjectRepo("", "D"))
		require.NoError(t, env.PachClient.CreateProjectBranch("", "B", "master", "", "", []*pfs.Branch{client.NewProjectBranch("", "A", "master")}))
		require.NoError(t, finishCommit(env.PachClient, "B", "master", ""))
		require.NoError(t, env.PachClient.CreateProjectBranch("", "C", "master", "", "", []*pfs.Branch{client.NewProjectBranch("", "B", "master")}))
		require.NoError(t, finishCommit(env.PachClient, "C", "master", ""))

		_, err := env.PachClient.StartProjectCommit("", "A", "master")
		require.NoError(t, err)
		require.NoError(t, finishCommit(env.PachClient, "A", "master", ""))
		require.NoError(t, finishCommit(env.PachClient, "B", "master", ""))
		require.NoError(t, finishCommit(env.PachClient, "C", "master", ""))

		_, err = env.PachClient.StartProjectCommit("", "D", "master")
		require.NoError(t, err)
		require.NoError(t, finishCommit(env.PachClient, "D", "master", ""))

		require.NoError(t, env.PachClient.CreateProjectBranch("", "B", "master", "", "", []*pfs.Branch{client.NewProjectBranch("", "A", "master"), client.NewProjectBranch("", "D", "master")}))
		require.NoError(t, finishCommit(env.PachClient, "B", "master", ""))
		require.NoError(t, finishCommit(env.PachClient, "C", "master", ""))
		cCommitInfo, err := env.PachClient.InspectProjectCommit("", "C", "master", "")
		require.NoError(t, err)

		commitInfos, err := env.PachClient.InspectCommitSet(cCommitInfo.Commit.ID)
		require.NoError(t, err)
		require.Equal(t, 4, len(commitInfos))
	})

	suite.Run("BranchProvenance", func(t *testing.T) {
		t.Parallel()

		tests := [][]struct {
			name       string
			directProv []string
			err        bool
			expectProv map[string][]string
			expectSubv map[string][]string
		}{{
			{name: "A"},
			{name: "B", directProv: []string{"A"}},
			{name: "C", directProv: []string{"B"}},
			{name: "D", directProv: []string{"C", "A"},
				expectProv: map[string][]string{"A": nil, "B": {"A"}, "C": {"B", "A"}, "D": {"A", "B", "C"}},
				expectSubv: map[string][]string{"A": {"B", "C", "D"}, "B": {"C", "D"}, "C": {"D"}, "D": {}}},
			// A ─▶ B ─▶ C ─▶ D
			// ╰─────────────⬏
			{name: "B",
				expectProv: map[string][]string{"A": {}, "B": {}, "C": {"B"}, "D": {"A", "B", "C"}},
				expectSubv: map[string][]string{"A": {"D"}, "B": {"C", "D"}, "C": {"D"}, "D": {}}},
			// A    B ─▶ C ─▶ D
			// ╰─────────────⬏
		}, {
			{name: "A"},
			{name: "B", directProv: []string{"A"}},
			{name: "C", directProv: []string{"A", "B"}},
			{name: "D", directProv: []string{"C"},
				expectProv: map[string][]string{"A": {}, "B": {"A"}, "C": {"A", "B"}, "D": {"A", "B", "C"}},
				expectSubv: map[string][]string{"A": {"B", "C", "D"}, "B": {"C", "D"}, "C": {"D"}, "D": {}}},
			// A ─▶ B ─▶ C ─▶ D
			// ╰────────⬏
			{name: "C", directProv: []string{"B"},
				expectProv: map[string][]string{"A": {}, "B": {"A"}, "C": {"A", "B"}, "D": {"A", "B", "C"}},
				expectSubv: map[string][]string{"A": {"B", "C", "D"}, "B": {"C", "D"}, "C": {"D"}, "D": {}}},
			// A ─▶ B ─▶ C ─▶ D
		}, {
			{name: "A"},
			{name: "B"},
			{name: "C", directProv: []string{"A", "B"}},
			{name: "D", directProv: []string{"C"}},
			{name: "E", directProv: []string{"A", "D"},
				expectProv: map[string][]string{"A": {}, "B": {}, "C": {"A", "B"}, "D": {"A", "B", "C"}, "E": {"A", "B", "C", "D"}},
				expectSubv: map[string][]string{"A": {"C", "D", "E"}, "B": {"C", "D", "E"}, "C": {"D", "E"}, "D": {"E"}, "E": {}}},
			// A    B ─▶ C ─▶ D ─▶ E
			// ├────────⬏          ▲
			// ╰───────────────────╯
			{name: "C", directProv: []string{"B"},
				expectProv: map[string][]string{"A": {}, "B": {}, "C": {"B"}, "D": {"B", "C"}, "E": {"A", "B", "C", "D"}},
				expectSubv: map[string][]string{"A": {"E"}, "B": {"C", "D", "E"}, "C": {"D", "E"}, "D": {"E"}, "E": {}}},
			// A    B ─▶ C ─▶ D ─▶ E
			// ╰──────────────────⬏
		}, {
			{name: "A", directProv: []string{"A"}, err: true},
			{name: "A"},
			{name: "A", directProv: []string{"A"}, err: true},
			{name: "B", directProv: []string{"A"}},
			{name: "A", directProv: []string{"B"}, err: true},
		},
		}
		for i, test := range tests {
			t.Run(fmt.Sprintf("%d", i), func(t *testing.T) {
				t.Parallel()
				env := realenv.NewRealEnv(t, dockertestenv.NewTestDBConfig(t))

				for _, repo := range []string{"A", "B", "C", "D", "E"} {
					require.NoError(t, env.PachClient.CreateProjectRepo("", repo))
				}
				for iStep, step := range test {
					var provenance []*pfs.Branch
					for _, repo := range step.directProv {
						provenance = append(provenance, client.NewProjectBranch("", repo, "master"))
					}
					err := env.PachClient.CreateProjectBranch("", step.name, "master", "", "", provenance)
					if step.err {
						require.YesError(t, err, "%d> CreateBranch(\"%s\", %v)", iStep, step.name, step.directProv)
					} else {
						require.NoError(t, err, "%d> CreateBranch(\"%s\", %v)", iStep, step.name, step.directProv)
					}
					require.NoError(t, env.PachClient.FsckFastExit())
					for repo, expectedProv := range step.expectProv {
						bi, err := env.PachClient.InspectProjectBranch("", repo, "master")
						require.NoError(t, err)
						sort.Strings(expectedProv)
						require.Equal(t, len(expectedProv), len(bi.Provenance))
						for _, b := range bi.Provenance {
							i := sort.SearchStrings(expectedProv, b.Name)
							if i >= len(expectedProv) || expectedProv[i] != b.Name {
								t.Fatalf("provenance for %s contains: %s, but should only contain: %v", repo, b, expectedProv)
							}
						}
					}
					for repo, expectedSubv := range step.expectSubv {
						bi, err := env.PachClient.InspectProjectBranch("", repo, "master")
						require.NoError(t, err)
						sort.Strings(expectedSubv)
						require.Equal(t, len(expectedSubv), len(bi.Subvenance))
						for _, b := range bi.Subvenance {
							i := sort.SearchStrings(expectedSubv, b.Name)
							if i >= len(expectedSubv) || expectedSubv[i] != b.Name {
								t.Fatalf("subvenance for %s contains: %s, but should only contain: %v", repo, b, expectedSubv)
							}
						}
					}
				}
			})
		}

		// t.Run("1", func(t *testing.T) {
		// 	require.NoError(t, env.PachClient.CreateProjectRepo("","A"))
		// 	require.NoError(t, env.PachClient.CreateProjectRepo("","B"))
		// 	require.NoError(t, env.PachClient.CreateProjectRepo("","C"))
		// 	require.NoError(t, env.PachClient.CreateProjectRepo("","D"))

		// 	require.NoError(t, env.PachClient.CreateProjectBranch("","B", "master", "", []*pfs.Branch{client.NewProjectBranch("","A", "master")}))
		// 	require.NoError(t, env.PachClient.CreateProjectBranch("","C", "master", "", []*pfs.Branch{client.NewProjectBranch("","B", "master")}))
		// 	require.NoError(t, env.PachClient.CreateProjectBranch("","D", "master", "", []*pfs.Branch{client.NewProjectBranch("","C", "master"), client.NewProjectBranch("","A", "master")}))

		// 	aMaster, err := env.PachClient.InspectProjectBranch("","A", "master")
		// 	require.NoError(t, err)
		// 	require.Equal(t, 3, len(aMaster.Subvenance))

		// 	cMaster, err := env.PachClient.InspectProjectBranch("","C", "master")
		// 	require.NoError(t, err)
		// 	require.Equal(t, 2, len(cMaster.Provenance))

		// 	dMaster, err := env.PachClient.InspectProjectBranch("","D", "master")
		// 	require.NoError(t, err)
		// 	require.Equal(t, 3, len(dMaster.Provenance))

		// 	require.NoError(t, env.PachClient.CreateProjectBranch("","B", "master", "", nil))

		// 	aMaster, err = env.PachClient.InspectProjectBranch("","A", "master")
		// 	require.NoError(t, err)
		// 	require.Equal(t, 1, len(aMaster.Subvenance))

		// 	cMaster, err = env.PachClient.InspectProjectBranch("","C", "master")
		// 	require.NoError(t, err)
		// 	require.Equal(t, 1, len(cMaster.Provenance))

		// 	dMaster, err = env.PachClient.InspectProjectBranch("","D", "master")
		// 	require.NoError(t, err)
		// 	require.Equal(t, 3, len(dMaster.Provenance))
		// })
		// t.Run("2", func(t *testing.T) {
		// 	require.NoError(t, env.PachClient.CreateProjectRepo("","A"))
		// 	require.NoError(t, env.PachClient.CreateProjectRepo("","B"))
		// 	require.NoError(t, env.PachClient.CreateProjectRepo("","C"))
		// 	require.NoError(t, env.PachClient.CreateProjectRepo("","D"))

		// 	require.NoError(t, env.PachClient.CreateProjectBranch("","B", "master", "", []*pfs.Branch{client.NewProjectBranch("","A", "master")}))
		// 	require.NoError(t, env.PachClient.CreateProjectBranch("","C", "master", "", []*pfs.Branch{client.NewProjectBranch("","B", "master"), client.NewProjectBranch("","A", "master")}))
		// 	require.NoError(t, env.PachClient.CreateProjectBranch("","D", "master", "", []*pfs.Branch{client.NewProjectBranch("","C", "master")}))
		// })
	})

	suite.Run("ChildCommits", func(t *testing.T) {
		t.Parallel()
		env := realenv.NewRealEnv(t, dockertestenv.NewTestDBConfig(t))

		require.NoError(t, env.PachClient.CreateProjectRepo("", "A"))
		require.NoError(t, env.PachClient.CreateProjectBranch("", "A", "master", "", "", nil))
		aRepo := client.NewProjectRepo("", "A")

		// Small helper function wrapping env.PachClient.InspectCommit, because it's called a lot
		inspect := func(repo, branch, commit string) *pfs.CommitInfo {
			commitInfo, err := env.PachClient.InspectProjectCommit("", repo, branch, commit)
			require.NoError(t, err)
			return commitInfo
		}

		commit1, err := env.PachClient.StartProjectCommit("", "A", "master")
		require.NoError(t, err)
		commits, err := env.PachClient.ListCommit(aRepo, aRepo.NewCommit("master", ""), nil, 0)
		require.NoError(t, err)
		t.Logf("%v", commits)
		require.NoError(t, finishCommit(env.PachClient, "A", "master", ""))

		commit2, err := env.PachClient.StartProjectCommit("", "A", "master")
		require.NoError(t, err)

		// Inspect commit 1 and 2
		commit1Info, commit2Info := inspect("A", commit1.Branch.Name, commit1.ID), inspect("A", commit2.Branch.Name, commit2.ID)
		require.Equal(t, commit1.ID, commit2Info.ParentCommit.ID)
		require.ImagesEqual(t, []*pfs.Commit{commit2}, commit1Info.ChildCommits, CommitToID)

		// Delete commit 2 and make sure it's removed from commit1.ChildCommits
		require.NoError(t, env.PachClient.DropCommitSet(commit2.ID))
		commit1Info = inspect("A", commit1.Branch.Name, commit1.ID)
		require.ElementsEqualUnderFn(t, nil, commit1Info.ChildCommits, CommitToID)

		// Re-create commit2, and create a third commit also extending from commit1.
		// Make sure both appear in commit1.children
		commit2, err = env.PachClient.StartProjectCommit("", "A", "master")
		require.NoError(t, err)
		require.NoError(t, finishCommit(env.PachClient, "A", commit2.Branch.Name, commit2.ID))
		commit3, err := env.PachClient.PfsAPIClient.StartCommit(env.PachClient.Ctx(), &pfs.StartCommitRequest{
			Branch: client.NewProjectBranch("", "A", "foo"),
			Parent: commit1,
		})
		require.NoError(t, err)
		commit1Info = inspect("A", commit1.Branch.Name, commit1.ID)
		require.ImagesEqual(t, []*pfs.Commit{commit2, commit3}, commit1Info.ChildCommits, CommitToID)

		// Delete commit3 and make sure commit1 has the right children
		require.NoError(t, env.PachClient.DropCommitSet(commit3.ID))
		commit1Info = inspect("A", commit1.Branch.Name, commit1.ID)
		require.ImagesEqual(t, []*pfs.Commit{commit2}, commit1Info.ChildCommits, CommitToID)

		// Create a downstream branch in a different repo, then commit to "A" and
		// make sure the new HEAD commit is in the parent's children (i.e. test
		// propagateBranches)
		require.NoError(t, env.PachClient.CreateProjectRepo("", "B"))
		require.NoError(t, env.PachClient.CreateProjectBranch("", "B", "master", "", "", []*pfs.Branch{
			client.NewProjectBranch("", "A", "master"),
		}))
		bCommit1 := inspect("B", "master", "")
		commit3, err = env.PachClient.StartProjectCommit("", "A", "master")
		require.NoError(t, err)
		require.NoError(t, finishCommit(env.PachClient, "A", commit3.Branch.Name, commit3.ID))
		// Re-inspect bCommit1, which has been updated by StartCommit
		bCommit1, bCommit2 := inspect("B", bCommit1.Commit.Branch.Name, bCommit1.Commit.ID), inspect("B", "master", "")
		require.Equal(t, bCommit1.Commit.ID, bCommit2.ParentCommit.ID)
		require.ImagesEqual(t, []*pfs.Commit{bCommit2.Commit}, bCommit1.ChildCommits, CommitToID)

		// create a new branch in a different repo, then update it so that two commits
		// are generated. Make sure the second commit is in the parent's children
		require.NoError(t, env.PachClient.CreateProjectRepo("", "C"))
		require.NoError(t, env.PachClient.CreateProjectBranch("", "C", "master", "", "", []*pfs.Branch{
			client.NewProjectBranch("", "A", "master"),
		}))
		cCommit1 := inspect("C", "master", "") // Get new commit's ID
		require.NoError(t, env.PachClient.CreateProjectBranch("", "C", "master", "", "", []*pfs.Branch{
			client.NewProjectBranch("", "A", "master"),
			client.NewProjectBranch("", "B", "master"),
		}))
		// Re-inspect cCommit1, which has been updated by CreateBranch
		cCommit1, cCommit2 := inspect("C", cCommit1.Commit.Branch.Name, cCommit1.Commit.ID), inspect("C", "master", "")
		require.Equal(t, cCommit1.Commit.ID, cCommit2.ParentCommit.ID)
		require.ImagesEqual(t, []*pfs.Commit{cCommit2.Commit}, cCommit1.ChildCommits, CommitToID)
	})

	suite.Run("StartCommitFork", func(t *testing.T) {
		t.Parallel()
		env := realenv.NewRealEnv(t, dockertestenv.NewTestDBConfig(t))

		require.NoError(t, env.PachClient.CreateProjectRepo("", "A"))
		commit, err := env.PachClient.StartProjectCommit("", "A", "master")
		require.NoError(t, err)
		require.NoError(t, finishCommit(env.PachClient, "A", commit.Branch.Name, commit.ID))
		commit2, err := env.PachClient.PfsAPIClient.StartCommit(env.PachClient.Ctx(), &pfs.StartCommitRequest{
			Branch: client.NewProjectBranch("", "A", "master2"),
			Parent: client.NewProjectCommit("", "A", "master", ""),
		})
		require.NoError(t, err)
		require.NoError(t, finishCommit(env.PachClient, "A", commit2.Branch.Name, commit2.ID))

		aRepo := client.NewProjectRepo("", "A")
		commitInfos, err := env.PachClient.ListCommit(aRepo, nil, nil, 0)
		require.NoError(t, err)
		commits := []*pfs.Commit{}
		for _, ci := range commitInfos {
			commits = append(commits, ci.Commit)
		}
		require.ImagesEqual(t, []*pfs.Commit{commit, commit2}, commits, CommitToID)
	})

	// UpdateBranchNewOutputCommit tests the following corner case:
	// A ──▶ C
	// B
	//
	// Becomes:
	//
	// A  ╭▶ C
	// B ─╯
	//
	// C should create a new output commit to process its unprocessed inputs in B
	suite.Run("UpdateBranchNewOutputCommit", func(t *testing.T) {
		t.Parallel()
		env := realenv.NewRealEnv(t, dockertestenv.NewTestDBConfig(t))

		require.NoError(t, env.PachClient.CreateProjectRepo("", "A"))
		require.NoError(t, env.PachClient.CreateProjectRepo("", "B"))
		require.NoError(t, env.PachClient.CreateProjectRepo("", "C"))
		require.NoError(t, env.PachClient.CreateProjectBranch("", "A", "master", "", "", nil))
		require.NoError(t, env.PachClient.CreateProjectBranch("", "B", "master", "", "", nil))
		require.NoError(t, env.PachClient.CreateProjectBranch("", "C", "master", "", "",
			[]*pfs.Branch{client.NewProjectBranch("", "A", "master")}))

		// Create commits in A and B
		commit, err := env.PachClient.StartProjectCommit("", "A", "master")
		require.NoError(t, err)
		require.NoError(t, finishCommit(env.PachClient, "A", commit.Branch.Name, commit.ID))
		commit, err = env.PachClient.StartProjectCommit("", "B", "master")
		require.NoError(t, err)
		require.NoError(t, finishCommit(env.PachClient, "B", commit.Branch.Name, commit.ID))

		// Check for first output commit in C (plus the old empty head commit)
		cRepo := client.NewProjectRepo("", "C")
		commits, err := env.PachClient.ListCommit(cRepo, cRepo.NewCommit("master", ""), nil, 0)
		require.NoError(t, err)
		require.Equal(t, 2, len(commits))

		// Update the provenance of C/master and make sure it creates a new commit
		require.NoError(t, env.PachClient.CreateProjectBranch("", "C", "master", "", "",
			[]*pfs.Branch{client.NewProjectBranch("", "B", "master")}))
		commits, err = env.PachClient.ListCommit(cRepo, cRepo.NewCommit("master", ""), nil, 0)
		require.NoError(t, err)
		require.Equal(t, 3, len(commits))
	})

	// SquashCommitSetMultipleChildrenSingleCommit tests that when you have the
	// following commit graph in a repo:
	// c   d
	//  ↘ ↙
	//   b
	//   ↓
	//   a
	//
	// and you delete commit 'b', what you end up with is:
	//
	// c   d
	//  ↘ ↙
	//   a
	suite.Run("SquashCommitSetMultipleChildrenSingleCommit", func(t *testing.T) {
		t.Parallel()
		env := realenv.NewRealEnv(t, dockertestenv.NewTestDBConfig(t))

		require.NoError(t, env.PachClient.CreateProjectRepo("", "repo"))
		require.NoError(t, env.PachClient.CreateProjectBranch("", "repo", "master", "", "", nil))

		// Create commits 'a' and 'b'
		a, err := env.PachClient.StartProjectCommit("", "repo", "master")
		require.NoError(t, err)
		require.NoError(t, finishCommit(env.PachClient, "repo", a.Branch.Name, a.ID))
		b, err := env.PachClient.StartProjectCommit("", "repo", "master")
		require.NoError(t, err)
		require.NoError(t, finishCommit(env.PachClient, "repo", b.Branch.Name, b.ID))

		// Create 'd' by aliasing 'b' into another branch (force a new CommitSet rather than extending 'b')
		_, err = env.PachClient.PfsAPIClient.CreateBranch(env.PachClient.Ctx(), &pfs.CreateBranchRequest{
			Branch:       client.NewProjectBranch("", "repo", "master2"),
			Head:         client.NewProjectCommit("", "repo", "master", ""),
			NewCommitSet: true,
		})
		require.NoError(t, err)

		// Create 'c'
		c, err := env.PachClient.StartProjectCommit("", "repo", "master")
		require.NoError(t, err)
		require.NoError(t, finishCommit(env.PachClient, "repo", c.Branch.Name, c.ID))

		// Collect info re: a, b, c, and d, and make sure that the parent/child
		// relationships are all correct
		aInfo, err := env.PachClient.InspectProjectCommit("", "repo", a.Branch.Name, a.ID)
		require.NoError(t, err)
		bInfo, err := env.PachClient.InspectProjectCommit("", "repo", b.Branch.Name, b.ID)
		require.NoError(t, err)
		cInfo, err := env.PachClient.InspectProjectCommit("", "repo", c.Branch.Name, c.ID)
		require.NoError(t, err)
		dInfo, err := env.PachClient.InspectProjectCommit("", "repo", "master2", "")
		require.NoError(t, err)
		d := dInfo.Commit

		require.NotNil(t, aInfo.ParentCommit) // this should be the empty default head
		require.ImagesEqual(t, []*pfs.Commit{b}, aInfo.ChildCommits, CommitToID)

		require.Equal(t, a.ID, bInfo.ParentCommit.ID)
		require.ImagesEqual(t, []*pfs.Commit{c, d}, bInfo.ChildCommits, CommitToID)

		require.Equal(t, b.ID, cInfo.ParentCommit.ID)
		require.Equal(t, 0, len(cInfo.ChildCommits))

		require.Equal(t, b.ID, dInfo.ParentCommit.ID)
		require.Equal(t, 0, len(dInfo.ChildCommits))

		// Delete commit 'b'
		require.NoError(t, env.PachClient.SquashCommitSet(b.ID))

		// Collect info re: a, c, and d, and make sure that the parent/child
		// relationships are still correct
		aInfo, err = env.PachClient.InspectProjectCommit("", "repo", a.Branch.Name, a.ID)
		require.NoError(t, err)
		cInfo, err = env.PachClient.InspectProjectCommit("", "repo", c.Branch.Name, c.ID)
		require.NoError(t, err)
		dInfo, err = env.PachClient.InspectProjectCommit("", "repo", d.Branch.Name, d.ID)
		require.NoError(t, err)

		require.NotNil(t, aInfo.ParentCommit)
		require.ImagesEqual(t, []*pfs.Commit{c, d}, aInfo.ChildCommits, CommitToID)

		require.Equal(t, a.ID, cInfo.ParentCommit.ID)
		require.Equal(t, 0, len(cInfo.ChildCommits))

		require.Equal(t, a.ID, dInfo.ParentCommit.ID)
		require.Equal(t, 0, len(dInfo.ChildCommits))
	})

	// Tests that when you have the following commit graph in a *downstream* repo:
	//
	//    ↙f
	//   c
	//   ↓↙e
	//   b
	//   ↓↙d
	//   a
	//
	// and you delete commits 'b' and 'c' (in a single call), what you end up with
	// is:
	//     f
	//     ↓
	// d e c
	//  ↘↓↙
	//   a
	// This makes sure that multiple live children are re-pointed at a live parent
	// if appropriate
	suite.Run("SquashCommitSetMultiLevelChildren", func(t *testing.T) {
		t.Parallel()
		env := realenv.NewRealEnv(t, dockertestenv.NewTestDBConfig(t))

		require.NoError(t, env.PachClient.CreateProjectRepo("", "upstream1"))
		require.NoError(t, env.PachClient.CreateProjectRepo("", "upstream2"))
		// commit to both inputs
		_, err := env.PachClient.StartProjectCommit("", "upstream1", "master")
		require.NoError(t, err)
		require.NoError(t, finishCommit(env.PachClient, "upstream1", "master", ""))
		_, err = env.PachClient.StartProjectCommit("", "upstream2", "master")
		require.NoError(t, err)
		require.NoError(t, finishCommit(env.PachClient, "upstream2", "master", ""))

		// Create main repo (will have the commit graphs above)
		require.NoError(t, env.PachClient.CreateProjectRepo("", "repo"))
		require.NoError(t, env.PachClient.CreateProjectBranch("", "repo", "master", "", "", []*pfs.Branch{
			client.NewProjectBranch("", "upstream1", "master"),
			client.NewProjectBranch("", "upstream2", "master"),
		}))
		repoProto := client.NewProjectRepo("", "repo")

		// Create commit 'a'
		aInfo, err := env.PachClient.InspectProjectCommit("", "repo", "master", "")
		require.NoError(t, err)
		a := aInfo.Commit
		require.NoError(t, finishCommit(env.PachClient, "repo", a.Branch.Name, a.ID))

		// Create 'd'
		resp, err := env.PachClient.PfsAPIClient.StartCommit(env.PachClient.Ctx(), &pfs.StartCommitRequest{
			Branch: client.NewProjectBranch("", "repo", "fod"),
			Parent: a,
		})
		require.NoError(t, err)
		d := client.NewProjectCommit("", "repo", resp.Branch.Name, resp.ID)
		require.NoError(t, finishCommit(env.PachClient, "repo", resp.Branch.Name, resp.ID))

		// Create 'b'
		// (a & b have same prov commit in upstream2, so this is the commit that will
		// be deleted, as both b and c are provenant on it)
		squashMeCommit, err := env.PachClient.StartProjectCommit("", "upstream1", "master")
		require.NoError(t, err)
		require.NoError(t, finishCommit(env.PachClient, "upstream1", "master", ""))
		bInfo, err := env.PachClient.InspectProjectCommit("", "repo", "master", "")
		require.NoError(t, err)
		b := bInfo.Commit
		require.NoError(t, finishCommit(env.PachClient, "repo", b.Branch.Name, b.ID))
		require.Equal(t, b.ID, squashMeCommit.ID)

		// Create 'e'
		resp, err = env.PachClient.PfsAPIClient.StartCommit(env.PachClient.Ctx(), &pfs.StartCommitRequest{
			Branch: client.NewProjectBranch("", "repo", "foe"),
			Parent: b,
		})
		require.NoError(t, err)
		e := client.NewProjectCommit("", "repo", resp.Branch.Name, resp.ID)
		require.NoError(t, finishCommit(env.PachClient, "repo", resp.Branch.Name, resp.ID))

		// Create 'c'
		_, err = env.PachClient.StartProjectCommit("", "upstream2", "master")
		require.NoError(t, err)
		require.NoError(t, finishCommit(env.PachClient, "upstream2", "master", ""))
		cInfo, err := env.PachClient.InspectProjectCommit("", "repo", "master", "")
		require.NoError(t, err)
		c := cInfo.Commit
		require.NoError(t, finishCommit(env.PachClient, "repo", c.Branch.Name, c.ID))

		// Create 'f'
		resp, err = env.PachClient.PfsAPIClient.StartCommit(env.PachClient.Ctx(), &pfs.StartCommitRequest{
			Branch: client.NewProjectBranch("", "repo", "fof"),
			Parent: c,
		})
		require.NoError(t, err)
		f := client.NewProjectCommit("", "repo", resp.Branch.Name, resp.ID)
		require.NoError(t, finishCommit(env.PachClient, "repo", resp.Branch.Name, resp.ID))

		// Make sure child/parent relationships are as shown in first diagram
		commits, err := env.PachClient.ListCommit(repoProto, nil, nil, 0)
		require.NoError(t, err)
		require.Equal(t, 6, len(commits))
		aInfo, err = env.PachClient.InspectProjectCommit("", "repo", a.Branch.Name, a.ID)
		require.NoError(t, err)
		bInfo, err = env.PachClient.InspectProjectCommit("", "repo", b.Branch.Name, b.ID)
		require.NoError(t, err)
		cInfo, err = env.PachClient.InspectProjectCommit("", "repo", c.Branch.Name, c.ID)
		require.NoError(t, err)
		dInfo, err := env.PachClient.InspectProjectCommit("", "repo", d.Branch.Name, d.ID)
		require.NoError(t, err)
		eInfo, err := env.PachClient.InspectProjectCommit("", "repo", e.Branch.Name, e.ID)
		require.NoError(t, err)
		fInfo, err := env.PachClient.InspectProjectCommit("", "repo", f.Branch.Name, f.ID)
		require.NoError(t, err)

		require.Nil(t, aInfo.ParentCommit)
		require.Equal(t, a.ID, bInfo.ParentCommit.ID)
		require.Equal(t, a.ID, dInfo.ParentCommit.ID)
		require.Equal(t, b.ID, cInfo.ParentCommit.ID)
		require.Equal(t, b.ID, eInfo.ParentCommit.ID)
		require.Equal(t, c.ID, fInfo.ParentCommit.ID)
		require.ImagesEqual(t, []*pfs.Commit{b, d}, aInfo.ChildCommits, CommitToID)
		require.ImagesEqual(t, []*pfs.Commit{c, e}, bInfo.ChildCommits, CommitToID)
		require.ImagesEqual(t, []*pfs.Commit{f}, cInfo.ChildCommits, CommitToID)
		require.Nil(t, dInfo.ChildCommits)
		require.Nil(t, eInfo.ChildCommits)
		require.Nil(t, fInfo.ChildCommits)

		// Delete second commit in upstream2, which deletes b
		require.NoError(t, env.PachClient.SquashCommitSet(squashMeCommit.ID))

		// Re-read commit info to get new parents/children
		aInfo, err = env.PachClient.InspectProjectCommit("", "repo", a.Branch.Name, a.ID)
		require.NoError(t, err)
		cInfo, err = env.PachClient.InspectProjectCommit("", "repo", c.Branch.Name, c.ID)
		require.NoError(t, err)
		dInfo, err = env.PachClient.InspectProjectCommit("", "repo", d.Branch.Name, d.ID)
		require.NoError(t, err)
		eInfo, err = env.PachClient.InspectProjectCommit("", "repo", e.Branch.Name, e.ID)
		require.NoError(t, err)
		fInfo, err = env.PachClient.InspectProjectCommit("", "repo", f.Branch.Name, f.ID)
		require.NoError(t, err)

		// The head of master should be 'c'

		// Make sure child/parent relationships are as shown in second diagram. Note
		// that after 'b' is deleted, SquashCommitSet does not create a new commit (c has
		// an alias for the deleted commit in upstream1)
		commits, err = env.PachClient.ListCommit(client.NewProjectRepo("", "repo"), nil, nil, 0)
		require.NoError(t, err)
		require.Equal(t, 5, len(commits))
		require.Nil(t, aInfo.ParentCommit)
		require.Equal(t, a.ID, cInfo.ParentCommit.ID)
		require.Equal(t, a.ID, dInfo.ParentCommit.ID)
		require.Equal(t, a.ID, eInfo.ParentCommit.ID)
		require.Equal(t, c.ID, fInfo.ParentCommit.ID)
		require.ImagesEqual(t, []*pfs.Commit{d, e, c}, aInfo.ChildCommits, CommitToID)
		require.ImagesEqual(t, []*pfs.Commit{f}, cInfo.ChildCommits, CommitToID)
		require.Nil(t, dInfo.ChildCommits)
		require.Nil(t, eInfo.ChildCommits)
		require.Nil(t, fInfo.ChildCommits)

		masterInfo, err := env.PachClient.InspectProjectBranch("", "repo", "master")
		require.NoError(t, err)
		require.Equal(t, c.ID, masterInfo.Head.ID)
	})

	suite.Run("CommitState", func(t *testing.T) {
		t.Parallel()
		env := realenv.NewRealEnv(t, dockertestenv.NewTestDBConfig(t))

		// two input repos, one with many commits (logs), and one with few (schema)
		require.NoError(t, env.PachClient.CreateProjectRepo("", "A"))
		require.NoError(t, env.PachClient.CreateProjectRepo("", "B"))

		require.NoError(t, env.PachClient.CreateProjectBranch("", "B", "master", "", "", []*pfs.Branch{client.NewProjectBranch("", "A", "master")}))

		// Start a commit on A/master, this will create a non-ready commit on B/master.
		_, err := env.PachClient.StartProjectCommit("", "A", "master")
		require.NoError(t, err)

		ctx, cancel := context.WithTimeout(context.Background(), time.Second*10)
		defer cancel()
		_, err = env.PachClient.PfsAPIClient.InspectCommit(ctx, &pfs.InspectCommitRequest{
			Commit: client.NewProjectCommit("", "B", "master", ""),
			Wait:   pfs.CommitState_READY,
		})
		require.YesError(t, err)

		// Finish the commit on A/master, that will make the B/master ready.
		require.NoError(t, finishCommit(env.PachClient, "A", "master", ""))

		ctx, cancel = context.WithTimeout(context.Background(), time.Second*10)
		defer cancel()
		_, err = env.PachClient.PfsAPIClient.InspectCommit(ctx, &pfs.InspectCommitRequest{
			Commit: client.NewProjectCommit("", "B", "master", ""),
			Wait:   pfs.CommitState_READY,
		})
		require.NoError(t, err)

		// Create a new branch C/master with A/master as provenance. It should start out ready.
		require.NoError(t, env.PachClient.CreateProjectRepo("", "C"))
		require.NoError(t, env.PachClient.CreateProjectBranch("", "C", "master", "", "", []*pfs.Branch{client.NewProjectBranch("", "A", "master")}))

		ctx, cancel = context.WithTimeout(context.Background(), time.Second*10)
		defer cancel()
		_, err = env.PachClient.PfsAPIClient.InspectCommit(ctx, &pfs.InspectCommitRequest{
			Commit: client.NewProjectCommit("", "C", "master", ""),
			Wait:   pfs.CommitState_READY,
		})
		require.NoError(t, err)
	})

	suite.Run("SubscribeStates", func(t *testing.T) {
		t.Parallel()
		env := realenv.NewRealEnv(t, dockertestenv.NewTestDBConfig(t))

		require.NoError(t, env.PachClient.CreateProjectRepo("", "A"))
		require.NoError(t, env.PachClient.CreateProjectRepo("", "B"))
		require.NoError(t, env.PachClient.CreateProjectRepo("", "C"))

		require.NoError(t, env.PachClient.CreateProjectBranch("", "B", "master", "", "", []*pfs.Branch{client.NewProjectBranch("", "A", "master")}))
		require.NoError(t, finishCommit(env.PachClient, "B", "master", ""))
		require.NoError(t, env.PachClient.CreateProjectBranch("", "C", "master", "", "", []*pfs.Branch{client.NewProjectBranch("", "B", "master")}))
		require.NoError(t, finishCommit(env.PachClient, "C", "master", ""))

		ctx, cancel := context.WithCancel(env.PachClient.Ctx())
		defer cancel()
		pachClient := env.PachClient.WithCtx(ctx)

		var readyCommitsB, readyCommitsC int64
		go func() {
			_ = pachClient.SubscribeCommit(client.NewProjectRepo("", "B"), "master", "", pfs.CommitState_READY, func(ci *pfs.CommitInfo) error {
				atomic.AddInt64(&readyCommitsB, 1)
				return nil
			})
		}()
		go func() {
			_ = pachClient.SubscribeCommit(client.NewProjectRepo("", "C"), "master", "", pfs.CommitState_READY, func(ci *pfs.CommitInfo) error {
				atomic.AddInt64(&readyCommitsC, 1)
				return nil
			})
		}()
		_, err := pachClient.StartProjectCommit("", "A", "master")
		require.NoError(t, err)
		require.NoError(t, pachClient.FinishProjectCommit("", "A", "master", ""))

		require.NoErrorWithinTRetry(t, time.Second*10, func() error {
			if atomic.LoadInt64(&readyCommitsB) != 2 {
				return errors.Errorf("wrong number of ready commits")
			}
			return nil
		})

		require.NoError(t, pachClient.FinishProjectCommit("", "B", "master", ""))

		require.NoErrorWithinTRetry(t, time.Second*10, func() error {
			if atomic.LoadInt64(&readyCommitsC) != 2 {
				return errors.Errorf("wrong number of ready commits")
			}
			return nil
		})
	})

	suite.Run("PutFileCommit", func(t *testing.T) {
		t.Parallel()
		env := realenv.NewRealEnv(t, dockertestenv.NewTestDBConfig(t))

		numFiles := 25
		repo := "repo"
		require.NoError(t, env.PachClient.CreateProjectRepo("", repo))
		commit := client.NewProjectCommit("", repo, "master", "")

		var eg errgroup.Group
		for i := 0; i < numFiles; i++ {
			i := i
			eg.Go(func() error {
				return env.PachClient.PutFile(commit, fmt.Sprintf("%d", i), strings.NewReader(fmt.Sprintf("%d", i)))
			})
		}
		require.NoError(t, eg.Wait())

		for i := 0; i < numFiles; i++ {
			var b bytes.Buffer
			require.NoError(t, env.PachClient.GetFile(commit, fmt.Sprintf("%d", i), &b))
			require.Equal(t, fmt.Sprintf("%d", i), b.String())
		}

		bi, err := env.PachClient.InspectProjectBranch("", repo, "master")
		require.NoError(t, err)

		eg = errgroup.Group{}
		for i := 0; i < numFiles; i++ {
			i := i
			eg.Go(func() error {
				return env.PachClient.CopyFile(commit, fmt.Sprintf("%d", (i+1)%numFiles), bi.Head, fmt.Sprintf("%d", i))
			})
		}
		require.NoError(t, eg.Wait())

		for i := 0; i < numFiles; i++ {
			var b bytes.Buffer
			require.NoError(t, env.PachClient.GetFile(commit, fmt.Sprintf("%d", (i+1)%numFiles), &b))
			require.Equal(t, fmt.Sprintf("%d", i), b.String())
		}

		eg = errgroup.Group{}
		for i := 0; i < numFiles; i++ {
			i := i
			eg.Go(func() error {
				return env.PachClient.DeleteFile(commit, fmt.Sprintf("%d", i))
			})
		}
		require.NoError(t, eg.Wait())

		fileInfos, err := env.PachClient.ListFileAll(commit, "")
		require.NoError(t, err)
		require.Equal(t, 0, len(fileInfos))
	})

	suite.Run("PutFileCommitNilBranch", func(t *testing.T) {
		t.Parallel()
		env := realenv.NewRealEnv(t, dockertestenv.NewTestDBConfig(t))

		repo := "repo"
		require.NoError(t, env.PachClient.CreateProjectRepo("", repo))
		require.NoError(t, env.PachClient.CreateProjectBranch("", repo, "master", "", "", nil))
		commit := client.NewProjectCommit("", repo, "master", "")

		require.NoError(t, env.PachClient.PutFile(commit, "file", strings.NewReader("file")))
	})

	suite.Run("PutFileCommitOverwrite", func(t *testing.T) {
		t.Parallel()
		env := realenv.NewRealEnv(t, dockertestenv.NewTestDBConfig(t))

		numFiles := 5
		repo := "repo"
		require.NoError(t, env.PachClient.CreateProjectRepo("", repo))
		commit := client.NewProjectCommit("", repo, "master", "")

		for i := 0; i < numFiles; i++ {
			require.NoError(t, env.PachClient.PutFile(commit, "file", strings.NewReader(fmt.Sprintf("%d", i))))
		}

		var b bytes.Buffer
		require.NoError(t, env.PachClient.GetFile(commit, "file", &b))
		require.Equal(t, fmt.Sprintf("%d", numFiles-1), b.String())
	})

	suite.Run("WalkFile", func(t *testing.T) {
		t.Parallel()
		env := realenv.NewRealEnv(t, dockertestenv.NewTestDBConfig(t))

		repo := "test"
		require.NoError(t, env.PachClient.CreateProjectRepo("", repo))
		commit, err := env.PachClient.StartProjectCommit("", repo, "master")
		require.NoError(t, err)
		require.NoError(t, env.PachClient.PutFile(commit, "dir/bar", strings.NewReader("bar")))
		require.NoError(t, env.PachClient.PutFile(commit, "dir/dir2/buzz", strings.NewReader("buzz")))
		require.NoError(t, env.PachClient.PutFile(commit, "foo", strings.NewReader("foo")))

		expectedPaths := []string{"/", "/dir/", "/dir/bar", "/dir/dir2/", "/dir/dir2/buzz", "/foo"}
		checks := func() {
			i := 0
			require.NoError(t, env.PachClient.WalkFile(commit, "", func(fi *pfs.FileInfo) error {
				require.Equal(t, expectedPaths[i], fi.File.Path)
				i++
				return nil
			}))
			require.Equal(t, len(expectedPaths), i)
		}
		checks()
		require.NoError(t, finishCommit(env.PachClient, repo, commit.Branch.Name, commit.ID))
		checks()
	})

	suite.Run("WalkFile2", func(t *testing.T) {
		t.Parallel()
		env := realenv.NewRealEnv(t, dockertestenv.NewTestDBConfig(t))

		repo := "WalkFile2"
		require.NoError(t, env.PachClient.CreateProjectRepo("", repo))
		commit1, err := env.PachClient.StartProjectCommit("", repo, "master")
		require.NoError(t, err)
		require.NoError(t, env.PachClient.PutFile(commit1, "/dir1/file1.1", &bytes.Buffer{}))
		require.NoError(t, env.PachClient.PutFile(commit1, "/dir1/file1.2", &bytes.Buffer{}))
		require.NoError(t, env.PachClient.PutFile(commit1, "/dir2/file2.1", &bytes.Buffer{}))
		require.NoError(t, env.PachClient.PutFile(commit1, "/dir2/file2.2", &bytes.Buffer{}))
		require.NoError(t, finishCommit(env.PachClient, repo, commit1.Branch.Name, commit1.ID))
		walkFile := func(path string) []string {
			var fis []*pfs.FileInfo
			require.NoError(t, env.PachClient.WalkFile(commit1, path, func(fi *pfs.FileInfo) error {
				fis = append(fis, fi)
				return nil
			}))
			return finfosToPaths(fis)
		}
		assert.ElementsMatch(t, []string{"/dir1/", "/dir1/file1.1", "/dir1/file1.2"}, walkFile("/dir1"))
		assert.ElementsMatch(t, []string{"/dir1/file1.1"}, walkFile("/dir1/file1.1"))
		assert.Len(t, walkFile("/"), 7)
	})

	suite.Run("WalkFileEmpty", func(t *testing.T) {
		t.Parallel()
		env := realenv.NewRealEnv(t, dockertestenv.NewTestDBConfig(t))

		repo := "test"
		latestCommit := client.NewProjectCommit("", repo, "master", "")
		checks := func() {
			cb := func(fi *pfs.FileInfo) error {
				if assert.Equal(t, fi.FileType, pfs.FileType_DIR) && assert.Equal(t, fi.File.Path, "/") {
					return nil
				}
				return errors.New("should not have returned any file results for an empty commit")
			}
			checkNotFound := func(path string) {
				err := env.PachClient.WalkFile(latestCommit, path, cb)
				require.YesError(t, err)
				s := status.Convert(err)
				require.Equal(t, codes.NotFound, s.Code())
			}
			require.NoError(t, env.PachClient.WalkFile(latestCommit, "", cb))
			require.NoError(t, env.PachClient.WalkFile(latestCommit, "/", cb))
			checkNotFound("foo")
			checkNotFound("/foo")
			checkNotFound("foo/bar")
			checkNotFound("/foo/bar")
		}

		require.NoError(t, env.PachClient.CreateProjectRepo("", repo))
		require.NoError(t, env.PachClient.CreateProjectBranch("", repo, "master", "", "", nil))
		checks() // Test the default empty head commit

		_, err := env.PachClient.StartProjectCommit("", repo, "master")
		require.NoError(t, err)
		checks() // Test an empty open commit

		require.NoError(t, finishCommit(env.PachClient, repo, "master", ""))
		checks() // Test an empty closed commit
	})

	suite.Run("ReadSizeLimited", func(t *testing.T) {
		// TODO(2.0 optional): Decide on how to expose offset read.
		t.Skip("Offset read exists (inefficient), just need to decide on how to expose it in V2")
		//	t.Parallel()
		//  env := testpachd.NewRealEnv(t, dockertestenv.NewTestDBConfig(t))
		//
		//	require.NoError(t, env.PachClient.CreateProjectRepo("","test"))
		//	require.NoError(t, env.PachClient.PutFile("test", "master", "", "file", strings.NewReader(strings.Repeat("a", 100*units.MB))))
		//
		//	var b bytes.Buffer
		//	require.NoError(t, env.PachClient.GetFile("test", "master", "", "file", 0, 2*units.MB, &b))
		//	require.Equal(t, 2*units.MB, b.Len())
		//
		//	b.Reset()
		//	require.NoError(t, env.PachClient.GetFile("test", "master", "", "file", 2*units.MB, 2*units.MB, &b))
		//	require.Equal(t, 2*units.MB, b.Len())
	})

	suite.Run("PutFileURL", func(t *testing.T) {
		t.Parallel()
		env := realenv.NewRealEnv(t, dockertestenv.NewTestDBConfig(t))

		if testing.Short() {
			t.Skip("Skipping integration tests in short mode")
		}

		repo := "test"
		require.NoError(t, env.PachClient.CreateProjectRepo("", repo))
		commit, err := env.PachClient.StartProjectCommit("", repo, "master")
		require.NoError(t, err)
		require.NoError(t, env.PachClient.PutFileURL(commit, "readme", "https://raw.githubusercontent.com/pachyderm/pachyderm/master/README.md", false))
		check := func() {
			fileInfo, err := env.PachClient.InspectFile(commit, "readme")
			require.NoError(t, err)
			require.True(t, fileInfo.SizeBytes > 0)
		}
		check()
		require.NoError(t, finishCommit(env.PachClient, repo, commit.Branch.Name, commit.ID))
		check()
	})

	suite.Run("PutFilesURL", func(t *testing.T) {
		t.Parallel()
		env := realenv.NewRealEnv(t, dockertestenv.NewTestDBConfig(t))

		repo := "repo"
		repoProto := client.NewProjectRepo("", repo)
		require.NoError(t, env.PachClient.CreateProjectRepo("", repo))
		commit, err := env.PachClient.StartProjectCommit("", repo, "master")
		require.NoError(t, err)
		paths := []string{"README.md", "CHANGELOG.md", "CONTRIBUTING.md"}
		for _, path := range paths {
			url := fmt.Sprintf("https://raw.githubusercontent.com/pachyderm/pachyderm/master/%s", path)
			require.NoError(t, env.PachClient.PutFileURL(commit, path, url, false))
		}
		check := func() {
			cis, err := env.PachClient.ListCommit(repoProto, nil, nil, 0)
			require.NoError(t, err)
			require.Equal(t, 1, len(cis))

			for _, path := range paths {
				fileInfo, err := env.PachClient.InspectFile(repoProto.NewCommit("master", ""), path)
				require.NoError(t, err)
				require.True(t, fileInfo.SizeBytes > 0)
			}
		}
		check()
		require.NoError(t, finishCommit(env.PachClient, repo, commit.Branch.Name, commit.ID))
		check()
	})

	suite.Run("PutFilesObjURL", func(t *testing.T) {
		t.Parallel()
		env := realenv.NewRealEnv(t, dockertestenv.NewTestDBConfig(t))

		repo := "repo"
		require.NoError(t, env.PachClient.CreateProjectRepo("", repo))
		commit, err := env.PachClient.StartProjectCommit("", repo, "master")
		masterCommit := client.NewProjectCommit("", repo, "master", "")
		require.NoError(t, err)
		objC := dockertestenv.NewTestObjClient(t)
		paths := []string{"files/foo", "files/bar", "files/fizz"}
		for _, path := range paths {
			writeObj(t, objC, path, path)
		}
		bucketURL := objC.BucketURL().String()
		for _, p := range paths {
			objURL := bucketURL + "/" + p
			require.NoError(t, env.PachClient.PutFileURL(commit, p, objURL, false))
		}
		srcURL := bucketURL + "/files"
		require.NoError(t, env.PachClient.PutFileURL(commit, "recursive", srcURL, true))
		check := func() {
			cis, err := env.PachClient.ListCommit(client.NewProjectRepo("", repo), nil, nil, 0)
			require.NoError(t, err)
			require.Equal(t, 1, len(cis))

			for _, path := range paths {
				var b bytes.Buffer
				require.NoError(t, env.PachClient.GetFile(masterCommit, path, &b))
				require.Equal(t, path, b.String())
				b.Reset()
				require.NoError(t, env.PachClient.GetFile(masterCommit, filepath.Join("recursive", filepath.Base(path)), &b))
				require.Equal(t, path, b.String())
			}
		}
		check()
		require.NoError(t, finishCommit(env.PachClient, repo, commit.Branch.Name, commit.ID))
		check()
	})

	suite.Run("GetFilesObjURL", func(t *testing.T) {
		t.Parallel()
		env := realenv.NewRealEnv(t, dockertestenv.NewTestDBConfig(t))

		repo := "repo"
		require.NoError(t, env.PachClient.CreateProjectRepo("", repo))
		commit, err := env.PachClient.StartProjectCommit("", repo, "master")
		require.NoError(t, err)
		paths := []string{"files/foo", "files/bar", "files/fizz"}
		for _, path := range paths {
			require.NoError(t, env.PachClient.PutFile(commit, path, strings.NewReader(path)))
		}
		check := func() {
			objC := dockertestenv.NewTestObjClient(t)
			bucketURL := objC.BucketURL().String()
			for _, path := range paths {
				require.NoError(t, env.PachClient.GetFileURL(commit, path, bucketURL))
			}
			for _, path := range paths {
				buf := &bytes.Buffer{}
				err := objC.Get(context.Background(), path, buf)
				require.NoError(t, err)
				require.True(t, bytes.Equal([]byte(path), buf.Bytes()))
			}
		}
		check()
		require.NoError(t, finishCommit(env.PachClient, repo, commit.Branch.Name, commit.ID))
		check()
	})

	suite.Run("PutFileOutputRepo", func(t *testing.T) {
		t.Parallel()
		env := realenv.NewRealEnv(t, dockertestenv.NewTestDBConfig(t))

		inputRepo, outputRepo := "input", "output"
		require.NoError(t, env.PachClient.CreateProjectRepo("", inputRepo))
		require.NoError(t, env.PachClient.CreateProjectRepo("", outputRepo))
		inCommit := client.NewProjectCommit("", inputRepo, "master", "")
		outCommit := client.NewProjectCommit("", outputRepo, "master", "")
		require.NoError(t, env.PachClient.CreateProjectBranch("", outputRepo, "master", "", "", []*pfs.Branch{client.NewProjectBranch("", inputRepo, "master")}))
		require.NoError(t, finishCommit(env.PachClient, outputRepo, "master", ""))
		require.NoError(t, env.PachClient.PutFile(inCommit, "foo", strings.NewReader("foo\n")))
		require.NoError(t, env.PachClient.PutFile(outCommit, "bar", strings.NewReader("bar\n")))
		require.NoError(t, finishCommit(env.PachClient, outputRepo, "master", ""))
		fileInfos, err := env.PachClient.ListFileAll(outCommit, "")
		require.NoError(t, err)
		require.Equal(t, 1, len(fileInfos))
		buf := &bytes.Buffer{}
		require.NoError(t, env.PachClient.GetFile(outCommit, "bar", buf))
		require.Equal(t, "bar\n", buf.String())
	})

	suite.Run("FileHistory", func(t *testing.T) {
		// TODO: There is no notion of file history in V2. We could potentially implement this, but
		// we would need to spend some time thinking about the performance characteristics.
		t.Skip("File history is not implemented in V2")
		//	t.Parallel()
		//  env := testpachd.NewRealEnv(t, dockertestenv.NewTestDBConfig(t))
		//
		//	var err error
		//
		//	repo := "test"
		//	require.NoError(t, env.PachClient.CreateProjectRepo("",repo))
		//	numCommits := 10
		//	for i := 0; i < numCommits; i++ {
		//		_, err = env.PachClient.PutFile(repo, "master", "file", strings.NewReader("foo\n"))
		//		require.NoError(t, err)
		//	}
		//	fileInfos, err := env.PachClient.ListFileHistory(repo, "master", "file", -1)
		//	require.NoError(t, err)
		//	require.Equal(t, numCommits, len(fileInfos))
		//
		//	for i := 1; i < numCommits; i++ {
		//		fileInfos, err := env.PachClient.ListFileHistory(repo, "master", "file", int64(i))
		//		require.NoError(t, err)
		//		require.Equal(t, i, len(fileInfos))
		//	}
		//
		//	require.NoError(t, env.PachClient.DeleteFile(repo, "master", "file"))
		//	for i := 0; i < numCommits; i++ {
		//		_, err = env.PachClient.PutFile(repo, "master", "file", strings.NewReader("foo\n"))
		//		require.NoError(t, err)
		//		_, err = env.PachClient.PutFile(repo, "master", "unrelated", strings.NewReader("foo\n"))
		//		require.NoError(t, err)
		//	}
		//	fileInfos, err = env.PachClient.ListFileHistory(repo, "master", "file", -1)
		//	require.NoError(t, err)
		//	require.Equal(t, numCommits, len(fileInfos))
		//
		//	for i := 1; i < numCommits; i++ {
		//		fileInfos, err := env.PachClient.ListFileHistory(repo, "master", "file", int64(i))
		//		require.NoError(t, err)
		//		require.Equal(t, i, len(fileInfos))
		//	}
	})

	suite.Run("UpdateRepo", func(t *testing.T) {
		t.Parallel()
		env := realenv.NewRealEnv(t, dockertestenv.NewTestDBConfig(t))

		var err error
		repo := "test"
		_, err = env.PachClient.PfsAPIClient.CreateRepo(
			env.PachClient.Ctx(),
			&pfs.CreateRepoRequest{
				Repo:   client.NewProjectRepo("", repo),
				Update: true,
			},
		)
		require.NoError(t, err)
		ri, err := env.PachClient.InspectProjectRepo("", repo)
		require.NoError(t, err)
		created, err := types.TimestampFromProto(ri.Created)
		require.NoError(t, err)
		desc := "foo"
		_, err = env.PachClient.PfsAPIClient.CreateRepo(
			env.PachClient.Ctx(),
			&pfs.CreateRepoRequest{
				Repo:        client.NewProjectRepo("", repo),
				Update:      true,
				Description: desc,
			},
		)
		require.NoError(t, err)
		ri, err = env.PachClient.InspectProjectRepo("", repo)
		require.NoError(t, err)
		newCreated, err := types.TimestampFromProto(ri.Created)
		require.NoError(t, err)
		require.Equal(t, created, newCreated)
		require.Equal(t, desc, ri.Description)
	})

	suite.Run("DeferredProcessing", func(t *testing.T) {
		t.Parallel()
		env := realenv.NewRealEnv(t, dockertestenv.NewTestDBConfig(t))

		require.NoError(t, env.PachClient.CreateProjectRepo("", "input"))
		require.NoError(t, env.PachClient.CreateProjectRepo("", "output1"))
		require.NoError(t, env.PachClient.CreateProjectRepo("", "output2"))
		require.NoError(t, env.PachClient.CreateProjectBranch("", "output1", "staging", "", "", []*pfs.Branch{client.NewProjectBranch("", "input", "master")}))
		require.NoError(t, finishCommit(env.PachClient, "output1", "staging", ""))
		require.NoError(t, env.PachClient.CreateProjectBranch("", "output2", "staging", "", "", []*pfs.Branch{client.NewProjectBranch("", "output1", "master")}))
		require.NoError(t, finishCommit(env.PachClient, "output2", "staging", ""))
		require.NoError(t, env.PachClient.PutFile(client.NewProjectCommit("", "input", "staging", ""), "file", strings.NewReader("foo")))
		commitInfoA, err := env.PachClient.InspectProjectCommit("", "input", "staging", "")
		require.NoError(t, err)
		commitsetID := commitInfoA.Commit.ID

		commitInfos, err := env.PachClient.WaitCommitSetAll(commitsetID)
		require.NoError(t, err)
		require.Equal(t, 1, len(commitInfos))
		require.Equal(t, commitInfoA.Commit, commitInfos[0].Commit)

		require.NoError(t, env.PachClient.CreateProjectBranch("", "input", "master", "staging", "", nil))
		require.NoError(t, finishCommit(env.PachClient, "output1", "staging", ""))
		commitInfoB, err := env.PachClient.InspectProjectCommit("", "input", "master", "")
		require.NoError(t, err)
		require.Equal(t, commitsetID, commitInfoB.Commit.ID)

		commitInfos, err = env.PachClient.WaitCommitSetAll(commitsetID)
		require.NoError(t, err)
		require.Equal(t, 3, len(commitInfos))

		// The results _should_ be topologically sorted, but there are several
		// branches with equivalent topological depth
		expectedCommits := []string{
			pfsdb.CommitKey(client.NewProjectCommit("", "input", "staging", commitsetID)),
			pfsdb.CommitKey(client.NewProjectCommit("", "input", "master", commitsetID)),
			pfsdb.CommitKey(client.NewProjectCommit("", "output1", "staging", commitsetID)),
		}
		require.ElementsEqualUnderFn(t, expectedCommits, commitInfos, CommitInfoToID)

		require.NoError(t, env.PachClient.CreateProjectBranch("", "output1", "master", "staging", "", nil))
		require.NoError(t, finishCommit(env.PachClient, "output2", "staging", ""))
		commitInfoC, err := env.PachClient.InspectProjectCommit("", "output1", "master", "")
		require.NoError(t, err)
		require.Equal(t, commitsetID, commitInfoC.Commit.ID)

		commitInfos, err = env.PachClient.WaitCommitSetAll(commitsetID)
		require.NoError(t, err)
		require.Equal(t, 5, len(commitInfos))
		expectedCommits = append(expectedCommits, []string{
			pfsdb.CommitKey(client.NewProjectCommit("", "output1", "master", commitsetID)),
			pfsdb.CommitKey(client.NewProjectCommit("", "output2", "staging", commitsetID)),
		}...)
		require.ElementsEqualUnderFn(t, expectedCommits, commitInfos, CommitInfoToID)
	})

	suite.Run("SquashCommitEmptyChild", func(t *testing.T) {
		t.Parallel()
		env := realenv.NewRealEnv(t, dockertestenv.NewTestDBConfig(t))

		repo := "repo"
		file := "foo"
		require.NoError(t, env.PachClient.CreateProjectRepo("", repo))

		commitA, err := env.PachClient.StartProjectCommit("", repo, "master")
		require.NoError(t, err)
		require.NoError(t, env.PachClient.PutFile(commitA, file, strings.NewReader("foo")))
		require.NoError(t, finishCommit(env.PachClient, repo, "master", ""))

		commitB, err := env.PachClient.StartProjectCommit("", repo, "master")
		require.NoError(t, err)

		// squash fails, child is still open
		err = env.PachClient.SquashCommitSet(commitA.ID)
		require.YesError(t, err)
		require.Matches(t, "cannot squash until child commit .* is finished", err.Error())

		require.NoError(t, finishCommit(env.PachClient, repo, "master", ""))
		// wait until the commit is completely finished
		_, err = env.PachClient.WaitProjectCommit("", repo, "master", "")
		require.NoError(t, err)

		// now squashing succeeds
		require.NoError(t, env.PachClient.SquashCommitSet(commitA.ID))

		var b bytes.Buffer
		require.NoError(t, env.PachClient.GetFile(commitB, file, &b))
		require.Equal(t, "foo", b.String())
	})

	suite.Run("ListAll", func(t *testing.T) {
		t.Parallel()
		env := realenv.NewRealEnv(t, dockertestenv.NewTestDBConfig(t))

		require.NoError(t, env.PachClient.CreateProjectRepo("", "repo1"))
		require.NoError(t, env.PachClient.CreateProjectRepo("", "repo2"))
		commit1 := client.NewProjectCommit("", "repo1", "master", "")
		commit2 := client.NewProjectCommit("", "repo2", "master", "")
		require.NoError(t, env.PachClient.PutFile(commit1, "file1", strings.NewReader("1")))
		require.NoError(t, env.PachClient.PutFile(commit2, "file2", strings.NewReader("2")))
		require.NoError(t, env.PachClient.PutFile(commit1, "file3", strings.NewReader("3")))
		require.NoError(t, env.PachClient.PutFile(commit2, "file4", strings.NewReader("4")))

		cis, err := env.PachClient.ListCommitByRepo(client.NewProjectRepo("", ""))
		require.NoError(t, err)
		require.Equal(t, 4, len(cis))

		bis, err := env.PachClient.ListProjectBranch("", "")
		require.NoError(t, err)
		require.Equal(t, 2, len(bis))
	})

	suite.Run("MonkeyObjectStorage", func(t *testing.T) {
		// This test cannot be done in parallel because the monkey object client
		// modifies global state.
		env := realenv.NewRealEnv(t, dockertestenv.NewTestDBConfig(t))
		seedStr := func(seed int64) string {
			return fmt.Sprint("seed: ", strconv.FormatInt(seed, 10))
		}
		monkeyRetry := func(t *testing.T, f func() error, errMsg string) {
			backoff.Retry(func() error { //nolint:errcheck
				err := f()
				if err != nil {
					require.True(t, obj.IsMonkeyError(err), "Expected monkey error (%s), %s", err.Error(), errMsg)
				}
				return err
			}, backoff.NewInfiniteBackOff())
		}
		seed := time.Now().UTC().UnixNano()
		obj.InitMonkeyTest(seed)
		iterations := 25
		repo := "input"
		require.NoError(t, env.PachClient.CreateProjectRepo("", repo), seedStr(seed))
		filePrefix := "file"
		dataPrefix := "data"
		var commit *pfs.Commit
		var err error
		buf := &bytes.Buffer{}
		obj.EnableMonkeyTest()
		defer obj.DisableMonkeyTest()
		for i := 0; i < iterations; i++ {
			file := filePrefix + strconv.Itoa(i)
			data := dataPrefix + strconv.Itoa(i)
			// Retry start commit until it eventually succeeds.
			monkeyRetry(t, func() error {
				commit, err = env.PachClient.StartProjectCommit("", repo, "master")
				return err
			}, seedStr(seed))
			// Retry put file until it eventually succeeds.
			monkeyRetry(t, func() error {
				if err := env.PachClient.PutFile(commit, file, strings.NewReader(data)); err != nil {
					// Verify that the file does not exist if an error occurred.
					obj.DisableMonkeyTest()
					defer obj.EnableMonkeyTest()
					buf.Reset()
					err := env.PachClient.GetFile(commit, file, buf)
					require.True(t, errutil.IsNotFoundError(err), seedStr(seed))
				}
				return err
			}, seedStr(seed))
			// Retry get file until it eventually succeeds (before commit is finished).
			monkeyRetry(t, func() error {
				buf.Reset()
				if err = env.PachClient.GetFile(commit, file, buf); err != nil {
					return err
				}
				require.Equal(t, data, buf.String(), seedStr(seed))
				return nil
			}, seedStr(seed))
			// Retry finish commit until it eventually succeeds.
			monkeyRetry(t, func() error {
				return finishCommit(env.PachClient, repo, commit.Branch.Name, commit.ID)
			}, seedStr(seed))
			// Retry get file until it eventually succeeds (after commit is finished).
			monkeyRetry(t, func() error {
				buf.Reset()
				if err = env.PachClient.GetFile(commit, file, buf); err != nil {
					return err
				}
				require.Equal(t, data, buf.String(), seedStr(seed))
				return nil
			}, seedStr(seed))
		}
	})

	suite.Run("FsckFix", func(t *testing.T) {
		// TODO(optional 2.0): force-deleting the repo no longer creates dangling references
		t.Skip("this test no longer creates invalid metadata")
		t.Parallel()
		env := realenv.NewRealEnv(t, dockertestenv.NewTestDBConfig(t))

		input := "input"
		output1 := "output1"
		output2 := "output2"
		require.NoError(t, env.PachClient.CreateProjectRepo("", input))
		require.NoError(t, env.PachClient.CreateProjectRepo("", output1))
		require.NoError(t, env.PachClient.CreateProjectRepo("", output2))
		require.NoError(t, env.PachClient.CreateProjectBranch("", output1, "master", "", "", []*pfs.Branch{client.NewProjectBranch("", input, "master")}))
		require.NoError(t, env.PachClient.CreateProjectBranch("", output2, "master", "", "", []*pfs.Branch{client.NewProjectBranch("", output1, "master")}))
		numCommits := 10
		for i := 0; i < numCommits; i++ {
			require.NoError(t, env.PachClient.PutFile(client.NewProjectCommit("", input, "master", ""), "file", strings.NewReader("1")))
		}
		require.NoError(t, env.PachClient.DeleteProjectRepo("", input, true))
		require.NoError(t, env.PachClient.CreateProjectRepo("", input))
		require.NoError(t, env.PachClient.CreateProjectBranch("", input, "master", "", "", nil))

		// Fsck should fail because ???
		require.YesError(t, env.PachClient.FsckFastExit())

		// Deleting output1 should fail because output2 is provenant on it
		require.YesError(t, env.PachClient.DeleteProjectRepo("", output1, false))

		// Deleting should now work due to fixing, must delete 2 before 1 though.
		require.NoError(t, env.PachClient.DeleteProjectRepo("", output2, false))
		require.NoError(t, env.PachClient.DeleteProjectRepo("", output1, false))
	})

	suite.Run("PutFileAtomic", func(t *testing.T) {
		t.Parallel()
		env := realenv.NewRealEnv(t, dockertestenv.NewTestDBConfig(t))

		c := env.PachClient
		test := "test"
		require.NoError(t, c.CreateProjectRepo("", test))
		testRepo := client.NewProjectRepo("", test)
		commit := testRepo.NewCommit("master", "")

		mfc, err := c.NewModifyFileClient(commit)
		require.NoError(t, err)
		require.NoError(t, mfc.PutFile("file1", strings.NewReader("1")))
		require.NoError(t, mfc.PutFile("file2", strings.NewReader("2")))
		require.NoError(t, mfc.Close())

		cis, err := c.ListCommit(testRepo, commit, nil, 0)
		require.NoError(t, err)
		require.Equal(t, 1, len(cis))
		var b bytes.Buffer
		require.NoError(t, c.GetFile(commit, "file1", &b))
		require.Equal(t, "1", b.String())
		b.Reset()
		require.NoError(t, c.GetFile(commit, "file2", &b))
		require.Equal(t, "2", b.String())

		mfc, err = c.NewModifyFileClient(commit)
		require.NoError(t, err)
		require.NoError(t, mfc.PutFile("file3", strings.NewReader("3")))
		require.NoError(t, err)
		require.NoError(t, mfc.DeleteFile("file1"))
		require.NoError(t, mfc.Close())

		cis, err = c.ListCommit(testRepo, commit, nil, 0)
		require.NoError(t, err)
		require.Equal(t, 2, len(cis))
		b.Reset()
		require.NoError(t, c.GetFile(commit, "file3", &b))
		require.Equal(t, "3", b.String())
		b.Reset()
		require.YesError(t, c.GetFile(commit, "file1", &b))

		mfc, err = c.NewModifyFileClient(commit)
		require.NoError(t, err)
		require.NoError(t, mfc.Close())
		cis, err = c.ListCommit(testRepo, commit, nil, 0)
		require.NoError(t, err)
		require.Equal(t, 3, len(cis))
	})

	const (
		inputRepo          = iota // create a new input repo
		inputBranch               // create a new branch on an existing input repo
		deleteInputBranch         // delete an input branch
		commit                    // commit to an input branch
		squashCommitSet           // squash a commitset from an input branch
		outputRepo                // create a new output repo, with master branch subscribed to random other branches
		outputBranch              // create a new output branch on an existing output repo
		deleteOutputBranch        // delete an output branch
	)

	suite.Run("FuzzProvenance", func(t *testing.T) {
		t.Parallel()
		env := realenv.NewRealEnv(t, dockertestenv.NewTestDBConfig(t))

		seed := time.Now().UnixNano()
		t.Log("Random seed is", seed)
		r := rand.New(rand.NewSource(seed))

		_, err := env.PachClient.PfsAPIClient.DeleteAll(env.PachClient.Ctx(), &types.Empty{})
		require.NoError(t, err)
		nOps := 300
		opShares := []int{
			1, // inputRepo
			1, // inputBranch
			1, // deleteInputBranch
			5, // commit
			3, // squashCommitSet
			1, // outputRepo
			2, // outputBranch
			1, // deleteOutputBranch
		}
		total := 0
		for _, v := range opShares {
			total += v
		}
		var (
			inputRepos     []string
			inputBranches  []*pfs.Branch
			commits        []*pfs.Commit
			outputRepos    []string
			outputBranches []*pfs.Branch
		)
	OpLoop:
		for i := 0; i < nOps; i++ {
			roll := r.Intn(total)
			if i < 0 {
				roll = inputRepo
			}
			var op int
			for _op, v := range opShares {
				roll -= v
				if roll < 0 {
					op = _op
					break
				}
			}
			switch op {
			case inputRepo:
				repo := tu.UniqueString("repo")
				require.NoError(t, env.PachClient.CreateProjectRepo("", repo))
				inputRepos = append(inputRepos, repo)
				require.NoError(t, env.PachClient.CreateProjectBranch("", repo, "master", "", "", nil))
				inputBranches = append(inputBranches, client.NewProjectBranch("", repo, "master"))
			case inputBranch:
				if len(inputRepos) == 0 {
					continue OpLoop
				}
				repo := inputRepos[r.Intn(len(inputRepos))]
				branch := tu.UniqueString("branch")
				require.NoError(t, env.PachClient.CreateProjectBranch("", repo, branch, "", "", nil))
				inputBranches = append(inputBranches, client.NewProjectBranch("", repo, branch))
			case deleteInputBranch:
				if len(inputBranches) == 0 {
					continue OpLoop
				}
				i := r.Intn(len(inputBranches))
				branch := inputBranches[i]
				err = env.PachClient.DeleteProjectBranch("", branch.Repo.Name, branch.Name, false)
				// don't fail if the error was just that it couldn't delete the branch without breaking subvenance
				inputBranches = append(inputBranches[:i], inputBranches[i+1:]...)
				if err != nil && !strings.Contains(err.Error(), "break") {
					require.NoError(t, err)
				}
			case commit:
				if len(inputBranches) == 0 {
					continue OpLoop
				}
				branch := inputBranches[r.Intn(len(inputBranches))]
				commit, err := env.PachClient.StartProjectCommit("", branch.Repo.Name, branch.Name)
				require.NoError(t, err)
				require.NoError(t, finishCommit(env.PachClient, branch.Repo.Name, branch.Name, commit.ID))
				// find and finish all commits in output branches, too
				infos, err := env.PachClient.InspectCommitSet(commit.ID)
				require.NoError(t, err)
				for _, info := range infos {
					if info.Origin.Kind == pfs.OriginKind_ALIAS {
						continue
					}
					require.NoError(t, finishCommit(env.PachClient,
						info.Commit.Branch.Repo.Name, info.Commit.Branch.Name, commit.ID))
				}
				commits = append(commits, commit)
			case squashCommitSet:
				if len(commits) == 0 {
					continue OpLoop
				}
				i := r.Intn(len(commits))
				commit := commits[i]

				err := env.PachClient.SquashCommitSet(commit.ID)
				if pfsserver.IsSquashWithoutChildrenErr(err) {
					err = env.PachClient.DropCommitSet(commit.ID)
					if pfsserver.IsDropWithChildrenErr(err) {
						// The commitset cannot be squashed or dropped as some commits have children and some commits don't
						continue
					}
				}
				require.NoError(t, err)
				commits = append(commits[:i], commits[i+1:]...)
				ris, err := env.PachClient.ListRepo()
				require.NoError(t, err)
				for _, ri := range ris {
					bis, err := env.PachClient.ListProjectBranch("", ri.Repo.Name)
					require.NoError(t, err)
					for _, bi := range bis {
						branch := bi.Branch
						info, err := env.PachClient.InspectProjectCommit("", branch.Repo.Name, branch.Name, "")
						require.NoError(t, err)
						if info.Finishing == nil {
							require.NoError(t, finishCommit(env.PachClient, branch.Repo.Name, branch.Name, ""))
						}
					}
				}
			case outputRepo:
				if len(inputBranches) == 0 {
					continue OpLoop
				}
				repo := tu.UniqueString("out")
				require.NoError(t, env.PachClient.CreateProjectRepo("", repo))
				outputRepos = append(outputRepos, repo)
				var provBranches []*pfs.Branch
				for num, i := range r.Perm(len(inputBranches))[:r.Intn(len(inputBranches))] {
					provBranches = append(provBranches, inputBranches[i])
					if num > 1 {
						break
					}
				}

				err = env.PachClient.CreateProjectBranch("", repo, "master", "", "", provBranches)
				if err != nil && !strings.Contains(err.Error(), "cannot be in the provenance of its own branch") {
					require.NoError(t, err)
				} else if err == nil {
					outputBranches = append(outputBranches, client.NewProjectBranch("", repo, "master"))
					if len(provBranches) > 0 {
						require.NoError(t, finishCommit(env.PachClient, repo, "master", ""))
					}
				}
			case outputBranch:
				if len(outputRepos) == 0 {
					continue OpLoop
				}
				if len(inputBranches) == 0 {
					continue OpLoop
				}
				repo := outputRepos[r.Intn(len(outputRepos))]
				branch := tu.UniqueString("branch")
				var provBranches []*pfs.Branch
				for num, i := range r.Perm(len(inputBranches))[:r.Intn(len(inputBranches))] {
					provBranches = append(provBranches, inputBranches[i])
					if num > 1 {
						break
					}
				}

				if len(outputBranches) > 0 {
					for num, i := range r.Perm(len(outputBranches))[:r.Intn(len(outputBranches))] {
						provBranches = append(provBranches, outputBranches[i])
						if num > 1 {
							break
						}
					}
				}

				err = env.PachClient.CreateProjectBranch("", repo, branch, "", "", provBranches)
				if err != nil && !strings.Contains(err.Error(), "cannot be in the provenance of its own branch") {
					require.NoError(t, err)
				} else if err == nil {
					outputBranches = append(outputBranches, client.NewProjectBranch("", repo, branch))
					if len(provBranches) > 0 {
						require.NoError(t, finishCommit(env.PachClient, repo, branch, ""))
					}
				}
			case deleteOutputBranch:
				if len(outputBranches) == 0 {
					continue OpLoop
				}
				i := r.Intn(len(outputBranches))
				branch := outputBranches[i]
				err = env.PachClient.DeleteProjectBranch("", branch.Repo.Name, branch.Name, false)
				// don't fail if the error was just that it couldn't delete the branch without breaking subvenance
				outputBranches = append(outputBranches[:i], outputBranches[i+1:]...)
				if err != nil && !strings.Contains(err.Error(), "break") {
					require.NoError(t, err)
				}
			}
			require.NoError(t, env.PachClient.FsckFastExit())
		}

		// make sure we can delete at the end
		_, err = env.PachClient.PfsAPIClient.DeleteAll(env.PachClient.Ctx(), &types.Empty{})
		require.NoError(t, err)
	})

	// TestAtomicHistory repeatedly writes to a file while concurrently reading
	// its history. This checks for a regression where the repo would sometimes
	// lock.
	suite.Run("AtomicHistory", func(t *testing.T) {
		// TODO: There is no notion of file history in V2. We could potentially implement this, but
		// we would need to spend some time thinking about the performance characteristics.
		t.Skip("File history is not implemented in V2")
		//	t.Parallel()
		//  env := testpachd.NewRealEnv(t, dockertestenv.NewTestDBConfig(t))
		//
		//	repo := "test"
		//	require.NoError(t, env.PachClient.CreateProjectRepo("",repo))
		//	require.NoError(t, env.PachClient.CreateProjectBranch("",repo, "master", "", nil))
		//	aSize := 1 * 1024 * 1024
		//	bSize := aSize + 1024
		//
		//	for i := 0; i < 10; i++ {
		//		// create a file of all A's
		//		a := strings.Repeat("A", aSize)
		//		_, err := env.PachClient.PutFile(repo, "master", "/file", strings.NewReader(a))
		//		require.NoError(t, err)
		//
		//		// sllowwwllly replace it with all B's
		//		ctx, cancel := context.WithCancel(context.Background())
		//		eg, ctx := errgroup.WithContext(ctx)
		//		eg.Go(func() error {
		//			b := strings.Repeat("B", bSize)
		//			r := SlowReader{underlying: strings.NewReader(b)}
		//			_, err := env.PachClient.PutFile(repo, "master", "/file", &r)
		//			cancel()
		//			return err
		//		})
		//
		//		// should pull /file when it's all A's
		//		eg.Go(func() error {
		//			for {
		//				fileInfos, err := env.PachClient.ListFileHistory(repo, "master", "/file", 1)
		//				require.NoError(t, err)
		//				require.Equal(t, len(fileInfos), 1)
		//
		//				// stop once B's have been written
		//				select {
		//				case <-ctx.Done():
		//					return nil
		//				default:
		//					time.Sleep(1 * time.Millisecond)
		//				}
		//			}
		//		})
		//
		//		require.NoError(t, eg.Wait())
		//
		//		// should pull /file when it's all B's
		//		fileInfos, err := env.PachClient.ListFileHistory(repo, "master", "/file", 1)
		//		require.NoError(t, err)
		//		require.Equal(t, 1, len(fileInfos))
		//		require.Equal(t, bSize, int(fileInfos[0].SizeBytes))
		//	}
	})

	// TestTrigger tests branch triggers
	// TODO: This test can be refactored to remove a lot of the boilerplate.
	suite.Run("Trigger", func(t *testing.T) {
		t.Parallel()
		env := realenv.NewRealEnv(t, dockertestenv.NewTestDBConfig(t))
		c := env.PachClient

		t.Run("Simple", func(t *testing.T) {
			require.NoError(t, c.CreateProjectRepo("", "test"))
			require.NoError(t, c.CreateProjectBranchTrigger("", "test", "master", "", "", &pfs.Trigger{
				Branch: "staging",
				Size_:  "1B",
			}))
			require.NoError(t, c.PutFile(client.NewProjectCommit("", "test", "staging", ""), "file", strings.NewReader("small")))
		})

		t.Run("SizeWithProvenance", func(t *testing.T) {
			require.NoError(t, c.CreateProjectRepo("", "in"))
			require.NoError(t, c.CreateProjectBranchTrigger("", "in", "trigger", "", "", &pfs.Trigger{
				Branch: "master",
				Size_:  "1K",
			}))
			inCommit := client.NewProjectCommit("", "in", "master", "")
			bis, err := c.ListProjectBranch("", "in")
			require.NoError(t, err)
			require.Equal(t, 1, len(bis))

			// Create a downstream branch
			require.NoError(t, c.CreateProjectRepo("", "out"))
			require.NoError(t, c.CreateProjectBranch("", "out", "master", "", "", []*pfs.Branch{client.NewProjectBranch("", "in", "trigger")}))
			require.NoError(t, c.FinishProjectCommit("", "out", "master", ""))
			require.NoError(t, c.CreateProjectBranchTrigger("", "out", "trigger", "", "", &pfs.Trigger{
				Branch: "master",
				Size_:  "1K",
			}))

			// Write a small file, too small to trigger
			require.NoError(t, c.PutFile(inCommit, "file", strings.NewReader("small")))
			_, err = c.WaitProjectCommit("", "in", "master", "")
			require.NoError(t, err)
			bi, err := c.InspectProjectBranch("", "in", "master")
			require.NoError(t, err)
			head := bi.Head.ID
			bi, err = c.InspectProjectBranch("", "in", "trigger")
			require.NoError(t, err)
			require.NotEqual(t, head, bi.Head.ID)
			bi, err = c.InspectProjectBranch("", "out", "master")
			require.NoError(t, err)
			require.NotEqual(t, head, bi.Head.ID)
			bi, err = c.InspectProjectBranch("", "out", "trigger")
			require.NoError(t, err)
			require.NotEqual(t, head, bi.Head.ID)

			require.NoError(t, c.PutFile(inCommit, "file", strings.NewReader(strings.Repeat("a", units.KB))))
			_, err = c.WaitProjectCommit("", "in", "master", "")
			require.NoError(t, err)
			bi, err = c.InspectProjectBranch("", "in", "master")
			require.NoError(t, err)
			head = bi.Head.ID

			bi, err = c.InspectProjectBranch("", "in", "trigger")
			require.NoError(t, err)
			require.Equal(t, head, bi.Head.ID)

			// Output branch should have a commit now
			bi, err = c.InspectProjectBranch("", "out", "master")
			require.NoError(t, err)
			require.Equal(t, head, bi.Head.ID)

			// Put a file that will cause the trigger to go off
			require.NoError(t, c.PutFile(client.NewProjectCommit("", "out", "master", ""), "file", strings.NewReader(strings.Repeat("a", units.KB))))
			require.NoError(t, c.FinishProjectCommit("", "out", "master", ""))
			_, err = c.WaitProjectCommit("", "out", "master", "")
			require.NoError(t, err)
			bi, err = c.InspectProjectBranch("", "out", "master")
			require.NoError(t, err)
			head = bi.Head.ID

			// Output trigger should have triggered
			bi, err = c.InspectProjectBranch("", "out", "trigger")
			require.NoError(t, err)
			require.Equal(t, head, bi.Head.ID)
		})

		t.Run("Cron", func(t *testing.T) {
			require.NoError(t, c.CreateProjectRepo("", "cron"))
			require.NoError(t, c.CreateProjectBranchTrigger("", "cron", "trigger", "", "", &pfs.Trigger{
				Branch:   "master",
				CronSpec: "* * * * *", // every minute
			}))
			cronCommit := client.NewProjectCommit("", "cron", "master", "")
			// The first commit should always trigger a cron
			require.NoError(t, c.PutFile(cronCommit, "file1", strings.NewReader("foo")))
			_, err := c.WaitProjectCommit("", "cron", "master", "")
			require.NoError(t, err)
			bi, err := c.InspectProjectBranch("", "cron", "trigger")
			require.NoError(t, err)
			require.NotNil(t, bi.Head)
			head := bi.Head.ID

			// Second commit should not trigger the cron because less than a
			// minute has passed
			require.NoError(t, c.PutFile(cronCommit, "file2", strings.NewReader("bar")))
			_, err = c.WaitProjectCommit("", "cron", "master", "")
			require.NoError(t, err)
			bi, err = c.InspectProjectBranch("", "cron", "trigger")
			require.NoError(t, err)
			require.Equal(t, head, bi.Head.ID)

			time.Sleep(time.Minute)
			// Third commit should trigger the cron because a minute has passed
			require.NoError(t, c.PutFile(cronCommit, "file3", strings.NewReader("fizz")))
			_, err = c.WaitProjectCommit("", "cron", "master", "")
			require.NoError(t, err)
			bi, err = c.InspectProjectBranch("", "cron", "trigger")
			require.NoError(t, err)
			require.NotEqual(t, head, bi.Head.ID)
		})

		t.Run("Count", func(t *testing.T) {
			require.NoError(t, c.CreateProjectRepo("", "count"))
			require.NoError(t, c.CreateProjectBranchTrigger("", "count", "trigger", "", "", &pfs.Trigger{
				Branch:  "master",
				Commits: 2, // trigger every 2 commits
			}))

			bi, err := c.InspectProjectBranch("", "count", "trigger")
			require.NoError(t, err)
			head := bi.Head

			masterHead := client.NewProjectCommit("", "count", "master", "")
			// The first commit shouldn't trigger
			require.NoError(t, c.PutFile(masterHead, "file1", strings.NewReader("foo")))
			_, err = c.WaitProjectCommit("", "count", "master", "")
			require.NoError(t, err)
			bi, err = c.InspectProjectBranch("", "count", "trigger")
			require.NoError(t, err)
			require.Equal(t, head, bi.Head)

			// Second commit should trigger
			require.NoError(t, c.PutFile(masterHead, "file2", strings.NewReader("bar")))
			_, err = c.WaitProjectCommit("", "count", "master", "")
			require.NoError(t, err)
			bi, err = c.InspectProjectBranch("", "count", "trigger")
			require.NoError(t, err)
			require.NotEqual(t, head, bi.Head)
			head = bi.Head

			// The trigger commit should have the same ID as the master commit
			bi, err = c.InspectProjectBranch("", "count", "master")
			require.NoError(t, err)
			require.Equal(t, head.ID, bi.Head.ID)

			// Third commit shouldn't trigger
			require.NoError(t, c.PutFile(masterHead, "file3", strings.NewReader("fizz")))
			_, err = c.WaitProjectCommit("", "count", "master", "")
			require.NoError(t, err)
			bi, err = c.InspectProjectBranch("", "count", "trigger")
			require.NoError(t, err)
			require.Equal(t, head, bi.Head)

			// Fourth commit should trigger
			require.NoError(t, c.PutFile(masterHead, "file4", strings.NewReader("buzz")))
			_, err = c.WaitProjectCommit("", "count", "master", "")
			require.NoError(t, err)
			bi, err = c.InspectProjectBranch("", "count", "trigger")
			require.NoError(t, err)
			require.NotEqual(t, head, bi.Head)
			head = bi.Head

			// The trigger commit should have the same ID as the master commit
			bi, err = c.InspectProjectBranch("", "count", "master")
			require.NoError(t, err)
			require.Equal(t, head.ID, bi.Head.ID)
		})

		t.Run("Or", func(t *testing.T) {
			require.NoError(t, c.CreateProjectRepo("", "or"))
			require.NoError(t, c.CreateProjectBranchTrigger("", "or", "trigger", "", "", &pfs.Trigger{
				Branch:   "master",
				CronSpec: "* * * * *",
				Size_:    "100",
				Commits:  3,
			}))
			orCommit := client.NewProjectCommit("", "or", "master", "")
			// This triggers, because the cron is satisfied
			require.NoError(t, c.PutFile(orCommit, "file1", strings.NewReader(strings.Repeat("a", 1))))
			_, err := c.WaitProjectCommit("", "or", "master", "")
			require.NoError(t, err)
			bi, err := c.InspectProjectBranch("", "or", "trigger")
			require.NoError(t, err)
			require.NotNil(t, bi.Head)
			head := bi.Head.ID
			// This one doesn't because none of them are satisfied
			require.NoError(t, c.PutFile(orCommit, "file2", strings.NewReader(strings.Repeat("a", 50))))
			_, err = c.WaitProjectCommit("", "or", "master", "")
			require.NoError(t, err)
			bi, err = c.InspectProjectBranch("", "or", "trigger")
			require.NoError(t, err)
			require.Equal(t, head, bi.Head.ID)
			// This one triggers because we hit 100 bytes
			require.NoError(t, c.PutFile(orCommit, "file3", strings.NewReader(strings.Repeat("a", 50))))
			_, err = c.WaitProjectCommit("", "or", "master", "")
			require.NoError(t, err)
			bi, err = c.InspectProjectBranch("", "or", "trigger")
			require.NoError(t, err)
			require.NotEqual(t, head, bi.Head.ID)
			head = bi.Head.ID

			// This one doesn't trigger
			require.NoError(t, c.PutFile(orCommit, "file4", strings.NewReader(strings.Repeat("a", 1))))
			_, err = c.WaitProjectCommit("", "or", "master", "")
			require.NoError(t, err)
			bi, err = c.InspectProjectBranch("", "or", "trigger")
			require.NoError(t, err)
			require.Equal(t, head, bi.Head.ID)
			// This one neither
			require.NoError(t, c.PutFile(orCommit, "file5", strings.NewReader(strings.Repeat("a", 1))))
			_, err = c.WaitProjectCommit("", "or", "master", "")
			require.NoError(t, err)
			bi, err = c.InspectProjectBranch("", "or", "trigger")
			require.NoError(t, err)
			require.Equal(t, head, bi.Head.ID)
			// This one does, because it's 3 commits
			require.NoError(t, c.PutFile(orCommit, "file6", strings.NewReader(strings.Repeat("a", 1))))
			_, err = c.WaitProjectCommit("", "or", "master", "")
			require.NoError(t, err)
			bi, err = c.InspectProjectBranch("", "or", "trigger")
			require.NoError(t, err)
			require.NotEqual(t, head, bi.Head.ID)
			head = bi.Head.ID

			// This one doesn't trigger
			require.NoError(t, c.PutFile(orCommit, "file7", strings.NewReader(strings.Repeat("a", 1))))
			_, err = c.WaitProjectCommit("", "or", "master", "")
			require.NoError(t, err)
			bi, err = c.InspectProjectBranch("", "or", "trigger")
			require.NoError(t, err)
			require.Equal(t, head, bi.Head.ID)

			time.Sleep(time.Minute)

			require.NoError(t, c.PutFile(orCommit, "file8", strings.NewReader(strings.Repeat("a", 1))))
			_, err = c.WaitProjectCommit("", "or", "master", "")
			require.NoError(t, err)
			bi, err = c.InspectProjectBranch("", "or", "trigger")
			require.NoError(t, err)
			require.NotEqual(t, head, bi.Head.ID)
		})

		t.Run("And", func(t *testing.T) {
			require.NoError(t, c.CreateProjectRepo("", "and"))
			require.NoError(t, c.CreateProjectBranchTrigger("", "and", "trigger", "", "", &pfs.Trigger{
				Branch:   "master",
				All:      true,
				CronSpec: "* * * * *",
				Size_:    "100",
				Commits:  3,
			}))
			andCommit := client.NewProjectCommit("", "and", "master", "")
			// Doesn't trigger because all 3 conditions must be met
			require.NoError(t, c.PutFile(andCommit, "file1", strings.NewReader(strings.Repeat("a", 100))))
			_, err := c.WaitProjectCommit("", "and", "master", "")
			require.NoError(t, err)
			bi, err := c.InspectProjectBranch("", "and", "master")
			require.NoError(t, err)
			head := bi.Head.ID
			bi, err = c.InspectProjectBranch("", "and", "trigger")
			require.NoError(t, err)
			require.NotEqual(t, head, bi.Head)

			// Still doesn't trigger
			require.NoError(t, c.PutFile(andCommit, "file2", strings.NewReader(strings.Repeat("a", 100))))
			_, err = c.WaitProjectCommit("", "and", "master", "")
			require.NoError(t, err)
			bi, err = c.InspectProjectBranch("", "and", "trigger")
			require.NoError(t, err)
			require.NotEqual(t, head, bi.Head)

			// Finally triggers because we have 3 commits, 100 bytes and Cron
			// Spec (since epoch) is satisfied.
			require.NoError(t, c.PutFile(andCommit, "file3", strings.NewReader(strings.Repeat("a", 100))))
			_, err = c.WaitProjectCommit("", "and", "master", "")
			require.NoError(t, err)
			bi, err = c.InspectProjectBranch("", "and", "trigger")
			require.NoError(t, err)
			require.NotNil(t, bi.Head)
			head = bi.Head.ID

			// Doesn't trigger because all 3 conditions must be met
			require.NoError(t, c.PutFile(andCommit, "file4", strings.NewReader(strings.Repeat("a", 100))))
			_, err = c.WaitProjectCommit("", "and", "master", "")
			require.NoError(t, err)
			bi, err = c.InspectProjectBranch("", "and", "trigger")
			require.NoError(t, err)
			require.Equal(t, head, bi.Head.ID)

			// Still no trigger, not enough time or commits
			require.NoError(t, c.PutFile(andCommit, "file5", strings.NewReader(strings.Repeat("a", 100))))
			_, err = c.WaitProjectCommit("", "and", "master", "")
			require.NoError(t, err)
			bi, err = c.InspectProjectBranch("", "and", "trigger")
			require.NoError(t, err)
			require.Equal(t, head, bi.Head.ID)

			// Still no trigger, not enough time
			require.NoError(t, c.PutFile(andCommit, "file6", strings.NewReader(strings.Repeat("a", 100))))
			_, err = c.WaitProjectCommit("", "and", "master", "")
			require.NoError(t, err)
			bi, err = c.InspectProjectBranch("", "and", "trigger")
			require.NoError(t, err)
			require.Equal(t, head, bi.Head.ID)

			time.Sleep(time.Minute)

			// Finally triggers, all triggers have been met
			require.NoError(t, c.PutFile(andCommit, "file7", strings.NewReader(strings.Repeat("a", 100))))
			_, err = c.WaitProjectCommit("", "and", "master", "")
			require.NoError(t, err)
			bi, err = c.InspectProjectBranch("", "and", "trigger")
			require.NoError(t, err)
			require.NotEqual(t, head, bi.Head.ID)
		})

		t.Run("Chain", func(t *testing.T) {
			// a triggers b which triggers c
			require.NoError(t, c.CreateProjectRepo("", "chain"))
			require.NoError(t, c.CreateProjectBranchTrigger("", "chain", "b", "", "", &pfs.Trigger{
				Branch: "a",
				Size_:  "100",
			}))
			require.NoError(t, c.CreateProjectBranchTrigger("", "chain", "c", "", "", &pfs.Trigger{
				Branch: "b",
				Size_:  "200",
			}))
			aCommit := client.NewProjectCommit("", "chain", "a", "")
			// Triggers nothing
			require.NoError(t, c.PutFile(aCommit, "file1", strings.NewReader(strings.Repeat("a", 50))))
			_, err := c.WaitProjectCommit("", "chain", "a", "")
			require.NoError(t, err)
			bi, err := c.InspectProjectBranch("", "chain", "a")
			require.NoError(t, err)
			head := bi.Head.ID
			bi, err = c.InspectProjectBranch("", "chain", "b")
			require.NoError(t, err)
			require.NotEqual(t, head, bi.Head)
			bi, err = c.InspectProjectBranch("", "chain", "c")
			require.NoError(t, err)
			require.NotEqual(t, head, bi.Head)

			// Triggers b, but not c
			require.NoError(t, c.PutFile(aCommit, "file2", strings.NewReader(strings.Repeat("a", 50))))
			_, err = c.WaitProjectCommit("", "chain", "a", "")
			require.NoError(t, err)
			bi, err = c.InspectProjectBranch("", "chain", "a")
			require.NoError(t, err)
			head = bi.Head.ID
			bi, err = c.InspectProjectBranch("", "chain", "b")
			require.NoError(t, err)
			require.Equal(t, head, bi.Head.ID)
			bi, err = c.InspectProjectBranch("", "chain", "c")
			require.NoError(t, err)
			require.NotEqual(t, head, bi.Head.ID)

			// Triggers nothing
			require.NoError(t, c.PutFile(aCommit, "file3", strings.NewReader(strings.Repeat("a", 50))))
			_, err = c.WaitProjectCommit("", "chain", "a", "")
			require.NoError(t, err)
			bi, err = c.InspectProjectBranch("", "chain", "a")
			require.NoError(t, err)
			head = bi.Head.ID
			bi, err = c.InspectProjectBranch("", "chain", "b")
			require.NoError(t, err)
			require.NotEqual(t, head, bi.Head.ID)
			bi, err = c.InspectProjectBranch("", "chain", "c")
			require.NoError(t, err)
			require.NotEqual(t, head, bi.Head.ID)

			// Triggers a and c
			require.NoError(t, c.PutFile(aCommit, "file4", strings.NewReader(strings.Repeat("a", 50))))
			_, err = c.WaitProjectCommit("", "chain", "a", "")
			require.NoError(t, err)
			bi, err = c.InspectProjectBranch("", "chain", "a")
			require.NoError(t, err)
			head = bi.Head.ID
			bi, err = c.InspectProjectBranch("", "chain", "b")
			require.NoError(t, err)
			require.Equal(t, head, bi.Head.ID)
			bi, err = c.InspectProjectBranch("", "chain", "c")
			require.NoError(t, err)
			require.Equal(t, head, bi.Head.ID)

			// Triggers nothing
			require.NoError(t, c.PutFile(aCommit, "file5", strings.NewReader(strings.Repeat("a", 50))))
			_, err = c.WaitProjectCommit("", "chain", "a", "")
			require.NoError(t, err)
			bi, err = c.InspectProjectBranch("", "chain", "a")
			require.NoError(t, err)
			head = bi.Head.ID
			bi, err = c.InspectProjectBranch("", "chain", "b")
			require.NoError(t, err)
			require.NotEqual(t, head, bi.Head.ID)
			bi, err = c.InspectProjectBranch("", "chain", "c")
			require.NoError(t, err)
			require.NotEqual(t, head, bi.Head.ID)
		})

		t.Run("BranchMovement", func(t *testing.T) {
			require.NoError(t, c.CreateProjectRepo("", "branch-movement"))
			require.NoError(t, c.CreateProjectBranchTrigger("", "branch-movement", "c", "", "", &pfs.Trigger{
				Branch: "b",
				Size_:  "100",
			}))
			moveCommit := client.NewProjectCommit("", "branch-movement", "a", "")

			require.NoError(t, c.PutFile(moveCommit, "file1", strings.NewReader(strings.Repeat("a", 50))))
			_, err := c.WaitProjectCommit("", "branch-movement", "a", "")
			require.NoError(t, err)
			bi, err := c.InspectProjectBranch("", "branch-movement", "a")
			require.NoError(t, err)
			head := bi.Head.ID
			require.NoError(t, c.CreateProjectBranch("", "branch-movement", "b", "a", "", nil))
			bi, err = c.InspectProjectBranch("", "branch-movement", "c")
			require.NoError(t, err)
			require.NotEqual(t, head, bi.Head.ID)

			require.NoError(t, c.PutFile(moveCommit, "file2", strings.NewReader(strings.Repeat("a", 50))))
			_, err = c.WaitProjectCommit("", "branch-movement", "a", "")
			require.NoError(t, err)
			require.NoError(t, c.CreateProjectBranch("", "branch-movement", "b", "a", "", nil))
			bi, err = c.InspectProjectBranch("", "branch-movement", "c")
			require.NoError(t, err)
			require.NotNil(t, bi.Head)
			cHead := bi.Head.ID

			require.NoError(t, c.PutFile(moveCommit, "file3", strings.NewReader(strings.Repeat("a", 50))))
			_, err = c.WaitProjectCommit("", "branch-movement", "a", "")
			require.NoError(t, err)
			require.NoError(t, c.CreateProjectBranch("", "branch-movement", "b", "a", "", nil))
			bi, err = c.InspectProjectBranch("", "branch-movement", "c")
			require.NoError(t, err)
			require.NotNil(t, bi.Head)
			require.Equal(t, cHead, bi.Head.ID)
		})
	})

	// TriggerValidation tests branch trigger validation
	suite.Run("TriggerValidation", func(t *testing.T) {
		t.Parallel()
		env := realenv.NewRealEnv(t, dockertestenv.NewTestDBConfig(t))

		c := env.PachClient
		require.NoError(t, c.CreateProjectRepo("", "repo"))
		// Must specify a branch
		require.YesError(t, c.CreateProjectBranchTrigger("", "repo", "master", "", "", &pfs.Trigger{
			Branch: "",
			Size_:  "1K",
		}))
		// Can't trigger a branch on itself
		require.YesError(t, c.CreateProjectBranchTrigger("", "repo", "master", "", "", &pfs.Trigger{
			Branch: "master",
			Size_:  "1K",
		}))
		// Size doesn't parse
		require.YesError(t, c.CreateProjectBranchTrigger("", "repo", "trigger", "", "", &pfs.Trigger{
			Branch: "master",
			Size_:  "this is not a size",
		}))
		// Can't have negative commit count
		require.YesError(t, c.CreateProjectBranchTrigger("", "repo", "trigger", "", "", &pfs.Trigger{
			Branch:  "master",
			Commits: -1,
		}))

		// a -> b (valid, sets up the next test)
		require.NoError(t, c.CreateProjectBranchTrigger("", "repo", "b", "", "", &pfs.Trigger{
			Branch: "a",
			Size_:  "1K",
		}))
		// Can't have circular triggers
		require.YesError(t, c.CreateProjectBranchTrigger("", "repo", "a", "", "", &pfs.Trigger{
			Branch: "b",
			Size_:  "1K",
		}))
		// CronSpec doesn't parse
		require.YesError(t, c.CreateProjectBranchTrigger("", "repo", "trigger", "", "", &pfs.Trigger{
			Branch:   "master",
			CronSpec: "this is not a cron spec",
		}))
		// Can't use a trigger and provenance together
		require.NoError(t, c.CreateProjectRepo("", "in"))
		_, err := c.PfsAPIClient.CreateBranch(c.Ctx(),
			&pfs.CreateBranchRequest{
				Branch: client.NewProjectBranch("", "repo", "master"),
				Trigger: &pfs.Trigger{
					Branch: "master",
					Size_:  "1K",
				},
				Provenance: []*pfs.Branch{client.NewProjectBranch("", "in", "master")},
			})
		require.YesError(t, err)
	})

	suite.Run("RegressionOrphanedFile", func(t *testing.T) {
		t.Parallel()
		env := realenv.NewRealEnv(t, dockertestenv.NewTestDBConfig(t))

		fsclient, err := env.PachClient.NewCreateFileSetClient()
		require.NoError(t, err)
		data := []byte("test data")
		spec := fileSetSpec{
			"file1.txt": tarutil.NewMemFile("file1.txt", data),
			"file2.txt": tarutil.NewMemFile("file2.txt", data),
		}
		require.NoError(t, fsclient.PutFileTAR(spec.makeTarStream()))
		resp, err := fsclient.Close()
		require.NoError(t, err)
		t.Logf("tmp fileset id: %s", resp.FileSetId)
		require.NoError(t, env.PachClient.RenewFileSet(resp.FileSetId, 60*time.Second))
		fis, err := env.PachClient.ListFileAll(client.NewProjectCommit("", client.FileSetsRepoName, "", resp.FileSetId), "/")
		require.NoError(t, err)
		require.Equal(t, 2, len(fis))
	})

	suite.Run("Compaction", func(t *testing.T) {
		t.Parallel()
		env := realenv.NewRealEnv(t, func(config *serviceenv.Configuration) {
			config.StorageCompactionMaxFanIn = 10
		}, dockertestenv.NewTestDBConfig(t))

		repo := "test"
		require.NoError(t, env.PachClient.CreateProjectRepo("", repo))
		commit1, err := env.PachClient.StartProjectCommit("", repo, "master")
		require.NoError(t, err)

		const (
			nFileSets   = 100
			filesPer    = 10
			fileSetSize = 1e3
		)
		for i := 0; i < nFileSets; i++ {
			fsSpec := fileSetSpec{}
			for j := 0; j < filesPer; j++ {
				name := fmt.Sprintf("file%02d", j)
				data, err := io.ReadAll(randomReader(fileSetSize))
				require.NoError(t, err)
				file := tarutil.NewMemFile(name, data)
				hdr, err := file.Header()
				require.NoError(t, err)
				fsSpec[hdr.Name] = file
			}
			require.NoError(t, env.PachClient.PutFileTAR(commit1, fsSpec.makeTarStream()))
			runtime.GC()
		}
		require.NoError(t, finishCommit(env.PachClient, repo, commit1.Branch.Name, commit1.ID))
	})

	suite.Run("ModifyFileGRPC", func(subsuite *testing.T) {
		subsuite.Parallel()

		subsuite.Run("EmptyFile", func(t *testing.T) {
			t.Parallel()
			env := realenv.NewRealEnv(t, dockertestenv.NewTestDBConfig(t))
			repo := "test"
			require.NoError(t, env.PachClient.CreateProjectRepo("", repo))
			c, err := env.PachClient.PfsAPIClient.ModifyFile(context.Background())
			require.NoError(t, err)
			files := []string{"/empty-1", "/empty-2"}
			require.NoError(t, c.Send(&pfs.ModifyFileRequest{
				Body: &pfs.ModifyFileRequest_SetCommit{SetCommit: client.NewProjectCommit("", repo, "master", "")},
			}))
			for _, file := range files {
				require.NoError(t, c.Send(&pfs.ModifyFileRequest{
					Body: &pfs.ModifyFileRequest_AddFile{
						AddFile: &pfs.AddFile{
							Path: file,
							Source: &pfs.AddFile_Raw{
								Raw: &types.BytesValue{},
							},
						},
					},
				}))
			}
			_, err = c.CloseAndRecv()
			require.NoError(t, err)
			require.NoError(t, env.PachClient.ListFile(client.NewProjectCommit("", repo, "master", ""), "/", func(fi *pfs.FileInfo) error {
				require.True(t, files[0] == fi.File.Path)
				files = files[1:]
				return nil
			}))
			require.Equal(t, 0, len(files))
		})

		subsuite.Run("SingleMessageFile", func(t *testing.T) {
			t.Parallel()
			env := realenv.NewRealEnv(t, dockertestenv.NewTestDBConfig(t))
			repo := "test"
			require.NoError(t, env.PachClient.CreateProjectRepo("", repo))
			filePath := "file"
			fileContent := "foo"
			c, err := env.PachClient.PfsAPIClient.ModifyFile(context.Background())
			require.NoError(t, err)
			require.NoError(t, c.Send(&pfs.ModifyFileRequest{
				Body: &pfs.ModifyFileRequest_SetCommit{SetCommit: client.NewProjectCommit("", repo, "master", "")},
			}))
			require.NoError(t, c.Send(&pfs.ModifyFileRequest{
				Body: &pfs.ModifyFileRequest_AddFile{
					AddFile: &pfs.AddFile{
						Path: filePath,
						Source: &pfs.AddFile_Raw{
							Raw: &types.BytesValue{Value: []byte(fileContent)},
						},
					},
				},
			}))
			_, err = c.CloseAndRecv()
			require.NoError(t, err)
			buf := &bytes.Buffer{}
			require.NoError(t, env.PachClient.GetFile(client.NewProjectCommit("", repo, "master", ""), filePath, buf))
			require.Equal(t, fileContent, buf.String())
		})
	})

	suite.Run("TestPanicOnNilArgs", func(t *testing.T) {
		t.Parallel()
		env := realenv.NewRealEnv(t, dockertestenv.NewTestDBConfig(t))
		c := env.PachClient
		requireNoPanic := func(err error) {
			t.Helper()
			if err != nil {
				// if a "transport is closing" error happened, pachd abruptly
				// closed the connection. Most likely this is caused by a panic.
				require.False(t, strings.Contains(err.Error(), "transport is closing"), err.Error())
			}
		}
		ctx, cf := context.WithCancel(c.Ctx())
		defer cf()
		_, err := c.PfsAPIClient.CreateRepo(ctx, &pfs.CreateRepoRequest{})
		requireNoPanic(err)
		_, err = c.PfsAPIClient.InspectRepo(ctx, &pfs.InspectRepoRequest{})
		requireNoPanic(err)
		_, err = c.PfsAPIClient.ListRepo(ctx, &pfs.ListRepoRequest{})
		requireNoPanic(err)
		_, err = c.PfsAPIClient.DeleteRepo(ctx, &pfs.DeleteRepoRequest{})
		requireNoPanic(err)
		_, err = c.PfsAPIClient.StartCommit(ctx, &pfs.StartCommitRequest{})
		requireNoPanic(err)
		_, err = c.PfsAPIClient.FinishCommit(ctx, &pfs.FinishCommitRequest{})
		requireNoPanic(err)
		_, err = c.PfsAPIClient.InspectCommit(ctx, &pfs.InspectCommitRequest{})
		requireNoPanic(err)
		_, err = c.PfsAPIClient.ListCommit(ctx, &pfs.ListCommitRequest{})
		requireNoPanic(err)
		_, err = c.PfsAPIClient.SquashCommitSet(c.Ctx(), &pfs.SquashCommitSetRequest{})
		requireNoPanic(err)
		_, err = c.PfsAPIClient.InspectCommitSet(c.Ctx(), &pfs.InspectCommitSetRequest{})
		requireNoPanic(err)
		_, err = c.PfsAPIClient.SubscribeCommit(ctx, &pfs.SubscribeCommitRequest{})
		requireNoPanic(err)
		_, err = c.PfsAPIClient.CreateBranch(ctx, &pfs.CreateBranchRequest{})
		requireNoPanic(err)
		_, err = c.PfsAPIClient.InspectBranch(ctx, &pfs.InspectBranchRequest{})
		requireNoPanic(err)
		_, err = c.PfsAPIClient.ListBranch(ctx, &pfs.ListBranchRequest{})
		requireNoPanic(err)
		_, err = c.PfsAPIClient.DeleteBranch(ctx, &pfs.DeleteBranchRequest{})
		requireNoPanic(err)
		_, err = c.PfsAPIClient.GetFileTAR(ctx, &pfs.GetFileRequest{})
		requireNoPanic(err)
		_, err = c.PfsAPIClient.InspectFile(ctx, &pfs.InspectFileRequest{})
		requireNoPanic(err)
		_, err = c.PfsAPIClient.ListFile(ctx, &pfs.ListFileRequest{})
		requireNoPanic(err)
		_, err = c.PfsAPIClient.WalkFile(ctx, &pfs.WalkFileRequest{})
		requireNoPanic(err)
		_, err = c.PfsAPIClient.GlobFile(ctx, &pfs.GlobFileRequest{})
		requireNoPanic(err)
		_, err = c.PfsAPIClient.DiffFile(ctx, &pfs.DiffFileRequest{})
		requireNoPanic(err)
		_, err = c.PfsAPIClient.Fsck(ctx, &pfs.FsckRequest{})
		requireNoPanic(err)
	})

	suite.Run("ErroredCommits", func(t *testing.T) {
		t.Parallel()
		env := realenv.NewRealEnv(t, dockertestenv.NewTestDBConfig(t))
		repo := "test"
		require.NoError(t, env.PachClient.CreateProjectRepo("", repo))
		checks := func(t *testing.T, branch string) {
			// First commit should contain the first file.
			branchCommit := client.NewProjectCommit("", repo, branch, "^2")
			expected := []string{"/f1"}
			require.NoError(t, env.PachClient.ListFile(branchCommit, "", func(fi *pfs.FileInfo) error {
				require.Equal(t, expected[0], fi.File.Path)
				expected = expected[1:]
				return nil
			}))
			require.Equal(t, 0, len(expected))
			// Second commit (errored commit) should still be readable with its content included.
			branchCommit = client.NewProjectCommit("", repo, branch, "^1")
			expected = []string{"/f1", "/f2"}
			require.NoError(t, env.PachClient.ListFile(branchCommit, "", func(fi *pfs.FileInfo) error {
				require.Equal(t, expected[0], fi.File.Path)
				expected = expected[1:]
				return nil
			}))
			require.Equal(t, 0, len(expected))
			// Third commit should exclude the errored parent commit.
			branchCommit = client.NewProjectCommit("", repo, branch, "")
			expected = []string{"/f1", "/f3"}
			require.NoError(t, env.PachClient.ListFile(branchCommit, "", func(fi *pfs.FileInfo) error {
				require.Equal(t, expected[0], fi.File.Path)
				expected = expected[1:]
				return nil
			}))
			require.Equal(t, 0, len(expected))
		}
		t.Run("FinishedErroredFinished", func(t *testing.T) {
			branch := uuid.New()
			require.NoError(t, env.PachClient.CreateProjectBranch("", repo, branch, "", "", nil))
			branchCommit := client.NewProjectCommit("", repo, branch, "")
			require.NoError(t, env.PachClient.PutFile(branchCommit, "f1", strings.NewReader("foo\n")))
			commit, err := env.PachClient.StartProjectCommit("", repo, branch)
			require.NoError(t, err)
			require.NoError(t, env.PachClient.PutFile(branchCommit, "f2", strings.NewReader("foo\n")))
			_, err = env.PachClient.PfsAPIClient.FinishCommit(context.Background(), &pfs.FinishCommitRequest{
				Commit: commit,
				Error:  "error",
			})
			require.NoError(t, err)
			require.NoError(t, env.PachClient.PutFile(branchCommit, "f3", strings.NewReader("foo\n")))
			checks(t, branch)
		})
		t.Run("FinishedErroredOpen", func(t *testing.T) {
			branch := uuid.New()
			require.NoError(t, env.PachClient.CreateProjectBranch("", repo, branch, "", "", nil))
			branchCommit := client.NewProjectCommit("", repo, branch, "")
			require.NoError(t, env.PachClient.PutFile(branchCommit, "f1", strings.NewReader("foo\n")))
			commit, err := env.PachClient.StartProjectCommit("", repo, branch)
			require.NoError(t, err)
			require.NoError(t, env.PachClient.PutFile(branchCommit, "f2", strings.NewReader("foo\n")))
			_, err = env.PachClient.PfsAPIClient.FinishCommit(context.Background(), &pfs.FinishCommitRequest{
				Commit: commit,
				Error:  "error",
			})
			require.NoError(t, err)
			_, err = env.PachClient.StartProjectCommit("", repo, branch)
			require.NoError(t, err)
			require.NoError(t, env.PachClient.PutFile(branchCommit, "f3", strings.NewReader("foo\n")))
			checks(t, branch)
		})

	})

	suite.Run("SystemRepoDependence", func(t *testing.T) {
		t.Parallel()
		env := realenv.NewRealEnv(t, dockertestenv.NewTestDBConfig(t))

		sysRepo := client.NewSystemProjectRepo("", "test", pfs.MetaRepoType)

		// can't create system repo by itself
		_, err := env.PachClient.PfsAPIClient.CreateRepo(env.Context, &pfs.CreateRepoRequest{
			Repo: sysRepo,
		})
		require.YesError(t, err)

		require.NoError(t, env.PachClient.CreateProjectRepo("", "test"))
		// but now we can
		_, err = env.PachClient.PfsAPIClient.CreateRepo(env.Context, &pfs.CreateRepoRequest{
			Repo: sysRepo,
		})
		require.NoError(t, err)

		require.NoError(t, env.PachClient.DeleteProjectRepo("", "test", false))

		// meta repo should be gone, too
		_, err = env.PachClient.PfsAPIClient.InspectRepo(env.Context, &pfs.InspectRepoRequest{
			Repo: sysRepo,
		})
		require.YesError(t, err)
		require.True(t, errutil.IsNotFoundError(err))
	})
	suite.Run("ErrorMessages", func(t *testing.T) {
		env := realenv.NewRealEnv(t, dockertestenv.NewTestDBConfig(t))
		// don't show user .user suffix
		_, err := env.PachClient.InspectProjectRepo("", "test")
		require.YesError(t, err)
		require.True(t, errutil.IsNotFoundError(err))
		require.False(t, strings.Contains(err.Error(), pfs.UserRepoType))

		require.NoError(t, env.PachClient.CreateProjectRepo("", "test"))

		err = env.PachClient.CreateProjectRepo("", "test")
		require.YesError(t, err)
		require.True(t, errutil.IsAlreadyExistError(err))
		require.False(t, strings.Contains(err.Error(), pfs.UserRepoType))

		_, err = env.PachClient.InspectProjectBranch("", "test", "branch")
		require.YesError(t, err)
		require.True(t, errutil.IsNotFoundError(err))
		require.False(t, strings.Contains(err.Error(), pfs.UserRepoType))

		_, err = env.PachClient.InspectProjectCommit("", "test", "branch", uuid.NewWithoutDashes())
		require.YesError(t, err)
		require.True(t, errutil.IsNotFoundError(err))
		require.False(t, strings.Contains(err.Error(), pfs.UserRepoType))
	})

	suite.Run("EgressToPostgres", func(_suite *testing.T) {
		os.Setenv("PACHYDERM_SQL_PASSWORD", tu.DefaultPostgresPassword)

		type Schema struct {
			Id    int    `column:"ID" dtype:"INT"`
			A     string `column:"A" dtype:"VARCHAR(100)"`
			Datum string `column:"DATUM" dtype:"INT"`
		}

		type File struct {
			data string
			path string
		}

		tests := []struct {
			name           string
			files          []File
			options        *pfs.SQLDatabaseEgress
			tables         []string
			expectedCounts map[string]int64
		}{
			{
				name: "CSV",
				files: []File{
					{"1,Foo,101\n2,Bar,102", "/test_table/0000"},
					{"3,Hello,103\n4,World,104", "/test_table/subdir/0001"},
					{"1,this is in test_table2,201", "/test_table2/0000"},
					{"", "/empty_table/0000"},
				},
				options: &pfs.SQLDatabaseEgress{
					FileFormat: &pfs.SQLDatabaseEgress_FileFormat{
						Type: pfs.SQLDatabaseEgress_FileFormat_CSV,
					},
				},
				tables:         []string{"test_table", "test_table2", "empty_table"},
				expectedCounts: map[string]int64{"test_table": 4, "test_table2": 1, "empty_table": 0},
			},
			{
				name: "JSON",
				files: []File{
					{`{"ID":1,"A":"Foo","DATUM":101}
					  {"ID":2,"A":"Bar","DATUM":102}`, "/test_table/0000"},
					{`{"ID":3,"A":"Hello","DATUM":103}
					  {"ID":4,"A":"World","DATUM":104}`, "/test_table/subdir/0001"},
					{`{"ID":1,"A":"Foo","DATUM":201}`, "/test_table2/0000"},
					{"", "/empty_table/0000"},
				},
				options: &pfs.SQLDatabaseEgress{
					FileFormat: &pfs.SQLDatabaseEgress_FileFormat{
						Type:    pfs.SQLDatabaseEgress_FileFormat_JSON,
						Columns: []string{"ID", "A", "DATUM"},
					},
				},
				tables:         []string{"test_table", "test_table2", "empty_table"},
				expectedCounts: map[string]int64{"test_table": 4, "test_table2": 1, "empty_table": 0},
			},
			{
				name: "HEADER_CSV",
				files: []File{
					{"ID,A,DATUM\n1,Foo,101\n2,Bar,102", "/test_table/0000"},
					{"ID,A,DATUM\n3,Hello,103\n4,World,104", "/test_table/subdir/0001"},
					{"ID,A,DATUM\n1,this is in test_table2,201", "/test_table2/0000"},
					{"ID,A,DATUM", "/empty_table/0000"},
				},
				options: &pfs.SQLDatabaseEgress{
					FileFormat: &pfs.SQLDatabaseEgress_FileFormat{
						Type:    pfs.SQLDatabaseEgress_FileFormat_CSV,
						Columns: []string{"ID", "A", "DATUM"},
					},
				},
				tables:         []string{"test_table", "test_table2", "empty_table"},
				expectedCounts: map[string]int64{"test_table": 4, "test_table2": 1, "empty_table": 0},
			},
			{
				name: "HEADER_CSV_JUMBLED",
				files: []File{
					{"A,ID,DATUM\nFoo,1,101\nBar,2,102", "/test_table/0000"},
					{"A,DATUM,ID\nHello,103,3\nWorld,104,4", "/test_table/subdir/0001"},
					{"DATUM,A,ID\n201,this is in test_table2,1", "/test_table2/0000"},
					{"DATUM,ID,A", "/empty_table/0000"},
				},
				options: &pfs.SQLDatabaseEgress{
					FileFormat: &pfs.SQLDatabaseEgress_FileFormat{
						Type:    pfs.SQLDatabaseEgress_FileFormat_CSV,
						Columns: []string{"ID", "A", "DATUM"},
					},
				},
				tables:         []string{"test_table", "test_table2", "empty_table"},
				expectedCounts: map[string]int64{"test_table": 4, "test_table2": 1, "empty_table": 0},
			},
		}
		for _, test := range tests {
			_suite.Run(test.name, func(t *testing.T) {
				env := realenv.NewRealEnv(t, dockertestenv.NewTestDBConfig(t))
				// setup target database
				dbName := tu.GenerateEphemeralDBName(t)
				tu.CreateEphemeralDB(t, sqlx.NewDb(env.ServiceEnv.GetDBClient().DB, "postgres"), dbName)
				db := tu.OpenDB(t,
					dbutil.WithMaxOpenConns(1),
					dbutil.WithUserPassword(tu.DefaultPostgresUser, tu.DefaultPostgresPassword),
					dbutil.WithHostPort(dockertestenv.PGBouncerHost(), dockertestenv.PGBouncerPort),
					dbutil.WithDBName(dbName),
				)
				for _, tableName := range test.tables {
					require.NoError(t, pachsql.CreateTestTable(db, tableName, Schema{}))
				}

				// setup source repo based on target database, and generate fake data
				require.NoError(t, env.PachClient.CreateProjectRepo("", dbName))
				commit := client.NewProjectCommit("", dbName, "master", "")
				for _, f := range test.files {
					require.NoError(t, env.PachClient.PutFile(
						commit,
						f.path,
						strings.NewReader(f.data)))
				}

				// run Egress to copy data from source commit to target database
				test.options.Secret = &pfs.SQLDatabaseEgress_Secret{Name: "does not matter", Key: "does not matter"}
				test.options.Url = fmt.Sprintf("postgres://%s@%s:%d/%s", tu.DefaultPostgresUser, dockertestenv.PGBouncerHost(), dockertestenv.PGBouncerPort, dbName)
				resp, err := env.PachClient.Egress(env.PachClient.Ctx(),
					&pfs.EgressRequest{
						Commit: commit,
						Target: &pfs.EgressRequest_SqlDatabase{
							SqlDatabase: test.options,
						},
					})
				require.NoError(t, err)
				require.Equal(t, test.expectedCounts, resp.GetSqlDatabase().GetRowsWritten())

				// verify that actual rows got written to db
				var count int64
				for table, expected := range test.expectedCounts {
					require.NoError(t, db.QueryRow(fmt.Sprintf("select count(*) from %s", table)).Scan(&count))
					require.Equal(t, expected, count)
				}
			})
		}
	})
}

var (
	randSeed = int64(0)
	randMu   sync.Mutex
)

func writeObj(t *testing.T, c obj.Client, path, content string) {
	err := c.Put(context.Background(), path, strings.NewReader(content))
	require.NoError(t, err)
}

type SlowReader struct {
	underlying io.Reader
	delay      time.Duration
}

func (r *SlowReader) Read(p []byte) (n int, err error) {
	n, err = r.underlying.Read(p)
	if r.delay == 0 {
		time.Sleep(1 * time.Millisecond)
	} else {
		time.Sleep(r.delay)
	}
	return
}

func getRand() *rand.Rand {
	randMu.Lock()
	seed := randSeed
	randSeed++
	randMu.Unlock()
	return rand.New(rand.NewSource(seed))
}

func randomReader(n int) io.Reader {
	return io.LimitReader(getRand(), int64(n))
}<|MERGE_RESOLUTION|>--- conflicted
+++ resolved
@@ -28,6 +28,9 @@
 	"google.golang.org/grpc/status"
 
 	"github.com/pachyderm/pachyderm/v2/src/client"
+	"github.com/pachyderm/pachyderm/v2/src/pfs"
+	pfsserver "github.com/pachyderm/pachyderm/v2/src/server/pfs"
+
 	"github.com/pachyderm/pachyderm/v2/src/internal/ancestry"
 	"github.com/pachyderm/pachyderm/v2/src/internal/backoff"
 	"github.com/pachyderm/pachyderm/v2/src/internal/clientsdk"
@@ -45,8 +48,6 @@
 	tu "github.com/pachyderm/pachyderm/v2/src/internal/testutil"
 	"github.com/pachyderm/pachyderm/v2/src/internal/testutil/random"
 	"github.com/pachyderm/pachyderm/v2/src/internal/uuid"
-	"github.com/pachyderm/pachyderm/v2/src/pfs"
-	pfsserver "github.com/pachyderm/pachyderm/v2/src/server/pfs"
 )
 
 func CommitToID(commit interface{}) interface{} {
@@ -2361,23 +2362,13 @@
 		// t.Parallel()
 		// env := testpachd.NewRealEnv(t, dockertestenv.NewTestDBConfig(t))
 
-<<<<<<< HEAD
-		//repo := "test"
-		//require.NoError(t, env.PachClient.CreateProjectRepo("",repo))
-		//commit, err := env.PachClient.StartProjectCommit("",repo, "")
-		//require.NoError(t, err)
-		//fileData := "foo\n"
-		//require.NoError(t, env.PachClient.PutFile(commit, "foo", strings.NewReader(fileData)))
-		//require.NoError(t, env.PachClient.PutFile(commit, "foo", strings.NewReader(fileData)))
-=======
 		// repo := "test"
-		// require.NoError(t, env.PachClient.CreateRepo(repo))
-		// commit, err := env.PachClient.StartCommit(repo, "")
+		// require.NoError(t, env.PachClient.CreateProjectRepo("",repo))
+		// commit, err := env.PachClient.StartProjectCommit("",repo, "")
 		// require.NoError(t, err)
 		// fileData := "foo\n"
 		// require.NoError(t, env.PachClient.PutFile(commit, "foo", strings.NewReader(fileData)))
 		// require.NoError(t, env.PachClient.PutFile(commit, "foo", strings.NewReader(fileData)))
->>>>>>> 57aa3c2e
 
 		// var buffer bytes.Buffer
 		// require.NoError(t, env.PachClient.GetFile(commit, "foo", int64(len(fileData)*2)+1, 0, &buffer))
@@ -2574,21 +2565,9 @@
 		// t.Parallel()
 		// env := testpachd.NewRealEnv(t, dockertestenv.NewTestDBConfig(t))
 
-<<<<<<< HEAD
-		//repo := "test"
-		//require.NoError(t, env.PachClient.CreateProjectRepo("",repo))
-		//commit, err := env.PachClient.StartProjectCommit("",repo, "")
-		//require.NoError(t, err)
-		//w, err := env.PachClient.PutFileSplitWriter(repo, commit.Branch.Name, commit.ID, "foo", pfs.Delimiter_NONE, 0, 0, 0, false)
-		//require.NoError(t, err)
-		//require.NoError(t, w.Close())
-		//require.NoError(t, finishCommit(env.PachClient, repo, commit.Branch.Name, commit.ID))
-		//_, err = env.PachClient.InspectFile(commit, "foo")
-		//require.NoError(t, err)
-=======
 		// repo := "test"
-		// require.NoError(t, env.PachClient.CreateRepo(repo))
-		// commit, err := env.PachClient.StartCommit(repo, "")
+		// require.NoError(t, env.PachClient.CreateProjectRepo("",repo))
+		// commit, err := env.PachClient.StartProjectCommit("",repo, "")
 		// require.NoError(t, err)
 		// w, err := env.PachClient.PutFileSplitWriter(repo, commit.Branch.Name, commit.ID, "foo", pfs.Delimiter_NONE, 0, 0, 0, false)
 		// require.NoError(t, err)
@@ -2596,7 +2575,6 @@
 		// require.NoError(t, finishCommit(env.PachClient, repo, commit.Branch.Name, commit.ID))
 		// _, err = env.PachClient.InspectFile(commit, "foo")
 		// require.NoError(t, err)
->>>>>>> 57aa3c2e
 	})
 
 	suite.Run("GetFile", func(t *testing.T) {
