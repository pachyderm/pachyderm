//go:build unit_test

package testing

import (
	"archive/tar"
	"bytes"
	"context"
	"fmt"
	"io"
	"math/rand"
	"os"
	"path/filepath"
	"regexp"
	"runtime"
	"sort"
	"strconv"
	"strings"
	"sync"
	"sync/atomic"
	"testing"
	"time"

	units "github.com/docker/go-units"
	"github.com/jmoiron/sqlx"
	"github.com/stretchr/testify/assert"
	"golang.org/x/sync/errgroup"
	"google.golang.org/genproto/googleapis/rpc/errdetails"
	"google.golang.org/grpc/codes"
	"google.golang.org/grpc/status"
	"google.golang.org/protobuf/types/known/emptypb"
	"google.golang.org/protobuf/types/known/wrapperspb"

	"github.com/pachyderm/pachyderm/v2/src/auth"
	"github.com/pachyderm/pachyderm/v2/src/enterprise"
	"github.com/pachyderm/pachyderm/v2/src/internal/ancestry"
	"github.com/pachyderm/pachyderm/v2/src/internal/backoff"
	"github.com/pachyderm/pachyderm/v2/src/internal/client"
	"github.com/pachyderm/pachyderm/v2/src/internal/config"
	"github.com/pachyderm/pachyderm/v2/src/internal/dbutil"
	"github.com/pachyderm/pachyderm/v2/src/internal/dockertestenv"
	"github.com/pachyderm/pachyderm/v2/src/internal/errors"
	"github.com/pachyderm/pachyderm/v2/src/internal/errutil"
	"github.com/pachyderm/pachyderm/v2/src/internal/grpcutil"
	"github.com/pachyderm/pachyderm/v2/src/internal/obj"
	"github.com/pachyderm/pachyderm/v2/src/internal/pachconfig"
	"github.com/pachyderm/pachyderm/v2/src/internal/pachsql"
	"github.com/pachyderm/pachyderm/v2/src/internal/pctx"
	"github.com/pachyderm/pachyderm/v2/src/internal/pfsdb"
	"github.com/pachyderm/pachyderm/v2/src/internal/require"
	"github.com/pachyderm/pachyderm/v2/src/internal/tarutil"
	"github.com/pachyderm/pachyderm/v2/src/internal/testpachd/realenv"
	"github.com/pachyderm/pachyderm/v2/src/internal/testutil"
	tu "github.com/pachyderm/pachyderm/v2/src/internal/testutil"
	"github.com/pachyderm/pachyderm/v2/src/internal/testutil/random"
	"github.com/pachyderm/pachyderm/v2/src/internal/uuid"
	"github.com/pachyderm/pachyderm/v2/src/pfs"
	pfsserver "github.com/pachyderm/pachyderm/v2/src/server/pfs"
	"github.com/pachyderm/pachyderm/v2/src/server/pfs/server"
)

func CommitToID(commit interface{}) interface{} {
	return pfsdb.CommitKey(commit.(*pfs.Commit))
}

func CommitInfoToID(commit interface{}) interface{} {
	return pfsdb.CommitKey(commit.(*pfs.CommitInfo).Commit)
}

func RepoInfoToName(repoInfo interface{}) interface{} {
	return repoInfo.(*pfs.RepoInfo).Repo.Name
}

func FileInfoToPath(fileInfo interface{}) interface{} {
	return fileInfo.(*pfs.FileInfo).File.Path
}

func finishCommit(pachClient *client.APIClient, repo, branch, id string) error {
	return finishProjectCommit(pachClient, pfs.DefaultProjectName, repo, branch, id)
}

func finishProjectCommit(pachClient *client.APIClient, project, repo, branch, id string) error {
	if err := pachClient.FinishCommit(project, repo, branch, id); err != nil {
		if !pfsserver.IsCommitFinishedErr(err) {
			return err
		}
	}
	_, err := pachClient.WaitCommit(project, repo, branch, id)
	return err
}

func assertMasterHeads(t *testing.T, c *client.APIClient, repoToCommitIDs map[string]string) {
	for repo, id := range repoToCommitIDs {
		info, err := c.InspectCommit(pfs.DefaultProjectName, repo, "master", "")
		require.NoError(t, err)
		if id != info.Commit.Id {
			fmt.Printf("for repo %q, expected: %q; actual: %q\n", repo, id, info.Commit.Id)
		}
		require.Equal(t, id, info.Commit.Id)
	}
}

// helper function for building DAGs by creating a repo with specified provenant repos
// this function sets up a master branch for each repo
func buildDAG(t *testing.T, c *client.APIClient, repo string, provenance ...string) {
	require.NoError(t, c.CreateRepo(pfs.DefaultProjectName, repo))
	var provs []*pfs.Branch
	for _, p := range provenance {
		provs = append(provs, client.NewBranch(pfs.DefaultProjectName, p, "master"))
	}
	require.NoError(t, c.CreateBranch(pfs.DefaultProjectName, repo, "master", "", "", provs))
	require.NoError(t, finishCommit(c, repo, "master", ""))
}

type fileSetSpec map[string]tarutil.File

func (fs fileSetSpec) makeTarStream() io.Reader {
	buf := &bytes.Buffer{}
	if err := tarutil.WithWriter(buf, func(tw *tar.Writer) error {
		for _, file := range fs {
			if err := tarutil.WriteFile(tw, file); err != nil {
				panic(err)
			}
		}
		return nil
	}); err != nil {
		panic(err)
	}
	return buf
}

func finfosToPaths(finfos []*pfs.FileInfo) (paths []string) {
	for _, finfo := range finfos {
		paths = append(paths, finfo.File.Path)
	}
	return paths
}

func TestWalkFileTest(t *testing.T) {
	ctx := pctx.TestContext(t)
	env := realenv.NewRealEnv(ctx, t, dockertestenv.NewTestDBConfig(t))

	repo := "test"
	require.NoError(t, env.PachClient.CreateRepo(pfs.DefaultProjectName, repo))

	commit1, err := env.PachClient.StartCommit(pfs.DefaultProjectName, repo, "master")
	require.NoError(t, err)

	require.NoError(t, env.PachClient.PutFile(commit1, "/dir/dir1/file1.1", &bytes.Buffer{}))
	require.NoError(t, env.PachClient.PutFile(commit1, "/dir/dir1/file1.2", &bytes.Buffer{}))
	require.NoError(t, env.PachClient.PutFile(commit1, "/dir/dir2/file2.1", &bytes.Buffer{}))
	require.NoError(t, env.PachClient.PutFile(commit1, "/dir/dir2/file2.2", &bytes.Buffer{}))
	require.NoError(t, env.PachClient.PutFile(commit1, "/dir/dir3/file3.1", &bytes.Buffer{}))
	require.NoError(t, env.PachClient.PutFile(commit1, "/dir/dir3/file3.2", &bytes.Buffer{}))

	require.NoError(t, finishCommit(env.PachClient, repo, commit1.Branch.Name, commit1.Id))
	// should list all files including directories and root
	var fis []*pfs.FileInfo
	require.NoError(t, env.PachClient.WalkFile(commit1, "/", func(fi *pfs.FileInfo) error {
		fis = append(fis, fi)
		return nil
	}))
	require.Equal(t, 11, len(fis))

	request := &pfs.WalkFileRequest{File: commit1.NewFile("/dir"), Number: 4}
	walkFileClient, err := env.PachClient.PfsAPIClient.WalkFile(env.PachClient.Ctx(), request)
	require.NoError(t, err)
	fis, err = grpcutil.Collect[*pfs.FileInfo](walkFileClient, 1000)
	require.NoError(t, err)
	require.Equal(t, 4, len(fis))
	require.ElementsEqual(t, []string{"/dir/", "/dir/dir1/", "/dir/dir1/file1.1", "/dir/dir1/file1.2"}, finfosToPaths(fis))

	lastFilePath := fis[3].File.Path
	request = &pfs.WalkFileRequest{File: commit1.NewFile("/dir"), PaginationMarker: commit1.NewFile(lastFilePath)}
	walkFileClient, err = env.PachClient.PfsAPIClient.WalkFile(env.PachClient.Ctx(), request)
	require.NoError(t, err)
	fis, err = grpcutil.Collect[*pfs.FileInfo](walkFileClient, 1000)
	require.NoError(t, err)
	require.Equal(t, 6, len(fis))

	request = &pfs.WalkFileRequest{File: commit1.NewFile("/dir"), Number: 2, Reverse: true}
	walkFileClient, err = env.PachClient.PfsAPIClient.WalkFile(env.PachClient.Ctx(), request)
	require.NoError(t, err)
	fis, err = grpcutil.Collect[*pfs.FileInfo](walkFileClient, 1000)
	require.NoError(t, err)
	require.Equal(t, 2, len(fis))
	require.ElementsEqual(t, []string{"/dir/dir3/file3.1", "/dir/dir3/file3.2"}, finfosToPaths(fis))
	require.Equal(t, true, fis[0].File.Path > fis[1].File.Path)

	request = &pfs.WalkFileRequest{File: commit1.NewFile("/dir"), Reverse: true}
	walkFileClient, err = env.PachClient.PfsAPIClient.WalkFile(env.PachClient.Ctx(), request)
	require.NoError(t, err)
	fis, err = grpcutil.Collect[*pfs.FileInfo](walkFileClient, 1000)
	require.YesError(t, err)

	request = &pfs.WalkFileRequest{File: commit1.NewFile("/dir"), PaginationMarker: commit1.NewFile("/dir/dir1/file1.2"), Number: 3, Reverse: true}
	walkFileClient, err = env.PachClient.PfsAPIClient.WalkFile(env.PachClient.Ctx(), request)
	require.NoError(t, err)
	fis, err = grpcutil.Collect[*pfs.FileInfo](walkFileClient, 1000)
	require.NoError(t, err)
	require.Equal(t, 3, len(fis))
	require.ElementsEqual(t, []string{"/dir/dir1/file1.1", "/dir/dir1/", "/dir/"}, finfosToPaths(fis))
}

func TestListFileTest(t *testing.T) {
	ctx := pctx.TestContext(t)
	env := realenv.NewRealEnv(ctx, t, dockertestenv.NewTestDBConfig(t))

	repo := "test"
	require.NoError(t, env.PachClient.CreateRepo(pfs.DefaultProjectName, repo))

	commit1, err := env.PachClient.StartCommit(pfs.DefaultProjectName, repo, "master")
	require.NoError(t, err)

	require.NoError(t, env.PachClient.PutFile(commit1, "/dir1/file1.5", &bytes.Buffer{}))
	require.NoError(t, env.PachClient.PutFile(commit1, "/dir1/file1.2", &bytes.Buffer{}))
	require.NoError(t, env.PachClient.PutFile(commit1, "/dir1/file1.1", &bytes.Buffer{}))
	require.NoError(t, env.PachClient.PutFile(commit1, "/dir2/file2.1", &bytes.Buffer{}))
	require.NoError(t, env.PachClient.PutFile(commit1, "/dir2/file2.2", &bytes.Buffer{}))

	require.NoError(t, finishCommit(env.PachClient, repo, commit1.Branch.Name, commit1.Id))
	// should list a directory but not siblings
	var fis []*pfs.FileInfo
	require.NoError(t, env.PachClient.ListFile(commit1, "/dir1", func(fi *pfs.FileInfo) error {
		fis = append(fis, fi)
		return nil
	}))
	require.ElementsEqual(t, []string{"/dir1/file1.1", "/dir1/file1.2", "/dir1/file1.5"}, finfosToPaths(fis))
	// should list the root
	fis = nil
	require.NoError(t, env.PachClient.ListFile(commit1, "/", func(fi *pfs.FileInfo) error {
		fis = append(fis, fi)
		return nil
	}))
	require.ElementsEqual(t, []string{"/dir1/", "/dir2/"}, finfosToPaths(fis))

	request := &pfs.ListFileRequest{File: commit1.NewFile("/dir1"), PaginationMarker: commit1.NewFile("/dir1/file1.2")}
	listFileClient, err := env.PachClient.PfsAPIClient.ListFile(env.PachClient.Ctx(), request)
	require.NoError(t, err)
	fis, err = grpcutil.Collect[*pfs.FileInfo](listFileClient, 1000)
	require.NoError(t, err)
	require.Equal(t, 1, len(fis))
	require.ElementsEqual(t, []string{"/dir1/file1.5"}, finfosToPaths(fis))

	request = &pfs.ListFileRequest{File: commit1.NewFile("/dir1"), PaginationMarker: commit1.NewFile("/dir1/file1.1"), Number: 2}
	listFileClient, err = env.PachClient.PfsAPIClient.ListFile(env.PachClient.Ctx(), request)
	require.NoError(t, err)
	fis, err = grpcutil.Collect[*pfs.FileInfo](listFileClient, 1000)
	require.NoError(t, err)
	require.Equal(t, 2, len(fis))
	require.ElementsEqual(t, []string{"/dir1/file1.2", "/dir1/file1.5"}, finfosToPaths(fis))

	request = &pfs.ListFileRequest{File: commit1.NewFile("/dir1"), Number: 1, Reverse: true}
	listFileClient, err = env.PachClient.PfsAPIClient.ListFile(env.PachClient.Ctx(), request)
	require.NoError(t, err)
	fis, err = grpcutil.Collect[*pfs.FileInfo](listFileClient, 1000)
	require.NoError(t, err)
	require.Equal(t, 1, len(fis))
	require.ElementsEqual(t, []string{"/dir1/file1.5"}, finfosToPaths(fis))

	request = &pfs.ListFileRequest{File: commit1.NewFile("/dir1"), Reverse: true}
	listFileClient, err = env.PachClient.PfsAPIClient.ListFile(env.PachClient.Ctx(), request)
	require.NoError(t, err)
	fis, err = grpcutil.Collect[*pfs.FileInfo](listFileClient, 1000)
	require.YesError(t, err)

	request = &pfs.ListFileRequest{File: commit1.NewFile("/dir1"), PaginationMarker: commit1.NewFile("/dir1/file1.1"), Number: 2, Reverse: true}
	listFileClient, err = env.PachClient.PfsAPIClient.ListFile(env.PachClient.Ctx(), request)
	require.NoError(t, err)
	fis, err = grpcutil.Collect[*pfs.FileInfo](listFileClient, 1000)
	require.NoError(t, err)
	require.Equal(t, 0, len(fis))

	request = &pfs.ListFileRequest{File: commit1.NewFile("/dir1"), PaginationMarker: commit1.NewFile("/dir1/file1.5"), Number: 2, Reverse: true}
	listFileClient, err = env.PachClient.PfsAPIClient.ListFile(env.PachClient.Ctx(), request)
	require.NoError(t, err)
	fis, err = grpcutil.Collect[*pfs.FileInfo](listFileClient, 1000)
	require.NoError(t, err)
	require.Equal(t, 2, len(fis))
	require.ElementsEqual(t, []string{"/dir1/file1.1", "/dir1/file1.2"}, finfosToPaths(fis))
	require.Equal(t, true, fis[0].File.Path > fis[1].File.Path)
}

func TestListCommitStartedTime(t *testing.T) {
	ctx := pctx.TestContext(t)
	env := realenv.NewRealEnv(ctx, t, dockertestenv.NewTestDBConfig(t))
	err := env.PachClient.CreateRepo(pfs.DefaultProjectName, "foo")
	require.NoError(t, err)
	// create three sequential commits
	commits := make([]*pfs.Commit, 3)
	for i := 0; i < 3; i++ {
		newCommit, err := env.PachClient.StartCommit(pfs.DefaultProjectName, "foo", "master")
		require.NoError(t, err)
		err = env.PachClient.FinishCommit(pfs.DefaultProjectName, "foo", "master", newCommit.Id)
		require.NoError(t, err)
		commits[i] = newCommit
	}
	listCommitsAndCheck := func(request *pfs.ListCommitRequest, expectedIDs []string) []*pfs.CommitInfo {
		listCommitClient, err := env.PachClient.PfsAPIClient.ListCommit(env.PachClient.Ctx(), request)
		require.NoError(t, err)
		cis, err := grpcutil.Collect[*pfs.CommitInfo](listCommitClient, 1000)
		require.NoError(t, err)
		require.Equal(t, len(expectedIDs), len(cis))
		for i, ci := range cis {
			require.Equal(t, expectedIDs[i], ci.Commit.Id)
		}
		return cis
	}
	// we should get the latest commit first
	cis := listCommitsAndCheck(&pfs.ListCommitRequest{
		Repo:   client.NewRepo(pfs.DefaultProjectName, "foo"),
		Number: 1,
	}, []string{commits[2].Id})
	cis = listCommitsAndCheck(&pfs.ListCommitRequest{
		Repo:        client.NewRepo(pfs.DefaultProjectName, "foo"),
		Number:      2,
		StartedTime: cis[0].Started,
	}, []string{commits[1].Id, commits[0].Id})
	// no commits should be returned if we set the started time to be the time of the oldest commit
	_ = listCommitsAndCheck(&pfs.ListCommitRequest{
		Repo:        client.NewRepo(pfs.DefaultProjectName, "foo"),
		Number:      1,
		StartedTime: cis[1].Started,
	}, []string{})
	// we should get the oldest commit first if reverse is set to true
	_ = listCommitsAndCheck(&pfs.ListCommitRequest{
		Repo:    client.NewRepo(pfs.DefaultProjectName, "foo"),
		Number:  1,
		Reverse: true,
	}, []string{commits[0].Id})
}

func TestInvalidProject(t *testing.T) {
	ctx := pctx.TestContext(t)
	env := realenv.NewRealEnv(ctx, t, dockertestenv.NewTestDBConfig(t))

	c := env.PachClient
	badFormatErr := "only alphanumeric characters"
	testCases := []struct {
		projectName string
		errMatch    string // "" means no error
	}{
		{tu.UniqueString("my-PROJECT_0123456789"), ""},
		{"lenny", ""},
		{tu.UniqueString("lenny123"), ""},
		{tu.UniqueString("lenny_123"), ""},
		{tu.UniqueString("lenny-123"), ""},
		// {tu.UniqueString("_project"), badFormatErr}, // Require CORE-1343
		// {tu.UniqueString("project-"), badFormatErr},
		{pfs.DefaultProjectName, "already exists"},
		{tu.UniqueString("/repo"), badFormatErr},
		{tu.UniqueString("lenny.123"), badFormatErr},
		{tu.UniqueString("lenny:"), badFormatErr},
		{tu.UniqueString("lenny,"), badFormatErr},
		{tu.UniqueString("lenny#"), badFormatErr},
		{tu.UniqueString("_lenny"), "must start with an alphanumeric character"},
		{tu.UniqueString("-lenny"), "must start with an alphanumeric character"},
		{tu.UniqueString("!project"), badFormatErr},
		{tu.UniqueString("\""), badFormatErr},
		{tu.UniqueString("\\"), badFormatErr},
		{tu.UniqueString("'"), badFormatErr},
		{tu.UniqueString("[]{}"), badFormatErr},
		{tu.UniqueString("|"), badFormatErr},
		{tu.UniqueString("new->project"), badFormatErr},
		{tu.UniqueString("project?"), badFormatErr},
		{tu.UniqueString("project:1"), badFormatErr},
		{tu.UniqueString("project;"), badFormatErr},
		{tu.UniqueString("project."), badFormatErr},
	}
	for _, tc := range testCases {
		t.Run(tc.projectName, func(t *testing.T) {
			err := c.CreateProject(tc.projectName)
			if tc.errMatch != "" {
				require.YesError(t, err)
				require.ErrorContains(t, err, tc.errMatch)
			} else {
				require.NoError(t, err)
			}
		})
	}
}

func TestDefaultProject(t *testing.T) {
	ctx := pctx.TestContext(t)
	env := realenv.NewRealEnv(ctx, t, dockertestenv.NewTestDBConfig(t))

	// the default project should already exist
	pp, err := env.PachClient.ListProject()
	require.NoError(t, err)
	var sawDefault bool
	for _, p := range pp {
		if p.Project.Name == pfs.DefaultProjectName {
			sawDefault = true
		}
	}
	require.True(t, sawDefault)
	// this should fail because the default project already exists
	require.YesError(t, env.PachClient.CreateProject(pfs.DefaultProjectName))
	// but this should succeed
	var desc = "A different description."
	require.NoError(t, env.PachClient.UpdateProject(pfs.DefaultProjectName, desc))
	// and it should have taken effect
	pp, err = env.PachClient.ListProject()
	require.NoError(t, err)
	for _, p := range pp {
		if p.Project.Name == pfs.DefaultProjectName {
			require.Equal(t, desc, p.Description)
		}
	}
	// deleting the default project is allowed, too
	require.NoError(t, env.PachClient.DeleteProject(pfs.DefaultProjectName, false))
	// and now there should be no default project
	sawDefault = false
	pp, err = env.PachClient.ListProject()
	require.NoError(t, err)
	for _, p := range pp {
		if p.Project.Name == pfs.DefaultProjectName {
			sawDefault = true
		}
	}
	require.False(t, sawDefault)
	// redeleting should be an error
	require.YesError(t, env.PachClient.DeleteProject(pfs.DefaultProjectName, false))
	// force-deleting should error too (FIXME: confirm)
	require.YesError(t, env.PachClient.DeleteProject(pfs.DefaultProjectName, true))
}

func TestInvalidRepo(t *testing.T) {
	ctx := pctx.TestContext(t)
	env := realenv.NewRealEnv(ctx, t, dockertestenv.NewTestDBConfig(t))

	require.YesError(t, env.PachClient.CreateRepo(pfs.DefaultProjectName, "/repo"))

	require.NoError(t, env.PachClient.CreateRepo(pfs.DefaultProjectName, "lenny"))
	require.NoError(t, env.PachClient.CreateRepo(pfs.DefaultProjectName, "lenny123"))
	require.NoError(t, env.PachClient.CreateRepo(pfs.DefaultProjectName, "lenny_123"))
	require.NoError(t, env.PachClient.CreateRepo(pfs.DefaultProjectName, "lenny-123"))

	require.YesError(t, env.PachClient.CreateRepo(pfs.DefaultProjectName, "lenny.123"))
	require.YesError(t, env.PachClient.CreateRepo(pfs.DefaultProjectName, "lenny:"))
	require.YesError(t, env.PachClient.CreateRepo(pfs.DefaultProjectName, "lenny,"))
	require.YesError(t, env.PachClient.CreateRepo(pfs.DefaultProjectName, "lenny#"))
}

func TestCreateSameRepoInParallel(t *testing.T) {
	ctx := pctx.TestContext(t)
	env := realenv.NewRealEnv(ctx, t, dockertestenv.NewTestDBConfig(t))

	numGoros := 1000
	errCh := make(chan error)
	for i := 0; i < numGoros; i++ {
		go func() {
			errCh <- env.PachClient.CreateRepo(pfs.DefaultProjectName, "repo")
		}()
	}
	successCount := 0
	totalCount := 0
	for err := range errCh {
		totalCount++
		if err == nil {
			successCount++
		}
		if totalCount == numGoros {
			break
		}
	}
	// When creating the same repo, precisiely one attempt should succeed
	require.Equal(t, 1, successCount)
}

func TestCreateDifferentRepoInParallel(t *testing.T) {
	ctx := pctx.TestContext(t)
	env := realenv.NewRealEnv(ctx, t, dockertestenv.NewTestDBConfig(t))

	numGoros := 1000
	errCh := make(chan error)
	for i := 0; i < numGoros; i++ {
		i := i
		go func() {
			errCh <- env.PachClient.CreateRepo(pfs.DefaultProjectName, fmt.Sprintf("repo%d", i))
		}()
	}
	successCount := 0
	totalCount := 0
	for err := range errCh {
		totalCount++
		if err == nil {
			successCount++
		}
		if totalCount == numGoros {
			break
		}
	}
	require.Equal(t, numGoros, successCount)
}

func TestCreateProject(t *testing.T) {
	ctx := pctx.TestContext(t)
	env := realenv.NewRealEnv(ctx, t, dockertestenv.NewTestDBConfig(t))

	// 51-character project names are allowed
	require.NoError(t, env.PachClient.CreateProject("123456789A123456789B123456789C123456789D123456789E1"))
	// 52-character project names are not allowed
	require.YesError(t, env.PachClient.CreateProject("123456789A123456789B123456789C123456789D123456789E12"))
}

func TestCreateRepoNonExistentProject(t *testing.T) {
	ctx := pctx.TestContext(t)
	env := realenv.NewRealEnv(ctx, t, dockertestenv.NewTestDBConfig(t))

	require.YesError(t, env.PachClient.CreateRepo("foo", "bar"))
	require.NoError(t, env.PachClient.CreateProject("foo"))
	require.NoError(t, env.PachClient.CreateRepo("foo", "bar"))
}

func TestCreateRepoDeleteRepoRace(t *testing.T) {
	t.Skip()
	ctx := pctx.TestContext(t)
	env := realenv.NewRealEnv(ctx, t, dockertestenv.NewTestDBConfig(t))
	for i := 0; i < 100; i++ {
		require.NoError(t, env.PachClient.CreateRepo(pfs.DefaultProjectName, "foo"))
		require.NoError(t, env.PachClient.CreateRepo(pfs.DefaultProjectName, "bar"))
		errCh := make(chan error)
		go func() {
			errCh <- env.PachClient.DeleteRepo(pfs.DefaultProjectName, "foo", false)
		}()
		go func() {
			errCh <- env.PachClient.CreateBranch(pfs.DefaultProjectName, "bar", "master", "", "", []*pfs.Branch{client.NewBranch(pfs.DefaultProjectName, "foo", "master")})
		}()
		err1 := <-errCh
		err2 := <-errCh
		// these two operations should never race in such a way that they
		// both succeed, leaving us with a repo bar that has a nonexistent
		// provenance foo
		require.True(t, err1 != nil || err2 != nil)
		require.NoError(t, env.PachClient.DeleteRepo(pfs.DefaultProjectName, "bar", true))
		require.NoError(t, env.PachClient.DeleteRepo(pfs.DefaultProjectName, "foo", true))
	}
}

func TestCreateRepoWithSameNameAndAuthInDifferentProjects(t *testing.T) {
	ctx := pctx.TestContext(t)
	env := realenv.NewRealEnv(ctx, t, dockertestenv.NewTestDBConfig(t))
	// activate auth
	peerPort := strconv.Itoa(int(env.ServiceEnv.Config().PeerPort))
	tu.ActivateLicense(t, env.PachClient, peerPort)
	_, err := env.PachClient.Enterprise.Activate(env.PachClient.Ctx(),
		&enterprise.ActivateRequest{
			LicenseServer: "grpc://localhost:" + peerPort,
			Id:            "localhost",
			Secret:        "localhost",
		})
	require.NoError(t, err, "activate client should work")
	_, err = env.AuthServer.Activate(env.PachClient.Ctx(), &auth.ActivateRequest{RootToken: tu.RootToken})
	require.NoError(t, err, "activate server should work")
	env.PachClient.SetAuthToken(tu.RootToken)
	require.NoError(t, config.WritePachTokenToConfig(tu.RootToken, false))
	client := env.PachClient.WithCtx(context.Background())
	_, err = client.PfsAPIClient.ActivateAuth(client.Ctx(), &pfs.ActivateAuthRequest{})
	require.NoError(t, err)

	// create two projects
	project1 := tu.UniqueString("project")
	project2 := tu.UniqueString("project")
	require.NoError(t, client.CreateProject(project1))
	require.NoError(t, client.CreateProject(project2))

	// create repo with same name across both projects
	repo := tu.UniqueString("repo")
	require.NoError(t, client.CreateRepo(project1, repo))
	require.NoError(t, client.CreateRepo(project2, repo))

	// inspect whether the repos are actually from different projects
	repoInfo1, err := client.InspectRepo(project1, repo)
	require.NoError(t, err)
	require.Equal(t, project1, repoInfo1.Repo.Project.Name)
	repoInfo2, err := client.InspectRepo(project2, repo)
	require.NoError(t, err)
	require.Equal(t, project2, repoInfo2.Repo.Project.Name)

	// delete both repos
	require.NoError(t, client.DeleteRepo(project1, repo, true))
	require.NoError(t, client.DeleteRepo(project2, repo, true))
}

func TestBranch(t *testing.T) {
	ctx := pctx.TestContext(t)
	env := realenv.NewRealEnv(ctx, t, dockertestenv.NewTestDBConfig(t))

	repo := "repo"
	require.NoError(t, env.PachClient.CreateRepo(pfs.DefaultProjectName, repo))
	_, err := env.PachClient.StartCommit(pfs.DefaultProjectName, repo, "master")
	require.NoError(t, err)
	require.NoError(t, finishCommit(env.PachClient, repo, "master", ""))
	commitInfo, err := env.PachClient.InspectCommit(pfs.DefaultProjectName, repo, "master", "")
	require.NoError(t, err)
	require.Nil(t, commitInfo.ParentCommit)

	_, err = env.PachClient.StartCommit(pfs.DefaultProjectName, repo, "master")
	require.NoError(t, err)
	require.NoError(t, finishCommit(env.PachClient, repo, "master", ""))
	commitInfo, err = env.PachClient.InspectCommit(pfs.DefaultProjectName, repo, "master", "")
	require.NoError(t, err)
	require.NotNil(t, commitInfo.ParentCommit)
}

func TestToggleBranchProvenance(t *testing.T) {
	ctx := pctx.TestContext(t)
	env := realenv.NewRealEnv(ctx, t, dockertestenv.NewTestDBConfig(t))

	require.NoError(t, env.PachClient.CreateRepo(pfs.DefaultProjectName, "in"))
	require.NoError(t, env.PachClient.CreateRepo(pfs.DefaultProjectName, "out"))
	require.NoError(t, env.PachClient.CreateBranch(pfs.DefaultProjectName, "out", "master", "", "", []*pfs.Branch{client.NewBranch(pfs.DefaultProjectName, "in", "master")}))
	require.NoError(t, finishCommit(env.PachClient, "out", "master", ""))
	outRepo := client.NewRepo(pfs.DefaultProjectName, "out")
	cis, err := env.PachClient.ListCommit(outRepo, outRepo.NewCommit("master", ""), nil, 0)
	require.NoError(t, err)
	require.Equal(t, 1, len(cis))

	// Create initial input commit, and make sure we get an output commit
	require.NoError(t, env.PachClient.PutFile(client.NewCommit(pfs.DefaultProjectName, "in", "master", ""), "1", strings.NewReader("1")))
	cis, err = env.PachClient.ListCommit(outRepo, outRepo.NewCommit("master", ""), nil, 0)
	require.NoError(t, err)
	require.Equal(t, 2, len(cis))
	require.NoError(t, finishCommit(env.PachClient, "out", "master", ""))
	// make sure the output commit and input commit have the same ID
	inCommitInfo, err := env.PachClient.InspectCommit(pfs.DefaultProjectName, "in", "master", "")
	require.NoError(t, err)
	outCommitInfo, err := env.PachClient.InspectCommit(pfs.DefaultProjectName, "out", "master", "")
	require.NoError(t, err)
	require.Equal(t, inCommitInfo.Commit.Id, outCommitInfo.Commit.Id)

	// Toggle out@master provenance off
	require.NoError(t, env.PachClient.CreateBranch(pfs.DefaultProjectName, "out", "master", "master", "", nil))
	inRepo := client.NewRepo(pfs.DefaultProjectName, "in")
	cis, err = env.PachClient.ListCommit(inRepo, inRepo.NewCommit("master", ""), nil, 0)
	require.NoError(t, err)
	require.Equal(t, 2, len(cis))

	// Create new input commit & make sure no new output commit is created
	require.NoError(t, env.PachClient.PutFile(client.NewCommit(pfs.DefaultProjectName, "in", "master", ""), "2", strings.NewReader("2")))
	cis, err = env.PachClient.ListCommit(outRepo, outRepo.NewCommit("master", ""), nil, 0)
	require.NoError(t, err)
	require.Equal(t, 2, len(cis))
	// make sure output commit still matches the old input commit
	inCommitInfo, err = env.PachClient.InspectCommit(pfs.DefaultProjectName, "in", "", "master~1") // old input commit
	require.NoError(t, err)
	outCommitInfo, err = env.PachClient.InspectCommit(pfs.DefaultProjectName, "out", "master", "")
	require.NoError(t, err)
	require.Equal(t, inCommitInfo.Commit.Id, outCommitInfo.Commit.Id)

	// Toggle out@master provenance back on, creating a new output commit
	require.NoError(t, env.PachClient.CreateBranch(pfs.DefaultProjectName, "out", "master", "", "", []*pfs.Branch{
		client.NewBranch(pfs.DefaultProjectName, "in", "master"),
	}))
	cis, err = env.PachClient.ListCommit(outRepo, outRepo.NewCommit("master", ""), nil, 0)
	require.NoError(t, err)
	require.Equal(t, 3, len(cis))

	inRepo = client.NewRepo(pfs.DefaultProjectName, "in")
	cis, err = env.PachClient.ListCommit(inRepo, inRepo.NewCommit("master", ""), nil, 0)
	require.NoError(t, err)
	require.Equal(t, 3, len(cis))

	// make sure new output commit has the same ID as the new input commit
	outCommitInfo, err = env.PachClient.InspectCommit(pfs.DefaultProjectName, "out", "master", "")
	require.NoError(t, err)
	inCommitInfo, err = env.PachClient.InspectCommit(pfs.DefaultProjectName, "in", "", outCommitInfo.Commit.Id)
	require.NoError(t, err)
	require.NotEqual(t, inCommitInfo.Commit.Id, outCommitInfo.Commit.Id)
	inMasterCommitInfo, err := env.PachClient.InspectCommit(pfs.DefaultProjectName, "in", "master", "")
	require.NoError(t, err)
	require.Equal(t, inCommitInfo.Commit.Id, inMasterCommitInfo.Commit.Id)
}

func TestRecreateBranchProvenance(t *testing.T) {
	ctx := pctx.TestContext(t)
	env := realenv.NewRealEnv(ctx, t, dockertestenv.NewTestDBConfig(t))
	require.NoError(t, env.PachClient.CreateRepo(pfs.DefaultProjectName, "in"))
	require.NoError(t, env.PachClient.CreateRepo(pfs.DefaultProjectName, "out"))
	require.NoError(t, env.PachClient.CreateBranch(pfs.DefaultProjectName, "out", "master", "", "", []*pfs.Branch{client.NewBranch(pfs.DefaultProjectName, "in", "master")}))
	require.NoError(t, finishCommit(env.PachClient, "out", "master", ""))
	require.NoError(t, env.PachClient.PutFile(client.NewCommit(pfs.DefaultProjectName, "in", "master", ""), "foo", strings.NewReader("foo")))
	outRepo := client.NewRepo(pfs.DefaultProjectName, "out")
	cis, err := env.PachClient.ListCommit(outRepo, nil, nil, 0)
	require.NoError(t, err)
	require.Equal(t, 2, len(cis))
	commit1 := cis[0].Commit
	require.NoError(t, env.PachClient.DeleteBranch(pfs.DefaultProjectName, "out", "master", false))
	require.NoError(t, finishCommit(env.PachClient, "out", "", commit1.Id))
	cis, err = env.PachClient.ListCommit(outRepo, nil, nil, 0)
	require.NoError(t, err)
	require.Equal(t, 2, len(cis))
	require.NoError(t, env.PachClient.CreateBranch(pfs.DefaultProjectName, "out", "master", "", commit1.Id, []*pfs.Branch{client.NewBranch(pfs.DefaultProjectName, "in", "master")}))
	cis, err = env.PachClient.ListCommit(outRepo, nil, nil, 0)
	require.NoError(t, err)
	require.Equal(t, 3, len(cis))
	require.Equal(t, commit1.Id, cis[1].Commit.Id)
	require.Equal(t, commit1.Repo, cis[1].Commit.Repo)
	// the branches cannot be equal as the commits that referenced 'out.master' when it was deleted have their branch id's nilled out.
}

// TODO(acohen4): should we dis-allow moving a branch with provenance? Probably since this would break Branch/Head invariant.
//
// When a branch head is moved to an older commit (commonly referred to as a rewind), the expected behavior is for
// that branch ID to match the assigned ID, and for commit with a new Global ID to propagate to all downstream branches.
func TestRewindBranch(t *testing.T) {
	ctx := pctx.TestContext(t)
	env := realenv.NewRealEnv(ctx, t, dockertestenv.NewTestDBConfig(t))
	// for provenance DAG: { a.master <- b.master <- c.master }
	require.NoError(t, env.PachClient.CreateRepo(pfs.DefaultProjectName, "a"))
	require.NoError(t, env.PachClient.CreateRepo(pfs.DefaultProjectName, "b"))
	require.NoError(t, env.PachClient.CreateRepo(pfs.DefaultProjectName, "c"))
	provB := []*pfs.Branch{client.NewBranch(pfs.DefaultProjectName, "a", "master")}
	require.NoError(t, env.PachClient.CreateBranch(pfs.DefaultProjectName, "b", "master", "", "", provB))
	provC := []*pfs.Branch{client.NewBranch(pfs.DefaultProjectName, "b", "master")}
	require.NoError(t, env.PachClient.CreateBranch(pfs.DefaultProjectName, "c", "master", "", "", provC))
	// create and finish 3 commits on a.master, each with "/file" containing data "1", "2", & "3" respectively
	commit1, err := env.PachClient.StartCommit(pfs.DefaultProjectName, "a", "master")
	require.NoError(t, err)
	require.NoError(t, env.PachClient.PutFile(commit1, "file", strings.NewReader("1")))
	require.NoError(t, finishCommit(env.PachClient, commit1.Branch.Repo.Name, commit1.Branch.Name, commit1.Id))
	commit2, err := env.PachClient.StartCommit(pfs.DefaultProjectName, "a", "master")
	require.NoError(t, err)
	require.NoError(t, env.PachClient.PutFile(commit2, "file", strings.NewReader("2")))
	require.NoError(t, finishCommit(env.PachClient, commit2.Branch.Repo.Name, commit1.Branch.Name, commit2.Id))
	commit3, err := env.PachClient.StartCommit(pfs.DefaultProjectName, "a", "master")
	require.NoError(t, err)
	require.NoError(t, env.PachClient.PutFile(commit3, "file", strings.NewReader("3")))
	require.NoError(t, finishCommit(env.PachClient, commit3.Branch.Repo.Name, commit1.Branch.Name, commit3.Id))
	checkRepoCommits := func(repos []string, commits []*pfs.Commit) {
		ids := []string{}
		for _, c := range commits {
			ids = append(ids, c.Id)
		}
		for _, repo := range repos {
			listCommitClient, err := env.PachClient.PfsAPIClient.ListCommit(env.PachClient.Ctx(), &pfs.ListCommitRequest{
				Repo: client.NewRepo(pfs.DefaultProjectName, repo),
				All:  true,
			})
			require.NoError(t, err)
			cis, err := grpcutil.Collect[*pfs.CommitInfo](listCommitClient, 1000)
			require.NoError(t, err)
			// There will be some empty commits on each branch from creation, ignore
			// those and just check that the latest commits match.
			require.True(t, len(ids) <= len(cis))
			for i, id := range ids {
				require.Equal(t, id, cis[i].Commit.Id)
			}
		}
	}
	checkRepoCommits([]string{"a", "b", "c"}, []*pfs.Commit{commit3, commit2, commit1})
	// Rewinding branch b.master to commit2 can reuses that commit, and propagates a new commit to C
	require.NoError(t, env.PachClient.CreateBranch(pfs.DefaultProjectName, "b", "master", "master", commit2.Id, provB))
	ci, err := env.PachClient.InspectCommit(pfs.DefaultProjectName, "b", "master", "")
	require.NoError(t, err)
	require.Equal(t, ci.Commit.Id, commit2.Id)
	checkRepoCommits([]string{"a", "b"}, []*pfs.Commit{commit3, commit2, commit1})
	// Check that a@<new-global-id> resolves to commit2
	ci, err = env.PachClient.InspectCommit(pfs.DefaultProjectName, "c", "master", "")
	require.NoError(t, err)
	checkRepoCommits([]string{"c"}, []*pfs.Commit{ci.Commit, commit3, commit2, commit1})
	// The commit4 data in "a" should be the same as what we wrote into commit2 (as that's the source data in "b")
	ci, err = env.PachClient.InspectCommit(pfs.DefaultProjectName, "c", "master", "")
	require.NoError(t, err)
	latestCommit := ci.Commit.Id
	aCommit := client.NewCommit(pfs.DefaultProjectName, "a", "", latestCommit)
	var b bytes.Buffer
	require.NoError(t, env.PachClient.GetFile(aCommit, "file", &b))
	require.Equal(t, "2", b.String())
	// Rewinding branch b.master to commit1 can reuses that commit, and propagates a new commit to C
	require.NoError(t, env.PachClient.CreateBranch(pfs.DefaultProjectName, "b", "master", "master", commit1.Id, provB))
	require.NoError(t, err)
	ci, err = env.PachClient.InspectCommit(pfs.DefaultProjectName, "b", "master", "")
	require.NoError(t, err)
	commit4 := ci.Commit
	require.Equal(t, commit4.Id, commit1.Id)
	// The commit4 data in "a" should be from commit1
	ci, err = env.PachClient.InspectCommit(pfs.DefaultProjectName, "c", "master", "")
	require.NoError(t, err)
	latestCommit = ci.Commit.Id
	aCommit = client.NewCommit(pfs.DefaultProjectName, "a", "", latestCommit)
	b.Reset()
	require.NoError(t, env.PachClient.GetFile(aCommit, "file", &b))
	require.Equal(t, "1", b.String())
}

func TestRewindInput(t *testing.T) {
	ctx := pctx.TestContext(t)
	env := realenv.NewRealEnv(ctx, t, dockertestenv.NewTestDBConfig(t))
	c := env.PachClient
	require.NoError(t, c.CreateRepo(pfs.DefaultProjectName, "A"))
	require.NoError(t, c.CreateRepo(pfs.DefaultProjectName, "B"))
	require.NoError(t, c.CreateRepo(pfs.DefaultProjectName, "C"))
	require.NoError(t, c.CreateRepo(pfs.DefaultProjectName, "Z"))
	// A ─▶ B ─▶ Z
	//           ▲
	//      C ───╯
	txnInfo, err := c.ExecuteInTransaction(func(tx *client.APIClient) error {
		if err := tx.CreateBranch(pfs.DefaultProjectName, "A", "master", "", "", nil); err != nil {
			return err
		}
		if err := tx.CreateBranch(pfs.DefaultProjectName, "B", "master", "", "",
			[]*pfs.Branch{client.NewBranch(pfs.DefaultProjectName, "A", "master")}); err != nil {
			return err
		}
		if err := tx.CreateBranch(pfs.DefaultProjectName, "C", "master", "", "", nil); err != nil {
			return err
		}
		return tx.CreateBranch(pfs.DefaultProjectName, "Z", "master", "", "", []*pfs.Branch{
			client.NewBranch(pfs.DefaultProjectName, "B", "master"),
			client.NewBranch(pfs.DefaultProjectName, "C", "master"),
		})
	})
	require.NoError(t, err)
	firstID := txnInfo.Transaction.Id
	expectedMasterCommits := map[string]string{
		"A": firstID,
		"B": firstID,
		"C": firstID,
		"Z": firstID,
	}
	assertMasterHeads(t, c, expectedMasterCommits)
	// make two commits by putting files in A
	require.NoError(t, c.PutFile(client.NewCommit(pfs.DefaultProjectName, "A", "master", ""), "one", strings.NewReader("foo")))
	info, err := c.InspectCommit(pfs.DefaultProjectName, "A", "master", "")
	require.NoError(t, err)
	secondID := info.Commit.Id
	require.NoError(t, c.PutFile(client.NewCommit(pfs.DefaultProjectName, "A", "master", ""), "two", strings.NewReader("bar")))
	// rewind once, everything should be back to firstCommit
	require.NoError(t, c.CreateBranch(pfs.DefaultProjectName, "A", "master", "master", secondID, nil))
	info, err = c.InspectCommit(pfs.DefaultProjectName, "B", "master", "")
	require.NoError(t, err)
	fourthID := info.Commit.Id
	expectedMasterCommits["A"] = secondID
	expectedMasterCommits["B"] = fourthID
	expectedMasterCommits["Z"] = fourthID
	assertMasterHeads(t, c, expectedMasterCommits)
	// add a file to C
	require.NoError(t, c.PutFile(client.NewCommit(pfs.DefaultProjectName, "C", "master", ""), "file", strings.NewReader("baz")))
	info, err = c.InspectCommit(pfs.DefaultProjectName, "C", "master", "")
	require.NoError(t, err)
	expectedMasterCommits["C"] = info.Commit.Id
	expectedMasterCommits["Z"] = info.Commit.Id
	assertMasterHeads(t, c, expectedMasterCommits)
	// rewind A back to the start
	require.NoError(t, c.CreateBranch(pfs.DefaultProjectName, "A", "master", "master", firstID, nil))
	info, err = c.InspectCommit(pfs.DefaultProjectName, "B", "master", "")
	require.NoError(t, err)
	expectedMasterCommits["A"] = firstID
	expectedMasterCommits["B"] = info.Commit.Id
	expectedMasterCommits["Z"] = info.Commit.Id
	assertMasterHeads(t, c, expectedMasterCommits)
}

func TestRewindProvenanceChange(t *testing.T) {
	ctx := pctx.TestContext(t)
	env := realenv.NewRealEnv(ctx, t, dockertestenv.NewTestDBConfig(t))
	c := env.PachClient
	require.NoError(t, c.CreateRepo(pfs.DefaultProjectName, "A"))
	require.NoError(t, c.CreateRepo(pfs.DefaultProjectName, "B"))
	require.NoError(t, c.CreateRepo(pfs.DefaultProjectName, "C"))
	require.NoError(t, c.CreateBranch(pfs.DefaultProjectName, "A", "master", "", "", nil))
	require.NoError(t, c.CreateBranch(pfs.DefaultProjectName, "B", "master", "", "", nil))
	require.NoError(t, c.CreateBranch(pfs.DefaultProjectName, "C", "master", "", "", []*pfs.Branch{
		client.NewBranch(pfs.DefaultProjectName, "A", "master")}))
	_, err := c.InspectCommit(pfs.DefaultProjectName, "A", "master", "")
	require.NoError(t, err)
	_, err = c.InspectCommit(pfs.DefaultProjectName, "C", "master", "")
	require.NoError(t, err)
	require.NoError(t, c.PutFile(client.NewCommit(pfs.DefaultProjectName, "A", "master", ""), "foo", strings.NewReader("bar")))
	oldHead, err := c.InspectCommit(pfs.DefaultProjectName, "A", "master", "")
	require.NoError(t, err)
	_, err = c.InspectCommit(pfs.DefaultProjectName, "C", "master", "")
	require.NoError(t, err)
	expectedMasterCommits := map[string]string{
		"A": oldHead.Commit.Id,
		"C": oldHead.Commit.Id,
	}
	assertMasterHeads(t, c, expectedMasterCommits)
	// add B to C's provenance
	require.NoError(t, c.CreateBranch(pfs.DefaultProjectName, "C", "master", "", "", []*pfs.Branch{
		client.NewBranch(pfs.DefaultProjectName, "A", "master"),
		client.NewBranch(pfs.DefaultProjectName, "B", "master"),
	}))
	cHead, err := c.InspectCommit(pfs.DefaultProjectName, "C", "master", "")
	require.NoError(t, err)
	expectedMasterCommits["C"] = cHead.Commit.Id
	assertMasterHeads(t, c, expectedMasterCommits)
	// add a file to B and record C's new head
	require.NoError(t, c.PutFile(client.NewCommit(pfs.DefaultProjectName, "B", "master", ""), "foo", strings.NewReader("bar")))
	cHead, err = c.InspectCommit(pfs.DefaultProjectName, "C", "master", "")
	require.NoError(t, err)
	expectedMasterCommits["B"] = cHead.Commit.Id
	expectedMasterCommits["C"] = cHead.Commit.Id
	assertMasterHeads(t, c, expectedMasterCommits)
	// rewind A to before the provenance change
	require.NoError(t, c.CreateBranch(pfs.DefaultProjectName, "A", "master", "master", oldHead.ParentCommit.Id, nil))
	// this must create a new commit set, since the old one isn't consistent with current provenance
	aHead, err := c.InspectBranch(pfs.DefaultProjectName, "A", "master")
	require.NoError(t, err)
	require.Equal(t, aHead.Head.Id, oldHead.ParentCommit.Id)
	cHeadOld := cHead
	cHead, err = c.InspectCommit(pfs.DefaultProjectName, "C", "master", "")
	require.NoError(t, err)
	// there's no clear relationship between C's new state and any old one, so the new commit's parent should be the previous head
	require.NoError(t, err)
	require.NotNil(t, cHead.ParentCommit)
	require.NotEqual(t, cHeadOld.Commit.Id, cHead.Commit.Id)
	require.Equal(t, cHeadOld.Commit.Id, cHead.ParentCommit.Id)
}

func TestCreateAndInspectRepo(t *testing.T) {
	ctx := pctx.TestContext(t)
	env := realenv.NewRealEnv(ctx, t, dockertestenv.NewTestDBConfig(t))

	repo := "repo"
	require.NoError(t, env.PachClient.CreateRepo(pfs.DefaultProjectName, repo))

	repoInfo, err := env.PachClient.InspectRepo(pfs.DefaultProjectName, repo)
	require.NoError(t, err)
	require.Equal(t, repo, repoInfo.Repo.Name)
	require.NotNil(t, repoInfo.Created)
	require.Equal(t, 0, int(repoInfo.Details.SizeBytes))

	require.YesError(t, env.PachClient.CreateRepo(pfs.DefaultProjectName, repo))
	_, err = env.PachClient.InspectRepo(pfs.DefaultProjectName, "nonexistent")
	require.YesError(t, err)

	_, err = env.PachClient.PfsAPIClient.CreateRepo(context.Background(), &pfs.CreateRepoRequest{
		Repo: client.NewRepo(pfs.DefaultProjectName, "somerepo1"),
	})
	require.NoError(t, err)
}

func TestCreateRepoWithoutProject(t *testing.T) {
	ctx := pctx.TestContext(t)
	env := realenv.NewRealEnv(ctx, t, dockertestenv.NewTestDBConfig(t))

	repo := "repo123"
	_, err := env.PachClient.PfsAPIClient.CreateRepo(context.Background(), &pfs.CreateRepoRequest{
		Repo: &pfs.Repo{Name: repo},
	})
	require.NoError(t, err)

	repoInfo, err := env.PachClient.InspectRepo(pfs.DefaultProjectName, repo)
	require.NoError(t, err)
	require.Equal(t, repo, repoInfo.Repo.Name)
	require.NotNil(t, repoInfo.Created)
	require.Equal(t, 0, int(repoInfo.Details.SizeBytes))
}

func TestCreateRepoWithEmptyProject(t *testing.T) {
	ctx := pctx.TestContext(t)
	env := realenv.NewRealEnv(ctx, t, dockertestenv.NewTestDBConfig(t))

	repo := "repo123"
	_, err := env.PachClient.PfsAPIClient.CreateRepo(context.Background(), &pfs.CreateRepoRequest{
		Repo: &pfs.Repo{Project: &pfs.Project{}, Name: repo},
	})
	require.NoError(t, err)

	repoInfo, err := env.PachClient.InspectRepo(pfs.DefaultProjectName, repo)
	require.NoError(t, err)
	require.Equal(t, repo, repoInfo.Repo.Name)
	require.NotNil(t, repoInfo.Created)
	require.Equal(t, 0, int(repoInfo.Details.SizeBytes))
}

func TestListRepo(t *testing.T) {
	ctx := pctx.TestContext(t)
	env := realenv.NewRealEnv(ctx, t, dockertestenv.NewTestDBConfig(t))

	numRepos := 10
	var repoNames []string
	for i := 0; i < numRepos; i++ {
		repo := fmt.Sprintf("repo%d", i)
		require.NoError(t, env.PachClient.CreateRepo(pfs.DefaultProjectName, repo))
		repoNames = append(repoNames, repo)
	}

	repoInfos, err := env.PachClient.ListRepo()
	require.NoError(t, err)
	require.ElementsEqualUnderFn(t, repoNames, repoInfos, RepoInfoToName)
}

// Make sure that artifacts of deleted repos do not resurface
func TestCreateDeletedRepo(t *testing.T) {
	ctx := pctx.TestContext(t)
	env := realenv.NewRealEnv(ctx, t, dockertestenv.NewTestDBConfig(t))

	repo := "repo"
	require.NoError(t, env.PachClient.CreateRepo(pfs.DefaultProjectName, repo))
	repoProto := client.NewRepo(pfs.DefaultProjectName, repo)

	systemRepo := client.NewSystemRepo(pfs.DefaultProjectName, repo, pfs.MetaRepoType)
	_, err := env.PachClient.PfsAPIClient.CreateRepo(env.PachClient.Ctx(), &pfs.CreateRepoRequest{
		Repo: systemRepo,
	})
	require.NoError(t, err)

	commit, err := env.PachClient.StartCommit(pfs.DefaultProjectName, repo, "master")
	require.NoError(t, err)
	require.NoError(t, env.PachClient.PutFile(commit, "foo", strings.NewReader("foo")))
	require.NoError(t, finishCommit(env.PachClient, repo, commit.Branch.Name, commit.Id))

	_, err = env.PachClient.PfsAPIClient.StartCommit(env.PachClient.Ctx(), &pfs.StartCommitRequest{
		Branch: systemRepo.NewBranch("master"),
	})
	require.NoError(t, err)

	commitInfos, err := env.PachClient.ListCommit(repoProto, nil, nil, 0)
	require.NoError(t, err)
	require.Equal(t, 1, len(commitInfos))

	commitInfos, err = env.PachClient.ListCommit(systemRepo, nil, nil, 0)
	require.NoError(t, err)
	require.Equal(t, 1, len(commitInfos))

	require.NoError(t, env.PachClient.DeleteRepo(pfs.DefaultProjectName, repo, false))
	require.NoError(t, env.PachClient.CreateRepo(pfs.DefaultProjectName, repo))

	commitInfos, err = env.PachClient.ListCommit(repoProto, nil, nil, 0)
	require.NoError(t, err)
	require.Equal(t, 0, len(commitInfos))

	branchInfos, err := env.PachClient.ListBranch(pfs.DefaultProjectName, repo)
	require.NoError(t, err)
	require.Equal(t, 0, len(branchInfos))

	repoInfos, err := env.PachClient.ListRepoByType("")
	require.NoError(t, err)
	require.Equal(t, 1, len(repoInfos))

}

// Make sure that commits of deleted repos do not resurface
func TestListCommitLimit(t *testing.T) {
	ctx := pctx.TestContext(t)
	env := realenv.NewRealEnv(ctx, t, dockertestenv.NewTestDBConfig(t))

	repo := "repo"
	commit := client.NewCommit(pfs.DefaultProjectName, repo, "master", "")
	require.NoError(t, env.PachClient.CreateRepo(pfs.DefaultProjectName, repo))
	require.NoError(t, env.PachClient.PutFile(commit, "foo", strings.NewReader("foo")))
	require.NoError(t, env.PachClient.PutFile(commit, "bar", strings.NewReader("bar")))
	commitInfos, err := env.PachClient.ListCommit(commit.Branch.Repo, nil, nil, 1)
	require.NoError(t, err)
	require.Equal(t, 1, len(commitInfos))
}

// The DAG looks like this before the update:
// prov1 prov2
//
//	\    /
//	 repo
//	/    \
//
// d1      d2
//
// Looks like this after the update:
//
// prov2 prov3
//
//	\    /
//	 repo
//	/    \
//
// d1      d2
func TestUpdateProvenance(t *testing.T) {
	ctx := pctx.TestContext(t)
	env := realenv.NewRealEnv(ctx, t, dockertestenv.NewTestDBConfig(t))

	prov1 := "prov1"
	require.NoError(t, env.PachClient.CreateRepo(pfs.DefaultProjectName, prov1))
	prov2 := "prov2"
	require.NoError(t, env.PachClient.CreateRepo(pfs.DefaultProjectName, prov2))
	prov3 := "prov3"
	require.NoError(t, env.PachClient.CreateRepo(pfs.DefaultProjectName, prov3))

	repo := "repo"
	require.NoError(t, env.PachClient.CreateRepo(pfs.DefaultProjectName, repo))
	require.NoError(t, env.PachClient.CreateBranch(pfs.DefaultProjectName, repo, "master", "", "", []*pfs.Branch{client.NewBranch(pfs.DefaultProjectName, prov1, "master"), client.NewBranch(pfs.DefaultProjectName, prov2, "master")}))

	downstream1 := "downstream1"
	require.NoError(t, env.PachClient.CreateRepo(pfs.DefaultProjectName, downstream1))
	require.NoError(t, env.PachClient.CreateBranch(pfs.DefaultProjectName, downstream1, "master", "", "", []*pfs.Branch{client.NewBranch(pfs.DefaultProjectName, repo, "master")}))

	downstream2 := "downstream2"
	require.NoError(t, env.PachClient.CreateRepo(pfs.DefaultProjectName, downstream2))
	require.NoError(t, env.PachClient.CreateBranch(pfs.DefaultProjectName, downstream2, "master", "", "", []*pfs.Branch{client.NewBranch(pfs.DefaultProjectName, repo, "master")}))

	// Without the Update flag it should fail
	require.YesError(t, env.PachClient.CreateRepo(pfs.DefaultProjectName, repo))

	_, err := env.PachClient.PfsAPIClient.CreateRepo(context.Background(), &pfs.CreateRepoRequest{
		Repo:   client.NewRepo(pfs.DefaultProjectName, repo),
		Update: true,
	})
	require.NoError(t, err)

	require.NoError(t, env.PachClient.CreateBranch(pfs.DefaultProjectName, repo, "master", "", "", []*pfs.Branch{client.NewBranch(pfs.DefaultProjectName, prov2, "master"), client.NewBranch(pfs.DefaultProjectName, prov3, "master")}))

	// We should be able to delete prov1 since it's no longer the provenance
	// of other repos.
	require.NoError(t, env.PachClient.DeleteRepo(pfs.DefaultProjectName, prov1, false))

	// We shouldn't be able to delete prov3 since it's now a provenance
	// of other repos.
	require.YesError(t, env.PachClient.DeleteRepo(pfs.DefaultProjectName, prov3, false))
}

func TestPutFileIntoOpenCommit(t *testing.T) {
	ctx := pctx.TestContext(t)
	env := realenv.NewRealEnv(ctx, t, dockertestenv.NewTestDBConfig(t))

	repo := "test"
	require.NoError(t, env.PachClient.CreateRepo(pfs.DefaultProjectName, repo))

	commit1, err := env.PachClient.StartCommit(pfs.DefaultProjectName, repo, "master")
	require.NoError(t, err)
	require.NoError(t, env.PachClient.PutFile(commit1, "foo", strings.NewReader("foo\n")))
	require.NoError(t, finishCommit(env.PachClient, repo, commit1.Branch.Name, commit1.Id))

	require.YesError(t, env.PachClient.PutFile(commit1, "foo", strings.NewReader("foo\n")))

	commit2, err := env.PachClient.StartCommit(pfs.DefaultProjectName, repo, "master")
	require.NoError(t, err)
	require.NoError(t, env.PachClient.PutFile(commit2, "foo", strings.NewReader("foo\n")))
	require.NoError(t, finishCommit(env.PachClient, repo, "master", ""))

	require.YesError(t, env.PachClient.PutFile(commit2, "foo", strings.NewReader("foo\n")))
}

func TestPutFileDirectoryTraversal(t *testing.T) {
	ctx := pctx.TestContext(t)
	env := realenv.NewRealEnv(ctx, t, dockertestenv.NewTestDBConfig(t))

	require.NoError(t, env.PachClient.CreateRepo(pfs.DefaultProjectName, "repo"))

	_, err := env.PachClient.StartCommit(pfs.DefaultProjectName, "repo", "master")
	require.NoError(t, err)
	masterCommit := client.NewCommit(pfs.DefaultProjectName, "repo", "master", "")

	mfc, err := env.PachClient.NewModifyFileClient(masterCommit)
	require.NoError(t, err)
	require.NoError(t, mfc.PutFile("../foo", strings.NewReader("foo\n")))
	require.YesError(t, mfc.Close())

	fis, err := env.PachClient.ListFileAll(masterCommit, "")
	require.NoError(t, err)
	require.Equal(t, 0, len(fis))

	mfc, err = env.PachClient.NewModifyFileClient(masterCommit)
	require.NoError(t, err)
	require.NoError(t, mfc.PutFile("foo/../../bar", strings.NewReader("foo\n")))
	require.YesError(t, mfc.Close())

	mfc, err = env.PachClient.NewModifyFileClient(masterCommit)
	require.NoError(t, err)
	require.NoError(t, mfc.PutFile("foo/../bar", strings.NewReader("foo\n")))
	require.YesError(t, mfc.Close())

	fis, err = env.PachClient.ListFileAll(masterCommit, "")
	require.NoError(t, err)
	require.Equal(t, 0, len(fis))
}

func TestCreateInvalidBranchName(t *testing.T) {
	ctx := pctx.TestContext(t)
	env := realenv.NewRealEnv(ctx, t, dockertestenv.NewTestDBConfig(t))

	repo := "test"
	require.NoError(t, env.PachClient.CreateRepo(pfs.DefaultProjectName, repo))

	// Create a branch that's the same length as a commit ID
	_, err := env.PachClient.StartCommit(pfs.DefaultProjectName, repo, uuid.NewWithoutDashes())
	require.YesError(t, err)
}

func TestCreateBranchHeadOnOtherRepo(t *testing.T) {
	ctx := pctx.TestContext(t)
	env := realenv.NewRealEnv(ctx, t, dockertestenv.NewTestDBConfig(t))

	// create two repos, and create a branch on one that tries to point on another's existing branch
	repo := "test"
	require.NoError(t, env.PachClient.CreateRepo(pfs.DefaultProjectName, repo))
	_, err := env.PachClient.StartCommit(pfs.DefaultProjectName, repo, "master")
	require.NoError(t, err)
	masterCommit := client.NewCommit(pfs.DefaultProjectName, repo, "master", "")

	otherRepo := "other"
	require.NoError(t, env.PachClient.CreateRepo(pfs.DefaultProjectName, otherRepo))
	_, err = env.PachClient.StartCommit(pfs.DefaultProjectName, otherRepo, "master")
	require.NoError(t, err)
	otherMasterCommit := client.NewCommit(pfs.DefaultProjectName, otherRepo, "master", "")

	mfc, err := env.PachClient.NewModifyFileClient(masterCommit)
	require.NoError(t, err)
	require.NoError(t, mfc.PutFile("/foo", strings.NewReader("foo\n")))
	require.NoError(t, mfc.Close())

	mfc, err = env.PachClient.NewModifyFileClient(otherMasterCommit)
	require.NoError(t, err)
	require.NoError(t, mfc.PutFile("/bar", strings.NewReader("bar\n")))
	require.NoError(t, mfc.Close())

	// Create a branch on one repo that points to a branch on another repo
	_, err = env.PachClient.PfsAPIClient.CreateBranch(
		env.PachClient.Ctx(),
		&pfs.CreateBranchRequest{
			Branch: client.NewBranch(pfs.DefaultProjectName, repo, "test"),
			Head:   client.NewCommit(pfs.DefaultProjectName, otherRepo, "master", ""),
		},
	)
	require.YesError(t, err)
	require.True(t, strings.Contains(err.Error(), "branch and head commit must belong to the same repo"))
}

func TestDeleteProject(t *testing.T) {
	ctx := pctx.TestContext(t)
	env := realenv.NewRealEnv(ctx, t, dockertestenv.NewTestDBConfig(t))

	_, err := env.PachClient.PfsAPIClient.CreateProject(ctx, &pfs.CreateProjectRequest{Project: &pfs.Project{Name: "test"}})
	require.NoError(t, err)
	_, err = env.PachClient.PfsAPIClient.DeleteProject(ctx, &pfs.DeleteProjectRequest{Project: &pfs.Project{Name: "test"}})
	require.NoError(t, err)
}

func TestDeleteProjectWithRepos(t *testing.T) {
	ctx := pctx.TestContext(t)
	env := realenv.NewRealEnv(ctx, t, dockertestenv.NewTestDBConfig(t))

	_, err := env.PachClient.PfsAPIClient.CreateProject(ctx, &pfs.CreateProjectRequest{Project: &pfs.Project{Name: "test"}})
	require.NoError(t, err)
	_, err = env.PachClient.PfsAPIClient.CreateRepo(ctx, &pfs.CreateRepoRequest{Repo: &pfs.Repo{Project: &pfs.Project{Name: "default"}, Name: "test"}})
	require.NoError(t, err)
	_, err = env.PachClient.PfsAPIClient.CreateRepo(ctx, &pfs.CreateRepoRequest{Repo: &pfs.Repo{Project: &pfs.Project{Name: "test"}, Name: "test"}})
	require.NoError(t, err)
	_, err = env.PachClient.PfsAPIClient.DeleteProject(ctx, &pfs.DeleteProjectRequest{Project: &pfs.Project{Name: "test"}})
	require.YesError(t, err)

	repoInfos, err := env.PachClient.ListRepo()
	require.NoError(t, err)
	require.Len(t, repoInfos, 2) // should still have both repos

	// this should fail because there is still a repo
	_, err = env.PachClient.PfsAPIClient.DeleteProject(ctx,
		&pfs.DeleteProjectRequest{
			Project: &pfs.Project{Name: "test"},
			Force:   true,
		})
	require.YesError(t, err)

	_, err = env.PachClient.PfsAPIClient.DeleteRepo(ctx,
		&pfs.DeleteRepoRequest{
			Repo: &pfs.Repo{
				Project: &pfs.Project{Name: "test"},
				Name:    "test",
				Type:    pfs.UserRepoType,
			},
		})
	require.NoError(t, err)
	repoInfos, err = env.PachClient.ListRepo()
	require.NoError(t, err)
	require.Len(t, repoInfos, 1) // should still have both repos
	_, err = env.PachClient.PfsAPIClient.DeleteProject(ctx,
		&pfs.DeleteProjectRequest{
			Project: &pfs.Project{Name: "test"},
		})
	require.NoError(t, err)

	repoInfos, err = env.PachClient.ListRepo()
	require.NoError(t, err)
	require.Len(t, repoInfos, 1) // should only have one, in the default project
	for _, repoInfo := range repoInfos {
		require.Equal(t, repoInfo.GetRepo().GetProject().GetName(), "default")
	}
}

func TestDeleteRepo2(t *testing.T) {
	ctx := pctx.TestContext(t)
	env := realenv.NewRealEnv(ctx, t, dockertestenv.NewTestDBConfig(t))

	numRepos := 10
	repoNames := make(map[string]bool)
	for i := 0; i < numRepos; i++ {
		repo := fmt.Sprintf("repo%d", i)
		require.NoError(t, env.PachClient.CreateRepo(pfs.DefaultProjectName, repo))
		repoNames[repo] = true
	}

	reposToRemove := 5
	for i := 0; i < reposToRemove; i++ {
		// Pick one random element from repoNames
		for repoName := range repoNames {
			require.NoError(t, env.PachClient.DeleteRepo(pfs.DefaultProjectName, repoName, false))
			delete(repoNames, repoName)
			break
		}
	}

	repoInfos, err := env.PachClient.ListRepo()
	require.NoError(t, err)

	for _, repoInfo := range repoInfos {
		require.True(t, repoNames[repoInfo.Repo.Name])
	}

	require.Equal(t, len(repoInfos), numRepos-reposToRemove)
}

func TestDeleteRepoProvenance(t *testing.T) {
	ctx := pctx.TestContext(t)
	env := realenv.NewRealEnv(ctx, t, dockertestenv.NewTestDBConfig(t))

	// Create two repos, one as another's provenance
	require.NoError(t, env.PachClient.CreateRepo(pfs.DefaultProjectName, "A"))
	require.NoError(t, env.PachClient.CreateRepo(pfs.DefaultProjectName, "B"))
	require.NoError(t, env.PachClient.CreateBranch(pfs.DefaultProjectName, "B", "master", "", "", []*pfs.Branch{client.NewBranch(pfs.DefaultProjectName, "A", "master")}))

	commit, err := env.PachClient.StartCommit(pfs.DefaultProjectName, "A", "master")
	require.NoError(t, err)
	require.NoError(t, finishCommit(env.PachClient, "A", commit.Branch.Name, commit.Id))

	// Delete the provenance repo; that should fail.
	require.YesError(t, env.PachClient.DeleteRepo(pfs.DefaultProjectName, "A", false))

	// Delete the leaf repo, then the provenance repo; that should succeed
	require.NoError(t, env.PachClient.DeleteRepo(pfs.DefaultProjectName, "B", false))

	// Should be in a consistent state after B is deleted
	require.NoError(t, env.PachClient.FsckFastExit())

	require.NoError(t, env.PachClient.DeleteRepo(pfs.DefaultProjectName, "A", false))

	repoInfos, err := env.PachClient.ListRepo()
	require.NoError(t, err)
	require.Equal(t, 0, len(repoInfos))

	// Create two repos again
	require.NoError(t, env.PachClient.CreateRepo(pfs.DefaultProjectName, "A"))
	require.NoError(t, env.PachClient.CreateRepo(pfs.DefaultProjectName, "B"))
	require.NoError(t, env.PachClient.CreateBranch(pfs.DefaultProjectName, "B", "master", "", "", []*pfs.Branch{client.NewBranch(pfs.DefaultProjectName, "A", "master")}))

	// Force delete should succeed
	require.NoError(t, env.PachClient.DeleteRepo(pfs.DefaultProjectName, "A", true))

	repoInfos, err = env.PachClient.ListRepo()
	require.NoError(t, err)
	require.Equal(t, 1, len(repoInfos))

	// Everything should be consistent
	require.NoError(t, env.PachClient.FsckFastExit())
}

func TestDeleteRepos(t *testing.T) {
	var (
		ctx                  = pctx.TestContext(t)
		env                  = realenv.NewRealEnv(ctx, t, dockertestenv.NewTestDBConfig(t))
		projectName          = tu.UniqueString("project")
		untouchedProjectName = tu.UniqueString("project")
		reposToDelete        = make(map[string]bool)
		untouchedRepos       []*pfs.Repo
	)
	_, err := env.PachClient.PfsAPIClient.CreateProject(ctx, &pfs.CreateProjectRequest{Project: &pfs.Project{Name: projectName}})
	require.NoError(t, err)
	_, err = env.PachClient.PfsAPIClient.CreateProject(ctx, &pfs.CreateProjectRequest{Project: &pfs.Project{Name: untouchedProjectName}})
	require.NoError(t, err)

	numRepos := 12
	for i := 0; i < numRepos; i++ {
		repoName := fmt.Sprintf("repo%d", i)
		repoToDelete := &pfs.Repo{
			Project: &pfs.Project{Name: projectName},
			Name:    repoName,
			Type:    pfs.UserRepoType,
		}
		_, err := env.PachClient.PfsAPIClient.CreateRepo(ctx, &pfs.CreateRepoRequest{Repo: repoToDelete})
		require.NoError(t, err)
		reposToDelete[repoToDelete.String()] = true

		untouchedRepo := &pfs.Repo{
			Project: &pfs.Project{Name: untouchedProjectName},
			Name:    repoName,
			Type:    pfs.UserRepoType,
		}
		_, err = env.PachClient.PfsAPIClient.CreateRepo(ctx, &pfs.CreateRepoRequest{Repo: untouchedRepo})
		require.NoError(t, err)
		untouchedRepos = append(untouchedRepos, untouchedRepo)
	}

	// DeleteRepos with no projects should not return an error.
	_, err = env.PachClient.PfsAPIClient.DeleteRepos(ctx, &pfs.DeleteReposRequest{})
	require.NoError(t, err)

	// DeleteRepos with a non-nil, zero-length list of projects should also not error.
	_, err = env.PachClient.PfsAPIClient.DeleteRepos(ctx, &pfs.DeleteReposRequest{Projects: make([]*pfs.Project, 0)})
	require.NoError(t, err)

	// DeleteRepos with an invalid project should not error because
	// there will simply be no repos to delete.
	resp, err := env.PachClient.PfsAPIClient.DeleteRepos(ctx, &pfs.DeleteReposRequest{Projects: []*pfs.Project{{Name: tu.UniqueString("noexist")}}})
	require.NoError(t, err)
	require.Len(t, resp.Repos, 0)

	// DeleteRepos should delete all repos in the given project and none in other projects.
	resp, err = env.PachClient.PfsAPIClient.DeleteRepos(ctx, &pfs.DeleteReposRequest{Projects: []*pfs.Project{{Name: projectName}}})
	require.NoError(t, err)
	require.Len(t, resp.Repos, len(reposToDelete))
	for _, repo := range resp.Repos {
		if !reposToDelete[repo.String()] {
			t.Errorf("deleted repo %v, which should not have been", repo)
		}
	}
	repoStream, err := env.PachClient.PfsAPIClient.ListRepo(ctx, &pfs.ListRepoRequest{Projects: []*pfs.Project{{Name: untouchedProjectName}}})
	require.NoError(t, err)
	var repos = make(map[string]bool)
	for {
		repoInfo, err := repoStream.Recv()
		if err == io.EOF {
			break
		}
		require.NoError(t, err)
		if repoInfo.Repo.Project.Name != untouchedProjectName {
			t.Errorf("ListProject({Projects: []string{%s}}) return repo in project %v", untouchedProjectName, repoInfo.Repo.Project)
		}
		repos[repoInfo.Repo.String()] = true
	}
	for _, repo := range untouchedRepos {
		if !repos[repo.String()] {
			t.Errorf("repo %v not found in repos %v", repo.String(), repos)
		}
	}

	// DeleteRepos with all set should delete every single repo.
	resp, err = env.PachClient.PfsAPIClient.DeleteRepos(ctx, &pfs.DeleteReposRequest{All: true})
	require.NoError(t, err)
	require.Len(t, resp.Repos, len(untouchedRepos))

	repoStream, err = env.PachClient.PfsAPIClient.ListRepo(ctx, &pfs.ListRepoRequest{})
	require.NoError(t, err)
	var count int
	for {
		_, err := repoStream.Recv()
		if err == io.EOF {
			break
		}
		require.NoError(t, err)
		count++
	}
	require.Equal(t, count, 0)
}

func TestInspectCommit(t *testing.T) {
	ctx := pctx.TestContext(t)
	env := realenv.NewRealEnv(ctx, t, dockertestenv.NewTestDBConfig(t))

	repo := "test"
	require.NoError(t, env.PachClient.CreateRepo(pfs.DefaultProjectName, repo))

	started := time.Now()
	commit, err := env.PachClient.StartCommit(pfs.DefaultProjectName, repo, "master")
	require.NoError(t, err)

	fileContent := "foo\n"
	require.NoError(t, env.PachClient.PutFile(commit, "foo", strings.NewReader(fileContent)))

	commitInfo, err := env.PachClient.InspectCommit(pfs.DefaultProjectName, repo, commit.Branch.Name, commit.Id)
	require.NoError(t, err)
	tStarted := commitInfo.Started.AsTime()
	require.Equal(t, commit, commitInfo.Commit)
	require.Nil(t, commitInfo.Finished)
	require.Equal(t, &pfs.CommitInfo_Details{}, commitInfo.Details) // no details for an unfinished commit
	require.True(t, started.Before(tStarted))
	require.Nil(t, commitInfo.Finished)
	finished := time.Now()

	require.NoError(t, finishCommit(env.PachClient, repo, commit.Branch.Name, commit.Id))

	commitInfo, err = env.PachClient.WaitCommit(pfs.DefaultProjectName, repo, commit.Branch.Name, commit.Id)
	require.NoError(t, err)
	tStarted = commitInfo.Started.AsTime()
	tFinished := commitInfo.Finished.AsTime()
	require.Equal(t, commit, commitInfo.Commit)
	require.NotNil(t, commitInfo.Finished)
	require.Equal(t, len(fileContent), int(commitInfo.Details.SizeBytes))
	require.True(t, started.Before(tStarted))
	require.True(t, finished.Before(tFinished))
}

func TestInspectCommitWait(t *testing.T) {
	ctx := pctx.TestContext(t)
	env := realenv.NewRealEnv(ctx, t, dockertestenv.NewTestDBConfig(t))

	repo := "test"
	require.NoError(t, env.PachClient.CreateRepo(pfs.DefaultProjectName, repo))
	commit, err := env.PachClient.StartCommit(pfs.DefaultProjectName, repo, "master")
	require.NoError(t, err)

	var eg errgroup.Group
	eg.Go(func() error {
		time.Sleep(2 * time.Second)
		return finishCommit(env.PachClient, repo, commit.Branch.Name, commit.Id)
	})

	commitInfo, err := env.PachClient.WaitCommit(pfs.DefaultProjectName, commit.Branch.Repo.Name, commit.Branch.Name, commit.Id)
	require.NoError(t, err)
	require.NotNil(t, commitInfo.Finished)

	require.NoError(t, eg.Wait())
}

func TestDropCommitSet(t *testing.T) {
	ctx := pctx.TestContext(t)
	env := realenv.NewRealEnv(ctx, t, dockertestenv.NewTestDBConfig(t))

	project := tu.UniqueString("prj")
	require.NoError(t, env.PachClient.CreateProject(project))
	repo := tu.UniqueString("test")
	require.NoError(t, env.PachClient.CreateRepo(project, repo))

	commit1, err := env.PachClient.StartCommit(project, repo, "master")
	require.NoError(t, err)

	fileContent := "foo\n"
	require.NoError(t, env.PachClient.PutFile(commit1, "foo", strings.NewReader(fileContent)))

	require.NoError(t, finishProjectCommit(env.PachClient, project, repo, "master", ""))

	commit2, err := env.PachClient.StartCommit(project, repo, "master")
	require.NoError(t, err)

	// Squashing should fail because the commit has no children
	err = env.PachClient.SquashCommitSet(commit2.Id)
	require.YesError(t, err)
	require.True(t, pfsserver.IsSquashWithoutChildrenErr(err))

	require.NoError(t, env.PachClient.DropCommitSet(commit2.Id))

	_, err = env.PachClient.InspectCommit(project, repo, commit2.Branch.Name, commit2.Id)
	require.YesError(t, err)

	// Check that the head has been set to the parent
	commitInfo, err := env.PachClient.InspectCommit(project, repo, "master", "")
	require.NoError(t, err)
	require.Equal(t, commit1.Id, commitInfo.Commit.Id)

	// Check that the branch still exists
	branchInfos, err := env.PachClient.ListBranch(project, repo)
	require.NoError(t, err)
	require.Equal(t, 1, len(branchInfos))
}

func TestDropCommitSetOnlyCommitInBranch(t *testing.T) {
	ctx := pctx.TestContext(t)
	env := realenv.NewRealEnv(ctx, t, dockertestenv.NewTestDBConfig(t))

	repo := "test"
	require.NoError(t, env.PachClient.CreateRepo(pfs.DefaultProjectName, repo))
	repoProto := client.NewRepo(pfs.DefaultProjectName, repo)

	commit, err := env.PachClient.StartCommit(pfs.DefaultProjectName, repo, "master")
	require.NoError(t, err)
	require.NoError(t, env.PachClient.PutFile(commit, "foo", strings.NewReader("foo\n")))

	commitInfos, err := env.PachClient.ListCommit(repoProto, repoProto.NewCommit("master", ""), nil, 0)
	require.NoError(t, err)
	require.Equal(t, 1, len(commitInfos))
	require.Equal(t, commit, commitInfos[0].Commit)

	require.NoError(t, env.PachClient.DropCommitSet(commit.Id))

	// The branch has not been deleted, though its head has been replaced with an empty commit
	branchInfos, err := env.PachClient.ListBranch(pfs.DefaultProjectName, repo)
	require.NoError(t, err)
	require.Equal(t, 1, len(branchInfos))
	commitInfos, err = env.PachClient.ListCommit(repoProto, repoProto.NewCommit("master", ""), nil, 0)
	require.NoError(t, err)
	require.Equal(t, 1, len(commitInfos))
	require.Equal(t, branchInfos[0].Head, commitInfos[0].Commit)

	commitInfo, err := env.PachClient.InspectCommit(pfs.DefaultProjectName, repo, "master", "")
	require.NoError(t, err)
	require.Equal(t, int64(0), commitInfo.Details.SizeBytes)

	// Check that repo size is back to 0
	repoInfo, err := env.PachClient.InspectRepo(pfs.DefaultProjectName, repo)
	require.NoError(t, err)
	require.Equal(t, int64(0), repoInfo.Details.SizeBytes)
}

func TestDropCommitSetFinished(t *testing.T) {
	ctx := pctx.TestContext(t)
	env := realenv.NewRealEnv(ctx, t, dockertestenv.NewTestDBConfig(t))

	repo := "test"
	require.NoError(t, env.PachClient.CreateRepo(pfs.DefaultProjectName, repo))
	repoProto := client.NewRepo(pfs.DefaultProjectName, repo)

	commit, err := env.PachClient.StartCommit(pfs.DefaultProjectName, repo, "master")
	require.NoError(t, err)
	require.NoError(t, env.PachClient.PutFile(commit, "foo", strings.NewReader("foo\n")))
	require.NoError(t, finishCommit(env.PachClient, repo, commit.Branch.Name, commit.Id))

	commitInfos, err := env.PachClient.ListCommit(repoProto, repoProto.NewCommit("master", ""), nil, 0)
	require.NoError(t, err)
	require.Equal(t, 1, len(commitInfos))
	require.Equal(t, commit, commitInfos[0].Commit)
	require.Equal(t, int64(4), commitInfos[0].Details.SizeBytes)

	require.NoError(t, env.PachClient.DropCommitSet(commit.Id))

	// The branch has not been deleted, though it only has an empty commit
	branchInfos, err := env.PachClient.ListBranch(pfs.DefaultProjectName, repo)
	require.NoError(t, err)
	require.Equal(t, 1, len(branchInfos))
	commitInfos, err = env.PachClient.ListCommit(repoProto, repoProto.NewCommit("master", ""), nil, 0)
	require.NoError(t, err)
	require.Equal(t, 1, len(commitInfos))
	require.Equal(t, branchInfos[0].Head, commitInfos[0].Commit)
	require.NotEqual(t, commit, commitInfos[0].Commit)

	// Check that repo size is back to 0
	repoInfo, err := env.PachClient.InspectRepo(pfs.DefaultProjectName, repo)
	require.NoError(t, err)
	require.Equal(t, 0, int(repoInfo.Details.SizeBytes))
}

func TestBasicFile(t *testing.T) {
	ctx := pctx.TestContext(t)
	env := realenv.NewRealEnv(ctx, t, dockertestenv.NewTestDBConfig(t))

	repo := "repo"
	require.NoError(t, env.PachClient.CreateRepo(pfs.DefaultProjectName, repo))

	commit, err := env.PachClient.StartCommit(pfs.DefaultProjectName, repo, "master")
	require.NoError(t, err)

	file := "file"
	data := "data"
	require.NoError(t, env.PachClient.PutFile(commit, file, strings.NewReader(data)))

	require.NoError(t, finishCommit(env.PachClient, repo, commit.Branch.Name, commit.Id))

	var b bytes.Buffer
	require.NoError(t, env.PachClient.GetFile(commit, "file", &b))
	require.Equal(t, data, b.String())
}

func TestSimpleFile(t *testing.T) {
	ctx := pctx.TestContext(t)
	env := realenv.NewRealEnv(ctx, t, dockertestenv.NewTestDBConfig(t))

	repo := "test"
	require.NoError(t, env.PachClient.CreateRepo(pfs.DefaultProjectName, repo))

	commit1, err := env.PachClient.StartCommit(pfs.DefaultProjectName, repo, "master")
	require.NoError(t, err)
	require.NoError(t, env.PachClient.PutFile(commit1, "foo", strings.NewReader("foo\n"), client.WithAppendPutFile()))
	require.NoError(t, finishCommit(env.PachClient, repo, commit1.Branch.Name, commit1.Id))

	var buffer bytes.Buffer
	require.NoError(t, env.PachClient.GetFile(commit1, "foo", &buffer))
	require.Equal(t, "foo\n", buffer.String())

	commit2, err := env.PachClient.StartCommit(pfs.DefaultProjectName, repo, "master")
	require.NoError(t, err)
	require.NoError(t, env.PachClient.PutFile(commit2, "foo", strings.NewReader("foo\n"), client.WithAppendPutFile()))
	err = finishCommit(env.PachClient, repo, commit2.Branch.Name, commit2.Id)
	require.NoError(t, err)

	buffer.Reset()
	require.NoError(t, env.PachClient.GetFile(commit1, "foo", &buffer))
	require.Equal(t, "foo\n", buffer.String())
	buffer.Reset()
	require.NoError(t, env.PachClient.GetFile(commit2, "foo", &buffer))
	require.Equal(t, "foo\nfoo\n", buffer.String())
}

func TestStartCommitWithUnfinishedParent(t *testing.T) {
	ctx := pctx.TestContext(t)
	env := realenv.NewRealEnv(ctx, t, dockertestenv.NewTestDBConfig(t))

	repo := "test"
	require.NoError(t, env.PachClient.CreateRepo(pfs.DefaultProjectName, repo))

	commit1, err := env.PachClient.StartCommit(pfs.DefaultProjectName, repo, "master")
	require.NoError(t, err)
	_, err = env.PachClient.StartCommit(pfs.DefaultProjectName, repo, "master")
	// fails because the parent commit has not been finished
	require.YesError(t, err)

	require.NoError(t, finishCommit(env.PachClient, repo, commit1.Branch.Name, commit1.Id))
	_, err = env.PachClient.StartCommit(pfs.DefaultProjectName, repo, "master")
	require.NoError(t, err)
}

func TestProvenanceWithinSingleRepoDisallowed(t *testing.T) {
	ctx := pctx.TestContext(t)
	env := realenv.NewRealEnv(ctx, t, dockertestenv.NewTestDBConfig(t))

	repo := "repo"
	require.NoError(t, env.PachClient.CreateRepo(pfs.DefaultProjectName, repo))

	// TODO: implement in terms of branch provenance
	// test: repo -> repo
	// test: a -> b -> a
}

func TestAncestrySyntax(t *testing.T) {
	ctx := pctx.TestContext(t)
	env := realenv.NewRealEnv(ctx, t, dockertestenv.NewTestDBConfig(t))

	repo := "test"
	require.NoError(t, env.PachClient.CreateRepo(pfs.DefaultProjectName, repo))

	commit1, err := env.PachClient.StartCommit(pfs.DefaultProjectName, repo, "master")
	require.NoError(t, err)
	require.NoError(t, env.PachClient.PutFile(commit1, "file", strings.NewReader("1")))
	require.NoError(t, finishCommit(env.PachClient, repo, commit1.Branch.Name, commit1.Id))

	commit2, err := env.PachClient.StartCommit(pfs.DefaultProjectName, repo, "master")
	require.NoError(t, err)
	require.NoError(t, env.PachClient.PutFile(commit2, "file", strings.NewReader("2")))
	require.NoError(t, finishCommit(env.PachClient, repo, commit2.Branch.Name, commit2.Id))

	commit3, err := env.PachClient.StartCommit(pfs.DefaultProjectName, repo, "master")
	require.NoError(t, err)
	require.NoError(t, env.PachClient.PutFile(commit3, "file", strings.NewReader("3")))
	require.NoError(t, finishCommit(env.PachClient, repo, commit3.Branch.Name, commit3.Id))

	commitInfo, err := env.PachClient.InspectCommit(pfs.DefaultProjectName, repo, "", "master^")
	require.NoError(t, err)
	require.Equal(t, commit2, commitInfo.Commit)

	commitInfo, err = env.PachClient.InspectCommit(pfs.DefaultProjectName, repo, "", "master~")
	require.NoError(t, err)
	require.Equal(t, commit2, commitInfo.Commit)

	commitInfo, err = env.PachClient.InspectCommit(pfs.DefaultProjectName, repo, "", "master^1")
	require.NoError(t, err)
	require.Equal(t, commit2, commitInfo.Commit)

	commitInfo, err = env.PachClient.InspectCommit(pfs.DefaultProjectName, repo, "", "master~1")
	require.NoError(t, err)
	require.Equal(t, commit2, commitInfo.Commit)

	commitInfo, err = env.PachClient.InspectCommit(pfs.DefaultProjectName, repo, "", "master^^")
	require.NoError(t, err)
	require.Equal(t, commit1, commitInfo.Commit)

	commitInfo, err = env.PachClient.InspectCommit(pfs.DefaultProjectName, repo, "", "master~~")
	require.NoError(t, err)
	require.Equal(t, commit1, commitInfo.Commit)

	commitInfo, err = env.PachClient.InspectCommit(pfs.DefaultProjectName, repo, "", "master^2")
	require.NoError(t, err)
	require.Equal(t, commit1, commitInfo.Commit)

	commitInfo, err = env.PachClient.InspectCommit(pfs.DefaultProjectName, repo, "", "master~2")
	require.NoError(t, err)
	require.Equal(t, commit1, commitInfo.Commit)

	commitInfo, err = env.PachClient.InspectCommit(pfs.DefaultProjectName, repo, "", "master.1")
	require.NoError(t, err)
	require.Equal(t, commit1, commitInfo.Commit)

	commitInfo, err = env.PachClient.InspectCommit(pfs.DefaultProjectName, repo, "", "master.2")
	require.NoError(t, err)
	require.Equal(t, commit2, commitInfo.Commit)

	commitInfo, err = env.PachClient.InspectCommit(pfs.DefaultProjectName, repo, "", "master.3")
	require.NoError(t, err)
	require.Equal(t, commit3, commitInfo.Commit)

	_, err = env.PachClient.InspectCommit(pfs.DefaultProjectName, repo, "", "master^^^")
	require.YesError(t, err)

	_, err = env.PachClient.InspectCommit(pfs.DefaultProjectName, repo, "", "master~~~")
	require.YesError(t, err)

	_, err = env.PachClient.InspectCommit(pfs.DefaultProjectName, repo, "", "master^3")
	require.YesError(t, err)

	_, err = env.PachClient.InspectCommit(pfs.DefaultProjectName, repo, "", "master~3")
	require.YesError(t, err)

	for i := 1; i <= 2; i++ {
		_, err := env.PachClient.InspectFile(client.NewCommit(pfs.DefaultProjectName, repo, "", fmt.Sprintf("%v^%v", commit3.Id, 3-i)), "file")
		require.NoError(t, err)
	}

	var buffer bytes.Buffer
	require.NoError(t, env.PachClient.GetFile(client.NewCommit(pfs.DefaultProjectName, repo, "", ancestry.Add("master", 0)), "file", &buffer))
	require.Equal(t, "3", buffer.String())
	buffer.Reset()
	require.NoError(t, env.PachClient.GetFile(client.NewCommit(pfs.DefaultProjectName, repo, "", ancestry.Add("master", 1)), "file", &buffer))
	require.Equal(t, "2", buffer.String())
	buffer.Reset()
	require.NoError(t, env.PachClient.GetFile(client.NewCommit(pfs.DefaultProjectName, repo, "", ancestry.Add("master", 2)), "file", &buffer))
	require.Equal(t, "1", buffer.String())
	buffer.Reset()
	require.NoError(t, env.PachClient.GetFile(client.NewCommit(pfs.DefaultProjectName, repo, "", ancestry.Add("master", -1)), "file", &buffer))
	require.Equal(t, "1", buffer.String())
	buffer.Reset()
	require.NoError(t, env.PachClient.GetFile(client.NewCommit(pfs.DefaultProjectName, repo, "", ancestry.Add("master", -2)), "file", &buffer))
	require.Equal(t, "2", buffer.String())
	buffer.Reset()
	require.NoError(t, env.PachClient.GetFile(client.NewCommit(pfs.DefaultProjectName, repo, "", ancestry.Add("master", -3)), "file", &buffer))
	require.Equal(t, "3", buffer.String())

	// Adding a bunch of commits to the head of the branch shouldn't change the forward references.
	// (It will change backward references.)
	for i := 0; i < 10; i++ {
		require.NoError(t, env.PachClient.PutFile(client.NewCommit(pfs.DefaultProjectName, repo, "master", ""), "file", strings.NewReader(fmt.Sprintf("%d", i+4))))
	}
	commitInfo, err = env.PachClient.InspectCommit(pfs.DefaultProjectName, repo, "", "master.1")
	require.NoError(t, err)
	require.Equal(t, commit1, commitInfo.Commit)

	commitInfo, err = env.PachClient.InspectCommit(pfs.DefaultProjectName, repo, "", "master.2")
	require.NoError(t, err)
	require.Equal(t, commit2, commitInfo.Commit)

	commitInfo, err = env.PachClient.InspectCommit(pfs.DefaultProjectName, repo, "", "master.3")
	require.NoError(t, err)
	require.Equal(t, commit3, commitInfo.Commit)
}

// Provenance implements the following DAG
//  A ─▶ B ─▶ C ─▶ D
//            ▲
//  E ────────╯

func TestProvenance(t *testing.T) {
	ctx := pctx.TestContext(t)
	env := realenv.NewRealEnv(ctx, t, dockertestenv.NewTestDBConfig(t))
	require.NoError(t, env.PachClient.CreateRepo(pfs.DefaultProjectName, "A"))
	require.NoError(t, env.PachClient.CreateRepo(pfs.DefaultProjectName, "B"))
	require.NoError(t, env.PachClient.CreateRepo(pfs.DefaultProjectName, "C"))
	require.NoError(t, env.PachClient.CreateRepo(pfs.DefaultProjectName, "D"))
	require.NoError(t, env.PachClient.CreateRepo(pfs.DefaultProjectName, "E"))
	require.NoError(t, env.PachClient.CreateBranch(pfs.DefaultProjectName, "B", "master", "", "", []*pfs.Branch{client.NewBranch(pfs.DefaultProjectName, "A", "master")}))
	require.NoError(t, env.PachClient.CreateBranch(pfs.DefaultProjectName, "C", "master", "", "", []*pfs.Branch{client.NewBranch(pfs.DefaultProjectName, "B", "master"), client.NewBranch(pfs.DefaultProjectName, "E", "master")}))
	require.NoError(t, env.PachClient.CreateBranch(pfs.DefaultProjectName, "D", "master", "", "", []*pfs.Branch{client.NewBranch(pfs.DefaultProjectName, "C", "master")}))

	branchInfo, err := env.PachClient.InspectBranch(pfs.DefaultProjectName, "B", "master")
	require.NoError(t, err)
	require.Equal(t, 1, len(branchInfo.Provenance))
	branchInfo, err = env.PachClient.InspectBranch(pfs.DefaultProjectName, "C", "master")
	require.NoError(t, err)
	require.Equal(t, 3, len(branchInfo.Provenance))
	branchInfo, err = env.PachClient.InspectBranch(pfs.DefaultProjectName, "D", "master")
	require.NoError(t, err)
	require.Equal(t, 4, len(branchInfo.Provenance))

	ACommit, err := env.PachClient.StartCommit(pfs.DefaultProjectName, "A", "master")
	require.NoError(t, err)
	require.NoError(t, finishCommit(env.PachClient, "A", ACommit.Branch.Name, ACommit.Id))

	commitInfo, err := env.PachClient.InspectCommit(pfs.DefaultProjectName, "B", "master", "")
	require.NoError(t, err)
	require.Equal(t, ACommit.Id, commitInfo.Commit.Id)

	commitInfo, err = env.PachClient.InspectCommit(pfs.DefaultProjectName, "C", "master", "")
	require.NoError(t, err)
	require.Equal(t, ACommit.Id, commitInfo.Commit.Id)

	commitInfo, err = env.PachClient.InspectCommit(pfs.DefaultProjectName, "D", "master", "")
	require.NoError(t, err)
	require.Equal(t, ACommit.Id, commitInfo.Commit.Id)

	ECommit, err := env.PachClient.StartCommit(pfs.DefaultProjectName, "E", "master")
	require.NoError(t, err)
	require.NoError(t, finishCommit(env.PachClient, "E", ECommit.Branch.Name, ECommit.Id))

	commitInfo, err = env.PachClient.InspectCommit(pfs.DefaultProjectName, "B", "master", "")
	require.NoError(t, err)
	aliasCommitInfo, err := env.PachClient.InspectCommit(pfs.DefaultProjectName, "B", "", ECommit.Id)
	require.NoError(t, err)
	require.Equal(t, aliasCommitInfo.Commit.Id, commitInfo.Commit.Id)

	commitInfo, err = env.PachClient.InspectCommit(pfs.DefaultProjectName, "C", "master", "")
	require.NoError(t, err)
	aliasCommitInfo, err = env.PachClient.InspectCommit(pfs.DefaultProjectName, "C", "", ECommit.Id)
	require.NoError(t, err)
	require.Equal(t, aliasCommitInfo.Commit.Id, commitInfo.Commit.Id)

	commitInfo, err = env.PachClient.InspectCommit(pfs.DefaultProjectName, "D", "master", "")
	require.NoError(t, err)
	_, err = env.PachClient.InspectCommit(pfs.DefaultProjectName, "D", "", ECommit.Id)
	require.NoError(t, err)
	require.Equal(t, ECommit.Id, commitInfo.Commit.Id)
}

func TestCommitBranch(t *testing.T) {
	ctx := pctx.TestContext(t)
	env := realenv.NewRealEnv(ctx, t, dockertestenv.NewTestDBConfig(t))
	require.NoError(t, env.PachClient.CreateRepo(pfs.DefaultProjectName, "input"))
	require.NoError(t, env.PachClient.CreateRepo(pfs.DefaultProjectName, "output1"))
	require.NoError(t, env.PachClient.CreateRepo(pfs.DefaultProjectName, "output2"))
	// Make two branches provenant on the master branch
	require.NoError(t, env.PachClient.CreateBranch(pfs.DefaultProjectName, "output1", "master", "", "", []*pfs.Branch{client.NewBranch(pfs.DefaultProjectName, "input", "master")}))
	require.NoError(t, env.PachClient.CreateBranch(pfs.DefaultProjectName, "output2", "master", "", "", []*pfs.Branch{client.NewBranch(pfs.DefaultProjectName, "input", "master")}))
	// Now make a commit on the master branch, which should trigger a downstream commit on each of the two branches
	masterCommit, err := env.PachClient.StartCommit(pfs.DefaultProjectName, "input", "master")
	require.NoError(t, err)
	require.NoError(t, finishCommit(env.PachClient, "input", masterCommit.Branch.Name, masterCommit.Id))
	// Check that the commit in output1 has the information and provenance we expect
	commitInfo, err := env.PachClient.InspectCommit(pfs.DefaultProjectName, "output1", "master", "")
	require.NoError(t, err)
	require.Equal(t, masterCommit.Id, commitInfo.Commit.Id)
	// Check that the commit in output2 has the information and provenance we expect
	commitInfo, err = env.PachClient.InspectCommit(pfs.DefaultProjectName, "output2", "master", "")
	require.NoError(t, err)
	require.Equal(t, masterCommit.Id, commitInfo.Commit.Id)
}

func TestCommitBranchProvenanceMovement(t *testing.T) {
	ctx := pctx.TestContext(t)
	env := realenv.NewRealEnv(ctx, t, dockertestenv.NewTestDBConfig(t))
	require.NoError(t, env.PachClient.CreateRepo(pfs.DefaultProjectName, "input"))
	require.NoError(t, env.PachClient.CreateRepo(pfs.DefaultProjectName, "output"))
	// create two commits on input@master
	parentCommit, err := env.PachClient.StartCommit(pfs.DefaultProjectName, "input", "master")
	require.NoError(t, err)
	require.NoError(t, finishCommit(env.PachClient, "input", parentCommit.Branch.Name, parentCommit.Id))
	masterCommit, err := env.PachClient.StartCommit(pfs.DefaultProjectName, "input", "master")
	require.NoError(t, err)
	require.NoError(t, finishCommit(env.PachClient, "input", masterCommit.Branch.Name, masterCommit.Id))
	// Make input@A set to input@master
	require.NoError(t, env.PachClient.CreateBranch(pfs.DefaultProjectName, "input", "A", masterCommit.Branch.Name, masterCommit.Id, nil))
	// Now create a branch provenant on input@A
	require.NoError(t, env.PachClient.CreateBranch(pfs.DefaultProjectName, "output", "C", "", "", []*pfs.Branch{client.NewBranch(pfs.DefaultProjectName, "input", "A")}))
	require.NoError(t, finishCommit(env.PachClient, "output", "C", ""))
	// The head commit of the C branch should have a different ID than the new heads
	// of branches A and B, but should include them in its DirectProvenance
	cHead, err := env.PachClient.InspectCommit(pfs.DefaultProjectName, "output", "C", "")
	require.NoError(t, err)
	aHead, err := env.PachClient.InspectCommit(pfs.DefaultProjectName, "input", "A", "")
	require.NoError(t, err)
	// Chain of C should only have one commit, differing from A & B
	require.NotEqual(t, cHead.Commit.Id, aHead.Commit.Id)
	require.Equal(t, 1, len(cHead.DirectProvenance))
	require.Equal(t, aHead.Commit.Id, cHead.DirectProvenance[0].Id)
	// We should be able to squash input@A^
	require.NoError(t, env.PachClient.SquashCommitSet(aHead.ParentCommit.Id))
	aHead, err = env.PachClient.InspectCommit(pfs.DefaultProjectName, "input", "A", "")
	require.NoError(t, err)
	require.Nil(t, aHead.ParentCommit)
	_, err = env.PFSServer.DropCommitSet(ctx, &pfs.DropCommitSetRequest{CommitSet: &pfs.CommitSet{Id: cHead.Commit.Id}})
	require.NoError(t, err)
	cHeadNew, err := env.PachClient.InspectCommit(pfs.DefaultProjectName, "output", "C", "")
	require.NoError(t, err)
	aHeadNew, err := env.PachClient.InspectCommit(pfs.DefaultProjectName, "input", "A", "")
	require.NoError(t, err)
	// check C.Head's commit provenance
	require.Equal(t, 1, len(cHeadNew.DirectProvenance))
	require.Equal(t, "input", cHeadNew.DirectProvenance[0].Repo.Name)
	require.Equal(t, aHeadNew.Commit.Id, cHeadNew.DirectProvenance[0].Id)
	require.NotEqual(t, cHead.Commit.Id, cHeadNew.Commit.Id)
	// It should also be ok to make new commits on branch A
	aCommit, err := env.PachClient.StartCommit(pfs.DefaultProjectName, "input", "A")
	require.NoError(t, err)
	require.NoError(t, finishCommit(env.PachClient, "input", aCommit.Branch.Name, aCommit.Id))
}

// For the "V" shaped DAG:
//
//	A   B
//	|   |
//	 \ /
//	  C
//
// When commit x propagates from A to C, verify that queries to B@x resolve to the B commit
// that was used in C@x.
func TestResolveAlias(t *testing.T) {
	env := realenv.NewRealEnv(pctx.TestContext(t), t, dockertestenv.NewTestDBConfig(t))
	c := env.PachClient
	require.NoError(t, c.CreateRepo(pfs.DefaultProjectName, "A"))
	require.NoError(t, c.CreateRepo(pfs.DefaultProjectName, "B"))
	require.NoError(t, c.CreateRepo(pfs.DefaultProjectName, "C"))
	require.NoError(t, env.PachClient.CreateBranch(pfs.DefaultProjectName, "C", "master", "", "",
		[]*pfs.Branch{
			client.NewBranch(pfs.DefaultProjectName, "A", "master"),
			client.NewBranch(pfs.DefaultProjectName, "B", "master")},
	))
	ci, err := c.InspectCommit(pfs.DefaultProjectName, "A", "master", "")
	require.NoError(t, err)
	// create another commit on A that will propagate to C
	commit1, err := c.StartCommit(pfs.DefaultProjectName, "A", "master")
	require.NoError(t, err)
	require.NoError(t, c.PutFile(commit1, "file", strings.NewReader("foo")))
	require.NoError(t, c.FinishCommit(pfs.DefaultProjectName, "A", commit1.Branch.Name, commit1.Id))
	// Assert that referencing "B" at the latest commit ID gives us the latest "B" commit
	cis, err := c.InspectCommitSet(commit1.Id)
	require.NoError(t, err)
	require.Equal(t, 3, len(cis))
	resolvedAliasCommit, err := c.InspectCommit(pfs.DefaultProjectName, "B", "", commit1.Id)
	require.NoError(t, err)
	require.Equal(t, ci.Commit.Id, resolvedAliasCommit.Commit.Id)
}

// In general a commit set can be squashed without use of force whenever the following commit set was initiated
// by from the same branch.
// For example, consider the following branch provenance graph (where A & B are input branches):
// C: {A, B}
// D: {B}
// Now consider the following sequence of commits against input branches A & B, mapped to the expanded commit set they initiate.
// A@1 -> { A@1, C@1, B@0 }
// A@2 -> { A@2, C@2, B@0 }
// A@3 -> { A@3, C@3, B@0 }
// B@4 -> { B@4, C@4, D@4, A@3 }
// B@5 -> { B@5, C@5, D@5, A@3 }
// A@6 -> { A@6, C@6, B@5 }
// A@7 -> { A@7, C@7, B@5 }
// The commit sets that can be safely squashed here are: {1, 2, 4, 6}. The reason is that no other commit set referenes commits
// from those commit sets except the commit sets that produced them. On the other hand, commit set 3 cannot be
// independently deleted since commit set 4 references its commit A@3. Similarly, commit set 5 has its commit B@5 referenced
// in commit set 6 & 7.
// These commit sets that we'll consider troublesome for deletes, become troublesome when the next commit set originates from a
// different branch; i.e. when one commit set in the sequence originates from branch A, and the following from B.
// So conversely, we can conclude that whenever we have a sequence of commit sets that are originated from the
// same branch, all but the last commit set in the sequence can be considered safe to delete.

// todo(fahad): fix
func TestSquashComplex(t *testing.T) {
	ctx := pctx.TestContext(t)
	env := realenv.NewRealEnv(ctx, t, dockertestenv.NewTestDBConfig(t))
	c := env.PachClient
	var benches []string
	start := time.Now()
	checkpoint := func(label string) {
		benches = append(benches, fmt.Sprintf("%s: %v\n", label, time.Since(start)))
		start = time.Now()
	}
	makeCommit := func(c *client.APIClient, repos ...string) *pfs.CommitSet {
		totalSubvenance := make(map[string]*pfs.Branch)
		txn, err := c.StartTransaction()
		require.NoError(t, err)
		txnClient := env.PachClient.WithTransaction(txn)
		cs := []*pfs.Commit{}
		for _, r := range repos {
			commit, err := txnClient.StartCommit(pfs.DefaultProjectName, r, "master")
			require.NoError(t, err)
			cs = append(cs, commit)
		}
		txnInfo, err := env.PachClient.FinishTransaction(txn)
		require.NoError(t, err)
		for _, commit := range cs {
			require.NoError(t, c.PutFile(commit, "foo", strings.NewReader("foo\n"), client.WithAppendPutFile()))
			require.NoError(t, finishCommit(c, commit.Repo.Name, "master", ""))
			bi, err := c.InspectBranch(pfs.DefaultProjectName, commit.Repo.Name, "master")
			require.NoError(t, err)
			for _, subv := range bi.Subvenance {
				totalSubvenance[subv.String()] = subv
			}
		}
		for _, subv := range totalSubvenance {
			require.NoError(t, finishCommit(c, subv.Repo.Name, subv.Name, ""))
		}
		checkpoint(fmt.Sprintf("makeCommit: %v", repos))
		return &pfs.CommitSet{Id: txnInfo.Transaction.Id}
	}
	listCommitSets := func() []*pfs.CommitSetInfo {
		csClient, err := c.ListCommitSet(ctx, &pfs.ListCommitSetRequest{Project: client.NewProject(pfs.DefaultProjectName)})
		require.NoError(t, err)
		css, err := grpcutil.Collect[*pfs.CommitSetInfo](csClient, 1000)
		require.NoError(t, err)
		checkpoint("list commit sets")
		return css
	}
	buildDAG(t, c, "A")
	checkpoint("build A")
	buildDAG(t, c, "B")
	checkpoint("build B")
	buildDAG(t, c, "C", "B", "A")
	checkpoint("build C")
	buildDAG(t, c, "D", "B")
	checkpoint("build D")
	// first test a simple squash - removing an independent commit set from the middle of the DAG
	squashCandidate := makeCommit(c, "A")
	makeCommit(c, "A")
	require.Equal(t, 6, len(listCommitSets()))
	_, err := c.PfsAPIClient.SquashCommitSet(ctx, &pfs.SquashCommitSetRequest{CommitSet: squashCandidate})
	require.NoError(t, err)
	checkpoint("squash first")
	require.Equal(t, 5, len(listCommitSets()))
	badCandidate1 := makeCommit(c, "B")
	badCandidate2 := makeCommit(c, "A")
	squashCandidate = makeCommit(c, "B")
	squashCandidate2 := makeCommit(c, "B")
	latest := makeCommit(c, "B")
	start = time.Now()
	_, err = c.PfsAPIClient.SquashCommitSet(ctx, &pfs.SquashCommitSetRequest{CommitSet: badCandidate1})
	require.YesError(t, err)
	checkpoint("bad squash 1")
	_, err = c.PfsAPIClient.SquashCommitSet(ctx, &pfs.SquashCommitSetRequest{CommitSet: badCandidate2})
	require.YesError(t, err)
	checkpoint("bad squash 2")
	_, err = c.PfsAPIClient.SquashCommitSet(ctx, &pfs.SquashCommitSetRequest{CommitSet: squashCandidate2})
	require.NoError(t, err)
	checkpoint("good squash")
	require.Equal(t, 9, len(listCommitSets()))
	_, err = c.PfsAPIClient.SquashCommitSet(ctx, &pfs.SquashCommitSetRequest{CommitSet: squashCandidate})
	require.NoError(t, err)
	checkpoint("good squash")
	require.Equal(t, 8, len(listCommitSets()))
	// ok now lets do something crazy
	for i := 0; i < 5; i++ {
		for _, b := range []string{"A", "B"} {
			latest = makeCommit(c, b)
		}
	}
	require.Equal(t, 18, len(listCommitSets()))
	_, err = c.PfsAPIClient.SquashCommitSet(ctx, &pfs.SquashCommitSetRequest{CommitSet: latest})
	require.YesError(t, err)
	checkpoint("bad squash latest")
	// add slice to top so that we can successfully squash
	realLatest := makeCommit(c, "A", "B")
	_, err = c.PfsAPIClient.SquashCommitSet(ctx, &pfs.SquashCommitSetRequest{CommitSet: latest})
	require.NoError(t, err)
	checkpoint("good squash latest")
	css := listCommitSets()
	require.Equal(t, 18, len(css))
	require.Equal(t, realLatest.Id, css[len(css)-1].CommitSet.Id)
	fmt.Println(benches)
}

func TestBranch1(t *testing.T) {
	ctx := pctx.TestContext(t)
	env := realenv.NewRealEnv(ctx, t, dockertestenv.NewTestDBConfig(t))

	repo := "test"
	require.NoError(t, env.PachClient.CreateRepo(pfs.DefaultProjectName, repo))
	masterCommit := client.NewCommit(pfs.DefaultProjectName, repo, "master", "")
	commit, err := env.PachClient.StartCommit(pfs.DefaultProjectName, repo, "master")
	require.NoError(t, err)
	require.NoError(t, env.PachClient.PutFile(masterCommit, "foo", strings.NewReader("foo\n"), client.WithAppendPutFile()))
	require.NoError(t, finishCommit(env.PachClient, repo, "master", ""))
	var buffer bytes.Buffer
	require.NoError(t, env.PachClient.GetFile(masterCommit, "foo", &buffer))
	require.Equal(t, "foo\n", buffer.String())
	branchInfos, err := env.PachClient.ListBranch(pfs.DefaultProjectName, repo)
	require.NoError(t, err)
	require.Equal(t, 1, len(branchInfos))
	require.Equal(t, "master", branchInfos[0].Branch.Name)

	_, err = env.PachClient.StartCommit(pfs.DefaultProjectName, repo, "master")
	require.NoError(t, err)
	require.NoError(t, env.PachClient.PutFile(masterCommit, "foo", strings.NewReader("foo\n"), client.WithAppendPutFile()))
	require.NoError(t, finishCommit(env.PachClient, repo, "master", ""))
	buffer = bytes.Buffer{}
	require.NoError(t, env.PachClient.GetFile(masterCommit, "foo", &buffer))
	require.Equal(t, "foo\nfoo\n", buffer.String())
	branchInfos, err = env.PachClient.ListBranch(pfs.DefaultProjectName, repo)
	require.NoError(t, err)
	require.Equal(t, 1, len(branchInfos))
	require.Equal(t, "master", branchInfos[0].Branch.Name)

	// Check that moving the commit to other branches uses the same CommitSet ID and extends the existing CommitSet
	commitInfos, err := env.PachClient.InspectCommitSet(commit.Id)
	require.NoError(t, err)
	require.Equal(t, 1, len(commitInfos))

	require.NoError(t, env.PachClient.CreateBranch(pfs.DefaultProjectName, repo, "master2", commit.Branch.Name, commit.Id, nil))

	commitInfos, err = env.PachClient.InspectCommitSet(commit.Id)
	require.NoError(t, err)
	require.Equal(t, 1, len(commitInfos))

	require.NoError(t, env.PachClient.CreateBranch(pfs.DefaultProjectName, repo, "master3", commit.Branch.Name, commit.Id, nil))

	commitInfos, err = env.PachClient.InspectCommitSet(commit.Id)
	require.NoError(t, err)
	require.Equal(t, 1, len(commitInfos))

	branchInfos, err = env.PachClient.ListBranch(pfs.DefaultProjectName, repo)
	require.NoError(t, err)
	require.Equal(t, 3, len(branchInfos))
	require.Equal(t, "master3", branchInfos[0].Branch.Name)
	require.Equal(t, "master2", branchInfos[1].Branch.Name)
	require.Equal(t, "master", branchInfos[2].Branch.Name)
}

func TestPinBranchCommitsDAG(t *testing.T) {
	ctx := pctx.TestContext(t)
	env := realenv.NewRealEnv(ctx, t, dockertestenv.NewTestDBConfig(t))
	input, pinInput, output := "input", "pinInput", "output"
	require.NoError(t, env.PachClient.CreateRepo(pfs.DefaultProjectName, input))
	require.NoError(t, env.PachClient.CreateRepo(pfs.DefaultProjectName, pinInput))
	require.NoError(t, env.PachClient.CreateRepo(pfs.DefaultProjectName, output))
	require.NoError(t, env.PachClient.CreateBranch(pfs.DefaultProjectName, output, "master", "", "",
		[]*pfs.Branch{
			client.NewBranch(pfs.DefaultProjectName, input, "master"),
			client.NewBranch(pfs.DefaultProjectName, pinInput, "pin1"),
		}))
	require.NoError(t, env.PachClient.CreateBranch(pfs.DefaultProjectName, pinInput, "master", "pin1", "", nil))
	commit1, err := env.PachClient.StartCommit(pfs.DefaultProjectName, pinInput, "master")
	require.NoError(t, err)
	require.NoError(t, env.PachClient.PutFile(commit1, "foo", strings.NewReader("foo\n")))
	require.NoError(t, finishCommit(env.PachClient, pinInput, "master", commit1.Id))
	require.NoError(t, env.PachClient.CreateBranch(pfs.DefaultProjectName, pinInput, "pin2", "master", "", nil))
	require.NoError(t, env.PachClient.CreateBranch(pfs.DefaultProjectName, output, "master", "", "",
		[]*pfs.Branch{
			client.NewBranch(pfs.DefaultProjectName, input, "master"),
			client.NewBranch(pfs.DefaultProjectName, pinInput, "pin2"),
		}))
}

func TestPutFileBig(t *testing.T) {
	ctx := pctx.TestContext(t)
	env := realenv.NewRealEnv(ctx, t, dockertestenv.NewTestDBConfig(t))

	repo := "test"
	require.NoError(t, env.PachClient.CreateRepo(pfs.DefaultProjectName, repo))

	// Write a big blob that would normally not fit in a block
	fileSize := int(pfs.ChunkSize + 5*1024*1024)
	expectedOutputA := random.String(fileSize)
	r := strings.NewReader(string(expectedOutputA))

	commit1, err := env.PachClient.StartCommit(pfs.DefaultProjectName, repo, "master")
	require.NoError(t, err)
	require.NoError(t, env.PachClient.PutFile(commit1, "foo", r))
	require.NoError(t, finishCommit(env.PachClient, repo, commit1.Branch.Name, commit1.Id))

	fileInfo, err := env.PachClient.InspectFile(commit1, "foo")
	require.NoError(t, err)
	require.Equal(t, fileSize, int(fileInfo.SizeBytes))

	var buffer bytes.Buffer
	require.NoError(t, env.PachClient.GetFile(commit1, "foo", &buffer))
	require.Equal(t, string(expectedOutputA), buffer.String())
}

func TestPutFile(t *testing.T) {
	ctx := pctx.TestContext(t)
	env := realenv.NewRealEnv(ctx, t, dockertestenv.NewTestDBConfig(t))

	repo := "test"
	require.NoError(t, env.PachClient.CreateRepo(pfs.DefaultProjectName, repo))
	masterCommit := client.NewCommit(pfs.DefaultProjectName, repo, "master", "")
	require.NoError(t, env.PachClient.PutFile(masterCommit, "file", strings.NewReader("foo")))
	var buf bytes.Buffer
	require.NoError(t, env.PachClient.GetFile(masterCommit, "file", &buf))
	require.Equal(t, "foo", buf.String())
	require.NoError(t, env.PachClient.PutFile(masterCommit, "file", strings.NewReader("bar")))
	buf.Reset()
	require.NoError(t, env.PachClient.GetFile(masterCommit, "file", &buf))
	require.Equal(t, "bar", buf.String())
	require.NoError(t, env.PachClient.DeleteFile(masterCommit, "file"))
	require.NoError(t, env.PachClient.PutFile(masterCommit, "file", strings.NewReader("buzz")))
	buf.Reset()
	require.NoError(t, env.PachClient.GetFile(masterCommit, "file", &buf))
	require.Equal(t, "buzz", buf.String())
}

func TestPutFile2(t *testing.T) {
	ctx := pctx.TestContext(t)
	env := realenv.NewRealEnv(ctx, t, dockertestenv.NewTestDBConfig(t))

	repo := "test"
	require.NoError(t, env.PachClient.CreateRepo(pfs.DefaultProjectName, repo))
	commit1, err := env.PachClient.StartCommit(pfs.DefaultProjectName, repo, "master")
	masterCommit := client.NewCommit(pfs.DefaultProjectName, repo, "master", "")
	require.NoError(t, err)
	require.NoError(t, env.PachClient.PutFile(commit1, "file", strings.NewReader("foo\n"), client.WithAppendPutFile()))
	require.NoError(t, env.PachClient.PutFile(commit1, "file", strings.NewReader("bar\n"), client.WithAppendPutFile()))
	require.NoError(t, env.PachClient.PutFile(masterCommit, "file", strings.NewReader("buzz\n"), client.WithAppendPutFile()))
	require.NoError(t, finishCommit(env.PachClient, repo, commit1.Branch.Name, commit1.Id))

	expected := "foo\nbar\nbuzz\n"
	buffer := &bytes.Buffer{}
	require.NoError(t, env.PachClient.GetFile(commit1, "file", buffer))
	require.Equal(t, expected, buffer.String())
	buffer.Reset()
	require.NoError(t, env.PachClient.GetFile(masterCommit, "file", buffer))
	require.Equal(t, expected, buffer.String())

	commit2, err := env.PachClient.StartCommit(pfs.DefaultProjectName, repo, "master")
	require.NoError(t, err)
	require.NoError(t, env.PachClient.PutFile(commit2, "file", strings.NewReader("foo\n"), client.WithAppendPutFile()))
	require.NoError(t, env.PachClient.PutFile(commit2, "file", strings.NewReader("bar\n"), client.WithAppendPutFile()))
	require.NoError(t, env.PachClient.PutFile(masterCommit, "file", strings.NewReader("buzz\n"), client.WithAppendPutFile()))
	require.NoError(t, finishCommit(env.PachClient, repo, "master", ""))

	expected = "foo\nbar\nbuzz\nfoo\nbar\nbuzz\n"
	buffer.Reset()
	require.NoError(t, env.PachClient.GetFile(commit2, "file", buffer))
	require.Equal(t, expected, buffer.String())
	buffer.Reset()
	require.NoError(t, env.PachClient.GetFile(masterCommit, "file", buffer))
	require.Equal(t, expected, buffer.String())

	commit3, err := env.PachClient.StartCommit(pfs.DefaultProjectName, repo, "master")
	require.NoError(t, err)
	require.NoError(t, finishCommit(env.PachClient, repo, commit3.Branch.Name, commit3.Id))
	require.NoError(t, env.PachClient.CreateBranch(pfs.DefaultProjectName, repo, "foo", "", commit3.Id, nil))

	commit4, err := env.PachClient.StartCommit(pfs.DefaultProjectName, repo, "foo")
	require.NoError(t, err)
	require.NoError(t, env.PachClient.PutFile(commit4, "file", strings.NewReader("foo\nbar\nbuzz\n"), client.WithAppendPutFile()))
	require.NoError(t, finishCommit(env.PachClient, repo, commit4.Branch.Name, commit4.Id))

	// commit 3 should have remained unchanged
	buffer.Reset()
	require.NoError(t, env.PachClient.GetFile(commit3, "file", buffer))
	require.Equal(t, expected, buffer.String())

	expected = "foo\nbar\nbuzz\nfoo\nbar\nbuzz\nfoo\nbar\nbuzz\n"
	buffer.Reset()
	require.NoError(t, env.PachClient.GetFile(commit4, "file", buffer))
	require.Equal(t, expected, buffer.String())
}

func TestPutFileBranchCommitID(t *testing.T) {
	ctx := pctx.TestContext(t)
	env := realenv.NewRealEnv(ctx, t, dockertestenv.NewTestDBConfig(t))

	repo := "test"
	require.NoError(t, env.PachClient.CreateRepo(pfs.DefaultProjectName, repo))

	err := env.PachClient.PutFile(client.NewCommit(pfs.DefaultProjectName, repo, "", "master"), "foo", strings.NewReader("foo\n"), client.WithAppendPutFile())
	require.NoError(t, err)
}

func TestPutSameFileInParallel(t *testing.T) {
	ctx := pctx.TestContext(t)
	env := realenv.NewRealEnv(ctx, t, dockertestenv.NewTestDBConfig(t))

	repo := "test"
	require.NoError(t, env.PachClient.CreateRepo(pfs.DefaultProjectName, repo))

	commit, err := env.PachClient.StartCommit(pfs.DefaultProjectName, repo, "master")
	require.NoError(t, err)
	var eg errgroup.Group
	for i := 0; i < 3; i++ {
		eg.Go(func() error {
			return env.PachClient.PutFile(commit, "foo", strings.NewReader("foo\n"), client.WithAppendPutFile())
		})
	}
	require.NoError(t, eg.Wait())
	require.NoError(t, finishCommit(env.PachClient, repo, commit.Branch.Name, commit.Id))

	var buffer bytes.Buffer
	require.NoError(t, env.PachClient.GetFile(commit, "foo", &buffer))
	require.Equal(t, "foo\nfoo\nfoo\n", buffer.String())
}

func TestInspectFile(t *testing.T) {
	ctx := pctx.TestContext(t)
	env := realenv.NewRealEnv(ctx, t, dockertestenv.NewTestDBConfig(t))

	repo := "test"
	require.NoError(t, env.PachClient.CreateRepo(pfs.DefaultProjectName, repo))

	fileContent1 := "foo\n"
	commit1, err := env.PachClient.StartCommit(pfs.DefaultProjectName, repo, "master")
	require.NoError(t, err)
	require.NoError(t, env.PachClient.PutFile(commit1, "foo", strings.NewReader(fileContent1), client.WithAppendPutFile()))
	checks := func() {
		fileInfo, err := env.PachClient.InspectFile(commit1, "foo")
		require.NoError(t, err)
		require.Equal(t, pfs.FileType_FILE, fileInfo.FileType)
		require.Equal(t, len(fileContent1), int(fileInfo.SizeBytes))
	}
	checks()
	require.NoError(t, finishCommit(env.PachClient, repo, commit1.Branch.Name, commit1.Id))
	checks()

	fileContent2 := "barbar\n"
	commit2, err := env.PachClient.StartCommit(pfs.DefaultProjectName, repo, "master")
	require.NoError(t, err)
	require.NoError(t, env.PachClient.PutFile(commit2, "foo", strings.NewReader(fileContent2), client.WithAppendPutFile()))

	require.NoError(t, finishCommit(env.PachClient, repo, commit2.Branch.Name, commit2.Id))

	fileInfo, err := env.PachClient.InspectFile(commit2, "foo")
	require.NoError(t, err)
	require.Equal(t, pfs.FileType_FILE, fileInfo.FileType)
	require.Equal(t, len(fileContent1+fileContent2), int(fileInfo.SizeBytes))

	fileInfo, err = env.PachClient.InspectFile(commit2, "foo")
	require.NoError(t, err)
	require.Equal(t, pfs.FileType_FILE, fileInfo.FileType)
	require.Equal(t, len(fileContent1)+len(fileContent2), int(fileInfo.SizeBytes))

	fileContent3 := "bar\n"
	commit3, err := env.PachClient.StartCommit(pfs.DefaultProjectName, repo, "master")
	require.NoError(t, err)
	require.NoError(t, env.PachClient.PutFile(commit3, "bar", strings.NewReader(fileContent3), client.WithAppendPutFile()))
	require.NoError(t, finishCommit(env.PachClient, repo, commit3.Branch.Name, commit3.Id))

	fis, err := env.PachClient.ListFileAll(commit3, "")
	require.NoError(t, err)
	require.Equal(t, 2, len(fis))

	require.Equal(t, len(fis), 2)
}

func TestInspectFile2(t *testing.T) {
	ctx := pctx.TestContext(t)
	env := realenv.NewRealEnv(ctx, t, dockertestenv.NewTestDBConfig(t))

	repo := "test"
	require.NoError(t, env.PachClient.CreateRepo(pfs.DefaultProjectName, repo))
	commit := client.NewCommit(pfs.DefaultProjectName, repo, "master", "")

	fileContent1 := "foo\n"
	fileContent2 := "buzz\n"

	_, err := env.PachClient.StartCommit(pfs.DefaultProjectName, repo, "master")
	require.NoError(t, err)
	require.NoError(t, env.PachClient.PutFile(commit, "file", strings.NewReader(fileContent1), client.WithAppendPutFile()))
	require.NoError(t, finishCommit(env.PachClient, repo, "master", ""))

	fileInfo, err := env.PachClient.InspectFile(commit, "/file")
	require.NoError(t, err)
	require.Equal(t, len(fileContent1), int(fileInfo.SizeBytes))
	require.Equal(t, "/file", fileInfo.File.Path)
	require.Equal(t, pfs.FileType_FILE, fileInfo.FileType)

	_, err = env.PachClient.StartCommit(pfs.DefaultProjectName, repo, "master")
	require.NoError(t, err)
	require.NoError(t, env.PachClient.PutFile(commit, "file", strings.NewReader(fileContent1), client.WithAppendPutFile()))
	require.NoError(t, finishCommit(env.PachClient, repo, "master", ""))

	fileInfo, err = env.PachClient.InspectFile(commit, "file")
	require.NoError(t, err)
	require.Equal(t, len(fileContent1)*2, int(fileInfo.SizeBytes))
	require.Equal(t, "/file", fileInfo.File.Path)

	_, err = env.PachClient.StartCommit(pfs.DefaultProjectName, repo, "master")
	require.NoError(t, err)
	require.NoError(t, env.PachClient.DeleteFile(commit, "file"))
	require.NoError(t, env.PachClient.PutFile(commit, "file", strings.NewReader(fileContent2), client.WithAppendPutFile()))
	require.NoError(t, finishCommit(env.PachClient, repo, "master", ""))

	fileInfo, err = env.PachClient.InspectFile(commit, "file")
	require.NoError(t, err)
	require.Equal(t, len(fileContent2), int(fileInfo.SizeBytes))
}

func TestInspectFile3(t *testing.T) {
	ctx := pctx.TestContext(t)
	env := realenv.NewRealEnv(ctx, t, dockertestenv.NewTestDBConfig(t))

	repo := "test"
	require.NoError(t, env.PachClient.CreateRepo(pfs.DefaultProjectName, repo))

	fileContent1 := "foo\n"
	commit1, err := env.PachClient.StartCommit(pfs.DefaultProjectName, repo, "master")
	require.NoError(t, err)
	require.NoError(t, env.PachClient.PutFile(commit1, "foo/bar", strings.NewReader(fileContent1)))
	fileInfo, err := env.PachClient.InspectFile(commit1, "foo")
	require.NoError(t, err)
	require.NotNil(t, fileInfo)

	require.NoError(t, finishCommit(env.PachClient, repo, commit1.Branch.Name, commit1.Id))

	fi, err := env.PachClient.InspectFile(commit1, "foo/bar")
	require.NoError(t, err)
	require.NotNil(t, fi)

	fileContent2 := "barbar\n"
	commit2, err := env.PachClient.StartCommit(pfs.DefaultProjectName, repo, "master")
	require.NoError(t, err)
	require.NoError(t, env.PachClient.PutFile(commit2, "foo", strings.NewReader(fileContent2)))

	fileInfo, err = env.PachClient.InspectFile(commit2, "foo")
	require.NoError(t, err)
	require.NotNil(t, fileInfo)

	require.NoError(t, finishCommit(env.PachClient, repo, commit2.Branch.Name, commit2.Id))

	fi, err = env.PachClient.InspectFile(commit2, "foo")
	require.NoError(t, err)
	require.NotNil(t, fi)

	fileContent3 := "bar\n"
	commit3, err := env.PachClient.StartCommit(pfs.DefaultProjectName, repo, "master")
	require.NoError(t, err)
	require.NoError(t, env.PachClient.PutFile(commit3, "bar", strings.NewReader(fileContent3)))
	require.NoError(t, finishCommit(env.PachClient, repo, commit3.Branch.Name, commit3.Id))
	fi, err = env.PachClient.InspectFile(commit3, "bar")
	require.NoError(t, err)
	require.NotNil(t, fi)
}

func TestInspectDir(t *testing.T) {
	ctx := pctx.TestContext(t)
	env := realenv.NewRealEnv(ctx, t, dockertestenv.NewTestDBConfig(t))

	repo := "test"
	require.NoError(t, env.PachClient.CreateRepo(pfs.DefaultProjectName, repo))

	commit1, err := env.PachClient.StartCommit(pfs.DefaultProjectName, repo, "master")
	require.NoError(t, err)

	fileContent := "foo\n"
	require.NoError(t, env.PachClient.PutFile(commit1, "dir/foo", strings.NewReader(fileContent)))

	require.NoError(t, finishCommit(env.PachClient, repo, commit1.Branch.Name, commit1.Id))

	fileInfo, err := env.PachClient.InspectFile(commit1, "dir/foo")
	require.NoError(t, err)
	require.Equal(t, len(fileContent), int(fileInfo.SizeBytes))
	require.Equal(t, pfs.FileType_FILE, fileInfo.FileType)

	fileInfo, err = env.PachClient.InspectFile(commit1, "dir")
	require.NoError(t, err)
	require.Equal(t, len(fileContent), int(fileInfo.SizeBytes))
	require.Equal(t, pfs.FileType_DIR, fileInfo.FileType)

	_, err = env.PachClient.InspectFile(commit1, "")
	require.NoError(t, err)
	require.Equal(t, len(fileContent), int(fileInfo.SizeBytes))
	require.Equal(t, pfs.FileType_DIR, fileInfo.FileType)
}

func TestInspectDir2(t *testing.T) {
	ctx := pctx.TestContext(t)
	env := realenv.NewRealEnv(ctx, t, dockertestenv.NewTestDBConfig(t))

	repo := "test"
	require.NoError(t, env.PachClient.CreateRepo(pfs.DefaultProjectName, repo))
	commit := client.NewCommit(pfs.DefaultProjectName, repo, "master", "")

	fileContent := "foo\n"

	_, err := env.PachClient.StartCommit(pfs.DefaultProjectName, repo, "master")
	require.NoError(t, err)
	require.NoError(t, env.PachClient.PutFile(commit, "dir/1", strings.NewReader(fileContent)))
	require.NoError(t, env.PachClient.PutFile(commit, "dir/2", strings.NewReader(fileContent)))

	require.NoError(t, finishCommit(env.PachClient, repo, "master", ""))

	fileInfo, err := env.PachClient.InspectFile(commit, "/dir")
	require.NoError(t, err)
	require.Equal(t, "/dir/", fileInfo.File.Path)
	require.Equal(t, pfs.FileType_DIR, fileInfo.FileType)

	_, err = env.PachClient.StartCommit(pfs.DefaultProjectName, repo, "master")
	require.NoError(t, err)
	require.NoError(t, env.PachClient.PutFile(commit, "dir/3", strings.NewReader(fileContent)))

	require.NoError(t, finishCommit(env.PachClient, repo, "master", ""))

	_, err = env.PachClient.InspectFile(commit, "dir")
	require.NoError(t, err)

	_, err = env.PachClient.StartCommit(pfs.DefaultProjectName, repo, "master")
	require.NoError(t, err)
	err = env.PachClient.DeleteFile(commit, "dir/2")
	require.NoError(t, err)
	require.NoError(t, finishCommit(env.PachClient, repo, "master", ""))

	_, err = env.PachClient.InspectFile(commit, "dir")
	require.NoError(t, err)
}

func TestListFileTwoCommits(t *testing.T) {
	ctx := pctx.TestContext(t)
	env := realenv.NewRealEnv(ctx, t, dockertestenv.NewTestDBConfig(t))

	repo := "test"
	require.NoError(t, env.PachClient.CreateRepo(pfs.DefaultProjectName, repo))

	numFiles := 5

	commit1, err := env.PachClient.StartCommit(pfs.DefaultProjectName, repo, "master")
	require.NoError(t, err)

	for i := 0; i < numFiles; i++ {
		require.NoError(t, env.PachClient.PutFile(commit1, fmt.Sprintf("file%d", i), strings.NewReader("foo\n")))
	}

	require.NoError(t, finishCommit(env.PachClient, repo, commit1.Branch.Name, commit1.Id))

	fis, err := env.PachClient.ListFileAll(commit1, "")
	require.NoError(t, err)
	require.Equal(t, numFiles, len(fis))

	commit2, err := env.PachClient.StartCommit(pfs.DefaultProjectName, repo, "master")
	require.NoError(t, err)

	for i := 0; i < numFiles; i++ {
		require.NoError(t, env.PachClient.PutFile(commit2, fmt.Sprintf("file2-%d", i), strings.NewReader("foo\n")))
	}

	require.NoError(t, finishCommit(env.PachClient, repo, commit2.Branch.Name, commit2.Id))

	fis, err = env.PachClient.ListFileAll(commit2, "")
	require.NoError(t, err)
	require.Equal(t, 2*numFiles, len(fis))

	fis, err = env.PachClient.ListFileAll(commit1, "")
	require.NoError(t, err)
	require.Equal(t, numFiles, len(fis))

	fis, err = env.PachClient.ListFileAll(commit2, "")
	require.NoError(t, err)
	require.Equal(t, 2*numFiles, len(fis))
}

func TestListFile(t *testing.T) {
	ctx := pctx.TestContext(t)
	env := realenv.NewRealEnv(ctx, t, dockertestenv.NewTestDBConfig(t))

	repo := "test"
	require.NoError(t, env.PachClient.CreateRepo(pfs.DefaultProjectName, repo))

	commit, err := env.PachClient.StartCommit(pfs.DefaultProjectName, repo, "master")
	require.NoError(t, err)

	fileContent1 := "foo\n"
	require.NoError(t, env.PachClient.PutFile(commit, "dir/foo", strings.NewReader(fileContent1)))

	fileContent2 := "bar\n"
	require.NoError(t, env.PachClient.PutFile(commit, "dir/bar", strings.NewReader(fileContent2)))

	checks := func() {
		fileInfos, err := env.PachClient.ListFileAll(commit, "dir")
		require.NoError(t, err)
		require.Equal(t, 2, len(fileInfos))
		require.True(t, fileInfos[0].File.Path == "/dir/foo" && fileInfos[1].File.Path == "/dir/bar" || fileInfos[0].File.Path == "/dir/bar" && fileInfos[1].File.Path == "/dir/foo")
		require.True(t, fileInfos[0].SizeBytes == fileInfos[1].SizeBytes && fileInfos[0].SizeBytes == int64(len(fileContent1)))

	}
	checks()
	require.NoError(t, finishCommit(env.PachClient, repo, commit.Branch.Name, commit.Id))
	checks()
}

func TestListFile2(t *testing.T) {
	ctx := pctx.TestContext(t)
	env := realenv.NewRealEnv(ctx, t, dockertestenv.NewTestDBConfig(t))

	repo := "test"
	require.NoError(t, env.PachClient.CreateRepo(pfs.DefaultProjectName, repo))
	commit := client.NewCommit(pfs.DefaultProjectName, repo, "master", "")

	fileContent := "foo\n"

	_, err := env.PachClient.StartCommit(pfs.DefaultProjectName, repo, "master")
	require.NoError(t, err)
	require.NoError(t, env.PachClient.PutFile(commit, "dir/1", strings.NewReader(fileContent)))
	require.NoError(t, env.PachClient.PutFile(commit, "dir/2", strings.NewReader(fileContent)))
	require.NoError(t, err)

	require.NoError(t, finishCommit(env.PachClient, repo, "master", ""))

	fileInfos, err := env.PachClient.ListFileAll(commit, "dir")
	require.NoError(t, err)
	require.Equal(t, 2, len(fileInfos))

	_, err = env.PachClient.StartCommit(pfs.DefaultProjectName, repo, "master")
	require.NoError(t, err)
	require.NoError(t, env.PachClient.PutFile(commit, "dir/3", strings.NewReader(fileContent)))
	require.NoError(t, finishCommit(env.PachClient, repo, "master", ""))

	fileInfos, err = env.PachClient.ListFileAll(commit, "dir")
	require.NoError(t, err)
	require.Equal(t, 3, len(fileInfos))

	_, err = env.PachClient.StartCommit(pfs.DefaultProjectName, repo, "master")
	require.NoError(t, err)
	err = env.PachClient.DeleteFile(commit, "dir/2")
	require.NoError(t, err)
	require.NoError(t, finishCommit(env.PachClient, repo, "master", ""))

	fileInfos, err = env.PachClient.ListFileAll(commit, "dir")
	require.NoError(t, err)
	require.Equal(t, 2, len(fileInfos))
}

func TestListFile3(t *testing.T) {
	ctx := pctx.TestContext(t)
	env := realenv.NewRealEnv(ctx, t, dockertestenv.NewTestDBConfig(t))

	repo := "test"
	require.NoError(t, env.PachClient.CreateRepo(pfs.DefaultProjectName, repo))
	commit := client.NewCommit(pfs.DefaultProjectName, repo, "master", "")

	fileContent := "foo\n"

	_, err := env.PachClient.StartCommit(pfs.DefaultProjectName, repo, "master")
	require.NoError(t, err)
	require.NoError(t, env.PachClient.PutFile(commit, "dir/1", strings.NewReader(fileContent)))
	require.NoError(t, env.PachClient.PutFile(commit, "dir/2", strings.NewReader(fileContent)))
	require.NoError(t, finishCommit(env.PachClient, repo, "master", ""))

	fileInfos, err := env.PachClient.ListFileAll(commit, "dir")
	require.NoError(t, err)
	require.Equal(t, 2, len(fileInfos))

	_, err = env.PachClient.StartCommit(pfs.DefaultProjectName, repo, "master")
	require.NoError(t, err)
	require.NoError(t, env.PachClient.PutFile(commit, "dir/3/foo", strings.NewReader(fileContent)))
	require.NoError(t, env.PachClient.PutFile(commit, "dir/3/bar", strings.NewReader(fileContent)))
	require.NoError(t, finishCommit(env.PachClient, repo, "master", ""))

	fileInfos, err = env.PachClient.ListFileAll(commit, "dir")
	require.NoError(t, err)
	require.Equal(t, 3, len(fileInfos))
	require.Equal(t, int(fileInfos[2].SizeBytes), len(fileContent)*2)

	_, err = env.PachClient.StartCommit(pfs.DefaultProjectName, repo, "master")
	require.NoError(t, err)
	err = env.PachClient.DeleteFile(commit, "dir/3/bar")
	require.NoError(t, err)
	require.NoError(t, finishCommit(env.PachClient, repo, "master", ""))

	fileInfos, err = env.PachClient.ListFileAll(commit, "dir")
	require.NoError(t, err)
	require.Equal(t, 3, len(fileInfos))
	require.Equal(t, int(fileInfos[2].SizeBytes), len(fileContent))

	_, err = env.PachClient.StartCommit(pfs.DefaultProjectName, repo, "master")
	require.NoError(t, err)
	require.NoError(t, env.PachClient.PutFile(commit, "file", strings.NewReader(fileContent)))
	require.NoError(t, finishCommit(env.PachClient, repo, "master", ""))

	fileInfos, err = env.PachClient.ListFileAll(commit, "/")
	require.NoError(t, err)
	require.Equal(t, 2, len(fileInfos))
}

func TestListFile4(t *testing.T) {
	ctx := pctx.TestContext(t)
	env := realenv.NewRealEnv(ctx, t, dockertestenv.NewTestDBConfig(t))

	repo := "test"
	require.NoError(t, env.PachClient.CreateRepo(pfs.DefaultProjectName, repo))

	commit1, err := env.PachClient.StartCommit(pfs.DefaultProjectName, repo, "master")
	require.NoError(t, err)

	require.NoError(t, env.PachClient.PutFile(commit1, "/dir1/file1.1", &bytes.Buffer{}))
	require.NoError(t, env.PachClient.PutFile(commit1, "/dir1/file1.2", &bytes.Buffer{}))
	require.NoError(t, env.PachClient.PutFile(commit1, "/dir2/file2.1", &bytes.Buffer{}))
	require.NoError(t, env.PachClient.PutFile(commit1, "/dir2/file2.2", &bytes.Buffer{}))

	require.NoError(t, finishCommit(env.PachClient, repo, commit1.Branch.Name, commit1.Id))
	// should list a directory but not siblings
	var fis []*pfs.FileInfo
	require.NoError(t, env.PachClient.ListFile(commit1, "/dir1", func(fi *pfs.FileInfo) error {
		fis = append(fis, fi)
		return nil
	}))
	require.ElementsEqual(t, []string{"/dir1/file1.1", "/dir1/file1.2"}, finfosToPaths(fis))
	// should list the root
	fis = nil
	require.NoError(t, env.PachClient.ListFile(commit1, "/", func(fi *pfs.FileInfo) error {
		fis = append(fis, fi)
		return nil
	}))
	require.ElementsEqual(t, []string{"/dir1/", "/dir2/"}, finfosToPaths(fis))
}

func TestRootDirectory(t *testing.T) {
	ctx := pctx.TestContext(t)
	env := realenv.NewRealEnv(ctx, t, dockertestenv.NewTestDBConfig(t))

	repo := "test"
	require.NoError(t, env.PachClient.CreateRepo(pfs.DefaultProjectName, repo))

	fileContent := "foo\n"

	commit, err := env.PachClient.StartCommit(pfs.DefaultProjectName, repo, "master")
	require.NoError(t, err)
	require.NoError(t, env.PachClient.PutFile(commit, "foo", strings.NewReader(fileContent)))

	require.NoError(t, finishCommit(env.PachClient, repo, commit.Branch.Name, commit.Id))

	fileInfos, err := env.PachClient.ListFileAll(commit, "")
	require.NoError(t, err)
	require.Equal(t, 1, len(fileInfos))
}

func TestDeleteFile(t *testing.T) {
	ctx := pctx.TestContext(t)
	env := realenv.NewRealEnv(ctx, t, dockertestenv.NewTestDBConfig(t))
	project := tu.UniqueString("project")
	require.NoError(t, env.PachClient.CreateProject(project))
	repo := "test"
	require.NoError(t, env.PachClient.CreateRepo(project, repo))

	// Commit 1: Add two files; delete one file within the commit
	commit1, err := env.PachClient.StartCommit(project, repo, "master")
	require.NoError(t, err)

	fileContent1 := "foo\n"
	require.NoError(t, env.PachClient.PutFile(commit1, "foo", strings.NewReader(fileContent1)))

	fileContent2 := "bar\n"
	require.NoError(t, env.PachClient.PutFile(commit1, "bar", strings.NewReader(fileContent2)))

	require.NoError(t, env.PachClient.DeleteFile(commit1, "foo"))

	require.NoError(t, finishProjectCommit(env.PachClient, project, repo, commit1.Branch.Name, commit1.Id))

	_, err = env.PachClient.InspectFile(commit1, "foo")
	require.YesError(t, err)

	// Should see one file
	fileInfos, err := env.PachClient.ListFileAll(commit1, "")
	require.NoError(t, err)
	require.Equal(t, 1, len(fileInfos))

	// Deleting a file in a finished commit should result in an error
	require.YesError(t, env.PachClient.DeleteFile(commit1, "bar"))

	// Empty commit
	commit2, err := env.PachClient.StartCommit(project, repo, "master")
	require.NoError(t, err)
	require.NoError(t, finishProjectCommit(env.PachClient, project, repo, commit2.Branch.Name, commit2.Id))

	// Should still see one files
	fileInfos, err = env.PachClient.ListFileAll(commit2, "")
	require.NoError(t, err)
	require.Equal(t, 1, len(fileInfos))

	// Delete bar
	commit3, err := env.PachClient.StartCommit(project, repo, "master")
	require.NoError(t, err)
	require.NoError(t, env.PachClient.DeleteFile(commit3, "bar"))

	require.NoError(t, finishProjectCommit(env.PachClient, project, repo, commit3.Branch.Name, commit3.Id))

	// Should see no file
	fileInfos, err = env.PachClient.ListFileAll(commit3, "")
	require.NoError(t, err)
	require.Equal(t, 0, len(fileInfos))

	_, err = env.PachClient.InspectFile(commit3, "bar")
	require.YesError(t, err)

	// Delete a nonexistent file; it should be no-op
	commit4, err := env.PachClient.StartCommit(project, repo, "master")
	require.NoError(t, err)
	require.NoError(t, env.PachClient.DeleteFile(commit4, "nonexistent"))
	require.NoError(t, finishProjectCommit(env.PachClient, project, repo, commit4.Branch.Name, commit4.Id))
}

func TestDeleteFile2(t *testing.T) {
	ctx := pctx.TestContext(t)
	env := realenv.NewRealEnv(ctx, t, dockertestenv.NewTestDBConfig(t))

	repo := "test"
	require.NoError(t, env.PachClient.CreateRepo(pfs.DefaultProjectName, repo))

	commit1, err := env.PachClient.StartCommit(pfs.DefaultProjectName, repo, "master")
	require.NoError(t, err)
	require.NoError(t, env.PachClient.PutFile(commit1, "file", strings.NewReader("foo\n")))
	require.NoError(t, finishCommit(env.PachClient, repo, commit1.Branch.Name, commit1.Id))

	commit2, err := env.PachClient.StartCommit(pfs.DefaultProjectName, repo, "master")
	require.NoError(t, err)
	err = env.PachClient.DeleteFile(commit2, "file")
	require.NoError(t, err)
	require.NoError(t, env.PachClient.PutFile(commit2, "file", strings.NewReader("bar\n")))
	require.NoError(t, finishCommit(env.PachClient, repo, commit2.Branch.Name, commit2.Id))

	expected := "bar\n"
	var buffer bytes.Buffer
	require.NoError(t, env.PachClient.GetFile(client.NewCommit(pfs.DefaultProjectName, repo, "master", ""), "file", &buffer))
	require.Equal(t, expected, buffer.String())

	commit3, err := env.PachClient.StartCommit(pfs.DefaultProjectName, repo, "master")
	require.NoError(t, err)
	require.NoError(t, env.PachClient.PutFile(commit3, "file", strings.NewReader("buzz\n")))
	err = env.PachClient.DeleteFile(commit3, "file")
	require.NoError(t, err)
	require.NoError(t, env.PachClient.PutFile(commit3, "file", strings.NewReader("foo\n")))
	require.NoError(t, finishCommit(env.PachClient, repo, commit3.Branch.Name, commit3.Id))

	expected = "foo\n"
	buffer.Reset()
	require.NoError(t, env.PachClient.GetFile(commit3, "file", &buffer))
	require.Equal(t, expected, buffer.String())
}

func TestDeleteFile3(t *testing.T) {
	ctx := pctx.TestContext(t)
	env := realenv.NewRealEnv(ctx, t, dockertestenv.NewTestDBConfig(t))

	repo := "test"
	require.NoError(t, env.PachClient.CreateRepo(pfs.DefaultProjectName, repo))
	commit1, err := env.PachClient.StartCommit(pfs.DefaultProjectName, repo, "master")
	require.NoError(t, err)
	fileContent := "bar\n"
	require.NoError(t, env.PachClient.PutFile(commit1, "/bar", strings.NewReader(fileContent)))
	require.NoError(t, env.PachClient.PutFile(commit1, "/dir1/dir2/bar", strings.NewReader(fileContent)))
	require.NoError(t, finishCommit(env.PachClient, repo, commit1.Branch.Name, commit1.Id))

	commit2, err := env.PachClient.StartCommit(pfs.DefaultProjectName, repo, "master")
	require.NoError(t, err)
	require.NoError(t, env.PachClient.DeleteFile(commit2, "/"))
	require.NoError(t, env.PachClient.PutFile(commit2, "/bar", strings.NewReader(fileContent)))
	require.NoError(t, env.PachClient.PutFile(commit2, "/dir1/bar", strings.NewReader(fileContent)))
	require.NoError(t, env.PachClient.PutFile(commit2, "/dir1/dir2/bar", strings.NewReader(fileContent)))
	require.NoError(t, env.PachClient.PutFile(commit2, "/dir1/dir2/barbar", strings.NewReader(fileContent)))
	require.NoError(t, finishCommit(env.PachClient, repo, commit2.Branch.Name, commit2.Id))

	commit3, err := env.PachClient.StartCommit(pfs.DefaultProjectName, repo, "master")
	require.NoError(t, err)
	require.NoError(t, env.PachClient.DeleteFile(commit3, "/dir1/dir2/"))
	require.NoError(t, finishCommit(env.PachClient, repo, commit3.Branch.Name, commit3.Id))

	_, err = env.PachClient.InspectFile(commit3, "/dir1")
	require.NoError(t, err)
	_, err = env.PachClient.InspectFile(commit3, "/dir1/bar")
	require.NoError(t, err)
	_, err = env.PachClient.InspectFile(commit3, "/dir1/dir2")
	require.YesError(t, err)
	_, err = env.PachClient.InspectFile(commit3, "/dir1/dir2/bar")
	require.YesError(t, err)
	_, err = env.PachClient.InspectFile(commit3, "/dir1/dir2/barbar")
	require.YesError(t, err)

	commit4, err := env.PachClient.StartCommit(pfs.DefaultProjectName, repo, "master")
	require.NoError(t, err)
	require.NoError(t, env.PachClient.PutFile(commit4, "/dir1/dir2/bar", strings.NewReader(fileContent)))
	require.NoError(t, finishCommit(env.PachClient, repo, commit4.Branch.Name, commit4.Id))

	_, err = env.PachClient.InspectFile(commit4, "/dir1")
	require.NoError(t, err)
	_, err = env.PachClient.InspectFile(commit4, "/dir1/bar")
	require.NoError(t, err)
	_, err = env.PachClient.InspectFile(commit4, "/dir1/dir2")
	require.NoError(t, err)
	_, err = env.PachClient.InspectFile(commit4, "/dir1/dir2/bar")
	require.NoError(t, err)
}

func TestDeleteDir(t *testing.T) {
	ctx := pctx.TestContext(t)
	env := realenv.NewRealEnv(ctx, t, dockertestenv.NewTestDBConfig(t))

	repo := "test"
	require.NoError(t, env.PachClient.CreateRepo(pfs.DefaultProjectName, repo))

	// Commit 1: Add two files into the same directory; delete the directory
	commit1, err := env.PachClient.StartCommit(pfs.DefaultProjectName, repo, "master")
	require.NoError(t, err)

	require.NoError(t, env.PachClient.PutFile(commit1, "dir/foo", strings.NewReader("foo1")))

	require.NoError(t, env.PachClient.PutFile(commit1, "dir/bar", strings.NewReader("bar1")))

	require.NoError(t, env.PachClient.DeleteFile(commit1, "/dir/"))

	require.NoError(t, finishCommit(env.PachClient, repo, commit1.Branch.Name, commit1.Id))

	fileInfos, err := env.PachClient.ListFileAll(commit1, "")
	require.NoError(t, err)
	require.Equal(t, 0, len(fileInfos))

	// dir should not exist
	_, err = env.PachClient.InspectFile(commit1, "dir")
	require.YesError(t, err)

	// Commit 2: Delete the directory and add the same two files
	// The two files should reflect the new content
	commit2, err := env.PachClient.StartCommit(pfs.DefaultProjectName, repo, "master")
	require.NoError(t, err)

	require.NoError(t, env.PachClient.PutFile(commit2, "dir/foo", strings.NewReader("foo2")))

	require.NoError(t, env.PachClient.PutFile(commit2, "dir/bar", strings.NewReader("bar2")))

	require.NoError(t, finishCommit(env.PachClient, repo, commit2.Branch.Name, commit2.Id))

	// Should see two files
	fileInfos, err = env.PachClient.ListFileAll(commit2, "dir")
	require.NoError(t, err)
	require.Equal(t, 2, len(fileInfos))

	var buffer bytes.Buffer
	require.NoError(t, env.PachClient.GetFile(commit2, "dir/foo", &buffer))
	require.Equal(t, "foo2", buffer.String())

	var buffer2 bytes.Buffer
	require.NoError(t, env.PachClient.GetFile(commit2, "dir/bar", &buffer2))
	require.Equal(t, "bar2", buffer2.String())

	// Commit 3: delete the directory
	commit3, err := env.PachClient.StartCommit(pfs.DefaultProjectName, repo, "master")
	require.NoError(t, err)

	require.NoError(t, env.PachClient.DeleteFile(commit3, "/dir/"))

	require.NoError(t, finishCommit(env.PachClient, repo, commit3.Branch.Name, commit3.Id))

	// Should see zero files
	fileInfos, err = env.PachClient.ListFileAll(commit3, "")
	require.NoError(t, err)
	require.Equal(t, 0, len(fileInfos))

	// One-off commit directory deletion
	masterCommit := client.NewCommit(pfs.DefaultProjectName, repo, "master", "")
	require.NoError(t, env.PachClient.PutFile(masterCommit, "/dir/foo", strings.NewReader("foo")))
	require.NoError(t, env.PachClient.DeleteFile(masterCommit, "/"))
	fileInfos, err = env.PachClient.ListFileAll(masterCommit, "/")
	require.NoError(t, err)
	require.Equal(t, 0, len(fileInfos))
}

func TestListCommit(t *testing.T) {
	ctx := pctx.TestContext(t)
	env := realenv.NewRealEnv(ctx, t, dockertestenv.NewTestDBConfig(t))

	repo := "test"
	require.NoError(t, env.PachClient.CreateRepo(pfs.DefaultProjectName, repo))
	repoProto := client.NewRepo(pfs.DefaultProjectName, repo)
	masterCommit := repoProto.NewCommit("master", "")

	numCommits := 10

	var midCommitID string
	for i := 0; i < numCommits; i++ {
		commit, err := env.PachClient.StartCommit(pfs.DefaultProjectName, repo, "master")
		require.NoError(t, err)
		require.NoError(t, finishCommit(env.PachClient, repo, "master", ""))
		if i == numCommits/2 {
			midCommitID = commit.Id
		}
	}

	// list all commits
	commitInfos, err := env.PachClient.ListCommit(repoProto, nil, nil, 0)
	require.NoError(t, err)
	require.Equal(t, numCommits, len(commitInfos))

	// Test that commits are sorted in newest-first order
	for i := 0; i < len(commitInfos)-1; i++ {
		require.Equal(t, commitInfos[i].ParentCommit, commitInfos[i+1].Commit)
	}

	// Now list all commits up to the last commit
	commitInfos, err = env.PachClient.ListCommit(repoProto, masterCommit, nil, 0)
	require.NoError(t, err)
	require.Equal(t, numCommits, len(commitInfos))

	// Test that commits are sorted in newest-first order
	for i := 0; i < len(commitInfos)-1; i++ {
		require.Equal(t, commitInfos[i].ParentCommit, commitInfos[i+1].Commit)
	}

	// Now list all commits up to the mid commit, excluding the mid commit
	// itself
	commitInfos, err = env.PachClient.ListCommit(repoProto, masterCommit, repoProto.NewCommit("", midCommitID), 0)
	require.NoError(t, err)
	require.Equal(t, numCommits-numCommits/2-1, len(commitInfos))

	// Test that commits are sorted in newest-first order
	for i := 0; i < len(commitInfos)-1; i++ {
		require.Equal(t, commitInfos[i].ParentCommit, commitInfos[i+1].Commit)
	}

	// list commits by branch
	commitInfos, err = env.PachClient.ListCommit(repoProto, masterCommit, nil, 0)
	require.NoError(t, err)
	require.Equal(t, numCommits, len(commitInfos))

	// Test that commits are sorted in newest-first order
	for i := 0; i < len(commitInfos)-1; i++ {
		require.Equal(t, commitInfos[i].ParentCommit, commitInfos[i+1].Commit)
	}

	// Try listing the commits in reverse order
	commitInfos = nil
	require.NoError(t, env.PachClient.ListCommitF(repoProto, nil, nil, 0, true, func(ci *pfs.CommitInfo) error {
		commitInfos = append(commitInfos, ci)
		return nil
	}))
	for i := 1; i < len(commitInfos); i++ {
		require.Equal(t, commitInfos[i].ParentCommit, commitInfos[i-1].Commit)
	}
}

func TestOffsetRead(t *testing.T) {
	// TODO(2.0 optional): Decide on how to expose offset read.
	t.Skip("Offset read exists (inefficient), just need to decide on how to expose it in V2")
	// 	// env := testpachd.NewRealEnv(t, dockertestenv.NewTestDBConfig(t))

	// repo := "test"
	// require.NoError(t, env.PachClient.CreateRepo(pfs.DefaultProjectName,repo))
	// commit, err := env.PachClient.StartProjectCommit(pfs.DefaultProjectName,repo, "")
	// require.NoError(t, err)
	// fileData := "foo\n"
	// require.NoError(t, env.PachClient.PutFile(commit, "foo", strings.NewReader(fileData)))
	// require.NoError(t, env.PachClient.PutFile(commit, "foo", strings.NewReader(fileData)))

	// var buffer bytes.Buffer
	// require.NoError(t, env.PachClient.GetFile(commit, "foo", int64(len(fileData)*2)+1, 0, &buffer))
	// require.Equal(t, "", buffer.String())

	// require.NoError(t, finishCommit(env.PachClient, repo, commit.Branch.Name, commit.ID))

	// buffer.Reset()
	// require.NoError(t, env.PachClient.GetFile(commit, "foo", int64(len(fileData)*2)+1, 0, &buffer))
	// require.Equal(t, "", buffer.String())
}

func TestBranch2(t *testing.T) {
	ctx := pctx.TestContext(t)
	env := realenv.NewRealEnv(ctx, t, dockertestenv.NewTestDBConfig(t))
	project := tu.UniqueString("project")
	require.NoError(t, env.PachClient.CreateProject(project))
	repo := "test"
	require.NoError(t, env.PachClient.CreateRepo(project, repo))

	commit, err := env.PachClient.StartCommit(project, repo, "branch1")
	require.NoError(t, err)
	require.NoError(t, env.PachClient.PutFile(commit, "foo", strings.NewReader("bar")))
	require.NoError(t, finishProjectCommit(env.PachClient, project, repo, commit.Branch.Name, commit.Id))

	expectedBranches := []string{"branch1", "branch2", "branch3"}
	expectedCommits := []*pfs.Commit{}
	for _, branch := range expectedBranches {
		require.NoError(t, env.PachClient.CreateBranch(project, repo, branch, commit.Branch.Name, commit.Id, nil))
		commitInfo, err := env.PachClient.InspectCommit(project, repo, branch, "")
		require.NoError(t, err)
		expectedCommits = append(expectedCommits, commitInfo.Commit)
	}

	branchInfos, err := env.PachClient.ListBranch(project, repo)
	require.NoError(t, err)
	require.Equal(t, len(expectedBranches), len(branchInfos))
	for i, branchInfo := range branchInfos {
		// branches should return in newest-first order
		require.Equal(t, expectedBranches[len(branchInfos)-i-1], branchInfo.GetBranch().GetName())
		require.Equal(t, project, branchInfo.GetBranch().GetRepo().GetProject().GetName())
		// each branch should have a different commit id (from the transaction
		// that moved the branch head)
		headCommit := expectedCommits[len(branchInfos)-i-1]
		require.Equal(t, headCommit, branchInfo.Head)

		// ensure that the branch has the file from the original commit
		var buffer bytes.Buffer
		require.NoError(t, env.PachClient.GetFile(headCommit, "foo", &buffer))
		require.Equal(t, "bar", buffer.String())
	}

	commit2, err := env.PachClient.StartCommit(project, repo, "branch1")
	require.NoError(t, err)
	require.NoError(t, finishProjectCommit(env.PachClient, project, repo, "branch1", ""))

	commit2Info, err := env.PachClient.InspectCommit(project, repo, "branch1", "")
	require.NoError(t, err)
	require.Equal(t, expectedCommits[0], commit2Info.ParentCommit)

	// delete the last branch
	lastBranch := expectedBranches[len(expectedBranches)-1]
	require.YesError(t, env.PachClient.DeleteBranch(pfs.DefaultProjectName, repo, lastBranch, false))
	require.NoError(t, env.PachClient.DeleteBranch(project, repo, lastBranch, false))
	branchInfos, err = env.PachClient.ListBranch(project, repo)
	require.NoError(t, err)
	require.Equal(t, 2, len(branchInfos))
	require.Equal(t, "branch2", branchInfos[0].Branch.Name)
	require.Equal(t, expectedCommits[1], branchInfos[0].Head)
	require.Equal(t, "branch1", branchInfos[1].Branch.Name)
	require.Equal(t, commit2, branchInfos[1].Head)
}

func TestDeleteNonexistentBranch(t *testing.T) {
	ctx := pctx.TestContext(t)
	env := realenv.NewRealEnv(ctx, t, dockertestenv.NewTestDBConfig(t))

	repo := "test"
	require.NoError(t, env.PachClient.CreateRepo(pfs.DefaultProjectName, repo))
	require.NoError(t, env.PachClient.DeleteBranch(pfs.DefaultProjectName, repo, "doesnt_exist", false))
}

func TestSubscribeCommit(t *testing.T) {
	ctx := pctx.TestContext(t)
	env := realenv.NewRealEnv(ctx, t, dockertestenv.NewTestDBConfig(t))

	project := tu.UniqueString("project")
	require.NoError(t, env.PachClient.CreateProject(project))

	repo := "test"
	require.NoError(t, env.PachClient.CreateRepo(project, repo))

	numCommits := 10

	// create some commits that shouldn't affect the below SubscribeCommit call
	// reproduces #2469
	for i := 0; i < numCommits; i++ {
		commit, err := env.PachClient.StartCommit(project, repo, "master-v1")
		require.NoError(t, err)
		require.NoError(t, finishProjectCommit(env.PachClient, project, repo, commit.Branch.Name, commit.Id))
	}

	require.NoErrorWithinT(t, 60*time.Minute, func() error {
		var eg errgroup.Group
		nextCommitChan := make(chan *pfs.Commit, numCommits)
		eg.Go(func() error {
			var count int
			err := env.PachClient.SubscribeCommit(client.NewRepo(project, repo), "master", "", pfs.CommitState_STARTED, func(ci *pfs.CommitInfo) error {
				commit := <-nextCommitChan
				require.Equal(t, commit, ci.Commit)
				count++
				if count == numCommits {
					return errutil.ErrBreak
				}
				return nil
			})
			return err
		})
		eg.Go(func() error {
			for i := 0; i < numCommits; i++ {
				commit, err := env.PachClient.StartCommit(project, repo, "master")
				require.NoError(t, err)
				require.NoError(t, finishProjectCommit(env.PachClient, project, repo, commit.Branch.Name, commit.Id))
				nextCommitChan <- commit
			}
			return nil
		})

		return errors.EnsureStack(eg.Wait())
	})
}

func TestInspectRepoSimple(t *testing.T) {
	ctx := pctx.TestContext(t)
	env := realenv.NewRealEnv(ctx, t, dockertestenv.NewTestDBConfig(t))

	repo := "test"
	require.NoError(t, env.PachClient.CreateRepo(pfs.DefaultProjectName, repo))

	commit, err := env.PachClient.StartCommit(pfs.DefaultProjectName, repo, "branch")
	require.NoError(t, err)

	file1Content := "foo\n"
	require.NoError(t, env.PachClient.PutFile(commit, "foo", strings.NewReader(file1Content)))

	file2Content := "bar\n"
	require.NoError(t, env.PachClient.PutFile(commit, "bar", strings.NewReader(file2Content)))

	require.NoError(t, finishCommit(env.PachClient, repo, commit.Branch.Name, commit.Id))

	info, err := env.PachClient.InspectRepo(pfs.DefaultProjectName, repo)
	require.NoError(t, err)

	// Size should be 0 because the files were not added to master
	require.Equal(t, int(info.Details.SizeBytes), 0)
}

func TestInspectRepoComplex(t *testing.T) {
	ctx := pctx.TestContext(t)
	env := realenv.NewRealEnv(ctx, t, dockertestenv.NewTestDBConfig(t))

	repo := "test"
	require.NoError(t, env.PachClient.CreateRepo(pfs.DefaultProjectName, repo))

	commit, err := env.PachClient.StartCommit(pfs.DefaultProjectName, repo, "master")
	require.NoError(t, err)

	numFiles := 100
	minFileSize := 1000
	maxFileSize := 2000
	totalSize := 0

	for i := 0; i < numFiles; i++ {
		fileContent := random.String(rand.Intn(maxFileSize-minFileSize) + minFileSize)
		fileContent += "\n"
		fileName := fmt.Sprintf("file_%d", i)
		totalSize += len(fileContent)

		require.NoError(t, env.PachClient.PutFile(commit, fileName, strings.NewReader(fileContent)))

	}

	require.NoError(t, finishCommit(env.PachClient, repo, commit.Branch.Name, commit.Id))

	info, err := env.PachClient.InspectRepo(pfs.DefaultProjectName, repo)
	require.NoError(t, err)

	require.Equal(t, totalSize, int(info.Details.SizeBytes))

	infos, err := env.PachClient.ListRepo()
	require.NoError(t, err)
	require.Equal(t, 1, len(infos))
}

func TestCreate(t *testing.T) {
	// TODO: Implement put file split writer in V2?
	t.Skip("Put file split writer not implemented in V2")
	// 	// env := testpachd.NewRealEnv(t, dockertestenv.NewTestDBConfig(t))

	// repo := "test"
	// require.NoError(t, env.PachClient.CreateRepo(pfs.DefaultProjectName,repo))
	// commit, err := env.PachClient.StartProjectCommit(pfs.DefaultProjectName,repo, "")
	// require.NoError(t, err)
	// w, err := env.PachClient.PutFileSplitWriter(repo, commit.Branch.Name, commit.ID, "foo", pfs.Delimiter_NONE, 0, 0, 0, false)
	// require.NoError(t, err)
	// require.NoError(t, w.Close())
	// require.NoError(t, finishCommit(env.PachClient, repo, commit.Branch.Name, commit.ID))
	// _, err = env.PachClient.InspectFile(commit, "foo")
	// require.NoError(t, err)
}

func TestGetFile(t *testing.T) {
	ctx := pctx.TestContext(t)
	env := realenv.NewRealEnv(ctx, t, dockertestenv.NewTestDBConfig(t))

	repo := tu.UniqueString("test")
	require.NoError(t, env.PachClient.CreateRepo(pfs.DefaultProjectName, repo))
	commit, err := env.PachClient.StartCommit(pfs.DefaultProjectName, repo, "master")
	require.NoError(t, err)
	require.NoError(t, env.PachClient.PutFile(commit, "dir/file", strings.NewReader("foo\n")))
	checks := func() {
		var buffer bytes.Buffer
		require.NoError(t, env.PachClient.GetFile(commit, "dir/file", &buffer))
		require.Equal(t, "foo\n", buffer.String())
	}
	checks()
	require.NoError(t, finishCommit(env.PachClient, repo, commit.Branch.Name, commit.Id))
	checks()
	t.Run("InvalidCommit", func(t *testing.T) {
		buffer := bytes.Buffer{}
		err = env.PachClient.GetFile(client.NewCommit(pfs.DefaultProjectName, repo, "", "aninvalidcommitid"), "dir/file", &buffer)
		require.YesError(t, err)
	})
	t.Run("Directory", func(t *testing.T) {
		buffer := bytes.Buffer{}
		err = env.PachClient.GetFile(commit, "dir", &buffer)
		require.YesError(t, err)
	})
	t.Run("WithOffset", func(t *testing.T) {
		repo := "repo"
		require.NoError(t, env.PachClient.CreateRepo(pfs.DefaultProjectName, repo))

		commit, err := env.PachClient.StartCommit(pfs.DefaultProjectName, repo, "master")
		require.NoError(t, err)

		file := "file"
		data := "data"
		require.NoError(t, env.PachClient.PutFile(commit, file, strings.NewReader(data)))

		require.NoError(t, finishCommit(env.PachClient, repo, commit.Branch.Name, commit.Id))

		for i := 0; i <= len(data); i++ {
			var b bytes.Buffer
			require.NoError(t, env.PachClient.GetFile(commit, "file", &b, client.WithOffset(int64(i))))
			if i < len(data) {
				require.Equal(t, data[i:], b.String())
			} else {
				require.Equal(t, "", b.String())
			}
		}
	})
}

func TestManyPutsSingleFileSingleCommit(t *testing.T) {
	ctx := pctx.TestContext(t)
	env := realenv.NewRealEnv(ctx, t, dockertestenv.NewTestDBConfig(t))

	if testing.Short() {
		t.Skip("Skipping long tests in short mode")
	}
	repo := "test"
	require.NoError(t, env.PachClient.CreateRepo(pfs.DefaultProjectName, repo))

	commit1, err := env.PachClient.StartCommit(pfs.DefaultProjectName, repo, "master")
	require.NoError(t, err)

	rawMessage := `{
		"level":"debug",
		"message":{
			"thing":"foo"
		},
		"timing":[1,3,34,6,7]
	}`
	numObjs := 500
	numGoros := 10
	var expectedOutput []byte
	var wg sync.WaitGroup
	for j := 0; j < numGoros; j++ {
		wg.Add(1)
		go func() {
			for i := 0; i < numObjs/numGoros; i++ {
				if err := env.PachClient.PutFile(commit1, "foo", strings.NewReader(rawMessage), client.WithAppendPutFile()); err != nil {
					panic(err)
				}
			}
			wg.Done()
		}()
	}
	for i := 0; i < numObjs; i++ {
		expectedOutput = append(expectedOutput, []byte(rawMessage)...)
	}
	wg.Wait()
	require.NoError(t, finishCommit(env.PachClient, repo, commit1.Branch.Name, commit1.Id))

	var buffer bytes.Buffer
	require.NoError(t, env.PachClient.GetFile(commit1, "foo", &buffer))
	require.Equal(t, string(expectedOutput), buffer.String())
}

func TestPutFileValidCharacters(t *testing.T) {
	ctx := pctx.TestContext(t)
	env := realenv.NewRealEnv(ctx, t, dockertestenv.NewTestDBConfig(t))

	repo := "test"
	require.NoError(t, env.PachClient.CreateRepo(pfs.DefaultProjectName, repo))

	commit, err := env.PachClient.StartCommit(pfs.DefaultProjectName, repo, "master")
	require.NoError(t, err)

	// null characters error because when you `ls` files with null characters
	// they truncate things after the null character leading to strange results
	require.YesError(t, env.PachClient.PutFile(commit, "foo\x00bar", strings.NewReader("foobar\n")))

	// Boundary tests for valid character range
	require.YesError(t, env.PachClient.PutFile(commit, "\x1ffoobar", strings.NewReader("foobar\n")))
	require.NoError(t, env.PachClient.PutFile(commit, "foo\x20bar", strings.NewReader("foobar\n")))
	require.NoError(t, env.PachClient.PutFile(commit, "foobar\x7e", strings.NewReader("foobar\n")))
	require.YesError(t, env.PachClient.PutFile(commit, "foo\x7fbar", strings.NewReader("foobar\n")))

	// Random character tests outside and inside valid character range
	require.YesError(t, env.PachClient.PutFile(commit, "foobar\x0b", strings.NewReader("foobar\n")))
	require.NoError(t, env.PachClient.PutFile(commit, "\x41foobar", strings.NewReader("foobar\n")))

	// Glob character test
	require.YesError(t, env.PachClient.PutFile(commit, "foobar*", strings.NewReader("foobar\n")))
}

func TestPutFileValidPaths(t *testing.T) {
	ctx := pctx.TestContext(t)
	env := realenv.NewRealEnv(ctx, t, dockertestenv.NewTestDBConfig(t))
	repo := "test"
	require.NoError(t, env.PachClient.CreateRepo(pfs.DefaultProjectName, repo))
	// Duplicate paths, different tags.
	branch := "branch-1"
	require.NoError(t, env.PachClient.WithModifyFileClient(client.NewCommit(pfs.DefaultProjectName, repo, branch, ""), func(mf client.ModifyFile) error {
		require.NoError(t, mf.PutFile("foo", strings.NewReader("foo\n"), client.WithDatumPutFile("tag1")))
		require.NoError(t, mf.PutFile("foo", strings.NewReader("foo\n"), client.WithDatumPutFile("tag2")))
		return nil
	}))
	commitInfo, err := env.PachClient.WaitCommit(pfs.DefaultProjectName, repo, branch, "")
	require.NoError(t, err)
	require.NotEqual(t, "", commitInfo.Error)
	// Directory and file path collision.
	branch = "branch-2"
	require.NoError(t, env.PachClient.WithModifyFileClient(client.NewCommit(pfs.DefaultProjectName, repo, branch, ""), func(mf client.ModifyFile) error {
		require.NoError(t, mf.PutFile("foo/bar", strings.NewReader("foo\n")))
		require.NoError(t, mf.PutFile("foo", strings.NewReader("foo\n")))
		return nil
	}))
	commitInfo, err = env.PachClient.WaitCommit(pfs.DefaultProjectName, repo, branch, "")
	require.NoError(t, err)
	require.NotEqual(t, "", commitInfo.Error)
}

func TestBigListFile(t *testing.T) {
	ctx := pctx.TestContext(t)
	env := realenv.NewRealEnv(ctx, t, dockertestenv.NewTestDBConfig(t))
	repo := "test"
	require.NoError(t, env.PachClient.CreateRepo(pfs.DefaultProjectName, repo))
	commit, err := env.PachClient.StartCommit(pfs.DefaultProjectName, repo, "master")
	require.NoError(t, err)
	var eg errgroup.Group
	for i := 0; i < 25; i++ {
		for j := 0; j < 25; j++ {
			i := i
			j := j
			eg.Go(func() error {
				return env.PachClient.PutFile(commit, fmt.Sprintf("dir%d/file%d", i, j), strings.NewReader("foo\n"))
			})
		}
	}
	require.NoError(t, eg.Wait())
	require.NoError(t, finishCommit(env.PachClient, repo, commit.Branch.Name, commit.Id))
	for i := 0; i < 25; i++ {
		files, err := env.PachClient.ListFileAll(commit, fmt.Sprintf("dir%d", i))
		require.NoError(t, err)
		require.Equal(t, 25, len(files))
	}
}

func TestStartCommitLatestOnBranch(t *testing.T) {
	ctx := pctx.TestContext(t)
	env := realenv.NewRealEnv(ctx, t, dockertestenv.NewTestDBConfig(t))

	repo := "test"
	require.NoError(t, env.PachClient.CreateRepo(pfs.DefaultProjectName, repo))

	commit1, err := env.PachClient.StartCommit(pfs.DefaultProjectName, repo, "master")
	require.NoError(t, err)
	require.NoError(t, finishCommit(env.PachClient, repo, commit1.Branch.Name, commit1.Id))

	commit2, err := env.PachClient.StartCommit(pfs.DefaultProjectName, repo, "master")
	require.NoError(t, err)

	require.NoError(t, finishCommit(env.PachClient, repo, commit2.Branch.Name, commit2.Id))

	commit3, err := env.PachClient.StartCommit(pfs.DefaultProjectName, repo, "master")
	require.NoError(t, err)
	require.NoError(t, finishCommit(env.PachClient, repo, commit3.Branch.Name, commit3.Id))

	commitInfo, err := env.PachClient.InspectCommit(pfs.DefaultProjectName, repo, "master", "")
	require.NoError(t, err)
	require.Equal(t, commit3.Id, commitInfo.Commit.Id)
}

func TestCreateBranchTwice(t *testing.T) {
	ctx := pctx.TestContext(t)
	env := realenv.NewRealEnv(ctx, t, dockertestenv.NewTestDBConfig(t))

	repo := "test"
	require.NoError(t, env.PachClient.CreateRepo(pfs.DefaultProjectName, repo))

	commit1, err := env.PachClient.StartCommit(pfs.DefaultProjectName, repo, "foo")
	require.NoError(t, err)
	require.NoError(t, finishCommit(env.PachClient, repo, commit1.Branch.Name, commit1.Id))
	require.NoError(t, env.PachClient.CreateBranch(pfs.DefaultProjectName, repo, "master", "", commit1.Id, nil))

	commit2, err := env.PachClient.StartCommit(pfs.DefaultProjectName, repo, "foo")
	require.NoError(t, err)
	require.NoError(t, finishCommit(env.PachClient, repo, commit2.Branch.Name, commit2.Id))
	require.NoError(t, env.PachClient.CreateBranch(pfs.DefaultProjectName, repo, "master", "", commit2.Id, nil))

	branchInfos, err := env.PachClient.ListBranch(pfs.DefaultProjectName, repo)
	require.NoError(t, err)

	// branches should be returned newest-first
	require.Equal(t, 2, len(branchInfos))
	require.Equal(t, "master", branchInfos[0].Branch.Name)
	require.Equal(t, commit2.Id, branchInfos[0].Head.Id) // aliased branch should have the same commit ID
	require.Equal(t, "foo", branchInfos[1].Branch.Name)
	require.Equal(t, commit2.Id, branchInfos[1].Head.Id) // original branch should remain unchanged
}

func TestWaitCommitSet(t *testing.T) {
	ctx := pctx.TestContext(t)
	env := realenv.NewRealEnv(ctx, t, dockertestenv.NewTestDBConfig(t))

	require.NoError(t, env.PachClient.CreateRepo(pfs.DefaultProjectName, "A"))
	require.NoError(t, env.PachClient.CreateRepo(pfs.DefaultProjectName, "B"))
	require.NoError(t, env.PachClient.CreateBranch(pfs.DefaultProjectName, "B", "master", "", "", []*pfs.Branch{client.NewBranch(pfs.DefaultProjectName, "A", "master")}))
	require.NoError(t, finishCommit(env.PachClient, "B", "master", ""))

	ACommit, err := env.PachClient.StartCommit(pfs.DefaultProjectName, "A", "master")
	require.NoError(t, err)
	BCommit := client.NewCommit(pfs.DefaultProjectName, "B", "master", ACommit.Id)
	require.NoError(t, finishCommit(env.PachClient, "A", "master", ""))
	require.NoError(t, finishCommit(env.PachClient, "B", "master", ""))

	commitInfos, err := env.PachClient.WaitCommitSetAll(ACommit.Id)
	require.NoError(t, err)
	require.Equal(t, 2, len(commitInfos))
	require.Equal(t, ACommit, commitInfos[0].Commit)
	require.Equal(t, BCommit, commitInfos[1].Commit)
}

// WaitCommitSet2 implements the following DAG:
// A ─▶ B ─▶ C ─▶ D
func TestWaitCommitSet2(t *testing.T) {
	ctx := pctx.TestContext(t)
	env := realenv.NewRealEnv(ctx, t, dockertestenv.NewTestDBConfig(t))

	require.NoError(t, env.PachClient.CreateRepo(pfs.DefaultProjectName, "A"))
	require.NoError(t, env.PachClient.CreateRepo(pfs.DefaultProjectName, "B"))
	require.NoError(t, env.PachClient.CreateRepo(pfs.DefaultProjectName, "C"))
	require.NoError(t, env.PachClient.CreateRepo(pfs.DefaultProjectName, "D"))

	// Create branches and finish the default head commits on the downstream branches
	require.NoError(t, env.PachClient.CreateBranch(pfs.DefaultProjectName, "B", "master", "", "", []*pfs.Branch{client.NewBranch(pfs.DefaultProjectName, "A", "master")}))
	require.NoError(t, finishCommit(env.PachClient, "B", "master", ""))
	require.NoError(t, env.PachClient.CreateBranch(pfs.DefaultProjectName, "C", "master", "", "", []*pfs.Branch{client.NewBranch(pfs.DefaultProjectName, "B", "master")}))
	require.NoError(t, finishCommit(env.PachClient, "C", "master", ""))
	require.NoError(t, env.PachClient.CreateBranch(pfs.DefaultProjectName, "D", "master", "", "", []*pfs.Branch{client.NewBranch(pfs.DefaultProjectName, "C", "master")}))
	require.NoError(t, finishCommit(env.PachClient, "D", "master", ""))

	ACommit, err := env.PachClient.StartCommit(pfs.DefaultProjectName, "A", "master")
	require.NoError(t, err)
	require.NoError(t, finishCommit(env.PachClient, "A", "master", ""))

	// do the other commits in a goro so we can block for them
	done := make(chan struct{})
	go func() {
		defer close(done)
		require.NoError(t, finishCommit(env.PachClient, "B", "master", ""))
		require.NoError(t, finishCommit(env.PachClient, "C", "master", ""))
		require.NoError(t, finishCommit(env.PachClient, "D", "master", ""))
	}()

	// Wait for the commits to finish
	commitInfos, err := env.PachClient.WaitCommitSetAll(ACommit.Id)
	require.NoError(t, err)
	BCommit := client.NewCommit(pfs.DefaultProjectName, "B", "master", ACommit.Id)
	CCommit := client.NewCommit(pfs.DefaultProjectName, "C", "master", ACommit.Id)
	DCommit := client.NewCommit(pfs.DefaultProjectName, "D", "master", ACommit.Id)
	require.Equal(t, 4, len(commitInfos))
	require.Equal(t, ACommit, commitInfos[0].Commit)
	require.Equal(t, BCommit, commitInfos[1].Commit)
	require.Equal(t, CCommit, commitInfos[2].Commit)
	require.Equal(t, DCommit, commitInfos[3].Commit)
	<-done
}

// A
//
//	╲
//	 ◀
//	  C
//	 ◀
//	╱
//
// B
func TestWaitCommitSet3(t *testing.T) {
	ctx := pctx.TestContext(t)
	env := realenv.NewRealEnv(ctx, t, dockertestenv.NewTestDBConfig(t))

	require.NoError(t, env.PachClient.CreateRepo(pfs.DefaultProjectName, "A"))
	require.NoError(t, env.PachClient.CreateRepo(pfs.DefaultProjectName, "B"))
	require.NoError(t, env.PachClient.CreateRepo(pfs.DefaultProjectName, "C"))

	require.NoError(t, env.PachClient.CreateBranch(pfs.DefaultProjectName, "C", "master", "", "", []*pfs.Branch{client.NewBranch(pfs.DefaultProjectName, "A", "master"), client.NewBranch(pfs.DefaultProjectName, "B", "master")}))
	require.NoError(t, finishCommit(env.PachClient, "C", "master", ""))

	ACommit, err := env.PachClient.StartCommit(pfs.DefaultProjectName, "A", "master")
	require.NoError(t, err)
	require.NoError(t, finishCommit(env.PachClient, "A", ACommit.Branch.Name, ACommit.Id))
	require.NoError(t, finishCommit(env.PachClient, "C", "master", ""))
	BCommit, err := env.PachClient.StartCommit(pfs.DefaultProjectName, "B", "master")
	require.NoError(t, err)
	require.NoError(t, finishCommit(env.PachClient, "B", BCommit.Branch.Name, BCommit.Id))
	require.NoError(t, finishCommit(env.PachClient, "C", "master", ""))

	BCommit, err = env.PachClient.StartCommit(pfs.DefaultProjectName, "B", "master")
	require.NoError(t, err)
	require.NoError(t, finishCommit(env.PachClient, "B", BCommit.Branch.Name, BCommit.Id))
	require.NoError(t, finishCommit(env.PachClient, "C", "master", ""))

	// The first two commits will be A and B, but they aren't deterministically sorted
	commitInfos, err := env.PachClient.WaitCommitSetAll(ACommit.Id)
	require.NoError(t, err)
	require.Equal(t, 3, len(commitInfos))
	require.Equal(t, client.NewCommit(pfs.DefaultProjectName, "C", "master", ACommit.Id), commitInfos[2].Commit)
	commitInfos, err = env.PachClient.WaitCommitSetAll(BCommit.Id)
	require.NoError(t, err)
	require.Equal(t, 3, len(commitInfos))
	require.Equal(t, client.NewCommit(pfs.DefaultProjectName, "C", "master", BCommit.Id), commitInfos[2].Commit)
}

func TestWaitCommitSetWithNoDownstreamRepos(t *testing.T) {
	ctx := pctx.TestContext(t)
	env := realenv.NewRealEnv(ctx, t, dockertestenv.NewTestDBConfig(t))

	repo := "test"
	require.NoError(t, env.PachClient.CreateRepo(pfs.DefaultProjectName, repo))
	commit, err := env.PachClient.StartCommit(pfs.DefaultProjectName, repo, "master")
	require.NoError(t, err)
	require.NoError(t, finishCommit(env.PachClient, repo, commit.Branch.Name, commit.Id))
	commitInfos, err := env.PachClient.WaitCommitSetAll(commit.Id)
	require.NoError(t, err)
	require.Equal(t, 1, len(commitInfos))
	require.Equal(t, commit, commitInfos[0].Commit)
}

func TestWaitOpenCommit(t *testing.T) {
	ctx := pctx.TestContext(t)
	env := realenv.NewRealEnv(ctx, t, dockertestenv.NewTestDBConfig(t))

	require.NoError(t, env.PachClient.CreateRepo(pfs.DefaultProjectName, "A"))
	require.NoError(t, env.PachClient.CreateRepo(pfs.DefaultProjectName, "B"))
	require.NoError(t, env.PachClient.CreateBranch(pfs.DefaultProjectName, "B", "master", "", "", []*pfs.Branch{client.NewBranch(pfs.DefaultProjectName, "A", "master")}))
	require.NoError(t, finishCommit(env.PachClient, "B", "master", ""))
	commit, err := env.PachClient.StartCommit(pfs.DefaultProjectName, "A", "master")
	require.NoError(t, err)

	// do the other commits in a goro so we can block for them
	eg, _ := errgroup.WithContext(context.Background())
	eg.Go(func() error {
		time.Sleep(3 * time.Second)
		if err := finishCommit(env.PachClient, "A", "master", ""); err != nil {
			return err
		}
		return finishCommit(env.PachClient, "B", "master", "")
	})

	t.Cleanup(func() {
		require.NoError(t, eg.Wait())
	})

	// Wait for the commit to finish
	commitInfos, err := env.PachClient.WaitCommitSetAll(commit.Id)
	require.NoError(t, err)
	require.Equal(t, 2, len(commitInfos))
	require.Equal(t, commit, commitInfos[0].Commit)
	require.Equal(t, client.NewCommit(pfs.DefaultProjectName, "B", "master", commit.Id), commitInfos[1].Commit)
}

func TestWaitUninvolvedBranch(t *testing.T) {
	ctx := pctx.TestContext(t)
	env := realenv.NewRealEnv(ctx, t, dockertestenv.NewTestDBConfig(t))

	require.NoError(t, env.PachClient.CreateRepo(pfs.DefaultProjectName, "A"))
	require.NoError(t, env.PachClient.CreateRepo(pfs.DefaultProjectName, "B"))
	require.NoError(t, env.PachClient.CreateBranch(pfs.DefaultProjectName, "B", "master", "", "", nil))
	commit, err := env.PachClient.StartCommit(pfs.DefaultProjectName, "A", "master")
	require.NoError(t, err)

	// Blocking on a commit that doesn't exist does not work
	_, err = env.PachClient.WaitCommit(pfs.DefaultProjectName, "B", "master", commit.Id)
	require.YesError(t, err)
}

func TestWaitNonExistentBranch(t *testing.T) {
	ctx := pctx.TestContext(t)
	env := realenv.NewRealEnv(ctx, t, dockertestenv.NewTestDBConfig(t))
	require.NoError(t, env.PachClient.CreateRepo(pfs.DefaultProjectName, "A"))
	_, err := env.PachClient.StartCommit(pfs.DefaultProjectName, "A", "master")
	require.NoError(t, err)
	_, err = env.PachClient.WaitCommit(pfs.DefaultProjectName, "A", "foo", "")
	require.YesError(t, err)
}

func TestEmptyWait(t *testing.T) {
	ctx := pctx.TestContext(t)
	env := realenv.NewRealEnv(ctx, t, dockertestenv.NewTestDBConfig(t))
	_, err := env.PachClient.WaitCommitSetAll("")
	require.YesError(t, err)
}

func TestWaitNonExistentCommitSet(t *testing.T) {
	ctx := pctx.TestContext(t)
	env := realenv.NewRealEnv(ctx, t, dockertestenv.NewTestDBConfig(t))
	_, err := env.PachClient.WaitCommitSetAll("fake-commitset")
	require.YesError(t, err)
	require.True(t, pfsserver.IsCommitSetNotFoundErr(err))
}

func TestPutFileSplit(t *testing.T) {
	// TODO(2.0 optional): Implement put file split.
	t.Skip("Put file split not implemented in V2")
	//		//  env := testpachd.NewRealEnv(t, dockertestenv.NewTestDBConfig(t))
	//
	//	if testing.Short() {
	//		t.Skip("Skipping integration tests in short mode")
	//	}
	//
	//	repo := "test"
	//	require.NoError(t, env.PachClient.CreateRepo(pfs.DefaultProjectName,repo))
	//	commit, err := env.PachClient.StartProjectCommit(pfs.DefaultProjectName,repo, "master")
	//	require.NoError(t, err)
	//	_, err = env.PachClient.PutFileSplit(repo, commit.ID, "none", pfs.Delimiter_NONE, 0, 0, 0, false, strings.NewReader("foo\nbar\nbuz\n"))
	//	require.NoError(t, err)
	//	_, err = env.PachClient.PutFileSplit(repo, commit.ID, "line", pfs.Delimiter_LINE, 0, 0, 0, false, strings.NewReader("foo\nbar\nbuz\n"))
	//	require.NoError(t, err)
	//	_, err = env.PachClient.PutFileSplit(repo, commit.ID, "line", pfs.Delimiter_LINE, 0, 0, 0, false, strings.NewReader("foo\nbar\nbuz\n"))
	//	require.NoError(t, err)
	//	_, err = env.PachClient.PutFileSplit(repo, commit.ID, "line2", pfs.Delimiter_LINE, 2, 0, 0, false, strings.NewReader("foo\nbar\nbuz\nfiz\n"))
	//	require.NoError(t, err)
	//	_, err = env.PachClient.PutFileSplit(repo, commit.ID, "line3", pfs.Delimiter_LINE, 0, 8, 0, false, strings.NewReader("foo\nbar\nbuz\nfiz\n"))
	//	require.NoError(t, err)
	//	_, err = env.PachClient.PutFileSplit(repo, commit.ID, "json", pfs.Delimiter_JSON, 0, 0, 0, false, strings.NewReader("{}{}{}{}{}{}{}{}{}{}"))
	//	require.NoError(t, err)
	//	_, err = env.PachClient.PutFileSplit(repo, commit.ID, "json", pfs.Delimiter_JSON, 0, 0, 0, false, strings.NewReader("{}{}{}{}{}{}{}{}{}{}"))
	//	require.NoError(t, err)
	//	_, err = env.PachClient.PutFileSplit(repo, commit.ID, "json2", pfs.Delimiter_JSON, 2, 0, 0, false, strings.NewReader("{}{}{}{}"))
	//	require.NoError(t, err)
	//	_, err = env.PachClient.PutFileSplit(repo, commit.ID, "json3", pfs.Delimiter_JSON, 0, 4, 0, false, strings.NewReader("{}{}{}{}"))
	//	require.NoError(t, err)
	//
	//	files, err := env.PachClient.ListFileAll(repo, commit.ID, "line2")
	//	require.NoError(t, err)
	//	require.Equal(t, 2, len(files))
	//	for _, fileInfo := range files {
	//		require.Equal(t, uint64(8), fileInfo.SizeBytes)
	//	}
	//
	//	require.NoError(t, finishCommit(env.PachClient, repo, commit.ID))
	//	commit2, err := env.PachClient.StartProjectCommit(pfs.DefaultProjectName,repo, "master")
	//	require.NoError(t, err)
	//	_, err = env.PachClient.PutFileSplit(repo, commit2.ID, "line", pfs.Delimiter_LINE, 0, 0, 0, false, strings.NewReader("foo\nbar\nbuz\n"))
	//	require.NoError(t, err)
	//	_, err = env.PachClient.PutFileSplit(repo, commit2.ID, "json", pfs.Delimiter_JSON, 0, 0, 0, false, strings.NewReader("{}{}{}{}{}{}{}{}{}{}"))
	//	require.NoError(t, err)
	//
	//	files, err = env.PachClient.ListFileAll(repo, commit2.ID, "line")
	//	require.NoError(t, err)
	//	require.Equal(t, 9, len(files))
	//	for _, fileInfo := range files {
	//		require.Equal(t, uint64(4), fileInfo.SizeBytes)
	//	}
	//
	//	require.NoError(t, finishCommit(env.PachClient, repo, commit2.ID))
	//	fileInfo, err := env.PachClient.InspectFile(repo, commit.ID, "none")
	//	require.NoError(t, err)
	//	require.Equal(t, pfs.FileType_FILE, fileInfo.FileType)
	//	files, err = env.PachClient.ListFileAll(repo, commit.ID, "line")
	//	require.NoError(t, err)
	//	require.Equal(t, 6, len(files))
	//	for _, fileInfo := range files {
	//		require.Equal(t, uint64(4), fileInfo.SizeBytes)
	//	}
	//	files, err = env.PachClient.ListFileAll(repo, commit2.ID, "line")
	//	require.NoError(t, err)
	//	require.Equal(t, 9, len(files))
	//	for _, fileInfo := range files {
	//		require.Equal(t, uint64(4), fileInfo.SizeBytes)
	//	}
	//	files, err = env.PachClient.ListFileAll(repo, commit.ID, "line2")
	//	require.NoError(t, err)
	//	require.Equal(t, 2, len(files))
	//	for _, fileInfo := range files {
	//		require.Equal(t, uint64(8), fileInfo.SizeBytes)
	//	}
	//	files, err = env.PachClient.ListFileAll(repo, commit.ID, "line3")
	//	require.NoError(t, err)
	//	require.Equal(t, 2, len(files))
	//	for _, fileInfo := range files {
	//		require.Equal(t, uint64(8), fileInfo.SizeBytes)
	//	}
	//	files, err = env.PachClient.ListFileAll(repo, commit.ID, "json")
	//	require.NoError(t, err)
	//	require.Equal(t, 20, len(files))
	//	for _, fileInfo := range files {
	//		require.Equal(t, uint64(2), fileInfo.SizeBytes)
	//	}
	//	files, err = env.PachClient.ListFileAll(repo, commit2.ID, "json")
	//	require.NoError(t, err)
	//	require.Equal(t, 30, len(files))
	//	for _, fileInfo := range files {
	//		require.Equal(t, uint64(2), fileInfo.SizeBytes)
	//	}
	//	files, err = env.PachClient.ListFileAll(repo, commit.ID, "json2")
	//	require.NoError(t, err)
	//	require.Equal(t, 2, len(files))
	//	for _, fileInfo := range files {
	//		require.Equal(t, uint64(4), fileInfo.SizeBytes)
	//	}
	//	files, err = env.PachClient.ListFileAll(repo, commit.ID, "json3")
	//	require.NoError(t, err)
	//	require.Equal(t, 2, len(files))
	//	for _, fileInfo := range files {
	//		require.Equal(t, uint64(4), fileInfo.SizeBytes)
	//	}
}

func TestPutFileSplitBig(t *testing.T) {
	// TODO(2.0 optional): Implement put file split.
	t.Skip("Put file split not implemented in V2")
	//		//  env := testpachd.NewRealEnv(t, dockertestenv.NewTestDBConfig(t))
	//
	//	if testing.Short() {
	//		t.Skip("Skipping integration tests in short mode")
	//	}
	//
	//	// create repos
	//	repo := "test"
	//	require.NoError(t, env.PachClient.CreateRepo(pfs.DefaultProjectName,repo))
	//	commit, err := env.PachClient.StartProjectCommit(pfs.DefaultProjectName,repo, "master")
	//	require.NoError(t, err)
	//	w, err := env.PachClient.PutFileSplitWriter(repo, commit.ID, "line", pfs.Delimiter_LINE, 0, 0, 0, false)
	//	require.NoError(t, err)
	//	for i := 0; i < 1000; i++ {
	//		_, err = w.Write([]byte("foo\n"))
	//		require.NoError(t, err)
	//	}
	//	require.NoError(t, w.Close())
	//	require.NoError(t, finishCommit(env.PachClient, repo, commit.ID))
	//	files, err := env.PachClient.ListFileAll(repo, commit.ID, "line")
	//	require.NoError(t, err)
	//	require.Equal(t, 1000, len(files))
	//	for _, fileInfo := range files {
	//		require.Equal(t, uint64(4), fileInfo.SizeBytes)
	//	}
}

func TestPutFileSplitCSV(t *testing.T) {
	// TODO(2.0 optional): Implement put file split.
	t.Skip("Put file split not implemented in V2")
	//		//  env := testpachd.NewRealEnv(t, dockertestenv.NewTestDBConfig(t))
	//
	//	// create repos
	//	repo := "test"
	//	require.NoError(t, env.PachClient.CreateRepo(pfs.DefaultProjectName,repo))
	//	_, err := env.PachClient.PutFileSplit(repo, "master", "data", pfs.Delimiter_CSV, 0, 0, 0, false,
	//		// Weird, but this is actually two lines ("is\na" is quoted, so one cell)
	//		strings.NewReader("this,is,a,test\n"+
	//			"\"\"\"this\"\"\",\"is\nonly\",\"a,test\"\n"))
	//	require.NoError(t, err)
	//	fileInfos, err := env.PachClient.ListFileAll(repo, "master", "/data")
	//	require.NoError(t, err)
	//	require.Equal(t, 2, len(fileInfos))
	//	var contents bytes.Buffer
	//	env.PachClient.GetFile(repo, "master", "/data/0000000000000000", &contents)
	//	require.Equal(t, "this,is,a,test\n", contents.String())
	//	contents.Reset()
	//	env.PachClient.GetFile(repo, "master", "/data/0000000000000001", &contents)
	//	require.Equal(t, "\"\"\"this\"\"\",\"is\nonly\",\"a,test\"\n", contents.String())
}

func TestPutFileSplitSQL(t *testing.T) {
	// TODO(2.0 optional): Implement put file split.
	t.Skip("Put file split not implemented in V2")
	//		//  env := testpachd.NewRealEnv(t, dockertestenv.NewTestDBConfig(t))
	//
	//	// create repos
	//	repo := "test"
	//	require.NoError(t, env.PachClient.CreateRepo(pfs.DefaultProjectName,repo))
	//
	//	_, err := env.PachClient.PutFileSplit(repo, "master", "/sql", pfs.Delimiter_SQL, 0, 0, 0,
	//		false, strings.NewReader(tu.TestPGDump))
	//	require.NoError(t, err)
	//	fileInfos, err := env.PachClient.ListFileAll(repo, "master", "/sql")
	//	require.NoError(t, err)
	//	require.Equal(t, 5, len(fileInfos))
	//
	//	// Get one of the SQL records & validate it
	//	var contents bytes.Buffer
	//	env.PachClient.GetFile(repo, "master", "/sql/0000000000000000", &contents)
	//	// Validate that the recieved pgdump file creates the cars table
	//	require.Matches(t, "CREATE TABLE public\\.cars", contents.String())
	//	// Validate the SQL header more generally by passing the output of GetFile
	//	// back through the SQL library & confirm that it parses correctly but only
	//	// has one row
	//	pgReader := sql.NewPGDumpReader(bufio.NewReader(bytes.NewReader(contents.Bytes())))
	//	record, err := pgReader.ReadRow()
	//	require.NoError(t, err)
	//	require.Equal(t, "Tesla\tRoadster\t2008\tliterally a rocket\n", string(record))
	//	_, err = pgReader.ReadRow()
	//	require.YesError(t, err)
	//	require.True(t, errors.Is(err, io.EOF))
	//
	//	// Create a new commit that overwrites all existing data & puts it back with
	//	// --header-records=1
	//	commit, err := env.PachClient.StartProjectCommit(pfs.DefaultProjectName,repo, "master")
	//	require.NoError(t, err)
	//	require.NoError(t, env.PachClient.DeleteFile(repo, commit.ID, "/sql"))
	//	_, err = env.PachClient.PutFileSplit(repo, commit.ID, "/sql", pfs.Delimiter_SQL, 0, 0, 1,
	//		false, strings.NewReader(tu.TestPGDump))
	//	require.NoError(t, err)
	//	require.NoError(t, finishCommit(env.PachClient, repo, commit.ID))
	//	fileInfos, err = env.PachClient.ListFileAll(repo, "master", "/sql")
	//	require.NoError(t, err)
	//	require.Equal(t, 4, len(fileInfos))
	//
	//	// Get one of the SQL records & validate it
	//	contents.Reset()
	//	env.PachClient.GetFile(repo, "master", "/sql/0000000000000003", &contents)
	//	// Validate a that the recieved pgdump file creates the cars table
	//	require.Matches(t, "CREATE TABLE public\\.cars", contents.String())
	//	// Validate the SQL header more generally by passing the output of GetFile
	//	// back through the SQL library & confirm that it parses correctly but only
	//	// has one row
	//	pgReader = sql.NewPGDumpReader(bufio.NewReader(strings.NewReader(contents.String())))
	//	record, err = pgReader.ReadRow()
	//	require.NoError(t, err)
	//	require.Equal(t, "Tesla\tRoadster\t2008\tliterally a rocket\n", string(record))
	//	record, err = pgReader.ReadRow()
	//	require.NoError(t, err)
	//	require.Equal(t, "Toyota\tCorolla\t2005\tgreatest car ever made\n", string(record))
	//	_, err = pgReader.ReadRow()
	//	require.YesError(t, err)
	//	require.True(t, errors.Is(err, io.EOF))
}

func TestDiffFile(t *testing.T) {
	ctx := pctx.TestContext(t)
	env := realenv.NewRealEnv(ctx, t, dockertestenv.NewTestDBConfig(t))

	repo := "test"
	require.NoError(t, env.PachClient.CreateRepo(pfs.DefaultProjectName, repo))

	// Write foo
	c1, err := env.PachClient.StartCommit(pfs.DefaultProjectName, repo, "master")
	require.NoError(t, err)
	require.NoError(t, env.PachClient.PutFile(c1, "foo", strings.NewReader("foo\n"), client.WithAppendPutFile()))
	checks := func() {
		newFis, oldFis, err := env.PachClient.DiffFileAll(c1, "", nil, "", false)
		require.NoError(t, err)
		require.Equal(t, 0, len(oldFis))
		require.Equal(t, 2, len(newFis))
		require.Equal(t, "/foo", newFis[1].File.Path)
	}
	checks()
	require.NoError(t, finishCommit(env.PachClient, repo, c1.Branch.Name, c1.Id))
	checks()

	// Change the value of foo
	c2, err := env.PachClient.StartCommit(pfs.DefaultProjectName, repo, "master")
	require.NoError(t, err)
	require.NoError(t, env.PachClient.DeleteFile(c2, "/foo"))
	require.NoError(t, env.PachClient.PutFile(c2, "foo", strings.NewReader("not foo\n"), client.WithAppendPutFile()))
	checks = func() {
		newFis, oldFis, err := env.PachClient.DiffFileAll(c2, "", nil, "", false)
		require.NoError(t, err)
		require.Equal(t, 2, len(oldFis))
		require.Equal(t, "/foo", oldFis[1].File.Path)
		require.Equal(t, 2, len(newFis))
		require.Equal(t, "/foo", newFis[1].File.Path)
	}
	checks()
	require.NoError(t, finishCommit(env.PachClient, repo, c2.Branch.Name, c2.Id))
	checks()

	// Write bar
	c3, err := env.PachClient.StartCommit(pfs.DefaultProjectName, repo, "master")
	require.NoError(t, err)
	require.NoError(t, env.PachClient.PutFile(c3, "/bar", strings.NewReader("bar\n"), client.WithAppendPutFile()))
	checks = func() {
		newFis, oldFis, err := env.PachClient.DiffFileAll(c3, "", nil, "", false)
		require.NoError(t, err)
		require.Equal(t, 1, len(oldFis))
		require.Equal(t, 2, len(newFis))
		require.Equal(t, "/bar", newFis[1].File.Path)
	}
	checks()
	require.NoError(t, finishCommit(env.PachClient, repo, c3.Branch.Name, c3.Id))
	checks()

	// Delete bar
	c4, err := env.PachClient.StartCommit(pfs.DefaultProjectName, repo, "master")
	require.NoError(t, err)
	require.NoError(t, env.PachClient.DeleteFile(c4, "/bar"))
	checks = func() {
		newFis, oldFis, err := env.PachClient.DiffFileAll(c4, "", nil, "", false)
		require.NoError(t, err)
		require.Equal(t, 2, len(oldFis))
		require.Equal(t, "/bar", oldFis[1].File.Path)
		require.Equal(t, 1, len(newFis))
	}
	checks()
	require.NoError(t, finishCommit(env.PachClient, repo, c4.Branch.Name, c4.Id))
	checks()

	// Write dir/fizz and dir/buzz
	c5, err := env.PachClient.StartCommit(pfs.DefaultProjectName, repo, "master")
	require.NoError(t, err)
	require.NoError(t, env.PachClient.PutFile(c5, "/dir/fizz", strings.NewReader("fizz\n"), client.WithAppendPutFile()))
	require.NoError(t, env.PachClient.PutFile(c5, "/dir/buzz", strings.NewReader("buzz\n"), client.WithAppendPutFile()))
	checks = func() {
		newFis, oldFis, err := env.PachClient.DiffFileAll(c5, "", nil, "", false)
		require.NoError(t, err)
		require.Equal(t, 1, len(oldFis))
		require.Equal(t, 4, len(newFis))
	}
	checks()
	require.NoError(t, finishCommit(env.PachClient, repo, c5.Branch.Name, c5.Id))
	checks()

	// Modify dir/fizz
	c6, err := env.PachClient.StartCommit(pfs.DefaultProjectName, repo, "master")
	require.NoError(t, err)
	require.NoError(t, env.PachClient.PutFile(c6, "/dir/fizz", strings.NewReader("fizz\n"), client.WithAppendPutFile()))
	checks = func() {
		newFis, oldFis, err := env.PachClient.DiffFileAll(c6, "", nil, "", false)
		require.NoError(t, err)
		require.Equal(t, 3, len(oldFis))
		require.Equal(t, "/dir/fizz", oldFis[2].File.Path)
		require.Equal(t, 3, len(newFis))
		require.Equal(t, "/dir/fizz", newFis[2].File.Path)
	}
	checks()
	require.NoError(t, finishCommit(env.PachClient, repo, c6.Branch.Name, c6.Id))
	checks()
}

func TestGlobFile(t *testing.T) {
	ctx := pctx.TestContext(t)
	env := realenv.NewRealEnv(ctx, t, dockertestenv.NewTestDBConfig(t))

	if testing.Short() {
		t.Skip("Skipping integration tests in short mode")
	}
	project := tu.UniqueString("prj-")
	require.NoError(t, env.PachClient.CreateProject(project))

	repo := "test"
	require.NoError(t, env.PachClient.CreateRepo(project, repo))
	commit := client.NewCommit(project, repo, "master", "")

	// Write foo
	numFiles := 100
	_, err := env.PachClient.StartCommit(project, repo, "master")
	require.NoError(t, err)

	require.NoError(t, env.PachClient.WithModifyFileClient(commit, func(mf client.ModifyFile) error {
		for i := 0; i < numFiles; i++ {
			require.NoError(t, mf.PutFile(fmt.Sprintf("file%d", i), strings.NewReader("1")))
			require.NoError(t, mf.PutFile(fmt.Sprintf("dir1/file%d", i), strings.NewReader("2")))
			require.NoError(t, mf.PutFile(fmt.Sprintf("dir2/dir3/file%d", i), strings.NewReader("3")))
		}
		return nil
	}))

	checks := func() {
		fileInfos, err := env.PachClient.GlobFileAll(commit, "*")
		require.NoError(t, err)
		require.Equal(t, numFiles+2, len(fileInfos))
		fileInfos, err = env.PachClient.GlobFileAll(commit, "file*")
		require.NoError(t, err)
		require.Equal(t, numFiles, len(fileInfos))
		fileInfos, err = env.PachClient.GlobFileAll(commit, "dir1/*")
		require.NoError(t, err)
		require.Equal(t, numFiles, len(fileInfos))
		fileInfos, err = env.PachClient.GlobFileAll(commit, "dir2/dir3/*")
		require.NoError(t, err)
		require.Equal(t, numFiles, len(fileInfos))
		fileInfos, err = env.PachClient.GlobFileAll(commit, "*/*")
		require.NoError(t, err)
		require.Equal(t, numFiles+1, len(fileInfos))

		var output strings.Builder
		rc, err := env.PachClient.GetFileTAR(commit, "*")
		require.NoError(t, err)
		defer rc.Close()
		require.NoError(t, tarutil.ConcatFileContent(&output, rc))

		require.Equal(t, numFiles*3, len(output.String()))

		output = strings.Builder{}
		rc, err = env.PachClient.GetFileTAR(commit, "dir2/dir3/file1?")
		require.NoError(t, err)
		defer rc.Close()
		require.NoError(t, tarutil.ConcatFileContent(&output, rc))
		require.Equal(t, 10, len(output.String()))

		output = strings.Builder{}
		rc, err = env.PachClient.GetFileTAR(commit, "**file1?")
		require.NoError(t, err)
		defer rc.Close()
		require.NoError(t, tarutil.ConcatFileContent(&output, rc))
		require.Equal(t, 30, len(output.String()))

		output = strings.Builder{}
		rc, err = env.PachClient.GetFileTAR(commit, "**file1")
		require.NoError(t, err)
		defer rc.Close()
		require.NoError(t, tarutil.ConcatFileContent(&output, rc))
		require.True(t, strings.Contains(output.String(), "1"))
		require.True(t, strings.Contains(output.String(), "2"))
		require.True(t, strings.Contains(output.String(), "3"))

		output = strings.Builder{}
		rc, err = env.PachClient.GetFileTAR(commit, "**file1")
		require.NoError(t, err)
		defer rc.Close()
		require.NoError(t, tarutil.ConcatFileContent(&output, rc))
		match, err := regexp.Match("[123]", []byte(output.String()))
		require.NoError(t, err)
		require.True(t, match)

		output = strings.Builder{}
		rc, err = env.PachClient.GetFileTAR(commit, "dir?")
		require.NoError(t, err)
		defer rc.Close()
		require.NoError(t, tarutil.ConcatFileContent(&output, rc))

		output = strings.Builder{}
		rc, err = env.PachClient.GetFileTAR(commit, "")
		require.NoError(t, err)
		defer rc.Close()
		require.NoError(t, tarutil.ConcatFileContent(&output, rc))

		output = strings.Builder{}
		err = env.PachClient.GetFile(commit, "garbage", &output)
		require.YesError(t, err)
	}
	checks()
	require.NoError(t, finishProjectCommit(env.PachClient, project, repo, "master", ""))
	checks()

	_, err = env.PachClient.StartCommit(project, repo, "master")
	require.NoError(t, err)

	err = env.PachClient.DeleteFile(commit, "/")
	require.NoError(t, err)
	checks = func() {
		fileInfos, err := env.PachClient.GlobFileAll(commit, "**")
		require.NoError(t, err)
		require.Equal(t, 0, len(fileInfos))
	}
	checks()
	require.NoError(t, finishProjectCommit(env.PachClient, project, repo, "master", ""))
	checks()
}

func TestGlobFile2(t *testing.T) {
	ctx := pctx.TestContext(t)
	env := realenv.NewRealEnv(ctx, t, dockertestenv.NewTestDBConfig(t))

	if testing.Short() {
		t.Skip("Skipping integration tests in short mode")
	}

	repo := "test"
	require.NoError(t, env.PachClient.CreateRepo(pfs.DefaultProjectName, repo))
	commit := client.NewCommit(pfs.DefaultProjectName, repo, "master", "")

	_, err := env.PachClient.StartCommit(pfs.DefaultProjectName, repo, "master")
	require.NoError(t, err)
	expectedFileNames := []string{}
	for i := 0; i < 100; i++ {
		filename := fmt.Sprintf("/%d", i)
		require.NoError(t, env.PachClient.PutFile(commit, filename, strings.NewReader(filename)))

		if strings.HasPrefix(filename, "/1") {
			expectedFileNames = append(expectedFileNames, filename)
		}
	}
	require.NoError(t, finishCommit(env.PachClient, repo, "master", ""))

	actualFileNames := []string{}
	require.NoError(t, env.PachClient.GlobFile(commit, "/1*", func(fileInfo *pfs.FileInfo) error {
		actualFileNames = append(actualFileNames, fileInfo.File.Path)
		return nil
	}))

	sort.Strings(expectedFileNames)
	sort.Strings(actualFileNames)
	require.Equal(t, expectedFileNames, actualFileNames)
}

func TestGlobFile3(t *testing.T) {
	ctx := pctx.TestContext(t)
	env := realenv.NewRealEnv(ctx, t, dockertestenv.NewTestDBConfig(t))

	repo := "test"
	require.NoError(t, env.PachClient.CreateRepo(pfs.DefaultProjectName, repo))
	commit1, err := env.PachClient.StartCommit(pfs.DefaultProjectName, repo, "master")
	require.NoError(t, err)
	require.NoError(t, env.PachClient.PutFile(commit1, "/dir1/file1.1", &bytes.Buffer{}))
	require.NoError(t, env.PachClient.PutFile(commit1, "/dir1/file1.2", &bytes.Buffer{}))
	require.NoError(t, env.PachClient.PutFile(commit1, "/dir2/file2.1", &bytes.Buffer{}))
	require.NoError(t, env.PachClient.PutFile(commit1, "/dir2/file2.2", &bytes.Buffer{}))
	require.NoError(t, finishCommit(env.PachClient, repo, commit1.Branch.Name, commit1.Id))
	globFile := func(pattern string) []string {
		var fis []*pfs.FileInfo
		require.NoError(t, env.PachClient.GlobFile(commit1, pattern, func(fi *pfs.FileInfo) error {
			fis = append(fis, fi)
			return nil
		}))
		return finfosToPaths(fis)
	}
	assert.ElementsMatch(t, []string{"/dir1/file1.2", "/dir2/file2.2"}, globFile("**.2"))
	assert.ElementsMatch(t, []string{"/dir1/file1.1", "/dir1/file1.2"}, globFile("/dir1/*"))
	assert.ElementsMatch(t, []string{"/dir1/", "/dir2/"}, globFile("/*"))
	assert.ElementsMatch(t, []string{"/"}, globFile("/"))
}

// GetFileGlobOrder checks that GetFile(glob) streams data back in the
// right order. GetFile(glob) is supposed to return a stream of data of the
// form file1 + file2 + .. + fileN, where file1 is the lexicographically lowest
// file matching 'glob', file2 is the next lowest, etc.
func TestGetFileTARGlobOrder(t *testing.T) {
	ctx := pctx.TestContext(t)
	env := realenv.NewRealEnv(ctx, t, dockertestenv.NewTestDBConfig(t))

	repo := "test"
	require.NoError(t, env.PachClient.CreateRepo(pfs.DefaultProjectName, repo))

	var expected bytes.Buffer
	commit, err := env.PachClient.StartCommit(pfs.DefaultProjectName, repo, "master")
	require.NoError(t, err)
	for i := 0; i < 25; i++ {
		next := fmt.Sprintf("%d,%d,%d,%d\n", 4*i, (4*i)+1, (4*i)+2, (4*i)+3)
		expected.WriteString(next)
		require.NoError(t, env.PachClient.PutFile(commit, fmt.Sprintf("/data/%010d", i), strings.NewReader(next)))
	}
	require.NoError(t, finishCommit(env.PachClient, repo, commit.Branch.Name, commit.Id))

	var output bytes.Buffer
	rc, err := env.PachClient.GetFileTAR(commit, "/data/*")
	require.NoError(t, err)
	defer rc.Close()
	require.NoError(t, tarutil.ConcatFileContent(&output, rc))

	require.Equal(t, expected.String(), output.String())
}

func TestPathRange(t *testing.T) {
	ctx := pctx.TestContext(t)
	env := realenv.NewRealEnv(ctx, t, dockertestenv.NewTestDBConfig(t))

	repo := "test"
	require.NoError(t, env.PachClient.CreateRepo(pfs.DefaultProjectName, repo))
	masterCommit := client.NewCommit(pfs.DefaultProjectName, repo, "master", "")
	var paths []string
	for i := 0; i < 3; i++ {
		paths = append(paths, fmt.Sprintf("/dir%v/", i))
		for j := 0; j < 3; j++ {
			path := fmt.Sprintf("/dir%v/file%v", i, j)
			require.NoError(t, env.PachClient.PutFile(masterCommit, path, &bytes.Buffer{}))
			paths = append(paths, path)
		}
	}

	type test struct {
		pathRange     *pfs.PathRange
		expectedPaths []string
	}
	var tests []*test
	for i := 1; i < len(paths); i++ {
		for j := 0; j+i < len(paths); j += i {
			tests = append(tests, &test{
				pathRange: &pfs.PathRange{
					Lower: paths[j],
					Upper: paths[j+i],
				},
				expectedPaths: paths[j : j+i],
			})
		}
	}
	for i, test := range tests {
		t.Run(fmt.Sprintf("%d", i), func(t *testing.T) {
			c, err := env.PachClient.PfsAPIClient.GlobFile(ctx, &pfs.GlobFileRequest{
				Commit:    masterCommit,
				Pattern:   "**",
				PathRange: test.pathRange,
			})
			require.NoError(t, err)
			expectedPaths := test.expectedPaths
			require.NoError(t, grpcutil.ForEach[*pfs.FileInfo](c, func(fi *pfs.FileInfo) error {
				require.Equal(t, expectedPaths[0], fi.File.Path)
				expectedPaths = expectedPaths[1:]
				return nil
			}))
			require.Equal(t, 0, len(expectedPaths))
		})
	}
}

func TestApplyWriteOrder(t *testing.T) {
	ctx := pctx.TestContext(t)
	env := realenv.NewRealEnv(ctx, t, dockertestenv.NewTestDBConfig(t))

	if testing.Short() {
		t.Skip("Skipping integration tests in short mode")
	}

	repo := "test"
	require.NoError(t, env.PachClient.CreateRepo(pfs.DefaultProjectName, repo))
	commit := client.NewCommit(pfs.DefaultProjectName, repo, "master", "")

	// Test that fails when records are applied in lexicographic order
	// rather than mod revision order.
	_, err := env.PachClient.StartCommit(pfs.DefaultProjectName, repo, "master")
	require.NoError(t, err)
	require.NoError(t, env.PachClient.PutFile(commit, "/file", strings.NewReader("")))
	err = env.PachClient.DeleteFile(commit, "/")
	require.NoError(t, err)
	require.NoError(t, finishCommit(env.PachClient, repo, "master", ""))
	fileInfos, err := env.PachClient.GlobFileAll(commit, "**")
	require.NoError(t, err)
	require.Equal(t, 0, len(fileInfos))
}

func TestOverwrite(t *testing.T) {
	// TODO(2.0 optional): Implement put file split.
	t.Skip("Put file split not implemented in V2")
	//		//  env := testpachd.NewRealEnv(t, dockertestenv.NewTestDBConfig(t))
	//
	//	if testing.Short() {
	//		t.Skip("Skipping integration tests in short mode")
	//	}
	//
	//	repo := "test"
	//	require.NoError(t, env.PachClient.CreateRepo(pfs.DefaultProjectName,repo))
	//
	//	// Write foo
	//	_, err := env.PachClient.StartProjectCommit(pfs.DefaultProjectName,repo, "master")
	//	require.NoError(t, err)
	//	_, err = env.PachClient.PutFile(repo, "master", "file1", strings.NewReader("foo"))
	//	require.NoError(t, err)
	//	_, err = env.PachClient.PutFileSplit(repo, "master", "file2", pfs.Delimiter_LINE, 0, 0, 0, false, strings.NewReader("foo\nbar\nbuz\n"))
	//	require.NoError(t, err)
	//	_, err = env.PachClient.PutFileSplit(repo, "master", "file3", pfs.Delimiter_LINE, 0, 0, 0, false, strings.NewReader("foo\nbar\nbuz\n"))
	//	require.NoError(t, err)
	//	require.NoError(t, finishCommit(env.PachClient, repo, "master"))
	//	_, err = env.PachClient.StartProjectCommit(pfs.DefaultProjectName,repo, "master")
	//	require.NoError(t, err)
	//	_, err = env.PachClient.PutFile(repo, "master", "file1", strings.NewReader("bar"))
	//	require.NoError(t, err)
	//	require.NoError(t, env.PachClient.PutFile(repo, "master", "file2", strings.NewReader("buzz")))
	//	require.NoError(t, err)
	//	_, err = env.PachClient.PutFileSplit(repo, "master", "file3", pfs.Delimiter_LINE, 0, 0, 0, true, strings.NewReader("0\n1\n2\n"))
	//	require.NoError(t, err)
	//	require.NoError(t, finishCommit(env.PachClient, repo, "master"))
	//	var buffer bytes.Buffer
	//	require.NoError(t, env.PachClient.GetFile(repo, "master", "file1", &buffer))
	//	require.Equal(t, "bar", buffer.String())
	//	buffer.Reset()
	//	require.NoError(t, env.PachClient.GetFile(repo, "master", "file2", &buffer))
	//	require.Equal(t, "buzz", buffer.String())
	//	fileInfos, err := env.PachClient.ListFileAll(repo, "master", "file3")
	//	require.NoError(t, err)
	//	require.Equal(t, 3, len(fileInfos))
	//	for i := 0; i < 3; i++ {
	//		buffer.Reset()
	//		require.NoError(t, env.PachClient.GetFile(repo, "master", fmt.Sprintf("file3/%016x", i), &buffer))
	//		require.Equal(t, fmt.Sprintf("%d\n", i), buffer.String())
	//	}
}

func TestFindCommits(t *testing.T) {
	ctx, cf := context.WithTimeout(pctx.TestContext(t), time.Minute)
	defer cf()
	env := realenv.NewRealEnv(ctx, t, dockertestenv.NewTestDBConfig(t))

	repo := "test"
	require.NoError(t, env.PachClient.CreateRepo(pfs.DefaultProjectName, repo))

	commit1, err := env.PachClient.StartCommit(pfs.DefaultProjectName, repo, "master")
	require.NoError(t, err)
	require.NoError(t, env.PachClient.PutFile(commit1, "/files/a", strings.NewReader("foo")))
	require.NoError(t, env.PachClient.PutFile(commit1, "/files/b", strings.NewReader("bar")))
	require.NoError(t, finishCommit(env.PachClient, repo, commit1.Branch.Name, commit1.Id))

	commit2, err := env.PachClient.StartCommit(pfs.DefaultProjectName, repo, "master")
	require.NoError(t, err)
	require.NoError(t, env.PachClient.PutFile(commit2, "/files/c", strings.NewReader("baz")))
	require.NoError(t, finishCommit(env.PachClient, repo, commit2.Branch.Name, commit2.Id))

	commit3, err := env.PachClient.StartCommit(pfs.DefaultProjectName, repo, "master")
	require.NoError(t, err)
	require.NoError(t, env.PachClient.PutFile(commit3, "/files/b", strings.NewReader("foo")))
	require.NoError(t, finishCommit(env.PachClient, repo, commit3.Branch.Name, commit3.Id))

	commit4, err := env.PachClient.StartCommit(pfs.DefaultProjectName, repo, "master")
	require.NoError(t, err)
	require.NoError(t, env.PachClient.DeleteFile(commit4, "/files/b"))
	require.NoError(t, finishCommit(env.PachClient, repo, commit4.Branch.Name, commit4.Id))

	resp, err := env.PachClient.FindCommits(&pfs.FindCommitsRequest{FilePath: "/files/b", Start: commit4, Limit: 0})
	require.NoError(t, err)

	require.Equal(t, []*pfs.Commit{commit4, commit3, commit1}, resp.FoundCommits)
	require.Equal(t, uint32(4), resp.CommitsSearched)
	require.Equal(t, commit1, resp.LastSearchedCommit)
}

func TestFindCommitsLimit(t *testing.T) {
	ctx, cf := context.WithTimeout(pctx.TestContext(t), time.Minute)
	defer cf()
	env := realenv.NewRealEnv(ctx, t, dockertestenv.NewTestDBConfig(t))

	repo := "test"
	require.NoError(t, env.PachClient.CreateRepo(pfs.DefaultProjectName, repo))

	commit1, err := env.PachClient.StartCommit(pfs.DefaultProjectName, repo, "master")
	require.NoError(t, err)
	require.NoError(t, env.PachClient.PutFile(commit1, "/files/a", strings.NewReader("foo")))
	require.NoError(t, env.PachClient.PutFile(commit1, "/files/b", strings.NewReader("bar")))
	require.NoError(t, finishCommit(env.PachClient, repo, commit1.Branch.Name, commit1.Id))

	commit2, err := env.PachClient.StartCommit(pfs.DefaultProjectName, repo, "master")
	require.NoError(t, err)
	require.NoError(t, env.PachClient.PutFile(commit2, "/files/b", strings.NewReader("foo")))
	require.NoError(t, finishCommit(env.PachClient, repo, commit2.Branch.Name, commit2.Id))

	resp, err := env.PachClient.FindCommits(&pfs.FindCommitsRequest{FilePath: "/files/b", Start: commit2, Limit: 1})
	require.NoError(t, err)

	require.Equal(t, []*pfs.Commit{commit2}, resp.FoundCommits)
	require.Equal(t, uint32(1), resp.CommitsSearched)
	require.Equal(t, commit2, resp.LastSearchedCommit)
}

func TestFindCommitsOpenCommit(t *testing.T) {
	ctx, cf := context.WithTimeout(pctx.TestContext(t), time.Minute)
	defer cf()
	env := realenv.NewRealEnv(ctx, t, dockertestenv.NewTestDBConfig(t))

	repo := "test"
	require.NoError(t, env.PachClient.CreateRepo(pfs.DefaultProjectName, repo))

	commit1, err := env.PachClient.StartCommit(pfs.DefaultProjectName, repo, "master")
	require.NoError(t, err)

	_, err = env.PachClient.FindCommits(&pfs.FindCommitsRequest{FilePath: "/files/b", Start: commit1, Limit: 1})
	require.YesError(t, err)
	s, ok := status.FromError(err)
	require.True(t, ok, "returned error must be a gRPC status")
	var sawResourceInfo bool
	for _, d := range s.Details() {
		switch d := d.(type) {
		case *errdetails.ResourceInfo:
			require.Equal(t, d.ResourceType, "pfs:commit")
			require.Equal(t, d.ResourceName, commit1.Id)
			require.Equal(t, d.Description, "commit not finished")
			sawResourceInfo = true
		}
	}
	require.True(t, sawResourceInfo, "must have seen resource info in error details")
}

func TestCopyFile(t *testing.T) {
	ctx := pctx.TestContext(t)
	env := realenv.NewRealEnv(ctx, t, dockertestenv.NewTestDBConfig(t))

	repo := "test"
	require.NoError(t, env.PachClient.CreateRepo(pfs.DefaultProjectName, repo))

	masterCommit, err := env.PachClient.StartCommit(pfs.DefaultProjectName, repo, "master")
	require.NoError(t, err)
	numFiles := 5
	for i := 0; i < numFiles; i++ {
		require.NoError(t, env.PachClient.PutFile(masterCommit, fmt.Sprintf("files/%d", i), strings.NewReader(fmt.Sprintf("foo %d\n", i))))
	}
	require.NoError(t, finishCommit(env.PachClient, repo, masterCommit.Branch.Name, masterCommit.Id))

	for i := 0; i < numFiles; i++ {
		_, err = env.PachClient.InspectFile(masterCommit, fmt.Sprintf("files/%d", i))
		require.NoError(t, err)
	}

	otherCommit, err := env.PachClient.StartCommit(pfs.DefaultProjectName, repo, "other")
	require.NoError(t, err)
	require.NoError(t, env.PachClient.CopyFile(otherCommit, "files", masterCommit, "files", client.WithAppendCopyFile()))
	require.NoError(t, env.PachClient.CopyFile(otherCommit, "file0", masterCommit, "files/0", client.WithAppendCopyFile()))
	require.NoError(t, env.PachClient.CopyFile(otherCommit, "all", masterCommit, "/", client.WithAppendCopyFile()))
	require.NoError(t, finishCommit(env.PachClient, repo, otherCommit.Branch.Name, otherCommit.Id))

	for i := 0; i < numFiles; i++ {
		_, err = env.PachClient.InspectFile(otherCommit, fmt.Sprintf("files/%d", i))
		require.NoError(t, err)
	}
	for i := 0; i < numFiles; i++ {
		_, err = env.PachClient.InspectFile(otherCommit, fmt.Sprintf("all/files/%d", i))
		require.NoError(t, err)
	}
	_, err = env.PachClient.InspectFile(otherCommit, "files/0")
	require.NoError(t, err)
}

func TestPropagateBranch(t *testing.T) {
	ctx := pctx.TestContext(t)
	env := realenv.NewRealEnv(ctx, t, dockertestenv.NewTestDBConfig(t))

	repo1 := "test1"
	require.NoError(t, env.PachClient.CreateRepo(pfs.DefaultProjectName, repo1))
	repo2 := "test2"
	require.NoError(t, env.PachClient.CreateRepo(pfs.DefaultProjectName, repo2))
	require.NoError(t, env.PachClient.CreateBranch(pfs.DefaultProjectName, repo2, "master", "", "", []*pfs.Branch{client.NewBranch(pfs.DefaultProjectName, repo1, "master")}))
	commit, err := env.PachClient.StartCommit(pfs.DefaultProjectName, repo1, "master")
	require.NoError(t, err)
	require.NoError(t, finishCommit(env.PachClient, repo1, commit.Branch.Name, commit.Id))
	commits, err := env.PachClient.ListCommitByRepo(client.NewRepo(pfs.DefaultProjectName, repo2))
	require.NoError(t, err)
	require.Equal(t, 2, len(commits))
}

// BackfillBranch implements the following DAG:
//
// A ──▶ C
//
//	 ╲   ◀
//	  ╲ ╱
//	   ╳
//	  ╱ ╲
//		╱   ◀
//
// B ──▶ D
func TestBackfillBranch(t *testing.T) {
	ctx := pctx.TestContext(t)
	env := realenv.NewRealEnv(ctx, t, dockertestenv.NewTestDBConfig(t))

	require.NoError(t, env.PachClient.CreateRepo(pfs.DefaultProjectName, "A"))
	require.NoError(t, env.PachClient.CreateRepo(pfs.DefaultProjectName, "B"))
	require.NoError(t, env.PachClient.CreateRepo(pfs.DefaultProjectName, "C"))
	require.NoError(t, env.PachClient.CreateRepo(pfs.DefaultProjectName, "D"))
	require.NoError(t, env.PachClient.CreateBranch(pfs.DefaultProjectName, "C", "master", "", "", []*pfs.Branch{client.NewBranch(pfs.DefaultProjectName, "A", "master"), client.NewBranch(pfs.DefaultProjectName, "B", "master")}))
	require.NoError(t, finishCommit(env.PachClient, "C", "master", ""))
	_, err := env.PachClient.StartCommit(pfs.DefaultProjectName, "A", "master")
	require.NoError(t, err)
	require.NoError(t, finishCommit(env.PachClient, "A", "master", ""))
	require.NoError(t, finishCommit(env.PachClient, "C", "master", ""))
	_, err = env.PachClient.StartCommit(pfs.DefaultProjectName, "B", "master")
	require.NoError(t, err)
	require.NoError(t, finishCommit(env.PachClient, "B", "master", ""))
	require.NoError(t, finishCommit(env.PachClient, "C", "master", ""))
	commits, err := env.PachClient.ListCommitByRepo(client.NewRepo(pfs.DefaultProjectName, "C"))
	require.NoError(t, err)
	require.Equal(t, 3, len(commits))

	// Create a branch in D, it should receive a single commit for the heads of `A` and `B`.
	require.NoError(t, env.PachClient.CreateBranch(pfs.DefaultProjectName, "D", "master", "", "", []*pfs.Branch{client.NewBranch(pfs.DefaultProjectName, "A", "master"), client.NewBranch(pfs.DefaultProjectName, "B", "master")}))
	commits, err = env.PachClient.ListCommitByRepo(client.NewRepo(pfs.DefaultProjectName, "D"))
	require.NoError(t, err)
	require.Equal(t, 1, len(commits))
}

// UpdateBranch tests the following DAG:
//
// # A ─▶ B ─▶ C
//
// Then updates it to:
//
// A ─▶ B ─▶ C
//
//	▲
//
// D ───╯
func TestUpdateBranch(t *testing.T) {
	ctx := pctx.TestContext(t)
	env := realenv.NewRealEnv(ctx, t, dockertestenv.NewTestDBConfig(t))

	require.NoError(t, env.PachClient.CreateRepo(pfs.DefaultProjectName, "A"))
	require.NoError(t, env.PachClient.CreateRepo(pfs.DefaultProjectName, "B"))
	require.NoError(t, env.PachClient.CreateRepo(pfs.DefaultProjectName, "C"))
	require.NoError(t, env.PachClient.CreateRepo(pfs.DefaultProjectName, "D"))
	require.NoError(t, env.PachClient.CreateBranch(pfs.DefaultProjectName, "B", "master", "", "", []*pfs.Branch{client.NewBranch(pfs.DefaultProjectName, "A", "master")}))
	require.NoError(t, finishCommit(env.PachClient, "B", "master", ""))
	require.NoError(t, env.PachClient.CreateBranch(pfs.DefaultProjectName, "C", "master", "", "", []*pfs.Branch{client.NewBranch(pfs.DefaultProjectName, "B", "master")}))
	require.NoError(t, finishCommit(env.PachClient, "C", "master", ""))

	_, err := env.PachClient.StartCommit(pfs.DefaultProjectName, "A", "master")
	require.NoError(t, err)
	require.NoError(t, finishCommit(env.PachClient, "A", "master", ""))
	require.NoError(t, finishCommit(env.PachClient, "B", "master", ""))
	require.NoError(t, finishCommit(env.PachClient, "C", "master", ""))

	_, err = env.PachClient.StartCommit(pfs.DefaultProjectName, "D", "master")
	require.NoError(t, err)
	require.NoError(t, finishCommit(env.PachClient, "D", "master", ""))

	require.NoError(t, env.PachClient.CreateBranch(pfs.DefaultProjectName, "B", "master", "", "", []*pfs.Branch{client.NewBranch(pfs.DefaultProjectName, "A", "master"), client.NewBranch(pfs.DefaultProjectName, "D", "master")}))
	require.NoError(t, finishCommit(env.PachClient, "B", "master", ""))
	require.NoError(t, finishCommit(env.PachClient, "C", "master", ""))
	cCommitInfo, err := env.PachClient.InspectCommit(pfs.DefaultProjectName, "C", "master", "")
	require.NoError(t, err)

	commitInfos, err := env.PachClient.InspectCommitSet(cCommitInfo.Commit.Id)
	require.NoError(t, err)
	require.Equal(t, 4, len(commitInfos))
}

func TestBranchProvenance(t *testing.T) {
	// Each test case describes a list of operations on the overall branch provenance DAG,
	// where each branch is named after its repo, and is implicitly the master branch.
	tests := [][]struct {
		name       string
		directProv []string
		err        bool
		expectProv map[string][]string
		expectSubv map[string][]string
	}{
		{
			{name: "A"},
			{name: "B", directProv: []string{"A"}},
			{name: "C", directProv: []string{"B"}},
			{name: "D", directProv: []string{"C", "A"},
				expectProv: map[string][]string{"A": nil, "B": {"A"}, "C": {"B", "A"}, "D": {"A", "B", "C"}},
				expectSubv: map[string][]string{"A": {"B", "C", "D"}, "B": {"C", "D"}, "C": {"D"}, "D": {}}},
			// A ─▶ B ─▶ C ─▶ D
			// ╰─────────────⬏
			{name: "B",
				expectProv: map[string][]string{"A": {}, "B": {}, "C": {"B"}, "D": {"A", "B", "C"}},
				expectSubv: map[string][]string{"A": {"D"}, "B": {"C", "D"}, "C": {"D"}, "D": {}}},
			// A    B ─▶ C ─▶ D
			// ╰─────────────⬏
		},
		{
			{name: "A"},
			{name: "B", directProv: []string{"A"}},
			{name: "C", directProv: []string{"A", "B"}},
			{name: "D", directProv: []string{"C"},
				expectProv: map[string][]string{"A": {}, "B": {"A"}, "C": {"A", "B"}, "D": {"A", "B", "C"}},
				expectSubv: map[string][]string{"A": {"B", "C", "D"}, "B": {"C", "D"}, "C": {"D"}, "D": {}}},
			// A ─▶ B ─▶ C ─▶ D
			// ╰────────⬏
			{name: "C", directProv: []string{"B"},
				expectProv: map[string][]string{"A": {}, "B": {"A"}, "C": {"A", "B"}, "D": {"A", "B", "C"}},
				expectSubv: map[string][]string{"A": {"B", "C", "D"}, "B": {"C", "D"}, "C": {"D"}, "D": {}}},
			// A ─▶ B ─▶ C ─▶ D
		},
		{
			{name: "A"},
			{name: "B"},
			{name: "C", directProv: []string{"A", "B"}},
			{name: "D", directProv: []string{"C"}},
			{name: "E", directProv: []string{"A", "D"},
				expectProv: map[string][]string{"A": {}, "B": {}, "C": {"A", "B"}, "D": {"A", "B", "C"}, "E": {"A", "B", "C", "D"}},
				expectSubv: map[string][]string{"A": {"C", "D", "E"}, "B": {"C", "D", "E"}, "C": {"D", "E"}, "D": {"E"}, "E": {}}},
			// A    B ─▶ C ─▶ D ─▶ E
			// ├────────⬏          ▲
			// ╰───────────────────╯
			{name: "C", directProv: []string{"B"},
				expectProv: map[string][]string{"A": {}, "B": {}, "C": {"B"}, "D": {"B", "C"}, "E": {"A", "B", "C", "D"}},
				expectSubv: map[string][]string{"A": {"E"}, "B": {"C", "D", "E"}, "C": {"D", "E"}, "D": {"E"}, "E": {}}},
			// A    B ─▶ C ─▶ D ─▶ E
			// ╰──────────────────⬏
		},
		{
			{name: "A", directProv: []string{"A"}, err: true},
			{name: "A"},
			{name: "A", directProv: []string{"A"}, err: true},
			{name: "B", directProv: []string{"A"}},
			{name: "C", directProv: []string{"B"}},
			// A <- B <- C
			{name: "A", directProv: []string{"C"}, err: true},
		},
	}
	for i, test := range tests {
		test := test
		t.Run(fmt.Sprintf("%d", i), func(t *testing.T) {
			t.Parallel()
			ctx := pctx.TestContext(t)
			testutil.SetCleanup(false)
			env := realenv.NewRealEnv(ctx, t, dockertestenv.NewTestDBConfig(t))
			for _, repo := range []string{"A", "B", "C", "D", "E"} {
				require.NoError(t, env.PachClient.CreateRepo(pfs.DefaultProjectName, repo))
			}
			for iStep, step := range test {
				var provenance []*pfs.Branch
				for _, repo := range step.directProv {
					provenance = append(provenance, client.NewBranch(pfs.DefaultProjectName, repo, "master"))
				}
				err := env.PachClient.CreateBranch(pfs.DefaultProjectName, step.name, "master", "", "", provenance)
				if step.err {
					require.YesError(t, err, "%d> CreateBranch(\"%s\", %v)", iStep, step.name, step.directProv)
				} else {
					require.NoError(t, err, "%d> CreateBranch(\"%s\", %v)", iStep, step.name, step.directProv)
				}
				require.NoError(t, env.PachClient.FsckFastExit())
				for repo, expectedProv := range step.expectProv {
					bi, err := env.PachClient.InspectBranch(pfs.DefaultProjectName, repo, "master")
					require.NoError(t, err)
					sort.Strings(expectedProv)
					require.Equal(t, len(expectedProv), len(bi.Provenance))
					for _, b := range bi.Provenance {
						i := sort.SearchStrings(expectedProv, b.Repo.Name)
						if i >= len(expectedProv) || expectedProv[i] != b.Repo.Name {
							t.Fatalf("provenance for %s contains: %s, but should only contain: %v", repo, b.Repo.Name, expectedProv)
						}
					}
				}
				for repo, expectedSubv := range step.expectSubv {
					bi, err := env.PachClient.InspectBranch(pfs.DefaultProjectName, repo, "master")
					require.NoError(t, err)
					sort.Strings(expectedSubv)
					require.Equal(t, len(expectedSubv), len(bi.Subvenance))
					for _, b := range bi.Subvenance {
						i := sort.SearchStrings(expectedSubv, b.Repo.Name)
						if i >= len(expectedSubv) || expectedSubv[i] != b.Repo.Name {
							t.Fatalf("subvenance for %s contains: %s, but should only contain: %v", repo, b.Repo.Name, expectedSubv)
						}
					}
				}
			}
		})
	}

	// t.Run("1", func(t *testing.T) {
	// 	require.NoError(t, env.PachClient.CreateRepo(pfs.DefaultProjectName,"A"))
	// 	require.NoError(t, env.PachClient.CreateRepo(pfs.DefaultProjectName,"B"))
	// 	require.NoError(t, env.PachClient.CreateRepo(pfs.DefaultProjectName,"C"))
	// 	require.NoError(t, env.PachClient.CreateRepo(pfs.DefaultProjectName,"D"))

	// 	require.NoError(t, env.PachClient.CreateProjectBranch(pfs.DefaultProjectName,"B", "master", "", []*pfs.Branch{client.NewProjectBranch(pfs.DefaultProjectName,"A", "master")}))
	// 	require.NoError(t, env.PachClient.CreateProjectBranch(pfs.DefaultProjectName,"C", "master", "", []*pfs.Branch{client.NewProjectBranch(pfs.DefaultProjectName,"B", "master")}))
	// 	require.NoError(t, env.PachClient.CreateProjectBranch(pfs.DefaultProjectName,"D", "master", "", []*pfs.Branch{client.NewProjectBranch(pfs.DefaultProjectName,"C", "master"), client.NewProjectBranch(pfs.DefaultProjectName,"A", "master")}))

	// 	aMaster, err := env.PachClient.InspectProjectBranch(pfs.DefaultProjectName,"A", "master")
	// 	require.NoError(t, err)
	// 	require.Equal(t, 3, len(aMaster.Subvenance))

	// 	cMaster, err := env.PachClient.InspectProjectBranch(pfs.DefaultProjectName,"C", "master")
	// 	require.NoError(t, err)
	// 	require.Equal(t, 2, len(cMaster.Provenance))

	// 	dMaster, err := env.PachClient.InspectProjectBranch(pfs.DefaultProjectName,"D", "master")
	// 	require.NoError(t, err)
	// 	require.Equal(t, 3, len(dMaster.Provenance))

	// 	require.NoError(t, env.PachClient.CreateProjectBranch(pfs.DefaultProjectName,"B", "master", "", nil))

	// 	aMaster, err = env.PachClient.InspectProjectBranch(pfs.DefaultProjectName,"A", "master")
	// 	require.NoError(t, err)
	// 	require.Equal(t, 1, len(aMaster.Subvenance))

	// 	cMaster, err = env.PachClient.InspectProjectBranch(pfs.DefaultProjectName,"C", "master")
	// 	require.NoError(t, err)
	// 	require.Equal(t, 1, len(cMaster.Provenance))

	// 	dMaster, err = env.PachClient.InspectProjectBranch(pfs.DefaultProjectName,"D", "master")
	// 	require.NoError(t, err)
	// 	require.Equal(t, 3, len(dMaster.Provenance))
	// })
	// t.Run("2", func(t *testing.T) {
	// 	require.NoError(t, env.PachClient.CreateRepo(pfs.DefaultProjectName,"A"))
	// 	require.NoError(t, env.PachClient.CreateRepo(pfs.DefaultProjectName,"B"))
	// 	require.NoError(t, env.PachClient.CreateRepo(pfs.DefaultProjectName,"C"))
	// 	require.NoError(t, env.PachClient.CreateRepo(pfs.DefaultProjectName,"D"))

	// 	require.NoError(t, env.PachClient.CreateProjectBranch(pfs.DefaultProjectName,"B", "master", "", []*pfs.Branch{client.NewProjectBranch(pfs.DefaultProjectName,"A", "master")}))
	// 	require.NoError(t, env.PachClient.CreateProjectBranch(pfs.DefaultProjectName,"C", "master", "", []*pfs.Branch{client.NewProjectBranch(pfs.DefaultProjectName,"B", "master"), client.NewProjectBranch(pfs.DefaultProjectName,"A", "master")}))
	// 	require.NoError(t, env.PachClient.CreateProjectBranch(pfs.DefaultProjectName,"D", "master", "", []*pfs.Branch{client.NewProjectBranch(pfs.DefaultProjectName,"C", "master")}))
	// })
}

func TestChildCommits(t *testing.T) {
	ctx := pctx.TestContext(t)
	env := realenv.NewRealEnv(ctx, t, dockertestenv.NewTestDBConfig(t))

	require.NoError(t, env.PachClient.CreateRepo(pfs.DefaultProjectName, "A"))
	require.NoError(t, env.PachClient.CreateBranch(pfs.DefaultProjectName, "A", "master", "", "", nil))
	aRepo := client.NewRepo(pfs.DefaultProjectName, "A")

	// Small helper function wrapping env.PachClient.InspectCommit, because it's called a lot
	inspect := func(repo, branch, commit string) *pfs.CommitInfo {
		commitInfo, err := env.PachClient.InspectCommit(pfs.DefaultProjectName, repo, branch, commit)
		require.NoError(t, err)
		return commitInfo
	}

	commit1, err := env.PachClient.StartCommit(pfs.DefaultProjectName, "A", "master")
	require.NoError(t, err)
	commits, err := env.PachClient.ListCommit(aRepo, aRepo.NewCommit("master", ""), nil, 0)
	require.NoError(t, err)
	t.Logf("%v", commits)
	require.NoError(t, finishCommit(env.PachClient, "A", "master", ""))

	commit2, err := env.PachClient.StartCommit(pfs.DefaultProjectName, "A", "master")
	require.NoError(t, err)

	// Inspect commit 1 and 2
	commit1Info, commit2Info := inspect("A", commit1.Branch.Name, commit1.Id), inspect("A", commit2.Branch.Name, commit2.Id)
	require.Equal(t, commit1.Id, commit2Info.ParentCommit.Id)
	require.ImagesEqual(t, []*pfs.Commit{commit2}, commit1Info.ChildCommits, CommitToID)

	// Delete commit 2 and make sure it's removed from commit1.ChildCommits
	require.NoError(t, env.PachClient.DropCommitSet(commit2.Id))
	commit1Info = inspect("A", commit1.Branch.Name, commit1.Id)
	require.ElementsEqualUnderFn(t, nil, commit1Info.ChildCommits, CommitToID)

	// Re-create commit2, and create a third commit also extending from commit1.
	// Make sure both appear in commit1.children
	commit2, err = env.PachClient.StartCommit(pfs.DefaultProjectName, "A", "master")
	require.NoError(t, err)
	require.NoError(t, finishCommit(env.PachClient, "A", commit2.Branch.Name, commit2.Id))
	commit3, err := env.PachClient.PfsAPIClient.StartCommit(env.PachClient.Ctx(), &pfs.StartCommitRequest{
		Branch: client.NewBranch(pfs.DefaultProjectName, "A", "foo"),
		Parent: commit1,
	})
	require.NoError(t, err)
	commit1Info = inspect("A", commit1.Branch.Name, commit1.Id)
	require.ImagesEqual(t, []*pfs.Commit{commit2, commit3}, commit1Info.ChildCommits, CommitToID)

	// Delete commit3 and make sure commit1 has the right children
	require.NoError(t, env.PachClient.DropCommitSet(commit3.Id))
	commit1Info = inspect("A", commit1.Branch.Name, commit1.Id)
	require.ImagesEqual(t, []*pfs.Commit{commit2}, commit1Info.ChildCommits, CommitToID)

	// Create a downstream branch in a different repo, then commit to "A" and
	// make sure the new HEAD commit is in the parent's children (i.e. test
	// propagateBranches)
	require.NoError(t, env.PachClient.CreateRepo(pfs.DefaultProjectName, "B"))
	require.NoError(t, env.PachClient.CreateBranch(pfs.DefaultProjectName, "B", "master", "", "", []*pfs.Branch{
		client.NewBranch(pfs.DefaultProjectName, "A", "master"),
	}))
	bCommit1 := inspect("B", "master", "")
	commit3, err = env.PachClient.StartCommit(pfs.DefaultProjectName, "A", "master")
	require.NoError(t, err)
	require.NoError(t, finishCommit(env.PachClient, "A", commit3.Branch.Name, commit3.Id))
	// Re-inspect bCommit1, which has been updated by StartCommit
	bCommit1, bCommit2 := inspect("B", bCommit1.Commit.Branch.Name, bCommit1.Commit.Id), inspect("B", "master", "")
	require.Equal(t, bCommit1.Commit.Id, bCommit2.ParentCommit.Id)
	require.ImagesEqual(t, []*pfs.Commit{bCommit2.Commit}, bCommit1.ChildCommits, CommitToID)

	// create a new branch in a different repo, then update it so that two commits
	// are generated. Make sure the second commit is in the parent's children
	require.NoError(t, env.PachClient.CreateRepo(pfs.DefaultProjectName, "C"))
	require.NoError(t, env.PachClient.CreateBranch(pfs.DefaultProjectName, "C", "master", "", "", []*pfs.Branch{
		client.NewBranch(pfs.DefaultProjectName, "A", "master"),
	}))
	cCommit1 := inspect("C", "master", "") // Get new commit's ID
	require.NoError(t, env.PachClient.CreateBranch(pfs.DefaultProjectName, "C", "master", "", "", []*pfs.Branch{
		client.NewBranch(pfs.DefaultProjectName, "A", "master"),
		client.NewBranch(pfs.DefaultProjectName, "B", "master"),
	}))
	// Re-inspect cCommit1, which has been updated by CreateBranch
	cCommit1, cCommit2 := inspect("C", cCommit1.Commit.Branch.Name, cCommit1.Commit.Id), inspect("C", "master", "")
	require.Equal(t, cCommit1.Commit.Id, cCommit2.ParentCommit.Id)
	require.ImagesEqual(t, []*pfs.Commit{cCommit2.Commit}, cCommit1.ChildCommits, CommitToID)
}

func TestStartCommitFork(t *testing.T) {
	ctx := pctx.TestContext(t)
	env := realenv.NewRealEnv(ctx, t, dockertestenv.NewTestDBConfig(t))

	require.NoError(t, env.PachClient.CreateRepo(pfs.DefaultProjectName, "A"))
	commit, err := env.PachClient.StartCommit(pfs.DefaultProjectName, "A", "master")
	require.NoError(t, err)
	require.NoError(t, finishCommit(env.PachClient, "A", commit.Branch.Name, commit.Id))
	commit2, err := env.PachClient.PfsAPIClient.StartCommit(env.PachClient.Ctx(), &pfs.StartCommitRequest{
		Branch: client.NewBranch(pfs.DefaultProjectName, "A", "master2"),
		Parent: client.NewCommit(pfs.DefaultProjectName, "A", "master", ""),
	})
	require.NoError(t, err)
	require.NoError(t, finishCommit(env.PachClient, "A", commit2.Branch.Name, commit2.Id))

	aRepo := client.NewRepo(pfs.DefaultProjectName, "A")
	commitInfos, err := env.PachClient.ListCommit(aRepo, nil, nil, 0)
	require.NoError(t, err)
	commits := []*pfs.Commit{}
	for _, ci := range commitInfos {
		commits = append(commits, ci.Commit)
	}
	require.ImagesEqual(t, []*pfs.Commit{commit, commit2}, commits, CommitToID)
}

// UpdateBranchNewOutputCommit tests the following corner case:
// A ──▶ C
// B
//
// Becomes:
//
// A  ╭▶ C
// B ─╯
//
// C should create a new output commit to process its unprocessed inputs in B
func TestUpdateBranchNewOutputCommit(t *testing.T) {
	ctx := pctx.TestContext(t)
	env := realenv.NewRealEnv(ctx, t, dockertestenv.NewTestDBConfig(t))

	require.NoError(t, env.PachClient.CreateRepo(pfs.DefaultProjectName, "A"))
	require.NoError(t, env.PachClient.CreateRepo(pfs.DefaultProjectName, "B"))
	require.NoError(t, env.PachClient.CreateRepo(pfs.DefaultProjectName, "C"))
	require.NoError(t, env.PachClient.CreateBranch(pfs.DefaultProjectName, "A", "master", "", "", nil))
	require.NoError(t, env.PachClient.CreateBranch(pfs.DefaultProjectName, "B", "master", "", "", nil))
	require.NoError(t, env.PachClient.CreateBranch(pfs.DefaultProjectName, "C", "master", "", "",
		[]*pfs.Branch{client.NewBranch(pfs.DefaultProjectName, "A", "master")}))
	// Create commits in A and B
	commit, err := env.PachClient.StartCommit(pfs.DefaultProjectName, "A", "master")
	require.NoError(t, err)
	require.NoError(t, finishCommit(env.PachClient, "A", commit.Branch.Name, commit.Id))
	commit, err = env.PachClient.StartCommit(pfs.DefaultProjectName, "B", "master")
	require.NoError(t, err)
	require.NoError(t, finishCommit(env.PachClient, "B", commit.Branch.Name, commit.Id))
	// Check for first output commit in C (plus the old empty head commit)
	cRepo := client.NewRepo(pfs.DefaultProjectName, "C")
	commits, err := env.PachClient.ListCommit(cRepo, cRepo.NewCommit("master", ""), nil, 0)
	require.NoError(t, err)
	require.Equal(t, 2, len(commits))
	// Update the provenance of C/master and make sure it creates a new commit
	require.NoError(t, env.PachClient.CreateBranch(pfs.DefaultProjectName, "C", "master", "", "",
		[]*pfs.Branch{client.NewBranch(pfs.DefaultProjectName, "B", "master")}))
	commits, err = env.PachClient.ListCommit(cRepo, cRepo.NewCommit("master", ""), nil, 0)
	require.NoError(t, err)
	require.Equal(t, 3, len(commits))
}

// SquashCommitSetMultipleChildrenSingleCommit tests that when you have the
// following commit graph in a repo:
// c   d
//
//	↘ ↙
//	 b
//	 ↓
//	 a
//
// and you delete commit 'b', what you end up with is:
//
// c   d
//
//	↘ ↙
//	 a
func TestSquashCommitSetMultipleChildrenSingleCommit(t *testing.T) {
	ctx := pctx.TestContext(t)
	env := realenv.NewRealEnv(ctx, t, dockertestenv.NewTestDBConfig(t))

	require.NoError(t, env.PachClient.CreateRepo(pfs.DefaultProjectName, "repo"))
	require.NoError(t, env.PachClient.CreateBranch(pfs.DefaultProjectName, "repo", "master", "", "", nil))

	// Create commits 'a' and 'b'
	a, err := env.PachClient.StartCommit(pfs.DefaultProjectName, "repo", "master")
	require.NoError(t, err)
	require.NoError(t, finishCommit(env.PachClient, "repo", a.Branch.Name, a.Id))
	b, err := env.PachClient.StartCommit(pfs.DefaultProjectName, "repo", "master")
	require.NoError(t, err)
	require.NoError(t, finishCommit(env.PachClient, "repo", b.Branch.Name, b.Id))

	// Create 'd' by aliasing 'b' into another branch (force a new CommitSet rather than extending 'b')
	_, err = env.PachClient.PfsAPIClient.CreateBranch(env.PachClient.Ctx(), &pfs.CreateBranchRequest{
		Branch:       client.NewBranch(pfs.DefaultProjectName, "repo", "master2"),
		Head:         client.NewCommit(pfs.DefaultProjectName, "repo", "master", ""),
		NewCommitSet: true,
	})
	require.NoError(t, err)
	d, err := env.PachClient.StartCommit(pfs.DefaultProjectName, "repo", "master2")
	require.NoError(t, err)
	require.NoError(t, finishCommit(env.PachClient, "repo", d.Branch.Name, d.Id))

	// Create 'c'
	c, err := env.PachClient.StartCommit(pfs.DefaultProjectName, "repo", "master")
	require.NoError(t, err)
	require.NoError(t, finishCommit(env.PachClient, "repo", c.Branch.Name, c.Id))

	// Collect info re: a, b, c, and d, and make sure that the parent/child
	// relationships are all correct
	aInfo, err := env.PachClient.InspectCommit(pfs.DefaultProjectName, "repo", a.Branch.Name, a.Id)
	require.NoError(t, err)
	bInfo, err := env.PachClient.InspectCommit(pfs.DefaultProjectName, "repo", b.Branch.Name, b.Id)
	require.NoError(t, err)
	cInfo, err := env.PachClient.InspectCommit(pfs.DefaultProjectName, "repo", c.Branch.Name, c.Id)
	require.NoError(t, err)
	dInfo, err := env.PachClient.InspectCommit(pfs.DefaultProjectName, "repo", "master2", "")
	require.NoError(t, err)

	require.NotNil(t, aInfo.ParentCommit) // this should be the empty default head
	require.ImagesEqual(t, []*pfs.Commit{b}, aInfo.ChildCommits, CommitToID)

	require.Equal(t, a.Id, bInfo.ParentCommit.Id)
	require.ImagesEqual(t, []*pfs.Commit{c, d}, bInfo.ChildCommits, CommitToID)

	require.Equal(t, b.Id, cInfo.ParentCommit.Id)
	require.Equal(t, 0, len(cInfo.ChildCommits))

	require.Equal(t, b.Id, dInfo.ParentCommit.Id)
	require.Equal(t, 0, len(dInfo.ChildCommits))

	// Delete commit 'b'
	require.NoError(t, env.PachClient.SquashCommitSet(b.Id))

	// Collect info re: a, c, and d, and make sure that the parent/child
	// relationships are still correct
	aInfo, err = env.PachClient.InspectCommit(pfs.DefaultProjectName, "repo", a.Branch.Name, a.Id)
	require.NoError(t, err)
	cInfo, err = env.PachClient.InspectCommit(pfs.DefaultProjectName, "repo", c.Branch.Name, c.Id)
	require.NoError(t, err)
	dInfo, err = env.PachClient.InspectCommit(pfs.DefaultProjectName, "repo", d.Branch.Name, d.Id)
	require.NoError(t, err)

	require.NotNil(t, aInfo.ParentCommit)
	require.ImagesEqual(t, []*pfs.Commit{c, d}, aInfo.ChildCommits, CommitToID)

	require.Equal(t, a.Id, cInfo.ParentCommit.Id)
	require.Equal(t, 0, len(cInfo.ChildCommits))

	require.Equal(t, a.Id, dInfo.ParentCommit.Id)
	require.Equal(t, 0, len(dInfo.ChildCommits))
}

// Tests that when you have the following commit graph in a *downstream* repo:
//
//	 ↙f
//	c
//	↓↙e
//	b
//	↓↙d
//	a
//
// and you delete commits 'b', what you end up with
// is:
//
//	f
//	↓
//
// d e c
//
//	↘↓↙
//	 a
//
// This makes sure that multiple live children are re-pointed at a live parent
// if appropriate
func TestSquashCommitSetMultiLevelChildrenSimple(t *testing.T) {
	ctx := pctx.TestContext(t)
	env := realenv.NewRealEnv(ctx, t, dockertestenv.NewTestDBConfig(t))
	project := tu.UniqueString("prj-")
	require.NoError(t, env.PachClient.CreateProject(project))
	// Create main repo (will have the commit graphs above)
	require.NoError(t, env.PachClient.CreateRepo(project, "repo"))
	repoProto := client.NewRepo(project, "repo")
	_, err := env.PachClient.StartCommit(project, "repo", "master")
	require.NoError(t, err)
	// Create commit 'a'
	aInfo, err := env.PachClient.InspectCommit(project, "repo", "master", "")
	require.NoError(t, err)
	a := aInfo.Commit
	require.NoError(t, finishProjectCommit(env.PachClient, project, "repo", a.Branch.Name, a.Id))
	// Create 'd'
	resp, err := env.PachClient.PfsAPIClient.StartCommit(env.PachClient.Ctx(), &pfs.StartCommitRequest{
		Branch: client.NewBranch(project, "repo", "fod"),
		Parent: a,
	})
	require.NoError(t, err)
	d := client.NewCommit(project, "repo", resp.Branch.Name, resp.Id)
	require.NoError(t, finishProjectCommit(env.PachClient, project, "repo", resp.Branch.Name, resp.Id))
	// Create 'b'
	// (a & b have same prov commit in upstream2, so this is the commit that will
	// be deleted, as both b and c are provenant on it)
	squashMeCommit, err := env.PachClient.StartCommit(project, "repo", "master")
	require.NoError(t, err)
	require.NoError(t, finishProjectCommit(env.PachClient, project, "repo", "master", ""))
	bInfo, err := env.PachClient.InspectCommit(project, "repo", "master", "")
	require.NoError(t, err)
	b := bInfo.Commit
	require.NoError(t, finishProjectCommit(env.PachClient, project, "repo", b.Branch.Name, b.Id))
	require.Equal(t, b.Id, squashMeCommit.Id)
	// Create 'e'
	resp, err = env.PachClient.PfsAPIClient.StartCommit(env.PachClient.Ctx(), &pfs.StartCommitRequest{
		Branch: client.NewBranch(project, "repo", "foe"),
		Parent: b,
	})
	require.NoError(t, err)
	e := client.NewCommit(project, "repo", resp.Branch.Name, resp.Id)
	require.NoError(t, finishProjectCommit(env.PachClient, project, "repo", resp.Branch.Name, resp.Id))
	// Create 'c'
	_, err = env.PachClient.StartCommit(project, "repo", "master")
	require.NoError(t, err)
	require.NoError(t, finishProjectCommit(env.PachClient, project, "repo", "master", ""))
	cInfo, err := env.PachClient.InspectCommit(project, "repo", "master", "")
	require.NoError(t, err)
	c := cInfo.Commit
	require.NoError(t, finishProjectCommit(env.PachClient, project, "repo", c.Branch.Name, c.Id))
	// Create 'f'
	resp, err = env.PachClient.PfsAPIClient.StartCommit(env.PachClient.Ctx(), &pfs.StartCommitRequest{
		Branch: client.NewBranch(project, "repo", "fof"),
		Parent: c,
	})
	require.NoError(t, err)
	f := client.NewCommit(project, "repo", resp.Branch.Name, resp.Id)
	require.NoError(t, finishProjectCommit(env.PachClient, project, "repo", resp.Branch.Name, resp.Id))
	// Make sure child/parent relationships are as shown in first diagram
	commits, err := env.PachClient.ListCommit(repoProto, nil, nil, 0)
	require.NoError(t, err)
	require.Equal(t, 6, len(commits))
	aInfo, err = env.PachClient.InspectCommit(project, "repo", a.Branch.Name, a.Id)
	require.NoError(t, err)
	bInfo, err = env.PachClient.InspectCommit(project, "repo", b.Branch.Name, b.Id)
	require.NoError(t, err)
	cInfo, err = env.PachClient.InspectCommit(project, "repo", c.Branch.Name, c.Id)
	require.NoError(t, err)
	dInfo, err := env.PachClient.InspectCommit(project, "repo", d.Branch.Name, d.Id)
	require.NoError(t, err)
	eInfo, err := env.PachClient.InspectCommit(project, "repo", e.Branch.Name, e.Id)
	require.NoError(t, err)
	fInfo, err := env.PachClient.InspectCommit(project, "repo", f.Branch.Name, f.Id)
	require.NoError(t, err)
	require.Nil(t, aInfo.ParentCommit)
	require.Equal(t, a.Id, bInfo.ParentCommit.Id)
	require.Equal(t, a.Id, dInfo.ParentCommit.Id)
	require.Equal(t, b.Id, cInfo.ParentCommit.Id)
	require.Equal(t, b.Id, eInfo.ParentCommit.Id)
	require.Equal(t, c.Id, fInfo.ParentCommit.Id)
	require.ImagesEqual(t, []*pfs.Commit{b, d}, aInfo.ChildCommits, CommitToID)
	require.ImagesEqual(t, []*pfs.Commit{c, e}, bInfo.ChildCommits, CommitToID)
	require.ImagesEqual(t, []*pfs.Commit{f}, cInfo.ChildCommits, CommitToID)
	require.Nil(t, dInfo.ChildCommits)
	require.Nil(t, eInfo.ChildCommits)
	require.Nil(t, fInfo.ChildCommits)
	// Delete b
	require.NoError(t, env.PachClient.SquashCommitSet(squashMeCommit.Id))
	// Re-read commit info to get new parents/children
	aInfo, err = env.PachClient.InspectCommit(project, "repo", a.Branch.Name, a.Id)
	require.NoError(t, err)
	cInfo, err = env.PachClient.InspectCommit(project, "repo", c.Branch.Name, c.Id)
	require.NoError(t, err)
	dInfo, err = env.PachClient.InspectCommit(project, "repo", d.Branch.Name, d.Id)
	require.NoError(t, err)
	eInfo, err = env.PachClient.InspectCommit(project, "repo", e.Branch.Name, e.Id)
	require.NoError(t, err)
	fInfo, err = env.PachClient.InspectCommit(project, "repo", f.Branch.Name, f.Id)
	require.NoError(t, err)
	// The head of master should be 'c'
	// Make sure child/parent relationships are as shown in second diagram. Note
	// that after 'b' is deleted, SquashCommitSet does not create a new commit (c has
	// an alias for the deleted commit in upstream1)
	commits, err = env.PachClient.ListCommit(client.NewRepo(project, "repo"), nil, nil, 0)
	require.NoError(t, err)
	require.Equal(t, 5, len(commits))
	require.Nil(t, aInfo.ParentCommit)
	require.Equal(t, a.Id, cInfo.ParentCommit.Id)
	require.Equal(t, a.Id, dInfo.ParentCommit.Id)
	require.Equal(t, a.Id, eInfo.ParentCommit.Id)
	require.Equal(t, c.Id, fInfo.ParentCommit.Id)
	require.ImagesEqual(t, []*pfs.Commit{d, e, c}, aInfo.ChildCommits, CommitToID)
	require.ImagesEqual(t, []*pfs.Commit{f}, cInfo.ChildCommits, CommitToID)
	require.Nil(t, dInfo.ChildCommits)
	require.Nil(t, eInfo.ChildCommits)
	require.Nil(t, fInfo.ChildCommits)
	masterInfo, err := env.PachClient.InspectBranch(project, "repo", "master")
	require.NoError(t, err)
	require.Equal(t, c.Id, masterInfo.Head.Id)
}

// Tests that when you have the following commit graph in a *downstream* repo:
//
//	g
//	↓↙f
//	c
//	↓↙e
//	b
//	↓↙d
//	a
//
// and you delete commits 'b' and 'c' (in a single call), what you end up with
// is:
//
// d e f g
//
//	↘↓↙ ↙
//	 a
//
// This makes sure that multiple live children are re-pointed at a live parent
// if appropriate
func TestSquashCommitSetMultiLevelChildrenComplex(t *testing.T) {
	env := realenv.NewRealEnv(pctx.TestContext(t), t, dockertestenv.NewTestDBConfig(t))
	require.NoError(t, env.PachClient.CreateRepo(pfs.DefaultProjectName, "upstream1"))
	require.NoError(t, env.PachClient.CreateRepo(pfs.DefaultProjectName, "upstream2"))
	// commit to both inputs
	_, err := env.PachClient.StartCommit(pfs.DefaultProjectName, "upstream1", "master")
	require.NoError(t, err)
	require.NoError(t, finishCommit(env.PachClient, "upstream1", "master", ""))
	_, err = env.PachClient.StartCommit(pfs.DefaultProjectName, "upstream2", "master")
	require.NoError(t, err)
	require.NoError(t, finishCommit(env.PachClient, "upstream2", "master", ""))
	// Create main repo (will have the commit graphs above)
	require.NoError(t, env.PachClient.CreateRepo(pfs.DefaultProjectName, "repo"))
	require.NoError(t, env.PachClient.CreateBranch(pfs.DefaultProjectName, "repo", "master", "", "", []*pfs.Branch{
		client.NewBranch(pfs.DefaultProjectName, "upstream1", "master"),
		client.NewBranch(pfs.DefaultProjectName, "upstream2", "master"),
	}))
	repoProto := client.NewRepo(pfs.DefaultProjectName, "repo")
	// Create commit 'a'
	aInfo, err := env.PachClient.InspectCommit(pfs.DefaultProjectName, "repo", "master", "")
	require.NoError(t, err)
	a := aInfo.Commit
	require.NoError(t, finishCommit(env.PachClient, "repo", a.Branch.Name, a.Id))
	// Create 'd'
	resp, err := env.PachClient.PfsAPIClient.StartCommit(env.PachClient.Ctx(), &pfs.StartCommitRequest{
		Branch: client.NewBranch(pfs.DefaultProjectName, "repo", "fod"),
		Parent: a,
	})
	require.NoError(t, err)
	d := client.NewCommit(pfs.DefaultProjectName, "repo", resp.Branch.Name, resp.Id)
	require.NoError(t, finishCommit(env.PachClient, "repo", resp.Branch.Name, resp.Id))
	// Create 'b'
	// (a & b have same prov commit in upstream2, so this is the commit that will
	// be deleted, as both b and c are provenant on it)
	bSquashMeCommit, err := env.PachClient.StartCommit(pfs.DefaultProjectName, "upstream1", "master")
	require.NoError(t, err)
	require.NoError(t, finishCommit(env.PachClient, "upstream1", "master", ""))
	bInfo, err := env.PachClient.InspectCommit(pfs.DefaultProjectName, "repo", "master", "")
	require.NoError(t, err)
	b := bInfo.Commit
	require.NoError(t, finishCommit(env.PachClient, "repo", b.Branch.Name, b.Id))
	require.Equal(t, b.Id, bSquashMeCommit.Id)
	// Create 'e'
	resp, err = env.PachClient.PfsAPIClient.StartCommit(env.PachClient.Ctx(), &pfs.StartCommitRequest{
		Branch: client.NewBranch(pfs.DefaultProjectName, "repo", "foe"),
		Parent: b,
	})
	require.NoError(t, err)
	e := client.NewCommit(pfs.DefaultProjectName, "repo", resp.Branch.Name, resp.Id)
	require.NoError(t, finishCommit(env.PachClient, "repo", resp.Branch.Name, resp.Id))
	// Create 'c'
	_, err = env.PachClient.StartCommit(pfs.DefaultProjectName, "upstream2", "master")
	require.NoError(t, err)
	require.NoError(t, finishCommit(env.PachClient, "upstream2", "master", ""))
	cInfo, err := env.PachClient.InspectCommit(pfs.DefaultProjectName, "repo", "master", "")
	require.NoError(t, err)
	cSquashMeToo := cInfo.Commit
	require.NoError(t, finishCommit(env.PachClient, "repo", cSquashMeToo.Branch.Name, cSquashMeToo.Id))
	// Create 'f'
	resp, err = env.PachClient.PfsAPIClient.StartCommit(env.PachClient.Ctx(), &pfs.StartCommitRequest{
		Branch: client.NewBranch(pfs.DefaultProjectName, "repo", "fof"),
		Parent: cSquashMeToo,
	})
	require.NoError(t, err)
	f := client.NewCommit(pfs.DefaultProjectName, "repo", resp.Branch.Name, resp.Id)
	require.NoError(t, finishCommit(env.PachClient, "repo", resp.Branch.Name, resp.Id))
	// Make sure child/parent relationships are as shown in first diagram
	commits, err := env.PachClient.ListCommit(repoProto, nil, nil, 0)
	require.NoError(t, err)
	require.Equal(t, 6, len(commits))
	aInfo, err = env.PachClient.InspectCommit(pfs.DefaultProjectName, "repo", a.Branch.Name, a.Id)
	require.NoError(t, err)
	bInfo, err = env.PachClient.InspectCommit(pfs.DefaultProjectName, "repo", b.Branch.Name, b.Id)
	require.NoError(t, err)
	cInfo, err = env.PachClient.InspectCommit(pfs.DefaultProjectName, "repo", cSquashMeToo.Branch.Name, cSquashMeToo.Id)
	require.NoError(t, err)
	dInfo, err := env.PachClient.InspectCommit(pfs.DefaultProjectName, "repo", d.Branch.Name, d.Id)
	require.NoError(t, err)
	eInfo, err := env.PachClient.InspectCommit(pfs.DefaultProjectName, "repo", e.Branch.Name, e.Id)
	require.NoError(t, err)
	fInfo, err := env.PachClient.InspectCommit(pfs.DefaultProjectName, "repo", f.Branch.Name, f.Id)
	require.NoError(t, err)
	require.Nil(t, aInfo.ParentCommit)
	require.Equal(t, a.Id, bInfo.ParentCommit.Id)
	require.Equal(t, a.Id, dInfo.ParentCommit.Id)
	require.Equal(t, b.Id, cInfo.ParentCommit.Id)
	require.Equal(t, b.Id, eInfo.ParentCommit.Id)
	require.Equal(t, cSquashMeToo.Id, fInfo.ParentCommit.Id)
	require.ImagesEqual(t, []*pfs.Commit{b, d}, aInfo.ChildCommits, CommitToID)
	require.ImagesEqual(t, []*pfs.Commit{cSquashMeToo, e}, bInfo.ChildCommits, CommitToID)
	require.ImagesEqual(t, []*pfs.Commit{f}, cInfo.ChildCommits, CommitToID)
	require.Nil(t, dInfo.ChildCommits)
	require.Nil(t, eInfo.ChildCommits)
	require.Nil(t, fInfo.ChildCommits)
	// Delete second commit in upstream1, which deletes b
	// didn't work, because commit set c depends on commit set b via repo.'c' on upstream1.'b'
	require.YesError(t, env.PachClient.SquashCommitSet(bSquashMeCommit.Id))
	// now squash commit sets c
	require.YesError(t, env.PachClient.SquashCommitSet(cSquashMeToo.Id))
	// still doesn't work, because we would be deleting the heads of upstream1 & upstream2. To successfully squash, we need to push another commit set.
	txn, err := env.PachClient.StartTransaction()
	require.NoError(t, err)
	txnClient := env.PachClient.WithTransaction(txn)
	_, err = txnClient.StartCommit(pfs.DefaultProjectName, "upstream1", "master")
	require.NoError(t, err)
	_, err = txnClient.StartCommit(pfs.DefaultProjectName, "upstream2", "master")
	require.NoError(t, err)
	_, err = env.PachClient.FinishTransaction(txn)
	require.NoError(t, err)
	require.NoError(t, finishCommit(env.PachClient, "upstream1", "master", ""))
	require.NoError(t, finishCommit(env.PachClient, "upstream2", "master", ""))
	require.NoError(t, finishCommit(env.PachClient, "repo", "master", ""))
	// try squashing b & c again
	// now squash commit sets b & c
	require.NoError(t, env.PachClient.SquashCommitSet(cSquashMeToo.Id))
	require.NoError(t, env.PachClient.SquashCommitSet(bSquashMeCommit.Id))
	// Re-read commit info to get new parents/children
	aInfo, err = env.PachClient.InspectCommit(pfs.DefaultProjectName, "repo", a.Branch.Name, a.Id)
	require.NoError(t, err)
	dInfo, err = env.PachClient.InspectCommit(pfs.DefaultProjectName, "repo", d.Branch.Name, d.Id)
	require.NoError(t, err)
	eInfo, err = env.PachClient.InspectCommit(pfs.DefaultProjectName, "repo", e.Branch.Name, e.Id)
	require.NoError(t, err)
	fInfo, err = env.PachClient.InspectCommit(pfs.DefaultProjectName, "repo", f.Branch.Name, f.Id)
	require.NoError(t, err)
	gInfo, err := env.PachClient.InspectCommit(pfs.DefaultProjectName, "repo", "master", "")
	require.NoError(t, err)
	// The head of master should be 'c'
	// Make sure child/parent relationships are as shown in second diagram. Note
	// that after 'b' is deleted, SquashCommitSet does not create a new commit (c has
	// an alias for the deleted commit in upstream1)
	commits, err = env.PachClient.ListCommit(client.NewRepo(pfs.DefaultProjectName, "repo"), nil, nil, 0)
	require.NoError(t, err)
	require.Equal(t, 5, len(commits))
	require.Nil(t, aInfo.ParentCommit)
	require.Equal(t, a.Id, dInfo.ParentCommit.Id)
	require.Equal(t, a.Id, eInfo.ParentCommit.Id)
	require.Equal(t, a.Id, fInfo.ParentCommit.Id)
	require.Equal(t, a.Id, gInfo.ParentCommit.Id)
	require.ImagesEqual(t, []*pfs.Commit{d, e, f, gInfo.Commit}, aInfo.ChildCommits, CommitToID)
	require.Nil(t, dInfo.ChildCommits)
	require.Nil(t, eInfo.ChildCommits)
	require.Nil(t, fInfo.ChildCommits)
	require.Nil(t, gInfo.ChildCommits)
	masterInfo, err := env.PachClient.InspectBranch(pfs.DefaultProjectName, "repo", "master")
	require.NoError(t, err)
	require.Equal(t, gInfo.Commit.Id, masterInfo.Head.Id)
}

func TestCommitState(t *testing.T) {
	ctx := pctx.TestContext(t)
	env := realenv.NewRealEnv(ctx, t, dockertestenv.NewTestDBConfig(t))

	// two input repos, one with many commits (logs), and one with few (schema)
	require.NoError(t, env.PachClient.CreateRepo(pfs.DefaultProjectName, "A"))
	require.NoError(t, env.PachClient.CreateRepo(pfs.DefaultProjectName, "B"))

	require.NoError(t, env.PachClient.CreateBranch(pfs.DefaultProjectName, "B", "master", "", "", []*pfs.Branch{client.NewBranch(pfs.DefaultProjectName, "A", "master")}))

	// Start a commit on A/master, this will create a non-ready commit on B/master.
	_, err := env.PachClient.StartCommit(pfs.DefaultProjectName, "A", "master")
	require.NoError(t, err)

	ctx, cancel := context.WithTimeout(context.Background(), time.Second*10)
	defer cancel()
	_, err = env.PachClient.PfsAPIClient.InspectCommit(ctx, &pfs.InspectCommitRequest{
		Commit: client.NewCommit(pfs.DefaultProjectName, "B", "master", ""),
		Wait:   pfs.CommitState_READY,
	})
	require.YesError(t, err)

	// Finish the commit on A/master, that will make the B/master ready.
	require.NoError(t, finishCommit(env.PachClient, "A", "master", ""))

	ctx, cancel = context.WithTimeout(context.Background(), time.Second*10)
	defer cancel()
	_, err = env.PachClient.PfsAPIClient.InspectCommit(ctx, &pfs.InspectCommitRequest{
		Commit: client.NewCommit(pfs.DefaultProjectName, "B", "master", ""),
		Wait:   pfs.CommitState_READY,
	})
	require.NoError(t, err)

	// Create a new branch C/master with A/master as provenance. It should start out ready.
	require.NoError(t, env.PachClient.CreateRepo(pfs.DefaultProjectName, "C"))
	require.NoError(t, env.PachClient.CreateBranch(pfs.DefaultProjectName, "C", "master", "", "", []*pfs.Branch{client.NewBranch(pfs.DefaultProjectName, "A", "master")}))

	ctx, cancel = context.WithTimeout(context.Background(), time.Second*10)
	defer cancel()
	_, err = env.PachClient.PfsAPIClient.InspectCommit(ctx, &pfs.InspectCommitRequest{
		Commit: client.NewCommit(pfs.DefaultProjectName, "C", "master", ""),
		Wait:   pfs.CommitState_READY,
	})
	require.NoError(t, err)
}

func TestSubscribeStates(t *testing.T) {
	ctx := pctx.TestContext(t)
	env := realenv.NewRealEnv(ctx, t, dockertestenv.NewTestDBConfig(t))

	require.NoError(t, env.PachClient.CreateRepo(pfs.DefaultProjectName, "A"))
	require.NoError(t, env.PachClient.CreateRepo(pfs.DefaultProjectName, "B"))
	require.NoError(t, env.PachClient.CreateRepo(pfs.DefaultProjectName, "C"))

	require.NoError(t, env.PachClient.CreateBranch(pfs.DefaultProjectName, "B", "master", "", "", []*pfs.Branch{client.NewBranch(pfs.DefaultProjectName, "A", "master")}))
	require.NoError(t, finishCommit(env.PachClient, "B", "master", ""))
	require.NoError(t, env.PachClient.CreateBranch(pfs.DefaultProjectName, "C", "master", "", "", []*pfs.Branch{client.NewBranch(pfs.DefaultProjectName, "B", "master")}))
	require.NoError(t, finishCommit(env.PachClient, "C", "master", ""))

	ctx, cancel := pctx.WithCancel(env.PachClient.Ctx())
	defer cancel()
	pachClient := env.PachClient.WithCtx(ctx)

	var readyCommitsB, readyCommitsC int64
	go func() {
		_ = pachClient.SubscribeCommit(client.NewRepo(pfs.DefaultProjectName, "B"), "master", "", pfs.CommitState_READY, func(ci *pfs.CommitInfo) error {
			atomic.AddInt64(&readyCommitsB, 1)
			return nil
		})
	}()
	go func() {
		_ = pachClient.SubscribeCommit(client.NewRepo(pfs.DefaultProjectName, "C"), "master", "", pfs.CommitState_READY, func(ci *pfs.CommitInfo) error {
			atomic.AddInt64(&readyCommitsC, 1)
			return nil
		})
	}()
	_, err := pachClient.StartCommit(pfs.DefaultProjectName, "A", "master")
	require.NoError(t, err)
	require.NoError(t, pachClient.FinishCommit(pfs.DefaultProjectName, "A", "master", ""))

	require.NoErrorWithinTRetry(t, time.Second*10, func() error {
		if atomic.LoadInt64(&readyCommitsB) != 2 {
			return errors.Errorf("wrong number of ready commits")
		}
		return nil
	})

	require.NoError(t, pachClient.FinishCommit(pfs.DefaultProjectName, "B", "master", ""))

	require.NoErrorWithinTRetry(t, time.Second*10, func() error {
		if atomic.LoadInt64(&readyCommitsC) != 2 {
			return errors.Errorf("wrong number of ready commits")
		}
		return nil
	})
}

func TestPutFileCommit(t *testing.T) {
	ctx := pctx.TestContext(t)
	env := realenv.NewRealEnv(ctx, t, dockertestenv.NewTestDBConfig(t))

	numFiles := 25
	repo := "repo"
	require.NoError(t, env.PachClient.CreateRepo(pfs.DefaultProjectName, repo))
	commit := client.NewCommit(pfs.DefaultProjectName, repo, "master", "")

	var eg errgroup.Group
	for i := 0; i < numFiles; i++ {
		i := i
		eg.Go(func() error {
			return env.PachClient.PutFile(commit, fmt.Sprintf("%d", i), strings.NewReader(fmt.Sprintf("%d", i)))
		})
	}
	require.NoError(t, eg.Wait())

	for i := 0; i < numFiles; i++ {
		var b bytes.Buffer
		require.NoError(t, env.PachClient.GetFile(commit, fmt.Sprintf("%d", i), &b))
		require.Equal(t, fmt.Sprintf("%d", i), b.String())
	}

	bi, err := env.PachClient.InspectBranch(pfs.DefaultProjectName, repo, "master")
	require.NoError(t, err)

	eg = errgroup.Group{}
	for i := 0; i < numFiles; i++ {
		i := i
		eg.Go(func() error {
			return env.PachClient.CopyFile(commit, fmt.Sprintf("%d", (i+1)%numFiles), bi.Head, fmt.Sprintf("%d", i))
		})
	}
	require.NoError(t, eg.Wait())

	for i := 0; i < numFiles; i++ {
		var b bytes.Buffer
		require.NoError(t, env.PachClient.GetFile(commit, fmt.Sprintf("%d", (i+1)%numFiles), &b))
		require.Equal(t, fmt.Sprintf("%d", i), b.String())
	}

	eg = errgroup.Group{}
	for i := 0; i < numFiles; i++ {
		i := i
		eg.Go(func() error {
			return env.PachClient.DeleteFile(commit, fmt.Sprintf("%d", i))
		})
	}
	require.NoError(t, eg.Wait())

	fileInfos, err := env.PachClient.ListFileAll(commit, "")
	require.NoError(t, err)
	require.Equal(t, 0, len(fileInfos))
}

func TestPutFileCommitNilBranch(t *testing.T) {
	ctx := pctx.TestContext(t)
	env := realenv.NewRealEnv(ctx, t, dockertestenv.NewTestDBConfig(t))

	repo := "repo"
	require.NoError(t, env.PachClient.CreateRepo(pfs.DefaultProjectName, repo))
	require.NoError(t, env.PachClient.CreateBranch(pfs.DefaultProjectName, repo, "master", "", "", nil))
	commit := client.NewCommit(pfs.DefaultProjectName, repo, "master", "")

	require.NoError(t, env.PachClient.PutFile(commit, "file", strings.NewReader("file")))
}

func TestPutFileCommitOverwrite(t *testing.T) {
	ctx := pctx.TestContext(t)
	env := realenv.NewRealEnv(ctx, t, dockertestenv.NewTestDBConfig(t))

	numFiles := 5
	repo := "repo"
	require.NoError(t, env.PachClient.CreateRepo(pfs.DefaultProjectName, repo))
	commit := client.NewCommit(pfs.DefaultProjectName, repo, "master", "")

	for i := 0; i < numFiles; i++ {
		require.NoError(t, env.PachClient.PutFile(commit, "file", strings.NewReader(fmt.Sprintf("%d", i))))
	}

	var b bytes.Buffer
	require.NoError(t, env.PachClient.GetFile(commit, "file", &b))
	require.Equal(t, fmt.Sprintf("%d", numFiles-1), b.String())
}

func TestWalkFile(t *testing.T) {
	ctx := pctx.TestContext(t)
	env := realenv.NewRealEnv(ctx, t, dockertestenv.NewTestDBConfig(t))

	repo := "test"
	require.NoError(t, env.PachClient.CreateRepo(pfs.DefaultProjectName, repo))
	commit, err := env.PachClient.StartCommit(pfs.DefaultProjectName, repo, "master")
	require.NoError(t, err)
	require.NoError(t, env.PachClient.PutFile(commit, "dir/bar", strings.NewReader("bar")))
	require.NoError(t, env.PachClient.PutFile(commit, "dir/dir2/buzz", strings.NewReader("buzz")))
	require.NoError(t, env.PachClient.PutFile(commit, "foo", strings.NewReader("foo")))

	expectedPaths := []string{"/", "/dir/", "/dir/bar", "/dir/dir2/", "/dir/dir2/buzz", "/foo"}
	checks := func() {
		i := 0
		require.NoError(t, env.PachClient.WalkFile(commit, "", func(fi *pfs.FileInfo) error {
			require.Equal(t, expectedPaths[i], fi.File.Path)
			i++
			return nil
		}))
		require.Equal(t, len(expectedPaths), i)
	}
	checks()
	require.NoError(t, finishCommit(env.PachClient, repo, commit.Branch.Name, commit.Id))
	checks()
}

func TestWalkFile2(t *testing.T) {
	ctx := pctx.TestContext(t)
	env := realenv.NewRealEnv(ctx, t, dockertestenv.NewTestDBConfig(t))

	repo := "WalkFile2"
	require.NoError(t, env.PachClient.CreateRepo(pfs.DefaultProjectName, repo))
	commit1, err := env.PachClient.StartCommit(pfs.DefaultProjectName, repo, "master")
	require.NoError(t, err)
	require.NoError(t, env.PachClient.PutFile(commit1, "/dir1/file1.1", &bytes.Buffer{}))
	require.NoError(t, env.PachClient.PutFile(commit1, "/dir1/file1.2", &bytes.Buffer{}))
	require.NoError(t, env.PachClient.PutFile(commit1, "/dir2/file2.1", &bytes.Buffer{}))
	require.NoError(t, env.PachClient.PutFile(commit1, "/dir2/file2.2", &bytes.Buffer{}))
	require.NoError(t, finishCommit(env.PachClient, repo, commit1.Branch.Name, commit1.Id))
	walkFile := func(path string) []string {
		var fis []*pfs.FileInfo
		require.NoError(t, env.PachClient.WalkFile(commit1, path, func(fi *pfs.FileInfo) error {
			fis = append(fis, fi)
			return nil
		}))
		return finfosToPaths(fis)
	}
	assert.ElementsMatch(t, []string{"/dir1/", "/dir1/file1.1", "/dir1/file1.2"}, walkFile("/dir1"))
	assert.ElementsMatch(t, []string{"/dir1/file1.1"}, walkFile("/dir1/file1.1"))
	assert.Len(t, walkFile("/"), 7)
}

func TestWalkFileEmpty(t *testing.T) {
	ctx := pctx.TestContext(t)
	env := realenv.NewRealEnv(ctx, t, dockertestenv.NewTestDBConfig(t))

	repo := "test"
	latestCommit := client.NewCommit(pfs.DefaultProjectName, repo, "master", "")
	checks := func() {
		cb := func(fi *pfs.FileInfo) error {
			if assert.Equal(t, fi.FileType, pfs.FileType_DIR) && assert.Equal(t, fi.File.Path, "/") {
				return nil
			}
			return errors.New("should not have returned any file results for an empty commit")
		}
		checkNotFound := func(path string) {
			err := env.PachClient.WalkFile(latestCommit, path, cb)
			require.YesError(t, err)
			s := status.Convert(err)
			require.Equal(t, codes.NotFound, s.Code())
		}
		require.NoError(t, env.PachClient.WalkFile(latestCommit, "", cb))
		require.NoError(t, env.PachClient.WalkFile(latestCommit, "/", cb))
		checkNotFound("foo")
		checkNotFound("/foo")
		checkNotFound("foo/bar")
		checkNotFound("/foo/bar")
	}

	require.NoError(t, env.PachClient.CreateRepo(pfs.DefaultProjectName, repo))
	require.NoError(t, env.PachClient.CreateBranch(pfs.DefaultProjectName, repo, "master", "", "", nil))
	checks() // Test the default empty head commit

	_, err := env.PachClient.StartCommit(pfs.DefaultProjectName, repo, "master")
	require.NoError(t, err)
	checks() // Test an empty open commit

	require.NoError(t, finishCommit(env.PachClient, repo, "master", ""))
	checks() // Test an empty closed commit
}

func TestReadSizeLimited(t *testing.T) {
	// TODO(2.0 optional): Decide on how to expose offset read.
	t.Skip("Offset read exists (inefficient), just need to decide on how to expose it in V2")
	//		//  env := testpachd.NewRealEnv(t, dockertestenv.NewTestDBConfig(t))
	//
	//	require.NoError(t, env.PachClient.CreateRepo(pfs.DefaultProjectName,"test"))
	//	require.NoError(t, env.PachClient.PutFile("test", "master", "", "file", strings.NewReader(strings.Repeat("a", 100*units.MB))))
	//
	//	var b bytes.Buffer
	//	require.NoError(t, env.PachClient.GetFile("test", "master", "", "file", 0, 2*units.MB, &b))
	//	require.Equal(t, 2*units.MB, b.Len())
	//
	//	b.Reset()
	//	require.NoError(t, env.PachClient.GetFile("test", "master", "", "file", 2*units.MB, 2*units.MB, &b))
	//	require.Equal(t, 2*units.MB, b.Len())
}

func TestPutFileURL(t *testing.T) {
	ctx := pctx.TestContext(t)
	env := realenv.NewRealEnv(ctx, t, dockertestenv.NewTestDBConfig(t))

	if testing.Short() {
		t.Skip("Skipping integration tests in short mode")
	}

	repo := "test"
	require.NoError(t, env.PachClient.CreateRepo(pfs.DefaultProjectName, repo))
	commit, err := env.PachClient.StartCommit(pfs.DefaultProjectName, repo, "master")
	require.NoError(t, err)
	require.NoError(t, env.PachClient.PutFileURL(commit, "readme", "https://raw.githubusercontent.com/pachyderm/pachyderm/master/README.md", false))
	check := func() {
		fileInfo, err := env.PachClient.InspectFile(commit, "readme")
		require.NoError(t, err)
		require.True(t, fileInfo.SizeBytes > 0)
	}
	check()
	require.NoError(t, finishCommit(env.PachClient, repo, commit.Branch.Name, commit.Id))
	check()
}

func TestPutFilesURL(t *testing.T) {
	ctx := pctx.TestContext(t)
	env := realenv.NewRealEnv(ctx, t, dockertestenv.NewTestDBConfig(t))

	repo := "repo"
	repoProto := client.NewRepo(pfs.DefaultProjectName, repo)
	require.NoError(t, env.PachClient.CreateRepo(pfs.DefaultProjectName, repo))
	commit, err := env.PachClient.StartCommit(pfs.DefaultProjectName, repo, "master")
	require.NoError(t, err)
	paths := []string{"README.md", "CHANGELOG.md", "CONTRIBUTING.md"}
	for _, path := range paths {
		url := fmt.Sprintf("https://raw.githubusercontent.com/pachyderm/pachyderm/master/%s", path)
		require.NoError(t, env.PachClient.PutFileURL(commit, path, url, false))
	}
	check := func() {
		cis, err := env.PachClient.ListCommit(repoProto, nil, nil, 0)
		require.NoError(t, err)
		require.Equal(t, 1, len(cis))

		for _, path := range paths {
			fileInfo, err := env.PachClient.InspectFile(repoProto.NewCommit("master", ""), path)
			require.NoError(t, err)
			require.True(t, fileInfo.SizeBytes > 0)
		}
	}
	check()
	require.NoError(t, finishCommit(env.PachClient, repo, commit.Branch.Name, commit.Id))
	check()
}

func TestPutFilesObjURL(t *testing.T) {
	ctx := pctx.TestContext(t)
	env := realenv.NewRealEnv(ctx, t, dockertestenv.NewTestDBConfig(t))

	repo := "repo"
	require.NoError(t, env.PachClient.CreateRepo(pfs.DefaultProjectName, repo))
	commit, err := env.PachClient.StartCommit(pfs.DefaultProjectName, repo, "master")
	require.NoError(t, err)
	bucket, url := dockertestenv.NewTestBucket(env.Context, t)
	paths := []string{"files/foo", "files/bar", "files/fizz"}
	for _, path := range paths {
		require.NoError(t, bucket.WriteAll(ctx, path, []byte(path), nil))
	}
	for _, p := range paths {
		objURL := url + p
		require.NoError(t, env.PachClient.PutFileURL(commit, p, objURL, false))
	}
	srcURL := url + "files"
	require.NoError(t, env.PachClient.PutFileURL(commit, "recursive", srcURL, true))
	check := func() {
		cis, err := env.PachClient.ListCommit(client.NewRepo(pfs.DefaultProjectName, repo), nil, nil, 0)
		require.NoError(t, err)
		require.Equal(t, 1, len(cis))

		for _, path := range paths {
			var b bytes.Buffer
			require.NoError(t, env.PachClient.GetFile(commit, path, &b))
			require.Equal(t, path, b.String())
			b.Reset()
			require.NoError(t, env.PachClient.GetFile(commit, filepath.Join("recursive", filepath.Base(path)), &b))
			require.Equal(t, path, b.String())
		}
	}
	check()
	require.NoError(t, finishCommit(env.PachClient, repo, commit.Branch.Name, commit.Id))
	check()
}

func TestGetFilesObjURL(t *testing.T) {
	ctx := pctx.TestContext(t)
	env := realenv.NewRealEnv(ctx, t, dockertestenv.NewTestDBConfig(t))

	repo := "repo"
	require.NoError(t, env.PachClient.CreateRepo(pfs.DefaultProjectName, repo))
	commit, err := env.PachClient.StartCommit(pfs.DefaultProjectName, repo, "master")
	require.NoError(t, err)
	paths := []string{"files/foo", "files/bar", "files/fizz"}
	for _, path := range paths {
		require.NoError(t, env.PachClient.PutFile(commit, path, strings.NewReader(path)))
	}
	check := func() {
		bucket, url := dockertestenv.NewTestBucket(ctx, t)
		for _, path := range paths {
			require.NoError(t, env.PachClient.GetFileURL(commit, path, url))
		}
		for _, path := range paths {
			data, err := bucket.ReadAll(ctx, path)
			require.NoError(t, err)
			require.True(t, bytes.Equal([]byte(path), data))
			require.NoError(t, bucket.Delete(ctx, path))
		}
		require.NoError(t, env.PachClient.GetFileURL(commit, "files/*", url))
		for _, path := range paths {
			data, err := bucket.ReadAll(ctx, path)
			require.NoError(t, err)
			require.True(t, bytes.Equal([]byte(path), data))
			require.NoError(t, bucket.Delete(ctx, path))
		}
		prefix := "/prefix"
		require.NoError(t, env.PachClient.GetFileURL(commit, "files/*", url+prefix))
		for _, path := range paths {
			data, err := bucket.ReadAll(ctx, prefix+"/"+path)
			require.NoError(t, err)
			require.True(t, bytes.Equal([]byte(path), data))
		}
	}
	check()
	require.NoError(t, finishCommit(env.PachClient, repo, commit.Branch.Name, commit.Id))
	check()
}

func TestPutFileOutputRepo(t *testing.T) {
	ctx := pctx.TestContext(t)
	env := realenv.NewRealEnv(ctx, t, dockertestenv.NewTestDBConfig(t))

	inputRepo, outputRepo := "input", "output"
	require.NoError(t, env.PachClient.CreateRepo(pfs.DefaultProjectName, inputRepo))
	require.NoError(t, env.PachClient.CreateRepo(pfs.DefaultProjectName, outputRepo))
	inCommit := client.NewCommit(pfs.DefaultProjectName, inputRepo, "master", "")
	outCommit := client.NewCommit(pfs.DefaultProjectName, outputRepo, "master", "")
	require.NoError(t, env.PachClient.CreateBranch(pfs.DefaultProjectName, outputRepo, "master", "", "", []*pfs.Branch{client.NewBranch(pfs.DefaultProjectName, inputRepo, "master")}))
	require.NoError(t, finishCommit(env.PachClient, outputRepo, "master", ""))
	require.NoError(t, env.PachClient.PutFile(inCommit, "foo", strings.NewReader("foo\n")))
	require.NoError(t, env.PachClient.PutFile(outCommit, "bar", strings.NewReader("bar\n")))
	require.NoError(t, finishCommit(env.PachClient, outputRepo, "master", ""))
	fileInfos, err := env.PachClient.ListFileAll(outCommit, "")
	require.NoError(t, err)
	require.Equal(t, 1, len(fileInfos))
	buf := &bytes.Buffer{}
	require.NoError(t, env.PachClient.GetFile(outCommit, "bar", buf))
	require.Equal(t, "bar\n", buf.String())
}

func TestFileHistory(t *testing.T) {
	// TODO: There is no notion of file history in V2. We could potentially implement this, but
	// we would need to spend some time thinking about the performance characteristics.
	t.Skip("File history is not implemented in V2")
	//		//  env := testpachd.NewRealEnv(t, dockertestenv.NewTestDBConfig(t))
	//
	//	var err error
	//
	//	repo := "test"
	//	require.NoError(t, env.PachClient.CreateRepo(pfs.DefaultProjectName,repo))
	//	numCommits := 10
	//	for i := 0; i < numCommits; i++ {
	//		_, err = env.PachClient.PutFile(repo, "master", "file", strings.NewReader("foo\n"))
	//		require.NoError(t, err)
	//	}
	//	fileInfos, err := env.PachClient.ListFileHistory(repo, "master", "file", -1)
	//	require.NoError(t, err)
	//	require.Equal(t, numCommits, len(fileInfos))
	//
	//	for i := 1; i < numCommits; i++ {
	//		fileInfos, err := env.PachClient.ListFileHistory(repo, "master", "file", int64(i))
	//		require.NoError(t, err)
	//		require.Equal(t, i, len(fileInfos))
	//	}
	//
	//	require.NoError(t, env.PachClient.DeleteFile(repo, "master", "file"))
	//	for i := 0; i < numCommits; i++ {
	//		_, err = env.PachClient.PutFile(repo, "master", "file", strings.NewReader("foo\n"))
	//		require.NoError(t, err)
	//		_, err = env.PachClient.PutFile(repo, "master", "unrelated", strings.NewReader("foo\n"))
	//		require.NoError(t, err)
	//	}
	//	fileInfos, err = env.PachClient.ListFileHistory(repo, "master", "file", -1)
	//	require.NoError(t, err)
	//	require.Equal(t, numCommits, len(fileInfos))
	//
	//	for i := 1; i < numCommits; i++ {
	//		fileInfos, err := env.PachClient.ListFileHistory(repo, "master", "file", int64(i))
	//		require.NoError(t, err)
	//		require.Equal(t, i, len(fileInfos))
	//	}
}

func TestUpdateRepo(t *testing.T) {
	ctx := pctx.TestContext(t)
	env := realenv.NewRealEnv(ctx, t, dockertestenv.NewTestDBConfig(t))

	var err error
	repo := "test"
	_, err = env.PachClient.PfsAPIClient.CreateRepo(
		env.PachClient.Ctx(),
		&pfs.CreateRepoRequest{
			Repo:   client.NewRepo(pfs.DefaultProjectName, repo),
			Update: true,
		},
	)
	require.NoError(t, err)
	ri, err := env.PachClient.InspectRepo(pfs.DefaultProjectName, repo)
	require.NoError(t, err)
	created := ri.Created.AsTime()
	desc := "foo"
	_, err = env.PachClient.PfsAPIClient.CreateRepo(
		env.PachClient.Ctx(),
		&pfs.CreateRepoRequest{
			Repo:        client.NewRepo(pfs.DefaultProjectName, repo),
			Update:      true,
			Description: desc,
		},
	)
	require.NoError(t, err)
	ri, err = env.PachClient.InspectRepo(pfs.DefaultProjectName, repo)
	require.NoError(t, err)
	newCreated := ri.Created.AsTime()
	require.Equal(t, created, newCreated)
	require.Equal(t, desc, ri.Description)
}

func TestDeferredProcessing(t *testing.T) {
	ctx := pctx.TestContext(t)
	env := realenv.NewRealEnv(ctx, t, dockertestenv.NewTestDBConfig(t))

	require.NoError(t, env.PachClient.CreateRepo(pfs.DefaultProjectName, "input"))
	require.NoError(t, env.PachClient.CreateRepo(pfs.DefaultProjectName, "output1"))
	require.NoError(t, env.PachClient.CreateRepo(pfs.DefaultProjectName, "output2"))
	require.NoError(t, env.PachClient.CreateBranch(pfs.DefaultProjectName, "output1", "staging", "", "", []*pfs.Branch{client.NewBranch(pfs.DefaultProjectName, "input", "master")}))
	require.NoError(t, finishCommit(env.PachClient, "output1", "staging", ""))
	require.NoError(t, env.PachClient.CreateBranch(pfs.DefaultProjectName, "output2", "staging", "", "", []*pfs.Branch{client.NewBranch(pfs.DefaultProjectName, "output1", "master")}))
	require.NoError(t, finishCommit(env.PachClient, "output2", "staging", ""))
	require.NoError(t, env.PachClient.PutFile(client.NewCommit(pfs.DefaultProjectName, "input", "staging", ""), "file", strings.NewReader("foo")))
	commitInfoA, err := env.PachClient.InspectCommit(pfs.DefaultProjectName, "input", "staging", "")
	require.NoError(t, err)
	commitsetID := commitInfoA.Commit.Id

	commitInfos, err := env.PachClient.WaitCommitSetAll(commitsetID)
	require.NoError(t, err)
	require.Equal(t, 1, len(commitInfos))
	require.Equal(t, commitInfoA.Commit, commitInfos[0].Commit)

	require.NoError(t, env.PachClient.CreateBranch(pfs.DefaultProjectName, "input", "master", "staging", "", nil))
	require.NoError(t, finishCommit(env.PachClient, "output1", "staging", ""))
	commitInfoB, err := env.PachClient.InspectCommit(pfs.DefaultProjectName, "input", "master", "")
	require.NoError(t, err)
	require.Equal(t, commitsetID, commitInfoB.Commit.Id)
	commitInfos, err = env.PachClient.WaitCommitSetAll(commitsetID)
	require.NoError(t, err)
	require.Equal(t, 1, len(commitInfos)) // only input@master. output1@staging should now have a commit that's provenant on input@master
	outputStagingCi, err := env.PachClient.InspectCommit(pfs.DefaultProjectName, "output1", "staging", "")
	require.NoError(t, err)
	require.Equal(t, commitInfoB.Commit.Repo, outputStagingCi.DirectProvenance[0].Repo)
	require.Equal(t, commitInfoB.Commit.Id, outputStagingCi.DirectProvenance[0].Id)
	// now kick off output2@staging by fast-forwarding output1@master -> output1@staging
	require.NoError(t, env.PachClient.CreateBranch(pfs.DefaultProjectName, "output1", "master", "staging", "", nil))
	require.NoError(t, finishCommit(env.PachClient, "output2", "staging", ""))
	output1Master, err := env.PachClient.InspectCommit(pfs.DefaultProjectName, "output1", "master", "")
	require.NoError(t, err)
	commitInfos, err = env.PachClient.WaitCommitSetAll(output1Master.Commit.Id)
	require.NoError(t, err)
	require.Equal(t, 2, len(commitInfos))
	output2StagingCi, err := env.PachClient.InspectCommit(pfs.DefaultProjectName, "output2", "staging", "")
	require.NoError(t, err)
	require.Equal(t, outputStagingCi.Commit.Repo, output2StagingCi.DirectProvenance[0].Repo)
	require.Equal(t, outputStagingCi.Commit.Id, output2StagingCi.DirectProvenance[0].Id)
}

func TestSquashCommitEmptyChild(t *testing.T) {
	ctx := pctx.TestContext(t)
	env := realenv.NewRealEnv(ctx, t, dockertestenv.NewTestDBConfig(t))

	repo := "repo"
	file := "foo"
	require.NoError(t, env.PachClient.CreateRepo(pfs.DefaultProjectName, repo))

	commitA, err := env.PachClient.StartCommit(pfs.DefaultProjectName, repo, "master")
	require.NoError(t, err)
	require.NoError(t, env.PachClient.PutFile(commitA, file, strings.NewReader("foo")))
	require.NoError(t, finishCommit(env.PachClient, repo, "master", ""))

	commitB, err := env.PachClient.StartCommit(pfs.DefaultProjectName, repo, "master")
	require.NoError(t, err)

	// squash fails, child is still open
	err = env.PachClient.SquashCommitSet(commitA.Id)
	require.YesError(t, err)
	require.Matches(t, "cannot squash until child commit .* is finished", err.Error())

	require.NoError(t, finishCommit(env.PachClient, repo, "master", ""))
	// wait until the commit is completely finished
	_, err = env.PachClient.WaitCommit(pfs.DefaultProjectName, repo, "master", "")
	require.NoError(t, err)

	// now squashing succeeds
	require.NoError(t, env.PachClient.SquashCommitSet(commitA.Id))

	var b bytes.Buffer
	require.NoError(t, env.PachClient.GetFile(commitB, file, &b))
	require.Equal(t, "foo", b.String())
}

func TestListAll(t *testing.T) {
	ctx := pctx.TestContext(t)
	env := realenv.NewRealEnv(ctx, t, dockertestenv.NewTestDBConfig(t))

	require.NoError(t, env.PachClient.CreateRepo(pfs.DefaultProjectName, "repo1"))
	require.NoError(t, env.PachClient.CreateRepo(pfs.DefaultProjectName, "repo2"))
	commit1 := client.NewCommit(pfs.DefaultProjectName, "repo1", "master", "")
	commit2 := client.NewCommit(pfs.DefaultProjectName, "repo2", "master", "")
	require.NoError(t, env.PachClient.PutFile(commit1, "file1", strings.NewReader("1")))
	require.NoError(t, env.PachClient.PutFile(commit2, "file2", strings.NewReader("2")))
	require.NoError(t, env.PachClient.PutFile(commit1, "file3", strings.NewReader("3")))
	require.NoError(t, env.PachClient.PutFile(commit2, "file4", strings.NewReader("4")))

	cis, err := env.PachClient.ListCommitByRepo(client.NewRepo(pfs.DefaultProjectName, ""))
	require.NoError(t, err)
	require.Equal(t, 4, len(cis))

	bis, err := env.PachClient.ListBranch(pfs.DefaultProjectName, "")
	require.NoError(t, err)
	require.Equal(t, 2, len(bis))
}

func TestMonkeyObjectStorage(t *testing.T) {
	// This test cannot be done in parallel because the monkey object client
	// modifies global state.
	ctx := pctx.TestContext(t)
	env := realenv.NewRealEnv(ctx, t, dockertestenv.NewTestDBConfig(t))
	seedStr := func(seed int64) string {
		return fmt.Sprint("seed: ", strconv.FormatInt(seed, 10))
	}
	monkeyRetry := func(t *testing.T, f func() error, errMsg string) {
		backoff.Retry(func() error { //nolint:errcheck
			err := f()
			if err != nil {
				require.True(t, obj.IsMonkeyError(err), "Expected monkey error (%s), %s", err.Error(), errMsg)
			}
			return err
		}, backoff.NewInfiniteBackOff())
	}
	seed := time.Now().UTC().UnixNano()
	obj.InitMonkeyTest(seed)
	iterations := 25
	repo := "input"
	require.NoError(t, env.PachClient.CreateRepo(pfs.DefaultProjectName, repo), seedStr(seed))
	filePrefix := "file"
	dataPrefix := "data"
	var commit *pfs.Commit
	var err error
	buf := &bytes.Buffer{}
	obj.EnableMonkeyTest()
	defer obj.DisableMonkeyTest()
	for i := 0; i < iterations; i++ {
		file := filePrefix + strconv.Itoa(i)
		data := dataPrefix + strconv.Itoa(i)
		// Retry start commit until it eventually succeeds.
		monkeyRetry(t, func() error {
			commit, err = env.PachClient.StartCommit(pfs.DefaultProjectName, repo, "master")
			return err
		}, seedStr(seed))
		// Retry put file until it eventually succeeds.
		monkeyRetry(t, func() error {
			if err := env.PachClient.PutFile(commit, file, strings.NewReader(data)); err != nil {
				// Verify that the file does not exist if an error occurred.
				obj.DisableMonkeyTest()
				defer obj.EnableMonkeyTest()
				buf.Reset()
				err := env.PachClient.GetFile(commit, file, buf)
				require.True(t, errutil.IsNotFoundError(err), seedStr(seed))
			}
			return err
		}, seedStr(seed))
		// Retry get file until it eventually succeeds (before commit is finished).
		monkeyRetry(t, func() error {
			buf.Reset()
			if err = env.PachClient.GetFile(commit, file, buf); err != nil {
				return err
			}
			require.Equal(t, data, buf.String(), seedStr(seed))
			return nil
		}, seedStr(seed))
		// Retry finish commit until it eventually succeeds.
		monkeyRetry(t, func() error {
			return finishCommit(env.PachClient, repo, commit.Branch.Name, commit.Id)
		}, seedStr(seed))
		// Retry get file until it eventually succeeds (after commit is finished).
		monkeyRetry(t, func() error {
			buf.Reset()
			if err = env.PachClient.GetFile(commit, file, buf); err != nil {
				return err
			}
			require.Equal(t, data, buf.String(), seedStr(seed))
			return nil
		}, seedStr(seed))
	}
}

func TestFsckFix(t *testing.T) {
	// TODO(optional 2.0): force-deleting the repo no longer creates dangling references
	t.Skip("this test no longer creates invalid metadata")
	ctx := pctx.TestContext(t)
	env := realenv.NewRealEnv(ctx, t, dockertestenv.NewTestDBConfig(t))

	input := "input"
	output1 := "output1"
	output2 := "output2"
	require.NoError(t, env.PachClient.CreateRepo(pfs.DefaultProjectName, input))
	require.NoError(t, env.PachClient.CreateRepo(pfs.DefaultProjectName, output1))
	require.NoError(t, env.PachClient.CreateRepo(pfs.DefaultProjectName, output2))
	require.NoError(t, env.PachClient.CreateBranch(pfs.DefaultProjectName, output1, "master", "", "", []*pfs.Branch{client.NewBranch(pfs.DefaultProjectName, input, "master")}))
	require.NoError(t, env.PachClient.CreateBranch(pfs.DefaultProjectName, output2, "master", "", "", []*pfs.Branch{client.NewBranch(pfs.DefaultProjectName, output1, "master")}))
	numCommits := 10
	for i := 0; i < numCommits; i++ {
		require.NoError(t, env.PachClient.PutFile(client.NewCommit(pfs.DefaultProjectName, input, "master", ""), "file", strings.NewReader("1")))
	}
	require.NoError(t, env.PachClient.DeleteRepo(pfs.DefaultProjectName, input, true))
	require.NoError(t, env.PachClient.CreateRepo(pfs.DefaultProjectName, input))
	require.NoError(t, env.PachClient.CreateBranch(pfs.DefaultProjectName, input, "master", "", "", nil))

	// Fsck should fail because ???
	require.YesError(t, env.PachClient.FsckFastExit())

	// Deleting output1 should fail because output2 is provenant on it
	require.YesError(t, env.PachClient.DeleteRepo(pfs.DefaultProjectName, output1, false))

	// Deleting should now work due to fixing, must delete 2 before 1 though.
	require.NoError(t, env.PachClient.DeleteRepo(pfs.DefaultProjectName, output2, false))
	require.NoError(t, env.PachClient.DeleteRepo(pfs.DefaultProjectName, output1, false))
}

func TestPutFileAtomic(t *testing.T) {
	ctx := pctx.TestContext(t)
	env := realenv.NewRealEnv(ctx, t, dockertestenv.NewTestDBConfig(t))

	c := env.PachClient
	test := "test"
	require.NoError(t, c.CreateRepo(pfs.DefaultProjectName, test))
	testRepo := client.NewRepo(pfs.DefaultProjectName, test)
	commit := testRepo.NewCommit("master", "")

	mfc, err := c.NewModifyFileClient(commit)
	require.NoError(t, err)
	require.NoError(t, mfc.PutFile("file1", strings.NewReader("1")))
	require.NoError(t, mfc.PutFile("file2", strings.NewReader("2")))
	require.NoError(t, mfc.Close())

	cis, err := c.ListCommit(testRepo, commit, nil, 0)
	require.NoError(t, err)
	require.Equal(t, 1, len(cis))
	var b bytes.Buffer
	require.NoError(t, c.GetFile(commit, "file1", &b))
	require.Equal(t, "1", b.String())
	b.Reset()
	require.NoError(t, c.GetFile(commit, "file2", &b))
	require.Equal(t, "2", b.String())

	mfc, err = c.NewModifyFileClient(commit)
	require.NoError(t, err)
	require.NoError(t, mfc.PutFile("file3", strings.NewReader("3")))
	require.NoError(t, err)
	require.NoError(t, mfc.DeleteFile("file1"))
	require.NoError(t, mfc.Close())

	cis, err = c.ListCommit(testRepo, commit, nil, 0)
	require.NoError(t, err)
	require.Equal(t, 2, len(cis))
	b.Reset()
	require.NoError(t, c.GetFile(commit, "file3", &b))
	require.Equal(t, "3", b.String())
	b.Reset()
	require.YesError(t, c.GetFile(commit, "file1", &b))

	mfc, err = c.NewModifyFileClient(commit)
	require.NoError(t, err)
	require.NoError(t, mfc.Close())
	cis, err = c.ListCommit(testRepo, commit, nil, 0)
	require.NoError(t, err)
	require.Equal(t, 3, len(cis))
}

func TestTestTopologicalSortCommits(t *testing.T) {
	t.Run("Empty", func(t *testing.T) {
		require.True(t, len(server.TopologicalSort([]*pfs.CommitInfo{})) == 0)
	})
	t.Run("Fuzz", func(t *testing.T) {
		// TODO: update gopls for generics
		union := func(a map[string]struct{}, b map[string]struct{}) map[string]struct{} {
			c := make(map[string]struct{})
			for el := range a {
				c[el] = struct{}{}
			}
			for el := range b {
				c[el] = struct{}{}
			}
			return c
		}
		proj := "foo"
		makeCommit := func(i int) *pfs.Commit {
			return client.NewCommit(proj, fmt.Sprintf("%d", i), "", fmt.Sprintf("%d", i))
		}
		// commit.String() -> number of total transitive provenant commits
		totalProvenance := make(map[string]map[string]struct{})
		var cis []*pfs.CommitInfo
		total := 500
		for i := 0; i < total; i++ {
			totalProv := make(map[string]struct{})
			directProv := make([]*pfs.Commit, 0)
			if i > 0 {
				provCount := rand.Intn(i)
				for j := 0; j < provCount; j++ {
					k := rand.Intn(i)
					totalProv[makeCommit(k).String()] = struct{}{}
					totalProv = union(totalProv, totalProvenance[makeCommit(k).String()])
					directProv = append(directProv, makeCommit(k))
				}
			}
			ci := &pfs.CommitInfo{
				Commit:           makeCommit(i),
				DirectProvenance: directProv,
			}
			totalProvenance[makeCommit(i).String()] = totalProv
			cis = append(cis, ci)
		}
		// shuffle cis
		swaps := total / 2
		for i := 0; i < swaps; i++ {
			j, k := rand.Intn(total), rand.Intn(total)
			cis[j], cis[k] = cis[k], cis[j]
		}
		// assert sort works
		cis = server.TopologicalSort(cis)
		for i, ci := range cis {
			require.True(t, len(totalProvenance[ci.Commit.String()]) <= i)
		}
	})
}

const (
	inputRepo          = iota // create a new input repo
	inputBranch               // create a new branch on an existing input repo
	deleteInputBranch         // delete an input branch
	commit                    // commit to an input branch
	squashCommitSet           // squash a commitset from an input branch
	outputRepo                // create a new output repo, with master branch subscribed to random other branches
	outputBranch              // create a new output branch on an existing output repo
	deleteOutputBranch        // delete an output branch
)

func TestFuzzProvenance(t *testing.T) {
	ctx := pctx.TestContext(t)
	env := realenv.NewRealEnv(ctx, t, dockertestenv.NewTestDBConfig(t))

	seed := time.Now().UnixNano()
	t.Log("Random seed is", seed)
	r := rand.New(rand.NewSource(seed))

	_, err := env.PachClient.PfsAPIClient.DeleteAll(env.PachClient.Ctx(), &emptypb.Empty{})
	require.NoError(t, err)
	nOps := 300
	opShares := []int{
		1, // inputRepo
		1, // inputBranch
		1, // deleteInputBranch
		5, // commit
		3, // squashCommitSet
		1, // outputRepo
		2, // outputBranch
		1, // deleteOutputBranch
	}
	total := 0
	for _, v := range opShares {
		total += v
	}
	var (
		inputRepos     []string
		inputBranches  []*pfs.Branch
		commits        []*pfs.Commit
		outputBranches []*pfs.Branch
	)
OpLoop:
	for i := 0; i < nOps; i++ {
		roll := r.Intn(total)
		if i < 0 {
			roll = inputRepo
		}
		var op int
		for _op, v := range opShares {
			roll -= v
			if roll < 0 {
				op = _op
				break
			}
		}
		switch op {
		case inputRepo:
			repo := tu.UniqueString("repo")
			require.NoError(t, env.PachClient.CreateRepo(pfs.DefaultProjectName, repo))
			inputRepos = append(inputRepos, repo)
			require.NoError(t, env.PachClient.CreateBranch(pfs.DefaultProjectName, repo, "master", "", "", nil))
			inputBranches = append(inputBranches, client.NewBranch(pfs.DefaultProjectName, repo, "master"))
		case inputBranch:
			if len(inputRepos) == 0 {
				continue OpLoop
			}
			repo := inputRepos[r.Intn(len(inputRepos))]
			branch := tu.UniqueString("branch")
			require.NoError(t, env.PachClient.CreateBranch(pfs.DefaultProjectName, repo, branch, "", "", nil))
			inputBranches = append(inputBranches, client.NewBranch(pfs.DefaultProjectName, repo, branch))
		case deleteInputBranch:
			if len(inputBranches) == 0 {
				continue OpLoop
			}
			i := r.Intn(len(inputBranches))
			branch := inputBranches[i]
			err = env.PachClient.DeleteBranch(pfs.DefaultProjectName, branch.Repo.Name, branch.Name, false)
			// don't fail if the error was just that it couldn't delete the branch without breaking subvenance
			inputBranches = append(inputBranches[:i], inputBranches[i+1:]...)
			if err != nil && !strings.Contains(err.Error(), "break") {
				require.NoError(t, err)
			}
		case commit:
			if len(inputBranches) == 0 {
				continue OpLoop
			}
			branch := inputBranches[r.Intn(len(inputBranches))]
			commit, err := env.PachClient.StartCommit(pfs.DefaultProjectName, branch.Repo.Name, branch.Name)
			require.NoError(t, err)
			require.NoError(t, finishCommit(env.PachClient, branch.Repo.Name, branch.Name, commit.Id))
			// find and finish all commits in output branches, too
			infos, err := env.PachClient.InspectCommitSet(commit.Id)
			require.NoError(t, err)
			for _, info := range infos {
				if info.Commit.Id != commit.Id {
					continue
				}
				require.NoError(t, finishCommit(env.PachClient,
					info.Commit.Branch.Repo.Name, info.Commit.Branch.Name, commit.Id))
			}
			commits = append(commits, commit)
		case squashCommitSet:
			if len(commits) == 0 {
				continue OpLoop
			}
			i := r.Intn(len(commits))
			commit := commits[i]

			err := env.PachClient.SquashCommitSet(commit.Id)
			if pfsserver.IsSquashWithoutChildrenErr(err) {
				err = env.PachClient.DropCommitSet(commit.Id)
				if pfsserver.IsDropWithChildrenErr(err) {
					// The commitset cannot be squashed or dropped as some commits have children and some commits don't
					continue
				}
			} else if pfsserver.IsSquashWithSuvenanceErr(err) {
				// TODO(acohen4): destructure error and successfully squash all the dependent commit sets
				continue
			}
			require.NoError(t, err)
			commits = append(commits[:i], commits[i+1:]...)
			ris, err := env.PachClient.ListRepo()
			require.NoError(t, err)
			for _, ri := range ris {
				bis, err := env.PachClient.ListBranch(pfs.DefaultProjectName, ri.Repo.Name)
				require.NoError(t, err)
				for _, bi := range bis {
					branch := bi.Branch
					info, err := env.PachClient.InspectCommit(pfs.DefaultProjectName, branch.Repo.Name, branch.Name, "")
					require.NoError(t, err)
					if info.Finishing == nil {
						require.NoError(t, finishCommit(env.PachClient, branch.Repo.Name, branch.Name, ""))
					}
				}
			}
		case outputRepo:
			if len(inputBranches) == 0 {
				continue OpLoop
			}
			repo := tu.UniqueString("out")
			require.NoError(t, env.PachClient.CreateRepo(pfs.DefaultProjectName, repo))
			// outputRepos = append(outputRepos, repo)
			var provBranches []*pfs.Branch
			for num, i := range r.Perm(len(inputBranches))[:r.Intn(len(inputBranches))] {
				provBranches = append(provBranches, inputBranches[i])
				if num > 1 {
					break
				}
			}
			err = env.PachClient.CreateBranch(pfs.DefaultProjectName, repo, "master", "", "", provBranches)
			if err != nil {
				if pfsserver.IsInvalidBranchStructureErr(err) || strings.Contains(err.Error(), "cannot be in the provenance of its own branch") {
					continue
				}
				require.NoError(t, err)
			} else {
				outputBranches = append(outputBranches, client.NewBranch(pfs.DefaultProjectName, repo, "master"))
				if len(provBranches) > 0 {
					require.NoError(t, finishCommit(env.PachClient, repo, "master", ""))
				}
			}
		case deleteOutputBranch:
			if len(outputBranches) == 0 {
				continue OpLoop
			}
			i := r.Intn(len(outputBranches))
			branch := outputBranches[i]
			err = env.PachClient.DeleteBranch(pfs.DefaultProjectName, branch.Repo.Name, branch.Name, false)
			// don't fail if the error was just that it couldn't delete the branch without breaking subvenance
			outputBranches = append(outputBranches[:i], outputBranches[i+1:]...)
			if err != nil && !strings.Contains(err.Error(), "break") {
				require.NoError(t, err)
			}
		}
		require.NoError(t, env.PachClient.FsckFastExit())
	}
	// make sure we can delete at the end
	_, err = env.PachClient.PfsAPIClient.DeleteAll(env.PachClient.Ctx(), &emptypb.Empty{})
	require.NoError(t, err)
}

// TestAtomicHistory repeatedly writes to a file while concurrently reading
// its history. This checks for a regression where the repo would sometimes
// lock.
func TestAtomicHistory(t *testing.T) {
	// TODO: There is no notion of file history in V2. We could potentially implement this, but
	// we would need to spend some time thinking about the performance characteristics.
	t.Skip("File history is not implemented in V2")
	//		//  env := testpachd.NewRealEnv(t, dockertestenv.NewTestDBConfig(t))
	//
	//	repo := "test"
	//	require.NoError(t, env.PachClient.CreateRepo(pfs.DefaultProjectName,repo))
	//	require.NoError(t, env.PachClient.CreateProjectBranch(pfs.DefaultProjectName,repo, "master", "", nil))
	//	aSize := 1 * 1024 * 1024
	//	bSize := aSize + 1024
	//
	//	for i := 0; i < 10; i++ {
	//		// create a file of all A's
	//		a := strings.Repeat("A", aSize)
	//		_, err := env.PachClient.PutFile(repo, "master", "/file", strings.NewReader(a))
	//		require.NoError(t, err)
	//
	//		// sllowwwllly replace it with all B's
	//		ctx, cancel := context.WithCancel(context.Background())
	//		eg, ctx := errgroup.WithContext(ctx)
	//		eg.Go(func() error {
	//			b := strings.Repeat("B", bSize)
	//			r := SlowReader{underlying: strings.NewReader(b)}
	//			_, err := env.PachClient.PutFile(repo, "master", "/file", &r)
	//			cancel()
	//			return err
	//		})
	//
	//		// should pull /file when it's all A's
	//		eg.Go(func() error {
	//			for {
	//				fileInfos, err := env.PachClient.ListFileHistory(repo, "master", "/file", 1)
	//				require.NoError(t, err)
	//				require.Equal(t, len(fileInfos), 1)
	//
	//				// stop once B's have been written
	//				select {
	//				case <-ctx.Done():
	//					return nil
	//				default:
	//					time.Sleep(1 * time.Millisecond)
	//				}
	//			}
	//		})
	//
	//		require.NoError(t, eg.Wait())
	//
	//		// should pull /file when it's all B's
	//		fileInfos, err := env.PachClient.ListFileHistory(repo, "master", "/file", 1)
	//		require.NoError(t, err)
	//		require.Equal(t, 1, len(fileInfos))
	//		require.Equal(t, bSize, int(fileInfos[0].SizeBytes))
	//	}
}

// TestTrigger tests branch triggers
// TODO: This test can be refactored to remove a lot of the boilerplate.
func TestTrigger(t *testing.T) {
	t.Parallel()
	ctx := pctx.TestContext(t)
	env := realenv.NewRealEnv(ctx, t, dockertestenv.NewTestDBConfig(t))
	c := env.PachClient

	t.Run("Simple", func(t *testing.T) {
		t.Parallel()
		require.NoError(t, c.CreateRepo(pfs.DefaultProjectName, "test"))
		require.NoError(t, c.CreateBranch(pfs.DefaultProjectName, "test", "staging", "", "", nil))
		require.NoError(t, c.CreateBranchTrigger(pfs.DefaultProjectName, "test", "master", "", "", &pfs.Trigger{
			Branch: "staging",
			Size:   "1B",
		}))
		require.NoError(t, c.PutFile(client.NewCommit(pfs.DefaultProjectName, "test", "staging", ""), "file", strings.NewReader("small")))
	})

	t.Run("SizeWithProvenance", func(t *testing.T) {
		t.Parallel()
		require.NoError(t, c.CreateRepo(pfs.DefaultProjectName, "in"))
		require.NoError(t, c.CreateBranch(pfs.DefaultProjectName, "in", "staging", "", "", nil))
		require.NoError(t, c.CreateBranchTrigger(pfs.DefaultProjectName, "in", "master", "", "", &pfs.Trigger{
			Branch: "staging",
			Size:   "1K",
		}))
		bis, err := c.ListBranch(pfs.DefaultProjectName, "in")
		require.NoError(t, err)
		require.Equal(t, 2, len(bis))
		// Create a downstream branch
		require.NoError(t, c.CreateRepo(pfs.DefaultProjectName, "out"))
		require.NoError(t, c.CreateBranch(pfs.DefaultProjectName, "out", "staging", "", "", []*pfs.Branch{client.NewBranch(pfs.DefaultProjectName, "in", "master")}))
		require.NoError(t, c.FinishCommit(pfs.DefaultProjectName, "out", "staging", ""))
		require.NoError(t, c.CreateBranchTrigger(pfs.DefaultProjectName, "out", "master", "", "", &pfs.Trigger{
			Branch: "staging",
			Size:   "1K",
		}))
		// Write a small file, too small to trigger
		inStagingHead := client.NewCommit(pfs.DefaultProjectName, "in", "staging", "")
		require.NoError(t, c.PutFile(inStagingHead, "file", strings.NewReader("small")))
		_, err = c.WaitCommit(pfs.DefaultProjectName, "in", "staging", "")
		require.NoError(t, err)
		inStagingBranchInfo, err := c.InspectBranch(pfs.DefaultProjectName, "in", "staging")
		require.NoError(t, err)
		inMasterBranchInfo, err := c.InspectBranch(pfs.DefaultProjectName, "in", "master")
		require.NoError(t, err)
		require.NotEqual(t, inStagingBranchInfo.Head.Id, inMasterBranchInfo.Head.Id)
		outStagingBranchInfo, err := c.InspectBranch(pfs.DefaultProjectName, "out", "staging")
		require.NoError(t, err)
		require.NotEqual(t, inStagingBranchInfo.Head.Id, outStagingBranchInfo.Head.Id)
		outMasterBranchInfo, err := c.InspectBranch(pfs.DefaultProjectName, "out", "master")
		require.NoError(t, err)
		require.NotEqual(t, inStagingBranchInfo.Head.Id, outMasterBranchInfo.Head.Id)
		// Write a large file, should trigger
		require.NoError(t, c.PutFile(inStagingHead, "file", strings.NewReader(strings.Repeat("a", units.KB))))
		_, err = c.WaitCommit(pfs.DefaultProjectName, "in", "staging", "")
		require.NoError(t, err)
		inStagingBranchInfo, err = c.InspectBranch(pfs.DefaultProjectName, "in", "staging")
		require.NoError(t, err)
		inMasterBranchInfo, err = c.InspectBranch(pfs.DefaultProjectName, "in", "master")
		require.NoError(t, err)
		require.Equal(t, inStagingBranchInfo.Head.Id, inMasterBranchInfo.Head.Id)
		// Output branch should have a commit now
		outStagingBranchInfo, err = c.InspectBranch(pfs.DefaultProjectName, "out", "staging")
		require.NoError(t, err)
		require.NotEqual(t, inStagingBranchInfo.Head.Id, outStagingBranchInfo.Head.Id)
		// Resolve alias commit
		resolvedAlias, err := c.InspectCommit(pfs.DefaultProjectName, "in", "", outStagingBranchInfo.Head.Id)
		require.NoError(t, err)
		require.Equal(t, inStagingBranchInfo.Head.Id, resolvedAlias.Commit.Id)
		// Put a file that will cause the trigger to go off
		require.NoError(t, c.PutFile(client.NewCommit(pfs.DefaultProjectName, "out", "staging", ""), "file", strings.NewReader(strings.Repeat("a", units.KB))))
		require.NoError(t, c.FinishCommit(pfs.DefaultProjectName, "out", "staging", ""))
		_, err = c.WaitCommit(pfs.DefaultProjectName, "out", "staging", "")
		require.NoError(t, err)
		outStagingBranchInfo, err = c.InspectBranch(pfs.DefaultProjectName, "out", "staging")
		require.NoError(t, err)
		// Output trigger should have triggered
		outMasterBranchInfo, err = c.InspectBranch(pfs.DefaultProjectName, "out", "master")
		require.NoError(t, err)
		require.Equal(t, outStagingBranchInfo.Head.Id, outMasterBranchInfo.Head.Id)
	})

	t.Run("Cron", func(t *testing.T) {
<<<<<<< HEAD
=======
		t.Skip("timing out in CI")
>>>>>>> 7ff753b4
		t.Parallel()
		repo := tu.UniqueString("Cron")
		require.NoError(t, c.CreateRepo(pfs.DefaultProjectName, repo))
		require.NoError(t, c.CreateBranch(pfs.DefaultProjectName, repo, "staging", "", "", nil))
		require.NoError(t, c.CreateBranchTrigger(pfs.DefaultProjectName, repo, "master", "", "", &pfs.Trigger{
			Branch:   "staging",
			CronSpec: "* * * * *", // every minute
		}))
		// Create initial commit.
		commit := client.NewCommit(pfs.DefaultProjectName, repo, "staging", "")
		require.NoError(t, c.PutFile(commit, "file1", strings.NewReader("foo")))
		stagingBranch, err := c.InspectBranch(pfs.DefaultProjectName, repo, "staging")
		require.NoError(t, err)
		// Ensure that the trigger fired after a minute.
		time.Sleep(time.Minute)
		masterBranch, err := c.InspectBranch(pfs.DefaultProjectName, repo, "master")
		require.NoError(t, err)
		require.Equal(t, stagingBranch.Head.Id, masterBranch.Head.Id)
		// Ensure that the trigger branch remains unchanged after another minute (no new commmit).
		time.Sleep(time.Minute)
		masterBranch, err = c.InspectBranch(pfs.DefaultProjectName, repo, "master")
		require.NoError(t, err)
		require.Equal(t, stagingBranch.Head.Id, masterBranch.Head.Id)
		// Ensure that the trigger still works after another commmit.
		require.NoError(t, c.PutFile(commit, "file1", strings.NewReader("foo")))
		stagingBranch, err = c.InspectBranch(pfs.DefaultProjectName, repo, "staging")
		require.NoError(t, err)
		time.Sleep(time.Minute)
		masterBranch, err = c.InspectBranch(pfs.DefaultProjectName, repo, "master")
		require.NoError(t, err)
		require.Equal(t, stagingBranch.Head.Id, masterBranch.Head.Id)
	})

	t.Run("CronUpdate", func(t *testing.T) {
		t.Parallel()
		repo := tu.UniqueString("CronUpdate")
		require.NoError(t, c.CreateRepo(pfs.DefaultProjectName, repo))
		// Create the initial trigger for every minute, then update it to every January.
		require.NoError(t, c.CreateBranch(pfs.DefaultProjectName, repo, "staging", "", "", nil))
		require.NoError(t, c.CreateBranchTrigger(pfs.DefaultProjectName, repo, "master", "", "", &pfs.Trigger{
			Branch:   "staging",
			CronSpec: "* * * * *", // every minute
		}))
		require.NoError(t, c.CreateBranchTrigger(pfs.DefaultProjectName, repo, "master", "", "", &pfs.Trigger{
			Branch:   "staging",
			CronSpec: "* * * 1 *", // every January
		}))
		// Create initial commit and ensure that it doesn't fire in a minute.
		stagingHead := client.NewCommit(pfs.DefaultProjectName, repo, "staging", "")
		require.NoError(t, c.PutFile(stagingHead, "file1", strings.NewReader("foo")))
		time.Sleep(time.Minute)
		stagingBranch, err := c.InspectBranch(pfs.DefaultProjectName, repo, "staging")
		require.NoError(t, err)
		masterBranch, err := c.InspectBranch(pfs.DefaultProjectName, repo, "master")
		require.NoError(t, err)
		require.NotEqual(t, stagingBranch.Head.Id, masterBranch.Head.Id)
		// Update the trigger back to one minute and ensure that the trigger fires.
		require.NoError(t, c.CreateBranchTrigger(pfs.DefaultProjectName, repo, "master", "", "", &pfs.Trigger{
			Branch:   "staging",
			CronSpec: "* * * * *", // every minute
		}))
		time.Sleep(time.Second)
		masterBranch, err = c.InspectBranch(pfs.DefaultProjectName, repo, "master")
		require.NoError(t, err)
		require.Equal(t, stagingBranch.Head.Id, masterBranch.Head.Id)
	})

	t.Run("Count1", func(t *testing.T) {
		t.Parallel()
		repo := tu.UniqueString("count")
		require.NoError(t, c.CreateRepo(pfs.DefaultProjectName, repo))
		require.NoError(t, c.CreateBranch(pfs.DefaultProjectName, repo, "staging", "", "", nil))
		require.NoError(t, c.CreateBranchTrigger(pfs.DefaultProjectName, repo, "master", "", "", &pfs.Trigger{
			Branch:  "staging",
			Commits: 1, // trigger every commit
		}))
		// First commit should trigger
		stagingHead := client.NewCommit(pfs.DefaultProjectName, repo, "staging", "")
		require.NoError(t, c.PutFile(stagingHead, "file1", strings.NewReader("foo")))
		_, err := c.WaitCommit(pfs.DefaultProjectName, repo, "staging", "")
		require.NoError(t, err)
		stagingBranch, err := c.InspectBranch(pfs.DefaultProjectName, repo, "staging")
		require.NoError(t, err)
		masterBranch, err := c.InspectBranch(pfs.DefaultProjectName, repo, "master")
		require.NoError(t, err)
		require.Equal(t, stagingBranch.Head.Id, masterBranch.Head.Id)

		// Second commit should also trigger
		require.NoError(t, c.PutFile(stagingHead, "file2", strings.NewReader("bar")))
		_, err = c.WaitCommit(pfs.DefaultProjectName, repo, "staging", "")
		require.NoError(t, err)
		stagingBranch, err = c.InspectBranch(pfs.DefaultProjectName, repo, "staging")
		require.NoError(t, err)
		masterBranch, err = c.InspectBranch(pfs.DefaultProjectName, repo, "master")
		require.NoError(t, err)
		require.Equal(t, stagingBranch.Head.Id, masterBranch.Head.Id)
	})

	t.Run("Count2", func(t *testing.T) {
		t.Parallel()
		repo := tu.UniqueString("count")
		require.NoError(t, c.CreateRepo(pfs.DefaultProjectName, repo))
		require.NoError(t, c.CreateBranch(pfs.DefaultProjectName, repo, "staging", "", "", nil))
		require.NoError(t, c.CreateBranchTrigger(pfs.DefaultProjectName, repo, "master", "", "", &pfs.Trigger{
			Branch:  "staging",
			Commits: 2, // trigger every 2 commits
		}))
		// First commit shouldn't trigger
		stagingHead := client.NewCommit(pfs.DefaultProjectName, repo, "staging", "")
		require.NoError(t, c.PutFile(stagingHead, "file1", strings.NewReader("foo")))
		_, err := c.WaitCommit(pfs.DefaultProjectName, repo, "staging", "")
		require.NoError(t, err)
		stagingBranch, err := c.InspectBranch(pfs.DefaultProjectName, repo, "staging")
		require.NoError(t, err)
		masterBranch, err := c.InspectBranch(pfs.DefaultProjectName, repo, "master")
		require.NoError(t, err)
		require.NotEqual(t, stagingBranch.Head.Id, masterBranch.Head.Id)

		// Second commit should trigger, and the master branch should have the same ID as the staging branch
		require.NoError(t, c.PutFile(stagingHead, "file2", strings.NewReader("bar")))
		_, err = c.WaitCommit(pfs.DefaultProjectName, repo, "staging", "")
		require.NoError(t, err)
		stagingBranch, err = c.InspectBranch(pfs.DefaultProjectName, repo, "staging")
		require.NoError(t, err)
		masterBranch, err = c.InspectBranch(pfs.DefaultProjectName, repo, "master")
		require.NoError(t, err)
		require.Equal(t, stagingBranch.Head.Id, masterBranch.Head.Id)

		// Third commit shouldn't trigger
		require.NoError(t, c.PutFile(stagingHead, "file3", strings.NewReader("fizz")))
		_, err = c.WaitCommit(pfs.DefaultProjectName, repo, "staging", "")
		require.NoError(t, err)
		stagingBranch, err = c.InspectBranch(pfs.DefaultProjectName, repo, "staging")
		require.NoError(t, err)
		masterBranch, err = c.InspectBranch(pfs.DefaultProjectName, repo, "master")
		require.NoError(t, err)
		require.NotEqual(t, stagingBranch.Head.Id, masterBranch.Head.Id)

		// Fourth commit should trigger
		require.NoError(t, c.PutFile(stagingHead, "file4", strings.NewReader("buzz")))
		_, err = c.WaitCommit(pfs.DefaultProjectName, repo, "staging", "")
		require.NoError(t, err)
		stagingBranch, err = c.InspectBranch(pfs.DefaultProjectName, repo, "staging")
		require.NoError(t, err)
		masterBranch, err = c.InspectBranch(pfs.DefaultProjectName, repo, "master")
		require.NoError(t, err)
		require.Equal(t, stagingBranch.Head.Id, masterBranch.Head.Id)
	})

	t.Run("Count3", func(t *testing.T) {
		t.Parallel()
		repo := tu.UniqueString("count")
		require.NoError(t, c.CreateRepo(pfs.DefaultProjectName, repo))
		require.NoError(t, c.CreateBranch(pfs.DefaultProjectName, repo, "staging", "", "", nil))
		require.NoError(t, c.CreateBranchTrigger(pfs.DefaultProjectName, repo, "master", "", "", &pfs.Trigger{
			Branch:  "staging",
			Commits: 3, // trigger every 2 commits
		}))
		// First commit shouldn't trigger
		stagingHead := client.NewCommit(pfs.DefaultProjectName, repo, "staging", "")
		require.NoError(t, c.PutFile(stagingHead, "file1", strings.NewReader("foo")))
		_, err := c.WaitCommit(pfs.DefaultProjectName, repo, "staging", "")
		require.NoError(t, err)
		stagingBranch, err := c.InspectBranch(pfs.DefaultProjectName, repo, "staging")
		require.NoError(t, err)
		masterBranch, err := c.InspectBranch(pfs.DefaultProjectName, repo, "master")
		require.NoError(t, err)
		require.NotEqual(t, stagingBranch.Head.Id, masterBranch.Head.Id)

		// Second commit shouldn't trigger
		require.NoError(t, c.PutFile(stagingHead, "file2", strings.NewReader("bar")))
		_, err = c.WaitCommit(pfs.DefaultProjectName, repo, "staging", "")
		require.NoError(t, err)
		stagingBranch, err = c.InspectBranch(pfs.DefaultProjectName, repo, "staging")
		require.NoError(t, err)
		masterBranch, err = c.InspectBranch(pfs.DefaultProjectName, repo, "master")
		require.NoError(t, err)
		require.NotEqual(t, stagingBranch.Head.Id, masterBranch.Head.Id)

		// Third commit should trigger
		require.NoError(t, c.PutFile(stagingHead, "file3", strings.NewReader("fizz")))
		_, err = c.WaitCommit(pfs.DefaultProjectName, repo, "staging", "")
		require.NoError(t, err)
		stagingBranch, err = c.InspectBranch(pfs.DefaultProjectName, repo, "staging")
		require.NoError(t, err)
		masterBranch, err = c.InspectBranch(pfs.DefaultProjectName, repo, "master")
		require.NoError(t, err)
		require.Equal(t, stagingBranch.Head.Id, masterBranch.Head.Id)

		// Fourth commit shouldn't trigger
		require.NoError(t, c.PutFile(stagingHead, "file4", strings.NewReader("buzz")))
		_, err = c.WaitCommit(pfs.DefaultProjectName, repo, "staging", "")
		require.NoError(t, err)
		stagingBranch, err = c.InspectBranch(pfs.DefaultProjectName, repo, "staging")
		require.NoError(t, err)
		masterBranch, err = c.InspectBranch(pfs.DefaultProjectName, repo, "master")
		require.NoError(t, err)
		require.NotEqual(t, stagingBranch.Head.Id, masterBranch.Head.Id)
	})

	t.Run("Or", func(t *testing.T) {
		t.Parallel()
		repo := tu.UniqueString("Or")
		require.NoError(t, c.CreateRepo(pfs.DefaultProjectName, repo))
		require.NoError(t, c.CreateBranch(pfs.DefaultProjectName, repo, "staging", "", "", nil))
		require.NoError(t, c.CreateBranchTrigger(pfs.DefaultProjectName, repo, "master", "", "", &pfs.Trigger{
			Branch:        "staging",
			RateLimitSpec: "* * * * *",
			Size:          "100",
			Commits:       3,
		}))
		stagingHead := client.NewCommit(pfs.DefaultProjectName, repo, "staging", "")
		// This doesn't trigger
		require.NoError(t, c.PutFile(stagingHead, "file1", strings.NewReader(strings.Repeat("a", 1))))
		_, err := c.WaitCommit(pfs.DefaultProjectName, repo, "staging", "")
		require.NoError(t, err)
		stagingBranch, err := c.InspectBranch(pfs.DefaultProjectName, repo, "staging")
		require.NoError(t, err)
		masterBranch, err := c.InspectBranch(pfs.DefaultProjectName, repo, "master")
		require.NoError(t, err)
		require.NotEqual(t, stagingBranch.Head.Id, masterBranch.Head.Id)
		// This one doesn't because none of them are satisfied
		require.NoError(t, c.PutFile(stagingHead, "file2", strings.NewReader(strings.Repeat("a", 98))))
		_, err = c.WaitCommit(pfs.DefaultProjectName, repo, "staging", "")
		require.NoError(t, err)
		stagingBranch, err = c.InspectBranch(pfs.DefaultProjectName, repo, "staging")
		require.NoError(t, err)
		masterBranch, err = c.InspectBranch(pfs.DefaultProjectName, repo, "master")
		require.NoError(t, err)
		require.NotEqual(t, stagingBranch.Head.Id, masterBranch.Head.Id)
		// This one triggers because we hit 100 bytes
		require.NoError(t, c.PutFile(stagingHead, "file3", strings.NewReader(strings.Repeat("a", 1))))
		_, err = c.WaitCommit(pfs.DefaultProjectName, repo, "staging", "")
		require.NoError(t, err)
		stagingBranch, err = c.InspectBranch(pfs.DefaultProjectName, repo, "staging")
		require.NoError(t, err)
		masterBranch, err = c.InspectBranch(pfs.DefaultProjectName, repo, "master")
		require.NoError(t, err)
		require.Equal(t, stagingBranch.Head.Id, masterBranch.Head.Id)
		// This one doesn't trigger
		require.NoError(t, c.PutFile(stagingHead, "file4", strings.NewReader(strings.Repeat("a", 1))))
		_, err = c.WaitCommit(pfs.DefaultProjectName, repo, "staging", "")
		require.NoError(t, err)
		stagingBranch, err = c.InspectBranch(pfs.DefaultProjectName, repo, "staging")
		require.NoError(t, err)
		masterBranch, err = c.InspectBranch(pfs.DefaultProjectName, repo, "master")
		require.NoError(t, err)
		require.NotEqual(t, stagingBranch.Head.Id, masterBranch.Head.Id)
		// This one neither
		require.NoError(t, c.PutFile(stagingHead, "file5", strings.NewReader(strings.Repeat("a", 1))))
		_, err = c.WaitCommit(pfs.DefaultProjectName, repo, "staging", "")
		require.NoError(t, err)
		stagingBranch, err = c.InspectBranch(pfs.DefaultProjectName, repo, "staging")
		require.NoError(t, err)
		masterBranch, err = c.InspectBranch(pfs.DefaultProjectName, repo, "master")
		require.NoError(t, err)
		require.NotEqual(t, stagingBranch.Head.Id, masterBranch.Head.Id)
		// This one does, because it's 3 commits
		require.NoError(t, c.PutFile(stagingHead, "file6", strings.NewReader(strings.Repeat("a", 1))))
		_, err = c.WaitCommit(pfs.DefaultProjectName, repo, "staging", "")
		require.NoError(t, err)
		stagingBranch, err = c.InspectBranch(pfs.DefaultProjectName, repo, "staging")
		require.NoError(t, err)
		masterBranch, err = c.InspectBranch(pfs.DefaultProjectName, repo, "master")
		require.NoError(t, err)
		require.Equal(t, stagingBranch.Head.Id, masterBranch.Head.Id)
		// This one doesn't trigger
		require.NoError(t, c.PutFile(stagingHead, "file7", strings.NewReader(strings.Repeat("a", 1))))
		_, err = c.WaitCommit(pfs.DefaultProjectName, repo, "staging", "")
		require.NoError(t, err)
		stagingBranch, err = c.InspectBranch(pfs.DefaultProjectName, repo, "staging")
		require.NoError(t, err)
		masterBranch, err = c.InspectBranch(pfs.DefaultProjectName, repo, "master")
		require.NoError(t, err)
		require.NotEqual(t, stagingBranch.Head.Id, masterBranch.Head.Id)
		// This one triggers, because of rate limit spec
		time.Sleep(time.Minute)
		require.NoError(t, c.PutFile(stagingHead, "file8", strings.NewReader(strings.Repeat("a", 1))))
		_, err = c.WaitCommit(pfs.DefaultProjectName, repo, "staging", "")
		require.NoError(t, err)
		stagingBranch, err = c.InspectBranch(pfs.DefaultProjectName, repo, "staging")
		require.NoError(t, err)
		masterBranch, err = c.InspectBranch(pfs.DefaultProjectName, repo, "master")
		require.NoError(t, err)
		require.Equal(t, stagingBranch.Head.Id, masterBranch.Head.Id)
	})

	t.Run("And", func(t *testing.T) {
		t.Parallel()
		repo := tu.UniqueString("And")
		require.NoError(t, c.CreateRepo(pfs.DefaultProjectName, repo))
		require.NoError(t, c.CreateBranch(pfs.DefaultProjectName, repo, "staging", "", "", nil))
		require.NoError(t, c.CreateBranchTrigger(pfs.DefaultProjectName, repo, "master", "", "", &pfs.Trigger{
			Branch:        "staging",
			All:           true,
			RateLimitSpec: "* * * * *",
			Size:          "100",
			Commits:       3,
		}))
		stagingHead := client.NewCommit(pfs.DefaultProjectName, repo, "staging", "")
		// Doesn't trigger because all 3 conditions must be met
		require.NoError(t, c.PutFile(stagingHead, "file1", strings.NewReader(strings.Repeat("a", 100))))
		_, err := c.WaitCommit(pfs.DefaultProjectName, repo, "staging", "")
		require.NoError(t, err)
		stagingBranch, err := c.InspectBranch(pfs.DefaultProjectName, repo, "staging")
		require.NoError(t, err)
		masterBranch, err := c.InspectBranch(pfs.DefaultProjectName, repo, "master")
		require.NoError(t, err)
		require.NotEqual(t, stagingBranch.Head.Id, masterBranch.Head.Id)

		// Still doesn't trigger
		require.NoError(t, c.PutFile(stagingHead, "file2", strings.NewReader(strings.Repeat("a", 100))))
		_, err = c.WaitCommit(pfs.DefaultProjectName, repo, "staging", "")
		require.NoError(t, err)
		stagingBranch, err = c.InspectBranch(pfs.DefaultProjectName, repo, "staging")
		require.NoError(t, err)
		masterBranch, err = c.InspectBranch(pfs.DefaultProjectName, repo, "master")
		require.NoError(t, err)
		require.NotEqual(t, stagingBranch.Head.Id, masterBranch.Head.Id)

		// Finally triggers because we have 3 commits, 100 bytes and RateLimitSpec (since epoch) is satisfied.
		time.Sleep(time.Minute)
		require.NoError(t, c.PutFile(stagingHead, "file3", strings.NewReader(strings.Repeat("a", 100))))
		_, err = c.WaitCommit(pfs.DefaultProjectName, repo, "staging", "")
		require.NoError(t, err)
		stagingBranch, err = c.InspectBranch(pfs.DefaultProjectName, repo, "staging")
		require.NoError(t, err)
		masterBranch, err = c.InspectBranch(pfs.DefaultProjectName, repo, "master")
		require.NoError(t, err)
		require.Equal(t, stagingBranch.Head.Id, masterBranch.Head.Id)

		// Doesn't trigger because all 3 conditions must be met
		require.NoError(t, c.PutFile(stagingHead, "file4", strings.NewReader(strings.Repeat("a", 100))))
		_, err = c.WaitCommit(pfs.DefaultProjectName, repo, "staging", "")
		require.NoError(t, err)
		stagingBranch, err = c.InspectBranch(pfs.DefaultProjectName, repo, "staging")
		require.NoError(t, err)
		masterBranch, err = c.InspectBranch(pfs.DefaultProjectName, repo, "master")
		require.NoError(t, err)
		require.NotEqual(t, stagingBranch.Head.Id, masterBranch.Head.Id)

		// Still no trigger, not enough time or commits
		require.NoError(t, c.PutFile(stagingHead, "file5", strings.NewReader(strings.Repeat("a", 100))))
		_, err = c.WaitCommit(pfs.DefaultProjectName, repo, "staging", "")
		require.NoError(t, err)
		stagingBranch, err = c.InspectBranch(pfs.DefaultProjectName, repo, "staging")
		require.NoError(t, err)
		masterBranch, err = c.InspectBranch(pfs.DefaultProjectName, repo, "master")
		require.NoError(t, err)
		require.NotEqual(t, stagingBranch.Head.Id, masterBranch.Head.Id)

		// Still no trigger, not enough time
		require.NoError(t, c.PutFile(stagingHead, "file6", strings.NewReader(strings.Repeat("a", 100))))
		_, err = c.WaitCommit(pfs.DefaultProjectName, repo, "staging", "")
		require.NoError(t, err)
		stagingBranch, err = c.InspectBranch(pfs.DefaultProjectName, repo, "staging")
		require.NoError(t, err)
		masterBranch, err = c.InspectBranch(pfs.DefaultProjectName, repo, "master")
		require.NoError(t, err)
		require.NotEqual(t, stagingBranch.Head.Id, masterBranch.Head.Id)

		// Finally triggers, all triggers have been met
		time.Sleep(time.Minute)
		require.NoError(t, c.PutFile(stagingHead, "file7", strings.NewReader(strings.Repeat("a", 100))))
		_, err = c.WaitCommit(pfs.DefaultProjectName, repo, "staging", "")
		require.NoError(t, err)
		stagingBranch, err = c.InspectBranch(pfs.DefaultProjectName, repo, "staging")
		require.NoError(t, err)
		masterBranch, err = c.InspectBranch(pfs.DefaultProjectName, repo, "master")
		require.NoError(t, err)
		require.Equal(t, stagingBranch.Head.Id, masterBranch.Head.Id)
	})

	t.Run("Chain", func(t *testing.T) {
		t.Parallel()
		// a triggers b which triggers c
		require.NoError(t, c.CreateRepo(pfs.DefaultProjectName, "chain"))
		require.NoError(t, c.CreateBranch(pfs.DefaultProjectName, "chain", "a", "", "", nil))
		require.NoError(t, c.CreateBranchTrigger(pfs.DefaultProjectName, "chain", "b", "", "", &pfs.Trigger{
			Branch: "a",
			Size:   "100",
		}))
		require.NoError(t, c.CreateBranchTrigger(pfs.DefaultProjectName, "chain", "c", "", "", &pfs.Trigger{
			Branch: "b",
			Size:   "200",
		}))
		// Create a trigger separate from the chain and ensure it doesn't fire.
		require.NoError(t, c.CreateBranch(pfs.DefaultProjectName, "chain", "z", "", "", nil))
		require.NoError(t, c.CreateBranchTrigger(pfs.DefaultProjectName, "chain", "d", "", "", &pfs.Trigger{
			Branch: "z",
			Size:   "100",
		}))
		bi, err := c.InspectBranch(pfs.DefaultProjectName, "chain", "d")
		require.NoError(t, err)
		dCommit := bi.Head
		aCommit := client.NewCommit(pfs.DefaultProjectName, "chain", "a", "")
		// Triggers nothing
		require.NoError(t, c.PutFile(aCommit, "file1", strings.NewReader(strings.Repeat("a", 50))))
		_, err = c.WaitCommit(pfs.DefaultProjectName, "chain", "a", "")
		require.NoError(t, err)
		bi, err = c.InspectBranch(pfs.DefaultProjectName, "chain", "a")
		require.NoError(t, err)
		head := bi.Head.Id
		bi, err = c.InspectBranch(pfs.DefaultProjectName, "chain", "b")
		require.NoError(t, err)
		require.NotEqual(t, head, bi.Head)
		bi, err = c.InspectBranch(pfs.DefaultProjectName, "chain", "c")
		require.NoError(t, err)
		require.NotEqual(t, head, bi.Head)
		bi, err = c.InspectBranch(pfs.DefaultProjectName, "chain", "d")
		require.NoError(t, err)
		require.Equal(t, dCommit, bi.Head)

		// Triggers b, but not c
		require.NoError(t, c.PutFile(aCommit, "file2", strings.NewReader(strings.Repeat("a", 50))))
		_, err = c.WaitCommit(pfs.DefaultProjectName, "chain", "a", "")
		require.NoError(t, err)
		bi, err = c.InspectBranch(pfs.DefaultProjectName, "chain", "a")
		require.NoError(t, err)
		head = bi.Head.Id
		bi, err = c.InspectBranch(pfs.DefaultProjectName, "chain", "b")
		require.NoError(t, err)
		require.Equal(t, head, bi.Head.Id)
		bi, err = c.InspectBranch(pfs.DefaultProjectName, "chain", "c")
		require.NoError(t, err)
		require.NotEqual(t, head, bi.Head.Id)
		bi, err = c.InspectBranch(pfs.DefaultProjectName, "chain", "d")
		require.NoError(t, err)
		require.Equal(t, dCommit, bi.Head)

		// Triggers nothing
		require.NoError(t, c.PutFile(aCommit, "file3", strings.NewReader(strings.Repeat("a", 50))))
		_, err = c.WaitCommit(pfs.DefaultProjectName, "chain", "a", "")
		require.NoError(t, err)
		bi, err = c.InspectBranch(pfs.DefaultProjectName, "chain", "a")
		require.NoError(t, err)
		head = bi.Head.Id
		bi, err = c.InspectBranch(pfs.DefaultProjectName, "chain", "b")
		require.NoError(t, err)
		require.NotEqual(t, head, bi.Head.Id)
		bi, err = c.InspectBranch(pfs.DefaultProjectName, "chain", "c")
		require.NoError(t, err)
		require.NotEqual(t, head, bi.Head.Id)
		bi, err = c.InspectBranch(pfs.DefaultProjectName, "chain", "d")
		require.NoError(t, err)
		require.Equal(t, dCommit, bi.Head)

		// Triggers b and c
		require.NoError(t, c.PutFile(aCommit, "file4", strings.NewReader(strings.Repeat("a", 50))))
		_, err = c.WaitCommit(pfs.DefaultProjectName, "chain", "a", "")
		require.NoError(t, err)
		bi, err = c.InspectBranch(pfs.DefaultProjectName, "chain", "a")
		require.NoError(t, err)
		head = bi.Head.Id
		bi, err = c.InspectBranch(pfs.DefaultProjectName, "chain", "b")
		require.NoError(t, err)
		require.Equal(t, head, bi.Head.Id)
		bi, err = c.InspectBranch(pfs.DefaultProjectName, "chain", "c")
		require.NoError(t, err)
		require.Equal(t, head, bi.Head.Id)
		bi, err = c.InspectBranch(pfs.DefaultProjectName, "chain", "d")
		require.NoError(t, err)
		require.Equal(t, dCommit, bi.Head)

		// Triggers nothing
		require.NoError(t, c.PutFile(aCommit, "file5", strings.NewReader(strings.Repeat("a", 50))))
		_, err = c.WaitCommit(pfs.DefaultProjectName, "chain", "a", "")
		require.NoError(t, err)
		bi, err = c.InspectBranch(pfs.DefaultProjectName, "chain", "a")
		require.NoError(t, err)
		head = bi.Head.Id
		bi, err = c.InspectBranch(pfs.DefaultProjectName, "chain", "b")
		require.NoError(t, err)
		require.NotEqual(t, head, bi.Head.Id)
		bi, err = c.InspectBranch(pfs.DefaultProjectName, "chain", "c")
		require.NoError(t, err)
		require.NotEqual(t, head, bi.Head.Id)
		bi, err = c.InspectBranch(pfs.DefaultProjectName, "chain", "d")
		require.NoError(t, err)
		require.Equal(t, dCommit, bi.Head)
	})

	t.Run("BranchMovement", func(t *testing.T) {
		t.Parallel()
		// Note that currently, moving the triggering branch doesn't activate trigger logic.
		// This test is actually ensuring the current behavior, which is that the trigger doesn't get fired.
		repo := tu.UniqueString("branch-movement")
		require.NoError(t, c.CreateRepo(pfs.DefaultProjectName, repo))
		require.NoError(t, c.CreateBranch(pfs.DefaultProjectName, repo, "a", "", "", nil))
		require.NoError(t, c.CreateBranch(pfs.DefaultProjectName, repo, "b", "", "", nil))
		require.NoError(t, c.CreateBranchTrigger(pfs.DefaultProjectName, repo, "c", "", "", &pfs.Trigger{
			Branch: "b",
			Size:   "100",
		}))
		aBranchHead := client.NewCommit(pfs.DefaultProjectName, repo, "a", "")

		require.NoError(t, c.PutFile(aBranchHead, "file1", strings.NewReader(strings.Repeat("a", 50))))
		_, err := c.WaitCommit(pfs.DefaultProjectName, repo, "a", "")
		require.NoError(t, err)
		aBranch, err := c.InspectBranch(pfs.DefaultProjectName, repo, "a")
		require.NoError(t, err)
		require.NoError(t, c.CreateBranch(pfs.DefaultProjectName, repo, "b", "a", "", nil))
		bBranch, err := c.InspectBranch(pfs.DefaultProjectName, repo, "b")
		require.NoError(t, err)
		cBranch, err := c.InspectBranch(pfs.DefaultProjectName, repo, "c")
		require.NoError(t, err)
		require.Equal(t, aBranch.Head.Id, bBranch.Head.Id)
		require.NotEqual(t, aBranch.Head.Id, cBranch.Head.Id)

		require.NoError(t, c.PutFile(aBranchHead, "file2", strings.NewReader(strings.Repeat("a", 50))))
		_, err = c.WaitCommit(pfs.DefaultProjectName, repo, "a", "")
		require.NoError(t, err)
		require.NoError(t, c.CreateBranch(pfs.DefaultProjectName, repo, "b", "a", "", nil))
		aBranch, err = c.InspectBranch(pfs.DefaultProjectName, repo, "a")
		require.NoError(t, err)
		bBranch, err = c.InspectBranch(pfs.DefaultProjectName, repo, "b")
		require.NoError(t, err)
		cBranch, err = c.InspectBranch(pfs.DefaultProjectName, repo, "c")
		require.NoError(t, err)
		require.Equal(t, aBranch.Head.Id, bBranch.Head.Id)
		require.NotEqual(t, bBranch.Head.Id, cBranch.Head.Id)

		require.NoError(t, c.PutFile(aBranchHead, "file3", strings.NewReader(strings.Repeat("a", 50))))
		_, err = c.WaitCommit(pfs.DefaultProjectName, repo, "a", "")
		require.NoError(t, err)
		require.NoError(t, c.CreateBranch(pfs.DefaultProjectName, repo, "b", "a", "", nil))
		aBranch, err = c.InspectBranch(pfs.DefaultProjectName, repo, "a")
		require.NoError(t, err)
		bBranch, err = c.InspectBranch(pfs.DefaultProjectName, repo, "b")
		require.NoError(t, err)
		cBranch, err = c.InspectBranch(pfs.DefaultProjectName, repo, "c")
		require.NoError(t, err)
		require.Equal(t, aBranch.Head.Id, bBranch.Head.Id)
		require.NotEqual(t, aBranch.Head.Id, cBranch.Head.Id)
	})
}

// TriggerValidation tests branch trigger validation
func TestTriggerValidation(t *testing.T) {
	ctx := pctx.TestContext(t)
	env := realenv.NewRealEnv(ctx, t, dockertestenv.NewTestDBConfig(t))

	c := env.PachClient
	require.NoError(t, c.CreateRepo(pfs.DefaultProjectName, "repo"))
	// Must specify a branch
	require.YesError(t, c.CreateBranchTrigger(pfs.DefaultProjectName, "repo", "master", "", "", &pfs.Trigger{
		Branch: "",
		Size:   "1K",
	}))
	// Can't trigger a branch on itself
	require.YesError(t, c.CreateBranchTrigger(pfs.DefaultProjectName, "repo", "master", "", "", &pfs.Trigger{
		Branch: "master",
		Size:   "1K",
	}))
	// Size doesn't parse
	require.YesError(t, c.CreateBranchTrigger(pfs.DefaultProjectName, "repo", "trigger", "", "", &pfs.Trigger{
		Branch: "master",
		Size:   "this is not a size",
	}))
	// Can't have negative commit count
	require.YesError(t, c.CreateBranchTrigger(pfs.DefaultProjectName, "repo", "trigger", "", "", &pfs.Trigger{
		Branch:  "master",
		Commits: -1,
	}))

	// a -> b (valid, sets up the next test)
	require.NoError(t, c.CreateBranch(pfs.DefaultProjectName, "repo", "a", "", "", nil))
	require.NoError(t, c.CreateBranchTrigger(pfs.DefaultProjectName, "repo", "b", "", "", &pfs.Trigger{
		Branch: "a",
		Size:   "1K",
	}))
	// Can't have circular triggers
	require.YesError(t, c.CreateBranchTrigger(pfs.DefaultProjectName, "repo", "a", "", "", &pfs.Trigger{
		Branch: "b",
		Size:   "1K",
	}))
	// CronSpec doesn't parse
	require.YesError(t, c.CreateBranchTrigger(pfs.DefaultProjectName, "repo", "trigger", "", "", &pfs.Trigger{
		Branch:   "master",
		CronSpec: "this is not a cron spec",
	}))
	// Can't use a trigger and provenance together
	require.NoError(t, c.CreateRepo(pfs.DefaultProjectName, "in"))
	_, err := c.PfsAPIClient.CreateBranch(c.Ctx(),
		&pfs.CreateBranchRequest{
			Branch: client.NewBranch(pfs.DefaultProjectName, "repo", "master"),
			Trigger: &pfs.Trigger{
				Branch: "master",
				Size:   "1K",
			},
			Provenance: []*pfs.Branch{client.NewBranch(pfs.DefaultProjectName, "in", "master")},
		})
	require.YesError(t, err)
}

func TestRegressionOrphanedFile(t *testing.T) {
	ctx := pctx.TestContext(t)
	env := realenv.NewRealEnv(ctx, t, dockertestenv.NewTestDBConfig(t))

	fsclient, err := env.PachClient.NewCreateFileSetClient()
	require.NoError(t, err)
	data := []byte("test data")
	spec := fileSetSpec{
		"file1.txt": tarutil.NewMemFile("file1.txt", data),
		"file2.txt": tarutil.NewMemFile("file2.txt", data),
	}
	require.NoError(t, fsclient.PutFileTAR(spec.makeTarStream()))
	resp, err := fsclient.Close()
	require.NoError(t, err)
	t.Logf("tmp fileset id: %s", resp.FileSetId)
	require.NoError(t, env.PachClient.RenewFileSet(resp.FileSetId, 60*time.Second))
	fis, err := env.PachClient.ListFileAll(client.NewCommit(pfs.DefaultProjectName, client.FileSetsRepoName, "", resp.FileSetId), "/")
	require.NoError(t, err)
	require.Equal(t, 2, len(fis))
}

func TestCompaction(t *testing.T) {
	ctx := pctx.TestContext(t)
	env := realenv.NewRealEnv(ctx, t, func(config *pachconfig.Configuration) {
		config.StorageCompactionMaxFanIn = 10
	}, dockertestenv.NewTestDBConfig(t))

	repo := "test"
	require.NoError(t, env.PachClient.CreateRepo(pfs.DefaultProjectName, repo))
	commit1, err := env.PachClient.StartCommit(pfs.DefaultProjectName, repo, "master")
	require.NoError(t, err)

	const (
		nFileSets   = 100
		filesPer    = 10
		fileSetSize = 1e3
	)
	for i := 0; i < nFileSets; i++ {
		fsSpec := fileSetSpec{}
		for j := 0; j < filesPer; j++ {
			name := fmt.Sprintf("file%02d", j)
			data, err := io.ReadAll(randomReader(fileSetSize))
			require.NoError(t, err)
			file := tarutil.NewMemFile(name, data)
			hdr, err := file.Header()
			require.NoError(t, err)
			fsSpec[hdr.Name] = file
		}
		require.NoError(t, env.PachClient.PutFileTAR(commit1, fsSpec.makeTarStream()))
		runtime.GC()
	}
	require.NoError(t, finishCommit(env.PachClient, repo, commit1.Branch.Name, commit1.Id))
}

func TestModifyFileGRPCEmptyFile(t *testing.T) {
	ctx := pctx.TestContext(t)
	env := realenv.NewRealEnv(ctx, t, dockertestenv.NewTestDBConfig(t))
	repo := "test"
	require.NoError(t, env.PachClient.CreateRepo(pfs.DefaultProjectName, repo))
	c, err := env.PachClient.PfsAPIClient.ModifyFile(context.Background())
	require.NoError(t, err)
	files := []string{"/empty-1", "/empty-2"}
	require.NoError(t, c.Send(&pfs.ModifyFileRequest{
		Body: &pfs.ModifyFileRequest_SetCommit{SetCommit: client.NewCommit(pfs.DefaultProjectName, repo, "master", "")},
	}))
	for _, file := range files {
		require.NoError(t, c.Send(&pfs.ModifyFileRequest{
			Body: &pfs.ModifyFileRequest_AddFile{
				AddFile: &pfs.AddFile{
					Path: file,
					Source: &pfs.AddFile_Raw{
						Raw: &wrapperspb.BytesValue{},
					},
				},
			},
		}))
	}
	_, err = c.CloseAndRecv()
	require.NoError(t, err)
	require.NoError(t, env.PachClient.ListFile(client.NewCommit(pfs.DefaultProjectName, repo, "master", ""), "/", func(fi *pfs.FileInfo) error {
		require.True(t, files[0] == fi.File.Path)
		files = files[1:]
		return nil
	}))
	require.Equal(t, 0, len(files))
}

func TestSingleMessageFile(t *testing.T) {
	ctx := pctx.TestContext(t)
	env := realenv.NewRealEnv(ctx, t, dockertestenv.NewTestDBConfig(t))
	repo := "test"
	require.NoError(t, env.PachClient.CreateRepo(pfs.DefaultProjectName, repo))
	filePath := "file"
	fileContent := "foo"
	c, err := env.PachClient.PfsAPIClient.ModifyFile(context.Background())
	require.NoError(t, err)
	require.NoError(t, c.Send(&pfs.ModifyFileRequest{
		Body: &pfs.ModifyFileRequest_SetCommit{SetCommit: client.NewCommit(pfs.DefaultProjectName, repo, "master", "")},
	}))
	require.NoError(t, c.Send(&pfs.ModifyFileRequest{
		Body: &pfs.ModifyFileRequest_AddFile{
			AddFile: &pfs.AddFile{
				Path: filePath,
				Source: &pfs.AddFile_Raw{
					Raw: wrapperspb.Bytes([]byte(fileContent)),
				},
			},
		},
	}))
	_, err = c.CloseAndRecv()
	require.NoError(t, err)
	buf := &bytes.Buffer{}
	require.NoError(t, env.PachClient.GetFile(client.NewCommit(pfs.DefaultProjectName, repo, "master", ""), filePath, buf))
	require.Equal(t, fileContent, buf.String())
}

func TestTestPanicOnNilArgs(t *testing.T) {
	ctx := pctx.TestContext(t)
	env := realenv.NewRealEnv(ctx, t, dockertestenv.NewTestDBConfig(t))
	c := env.PachClient
	requireNoPanic := func(err error) {
		t.Helper()
		if err != nil {
			// if a "transport is closing" error happened, pachd abruptly
			// closed the connection. Most likely this is caused by a panic.
			require.False(t, strings.Contains(err.Error(), "transport is closing"), err.Error())
		}
	}
	ctx, cf := pctx.WithCancel(c.Ctx())
	defer cf()
	_, err := c.PfsAPIClient.CreateRepo(ctx, &pfs.CreateRepoRequest{})
	requireNoPanic(err)
	_, err = c.PfsAPIClient.InspectRepo(ctx, &pfs.InspectRepoRequest{})
	requireNoPanic(err)
	_, err = c.PfsAPIClient.ListRepo(ctx, &pfs.ListRepoRequest{})
	requireNoPanic(err)
	_, err = c.PfsAPIClient.DeleteRepo(ctx, &pfs.DeleteRepoRequest{})
	requireNoPanic(err)
	_, err = c.PfsAPIClient.StartCommit(ctx, &pfs.StartCommitRequest{})
	requireNoPanic(err)
	_, err = c.PfsAPIClient.FinishCommit(ctx, &pfs.FinishCommitRequest{})
	requireNoPanic(err)
	_, err = c.PfsAPIClient.InspectCommit(ctx, &pfs.InspectCommitRequest{})
	requireNoPanic(err)
	_, err = c.PfsAPIClient.ListCommit(ctx, &pfs.ListCommitRequest{})
	requireNoPanic(err)
	_, err = c.PfsAPIClient.SquashCommitSet(c.Ctx(), &pfs.SquashCommitSetRequest{})
	requireNoPanic(err)
	_, err = c.PfsAPIClient.InspectCommitSet(c.Ctx(), &pfs.InspectCommitSetRequest{})
	requireNoPanic(err)
	_, err = c.PfsAPIClient.SubscribeCommit(ctx, &pfs.SubscribeCommitRequest{})
	requireNoPanic(err)
	_, err = c.PfsAPIClient.CreateBranch(ctx, &pfs.CreateBranchRequest{})
	requireNoPanic(err)
	_, err = c.PfsAPIClient.InspectBranch(ctx, &pfs.InspectBranchRequest{})
	requireNoPanic(err)
	_, err = c.PfsAPIClient.ListBranch(ctx, &pfs.ListBranchRequest{})
	requireNoPanic(err)
	_, err = c.PfsAPIClient.DeleteBranch(ctx, &pfs.DeleteBranchRequest{})
	requireNoPanic(err)
	_, err = c.PfsAPIClient.GetFileTAR(ctx, &pfs.GetFileRequest{})
	requireNoPanic(err)
	_, err = c.PfsAPIClient.InspectFile(ctx, &pfs.InspectFileRequest{})
	requireNoPanic(err)
	_, err = c.PfsAPIClient.ListFile(ctx, &pfs.ListFileRequest{})
	requireNoPanic(err)
	_, err = c.PfsAPIClient.WalkFile(ctx, &pfs.WalkFileRequest{})
	requireNoPanic(err)
	_, err = c.PfsAPIClient.GlobFile(ctx, &pfs.GlobFileRequest{})
	requireNoPanic(err)
	_, err = c.PfsAPIClient.DiffFile(ctx, &pfs.DiffFileRequest{})
	requireNoPanic(err)
	_, err = c.PfsAPIClient.Fsck(ctx, &pfs.FsckRequest{})
	requireNoPanic(err)
}

func TestErroredCommits(t *testing.T) {
	ctx := pctx.TestContext(t)
	env := realenv.NewRealEnv(ctx, t, dockertestenv.NewTestDBConfig(t))
	repo := "test"
	require.NoError(t, env.PachClient.CreateRepo(pfs.DefaultProjectName, repo))
	checks := func(t *testing.T, branch string) {
		// First commit should contain the first file.
		branchCommit := client.NewCommit(pfs.DefaultProjectName, repo, branch, "^2")
		expected := []string{"/f1"}
		require.NoError(t, env.PachClient.ListFile(branchCommit, "", func(fi *pfs.FileInfo) error {
			require.Equal(t, expected[0], fi.File.Path)
			expected = expected[1:]
			return nil
		}))
		require.Equal(t, 0, len(expected))
		// Second commit (errored commit) should still be readable with its content included.
		branchCommit = client.NewCommit(pfs.DefaultProjectName, repo, branch, "^1")
		expected = []string{"/f1", "/f2"}
		require.NoError(t, env.PachClient.ListFile(branchCommit, "", func(fi *pfs.FileInfo) error {
			require.Equal(t, expected[0], fi.File.Path)
			expected = expected[1:]
			return nil
		}))
		require.Equal(t, 0, len(expected))
		// Third commit should exclude the errored parent commit.
		branchCommit = client.NewCommit(pfs.DefaultProjectName, repo, branch, "")
		expected = []string{"/f1", "/f3"}
		require.NoError(t, env.PachClient.ListFile(branchCommit, "", func(fi *pfs.FileInfo) error {
			require.Equal(t, expected[0], fi.File.Path)
			expected = expected[1:]
			return nil
		}))
		require.Equal(t, 0, len(expected))
	}
	t.Run("FinishedErroredFinished", func(t *testing.T) {
		branch := uuid.New()
		require.NoError(t, env.PachClient.CreateBranch(pfs.DefaultProjectName, repo, branch, "", "", nil))
		branchCommit := client.NewCommit(pfs.DefaultProjectName, repo, branch, "")
		require.NoError(t, env.PachClient.PutFile(branchCommit, "f1", strings.NewReader("foo\n")))
		commit, err := env.PachClient.StartCommit(pfs.DefaultProjectName, repo, branch)
		require.NoError(t, err)
		require.NoError(t, env.PachClient.PutFile(branchCommit, "f2", strings.NewReader("foo\n")))
		_, err = env.PachClient.PfsAPIClient.FinishCommit(context.Background(), &pfs.FinishCommitRequest{
			Commit: commit,
			Error:  "error",
		})
		require.NoError(t, err)
		require.NoError(t, env.PachClient.PutFile(branchCommit, "f3", strings.NewReader("foo\n")))
		checks(t, branch)
	})
	t.Run("FinishedErroredOpen", func(t *testing.T) {
		branch := uuid.New()
		require.NoError(t, env.PachClient.CreateBranch(pfs.DefaultProjectName, repo, branch, "", "", nil))
		branchCommit := client.NewCommit(pfs.DefaultProjectName, repo, branch, "")
		require.NoError(t, env.PachClient.PutFile(branchCommit, "f1", strings.NewReader("foo\n")))
		commit, err := env.PachClient.StartCommit(pfs.DefaultProjectName, repo, branch)
		require.NoError(t, err)
		require.NoError(t, env.PachClient.PutFile(branchCommit, "f2", strings.NewReader("foo\n")))
		_, err = env.PachClient.PfsAPIClient.FinishCommit(context.Background(), &pfs.FinishCommitRequest{
			Commit: commit,
			Error:  "error",
		})
		require.NoError(t, err)
		_, err = env.PachClient.StartCommit(pfs.DefaultProjectName, repo, branch)
		require.NoError(t, err)
		require.NoError(t, env.PachClient.PutFile(branchCommit, "f3", strings.NewReader("foo\n")))
		checks(t, branch)
	})

}

func TestSystemRepoDependence(t *testing.T) {
	ctx := pctx.TestContext(t)
	env := realenv.NewRealEnv(ctx, t, dockertestenv.NewTestDBConfig(t))

	sysRepo := client.NewSystemRepo(pfs.DefaultProjectName, "test", pfs.MetaRepoType)

	// can't create system repo by itself
	_, err := env.PachClient.PfsAPIClient.CreateRepo(env.Context, &pfs.CreateRepoRequest{
		Repo: sysRepo,
	})
	require.YesError(t, err)

	require.NoError(t, env.PachClient.CreateRepo(pfs.DefaultProjectName, "test"))
	// but now we can
	_, err = env.PachClient.PfsAPIClient.CreateRepo(env.Context, &pfs.CreateRepoRequest{
		Repo: sysRepo,
	})
	require.NoError(t, err)

	require.NoError(t, env.PachClient.DeleteRepo(pfs.DefaultProjectName, "test", false))

	// meta repo should be gone, too
	_, err = env.PachClient.PfsAPIClient.InspectRepo(env.Context, &pfs.InspectRepoRequest{
		Repo: sysRepo,
	})
	require.YesError(t, err)
	require.True(t, errutil.IsNotFoundError(err))
}

func TestErrorMessages(t *testing.T) {
	ctx := pctx.TestContext(t)
	env := realenv.NewRealEnv(ctx, t, dockertestenv.NewTestDBConfig(t))
	// don't show user .user suffix
	_, err := env.PachClient.InspectRepo(pfs.DefaultProjectName, "test")
	require.YesError(t, err)
	require.True(t, errutil.IsNotFoundError(err))
	require.False(t, strings.Contains(err.Error(), pfs.UserRepoType))

	require.NoError(t, env.PachClient.CreateRepo(pfs.DefaultProjectName, "test"))

	err = env.PachClient.CreateRepo(pfs.DefaultProjectName, "test")
	require.YesError(t, err)
	require.True(t, errutil.IsAlreadyExistError(err))
	require.False(t, strings.Contains(err.Error(), pfs.UserRepoType))

	_, err = env.PachClient.InspectBranch(pfs.DefaultProjectName, "test", "branch")
	require.YesError(t, err)
	require.True(t, errutil.IsNotFoundError(err))
	require.False(t, strings.Contains(err.Error(), pfs.UserRepoType))

	_, err = env.PachClient.InspectCommit(pfs.DefaultProjectName, "test", "branch", uuid.NewWithoutDashes())
	require.YesError(t, err)
	require.True(t, errutil.IsNotFoundError(err))
	require.False(t, strings.Contains(err.Error(), pfs.UserRepoType))
}

func TestEgressToPostgres(_suite *testing.T) {
	os.Setenv("PACHYDERM_SQL_PASSWORD", tu.DefaultPostgresPassword)

	type Schema struct {
		Id    int    `column:"ID" dtype:"INT"`
		A     string `column:"A" dtype:"VARCHAR(100)"`
		Datum string `column:"DATUM" dtype:"INT"`
	}

	type File struct {
		data string
		path string
	}

	tests := []struct {
		name           string
		files          []File
		options        *pfs.SQLDatabaseEgress
		tables         []string
		expectedCounts map[string]int64
	}{
		{
			name: "CSV",
			files: []File{
				{"1,Foo,101\n2,Bar,102", "/test_table/0000"},
				{"3,Hello,103\n4,World,104", "/test_table/subdir/0001"},
				{"1,this is in test_table2,201", "/test_table2/0000"},
				{"", "/empty_table/0000"},
			},
			options: &pfs.SQLDatabaseEgress{
				FileFormat: &pfs.SQLDatabaseEgress_FileFormat{
					Type: pfs.SQLDatabaseEgress_FileFormat_CSV,
				},
			},
			tables:         []string{"test_table", "test_table2", "empty_table"},
			expectedCounts: map[string]int64{"test_table": 4, "test_table2": 1, "empty_table": 0},
		},
		{
			name: "JSON",
			files: []File{
				{`{"ID":1,"A":"Foo","DATUM":101}
					  {"ID":2,"A":"Bar","DATUM":102}`, "/test_table/0000"},
				{`{"ID":3,"A":"Hello","DATUM":103}
					  {"ID":4,"A":"World","DATUM":104}`, "/test_table/subdir/0001"},
				{`{"ID":1,"A":"Foo","DATUM":201}`, "/test_table2/0000"},
				{"", "/empty_table/0000"},
			},
			options: &pfs.SQLDatabaseEgress{
				FileFormat: &pfs.SQLDatabaseEgress_FileFormat{
					Type:    pfs.SQLDatabaseEgress_FileFormat_JSON,
					Columns: []string{"ID", "A", "DATUM"},
				},
			},
			tables:         []string{"test_table", "test_table2", "empty_table"},
			expectedCounts: map[string]int64{"test_table": 4, "test_table2": 1, "empty_table": 0},
		},
		{
			name: "HEADER_CSV",
			files: []File{
				{"ID,A,DATUM\n1,Foo,101\n2,Bar,102", "/test_table/0000"},
				{"ID,A,DATUM\n3,Hello,103\n4,World,104", "/test_table/subdir/0001"},
				{"ID,A,DATUM\n1,this is in test_table2,201", "/test_table2/0000"},
				{"ID,A,DATUM", "/empty_table/0000"},
			},
			options: &pfs.SQLDatabaseEgress{
				FileFormat: &pfs.SQLDatabaseEgress_FileFormat{
					Type:    pfs.SQLDatabaseEgress_FileFormat_CSV,
					Columns: []string{"ID", "A", "DATUM"},
				},
			},
			tables:         []string{"test_table", "test_table2", "empty_table"},
			expectedCounts: map[string]int64{"test_table": 4, "test_table2": 1, "empty_table": 0},
		},
		{
			name: "HEADER_CSV_JUMBLED",
			files: []File{
				{"A,ID,DATUM\nFoo,1,101\nBar,2,102", "/test_table/0000"},
				{"A,DATUM,ID\nHello,103,3\nWorld,104,4", "/test_table/subdir/0001"},
				{"DATUM,A,ID\n201,this is in test_table2,1", "/test_table2/0000"},
				{"DATUM,ID,A", "/empty_table/0000"},
			},
			options: &pfs.SQLDatabaseEgress{
				FileFormat: &pfs.SQLDatabaseEgress_FileFormat{
					Type:    pfs.SQLDatabaseEgress_FileFormat_CSV,
					Columns: []string{"ID", "A", "DATUM"},
				},
			},
			tables:         []string{"test_table", "test_table2", "empty_table"},
			expectedCounts: map[string]int64{"test_table": 4, "test_table2": 1, "empty_table": 0},
		},
	}
	for _, test := range tests {
		_suite.Run(test.name, func(t *testing.T) {
			ctx := pctx.TestContext(t)
			env := realenv.NewRealEnv(ctx, t, dockertestenv.NewTestDBConfig(t))
			// setup target database
			dbName := tu.GenerateEphemeralDBName(t)
			tu.CreateEphemeralDB(t, sqlx.NewDb(env.ServiceEnv.GetDBClient().DB, "postgres"), dbName)
			db := tu.OpenDB(t,
				dbutil.WithMaxOpenConns(1),
				dbutil.WithUserPassword(tu.DefaultPostgresUser, tu.DefaultPostgresPassword),
				dbutil.WithHostPort(dockertestenv.PGBouncerHost(), dockertestenv.PGBouncerPort),
				dbutil.WithDBName(dbName),
			)
			for _, tableName := range test.tables {
				require.NoError(t, pachsql.CreateTestTable(db, tableName, Schema{}))
			}

			// setup source repo based on target database, and generate fake data
			require.NoError(t, env.PachClient.CreateRepo(pfs.DefaultProjectName, dbName))
			commit := client.NewCommit(pfs.DefaultProjectName, dbName, "master", "")
			for _, f := range test.files {
				require.NoError(t, env.PachClient.PutFile(
					commit,
					f.path,
					strings.NewReader(f.data)))
			}

			// run Egress to copy data from source commit to target database
			test.options.Secret = &pfs.SQLDatabaseEgress_Secret{Name: "does not matter", Key: "does not matter"}
			test.options.Url = fmt.Sprintf("postgres://%s@%s:%d/%s", tu.DefaultPostgresUser, dockertestenv.PGBouncerHost(), dockertestenv.PGBouncerPort, dbName)
			resp, err := env.PachClient.Egress(env.PachClient.Ctx(),
				&pfs.EgressRequest{
					Commit: commit,
					Target: &pfs.EgressRequest_SqlDatabase{
						SqlDatabase: test.options,
					},
				})
			require.NoError(t, err)
			require.Equal(t, test.expectedCounts, resp.GetSqlDatabase().GetRowsWritten())

			// verify that actual rows got written to db
			var count int64
			for table, expected := range test.expectedCounts {
				require.NoError(t, db.QueryRow(fmt.Sprintf("select count(*) from %s", table)).Scan(&count))
				require.Equal(t, expected, count)
			}
		})
	}
}

var (
	randSeed = int64(0)
	randMu   sync.Mutex
)

type SlowReader struct {
	underlying io.Reader
	delay      time.Duration
}

func (r *SlowReader) Read(p []byte) (n int, err error) {
	n, err = r.underlying.Read(p)
	if r.delay == 0 {
		time.Sleep(1 * time.Millisecond)
	} else {
		time.Sleep(r.delay)
	}
	return
}

func getRand() *rand.Rand {
	randMu.Lock()
	seed := randSeed
	randSeed++
	randMu.Unlock()
	return rand.New(rand.NewSource(seed))
}

func randomReader(n int) io.Reader {
	return io.LimitReader(getRand(), int64(n))
}

func TestDeleteRepo(t *testing.T) {
	if testing.Short() {
		t.Skip("Skipping integration tests in short mode")
	}

	env := realenv.NewRealEnv(context.Background(), t, dockertestenv.NewTestDBConfig(t))
	c := env.PachClient
	dataRepo := tu.UniqueString("TestDeleteSpecRepo_data")
	require.NoError(t, c.CreateRepo(pfs.DefaultProjectName, dataRepo))

	res, err := c.PfsAPIClient.DeleteRepo(
		c.Ctx(),
		&pfs.DeleteRepoRequest{
			Repo: client.NewRepo(pfs.DefaultProjectName, dataRepo),
		})
	require.NoError(t, err, "repo should be deleted")
	require.Equal(t, true, res.Deleted)
}<|MERGE_RESOLUTION|>--- conflicted
+++ resolved
@@ -6523,10 +6523,7 @@
 	})
 
 	t.Run("Cron", func(t *testing.T) {
-<<<<<<< HEAD
-=======
 		t.Skip("timing out in CI")
->>>>>>> 7ff753b4
 		t.Parallel()
 		repo := tu.UniqueString("Cron")
 		require.NoError(t, c.CreateRepo(pfs.DefaultProjectName, repo))
