//go:build unit_test

package testing

import (
	"archive/tar"
	"bytes"
	"context"
	"fmt"
	"io"
	"math/rand"
	"os"
	"path/filepath"
	"regexp"
	"runtime"
	"sort"
	"strconv"
	"strings"
	"sync"
	"sync/atomic"
	"testing"
	"time"

	units "github.com/docker/go-units"
	"github.com/jmoiron/sqlx"
	"github.com/stretchr/testify/assert"
	"golang.org/x/sync/errgroup"
	"google.golang.org/genproto/googleapis/rpc/errdetails"
	"google.golang.org/grpc/codes"
	"google.golang.org/grpc/status"
	"google.golang.org/protobuf/types/known/emptypb"
	"google.golang.org/protobuf/types/known/wrapperspb"

	"github.com/pachyderm/pachyderm/v2/src/auth"
	"github.com/pachyderm/pachyderm/v2/src/enterprise"
	"github.com/pachyderm/pachyderm/v2/src/internal/ancestry"
	"github.com/pachyderm/pachyderm/v2/src/internal/backoff"
	"github.com/pachyderm/pachyderm/v2/src/internal/client"
	"github.com/pachyderm/pachyderm/v2/src/internal/config"
	"github.com/pachyderm/pachyderm/v2/src/internal/dbutil"
	"github.com/pachyderm/pachyderm/v2/src/internal/dockertestenv"
	"github.com/pachyderm/pachyderm/v2/src/internal/errors"
	"github.com/pachyderm/pachyderm/v2/src/internal/errutil"
	"github.com/pachyderm/pachyderm/v2/src/internal/grpcutil"
	"github.com/pachyderm/pachyderm/v2/src/internal/obj"
	"github.com/pachyderm/pachyderm/v2/src/internal/pachconfig"
	"github.com/pachyderm/pachyderm/v2/src/internal/pachsql"
	"github.com/pachyderm/pachyderm/v2/src/internal/pctx"
	"github.com/pachyderm/pachyderm/v2/src/internal/pfsdb"
	"github.com/pachyderm/pachyderm/v2/src/internal/require"
	"github.com/pachyderm/pachyderm/v2/src/internal/tarutil"
	"github.com/pachyderm/pachyderm/v2/src/internal/testpachd/realenv"
	"github.com/pachyderm/pachyderm/v2/src/internal/testutil"
	tu "github.com/pachyderm/pachyderm/v2/src/internal/testutil"
	"github.com/pachyderm/pachyderm/v2/src/internal/testutil/random"
	"github.com/pachyderm/pachyderm/v2/src/internal/uuid"
	"github.com/pachyderm/pachyderm/v2/src/pfs"
	pfsserver "github.com/pachyderm/pachyderm/v2/src/server/pfs"
	"github.com/pachyderm/pachyderm/v2/src/server/pfs/server"
)

func CommitToID(commit interface{}) interface{} {
	return pfsdb.CommitKey(commit.(*pfs.Commit))
}

func CommitInfoToID(commit interface{}) interface{} {
	return pfsdb.CommitKey(commit.(*pfs.CommitInfo).Commit)
}

func RepoInfoToName(repoInfo interface{}) interface{} {
	return repoInfo.(*pfs.RepoInfo).Repo.Name
}

func FileInfoToPath(fileInfo interface{}) interface{} {
	return fileInfo.(*pfs.FileInfo).File.Path
}

func finishCommit(pachClient *client.APIClient, repo, branch, id string) error {
	return finishProjectCommit(pachClient, pfs.DefaultProjectName, repo, branch, id)
}

func finishProjectCommit(pachClient *client.APIClient, project, repo, branch, id string) error {
	if err := pachClient.FinishCommit(project, repo, branch, id); err != nil {
		if !pfsserver.IsCommitFinishedErr(err) {
			return err
		}
	}
	_, err := pachClient.WaitCommit(project, repo, branch, id)
	return err
}

func assertMasterHeads(t *testing.T, c *client.APIClient, repoToCommitIDs map[string]string) {
	for repo, id := range repoToCommitIDs {
		info, err := c.InspectCommit(pfs.DefaultProjectName, repo, "master", "")
		require.NoError(t, err)
		if id != info.Commit.Id {
			fmt.Printf("for repo %q, expected: %q; actual: %q\n", repo, id, info.Commit.Id)
		}
		require.Equal(t, id, info.Commit.Id)
	}
}

// helper function for building DAGs by creating a repo with specified provenant repos
// this function sets up a master branch for each repo
func buildDAG(t *testing.T, c *client.APIClient, repo string, provenance ...string) {
	require.NoError(t, c.CreateRepo(pfs.DefaultProjectName, repo))
	var provs []*pfs.Branch
	for _, p := range provenance {
		provs = append(provs, client.NewBranch(pfs.DefaultProjectName, p, "master"))
	}
	require.NoError(t, c.CreateBranch(pfs.DefaultProjectName, repo, "master", "", "", provs))
	require.NoError(t, finishCommit(c, repo, "master", ""))
}

type fileSetSpec map[string]tarutil.File

func (fs fileSetSpec) makeTarStream() io.Reader {
	buf := &bytes.Buffer{}
	if err := tarutil.WithWriter(buf, func(tw *tar.Writer) error {
		for _, file := range fs {
			if err := tarutil.WriteFile(tw, file); err != nil {
				panic(err)
			}
		}
		return nil
	}); err != nil {
		panic(err)
	}
	return buf
}

func finfosToPaths(finfos []*pfs.FileInfo) (paths []string) {
	for _, finfo := range finfos {
		paths = append(paths, finfo.File.Path)
	}
	return paths
}

func TestWalkFileTest(t *testing.T) {
	ctx := pctx.TestContext(t)
	env := realenv.NewRealEnv(ctx, t, dockertestenv.NewTestDBConfig(t))

	repo := "test"
	require.NoError(t, env.PachClient.CreateRepo(pfs.DefaultProjectName, repo))

	commit1, err := env.PachClient.StartCommit(pfs.DefaultProjectName, repo, "master")
	require.NoError(t, err)

	require.NoError(t, env.PachClient.PutFile(commit1, "/dir/dir1/file1.1", &bytes.Buffer{}))
	require.NoError(t, env.PachClient.PutFile(commit1, "/dir/dir1/file1.2", &bytes.Buffer{}))
	require.NoError(t, env.PachClient.PutFile(commit1, "/dir/dir2/file2.1", &bytes.Buffer{}))
	require.NoError(t, env.PachClient.PutFile(commit1, "/dir/dir2/file2.2", &bytes.Buffer{}))
	require.NoError(t, env.PachClient.PutFile(commit1, "/dir/dir3/file3.1", &bytes.Buffer{}))
	require.NoError(t, env.PachClient.PutFile(commit1, "/dir/dir3/file3.2", &bytes.Buffer{}))

	require.NoError(t, finishCommit(env.PachClient, repo, commit1.Branch.Name, commit1.Id))
	// should list all files including directories and root
	var fis []*pfs.FileInfo
	require.NoError(t, env.PachClient.WalkFile(commit1, "/", func(fi *pfs.FileInfo) error {
		fis = append(fis, fi)
		return nil
	}))
	require.Equal(t, 11, len(fis))

	request := &pfs.WalkFileRequest{File: commit1.NewFile("/dir"), Number: 4}
	walkFileClient, err := env.PachClient.PfsAPIClient.WalkFile(env.PachClient.Ctx(), request)
	require.NoError(t, err)
	fis, err = grpcutil.Collect[*pfs.FileInfo](walkFileClient, 1000)
	require.NoError(t, err)
	require.Equal(t, 4, len(fis))
	require.ElementsEqual(t, []string{"/dir/", "/dir/dir1/", "/dir/dir1/file1.1", "/dir/dir1/file1.2"}, finfosToPaths(fis))

	lastFilePath := fis[3].File.Path
	request = &pfs.WalkFileRequest{File: commit1.NewFile("/dir"), PaginationMarker: commit1.NewFile(lastFilePath)}
	walkFileClient, err = env.PachClient.PfsAPIClient.WalkFile(env.PachClient.Ctx(), request)
	require.NoError(t, err)
	fis, err = grpcutil.Collect[*pfs.FileInfo](walkFileClient, 1000)
	require.NoError(t, err)
	require.Equal(t, 6, len(fis))

	request = &pfs.WalkFileRequest{File: commit1.NewFile("/dir"), Number: 2, Reverse: true}
	walkFileClient, err = env.PachClient.PfsAPIClient.WalkFile(env.PachClient.Ctx(), request)
	require.NoError(t, err)
	fis, err = grpcutil.Collect[*pfs.FileInfo](walkFileClient, 1000)
	require.NoError(t, err)
	require.Equal(t, 2, len(fis))
	require.ElementsEqual(t, []string{"/dir/dir3/file3.1", "/dir/dir3/file3.2"}, finfosToPaths(fis))
	require.Equal(t, true, fis[0].File.Path > fis[1].File.Path)

	request = &pfs.WalkFileRequest{File: commit1.NewFile("/dir"), Reverse: true}
	walkFileClient, err = env.PachClient.PfsAPIClient.WalkFile(env.PachClient.Ctx(), request)
	require.NoError(t, err)
	fis, err = grpcutil.Collect[*pfs.FileInfo](walkFileClient, 1000)
	require.YesError(t, err)

	request = &pfs.WalkFileRequest{File: commit1.NewFile("/dir"), PaginationMarker: commit1.NewFile("/dir/dir1/file1.2"), Number: 3, Reverse: true}
	walkFileClient, err = env.PachClient.PfsAPIClient.WalkFile(env.PachClient.Ctx(), request)
	require.NoError(t, err)
	fis, err = grpcutil.Collect[*pfs.FileInfo](walkFileClient, 1000)
	require.NoError(t, err)
	require.Equal(t, 3, len(fis))
	require.ElementsEqual(t, []string{"/dir/dir1/file1.1", "/dir/dir1/", "/dir/"}, finfosToPaths(fis))
}

func TestListFileTest(t *testing.T) {
	ctx := pctx.TestContext(t)
	env := realenv.NewRealEnv(ctx, t, dockertestenv.NewTestDBConfig(t))

	repo := "test"
	require.NoError(t, env.PachClient.CreateRepo(pfs.DefaultProjectName, repo))

	commit1, err := env.PachClient.StartCommit(pfs.DefaultProjectName, repo, "master")
	require.NoError(t, err)

	require.NoError(t, env.PachClient.PutFile(commit1, "/dir1/file1.5", &bytes.Buffer{}))
	require.NoError(t, env.PachClient.PutFile(commit1, "/dir1/file1.2", &bytes.Buffer{}))
	require.NoError(t, env.PachClient.PutFile(commit1, "/dir1/file1.1", &bytes.Buffer{}))
	require.NoError(t, env.PachClient.PutFile(commit1, "/dir2/file2.1", &bytes.Buffer{}))
	require.NoError(t, env.PachClient.PutFile(commit1, "/dir2/file2.2", &bytes.Buffer{}))

	require.NoError(t, finishCommit(env.PachClient, repo, commit1.Branch.Name, commit1.Id))
	// should list a directory but not siblings
	var fis []*pfs.FileInfo
	require.NoError(t, env.PachClient.ListFile(commit1, "/dir1", func(fi *pfs.FileInfo) error {
		fis = append(fis, fi)
		return nil
	}))
	require.ElementsEqual(t, []string{"/dir1/file1.1", "/dir1/file1.2", "/dir1/file1.5"}, finfosToPaths(fis))
	// should list the root
	fis = nil
	require.NoError(t, env.PachClient.ListFile(commit1, "/", func(fi *pfs.FileInfo) error {
		fis = append(fis, fi)
		return nil
	}))
	require.ElementsEqual(t, []string{"/dir1/", "/dir2/"}, finfosToPaths(fis))

	request := &pfs.ListFileRequest{File: commit1.NewFile("/dir1"), PaginationMarker: commit1.NewFile("/dir1/file1.2")}
	listFileClient, err := env.PachClient.PfsAPIClient.ListFile(env.PachClient.Ctx(), request)
	require.NoError(t, err)
	fis, err = grpcutil.Collect[*pfs.FileInfo](listFileClient, 1000)
	require.NoError(t, err)
	require.Equal(t, 1, len(fis))
	require.ElementsEqual(t, []string{"/dir1/file1.5"}, finfosToPaths(fis))

	request = &pfs.ListFileRequest{File: commit1.NewFile("/dir1"), PaginationMarker: commit1.NewFile("/dir1/file1.1"), Number: 2}
	listFileClient, err = env.PachClient.PfsAPIClient.ListFile(env.PachClient.Ctx(), request)
	require.NoError(t, err)
	fis, err = grpcutil.Collect[*pfs.FileInfo](listFileClient, 1000)
	require.NoError(t, err)
	require.Equal(t, 2, len(fis))
	require.ElementsEqual(t, []string{"/dir1/file1.2", "/dir1/file1.5"}, finfosToPaths(fis))

	request = &pfs.ListFileRequest{File: commit1.NewFile("/dir1"), Number: 1, Reverse: true}
	listFileClient, err = env.PachClient.PfsAPIClient.ListFile(env.PachClient.Ctx(), request)
	require.NoError(t, err)
	fis, err = grpcutil.Collect[*pfs.FileInfo](listFileClient, 1000)
	require.NoError(t, err)
	require.Equal(t, 1, len(fis))
	require.ElementsEqual(t, []string{"/dir1/file1.5"}, finfosToPaths(fis))

	request = &pfs.ListFileRequest{File: commit1.NewFile("/dir1"), Reverse: true}
	listFileClient, err = env.PachClient.PfsAPIClient.ListFile(env.PachClient.Ctx(), request)
	require.NoError(t, err)
	fis, err = grpcutil.Collect[*pfs.FileInfo](listFileClient, 1000)
	require.YesError(t, err)

	request = &pfs.ListFileRequest{File: commit1.NewFile("/dir1"), PaginationMarker: commit1.NewFile("/dir1/file1.1"), Number: 2, Reverse: true}
	listFileClient, err = env.PachClient.PfsAPIClient.ListFile(env.PachClient.Ctx(), request)
	require.NoError(t, err)
	fis, err = grpcutil.Collect[*pfs.FileInfo](listFileClient, 1000)
	require.NoError(t, err)
	require.Equal(t, 0, len(fis))

	request = &pfs.ListFileRequest{File: commit1.NewFile("/dir1"), PaginationMarker: commit1.NewFile("/dir1/file1.5"), Number: 2, Reverse: true}
	listFileClient, err = env.PachClient.PfsAPIClient.ListFile(env.PachClient.Ctx(), request)
	require.NoError(t, err)
	fis, err = grpcutil.Collect[*pfs.FileInfo](listFileClient, 1000)
	require.NoError(t, err)
	require.Equal(t, 2, len(fis))
	require.ElementsEqual(t, []string{"/dir1/file1.1", "/dir1/file1.2"}, finfosToPaths(fis))
	require.Equal(t, true, fis[0].File.Path > fis[1].File.Path)
}

func TestListCommitStartedTime(t *testing.T) {
	ctx := pctx.TestContext(t)
	env := realenv.NewRealEnv(ctx, t, dockertestenv.NewTestDBConfig(t))
	err := env.PachClient.CreateRepo(pfs.DefaultProjectName, "foo")
	require.NoError(t, err)
	// create three sequential commits
	commits := make([]*pfs.Commit, 3)
	for i := 0; i < 3; i++ {
		newCommit, err := env.PachClient.StartCommit(pfs.DefaultProjectName, "foo", "master")
		require.NoError(t, err)
		err = env.PachClient.FinishCommit(pfs.DefaultProjectName, "foo", "master", newCommit.Id)
		require.NoError(t, err)
		commits[i] = newCommit
	}
	listCommitsAndCheck := func(request *pfs.ListCommitRequest, expectedIDs []string) []*pfs.CommitInfo {
		listCommitClient, err := env.PachClient.PfsAPIClient.ListCommit(env.PachClient.Ctx(), request)
		require.NoError(t, err)
		cis, err := grpcutil.Collect[*pfs.CommitInfo](listCommitClient, 1000)
		require.NoError(t, err)
		require.Equal(t, len(expectedIDs), len(cis))
		for i, ci := range cis {
			require.Equal(t, expectedIDs[i], ci.Commit.Id)
		}
		return cis
	}
	// we should get the latest commit first
	cis := listCommitsAndCheck(&pfs.ListCommitRequest{
		Repo:   client.NewRepo(pfs.DefaultProjectName, "foo"),
		Number: 1,
	}, []string{commits[2].Id})
	cis = listCommitsAndCheck(&pfs.ListCommitRequest{
		Repo:        client.NewRepo(pfs.DefaultProjectName, "foo"),
		Number:      2,
		StartedTime: cis[0].Started,
	}, []string{commits[1].Id, commits[0].Id})
	// no commits should be returned if we set the started time to be the time of the oldest commit
	_ = listCommitsAndCheck(&pfs.ListCommitRequest{
		Repo:        client.NewRepo(pfs.DefaultProjectName, "foo"),
		Number:      1,
		StartedTime: cis[1].Started,
	}, []string{})
	// we should get the oldest commit first if reverse is set to true
	_ = listCommitsAndCheck(&pfs.ListCommitRequest{
		Repo:    client.NewRepo(pfs.DefaultProjectName, "foo"),
		Number:  1,
		Reverse: true,
	}, []string{commits[0].Id})
}

func TestInvalidProject(t *testing.T) {
	ctx := pctx.TestContext(t)
	env := realenv.NewRealEnv(ctx, t, dockertestenv.NewTestDBConfig(t))

	c := env.PachClient
	badFormatErr := "only alphanumeric characters"
	testCases := []struct {
		projectName string
		errMatch    string // "" means no error
	}{
		{tu.UniqueString("my-PROJECT_0123456789"), ""},
		{"lenny", ""},
		{tu.UniqueString("lenny123"), ""},
		{tu.UniqueString("lenny_123"), ""},
		{tu.UniqueString("lenny-123"), ""},
		// {tu.UniqueString("_project"), badFormatErr}, // Require CORE-1343
		// {tu.UniqueString("project-"), badFormatErr},
		{pfs.DefaultProjectName, "already exists"},
		{tu.UniqueString("/repo"), badFormatErr},
		{tu.UniqueString("lenny.123"), badFormatErr},
		{tu.UniqueString("lenny:"), badFormatErr},
		{tu.UniqueString("lenny,"), badFormatErr},
		{tu.UniqueString("lenny#"), badFormatErr},
		{tu.UniqueString("_lenny"), "must start with an alphanumeric character"},
		{tu.UniqueString("-lenny"), "must start with an alphanumeric character"},
		{tu.UniqueString("!project"), badFormatErr},
		{tu.UniqueString("\""), badFormatErr},
		{tu.UniqueString("\\"), badFormatErr},
		{tu.UniqueString("'"), badFormatErr},
		{tu.UniqueString("[]{}"), badFormatErr},
		{tu.UniqueString("|"), badFormatErr},
		{tu.UniqueString("new->project"), badFormatErr},
		{tu.UniqueString("project?"), badFormatErr},
		{tu.UniqueString("project:1"), badFormatErr},
		{tu.UniqueString("project;"), badFormatErr},
		{tu.UniqueString("project."), badFormatErr},
	}
	for _, tc := range testCases {
		t.Run(tc.projectName, func(t *testing.T) {
			err := c.CreateProject(tc.projectName)
			if tc.errMatch != "" {
				require.YesError(t, err)
				require.ErrorContains(t, err, tc.errMatch)
			} else {
				require.NoError(t, err)
			}
		})
	}
}

func TestDefaultProject(t *testing.T) {
	ctx := pctx.TestContext(t)
	env := realenv.NewRealEnv(ctx, t, dockertestenv.NewTestDBConfig(t))

	// the default project should already exist
	pp, err := env.PachClient.ListProject()
	require.NoError(t, err)
	var sawDefault bool
	for _, p := range pp {
		if p.Project.Name == pfs.DefaultProjectName {
			sawDefault = true
		}
	}
	require.True(t, sawDefault)
	// this should fail because the default project already exists
	require.YesError(t, env.PachClient.CreateProject(pfs.DefaultProjectName))
	// but this should succeed
	var desc = "A different description."
	require.NoError(t, env.PachClient.UpdateProject(pfs.DefaultProjectName, desc))
	// and it should have taken effect
	pp, err = env.PachClient.ListProject()
	require.NoError(t, err)
	for _, p := range pp {
		if p.Project.Name == pfs.DefaultProjectName {
			require.Equal(t, desc, p.Description)
		}
	}
	// deleting the default project is allowed, too
	require.NoError(t, env.PachClient.DeleteProject(pfs.DefaultProjectName, false))
	// and now there should be no default project
	sawDefault = false
	pp, err = env.PachClient.ListProject()
	require.NoError(t, err)
	for _, p := range pp {
		if p.Project.Name == pfs.DefaultProjectName {
			sawDefault = true
		}
	}
	require.False(t, sawDefault)
	// redeleting should be an error
	require.YesError(t, env.PachClient.DeleteProject(pfs.DefaultProjectName, false))
	// force-deleting should error too (FIXME: confirm)
	require.YesError(t, env.PachClient.DeleteProject(pfs.DefaultProjectName, true))
}

func TestInvalidRepo(t *testing.T) {
	ctx := pctx.TestContext(t)
	env := realenv.NewRealEnv(ctx, t, dockertestenv.NewTestDBConfig(t))

	require.YesError(t, env.PachClient.CreateRepo(pfs.DefaultProjectName, "/repo"))

	require.NoError(t, env.PachClient.CreateRepo(pfs.DefaultProjectName, "lenny"))
	require.NoError(t, env.PachClient.CreateRepo(pfs.DefaultProjectName, "lenny123"))
	require.NoError(t, env.PachClient.CreateRepo(pfs.DefaultProjectName, "lenny_123"))
	require.NoError(t, env.PachClient.CreateRepo(pfs.DefaultProjectName, "lenny-123"))

	require.YesError(t, env.PachClient.CreateRepo(pfs.DefaultProjectName, "lenny.123"))
	require.YesError(t, env.PachClient.CreateRepo(pfs.DefaultProjectName, "lenny:"))
	require.YesError(t, env.PachClient.CreateRepo(pfs.DefaultProjectName, "lenny,"))
	require.YesError(t, env.PachClient.CreateRepo(pfs.DefaultProjectName, "lenny#"))
}

func TestCreateSameRepoInParallel(t *testing.T) {
	ctx := pctx.TestContext(t)
	env := realenv.NewRealEnv(ctx, t, dockertestenv.NewTestDBConfig(t))

	numGoros := 1000
	errCh := make(chan error)
	for i := 0; i < numGoros; i++ {
		go func() {
			errCh <- env.PachClient.CreateRepo(pfs.DefaultProjectName, "repo")
		}()
	}
	successCount := 0
	totalCount := 0
	for err := range errCh {
		totalCount++
		if err == nil {
			successCount++
		}
		if totalCount == numGoros {
			break
		}
	}
	// When creating the same repo, precisiely one attempt should succeed
	require.Equal(t, 1, successCount)
}

func TestCreateDifferentRepoInParallel(t *testing.T) {
	ctx := pctx.TestContext(t)
	env := realenv.NewRealEnv(ctx, t, dockertestenv.NewTestDBConfig(t))

	numGoros := 1000
	errCh := make(chan error)
	for i := 0; i < numGoros; i++ {
		i := i
		go func() {
			errCh <- env.PachClient.CreateRepo(pfs.DefaultProjectName, fmt.Sprintf("repo%d", i))
		}()
	}
	successCount := 0
	totalCount := 0
	for err := range errCh {
		totalCount++
		if err == nil {
			successCount++
		}
		if totalCount == numGoros {
			break
		}
	}
	require.Equal(t, numGoros, successCount)
}

func TestCreateProject(t *testing.T) {
	ctx := pctx.TestContext(t)
	env := realenv.NewRealEnv(ctx, t, dockertestenv.NewTestDBConfig(t))

	// 51-character project names are allowed
	require.NoError(t, env.PachClient.CreateProject("123456789A123456789B123456789C123456789D123456789E1"))
	// 52-character project names are not allowed
	require.YesError(t, env.PachClient.CreateProject("123456789A123456789B123456789C123456789D123456789E12"))
}

func TestCreateRepoNonExistentProject(t *testing.T) {
	ctx := pctx.TestContext(t)
	env := realenv.NewRealEnv(ctx, t, dockertestenv.NewTestDBConfig(t))

	require.YesError(t, env.PachClient.CreateRepo("foo", "bar"))
	require.NoError(t, env.PachClient.CreateProject("foo"))
	require.NoError(t, env.PachClient.CreateRepo("foo", "bar"))
}

func TestCreateRepoDeleteRepoRace(t *testing.T) {
	t.Skip()
	ctx := pctx.TestContext(t)
	env := realenv.NewRealEnv(ctx, t, dockertestenv.NewTestDBConfig(t))
	for i := 0; i < 100; i++ {
		require.NoError(t, env.PachClient.CreateRepo(pfs.DefaultProjectName, "foo"))
		require.NoError(t, env.PachClient.CreateRepo(pfs.DefaultProjectName, "bar"))
		errCh := make(chan error)
		go func() {
			errCh <- env.PachClient.DeleteRepo(pfs.DefaultProjectName, "foo", false)
		}()
		go func() {
			errCh <- env.PachClient.CreateBranch(pfs.DefaultProjectName, "bar", "master", "", "", []*pfs.Branch{client.NewBranch(pfs.DefaultProjectName, "foo", "master")})
		}()
		err1 := <-errCh
		err2 := <-errCh
		// these two operations should never race in such a way that they
		// both succeed, leaving us with a repo bar that has a nonexistent
		// provenance foo
		require.True(t, err1 != nil || err2 != nil)
		require.NoError(t, env.PachClient.DeleteRepo(pfs.DefaultProjectName, "bar", true))
		require.NoError(t, env.PachClient.DeleteRepo(pfs.DefaultProjectName, "foo", true))
	}
}

func TestCreateRepoWithSameNameAndAuthInDifferentProjects(t *testing.T) {
	ctx := pctx.TestContext(t)
	env := realenv.NewRealEnv(ctx, t, dockertestenv.NewTestDBConfig(t))
	// activate auth
	peerPort := strconv.Itoa(int(env.ServiceEnv.Config().PeerPort))
	tu.ActivateLicense(t, env.PachClient, peerPort)
	_, err := env.PachClient.Enterprise.Activate(env.PachClient.Ctx(),
		&enterprise.ActivateRequest{
			LicenseServer: "grpc://localhost:" + peerPort,
			Id:            "localhost",
			Secret:        "localhost",
		})
	require.NoError(t, err, "activate client should work")
	_, err = env.AuthServer.Activate(env.PachClient.Ctx(), &auth.ActivateRequest{RootToken: tu.RootToken})
	require.NoError(t, err, "activate server should work")
	env.PachClient.SetAuthToken(tu.RootToken)
	require.NoError(t, config.WritePachTokenToConfig(tu.RootToken, false))
	client := env.PachClient.WithCtx(context.Background())
	_, err = client.PfsAPIClient.ActivateAuth(client.Ctx(), &pfs.ActivateAuthRequest{})
	require.NoError(t, err)

	// create two projects
	project1 := tu.UniqueString("project")
	project2 := tu.UniqueString("project")
	require.NoError(t, client.CreateProject(project1))
	require.NoError(t, client.CreateProject(project2))

	// create repo with same name across both projects
	repo := tu.UniqueString("repo")
	require.NoError(t, client.CreateRepo(project1, repo))
	require.NoError(t, client.CreateRepo(project2, repo))

	// inspect whether the repos are actually from different projects
	repoInfo1, err := client.InspectRepo(project1, repo)
	require.NoError(t, err)
	require.Equal(t, project1, repoInfo1.Repo.Project.Name)
	repoInfo2, err := client.InspectRepo(project2, repo)
	require.NoError(t, err)
	require.Equal(t, project2, repoInfo2.Repo.Project.Name)

	// delete both repos
	require.NoError(t, client.DeleteRepo(project1, repo, true))
	require.NoError(t, client.DeleteRepo(project2, repo, true))
}

func TestBranch(t *testing.T) {
	ctx := pctx.TestContext(t)
	env := realenv.NewRealEnv(ctx, t, dockertestenv.NewTestDBConfig(t))

	repo := "repo"
	require.NoError(t, env.PachClient.CreateRepo(pfs.DefaultProjectName, repo))
	_, err := env.PachClient.StartCommit(pfs.DefaultProjectName, repo, "master")
	require.NoError(t, err)
	require.NoError(t, finishCommit(env.PachClient, repo, "master", ""))
	commitInfo, err := env.PachClient.InspectCommit(pfs.DefaultProjectName, repo, "master", "")
	require.NoError(t, err)
	require.Nil(t, commitInfo.ParentCommit)

	_, err = env.PachClient.StartCommit(pfs.DefaultProjectName, repo, "master")
	require.NoError(t, err)
	require.NoError(t, finishCommit(env.PachClient, repo, "master", ""))
	commitInfo, err = env.PachClient.InspectCommit(pfs.DefaultProjectName, repo, "master", "")
	require.NoError(t, err)
	require.NotNil(t, commitInfo.ParentCommit)
}

func TestToggleBranchProvenance(t *testing.T) {
	ctx := pctx.TestContext(t)
	env := realenv.NewRealEnv(ctx, t, dockertestenv.NewTestDBConfig(t))

	require.NoError(t, env.PachClient.CreateRepo(pfs.DefaultProjectName, "in"))
	require.NoError(t, env.PachClient.CreateRepo(pfs.DefaultProjectName, "out"))
	require.NoError(t, env.PachClient.CreateBranch(pfs.DefaultProjectName, "out", "master", "", "", []*pfs.Branch{client.NewBranch(pfs.DefaultProjectName, "in", "master")}))
	require.NoError(t, finishCommit(env.PachClient, "out", "master", ""))
	outRepo := client.NewRepo(pfs.DefaultProjectName, "out")
	cis, err := env.PachClient.ListCommit(outRepo, outRepo.NewCommit("master", ""), nil, 0)
	require.NoError(t, err)
	require.Equal(t, 1, len(cis))

	// Create initial input commit, and make sure we get an output commit
	require.NoError(t, env.PachClient.PutFile(client.NewCommit(pfs.DefaultProjectName, "in", "master", ""), "1", strings.NewReader("1")))
	cis, err = env.PachClient.ListCommit(outRepo, outRepo.NewCommit("master", ""), nil, 0)
	require.NoError(t, err)
	require.Equal(t, 2, len(cis))
	require.NoError(t, finishCommit(env.PachClient, "out", "master", ""))
	// make sure the output commit and input commit have the same ID
	inCommitInfo, err := env.PachClient.InspectCommit(pfs.DefaultProjectName, "in", "master", "")
	require.NoError(t, err)
	outCommitInfo, err := env.PachClient.InspectCommit(pfs.DefaultProjectName, "out", "master", "")
	require.NoError(t, err)
	require.Equal(t, inCommitInfo.Commit.Id, outCommitInfo.Commit.Id)

	// Toggle out@master provenance off
	require.NoError(t, env.PachClient.CreateBranch(pfs.DefaultProjectName, "out", "master", "master", "", nil))
	inRepo := client.NewRepo(pfs.DefaultProjectName, "in")
	cis, err = env.PachClient.ListCommit(inRepo, inRepo.NewCommit("master", ""), nil, 0)
	require.NoError(t, err)
	require.Equal(t, 2, len(cis))

	// Create new input commit & make sure no new output commit is created
	require.NoError(t, env.PachClient.PutFile(client.NewCommit(pfs.DefaultProjectName, "in", "master", ""), "2", strings.NewReader("2")))
	cis, err = env.PachClient.ListCommit(outRepo, outRepo.NewCommit("master", ""), nil, 0)
	require.NoError(t, err)
	require.Equal(t, 2, len(cis))
	// make sure output commit still matches the old input commit
	inCommitInfo, err = env.PachClient.InspectCommit(pfs.DefaultProjectName, "in", "", "master~1") // old input commit
	require.NoError(t, err)
	outCommitInfo, err = env.PachClient.InspectCommit(pfs.DefaultProjectName, "out", "master", "")
	require.NoError(t, err)
	require.Equal(t, inCommitInfo.Commit.Id, outCommitInfo.Commit.Id)

	// Toggle out@master provenance back on, creating a new output commit
	require.NoError(t, env.PachClient.CreateBranch(pfs.DefaultProjectName, "out", "master", "", "", []*pfs.Branch{
		client.NewBranch(pfs.DefaultProjectName, "in", "master"),
	}))
	cis, err = env.PachClient.ListCommit(outRepo, outRepo.NewCommit("master", ""), nil, 0)
	require.NoError(t, err)
	require.Equal(t, 3, len(cis))

	inRepo = client.NewRepo(pfs.DefaultProjectName, "in")
	cis, err = env.PachClient.ListCommit(inRepo, inRepo.NewCommit("master", ""), nil, 0)
	require.NoError(t, err)
	require.Equal(t, 3, len(cis))

	// make sure new output commit has the same ID as the new input commit
	outCommitInfo, err = env.PachClient.InspectCommit(pfs.DefaultProjectName, "out", "master", "")
	require.NoError(t, err)
	inCommitInfo, err = env.PachClient.InspectCommit(pfs.DefaultProjectName, "in", "", outCommitInfo.Commit.Id)
	require.NoError(t, err)
	require.NotEqual(t, inCommitInfo.Commit.Id, outCommitInfo.Commit.Id)
	inMasterCommitInfo, err := env.PachClient.InspectCommit(pfs.DefaultProjectName, "in", "master", "")
	require.NoError(t, err)
	require.Equal(t, inCommitInfo.Commit.Id, inMasterCommitInfo.Commit.Id)
}

func TestRecreateBranchProvenance(t *testing.T) {
	ctx := pctx.TestContext(t)
	env := realenv.NewRealEnv(ctx, t, dockertestenv.NewTestDBConfig(t))
	require.NoError(t, env.PachClient.CreateRepo(pfs.DefaultProjectName, "in"))
	require.NoError(t, env.PachClient.CreateRepo(pfs.DefaultProjectName, "out"))
	require.NoError(t, env.PachClient.CreateBranch(pfs.DefaultProjectName, "out", "master", "", "", []*pfs.Branch{client.NewBranch(pfs.DefaultProjectName, "in", "master")}))
	require.NoError(t, finishCommit(env.PachClient, "out", "master", ""))
	require.NoError(t, env.PachClient.PutFile(client.NewCommit(pfs.DefaultProjectName, "in", "master", ""), "foo", strings.NewReader("foo")))
	outRepo := client.NewRepo(pfs.DefaultProjectName, "out")
	cis, err := env.PachClient.ListCommit(outRepo, nil, nil, 0)
	require.NoError(t, err)
	require.Equal(t, 2, len(cis))
	commit1 := cis[0].Commit
	require.NoError(t, env.PachClient.DeleteBranch(pfs.DefaultProjectName, "out", "master", false))
	require.NoError(t, finishCommit(env.PachClient, "out", "", commit1.Id))
	cis, err = env.PachClient.ListCommit(outRepo, nil, nil, 0)
	require.NoError(t, err)
	require.Equal(t, 2, len(cis))
	require.NoError(t, env.PachClient.CreateBranch(pfs.DefaultProjectName, "out", "master", "", commit1.Id, []*pfs.Branch{client.NewBranch(pfs.DefaultProjectName, "in", "master")}))
	cis, err = env.PachClient.ListCommit(outRepo, nil, nil, 0)
	require.NoError(t, err)
	require.Equal(t, 3, len(cis))
	require.Equal(t, commit1.Id, cis[1].Commit.Id)
	require.Equal(t, commit1.Repo, cis[1].Commit.Repo)
	// the branches cannot be equal as the commits that referenced 'out.master' when it was deleted have their branch id's nilled out.
}

// TODO(acohen4): should we dis-allow moving a branch with provenance? Probably since this would break Branch/Head invariant.
//
// When a branch head is moved to an older commit (commonly referred to as a rewind), the expected behavior is for
// that branch ID to match the assigned ID, and for commit with a new Global ID to propagate to all downstream branches.
func TestRewindBranch(t *testing.T) {
	ctx := pctx.TestContext(t)
	env := realenv.NewRealEnv(ctx, t, dockertestenv.NewTestDBConfig(t))
	// for provenance DAG: { a.master <- b.master <- c.master }
	require.NoError(t, env.PachClient.CreateRepo(pfs.DefaultProjectName, "a"))
	require.NoError(t, env.PachClient.CreateRepo(pfs.DefaultProjectName, "b"))
	require.NoError(t, env.PachClient.CreateRepo(pfs.DefaultProjectName, "c"))
	provB := []*pfs.Branch{client.NewBranch(pfs.DefaultProjectName, "a", "master")}
	require.NoError(t, env.PachClient.CreateBranch(pfs.DefaultProjectName, "b", "master", "", "", provB))
	provC := []*pfs.Branch{client.NewBranch(pfs.DefaultProjectName, "b", "master")}
	require.NoError(t, env.PachClient.CreateBranch(pfs.DefaultProjectName, "c", "master", "", "", provC))
	// create and finish 3 commits on a.master, each with "/file" containing data "1", "2", & "3" respectively
	commit1, err := env.PachClient.StartCommit(pfs.DefaultProjectName, "a", "master")
	require.NoError(t, err)
	require.NoError(t, env.PachClient.PutFile(commit1, "file", strings.NewReader("1")))
	require.NoError(t, finishCommit(env.PachClient, commit1.Branch.Repo.Name, commit1.Branch.Name, commit1.Id))
	commit2, err := env.PachClient.StartCommit(pfs.DefaultProjectName, "a", "master")
	require.NoError(t, err)
	require.NoError(t, env.PachClient.PutFile(commit2, "file", strings.NewReader("2")))
	require.NoError(t, finishCommit(env.PachClient, commit2.Branch.Repo.Name, commit1.Branch.Name, commit2.Id))
	commit3, err := env.PachClient.StartCommit(pfs.DefaultProjectName, "a", "master")
	require.NoError(t, err)
	require.NoError(t, env.PachClient.PutFile(commit3, "file", strings.NewReader("3")))
	require.NoError(t, finishCommit(env.PachClient, commit3.Branch.Repo.Name, commit1.Branch.Name, commit3.Id))
	checkRepoCommits := func(repos []string, commits []*pfs.Commit) {
		ids := []string{}
		for _, c := range commits {
			ids = append(ids, c.Id)
		}
		for _, repo := range repos {
			listCommitClient, err := env.PachClient.PfsAPIClient.ListCommit(env.PachClient.Ctx(), &pfs.ListCommitRequest{
				Repo: client.NewRepo(pfs.DefaultProjectName, repo),
				All:  true,
			})
			require.NoError(t, err)
			cis, err := grpcutil.Collect[*pfs.CommitInfo](listCommitClient, 1000)
			require.NoError(t, err)
			// There will be some empty commits on each branch from creation, ignore
			// those and just check that the latest commits match.
			require.True(t, len(ids) <= len(cis))
			for i, id := range ids {
				require.Equal(t, id, cis[i].Commit.Id)
			}
		}
	}
	checkRepoCommits([]string{"a", "b", "c"}, []*pfs.Commit{commit3, commit2, commit1})
	// Rewinding branch b.master to commit2 can reuses that commit, and propagates a new commit to C
	require.NoError(t, env.PachClient.CreateBranch(pfs.DefaultProjectName, "b", "master", "master", commit2.Id, provB))
	ci, err := env.PachClient.InspectCommit(pfs.DefaultProjectName, "b", "master", "")
	require.NoError(t, err)
	require.Equal(t, ci.Commit.Id, commit2.Id)
	checkRepoCommits([]string{"a", "b"}, []*pfs.Commit{commit3, commit2, commit1})
	// Check that a@<new-global-id> resolves to commit2
	ci, err = env.PachClient.InspectCommit(pfs.DefaultProjectName, "c", "master", "")
	require.NoError(t, err)
	checkRepoCommits([]string{"c"}, []*pfs.Commit{ci.Commit, commit3, commit2, commit1})
	// The commit4 data in "a" should be the same as what we wrote into commit2 (as that's the source data in "b")
	ci, err = env.PachClient.InspectCommit(pfs.DefaultProjectName, "c", "master", "")
	require.NoError(t, err)
	latestCommit := ci.Commit.Id
	aCommit := client.NewCommit(pfs.DefaultProjectName, "a", "", latestCommit)
	var b bytes.Buffer
	require.NoError(t, env.PachClient.GetFile(aCommit, "file", &b))
	require.Equal(t, "2", b.String())
	// Rewinding branch b.master to commit1 can reuses that commit, and propagates a new commit to C
	require.NoError(t, env.PachClient.CreateBranch(pfs.DefaultProjectName, "b", "master", "master", commit1.Id, provB))
	require.NoError(t, err)
	ci, err = env.PachClient.InspectCommit(pfs.DefaultProjectName, "b", "master", "")
	require.NoError(t, err)
	commit4 := ci.Commit
	require.Equal(t, commit4.Id, commit1.Id)
	// The commit4 data in "a" should be from commit1
	ci, err = env.PachClient.InspectCommit(pfs.DefaultProjectName, "c", "master", "")
	require.NoError(t, err)
	latestCommit = ci.Commit.Id
	aCommit = client.NewCommit(pfs.DefaultProjectName, "a", "", latestCommit)
	b.Reset()
	require.NoError(t, env.PachClient.GetFile(aCommit, "file", &b))
	require.Equal(t, "1", b.String())
}

func TestRewindInput(t *testing.T) {
	ctx := pctx.TestContext(t)
	env := realenv.NewRealEnv(ctx, t, dockertestenv.NewTestDBConfig(t))
	c := env.PachClient
	require.NoError(t, c.CreateRepo(pfs.DefaultProjectName, "A"))
	require.NoError(t, c.CreateRepo(pfs.DefaultProjectName, "B"))
	require.NoError(t, c.CreateRepo(pfs.DefaultProjectName, "C"))
	require.NoError(t, c.CreateRepo(pfs.DefaultProjectName, "Z"))
	// A ─▶ B ─▶ Z
	//           ▲
	//      C ───╯
	txnInfo, err := c.ExecuteInTransaction(func(tx *client.APIClient) error {
		if err := tx.CreateBranch(pfs.DefaultProjectName, "A", "master", "", "", nil); err != nil {
			return err
		}
		if err := tx.CreateBranch(pfs.DefaultProjectName, "B", "master", "", "",
			[]*pfs.Branch{client.NewBranch(pfs.DefaultProjectName, "A", "master")}); err != nil {
			return err
		}
		if err := tx.CreateBranch(pfs.DefaultProjectName, "C", "master", "", "", nil); err != nil {
			return err
		}
		return tx.CreateBranch(pfs.DefaultProjectName, "Z", "master", "", "", []*pfs.Branch{
			client.NewBranch(pfs.DefaultProjectName, "B", "master"),
			client.NewBranch(pfs.DefaultProjectName, "C", "master"),
		})
	})
	require.NoError(t, err)
	firstID := txnInfo.Transaction.Id
	expectedMasterCommits := map[string]string{
		"A": firstID,
		"B": firstID,
		"C": firstID,
		"Z": firstID,
	}
	assertMasterHeads(t, c, expectedMasterCommits)
	// make two commits by putting files in A
	require.NoError(t, c.PutFile(client.NewCommit(pfs.DefaultProjectName, "A", "master", ""), "one", strings.NewReader("foo")))
	info, err := c.InspectCommit(pfs.DefaultProjectName, "A", "master", "")
	require.NoError(t, err)
	secondID := info.Commit.Id
	require.NoError(t, c.PutFile(client.NewCommit(pfs.DefaultProjectName, "A", "master", ""), "two", strings.NewReader("bar")))
	// rewind once, everything should be back to firstCommit
	require.NoError(t, c.CreateBranch(pfs.DefaultProjectName, "A", "master", "master", secondID, nil))
	info, err = c.InspectCommit(pfs.DefaultProjectName, "B", "master", "")
	require.NoError(t, err)
	fourthID := info.Commit.Id
	expectedMasterCommits["A"] = secondID
	expectedMasterCommits["B"] = fourthID
	expectedMasterCommits["Z"] = fourthID
	assertMasterHeads(t, c, expectedMasterCommits)
	// add a file to C
	require.NoError(t, c.PutFile(client.NewCommit(pfs.DefaultProjectName, "C", "master", ""), "file", strings.NewReader("baz")))
	info, err = c.InspectCommit(pfs.DefaultProjectName, "C", "master", "")
	require.NoError(t, err)
	expectedMasterCommits["C"] = info.Commit.Id
	expectedMasterCommits["Z"] = info.Commit.Id
	assertMasterHeads(t, c, expectedMasterCommits)
	// rewind A back to the start
	require.NoError(t, c.CreateBranch(pfs.DefaultProjectName, "A", "master", "master", firstID, nil))
	info, err = c.InspectCommit(pfs.DefaultProjectName, "B", "master", "")
	require.NoError(t, err)
	expectedMasterCommits["A"] = firstID
	expectedMasterCommits["B"] = info.Commit.Id
	expectedMasterCommits["Z"] = info.Commit.Id
	assertMasterHeads(t, c, expectedMasterCommits)
}

func TestRewindProvenanceChange(t *testing.T) {
	ctx := pctx.TestContext(t)
	env := realenv.NewRealEnv(ctx, t, dockertestenv.NewTestDBConfig(t))
	c := env.PachClient
	require.NoError(t, c.CreateRepo(pfs.DefaultProjectName, "A"))
	require.NoError(t, c.CreateRepo(pfs.DefaultProjectName, "B"))
	require.NoError(t, c.CreateRepo(pfs.DefaultProjectName, "C"))
	require.NoError(t, c.CreateBranch(pfs.DefaultProjectName, "A", "master", "", "", nil))
	require.NoError(t, c.CreateBranch(pfs.DefaultProjectName, "B", "master", "", "", nil))
	require.NoError(t, c.CreateBranch(pfs.DefaultProjectName, "C", "master", "", "", []*pfs.Branch{
		client.NewBranch(pfs.DefaultProjectName, "A", "master")}))
	_, err := c.InspectCommit(pfs.DefaultProjectName, "A", "master", "")
	require.NoError(t, err)
	_, err = c.InspectCommit(pfs.DefaultProjectName, "C", "master", "")
	require.NoError(t, err)
	require.NoError(t, c.PutFile(client.NewCommit(pfs.DefaultProjectName, "A", "master", ""), "foo", strings.NewReader("bar")))
	oldHead, err := c.InspectCommit(pfs.DefaultProjectName, "A", "master", "")
	require.NoError(t, err)
	_, err = c.InspectCommit(pfs.DefaultProjectName, "C", "master", "")
	require.NoError(t, err)
	expectedMasterCommits := map[string]string{
		"A": oldHead.Commit.Id,
		"C": oldHead.Commit.Id,
	}
	assertMasterHeads(t, c, expectedMasterCommits)
	// add B to C's provenance
	require.NoError(t, c.CreateBranch(pfs.DefaultProjectName, "C", "master", "", "", []*pfs.Branch{
		client.NewBranch(pfs.DefaultProjectName, "A", "master"),
		client.NewBranch(pfs.DefaultProjectName, "B", "master"),
	}))
	cHead, err := c.InspectCommit(pfs.DefaultProjectName, "C", "master", "")
	require.NoError(t, err)
	expectedMasterCommits["C"] = cHead.Commit.Id
	assertMasterHeads(t, c, expectedMasterCommits)
	// add a file to B and record C's new head
	require.NoError(t, c.PutFile(client.NewCommit(pfs.DefaultProjectName, "B", "master", ""), "foo", strings.NewReader("bar")))
	cHead, err = c.InspectCommit(pfs.DefaultProjectName, "C", "master", "")
	require.NoError(t, err)
	expectedMasterCommits["B"] = cHead.Commit.Id
	expectedMasterCommits["C"] = cHead.Commit.Id
	assertMasterHeads(t, c, expectedMasterCommits)
	// rewind A to before the provenance change
	require.NoError(t, c.CreateBranch(pfs.DefaultProjectName, "A", "master", "master", oldHead.ParentCommit.Id, nil))
	// this must create a new commit set, since the old one isn't consistent with current provenance
	aHead, err := c.InspectBranch(pfs.DefaultProjectName, "A", "master")
	require.NoError(t, err)
	require.Equal(t, aHead.Head.Id, oldHead.ParentCommit.Id)
	cHeadOld := cHead
	cHead, err = c.InspectCommit(pfs.DefaultProjectName, "C", "master", "")
	require.NoError(t, err)
	// there's no clear relationship between C's new state and any old one, so the new commit's parent should be the previous head
	require.NoError(t, err)
	require.NotNil(t, cHead.ParentCommit)
	require.NotEqual(t, cHeadOld.Commit.Id, cHead.Commit.Id)
	require.Equal(t, cHeadOld.Commit.Id, cHead.ParentCommit.Id)
}

func TestCreateAndInspectRepo(t *testing.T) {
	ctx := pctx.TestContext(t)
	env := realenv.NewRealEnv(ctx, t, dockertestenv.NewTestDBConfig(t))

	repo := "repo"
	require.NoError(t, env.PachClient.CreateRepo(pfs.DefaultProjectName, repo))

	repoInfo, err := env.PachClient.InspectRepo(pfs.DefaultProjectName, repo)
	require.NoError(t, err)
	require.Equal(t, repo, repoInfo.Repo.Name)
	require.NotNil(t, repoInfo.Created)
	require.Equal(t, 0, int(repoInfo.Details.SizeBytes))

	require.YesError(t, env.PachClient.CreateRepo(pfs.DefaultProjectName, repo))
	_, err = env.PachClient.InspectRepo(pfs.DefaultProjectName, "nonexistent")
	require.YesError(t, err)

	_, err = env.PachClient.PfsAPIClient.CreateRepo(context.Background(), &pfs.CreateRepoRequest{
		Repo: client.NewRepo(pfs.DefaultProjectName, "somerepo1"),
	})
	require.NoError(t, err)
}

func TestCreateRepoWithoutProject(t *testing.T) {
	ctx := pctx.TestContext(t)
	env := realenv.NewRealEnv(ctx, t, dockertestenv.NewTestDBConfig(t))

	repo := "repo123"
	_, err := env.PachClient.PfsAPIClient.CreateRepo(context.Background(), &pfs.CreateRepoRequest{
		Repo: &pfs.Repo{Name: repo},
	})
	require.NoError(t, err)

	repoInfo, err := env.PachClient.InspectRepo(pfs.DefaultProjectName, repo)
	require.NoError(t, err)
	require.Equal(t, repo, repoInfo.Repo.Name)
	require.NotNil(t, repoInfo.Created)
	require.Equal(t, 0, int(repoInfo.Details.SizeBytes))
}

func TestCreateRepoWithEmptyProject(t *testing.T) {
	ctx := pctx.TestContext(t)
	env := realenv.NewRealEnv(ctx, t, dockertestenv.NewTestDBConfig(t))

	repo := "repo123"
	_, err := env.PachClient.PfsAPIClient.CreateRepo(context.Background(), &pfs.CreateRepoRequest{
		Repo: &pfs.Repo{Project: &pfs.Project{}, Name: repo},
	})
	require.NoError(t, err)

	repoInfo, err := env.PachClient.InspectRepo(pfs.DefaultProjectName, repo)
	require.NoError(t, err)
	require.Equal(t, repo, repoInfo.Repo.Name)
	require.NotNil(t, repoInfo.Created)
	require.Equal(t, 0, int(repoInfo.Details.SizeBytes))
}

func TestListRepo(t *testing.T) {
	ctx := pctx.TestContext(t)
	env := realenv.NewRealEnv(ctx, t, dockertestenv.NewTestDBConfig(t))

	numRepos := 10
	var repoNames []string
	for i := 0; i < numRepos; i++ {
		repo := fmt.Sprintf("repo%d", i)
		require.NoError(t, env.PachClient.CreateRepo(pfs.DefaultProjectName, repo))
		repoNames = append(repoNames, repo)
	}

	repoInfos, err := env.PachClient.ListRepo()
	require.NoError(t, err)
	require.ElementsEqualUnderFn(t, repoNames, repoInfos, RepoInfoToName)
}

// Make sure that artifacts of deleted repos do not resurface
func TestCreateDeletedRepo(t *testing.T) {
	ctx := pctx.TestContext(t)
	env := realenv.NewRealEnv(ctx, t, dockertestenv.NewTestDBConfig(t))

	repo := "repo"
	require.NoError(t, env.PachClient.CreateRepo(pfs.DefaultProjectName, repo))
	repoProto := client.NewRepo(pfs.DefaultProjectName, repo)

	systemRepo := client.NewSystemRepo(pfs.DefaultProjectName, repo, pfs.MetaRepoType)
	_, err := env.PachClient.PfsAPIClient.CreateRepo(env.PachClient.Ctx(), &pfs.CreateRepoRequest{
		Repo: systemRepo,
	})
	require.NoError(t, err)

	commit, err := env.PachClient.StartCommit(pfs.DefaultProjectName, repo, "master")
	require.NoError(t, err)
	require.NoError(t, env.PachClient.PutFile(commit, "foo", strings.NewReader("foo")))
	require.NoError(t, finishCommit(env.PachClient, repo, commit.Branch.Name, commit.Id))

	_, err = env.PachClient.PfsAPIClient.StartCommit(env.PachClient.Ctx(), &pfs.StartCommitRequest{
		Branch: systemRepo.NewBranch("master"),
	})
	require.NoError(t, err)

	commitInfos, err := env.PachClient.ListCommit(repoProto, nil, nil, 0)
	require.NoError(t, err)
	require.Equal(t, 1, len(commitInfos))

	commitInfos, err = env.PachClient.ListCommit(systemRepo, nil, nil, 0)
	require.NoError(t, err)
	require.Equal(t, 1, len(commitInfos))

	require.NoError(t, env.PachClient.DeleteRepo(pfs.DefaultProjectName, repo, false))
	require.NoError(t, env.PachClient.CreateRepo(pfs.DefaultProjectName, repo))

	commitInfos, err = env.PachClient.ListCommit(repoProto, nil, nil, 0)
	require.NoError(t, err)
	require.Equal(t, 0, len(commitInfos))

	branchInfos, err := env.PachClient.ListBranch(pfs.DefaultProjectName, repo)
	require.NoError(t, err)
	require.Equal(t, 0, len(branchInfos))

	repoInfos, err := env.PachClient.ListRepoByType("")
	require.NoError(t, err)
	require.Equal(t, 1, len(repoInfos))

}

// Make sure that commits of deleted repos do not resurface
func TestListCommitLimit(t *testing.T) {
	ctx := pctx.TestContext(t)
	env := realenv.NewRealEnv(ctx, t, dockertestenv.NewTestDBConfig(t))

	repo := "repo"
	commit := client.NewCommit(pfs.DefaultProjectName, repo, "master", "")
	require.NoError(t, env.PachClient.CreateRepo(pfs.DefaultProjectName, repo))
	require.NoError(t, env.PachClient.PutFile(commit, "foo", strings.NewReader("foo")))
	require.NoError(t, env.PachClient.PutFile(commit, "bar", strings.NewReader("bar")))
	commitInfos, err := env.PachClient.ListCommit(commit.Branch.Repo, nil, nil, 1)
	require.NoError(t, err)
	require.Equal(t, 1, len(commitInfos))
}

// The DAG looks like this before the update:
// prov1 prov2
//
//	\    /
//	 repo
//	/    \
//
// d1      d2
//
// Looks like this after the update:
//
// prov2 prov3
//
//	\    /
//	 repo
//	/    \
//
// d1      d2
func TestUpdateProvenance(t *testing.T) {
	ctx := pctx.TestContext(t)
	env := realenv.NewRealEnv(ctx, t, dockertestenv.NewTestDBConfig(t))

	prov1 := "prov1"
	require.NoError(t, env.PachClient.CreateRepo(pfs.DefaultProjectName, prov1))
	prov2 := "prov2"
	require.NoError(t, env.PachClient.CreateRepo(pfs.DefaultProjectName, prov2))
	prov3 := "prov3"
	require.NoError(t, env.PachClient.CreateRepo(pfs.DefaultProjectName, prov3))

	repo := "repo"
	require.NoError(t, env.PachClient.CreateRepo(pfs.DefaultProjectName, repo))
	require.NoError(t, env.PachClient.CreateBranch(pfs.DefaultProjectName, repo, "master", "", "", []*pfs.Branch{client.NewBranch(pfs.DefaultProjectName, prov1, "master"), client.NewBranch(pfs.DefaultProjectName, prov2, "master")}))

	downstream1 := "downstream1"
	require.NoError(t, env.PachClient.CreateRepo(pfs.DefaultProjectName, downstream1))
	require.NoError(t, env.PachClient.CreateBranch(pfs.DefaultProjectName, downstream1, "master", "", "", []*pfs.Branch{client.NewBranch(pfs.DefaultProjectName, repo, "master")}))

	downstream2 := "downstream2"
	require.NoError(t, env.PachClient.CreateRepo(pfs.DefaultProjectName, downstream2))
	require.NoError(t, env.PachClient.CreateBranch(pfs.DefaultProjectName, downstream2, "master", "", "", []*pfs.Branch{client.NewBranch(pfs.DefaultProjectName, repo, "master")}))

	// Without the Update flag it should fail
	require.YesError(t, env.PachClient.CreateRepo(pfs.DefaultProjectName, repo))

	_, err := env.PachClient.PfsAPIClient.CreateRepo(context.Background(), &pfs.CreateRepoRequest{
		Repo:   client.NewRepo(pfs.DefaultProjectName, repo),
		Update: true,
	})
	require.NoError(t, err)

	require.NoError(t, env.PachClient.CreateBranch(pfs.DefaultProjectName, repo, "master", "", "", []*pfs.Branch{client.NewBranch(pfs.DefaultProjectName, prov2, "master"), client.NewBranch(pfs.DefaultProjectName, prov3, "master")}))

	// We should be able to delete prov1 since it's no longer the provenance
	// of other repos.
	require.NoError(t, env.PachClient.DeleteRepo(pfs.DefaultProjectName, prov1, false))

	// We shouldn't be able to delete prov3 since it's now a provenance
	// of other repos.
	require.YesError(t, env.PachClient.DeleteRepo(pfs.DefaultProjectName, prov3, false))
}

func TestPutFileIntoOpenCommit(t *testing.T) {
	ctx := pctx.TestContext(t)
	env := realenv.NewRealEnv(ctx, t, dockertestenv.NewTestDBConfig(t))

	repo := "test"
	require.NoError(t, env.PachClient.CreateRepo(pfs.DefaultProjectName, repo))

	commit1, err := env.PachClient.StartCommit(pfs.DefaultProjectName, repo, "master")
	require.NoError(t, err)
	require.NoError(t, env.PachClient.PutFile(commit1, "foo", strings.NewReader("foo\n")))
	require.NoError(t, finishCommit(env.PachClient, repo, commit1.Branch.Name, commit1.Id))

	require.YesError(t, env.PachClient.PutFile(commit1, "foo", strings.NewReader("foo\n")))

	commit2, err := env.PachClient.StartCommit(pfs.DefaultProjectName, repo, "master")
	require.NoError(t, err)
	require.NoError(t, env.PachClient.PutFile(commit2, "foo", strings.NewReader("foo\n")))
	require.NoError(t, finishCommit(env.PachClient, repo, "master", ""))

	require.YesError(t, env.PachClient.PutFile(commit2, "foo", strings.NewReader("foo\n")))
}

func TestPutFileDirectoryTraversal(t *testing.T) {
	ctx := pctx.TestContext(t)
	env := realenv.NewRealEnv(ctx, t, dockertestenv.NewTestDBConfig(t))

	require.NoError(t, env.PachClient.CreateRepo(pfs.DefaultProjectName, "repo"))

	_, err := env.PachClient.StartCommit(pfs.DefaultProjectName, "repo", "master")
	require.NoError(t, err)
	masterCommit := client.NewCommit(pfs.DefaultProjectName, "repo", "master", "")

	mfc, err := env.PachClient.NewModifyFileClient(masterCommit)
	require.NoError(t, err)
	require.NoError(t, mfc.PutFile("../foo", strings.NewReader("foo\n")))
	require.YesError(t, mfc.Close())

	fis, err := env.PachClient.ListFileAll(masterCommit, "")
	require.NoError(t, err)
	require.Equal(t, 0, len(fis))

	mfc, err = env.PachClient.NewModifyFileClient(masterCommit)
	require.NoError(t, err)
	require.NoError(t, mfc.PutFile("foo/../../bar", strings.NewReader("foo\n")))
	require.YesError(t, mfc.Close())

	mfc, err = env.PachClient.NewModifyFileClient(masterCommit)
	require.NoError(t, err)
	require.NoError(t, mfc.PutFile("foo/../bar", strings.NewReader("foo\n")))
	require.YesError(t, mfc.Close())

	fis, err = env.PachClient.ListFileAll(masterCommit, "")
	require.NoError(t, err)
	require.Equal(t, 0, len(fis))
}

// todo(fahad): fix
func TestCreateInvalidBranchName(t *testing.T) {
	ctx := pctx.TestContext(t)
	env := realenv.NewRealEnv(ctx, t, dockertestenv.NewTestDBConfig(t))

	repo := "test"
	require.NoError(t, env.PachClient.CreateRepo(pfs.DefaultProjectName, repo))

	// Create a branch that's the same length as a commit ID
	_, err := env.PachClient.StartCommit(pfs.DefaultProjectName, repo, uuid.NewWithoutDashes())
	require.YesError(t, err)
}

func TestCreateBranchHeadOnOtherRepo(t *testing.T) {
	ctx := pctx.TestContext(t)
	env := realenv.NewRealEnv(ctx, t, dockertestenv.NewTestDBConfig(t))

	// create two repos, and create a branch on one that tries to point on another's existing branch
	repo := "test"
	require.NoError(t, env.PachClient.CreateRepo(pfs.DefaultProjectName, repo))
	_, err := env.PachClient.StartCommit(pfs.DefaultProjectName, repo, "master")
	require.NoError(t, err)
	masterCommit := client.NewCommit(pfs.DefaultProjectName, repo, "master", "")

	otherRepo := "other"
	require.NoError(t, env.PachClient.CreateRepo(pfs.DefaultProjectName, otherRepo))
	_, err = env.PachClient.StartCommit(pfs.DefaultProjectName, otherRepo, "master")
	require.NoError(t, err)
	otherMasterCommit := client.NewCommit(pfs.DefaultProjectName, otherRepo, "master", "")

	mfc, err := env.PachClient.NewModifyFileClient(masterCommit)
	require.NoError(t, err)
	require.NoError(t, mfc.PutFile("/foo", strings.NewReader("foo\n")))
	require.NoError(t, mfc.Close())

	mfc, err = env.PachClient.NewModifyFileClient(otherMasterCommit)
	require.NoError(t, err)
	require.NoError(t, mfc.PutFile("/bar", strings.NewReader("bar\n")))
	require.NoError(t, mfc.Close())

	// Create a branch on one repo that points to a branch on another repo
	_, err = env.PachClient.PfsAPIClient.CreateBranch(
		env.PachClient.Ctx(),
		&pfs.CreateBranchRequest{
			Branch: client.NewBranch(pfs.DefaultProjectName, repo, "test"),
			Head:   client.NewCommit(pfs.DefaultProjectName, otherRepo, "master", ""),
		},
	)
	require.YesError(t, err)
	require.True(t, strings.Contains(err.Error(), "branch and head commit must belong to the same repo"))
}

func TestDeleteProject(t *testing.T) {
	ctx := pctx.TestContext(t)
	env := realenv.NewRealEnv(ctx, t, dockertestenv.NewTestDBConfig(t))

	_, err := env.PachClient.PfsAPIClient.CreateProject(ctx, &pfs.CreateProjectRequest{Project: &pfs.Project{Name: "test"}})
	require.NoError(t, err)
	_, err = env.PachClient.PfsAPIClient.DeleteProject(ctx, &pfs.DeleteProjectRequest{Project: &pfs.Project{Name: "test"}})
	require.NoError(t, err)
}

func TestDeleteProjectWithRepos(t *testing.T) {
	ctx := pctx.TestContext(t)
	env := realenv.NewRealEnv(ctx, t, dockertestenv.NewTestDBConfig(t))

	_, err := env.PachClient.PfsAPIClient.CreateProject(ctx, &pfs.CreateProjectRequest{Project: &pfs.Project{Name: "test"}})
	require.NoError(t, err)
	_, err = env.PachClient.PfsAPIClient.CreateRepo(ctx, &pfs.CreateRepoRequest{Repo: &pfs.Repo{Project: &pfs.Project{Name: "default"}, Name: "test"}})
	require.NoError(t, err)
	_, err = env.PachClient.PfsAPIClient.CreateRepo(ctx, &pfs.CreateRepoRequest{Repo: &pfs.Repo{Project: &pfs.Project{Name: "test"}, Name: "test"}})
	require.NoError(t, err)
	_, err = env.PachClient.PfsAPIClient.DeleteProject(ctx, &pfs.DeleteProjectRequest{Project: &pfs.Project{Name: "test"}})
	require.YesError(t, err)

	repoInfos, err := env.PachClient.ListRepo()
	require.NoError(t, err)
	require.Len(t, repoInfos, 2) // should still have both repos

	// this should fail because there is still a repo
	_, err = env.PachClient.PfsAPIClient.DeleteProject(ctx,
		&pfs.DeleteProjectRequest{
			Project: &pfs.Project{Name: "test"},
			Force:   true,
		})
	require.YesError(t, err)

	_, err = env.PachClient.PfsAPIClient.DeleteRepo(ctx,
		&pfs.DeleteRepoRequest{
			Repo: &pfs.Repo{
				Project: &pfs.Project{Name: "test"},
				Name:    "test",
				Type:    pfs.UserRepoType,
			},
		})
	require.NoError(t, err)
	repoInfos, err = env.PachClient.ListRepo()
	require.NoError(t, err)
	require.Len(t, repoInfos, 1) // should still have both repos
	_, err = env.PachClient.PfsAPIClient.DeleteProject(ctx,
		&pfs.DeleteProjectRequest{
			Project: &pfs.Project{Name: "test"},
		})
	require.NoError(t, err)

	repoInfos, err = env.PachClient.ListRepo()
	require.NoError(t, err)
	require.Len(t, repoInfos, 1) // should only have one, in the default project
	for _, repoInfo := range repoInfos {
		require.Equal(t, repoInfo.GetRepo().GetProject().GetName(), "default")
	}
}

func TestDeleteRepo2(t *testing.T) {
	ctx := pctx.TestContext(t)
	env := realenv.NewRealEnv(ctx, t, dockertestenv.NewTestDBConfig(t))

	numRepos := 10
	repoNames := make(map[string]bool)
	for i := 0; i < numRepos; i++ {
		repo := fmt.Sprintf("repo%d", i)
		require.NoError(t, env.PachClient.CreateRepo(pfs.DefaultProjectName, repo))
		repoNames[repo] = true
	}

	reposToRemove := 5
	for i := 0; i < reposToRemove; i++ {
		// Pick one random element from repoNames
		for repoName := range repoNames {
			require.NoError(t, env.PachClient.DeleteRepo(pfs.DefaultProjectName, repoName, false))
			delete(repoNames, repoName)
			break
		}
	}

	repoInfos, err := env.PachClient.ListRepo()
	require.NoError(t, err)

	for _, repoInfo := range repoInfos {
		require.True(t, repoNames[repoInfo.Repo.Name])
	}

	require.Equal(t, len(repoInfos), numRepos-reposToRemove)
}

func TestDeleteRepoProvenance(t *testing.T) {
	ctx := pctx.TestContext(t)
	env := realenv.NewRealEnv(ctx, t, dockertestenv.NewTestDBConfig(t))

	// Create two repos, one as another's provenance
	require.NoError(t, env.PachClient.CreateRepo(pfs.DefaultProjectName, "A"))
	require.NoError(t, env.PachClient.CreateRepo(pfs.DefaultProjectName, "B"))
	require.NoError(t, env.PachClient.CreateBranch(pfs.DefaultProjectName, "B", "master", "", "", []*pfs.Branch{client.NewBranch(pfs.DefaultProjectName, "A", "master")}))

	commit, err := env.PachClient.StartCommit(pfs.DefaultProjectName, "A", "master")
	require.NoError(t, err)
	require.NoError(t, finishCommit(env.PachClient, "A", commit.Branch.Name, commit.Id))

	// Delete the provenance repo; that should fail.
	require.YesError(t, env.PachClient.DeleteRepo(pfs.DefaultProjectName, "A", false))

	// Delete the leaf repo, then the provenance repo; that should succeed
	require.NoError(t, env.PachClient.DeleteRepo(pfs.DefaultProjectName, "B", false))

	// Should be in a consistent state after B is deleted
	require.NoError(t, env.PachClient.FsckFastExit())

	require.NoError(t, env.PachClient.DeleteRepo(pfs.DefaultProjectName, "A", false))

	repoInfos, err := env.PachClient.ListRepo()
	require.NoError(t, err)
	require.Equal(t, 0, len(repoInfos))

	// Create two repos again
	require.NoError(t, env.PachClient.CreateRepo(pfs.DefaultProjectName, "A"))
	require.NoError(t, env.PachClient.CreateRepo(pfs.DefaultProjectName, "B"))
	require.NoError(t, env.PachClient.CreateBranch(pfs.DefaultProjectName, "B", "master", "", "", []*pfs.Branch{client.NewBranch(pfs.DefaultProjectName, "A", "master")}))

	// Force delete should succeed
	require.NoError(t, env.PachClient.DeleteRepo(pfs.DefaultProjectName, "A", true))

	repoInfos, err = env.PachClient.ListRepo()
	require.NoError(t, err)
	require.Equal(t, 1, len(repoInfos))

	// Everything should be consistent
	require.NoError(t, env.PachClient.FsckFastExit())
}

func TestDeleteRepos(t *testing.T) {
	var (
		ctx                  = pctx.TestContext(t)
		env                  = realenv.NewRealEnv(ctx, t, dockertestenv.NewTestDBConfig(t))
		projectName          = tu.UniqueString("project")
		untouchedProjectName = tu.UniqueString("project")
		reposToDelete        = make(map[string]bool)
		untouchedRepos       []*pfs.Repo
	)
	_, err := env.PachClient.PfsAPIClient.CreateProject(ctx, &pfs.CreateProjectRequest{Project: &pfs.Project{Name: projectName}})
	require.NoError(t, err)
	_, err = env.PachClient.PfsAPIClient.CreateProject(ctx, &pfs.CreateProjectRequest{Project: &pfs.Project{Name: untouchedProjectName}})
	require.NoError(t, err)

	numRepos := 12
	for i := 0; i < numRepos; i++ {
		repoName := fmt.Sprintf("repo%d", i)
		repoToDelete := &pfs.Repo{
			Project: &pfs.Project{Name: projectName},
			Name:    repoName,
			Type:    pfs.UserRepoType,
		}
		_, err := env.PachClient.PfsAPIClient.CreateRepo(ctx, &pfs.CreateRepoRequest{Repo: repoToDelete})
		require.NoError(t, err)
		reposToDelete[repoToDelete.String()] = true

		untouchedRepo := &pfs.Repo{
			Project: &pfs.Project{Name: untouchedProjectName},
			Name:    repoName,
			Type:    pfs.UserRepoType,
		}
		_, err = env.PachClient.PfsAPIClient.CreateRepo(ctx, &pfs.CreateRepoRequest{Repo: untouchedRepo})
		require.NoError(t, err)
		untouchedRepos = append(untouchedRepos, untouchedRepo)
	}

	// DeleteRepos with no projects should not return an error.
	_, err = env.PachClient.PfsAPIClient.DeleteRepos(ctx, &pfs.DeleteReposRequest{})
	require.NoError(t, err)

	// DeleteRepos with a non-nil, zero-length list of projects should also not error.
	_, err = env.PachClient.PfsAPIClient.DeleteRepos(ctx, &pfs.DeleteReposRequest{Projects: make([]*pfs.Project, 0)})
	require.NoError(t, err)

	// DeleteRepos with an invalid project should not error because
	// there will simply be no repos to delete.
	resp, err := env.PachClient.PfsAPIClient.DeleteRepos(ctx, &pfs.DeleteReposRequest{Projects: []*pfs.Project{{Name: tu.UniqueString("noexist")}}})
	require.NoError(t, err)
	require.Len(t, resp.Repos, 0)

	// DeleteRepos should delete all repos in the given project and none in other projects.
	resp, err = env.PachClient.PfsAPIClient.DeleteRepos(ctx, &pfs.DeleteReposRequest{Projects: []*pfs.Project{{Name: projectName}}})
	require.NoError(t, err)
	require.Len(t, resp.Repos, len(reposToDelete))
	for _, repo := range resp.Repos {
		if !reposToDelete[repo.String()] {
			t.Errorf("deleted repo %v, which should not have been", repo)
		}
	}
	repoStream, err := env.PachClient.PfsAPIClient.ListRepo(ctx, &pfs.ListRepoRequest{Projects: []*pfs.Project{{Name: untouchedProjectName}}})
	require.NoError(t, err)
	var repos = make(map[string]bool)
	for {
		repoInfo, err := repoStream.Recv()
		if err == io.EOF {
			break
		}
		require.NoError(t, err)
		if repoInfo.Repo.Project.Name != untouchedProjectName {
			t.Errorf("ListProject({Projects: []string{%s}}) return repo in project %v", untouchedProjectName, repoInfo.Repo.Project)
		}
		repos[repoInfo.Repo.String()] = true
	}
	for _, repo := range untouchedRepos {
		if !repos[repo.String()] {
			t.Errorf("repo %v not found in repos %v", repo.String(), repos)
		}
	}

	// DeleteRepos with all set should delete every single repo.
	resp, err = env.PachClient.PfsAPIClient.DeleteRepos(ctx, &pfs.DeleteReposRequest{All: true})
	require.NoError(t, err)
	require.Len(t, resp.Repos, len(untouchedRepos))

	repoStream, err = env.PachClient.PfsAPIClient.ListRepo(ctx, &pfs.ListRepoRequest{})
	require.NoError(t, err)
	var count int
	for {
		_, err := repoStream.Recv()
		if err == io.EOF {
			break
		}
		require.NoError(t, err)
		count++
	}
	require.Equal(t, count, 0)
}

func TestInspectCommit(t *testing.T) {
	ctx := pctx.TestContext(t)
	env := realenv.NewRealEnv(ctx, t, dockertestenv.NewTestDBConfig(t))

	repo := "test"
	require.NoError(t, env.PachClient.CreateRepo(pfs.DefaultProjectName, repo))

	started := time.Now()
	commit, err := env.PachClient.StartCommit(pfs.DefaultProjectName, repo, "master")
	require.NoError(t, err)

	fileContent := "foo\n"
	require.NoError(t, env.PachClient.PutFile(commit, "foo", strings.NewReader(fileContent)))

	commitInfo, err := env.PachClient.InspectCommit(pfs.DefaultProjectName, repo, commit.Branch.Name, commit.Id)
	require.NoError(t, err)
	tStarted := commitInfo.Started.AsTime()
	require.Equal(t, commit, commitInfo.Commit)
	require.Nil(t, commitInfo.Finished)
	require.Equal(t, &pfs.CommitInfo_Details{}, commitInfo.Details) // no details for an unfinished commit
	require.True(t, started.Before(tStarted))
	require.Nil(t, commitInfo.Finished)
	finished := time.Now()

	require.NoError(t, finishCommit(env.PachClient, repo, commit.Branch.Name, commit.Id))

	commitInfo, err = env.PachClient.WaitCommit(pfs.DefaultProjectName, repo, commit.Branch.Name, commit.Id)
	require.NoError(t, err)
	tStarted = commitInfo.Started.AsTime()
	tFinished := commitInfo.Finished.AsTime()
	require.Equal(t, commit, commitInfo.Commit)
	require.NotNil(t, commitInfo.Finished)
	require.Equal(t, len(fileContent), int(commitInfo.Details.SizeBytes))
	require.True(t, started.Before(tStarted))
	require.True(t, finished.Before(tFinished))
}

func TestInspectCommitWait(t *testing.T) {
	ctx := pctx.TestContext(t)
	env := realenv.NewRealEnv(ctx, t, dockertestenv.NewTestDBConfig(t))

	repo := "test"
	require.NoError(t, env.PachClient.CreateRepo(pfs.DefaultProjectName, repo))
	commit, err := env.PachClient.StartCommit(pfs.DefaultProjectName, repo, "master")
	require.NoError(t, err)

	var eg errgroup.Group
	eg.Go(func() error {
		time.Sleep(2 * time.Second)
		return finishCommit(env.PachClient, repo, commit.Branch.Name, commit.Id)
	})

	commitInfo, err := env.PachClient.WaitCommit(pfs.DefaultProjectName, commit.Branch.Repo.Name, commit.Branch.Name, commit.Id)
	require.NoError(t, err)
	require.NotNil(t, commitInfo.Finished)

	require.NoError(t, eg.Wait())
}

func TestDropCommitSet(t *testing.T) {
	ctx := pctx.TestContext(t)
	env := realenv.NewRealEnv(ctx, t, dockertestenv.NewTestDBConfig(t))

	project := tu.UniqueString("prj")
	require.NoError(t, env.PachClient.CreateProject(project))
	repo := tu.UniqueString("test")
	require.NoError(t, env.PachClient.CreateRepo(project, repo))

	commit1, err := env.PachClient.StartCommit(project, repo, "master")
	require.NoError(t, err)

	fileContent := "foo\n"
	require.NoError(t, env.PachClient.PutFile(commit1, "foo", strings.NewReader(fileContent)))

	require.NoError(t, finishProjectCommit(env.PachClient, project, repo, "master", ""))

	commit2, err := env.PachClient.StartCommit(project, repo, "master")
	require.NoError(t, err)

	// Squashing should fail because the commit has no children
	err = env.PachClient.SquashCommitSet(commit2.Id)
	require.YesError(t, err)
	require.True(t, pfsserver.IsSquashWithoutChildrenErr(err))

	require.NoError(t, env.PachClient.DropCommitSet(commit2.Id))

	_, err = env.PachClient.InspectCommit(project, repo, commit2.Branch.Name, commit2.Id)
	require.YesError(t, err)

	// Check that the head has been set to the parent
	commitInfo, err := env.PachClient.InspectCommit(project, repo, "master", "")
	require.NoError(t, err)
	require.Equal(t, commit1.Id, commitInfo.Commit.Id)

	// Check that the branch still exists
	branchInfos, err := env.PachClient.ListBranch(project, repo)
	require.NoError(t, err)
	require.Equal(t, 1, len(branchInfos))
}

func TestDropCommitSetOnlyCommitInBranch(t *testing.T) {
	ctx := pctx.TestContext(t)
	env := realenv.NewRealEnv(ctx, t, dockertestenv.NewTestDBConfig(t))

	repo := "test"
	require.NoError(t, env.PachClient.CreateRepo(pfs.DefaultProjectName, repo))
	repoProto := client.NewRepo(pfs.DefaultProjectName, repo)

	commit, err := env.PachClient.StartCommit(pfs.DefaultProjectName, repo, "master")
	require.NoError(t, err)
	require.NoError(t, env.PachClient.PutFile(commit, "foo", strings.NewReader("foo\n")))

	commitInfos, err := env.PachClient.ListCommit(repoProto, repoProto.NewCommit("master", ""), nil, 0)
	require.NoError(t, err)
	require.Equal(t, 1, len(commitInfos))
	require.Equal(t, commit, commitInfos[0].Commit)

	require.NoError(t, env.PachClient.DropCommitSet(commit.Id))

	// The branch has not been deleted, though its head has been replaced with an empty commit
	branchInfos, err := env.PachClient.ListBranch(pfs.DefaultProjectName, repo)
	require.NoError(t, err)
	require.Equal(t, 1, len(branchInfos))
	commitInfos, err = env.PachClient.ListCommit(repoProto, repoProto.NewCommit("master", ""), nil, 0)
	require.NoError(t, err)
	require.Equal(t, 1, len(commitInfos))
	require.Equal(t, branchInfos[0].Head, commitInfos[0].Commit)

	commitInfo, err := env.PachClient.InspectCommit(pfs.DefaultProjectName, repo, "master", "")
	require.NoError(t, err)
	require.Equal(t, int64(0), commitInfo.Details.SizeBytes)

	// Check that repo size is back to 0
	repoInfo, err := env.PachClient.InspectRepo(pfs.DefaultProjectName, repo)
	require.NoError(t, err)
	require.Equal(t, int64(0), repoInfo.Details.SizeBytes)
}

func TestDropCommitSetFinished(t *testing.T) {
	ctx := pctx.TestContext(t)
	env := realenv.NewRealEnv(ctx, t, dockertestenv.NewTestDBConfig(t))

	repo := "test"
	require.NoError(t, env.PachClient.CreateRepo(pfs.DefaultProjectName, repo))
	repoProto := client.NewRepo(pfs.DefaultProjectName, repo)

	commit, err := env.PachClient.StartCommit(pfs.DefaultProjectName, repo, "master")
	require.NoError(t, err)
	require.NoError(t, env.PachClient.PutFile(commit, "foo", strings.NewReader("foo\n")))
	require.NoError(t, finishCommit(env.PachClient, repo, commit.Branch.Name, commit.Id))

	commitInfos, err := env.PachClient.ListCommit(repoProto, repoProto.NewCommit("master", ""), nil, 0)
	require.NoError(t, err)
	require.Equal(t, 1, len(commitInfos))
	require.Equal(t, commit, commitInfos[0].Commit)
	require.Equal(t, int64(4), commitInfos[0].Details.SizeBytes)

	require.NoError(t, env.PachClient.DropCommitSet(commit.Id))

	// The branch has not been deleted, though it only has an empty commit
	branchInfos, err := env.PachClient.ListBranch(pfs.DefaultProjectName, repo)
	require.NoError(t, err)
	require.Equal(t, 1, len(branchInfos))
	commitInfos, err = env.PachClient.ListCommit(repoProto, repoProto.NewCommit("master", ""), nil, 0)
	require.NoError(t, err)
	require.Equal(t, 1, len(commitInfos))
	require.Equal(t, branchInfos[0].Head, commitInfos[0].Commit)
	require.NotEqual(t, commit, commitInfos[0].Commit)

	// Check that repo size is back to 0
	repoInfo, err := env.PachClient.InspectRepo(pfs.DefaultProjectName, repo)
	require.NoError(t, err)
	require.Equal(t, 0, int(repoInfo.Details.SizeBytes))
}

func TestBasicFile(t *testing.T) {
	ctx := pctx.TestContext(t)
	env := realenv.NewRealEnv(ctx, t, dockertestenv.NewTestDBConfig(t))

	repo := "repo"
	require.NoError(t, env.PachClient.CreateRepo(pfs.DefaultProjectName, repo))

	commit, err := env.PachClient.StartCommit(pfs.DefaultProjectName, repo, "master")
	require.NoError(t, err)

	file := "file"
	data := "data"
	require.NoError(t, env.PachClient.PutFile(commit, file, strings.NewReader(data)))

	require.NoError(t, finishCommit(env.PachClient, repo, commit.Branch.Name, commit.Id))

	var b bytes.Buffer
	require.NoError(t, env.PachClient.GetFile(commit, "file", &b))
	require.Equal(t, data, b.String())
}

func TestSimpleFile(t *testing.T) {
	ctx := pctx.TestContext(t)
	env := realenv.NewRealEnv(ctx, t, dockertestenv.NewTestDBConfig(t))

	repo := "test"
	require.NoError(t, env.PachClient.CreateRepo(pfs.DefaultProjectName, repo))

	commit1, err := env.PachClient.StartCommit(pfs.DefaultProjectName, repo, "master")
	require.NoError(t, err)
	require.NoError(t, env.PachClient.PutFile(commit1, "foo", strings.NewReader("foo\n"), client.WithAppendPutFile()))
	require.NoError(t, finishCommit(env.PachClient, repo, commit1.Branch.Name, commit1.Id))

	var buffer bytes.Buffer
	require.NoError(t, env.PachClient.GetFile(commit1, "foo", &buffer))
	require.Equal(t, "foo\n", buffer.String())

	commit2, err := env.PachClient.StartCommit(pfs.DefaultProjectName, repo, "master")
	require.NoError(t, err)
	require.NoError(t, env.PachClient.PutFile(commit2, "foo", strings.NewReader("foo\n"), client.WithAppendPutFile()))
	err = finishCommit(env.PachClient, repo, commit2.Branch.Name, commit2.Id)
	require.NoError(t, err)

	buffer.Reset()
	require.NoError(t, env.PachClient.GetFile(commit1, "foo", &buffer))
	require.Equal(t, "foo\n", buffer.String())
	buffer.Reset()
	require.NoError(t, env.PachClient.GetFile(commit2, "foo", &buffer))
	require.Equal(t, "foo\nfoo\n", buffer.String())
}

func TestStartCommitWithUnfinishedParent(t *testing.T) {
	ctx := pctx.TestContext(t)
	env := realenv.NewRealEnv(ctx, t, dockertestenv.NewTestDBConfig(t))

	repo := "test"
	require.NoError(t, env.PachClient.CreateRepo(pfs.DefaultProjectName, repo))

	commit1, err := env.PachClient.StartCommit(pfs.DefaultProjectName, repo, "master")
	require.NoError(t, err)
	_, err = env.PachClient.StartCommit(pfs.DefaultProjectName, repo, "master")
	// fails because the parent commit has not been finished
	require.YesError(t, err)

	require.NoError(t, finishCommit(env.PachClient, repo, commit1.Branch.Name, commit1.Id))
	_, err = env.PachClient.StartCommit(pfs.DefaultProjectName, repo, "master")
	require.NoError(t, err)
}

func TestProvenanceWithinSingleRepoDisallowed(t *testing.T) {
	ctx := pctx.TestContext(t)
	env := realenv.NewRealEnv(ctx, t, dockertestenv.NewTestDBConfig(t))

	repo := "repo"
	require.NoError(t, env.PachClient.CreateRepo(pfs.DefaultProjectName, repo))

	// TODO: implement in terms of branch provenance
	// test: repo -> repo
	// test: a -> b -> a
}

func TestAncestrySyntax(t *testing.T) {
	ctx := pctx.TestContext(t)
	env := realenv.NewRealEnv(ctx, t, dockertestenv.NewTestDBConfig(t))

	repo := "test"
	require.NoError(t, env.PachClient.CreateRepo(pfs.DefaultProjectName, repo))

	commit1, err := env.PachClient.StartCommit(pfs.DefaultProjectName, repo, "master")
	require.NoError(t, err)
	require.NoError(t, env.PachClient.PutFile(commit1, "file", strings.NewReader("1")))
	require.NoError(t, finishCommit(env.PachClient, repo, commit1.Branch.Name, commit1.Id))

	commit2, err := env.PachClient.StartCommit(pfs.DefaultProjectName, repo, "master")
	require.NoError(t, err)
	require.NoError(t, env.PachClient.PutFile(commit2, "file", strings.NewReader("2")))
	require.NoError(t, finishCommit(env.PachClient, repo, commit2.Branch.Name, commit2.Id))

	commit3, err := env.PachClient.StartCommit(pfs.DefaultProjectName, repo, "master")
	require.NoError(t, err)
	require.NoError(t, env.PachClient.PutFile(commit3, "file", strings.NewReader("3")))
	require.NoError(t, finishCommit(env.PachClient, repo, commit3.Branch.Name, commit3.Id))

	commitInfo, err := env.PachClient.InspectCommit(pfs.DefaultProjectName, repo, "", "master^")
	require.NoError(t, err)
	require.Equal(t, commit2, commitInfo.Commit)

	commitInfo, err = env.PachClient.InspectCommit(pfs.DefaultProjectName, repo, "", "master~")
	require.NoError(t, err)
	require.Equal(t, commit2, commitInfo.Commit)

	commitInfo, err = env.PachClient.InspectCommit(pfs.DefaultProjectName, repo, "", "master^1")
	require.NoError(t, err)
	require.Equal(t, commit2, commitInfo.Commit)

	commitInfo, err = env.PachClient.InspectCommit(pfs.DefaultProjectName, repo, "", "master~1")
	require.NoError(t, err)
	require.Equal(t, commit2, commitInfo.Commit)

	commitInfo, err = env.PachClient.InspectCommit(pfs.DefaultProjectName, repo, "", "master^^")
	require.NoError(t, err)
	require.Equal(t, commit1, commitInfo.Commit)

	commitInfo, err = env.PachClient.InspectCommit(pfs.DefaultProjectName, repo, "", "master~~")
	require.NoError(t, err)
	require.Equal(t, commit1, commitInfo.Commit)

	commitInfo, err = env.PachClient.InspectCommit(pfs.DefaultProjectName, repo, "", "master^2")
	require.NoError(t, err)
	require.Equal(t, commit1, commitInfo.Commit)

	commitInfo, err = env.PachClient.InspectCommit(pfs.DefaultProjectName, repo, "", "master~2")
	require.NoError(t, err)
	require.Equal(t, commit1, commitInfo.Commit)

	commitInfo, err = env.PachClient.InspectCommit(pfs.DefaultProjectName, repo, "", "master.1")
	require.NoError(t, err)
	require.Equal(t, commit1, commitInfo.Commit)

	commitInfo, err = env.PachClient.InspectCommit(pfs.DefaultProjectName, repo, "", "master.2")
	require.NoError(t, err)
	require.Equal(t, commit2, commitInfo.Commit)

	commitInfo, err = env.PachClient.InspectCommit(pfs.DefaultProjectName, repo, "", "master.3")
	require.NoError(t, err)
	require.Equal(t, commit3, commitInfo.Commit)

	_, err = env.PachClient.InspectCommit(pfs.DefaultProjectName, repo, "", "master^^^")
	require.YesError(t, err)

	_, err = env.PachClient.InspectCommit(pfs.DefaultProjectName, repo, "", "master~~~")
	require.YesError(t, err)

	_, err = env.PachClient.InspectCommit(pfs.DefaultProjectName, repo, "", "master^3")
	require.YesError(t, err)

	_, err = env.PachClient.InspectCommit(pfs.DefaultProjectName, repo, "", "master~3")
	require.YesError(t, err)

	for i := 1; i <= 2; i++ {
		_, err := env.PachClient.InspectFile(client.NewCommit(pfs.DefaultProjectName, repo, "", fmt.Sprintf("%v^%v", commit3.Id, 3-i)), "file")
		require.NoError(t, err)
	}

	var buffer bytes.Buffer
	require.NoError(t, env.PachClient.GetFile(client.NewCommit(pfs.DefaultProjectName, repo, "", ancestry.Add("master", 0)), "file", &buffer))
	require.Equal(t, "3", buffer.String())
	buffer.Reset()
	require.NoError(t, env.PachClient.GetFile(client.NewCommit(pfs.DefaultProjectName, repo, "", ancestry.Add("master", 1)), "file", &buffer))
	require.Equal(t, "2", buffer.String())
	buffer.Reset()
	require.NoError(t, env.PachClient.GetFile(client.NewCommit(pfs.DefaultProjectName, repo, "", ancestry.Add("master", 2)), "file", &buffer))
	require.Equal(t, "1", buffer.String())
	buffer.Reset()
	require.NoError(t, env.PachClient.GetFile(client.NewCommit(pfs.DefaultProjectName, repo, "", ancestry.Add("master", -1)), "file", &buffer))
	require.Equal(t, "1", buffer.String())
	buffer.Reset()
	require.NoError(t, env.PachClient.GetFile(client.NewCommit(pfs.DefaultProjectName, repo, "", ancestry.Add("master", -2)), "file", &buffer))
	require.Equal(t, "2", buffer.String())
	buffer.Reset()
	require.NoError(t, env.PachClient.GetFile(client.NewCommit(pfs.DefaultProjectName, repo, "", ancestry.Add("master", -3)), "file", &buffer))
	require.Equal(t, "3", buffer.String())

	// Adding a bunch of commits to the head of the branch shouldn't change the forward references.
	// (It will change backward references.)
	for i := 0; i < 10; i++ {
		require.NoError(t, env.PachClient.PutFile(client.NewCommit(pfs.DefaultProjectName, repo, "master", ""), "file", strings.NewReader(fmt.Sprintf("%d", i+4))))
	}
	commitInfo, err = env.PachClient.InspectCommit(pfs.DefaultProjectName, repo, "", "master.1")
	require.NoError(t, err)
	require.Equal(t, commit1, commitInfo.Commit)

	commitInfo, err = env.PachClient.InspectCommit(pfs.DefaultProjectName, repo, "", "master.2")
	require.NoError(t, err)
	require.Equal(t, commit2, commitInfo.Commit)

	commitInfo, err = env.PachClient.InspectCommit(pfs.DefaultProjectName, repo, "", "master.3")
	require.NoError(t, err)
	require.Equal(t, commit3, commitInfo.Commit)
}

// Provenance implements the following DAG
//  A ─▶ B ─▶ C ─▶ D
//            ▲
//  E ────────╯

func TestProvenance(t *testing.T) {
	ctx := pctx.TestContext(t)
	env := realenv.NewRealEnv(ctx, t, dockertestenv.NewTestDBConfig(t))
	require.NoError(t, env.PachClient.CreateRepo(pfs.DefaultProjectName, "A"))
	require.NoError(t, env.PachClient.CreateRepo(pfs.DefaultProjectName, "B"))
	require.NoError(t, env.PachClient.CreateRepo(pfs.DefaultProjectName, "C"))
	require.NoError(t, env.PachClient.CreateRepo(pfs.DefaultProjectName, "D"))
	require.NoError(t, env.PachClient.CreateRepo(pfs.DefaultProjectName, "E"))
	require.NoError(t, env.PachClient.CreateBranch(pfs.DefaultProjectName, "B", "master", "", "", []*pfs.Branch{client.NewBranch(pfs.DefaultProjectName, "A", "master")}))
	require.NoError(t, env.PachClient.CreateBranch(pfs.DefaultProjectName, "C", "master", "", "", []*pfs.Branch{client.NewBranch(pfs.DefaultProjectName, "B", "master"), client.NewBranch(pfs.DefaultProjectName, "E", "master")}))
	require.NoError(t, env.PachClient.CreateBranch(pfs.DefaultProjectName, "D", "master", "", "", []*pfs.Branch{client.NewBranch(pfs.DefaultProjectName, "C", "master")}))

	branchInfo, err := env.PachClient.InspectBranch(pfs.DefaultProjectName, "B", "master")
	require.NoError(t, err)
	require.Equal(t, 1, len(branchInfo.Provenance))
	branchInfo, err = env.PachClient.InspectBranch(pfs.DefaultProjectName, "C", "master")
	require.NoError(t, err)
	require.Equal(t, 3, len(branchInfo.Provenance))
	branchInfo, err = env.PachClient.InspectBranch(pfs.DefaultProjectName, "D", "master")
	require.NoError(t, err)
	require.Equal(t, 4, len(branchInfo.Provenance))

	ACommit, err := env.PachClient.StartCommit(pfs.DefaultProjectName, "A", "master")
	require.NoError(t, err)
	require.NoError(t, finishCommit(env.PachClient, "A", ACommit.Branch.Name, ACommit.Id))

	commitInfo, err := env.PachClient.InspectCommit(pfs.DefaultProjectName, "B", "master", "")
	require.NoError(t, err)
	require.Equal(t, ACommit.Id, commitInfo.Commit.Id)

	commitInfo, err = env.PachClient.InspectCommit(pfs.DefaultProjectName, "C", "master", "")
	require.NoError(t, err)
	require.Equal(t, ACommit.Id, commitInfo.Commit.Id)

	commitInfo, err = env.PachClient.InspectCommit(pfs.DefaultProjectName, "D", "master", "")
	require.NoError(t, err)
	require.Equal(t, ACommit.Id, commitInfo.Commit.Id)

	ECommit, err := env.PachClient.StartCommit(pfs.DefaultProjectName, "E", "master")
	require.NoError(t, err)
	require.NoError(t, finishCommit(env.PachClient, "E", ECommit.Branch.Name, ECommit.Id))

	commitInfo, err = env.PachClient.InspectCommit(pfs.DefaultProjectName, "B", "master", "")
	require.NoError(t, err)
	aliasCommitInfo, err := env.PachClient.InspectCommit(pfs.DefaultProjectName, "B", "", ECommit.Id)
	require.NoError(t, err)
	require.Equal(t, aliasCommitInfo.Commit.Id, commitInfo.Commit.Id)

	commitInfo, err = env.PachClient.InspectCommit(pfs.DefaultProjectName, "C", "master", "")
	require.NoError(t, err)
	aliasCommitInfo, err = env.PachClient.InspectCommit(pfs.DefaultProjectName, "C", "", ECommit.Id)
	require.NoError(t, err)
	require.Equal(t, aliasCommitInfo.Commit.Id, commitInfo.Commit.Id)

	commitInfo, err = env.PachClient.InspectCommit(pfs.DefaultProjectName, "D", "master", "")
	require.NoError(t, err)
	_, err = env.PachClient.InspectCommit(pfs.DefaultProjectName, "D", "", ECommit.Id)
	require.NoError(t, err)
	require.Equal(t, ECommit.Id, commitInfo.Commit.Id)
}

func TestCommitBranch(t *testing.T) {
	ctx := pctx.TestContext(t)
	env := realenv.NewRealEnv(ctx, t, dockertestenv.NewTestDBConfig(t))
	require.NoError(t, env.PachClient.CreateRepo(pfs.DefaultProjectName, "input"))
	require.NoError(t, env.PachClient.CreateRepo(pfs.DefaultProjectName, "output1"))
	require.NoError(t, env.PachClient.CreateRepo(pfs.DefaultProjectName, "output2"))
	// Make two branches provenant on the master branch
	require.NoError(t, env.PachClient.CreateBranch(pfs.DefaultProjectName, "output1", "master", "", "", []*pfs.Branch{client.NewBranch(pfs.DefaultProjectName, "input", "master")}))
	require.NoError(t, env.PachClient.CreateBranch(pfs.DefaultProjectName, "output2", "master", "", "", []*pfs.Branch{client.NewBranch(pfs.DefaultProjectName, "input", "master")}))
	// Now make a commit on the master branch, which should trigger a downstream commit on each of the two branches
	masterCommit, err := env.PachClient.StartCommit(pfs.DefaultProjectName, "input", "master")
	require.NoError(t, err)
	require.NoError(t, finishCommit(env.PachClient, "input", masterCommit.Branch.Name, masterCommit.Id))
	// Check that the commit in output1 has the information and provenance we expect
	commitInfo, err := env.PachClient.InspectCommit(pfs.DefaultProjectName, "output1", "master", "")
	require.NoError(t, err)
	require.Equal(t, masterCommit.Id, commitInfo.Commit.Id)
	// Check that the commit in output2 has the information and provenance we expect
	commitInfo, err = env.PachClient.InspectCommit(pfs.DefaultProjectName, "output2", "master", "")
	require.NoError(t, err)
	require.Equal(t, masterCommit.Id, commitInfo.Commit.Id)
}

func TestCommitBranchProvenanceMovement(t *testing.T) {
	ctx := pctx.TestContext(t)
	env := realenv.NewRealEnv(ctx, t, dockertestenv.NewTestDBConfig(t))
	require.NoError(t, env.PachClient.CreateRepo(pfs.DefaultProjectName, "input"))
	require.NoError(t, env.PachClient.CreateRepo(pfs.DefaultProjectName, "output"))
	// create two commits on input@master
	parentCommit, err := env.PachClient.StartCommit(pfs.DefaultProjectName, "input", "master")
	require.NoError(t, err)
	require.NoError(t, finishCommit(env.PachClient, "input", parentCommit.Branch.Name, parentCommit.Id))
	masterCommit, err := env.PachClient.StartCommit(pfs.DefaultProjectName, "input", "master")
	require.NoError(t, err)
	require.NoError(t, finishCommit(env.PachClient, "input", masterCommit.Branch.Name, masterCommit.Id))
	// Make input@A set to input@master
	require.NoError(t, env.PachClient.CreateBranch(pfs.DefaultProjectName, "input", "A", masterCommit.Branch.Name, masterCommit.Id, nil))
	// Now create a branch provenant on input@A
	require.NoError(t, env.PachClient.CreateBranch(pfs.DefaultProjectName, "output", "C", "", "", []*pfs.Branch{client.NewBranch(pfs.DefaultProjectName, "input", "A")}))
	require.NoError(t, finishCommit(env.PachClient, "output", "C", ""))
	// The head commit of the C branch should have a different ID than the new heads
	// of branches A and B, but should include them in its DirectProvenance
	cHead, err := env.PachClient.InspectCommit(pfs.DefaultProjectName, "output", "C", "")
	require.NoError(t, err)
	aHead, err := env.PachClient.InspectCommit(pfs.DefaultProjectName, "input", "A", "")
	require.NoError(t, err)
	// Chain of C should only have one commit, differing from A & B
	require.NotEqual(t, cHead.Commit.Id, aHead.Commit.Id)
	require.Equal(t, 1, len(cHead.DirectProvenance))
	require.Equal(t, aHead.Commit.Id, cHead.DirectProvenance[0].Id)
	// We should be able to squash input@A^
	require.NoError(t, env.PachClient.SquashCommitSet(aHead.ParentCommit.Id))
	aHead, err = env.PachClient.InspectCommit(pfs.DefaultProjectName, "input", "A", "")
	require.NoError(t, err)
	require.Nil(t, aHead.ParentCommit)
	_, err = env.PFSServer.DropCommitSet(ctx, &pfs.DropCommitSetRequest{CommitSet: &pfs.CommitSet{Id: cHead.Commit.Id}})
	require.NoError(t, err)
	cHeadNew, err := env.PachClient.InspectCommit(pfs.DefaultProjectName, "output", "C", "")
	require.NoError(t, err)
	aHeadNew, err := env.PachClient.InspectCommit(pfs.DefaultProjectName, "input", "A", "")
	require.NoError(t, err)
	// check C.Head's commit provenance
	require.Equal(t, 1, len(cHeadNew.DirectProvenance))
	require.Equal(t, "input", cHeadNew.DirectProvenance[0].Repo.Name)
	require.Equal(t, aHeadNew.Commit.Id, cHeadNew.DirectProvenance[0].Id)
	require.NotEqual(t, cHead.Commit.Id, cHeadNew.Commit.Id)
	// It should also be ok to make new commits on branch A
	aCommit, err := env.PachClient.StartCommit(pfs.DefaultProjectName, "input", "A")
	require.NoError(t, err)
	require.NoError(t, finishCommit(env.PachClient, "input", aCommit.Branch.Name, aCommit.Id))
}

// For the "V" shaped DAG:
//
//	A   B
//	|   |
//	 \ /
//	  C
//
// When commit x propagates from A to C, verify that queries to B@x resolve to the B commit
// that was used in C@x.
func TestResolveAlias(t *testing.T) {
	env := realenv.NewRealEnv(pctx.TestContext(t), t, dockertestenv.NewTestDBConfig(t))
	c := env.PachClient
	require.NoError(t, c.CreateRepo(pfs.DefaultProjectName, "A"))
	require.NoError(t, c.CreateRepo(pfs.DefaultProjectName, "B"))
	require.NoError(t, c.CreateRepo(pfs.DefaultProjectName, "C"))
	require.NoError(t, env.PachClient.CreateBranch(pfs.DefaultProjectName, "C", "master", "", "",
		[]*pfs.Branch{
			client.NewBranch(pfs.DefaultProjectName, "A", "master"),
			client.NewBranch(pfs.DefaultProjectName, "B", "master")},
	))
	ci, err := c.InspectCommit(pfs.DefaultProjectName, "A", "master", "")
	require.NoError(t, err)
	// create another commit on A that will propagate to C
	commit1, err := c.StartCommit(pfs.DefaultProjectName, "A", "master")
	require.NoError(t, err)
	require.NoError(t, c.PutFile(commit1, "file", strings.NewReader("foo")))
	require.NoError(t, c.FinishCommit(pfs.DefaultProjectName, "A", commit1.Branch.Name, commit1.Id))
	// Assert that referencing "B" at the latest commit ID gives us the latest "B" commit
	cis, err := c.InspectCommitSet(commit1.Id)
	require.NoError(t, err)
	require.Equal(t, 3, len(cis))
	resolvedAliasCommit, err := c.InspectCommit(pfs.DefaultProjectName, "B", "", commit1.Id)
	require.NoError(t, err)
	require.Equal(t, ci.Commit.Id, resolvedAliasCommit.Commit.Id)
}

// In general a commit set can be squashed without use of force whenever the following commit set was initiated
// by from the same branch.
// For example, consider the following branch provenance graph (where A & B are input branches):
// C: {A, B}
// D: {B}
// Now consider the following sequence of commits against input branches A & B, mapped to the expanded commit set they initiate.
// A@1 -> { A@1, C@1, B@0 }
// A@2 -> { A@2, C@2, B@0 }
// A@3 -> { A@3, C@3, B@0 }
// B@4 -> { B@4, C@4, D@4, A@3 }
// B@5 -> { B@5, C@5, D@5, A@3 }
// A@6 -> { A@6, C@6, B@5 }
// A@7 -> { A@7, C@7, B@5 }
// The commit sets that can be safely squashed here are: {1, 2, 4, 6}. The reason is that no other commit set referenes commits
// from those commit sets except the commit sets that produced them. On the other hand, commit set 3 cannot be
// independently deleted since commit set 4 references its commit A@3. Similarly, commit set 5 has its commit B@5 referenced
// in commit set 6 & 7.
// These commit sets that we'll consider troublesome for deletes, become troublesome when the next commit set originates from a
// different branch; i.e. when one commit set in the sequence originates from branch A, and the following from B.
// So conversely, we can conclude that whenever we have a sequence of commit sets that are originated from the
// same branch, all but the last commit set in the sequence can be considered safe to delete.

// todo(fahad): fix
func TestSquashComplex(t *testing.T) {
	ctx := pctx.TestContext(t)
	env := realenv.NewRealEnv(ctx, t, dockertestenv.NewTestDBConfig(t))
	c := env.PachClient
	var benches []string
	start := time.Now()
	checkpoint := func(label string) {
		benches = append(benches, fmt.Sprintf("%s: %v\n", label, time.Since(start)))
		start = time.Now()
	}
	makeCommit := func(c *client.APIClient, repos ...string) *pfs.CommitSet {
		totalSubvenance := make(map[string]*pfs.Branch)
		txn, err := c.StartTransaction()
		require.NoError(t, err)
		txnClient := env.PachClient.WithTransaction(txn)
		cs := []*pfs.Commit{}
		for _, r := range repos {
			commit, err := txnClient.StartCommit(pfs.DefaultProjectName, r, "master")
			require.NoError(t, err)
			cs = append(cs, commit)
		}
		txnInfo, err := env.PachClient.FinishTransaction(txn)
		require.NoError(t, err)
		for _, commit := range cs {
			require.NoError(t, c.PutFile(commit, "foo", strings.NewReader("foo\n"), client.WithAppendPutFile()))
			require.NoError(t, finishCommit(c, commit.Repo.Name, "master", ""))
			bi, err := c.InspectBranch(pfs.DefaultProjectName, commit.Repo.Name, "master")
			require.NoError(t, err)
			for _, subv := range bi.Subvenance {
				totalSubvenance[subv.String()] = subv
			}
		}
		for _, subv := range totalSubvenance {
			require.NoError(t, finishCommit(c, subv.Repo.Name, subv.Name, ""))
		}
		checkpoint(fmt.Sprintf("makeCommit: %v", repos))
		return &pfs.CommitSet{Id: txnInfo.Transaction.Id}
	}
	listCommitSets := func() []*pfs.CommitSetInfo {
		csClient, err := c.ListCommitSet(ctx, &pfs.ListCommitSetRequest{Project: client.NewProject(pfs.DefaultProjectName)})
		require.NoError(t, err)
		css, err := grpcutil.Collect[*pfs.CommitSetInfo](csClient, 1000)
		require.NoError(t, err)
		checkpoint("list commit sets")
		return css
	}
	buildDAG(t, c, "A")
	checkpoint("build A")
	buildDAG(t, c, "B")
	checkpoint("build B")
	buildDAG(t, c, "C", "B", "A")
	checkpoint("build C")
	buildDAG(t, c, "D", "B")
	checkpoint("build D")
	// first test a simple squash - removing an independent commit set from the middle of the DAG
	squashCandidate := makeCommit(c, "A")
	makeCommit(c, "A")
	require.Equal(t, 6, len(listCommitSets()))
	_, err := c.PfsAPIClient.SquashCommitSet(ctx, &pfs.SquashCommitSetRequest{CommitSet: squashCandidate})
	require.NoError(t, err)
	checkpoint("squash first")
	require.Equal(t, 5, len(listCommitSets()))
	badCandidate1 := makeCommit(c, "B")
	badCandidate2 := makeCommit(c, "A")
	squashCandidate = makeCommit(c, "B")
	squashCandidate2 := makeCommit(c, "B")
	latest := makeCommit(c, "B")
	start = time.Now()
	_, err = c.PfsAPIClient.SquashCommitSet(ctx, &pfs.SquashCommitSetRequest{CommitSet: badCandidate1})
	require.YesError(t, err)
	checkpoint("bad squash 1")
	_, err = c.PfsAPIClient.SquashCommitSet(ctx, &pfs.SquashCommitSetRequest{CommitSet: badCandidate2})
	require.YesError(t, err)
	checkpoint("bad squash 2")
	_, err = c.PfsAPIClient.SquashCommitSet(ctx, &pfs.SquashCommitSetRequest{CommitSet: squashCandidate2})
	require.NoError(t, err)
	checkpoint("good squash")
	require.Equal(t, 9, len(listCommitSets()))
	_, err = c.PfsAPIClient.SquashCommitSet(ctx, &pfs.SquashCommitSetRequest{CommitSet: squashCandidate})
	require.NoError(t, err)
	checkpoint("good squash")
	require.Equal(t, 8, len(listCommitSets()))
	// ok now lets do something crazy
	for i := 0; i < 5; i++ {
		for _, b := range []string{"A", "B"} {
			latest = makeCommit(c, b)
		}
	}
	require.Equal(t, 18, len(listCommitSets()))
	_, err = c.PfsAPIClient.SquashCommitSet(ctx, &pfs.SquashCommitSetRequest{CommitSet: latest})
	require.YesError(t, err)
	checkpoint("bad squash latest")
	// add slice to top so that we can successfully squash
	realLatest := makeCommit(c, "A", "B")
	_, err = c.PfsAPIClient.SquashCommitSet(ctx, &pfs.SquashCommitSetRequest{CommitSet: latest})
	require.NoError(t, err)
	checkpoint("good squash latest")
	css := listCommitSets()
	require.Equal(t, 18, len(css))
	require.Equal(t, realLatest.Id, css[0].CommitSet.Id)
	fmt.Println(benches)
}

func TestBranch1(t *testing.T) {
	ctx := pctx.TestContext(t)
	env := realenv.NewRealEnv(ctx, t, dockertestenv.NewTestDBConfig(t))

	repo := "test"
	require.NoError(t, env.PachClient.CreateRepo(pfs.DefaultProjectName, repo))
	masterCommit := client.NewCommit(pfs.DefaultProjectName, repo, "master", "")
	commit, err := env.PachClient.StartCommit(pfs.DefaultProjectName, repo, "master")
	require.NoError(t, err)
	require.NoError(t, env.PachClient.PutFile(masterCommit, "foo", strings.NewReader("foo\n"), client.WithAppendPutFile()))
	require.NoError(t, finishCommit(env.PachClient, repo, "master", ""))
	var buffer bytes.Buffer
	require.NoError(t, env.PachClient.GetFile(masterCommit, "foo", &buffer))
	require.Equal(t, "foo\n", buffer.String())
	branchInfos, err := env.PachClient.ListBranch(pfs.DefaultProjectName, repo)
	require.NoError(t, err)
	require.Equal(t, 1, len(branchInfos))
	require.Equal(t, "master", branchInfos[0].Branch.Name)

	_, err = env.PachClient.StartCommit(pfs.DefaultProjectName, repo, "master")
	require.NoError(t, err)
	require.NoError(t, env.PachClient.PutFile(masterCommit, "foo", strings.NewReader("foo\n"), client.WithAppendPutFile()))
	require.NoError(t, finishCommit(env.PachClient, repo, "master", ""))
	buffer = bytes.Buffer{}
	require.NoError(t, env.PachClient.GetFile(masterCommit, "foo", &buffer))
	require.Equal(t, "foo\nfoo\n", buffer.String())
	branchInfos, err = env.PachClient.ListBranch(pfs.DefaultProjectName, repo)
	require.NoError(t, err)
	require.Equal(t, 1, len(branchInfos))
	require.Equal(t, "master", branchInfos[0].Branch.Name)

	// Check that moving the commit to other branches uses the same CommitSet ID and extends the existing CommitSet
	commitInfos, err := env.PachClient.InspectCommitSet(commit.Id)
	require.NoError(t, err)
	require.Equal(t, 1, len(commitInfos))

	require.NoError(t, env.PachClient.CreateBranch(pfs.DefaultProjectName, repo, "master2", commit.Branch.Name, commit.Id, nil))

	commitInfos, err = env.PachClient.InspectCommitSet(commit.Id)
	require.NoError(t, err)
	require.Equal(t, 1, len(commitInfos))

	require.NoError(t, env.PachClient.CreateBranch(pfs.DefaultProjectName, repo, "master3", commit.Branch.Name, commit.Id, nil))

	commitInfos, err = env.PachClient.InspectCommitSet(commit.Id)
	require.NoError(t, err)
	require.Equal(t, 1, len(commitInfos))

	branchInfos, err = env.PachClient.ListBranch(pfs.DefaultProjectName, repo)
	require.NoError(t, err)
	require.Equal(t, 3, len(branchInfos))
	require.Equal(t, "master3", branchInfos[0].Branch.Name)
	require.Equal(t, "master2", branchInfos[1].Branch.Name)
	require.Equal(t, "master", branchInfos[2].Branch.Name)
}

func TestPinBranchCommitsDAG(t *testing.T) {
	ctx := pctx.TestContext(t)
	env := realenv.NewRealEnv(ctx, t, dockertestenv.NewTestDBConfig(t))
	input, pinInput, output := "input", "pinInput", "output"
	require.NoError(t, env.PachClient.CreateRepo(pfs.DefaultProjectName, input))
	require.NoError(t, env.PachClient.CreateRepo(pfs.DefaultProjectName, pinInput))
	require.NoError(t, env.PachClient.CreateRepo(pfs.DefaultProjectName, output))
	require.NoError(t, env.PachClient.CreateBranch(pfs.DefaultProjectName, output, "master", "", "",
		[]*pfs.Branch{
			client.NewBranch(pfs.DefaultProjectName, input, "master"),
			client.NewBranch(pfs.DefaultProjectName, pinInput, "pin1"),
		}))
	require.NoError(t, env.PachClient.CreateBranch(pfs.DefaultProjectName, pinInput, "master", "pin1", "", nil))
	commit1, err := env.PachClient.StartCommit(pfs.DefaultProjectName, pinInput, "master")
	require.NoError(t, err)
	require.NoError(t, env.PachClient.PutFile(commit1, "foo", strings.NewReader("foo\n")))
	require.NoError(t, finishCommit(env.PachClient, pinInput, "master", commit1.Id))
	require.NoError(t, env.PachClient.CreateBranch(pfs.DefaultProjectName, pinInput, "pin2", "master", "", nil))
	require.NoError(t, env.PachClient.CreateBranch(pfs.DefaultProjectName, output, "master", "", "",
		[]*pfs.Branch{
			client.NewBranch(pfs.DefaultProjectName, input, "master"),
			client.NewBranch(pfs.DefaultProjectName, pinInput, "pin2"),
		}))
}

func TestPutFileBig(t *testing.T) {
	ctx := pctx.TestContext(t)
	env := realenv.NewRealEnv(ctx, t, dockertestenv.NewTestDBConfig(t))

	repo := "test"
	require.NoError(t, env.PachClient.CreateRepo(pfs.DefaultProjectName, repo))

	// Write a big blob that would normally not fit in a block
	fileSize := int(pfs.ChunkSize + 5*1024*1024)
	expectedOutputA := random.String(fileSize)
	r := strings.NewReader(string(expectedOutputA))

	commit1, err := env.PachClient.StartCommit(pfs.DefaultProjectName, repo, "master")
	require.NoError(t, err)
	require.NoError(t, env.PachClient.PutFile(commit1, "foo", r))
	require.NoError(t, finishCommit(env.PachClient, repo, commit1.Branch.Name, commit1.Id))

	fileInfo, err := env.PachClient.InspectFile(commit1, "foo")
	require.NoError(t, err)
	require.Equal(t, fileSize, int(fileInfo.SizeBytes))

	var buffer bytes.Buffer
	require.NoError(t, env.PachClient.GetFile(commit1, "foo", &buffer))
	require.Equal(t, string(expectedOutputA), buffer.String())
}

func TestPutFile(t *testing.T) {
	ctx := pctx.TestContext(t)
	env := realenv.NewRealEnv(ctx, t, dockertestenv.NewTestDBConfig(t))

	repo := "test"
	require.NoError(t, env.PachClient.CreateRepo(pfs.DefaultProjectName, repo))
	masterCommit := client.NewCommit(pfs.DefaultProjectName, repo, "master", "")
	require.NoError(t, env.PachClient.PutFile(masterCommit, "file", strings.NewReader("foo")))
	var buf bytes.Buffer
	require.NoError(t, env.PachClient.GetFile(masterCommit, "file", &buf))
	require.Equal(t, "foo", buf.String())
	require.NoError(t, env.PachClient.PutFile(masterCommit, "file", strings.NewReader("bar")))
	buf.Reset()
	require.NoError(t, env.PachClient.GetFile(masterCommit, "file", &buf))
	require.Equal(t, "bar", buf.String())
	require.NoError(t, env.PachClient.DeleteFile(masterCommit, "file"))
	require.NoError(t, env.PachClient.PutFile(masterCommit, "file", strings.NewReader("buzz")))
	buf.Reset()
	require.NoError(t, env.PachClient.GetFile(masterCommit, "file", &buf))
	require.Equal(t, "buzz", buf.String())
}

func TestPutFile2(t *testing.T) {
	ctx := pctx.TestContext(t)
	env := realenv.NewRealEnv(ctx, t, dockertestenv.NewTestDBConfig(t))

	repo := "test"
	require.NoError(t, env.PachClient.CreateRepo(pfs.DefaultProjectName, repo))
	commit1, err := env.PachClient.StartCommit(pfs.DefaultProjectName, repo, "master")
	masterCommit := client.NewCommit(pfs.DefaultProjectName, repo, "master", "")
	require.NoError(t, err)
	require.NoError(t, env.PachClient.PutFile(commit1, "file", strings.NewReader("foo\n"), client.WithAppendPutFile()))
	require.NoError(t, env.PachClient.PutFile(commit1, "file", strings.NewReader("bar\n"), client.WithAppendPutFile()))
	require.NoError(t, env.PachClient.PutFile(masterCommit, "file", strings.NewReader("buzz\n"), client.WithAppendPutFile()))
	require.NoError(t, finishCommit(env.PachClient, repo, commit1.Branch.Name, commit1.Id))

	expected := "foo\nbar\nbuzz\n"
	buffer := &bytes.Buffer{}
	require.NoError(t, env.PachClient.GetFile(commit1, "file", buffer))
	require.Equal(t, expected, buffer.String())
	buffer.Reset()
	require.NoError(t, env.PachClient.GetFile(masterCommit, "file", buffer))
	require.Equal(t, expected, buffer.String())

	commit2, err := env.PachClient.StartCommit(pfs.DefaultProjectName, repo, "master")
	require.NoError(t, err)
	require.NoError(t, env.PachClient.PutFile(commit2, "file", strings.NewReader("foo\n"), client.WithAppendPutFile()))
	require.NoError(t, env.PachClient.PutFile(commit2, "file", strings.NewReader("bar\n"), client.WithAppendPutFile()))
	require.NoError(t, env.PachClient.PutFile(masterCommit, "file", strings.NewReader("buzz\n"), client.WithAppendPutFile()))
	require.NoError(t, finishCommit(env.PachClient, repo, "master", ""))

	expected = "foo\nbar\nbuzz\nfoo\nbar\nbuzz\n"
	buffer.Reset()
	require.NoError(t, env.PachClient.GetFile(commit2, "file", buffer))
	require.Equal(t, expected, buffer.String())
	buffer.Reset()
	require.NoError(t, env.PachClient.GetFile(masterCommit, "file", buffer))
	require.Equal(t, expected, buffer.String())

	commit3, err := env.PachClient.StartCommit(pfs.DefaultProjectName, repo, "master")
	require.NoError(t, err)
	require.NoError(t, finishCommit(env.PachClient, repo, commit3.Branch.Name, commit3.Id))
	require.NoError(t, env.PachClient.CreateBranch(pfs.DefaultProjectName, repo, "foo", "", commit3.Id, nil))

	commit4, err := env.PachClient.StartCommit(pfs.DefaultProjectName, repo, "foo")
	require.NoError(t, err)
	require.NoError(t, env.PachClient.PutFile(commit4, "file", strings.NewReader("foo\nbar\nbuzz\n"), client.WithAppendPutFile()))
	require.NoError(t, finishCommit(env.PachClient, repo, commit4.Branch.Name, commit4.Id))

	// commit 3 should have remained unchanged
	buffer.Reset()
	require.NoError(t, env.PachClient.GetFile(commit3, "file", buffer))
	require.Equal(t, expected, buffer.String())

	expected = "foo\nbar\nbuzz\nfoo\nbar\nbuzz\nfoo\nbar\nbuzz\n"
	buffer.Reset()
	require.NoError(t, env.PachClient.GetFile(commit4, "file", buffer))
	require.Equal(t, expected, buffer.String())
}

func TestPutFileBranchCommitID(t *testing.T) {
	ctx := pctx.TestContext(t)
	env := realenv.NewRealEnv(ctx, t, dockertestenv.NewTestDBConfig(t))

	repo := "test"
	require.NoError(t, env.PachClient.CreateRepo(pfs.DefaultProjectName, repo))

	err := env.PachClient.PutFile(client.NewCommit(pfs.DefaultProjectName, repo, "", "master"), "foo", strings.NewReader("foo\n"), client.WithAppendPutFile())
	require.NoError(t, err)
}

func TestPutSameFileInParallel(t *testing.T) {
	ctx := pctx.TestContext(t)
	env := realenv.NewRealEnv(ctx, t, dockertestenv.NewTestDBConfig(t))

	repo := "test"
	require.NoError(t, env.PachClient.CreateRepo(pfs.DefaultProjectName, repo))

	commit, err := env.PachClient.StartCommit(pfs.DefaultProjectName, repo, "master")
	require.NoError(t, err)
	var eg errgroup.Group
	for i := 0; i < 3; i++ {
		eg.Go(func() error {
			return env.PachClient.PutFile(commit, "foo", strings.NewReader("foo\n"), client.WithAppendPutFile())
		})
	}
	require.NoError(t, eg.Wait())
	require.NoError(t, finishCommit(env.PachClient, repo, commit.Branch.Name, commit.Id))

	var buffer bytes.Buffer
	require.NoError(t, env.PachClient.GetFile(commit, "foo", &buffer))
	require.Equal(t, "foo\nfoo\nfoo\n", buffer.String())
}

func TestInspectFile(t *testing.T) {
	ctx := pctx.TestContext(t)
	env := realenv.NewRealEnv(ctx, t, dockertestenv.NewTestDBConfig(t))

	repo := "test"
	require.NoError(t, env.PachClient.CreateRepo(pfs.DefaultProjectName, repo))

	fileContent1 := "foo\n"
	commit1, err := env.PachClient.StartCommit(pfs.DefaultProjectName, repo, "master")
	require.NoError(t, err)
	require.NoError(t, env.PachClient.PutFile(commit1, "foo", strings.NewReader(fileContent1), client.WithAppendPutFile()))
	checks := func() {
		fileInfo, err := env.PachClient.InspectFile(commit1, "foo")
		require.NoError(t, err)
		require.Equal(t, pfs.FileType_FILE, fileInfo.FileType)
		require.Equal(t, len(fileContent1), int(fileInfo.SizeBytes))
	}
	checks()
	require.NoError(t, finishCommit(env.PachClient, repo, commit1.Branch.Name, commit1.Id))
	checks()

	fileContent2 := "barbar\n"
	commit2, err := env.PachClient.StartCommit(pfs.DefaultProjectName, repo, "master")
	require.NoError(t, err)
	require.NoError(t, env.PachClient.PutFile(commit2, "foo", strings.NewReader(fileContent2), client.WithAppendPutFile()))

	require.NoError(t, finishCommit(env.PachClient, repo, commit2.Branch.Name, commit2.Id))

	fileInfo, err := env.PachClient.InspectFile(commit2, "foo")
	require.NoError(t, err)
	require.Equal(t, pfs.FileType_FILE, fileInfo.FileType)
	require.Equal(t, len(fileContent1+fileContent2), int(fileInfo.SizeBytes))

	fileInfo, err = env.PachClient.InspectFile(commit2, "foo")
	require.NoError(t, err)
	require.Equal(t, pfs.FileType_FILE, fileInfo.FileType)
	require.Equal(t, len(fileContent1)+len(fileContent2), int(fileInfo.SizeBytes))

	fileContent3 := "bar\n"
	commit3, err := env.PachClient.StartCommit(pfs.DefaultProjectName, repo, "master")
	require.NoError(t, err)
	require.NoError(t, env.PachClient.PutFile(commit3, "bar", strings.NewReader(fileContent3), client.WithAppendPutFile()))
	require.NoError(t, finishCommit(env.PachClient, repo, commit3.Branch.Name, commit3.Id))

	fis, err := env.PachClient.ListFileAll(commit3, "")
	require.NoError(t, err)
	require.Equal(t, 2, len(fis))

	require.Equal(t, len(fis), 2)
}

func TestInspectFile2(t *testing.T) {
	ctx := pctx.TestContext(t)
	env := realenv.NewRealEnv(ctx, t, dockertestenv.NewTestDBConfig(t))

	repo := "test"
	require.NoError(t, env.PachClient.CreateRepo(pfs.DefaultProjectName, repo))
	commit := client.NewCommit(pfs.DefaultProjectName, repo, "master", "")

	fileContent1 := "foo\n"
	fileContent2 := "buzz\n"

	_, err := env.PachClient.StartCommit(pfs.DefaultProjectName, repo, "master")
	require.NoError(t, err)
	require.NoError(t, env.PachClient.PutFile(commit, "file", strings.NewReader(fileContent1), client.WithAppendPutFile()))
	require.NoError(t, finishCommit(env.PachClient, repo, "master", ""))

	fileInfo, err := env.PachClient.InspectFile(commit, "/file")
	require.NoError(t, err)
	require.Equal(t, len(fileContent1), int(fileInfo.SizeBytes))
	require.Equal(t, "/file", fileInfo.File.Path)
	require.Equal(t, pfs.FileType_FILE, fileInfo.FileType)

	_, err = env.PachClient.StartCommit(pfs.DefaultProjectName, repo, "master")
	require.NoError(t, err)
	require.NoError(t, env.PachClient.PutFile(commit, "file", strings.NewReader(fileContent1), client.WithAppendPutFile()))
	require.NoError(t, finishCommit(env.PachClient, repo, "master", ""))

	fileInfo, err = env.PachClient.InspectFile(commit, "file")
	require.NoError(t, err)
	require.Equal(t, len(fileContent1)*2, int(fileInfo.SizeBytes))
	require.Equal(t, "/file", fileInfo.File.Path)

	_, err = env.PachClient.StartCommit(pfs.DefaultProjectName, repo, "master")
	require.NoError(t, err)
	require.NoError(t, env.PachClient.DeleteFile(commit, "file"))
	require.NoError(t, env.PachClient.PutFile(commit, "file", strings.NewReader(fileContent2), client.WithAppendPutFile()))
	require.NoError(t, finishCommit(env.PachClient, repo, "master", ""))

	fileInfo, err = env.PachClient.InspectFile(commit, "file")
	require.NoError(t, err)
	require.Equal(t, len(fileContent2), int(fileInfo.SizeBytes))
}

func TestInspectFile3(t *testing.T) {
	ctx := pctx.TestContext(t)
	env := realenv.NewRealEnv(ctx, t, dockertestenv.NewTestDBConfig(t))

	repo := "test"
	require.NoError(t, env.PachClient.CreateRepo(pfs.DefaultProjectName, repo))

	fileContent1 := "foo\n"
	commit1, err := env.PachClient.StartCommit(pfs.DefaultProjectName, repo, "master")
	require.NoError(t, err)
	require.NoError(t, env.PachClient.PutFile(commit1, "foo/bar", strings.NewReader(fileContent1)))
	fileInfo, err := env.PachClient.InspectFile(commit1, "foo")
	require.NoError(t, err)
	require.NotNil(t, fileInfo)

	require.NoError(t, finishCommit(env.PachClient, repo, commit1.Branch.Name, commit1.Id))

	fi, err := env.PachClient.InspectFile(commit1, "foo/bar")
	require.NoError(t, err)
	require.NotNil(t, fi)

	fileContent2 := "barbar\n"
	commit2, err := env.PachClient.StartCommit(pfs.DefaultProjectName, repo, "master")
	require.NoError(t, err)
	require.NoError(t, env.PachClient.PutFile(commit2, "foo", strings.NewReader(fileContent2)))

	fileInfo, err = env.PachClient.InspectFile(commit2, "foo")
	require.NoError(t, err)
	require.NotNil(t, fileInfo)

	require.NoError(t, finishCommit(env.PachClient, repo, commit2.Branch.Name, commit2.Id))

	fi, err = env.PachClient.InspectFile(commit2, "foo")
	require.NoError(t, err)
	require.NotNil(t, fi)

	fileContent3 := "bar\n"
	commit3, err := env.PachClient.StartCommit(pfs.DefaultProjectName, repo, "master")
	require.NoError(t, err)
	require.NoError(t, env.PachClient.PutFile(commit3, "bar", strings.NewReader(fileContent3)))
	require.NoError(t, finishCommit(env.PachClient, repo, commit3.Branch.Name, commit3.Id))
	fi, err = env.PachClient.InspectFile(commit3, "bar")
	require.NoError(t, err)
	require.NotNil(t, fi)
}

func TestInspectDir(t *testing.T) {
	ctx := pctx.TestContext(t)
	env := realenv.NewRealEnv(ctx, t, dockertestenv.NewTestDBConfig(t))

	repo := "test"
	require.NoError(t, env.PachClient.CreateRepo(pfs.DefaultProjectName, repo))

	commit1, err := env.PachClient.StartCommit(pfs.DefaultProjectName, repo, "master")
	require.NoError(t, err)

	fileContent := "foo\n"
	require.NoError(t, env.PachClient.PutFile(commit1, "dir/foo", strings.NewReader(fileContent)))

	require.NoError(t, finishCommit(env.PachClient, repo, commit1.Branch.Name, commit1.Id))

	fileInfo, err := env.PachClient.InspectFile(commit1, "dir/foo")
	require.NoError(t, err)
	require.Equal(t, len(fileContent), int(fileInfo.SizeBytes))
	require.Equal(t, pfs.FileType_FILE, fileInfo.FileType)

	fileInfo, err = env.PachClient.InspectFile(commit1, "dir")
	require.NoError(t, err)
	require.Equal(t, len(fileContent), int(fileInfo.SizeBytes))
	require.Equal(t, pfs.FileType_DIR, fileInfo.FileType)

	_, err = env.PachClient.InspectFile(commit1, "")
	require.NoError(t, err)
	require.Equal(t, len(fileContent), int(fileInfo.SizeBytes))
	require.Equal(t, pfs.FileType_DIR, fileInfo.FileType)
}

func TestInspectDir2(t *testing.T) {
	ctx := pctx.TestContext(t)
	env := realenv.NewRealEnv(ctx, t, dockertestenv.NewTestDBConfig(t))

	repo := "test"
	require.NoError(t, env.PachClient.CreateRepo(pfs.DefaultProjectName, repo))
	commit := client.NewCommit(pfs.DefaultProjectName, repo, "master", "")

	fileContent := "foo\n"

	_, err := env.PachClient.StartCommit(pfs.DefaultProjectName, repo, "master")
	require.NoError(t, err)
	require.NoError(t, env.PachClient.PutFile(commit, "dir/1", strings.NewReader(fileContent)))
	require.NoError(t, env.PachClient.PutFile(commit, "dir/2", strings.NewReader(fileContent)))

	require.NoError(t, finishCommit(env.PachClient, repo, "master", ""))

	fileInfo, err := env.PachClient.InspectFile(commit, "/dir")
	require.NoError(t, err)
	require.Equal(t, "/dir/", fileInfo.File.Path)
	require.Equal(t, pfs.FileType_DIR, fileInfo.FileType)

	_, err = env.PachClient.StartCommit(pfs.DefaultProjectName, repo, "master")
	require.NoError(t, err)
	require.NoError(t, env.PachClient.PutFile(commit, "dir/3", strings.NewReader(fileContent)))

	require.NoError(t, finishCommit(env.PachClient, repo, "master", ""))

	_, err = env.PachClient.InspectFile(commit, "dir")
	require.NoError(t, err)

	_, err = env.PachClient.StartCommit(pfs.DefaultProjectName, repo, "master")
	require.NoError(t, err)
	err = env.PachClient.DeleteFile(commit, "dir/2")
	require.NoError(t, err)
	require.NoError(t, finishCommit(env.PachClient, repo, "master", ""))

	_, err = env.PachClient.InspectFile(commit, "dir")
	require.NoError(t, err)
}

func TestListFileTwoCommits(t *testing.T) {
	ctx := pctx.TestContext(t)
	env := realenv.NewRealEnv(ctx, t, dockertestenv.NewTestDBConfig(t))

	repo := "test"
	require.NoError(t, env.PachClient.CreateRepo(pfs.DefaultProjectName, repo))

	numFiles := 5

	commit1, err := env.PachClient.StartCommit(pfs.DefaultProjectName, repo, "master")
	require.NoError(t, err)

	for i := 0; i < numFiles; i++ {
		require.NoError(t, env.PachClient.PutFile(commit1, fmt.Sprintf("file%d", i), strings.NewReader("foo\n")))
	}

	require.NoError(t, finishCommit(env.PachClient, repo, commit1.Branch.Name, commit1.Id))

	fis, err := env.PachClient.ListFileAll(commit1, "")
	require.NoError(t, err)
	require.Equal(t, numFiles, len(fis))

	commit2, err := env.PachClient.StartCommit(pfs.DefaultProjectName, repo, "master")
	require.NoError(t, err)

	for i := 0; i < numFiles; i++ {
		require.NoError(t, env.PachClient.PutFile(commit2, fmt.Sprintf("file2-%d", i), strings.NewReader("foo\n")))
	}

	require.NoError(t, finishCommit(env.PachClient, repo, commit2.Branch.Name, commit2.Id))

	fis, err = env.PachClient.ListFileAll(commit2, "")
	require.NoError(t, err)
	require.Equal(t, 2*numFiles, len(fis))

	fis, err = env.PachClient.ListFileAll(commit1, "")
	require.NoError(t, err)
	require.Equal(t, numFiles, len(fis))

	fis, err = env.PachClient.ListFileAll(commit2, "")
	require.NoError(t, err)
	require.Equal(t, 2*numFiles, len(fis))
}

func TestListFile(t *testing.T) {
	ctx := pctx.TestContext(t)
	env := realenv.NewRealEnv(ctx, t, dockertestenv.NewTestDBConfig(t))

	repo := "test"
	require.NoError(t, env.PachClient.CreateRepo(pfs.DefaultProjectName, repo))

	commit, err := env.PachClient.StartCommit(pfs.DefaultProjectName, repo, "master")
	require.NoError(t, err)

	fileContent1 := "foo\n"
	require.NoError(t, env.PachClient.PutFile(commit, "dir/foo", strings.NewReader(fileContent1)))

	fileContent2 := "bar\n"
	require.NoError(t, env.PachClient.PutFile(commit, "dir/bar", strings.NewReader(fileContent2)))

	checks := func() {
		fileInfos, err := env.PachClient.ListFileAll(commit, "dir")
		require.NoError(t, err)
		require.Equal(t, 2, len(fileInfos))
		require.True(t, fileInfos[0].File.Path == "/dir/foo" && fileInfos[1].File.Path == "/dir/bar" || fileInfos[0].File.Path == "/dir/bar" && fileInfos[1].File.Path == "/dir/foo")
		require.True(t, fileInfos[0].SizeBytes == fileInfos[1].SizeBytes && fileInfos[0].SizeBytes == int64(len(fileContent1)))

	}
	checks()
	require.NoError(t, finishCommit(env.PachClient, repo, commit.Branch.Name, commit.Id))
	checks()
}

func TestListFile2(t *testing.T) {
	ctx := pctx.TestContext(t)
	env := realenv.NewRealEnv(ctx, t, dockertestenv.NewTestDBConfig(t))

	repo := "test"
	require.NoError(t, env.PachClient.CreateRepo(pfs.DefaultProjectName, repo))
	commit := client.NewCommit(pfs.DefaultProjectName, repo, "master", "")

	fileContent := "foo\n"

	_, err := env.PachClient.StartCommit(pfs.DefaultProjectName, repo, "master")
	require.NoError(t, err)
	require.NoError(t, env.PachClient.PutFile(commit, "dir/1", strings.NewReader(fileContent)))
	require.NoError(t, env.PachClient.PutFile(commit, "dir/2", strings.NewReader(fileContent)))
	require.NoError(t, err)

	require.NoError(t, finishCommit(env.PachClient, repo, "master", ""))

	fileInfos, err := env.PachClient.ListFileAll(commit, "dir")
	require.NoError(t, err)
	require.Equal(t, 2, len(fileInfos))

	_, err = env.PachClient.StartCommit(pfs.DefaultProjectName, repo, "master")
	require.NoError(t, err)
	require.NoError(t, env.PachClient.PutFile(commit, "dir/3", strings.NewReader(fileContent)))
	require.NoError(t, finishCommit(env.PachClient, repo, "master", ""))

	fileInfos, err = env.PachClient.ListFileAll(commit, "dir")
	require.NoError(t, err)
	require.Equal(t, 3, len(fileInfos))

	_, err = env.PachClient.StartCommit(pfs.DefaultProjectName, repo, "master")
	require.NoError(t, err)
	err = env.PachClient.DeleteFile(commit, "dir/2")
	require.NoError(t, err)
	require.NoError(t, finishCommit(env.PachClient, repo, "master", ""))

	fileInfos, err = env.PachClient.ListFileAll(commit, "dir")
	require.NoError(t, err)
	require.Equal(t, 2, len(fileInfos))
}

func TestListFile3(t *testing.T) {
	ctx := pctx.TestContext(t)
	env := realenv.NewRealEnv(ctx, t, dockertestenv.NewTestDBConfig(t))

	repo := "test"
	require.NoError(t, env.PachClient.CreateRepo(pfs.DefaultProjectName, repo))
	commit := client.NewCommit(pfs.DefaultProjectName, repo, "master", "")

	fileContent := "foo\n"

	_, err := env.PachClient.StartCommit(pfs.DefaultProjectName, repo, "master")
	require.NoError(t, err)
	require.NoError(t, env.PachClient.PutFile(commit, "dir/1", strings.NewReader(fileContent)))
	require.NoError(t, env.PachClient.PutFile(commit, "dir/2", strings.NewReader(fileContent)))
	require.NoError(t, finishCommit(env.PachClient, repo, "master", ""))

	fileInfos, err := env.PachClient.ListFileAll(commit, "dir")
	require.NoError(t, err)
	require.Equal(t, 2, len(fileInfos))

	_, err = env.PachClient.StartCommit(pfs.DefaultProjectName, repo, "master")
	require.NoError(t, err)
	require.NoError(t, env.PachClient.PutFile(commit, "dir/3/foo", strings.NewReader(fileContent)))
	require.NoError(t, env.PachClient.PutFile(commit, "dir/3/bar", strings.NewReader(fileContent)))
	require.NoError(t, finishCommit(env.PachClient, repo, "master", ""))

	fileInfos, err = env.PachClient.ListFileAll(commit, "dir")
	require.NoError(t, err)
	require.Equal(t, 3, len(fileInfos))
	require.Equal(t, int(fileInfos[2].SizeBytes), len(fileContent)*2)

	_, err = env.PachClient.StartCommit(pfs.DefaultProjectName, repo, "master")
	require.NoError(t, err)
	err = env.PachClient.DeleteFile(commit, "dir/3/bar")
	require.NoError(t, err)
	require.NoError(t, finishCommit(env.PachClient, repo, "master", ""))

	fileInfos, err = env.PachClient.ListFileAll(commit, "dir")
	require.NoError(t, err)
	require.Equal(t, 3, len(fileInfos))
	require.Equal(t, int(fileInfos[2].SizeBytes), len(fileContent))

	_, err = env.PachClient.StartCommit(pfs.DefaultProjectName, repo, "master")
	require.NoError(t, err)
	require.NoError(t, env.PachClient.PutFile(commit, "file", strings.NewReader(fileContent)))
	require.NoError(t, finishCommit(env.PachClient, repo, "master", ""))

	fileInfos, err = env.PachClient.ListFileAll(commit, "/")
	require.NoError(t, err)
	require.Equal(t, 2, len(fileInfos))
}

func TestListFile4(t *testing.T) {
	ctx := pctx.TestContext(t)
	env := realenv.NewRealEnv(ctx, t, dockertestenv.NewTestDBConfig(t))

	repo := "test"
	require.NoError(t, env.PachClient.CreateRepo(pfs.DefaultProjectName, repo))

	commit1, err := env.PachClient.StartCommit(pfs.DefaultProjectName, repo, "master")
	require.NoError(t, err)

	require.NoError(t, env.PachClient.PutFile(commit1, "/dir1/file1.1", &bytes.Buffer{}))
	require.NoError(t, env.PachClient.PutFile(commit1, "/dir1/file1.2", &bytes.Buffer{}))
	require.NoError(t, env.PachClient.PutFile(commit1, "/dir2/file2.1", &bytes.Buffer{}))
	require.NoError(t, env.PachClient.PutFile(commit1, "/dir2/file2.2", &bytes.Buffer{}))

	require.NoError(t, finishCommit(env.PachClient, repo, commit1.Branch.Name, commit1.Id))
	// should list a directory but not siblings
	var fis []*pfs.FileInfo
	require.NoError(t, env.PachClient.ListFile(commit1, "/dir1", func(fi *pfs.FileInfo) error {
		fis = append(fis, fi)
		return nil
	}))
	require.ElementsEqual(t, []string{"/dir1/file1.1", "/dir1/file1.2"}, finfosToPaths(fis))
	// should list the root
	fis = nil
	require.NoError(t, env.PachClient.ListFile(commit1, "/", func(fi *pfs.FileInfo) error {
		fis = append(fis, fi)
		return nil
	}))
	require.ElementsEqual(t, []string{"/dir1/", "/dir2/"}, finfosToPaths(fis))
}

func TestRootDirectory(t *testing.T) {
	ctx := pctx.TestContext(t)
	env := realenv.NewRealEnv(ctx, t, dockertestenv.NewTestDBConfig(t))

	repo := "test"
	require.NoError(t, env.PachClient.CreateRepo(pfs.DefaultProjectName, repo))

	fileContent := "foo\n"

	commit, err := env.PachClient.StartCommit(pfs.DefaultProjectName, repo, "master")
	require.NoError(t, err)
	require.NoError(t, env.PachClient.PutFile(commit, "foo", strings.NewReader(fileContent)))

	require.NoError(t, finishCommit(env.PachClient, repo, commit.Branch.Name, commit.Id))

	fileInfos, err := env.PachClient.ListFileAll(commit, "")
	require.NoError(t, err)
	require.Equal(t, 1, len(fileInfos))
}

func TestDeleteFile(t *testing.T) {
	ctx := pctx.TestContext(t)
	env := realenv.NewRealEnv(ctx, t, dockertestenv.NewTestDBConfig(t))
	project := tu.UniqueString("project")
	require.NoError(t, env.PachClient.CreateProject(project))
	repo := "test"
	require.NoError(t, env.PachClient.CreateRepo(project, repo))

	// Commit 1: Add two files; delete one file within the commit
	commit1, err := env.PachClient.StartCommit(project, repo, "master")
	require.NoError(t, err)

	fileContent1 := "foo\n"
	require.NoError(t, env.PachClient.PutFile(commit1, "foo", strings.NewReader(fileContent1)))

	fileContent2 := "bar\n"
	require.NoError(t, env.PachClient.PutFile(commit1, "bar", strings.NewReader(fileContent2)))

	require.NoError(t, env.PachClient.DeleteFile(commit1, "foo"))

	require.NoError(t, finishProjectCommit(env.PachClient, project, repo, commit1.Branch.Name, commit1.Id))

	_, err = env.PachClient.InspectFile(commit1, "foo")
	require.YesError(t, err)

	// Should see one file
	fileInfos, err := env.PachClient.ListFileAll(commit1, "")
	require.NoError(t, err)
	require.Equal(t, 1, len(fileInfos))

	// Deleting a file in a finished commit should result in an error
	require.YesError(t, env.PachClient.DeleteFile(commit1, "bar"))

	// Empty commit
	commit2, err := env.PachClient.StartCommit(project, repo, "master")
	require.NoError(t, err)
	require.NoError(t, finishProjectCommit(env.PachClient, project, repo, commit2.Branch.Name, commit2.Id))

	// Should still see one files
	fileInfos, err = env.PachClient.ListFileAll(commit2, "")
	require.NoError(t, err)
	require.Equal(t, 1, len(fileInfos))

	// Delete bar
	commit3, err := env.PachClient.StartCommit(project, repo, "master")
	require.NoError(t, err)
	require.NoError(t, env.PachClient.DeleteFile(commit3, "bar"))

	require.NoError(t, finishProjectCommit(env.PachClient, project, repo, commit3.Branch.Name, commit3.Id))

	// Should see no file
	fileInfos, err = env.PachClient.ListFileAll(commit3, "")
	require.NoError(t, err)
	require.Equal(t, 0, len(fileInfos))

	_, err = env.PachClient.InspectFile(commit3, "bar")
	require.YesError(t, err)

	// Delete a nonexistent file; it should be no-op
	commit4, err := env.PachClient.StartCommit(project, repo, "master")
	require.NoError(t, err)
	require.NoError(t, env.PachClient.DeleteFile(commit4, "nonexistent"))
	require.NoError(t, finishProjectCommit(env.PachClient, project, repo, commit4.Branch.Name, commit4.Id))
}

func TestDeleteFile2(t *testing.T) {
	ctx := pctx.TestContext(t)
	env := realenv.NewRealEnv(ctx, t, dockertestenv.NewTestDBConfig(t))

	repo := "test"
	require.NoError(t, env.PachClient.CreateRepo(pfs.DefaultProjectName, repo))

	commit1, err := env.PachClient.StartCommit(pfs.DefaultProjectName, repo, "master")
	require.NoError(t, err)
	require.NoError(t, env.PachClient.PutFile(commit1, "file", strings.NewReader("foo\n")))
	require.NoError(t, finishCommit(env.PachClient, repo, commit1.Branch.Name, commit1.Id))

	commit2, err := env.PachClient.StartCommit(pfs.DefaultProjectName, repo, "master")
	require.NoError(t, err)
	err = env.PachClient.DeleteFile(commit2, "file")
	require.NoError(t, err)
	require.NoError(t, env.PachClient.PutFile(commit2, "file", strings.NewReader("bar\n")))
	require.NoError(t, finishCommit(env.PachClient, repo, commit2.Branch.Name, commit2.Id))

	expected := "bar\n"
	var buffer bytes.Buffer
	require.NoError(t, env.PachClient.GetFile(client.NewCommit(pfs.DefaultProjectName, repo, "master", ""), "file", &buffer))
	require.Equal(t, expected, buffer.String())

	commit3, err := env.PachClient.StartCommit(pfs.DefaultProjectName, repo, "master")
	require.NoError(t, err)
	require.NoError(t, env.PachClient.PutFile(commit3, "file", strings.NewReader("buzz\n")))
	err = env.PachClient.DeleteFile(commit3, "file")
	require.NoError(t, err)
	require.NoError(t, env.PachClient.PutFile(commit3, "file", strings.NewReader("foo\n")))
	require.NoError(t, finishCommit(env.PachClient, repo, commit3.Branch.Name, commit3.Id))

	expected = "foo\n"
	buffer.Reset()
	require.NoError(t, env.PachClient.GetFile(commit3, "file", &buffer))
	require.Equal(t, expected, buffer.String())
}

func TestDeleteFile3(t *testing.T) {
	ctx := pctx.TestContext(t)
	env := realenv.NewRealEnv(ctx, t, dockertestenv.NewTestDBConfig(t))

	repo := "test"
	require.NoError(t, env.PachClient.CreateRepo(pfs.DefaultProjectName, repo))
	commit1, err := env.PachClient.StartCommit(pfs.DefaultProjectName, repo, "master")
	require.NoError(t, err)
	fileContent := "bar\n"
	require.NoError(t, env.PachClient.PutFile(commit1, "/bar", strings.NewReader(fileContent)))
	require.NoError(t, env.PachClient.PutFile(commit1, "/dir1/dir2/bar", strings.NewReader(fileContent)))
	require.NoError(t, finishCommit(env.PachClient, repo, commit1.Branch.Name, commit1.Id))

	commit2, err := env.PachClient.StartCommit(pfs.DefaultProjectName, repo, "master")
	require.NoError(t, err)
	require.NoError(t, env.PachClient.DeleteFile(commit2, "/"))
	require.NoError(t, env.PachClient.PutFile(commit2, "/bar", strings.NewReader(fileContent)))
	require.NoError(t, env.PachClient.PutFile(commit2, "/dir1/bar", strings.NewReader(fileContent)))
	require.NoError(t, env.PachClient.PutFile(commit2, "/dir1/dir2/bar", strings.NewReader(fileContent)))
	require.NoError(t, env.PachClient.PutFile(commit2, "/dir1/dir2/barbar", strings.NewReader(fileContent)))
	require.NoError(t, finishCommit(env.PachClient, repo, commit2.Branch.Name, commit2.Id))

	commit3, err := env.PachClient.StartCommit(pfs.DefaultProjectName, repo, "master")
	require.NoError(t, err)
	require.NoError(t, env.PachClient.DeleteFile(commit3, "/dir1/dir2/"))
	require.NoError(t, finishCommit(env.PachClient, repo, commit3.Branch.Name, commit3.Id))

	_, err = env.PachClient.InspectFile(commit3, "/dir1")
	require.NoError(t, err)
	_, err = env.PachClient.InspectFile(commit3, "/dir1/bar")
	require.NoError(t, err)
	_, err = env.PachClient.InspectFile(commit3, "/dir1/dir2")
	require.YesError(t, err)
	_, err = env.PachClient.InspectFile(commit3, "/dir1/dir2/bar")
	require.YesError(t, err)
	_, err = env.PachClient.InspectFile(commit3, "/dir1/dir2/barbar")
	require.YesError(t, err)

	commit4, err := env.PachClient.StartCommit(pfs.DefaultProjectName, repo, "master")
	require.NoError(t, err)
	require.NoError(t, env.PachClient.PutFile(commit4, "/dir1/dir2/bar", strings.NewReader(fileContent)))
	require.NoError(t, finishCommit(env.PachClient, repo, commit4.Branch.Name, commit4.Id))

	_, err = env.PachClient.InspectFile(commit4, "/dir1")
	require.NoError(t, err)
	_, err = env.PachClient.InspectFile(commit4, "/dir1/bar")
	require.NoError(t, err)
	_, err = env.PachClient.InspectFile(commit4, "/dir1/dir2")
	require.NoError(t, err)
	_, err = env.PachClient.InspectFile(commit4, "/dir1/dir2/bar")
	require.NoError(t, err)
}

func TestDeleteDir(t *testing.T) {
	ctx := pctx.TestContext(t)
	env := realenv.NewRealEnv(ctx, t, dockertestenv.NewTestDBConfig(t))

	repo := "test"
	require.NoError(t, env.PachClient.CreateRepo(pfs.DefaultProjectName, repo))

	// Commit 1: Add two files into the same directory; delete the directory
	commit1, err := env.PachClient.StartCommit(pfs.DefaultProjectName, repo, "master")
	require.NoError(t, err)

	require.NoError(t, env.PachClient.PutFile(commit1, "dir/foo", strings.NewReader("foo1")))

	require.NoError(t, env.PachClient.PutFile(commit1, "dir/bar", strings.NewReader("bar1")))

	require.NoError(t, env.PachClient.DeleteFile(commit1, "/dir/"))

	require.NoError(t, finishCommit(env.PachClient, repo, commit1.Branch.Name, commit1.Id))

	fileInfos, err := env.PachClient.ListFileAll(commit1, "")
	require.NoError(t, err)
	require.Equal(t, 0, len(fileInfos))

	// dir should not exist
	_, err = env.PachClient.InspectFile(commit1, "dir")
	require.YesError(t, err)

	// Commit 2: Delete the directory and add the same two files
	// The two files should reflect the new content
	commit2, err := env.PachClient.StartCommit(pfs.DefaultProjectName, repo, "master")
	require.NoError(t, err)

	require.NoError(t, env.PachClient.PutFile(commit2, "dir/foo", strings.NewReader("foo2")))

	require.NoError(t, env.PachClient.PutFile(commit2, "dir/bar", strings.NewReader("bar2")))

	require.NoError(t, finishCommit(env.PachClient, repo, commit2.Branch.Name, commit2.Id))

	// Should see two files
	fileInfos, err = env.PachClient.ListFileAll(commit2, "dir")
	require.NoError(t, err)
	require.Equal(t, 2, len(fileInfos))

	var buffer bytes.Buffer
	require.NoError(t, env.PachClient.GetFile(commit2, "dir/foo", &buffer))
	require.Equal(t, "foo2", buffer.String())

	var buffer2 bytes.Buffer
	require.NoError(t, env.PachClient.GetFile(commit2, "dir/bar", &buffer2))
	require.Equal(t, "bar2", buffer2.String())

	// Commit 3: delete the directory
	commit3, err := env.PachClient.StartCommit(pfs.DefaultProjectName, repo, "master")
	require.NoError(t, err)

	require.NoError(t, env.PachClient.DeleteFile(commit3, "/dir/"))

	require.NoError(t, finishCommit(env.PachClient, repo, commit3.Branch.Name, commit3.Id))

	// Should see zero files
	fileInfos, err = env.PachClient.ListFileAll(commit3, "")
	require.NoError(t, err)
	require.Equal(t, 0, len(fileInfos))

	// One-off commit directory deletion
	masterCommit := client.NewCommit(pfs.DefaultProjectName, repo, "master", "")
	require.NoError(t, env.PachClient.PutFile(masterCommit, "/dir/foo", strings.NewReader("foo")))
	require.NoError(t, env.PachClient.DeleteFile(masterCommit, "/"))
	fileInfos, err = env.PachClient.ListFileAll(masterCommit, "/")
	require.NoError(t, err)
	require.Equal(t, 0, len(fileInfos))
}

func TestListCommit(t *testing.T) {
	ctx := pctx.TestContext(t)
	env := realenv.NewRealEnv(ctx, t, dockertestenv.NewTestDBConfig(t))

	repo := "test"
	require.NoError(t, env.PachClient.CreateRepo(pfs.DefaultProjectName, repo))
	repoProto := client.NewRepo(pfs.DefaultProjectName, repo)
	masterCommit := repoProto.NewCommit("master", "")

	numCommits := 10

	var midCommitID string
	for i := 0; i < numCommits; i++ {
		commit, err := env.PachClient.StartCommit(pfs.DefaultProjectName, repo, "master")
		require.NoError(t, err)
		require.NoError(t, finishCommit(env.PachClient, repo, "master", ""))
		if i == numCommits/2 {
			midCommitID = commit.Id
		}
	}

	// list all commits
	commitInfos, err := env.PachClient.ListCommit(repoProto, nil, nil, 0)
	require.NoError(t, err)
	require.Equal(t, numCommits, len(commitInfos))

	// Test that commits are sorted in newest-first order
	for i := 0; i < len(commitInfos)-1; i++ {
		require.Equal(t, commitInfos[i].ParentCommit, commitInfos[i+1].Commit)
	}

	// Now list all commits up to the last commit
	commitInfos, err = env.PachClient.ListCommit(repoProto, masterCommit, nil, 0)
	require.NoError(t, err)
	require.Equal(t, numCommits, len(commitInfos))

	// Test that commits are sorted in newest-first order
	for i := 0; i < len(commitInfos)-1; i++ {
		require.Equal(t, commitInfos[i].ParentCommit, commitInfos[i+1].Commit)
	}

	// Now list all commits up to the mid commit, excluding the mid commit
	// itself
	commitInfos, err = env.PachClient.ListCommit(repoProto, masterCommit, repoProto.NewCommit("", midCommitID), 0)
	require.NoError(t, err)
	require.Equal(t, numCommits-numCommits/2-1, len(commitInfos))

	// Test that commits are sorted in newest-first order
	for i := 0; i < len(commitInfos)-1; i++ {
		require.Equal(t, commitInfos[i].ParentCommit, commitInfos[i+1].Commit)
	}

	// list commits by branch
	commitInfos, err = env.PachClient.ListCommit(repoProto, masterCommit, nil, 0)
	require.NoError(t, err)
	require.Equal(t, numCommits, len(commitInfos))

	// Test that commits are sorted in newest-first order
	for i := 0; i < len(commitInfos)-1; i++ {
		require.Equal(t, commitInfos[i].ParentCommit, commitInfos[i+1].Commit)
	}

	// Try listing the commits in reverse order
	commitInfos = nil
	require.NoError(t, env.PachClient.ListCommitF(repoProto, nil, nil, 0, true, func(ci *pfs.CommitInfo) error {
		commitInfos = append(commitInfos, ci)
		return nil
	}))
	for i := 1; i < len(commitInfos); i++ {
		require.Equal(t, commitInfos[i].ParentCommit, commitInfos[i-1].Commit)
	}
}

func TestOffsetRead(t *testing.T) {
	// TODO(2.0 optional): Decide on how to expose offset read.
	t.Skip("Offset read exists (inefficient), just need to decide on how to expose it in V2")
	// 	// env := testpachd.NewRealEnv(t, dockertestenv.NewTestDBConfig(t))

	// repo := "test"
	// require.NoError(t, env.PachClient.CreateRepo(pfs.DefaultProjectName,repo))
	// commit, err := env.PachClient.StartProjectCommit(pfs.DefaultProjectName,repo, "")
	// require.NoError(t, err)
	// fileData := "foo\n"
	// require.NoError(t, env.PachClient.PutFile(commit, "foo", strings.NewReader(fileData)))
	// require.NoError(t, env.PachClient.PutFile(commit, "foo", strings.NewReader(fileData)))

	// var buffer bytes.Buffer
	// require.NoError(t, env.PachClient.GetFile(commit, "foo", int64(len(fileData)*2)+1, 0, &buffer))
	// require.Equal(t, "", buffer.String())

	// require.NoError(t, finishCommit(env.PachClient, repo, commit.Branch.Name, commit.ID))

	// buffer.Reset()
	// require.NoError(t, env.PachClient.GetFile(commit, "foo", int64(len(fileData)*2)+1, 0, &buffer))
	// require.Equal(t, "", buffer.String())
}

// todo(fahad): fix
func TestBranch2(t *testing.T) {
	ctx := pctx.TestContext(t)
	env := realenv.NewRealEnv(ctx, t, dockertestenv.NewTestDBConfig(t))
	project := tu.UniqueString("project")
	require.NoError(t, env.PachClient.CreateProject(project))
	repo := "test"
	require.NoError(t, env.PachClient.CreateRepo(project, repo))

	commit, err := env.PachClient.StartCommit(project, repo, "branch1")
	require.NoError(t, err)
	require.NoError(t, env.PachClient.PutFile(commit, "foo", strings.NewReader("bar")))
	require.NoError(t, finishProjectCommit(env.PachClient, project, repo, commit.Branch.Name, commit.Id))

	expectedBranches := []string{"branch1", "branch2", "branch3"}
	expectedCommits := []*pfs.Commit{}
	for _, branch := range expectedBranches {
		require.NoError(t, env.PachClient.CreateBranch(project, repo, branch, commit.Branch.Name, commit.Id, nil))
		commitInfo, err := env.PachClient.InspectCommit(project, repo, branch, "")
		require.NoError(t, err)
		expectedCommits = append(expectedCommits, commitInfo.Commit)
	}

	branchInfos, err := env.PachClient.ListBranch(project, repo)
	require.NoError(t, err)
	require.Equal(t, len(expectedBranches), len(branchInfos))
	for i, branchInfo := range branchInfos {
		// branches should return in newest-first order
		require.Equal(t, expectedBranches[len(branchInfos)-i-1], branchInfo.GetBranch().GetName())
		require.Equal(t, project, branchInfo.GetBranch().GetRepo().GetProject().GetName())
		// each branch should have a different commit id (from the transaction
		// that moved the branch head)
		headCommit := expectedCommits[len(branchInfos)-i-1]
		require.Equal(t, headCommit, branchInfo.Head)

		// ensure that the branch has the file from the original commit
		var buffer bytes.Buffer
		require.NoError(t, env.PachClient.GetFile(headCommit, "foo", &buffer))
		require.Equal(t, "bar", buffer.String())
	}

	commit2, err := env.PachClient.StartCommit(project, repo, "branch1")
	require.NoError(t, err)
	require.NoError(t, finishProjectCommit(env.PachClient, project, repo, "branch1", ""))

	commit2Info, err := env.PachClient.InspectCommit(project, repo, "branch1", "")
	require.NoError(t, err)
	require.Equal(t, expectedCommits[0], commit2Info.ParentCommit)

	// delete the last branch
	lastBranch := expectedBranches[len(expectedBranches)-1]
	require.YesError(t, env.PachClient.DeleteBranch(pfs.DefaultProjectName, repo, lastBranch, false))
	require.NoError(t, env.PachClient.DeleteBranch(project, repo, lastBranch, false))
	branchInfos, err = env.PachClient.ListBranch(project, repo)
	require.NoError(t, err)
	require.Equal(t, 2, len(branchInfos))
	require.Equal(t, "branch2", branchInfos[0].Branch.Name)
	require.Equal(t, expectedCommits[1], branchInfos[0].Head)
	require.Equal(t, "branch1", branchInfos[1].Branch.Name)
	require.Equal(t, commit2, branchInfos[1].Head)
}

func TestDeleteNonexistentBranch(t *testing.T) {
	ctx := pctx.TestContext(t)
	env := realenv.NewRealEnv(ctx, t, dockertestenv.NewTestDBConfig(t))

	repo := "test"
	require.NoError(t, env.PachClient.CreateRepo(pfs.DefaultProjectName, repo))
	require.NoError(t, env.PachClient.DeleteBranch(pfs.DefaultProjectName, repo, "doesnt_exist", false))
}

func TestSubscribeCommit(t *testing.T) {
	ctx := pctx.TestContext(t)
	env := realenv.NewRealEnv(ctx, t, dockertestenv.NewTestDBConfig(t))

	project := tu.UniqueString("project")
	require.NoError(t, env.PachClient.CreateProject(project))

	repo := "test"
	require.NoError(t, env.PachClient.CreateRepo(project, repo))

	numCommits := 10

	// create some commits that shouldn't affect the below SubscribeCommit call
	// reproduces #2469
	for i := 0; i < numCommits; i++ {
		commit, err := env.PachClient.StartCommit(project, repo, "master-v1")
		require.NoError(t, err)
		require.NoError(t, finishProjectCommit(env.PachClient, project, repo, commit.Branch.Name, commit.Id))
	}

	require.NoErrorWithinT(t, 60*time.Minute, func() error {
		var eg errgroup.Group
		nextCommitChan := make(chan *pfs.Commit, numCommits)
		eg.Go(func() error {
			var count int
			err := env.PachClient.SubscribeCommit(client.NewRepo(project, repo), "master", "", pfs.CommitState_STARTED, func(ci *pfs.CommitInfo) error {
				commit := <-nextCommitChan
				require.Equal(t, commit, ci.Commit)
				count++
				if count == numCommits {
					return errutil.ErrBreak
				}
				return nil
			})
			return err
		})
		eg.Go(func() error {
			for i := 0; i < numCommits; i++ {
				commit, err := env.PachClient.StartCommit(project, repo, "master")
				require.NoError(t, err)
				require.NoError(t, finishProjectCommit(env.PachClient, project, repo, commit.Branch.Name, commit.Id))
				nextCommitChan <- commit
			}
			return nil
		})

		return errors.EnsureStack(eg.Wait())
	})
}

func TestInspectRepoSimple(t *testing.T) {
	ctx := pctx.TestContext(t)
	env := realenv.NewRealEnv(ctx, t, dockertestenv.NewTestDBConfig(t))

	repo := "test"
	require.NoError(t, env.PachClient.CreateRepo(pfs.DefaultProjectName, repo))

	commit, err := env.PachClient.StartCommit(pfs.DefaultProjectName, repo, "branch")
	require.NoError(t, err)

	file1Content := "foo\n"
	require.NoError(t, env.PachClient.PutFile(commit, "foo", strings.NewReader(file1Content)))

	file2Content := "bar\n"
	require.NoError(t, env.PachClient.PutFile(commit, "bar", strings.NewReader(file2Content)))

	require.NoError(t, finishCommit(env.PachClient, repo, commit.Branch.Name, commit.Id))

	info, err := env.PachClient.InspectRepo(pfs.DefaultProjectName, repo)
	require.NoError(t, err)

	// Size should be 0 because the files were not added to master
	require.Equal(t, int(info.Details.SizeBytes), 0)
}

func TestInspectRepoComplex(t *testing.T) {
	ctx := pctx.TestContext(t)
	env := realenv.NewRealEnv(ctx, t, dockertestenv.NewTestDBConfig(t))

	repo := "test"
	require.NoError(t, env.PachClient.CreateRepo(pfs.DefaultProjectName, repo))

	commit, err := env.PachClient.StartCommit(pfs.DefaultProjectName, repo, "master")
	require.NoError(t, err)

	numFiles := 100
	minFileSize := 1000
	maxFileSize := 2000
	totalSize := 0

	for i := 0; i < numFiles; i++ {
		fileContent := random.String(rand.Intn(maxFileSize-minFileSize) + minFileSize)
		fileContent += "\n"
		fileName := fmt.Sprintf("file_%d", i)
		totalSize += len(fileContent)

		require.NoError(t, env.PachClient.PutFile(commit, fileName, strings.NewReader(fileContent)))

	}

	require.NoError(t, finishCommit(env.PachClient, repo, commit.Branch.Name, commit.Id))

	info, err := env.PachClient.InspectRepo(pfs.DefaultProjectName, repo)
	require.NoError(t, err)

	require.Equal(t, totalSize, int(info.Details.SizeBytes))

	infos, err := env.PachClient.ListRepo()
	require.NoError(t, err)
	require.Equal(t, 1, len(infos))
}

func TestCreate(t *testing.T) {
	// TODO: Implement put file split writer in V2?
	t.Skip("Put file split writer not implemented in V2")
	// 	// env := testpachd.NewRealEnv(t, dockertestenv.NewTestDBConfig(t))

	// repo := "test"
	// require.NoError(t, env.PachClient.CreateRepo(pfs.DefaultProjectName,repo))
	// commit, err := env.PachClient.StartProjectCommit(pfs.DefaultProjectName,repo, "")
	// require.NoError(t, err)
	// w, err := env.PachClient.PutFileSplitWriter(repo, commit.Branch.Name, commit.ID, "foo", pfs.Delimiter_NONE, 0, 0, 0, false)
	// require.NoError(t, err)
	// require.NoError(t, w.Close())
	// require.NoError(t, finishCommit(env.PachClient, repo, commit.Branch.Name, commit.ID))
	// _, err = env.PachClient.InspectFile(commit, "foo")
	// require.NoError(t, err)
}

func TestGetFile(t *testing.T) {
	ctx := pctx.TestContext(t)
	env := realenv.NewRealEnv(ctx, t, dockertestenv.NewTestDBConfig(t))

	repo := tu.UniqueString("test")
	require.NoError(t, env.PachClient.CreateRepo(pfs.DefaultProjectName, repo))
	commit, err := env.PachClient.StartCommit(pfs.DefaultProjectName, repo, "master")
	require.NoError(t, err)
	require.NoError(t, env.PachClient.PutFile(commit, "dir/file", strings.NewReader("foo\n")))
	checks := func() {
		var buffer bytes.Buffer
		require.NoError(t, env.PachClient.GetFile(commit, "dir/file", &buffer))
		require.Equal(t, "foo\n", buffer.String())
	}
	checks()
	require.NoError(t, finishCommit(env.PachClient, repo, commit.Branch.Name, commit.Id))
	checks()
	t.Run("InvalidCommit", func(t *testing.T) {
		buffer := bytes.Buffer{}
		err = env.PachClient.GetFile(client.NewCommit(pfs.DefaultProjectName, repo, "", "aninvalidcommitid"), "dir/file", &buffer)
		require.YesError(t, err)
	})
	t.Run("Directory", func(t *testing.T) {
		buffer := bytes.Buffer{}
		err = env.PachClient.GetFile(commit, "dir", &buffer)
		require.YesError(t, err)
	})
	t.Run("WithOffset", func(t *testing.T) {
		repo := "repo"
		require.NoError(t, env.PachClient.CreateRepo(pfs.DefaultProjectName, repo))

		commit, err := env.PachClient.StartCommit(pfs.DefaultProjectName, repo, "master")
		require.NoError(t, err)

		file := "file"
		data := "data"
		require.NoError(t, env.PachClient.PutFile(commit, file, strings.NewReader(data)))

		require.NoError(t, finishCommit(env.PachClient, repo, commit.Branch.Name, commit.Id))

		for i := 0; i <= len(data); i++ {
			var b bytes.Buffer
			require.NoError(t, env.PachClient.GetFile(commit, "file", &b, client.WithOffset(int64(i))))
			if i < len(data) {
				require.Equal(t, data[i:], b.String())
			} else {
				require.Equal(t, "", b.String())
			}
		}
	})
}

func TestManyPutsSingleFileSingleCommit(t *testing.T) {
	ctx := pctx.TestContext(t)
	env := realenv.NewRealEnv(ctx, t, dockertestenv.NewTestDBConfig(t))

	if testing.Short() {
		t.Skip("Skipping long tests in short mode")
	}
	repo := "test"
	require.NoError(t, env.PachClient.CreateRepo(pfs.DefaultProjectName, repo))

	commit1, err := env.PachClient.StartCommit(pfs.DefaultProjectName, repo, "master")
	require.NoError(t, err)

	rawMessage := `{
		"level":"debug",
		"message":{
			"thing":"foo"
		},
		"timing":[1,3,34,6,7]
	}`
	numObjs := 500
	numGoros := 10
	var expectedOutput []byte
	var wg sync.WaitGroup
	for j := 0; j < numGoros; j++ {
		wg.Add(1)
		go func() {
			for i := 0; i < numObjs/numGoros; i++ {
				if err := env.PachClient.PutFile(commit1, "foo", strings.NewReader(rawMessage), client.WithAppendPutFile()); err != nil {
					panic(err)
				}
			}
			wg.Done()
		}()
	}
	for i := 0; i < numObjs; i++ {
		expectedOutput = append(expectedOutput, []byte(rawMessage)...)
	}
	wg.Wait()
	require.NoError(t, finishCommit(env.PachClient, repo, commit1.Branch.Name, commit1.Id))

	var buffer bytes.Buffer
	require.NoError(t, env.PachClient.GetFile(commit1, "foo", &buffer))
	require.Equal(t, string(expectedOutput), buffer.String())
}

func TestPutFileValidCharacters(t *testing.T) {
	ctx := pctx.TestContext(t)
	env := realenv.NewRealEnv(ctx, t, dockertestenv.NewTestDBConfig(t))

	repo := "test"
	require.NoError(t, env.PachClient.CreateRepo(pfs.DefaultProjectName, repo))

	commit, err := env.PachClient.StartCommit(pfs.DefaultProjectName, repo, "master")
	require.NoError(t, err)

	// null characters error because when you `ls` files with null characters
	// they truncate things after the null character leading to strange results
	require.YesError(t, env.PachClient.PutFile(commit, "foo\x00bar", strings.NewReader("foobar\n")))

	// Boundary tests for valid character range
	require.YesError(t, env.PachClient.PutFile(commit, "\x1ffoobar", strings.NewReader("foobar\n")))
	require.NoError(t, env.PachClient.PutFile(commit, "foo\x20bar", strings.NewReader("foobar\n")))
	require.NoError(t, env.PachClient.PutFile(commit, "foobar\x7e", strings.NewReader("foobar\n")))
	require.YesError(t, env.PachClient.PutFile(commit, "foo\x7fbar", strings.NewReader("foobar\n")))

	// Random character tests outside and inside valid character range
	require.YesError(t, env.PachClient.PutFile(commit, "foobar\x0b", strings.NewReader("foobar\n")))
	require.NoError(t, env.PachClient.PutFile(commit, "\x41foobar", strings.NewReader("foobar\n")))

	// Glob character test
	require.YesError(t, env.PachClient.PutFile(commit, "foobar*", strings.NewReader("foobar\n")))
}

func TestPutFileValidPaths(t *testing.T) {
	ctx := pctx.TestContext(t)
	env := realenv.NewRealEnv(ctx, t, dockertestenv.NewTestDBConfig(t))
	repo := "test"
	require.NoError(t, env.PachClient.CreateRepo(pfs.DefaultProjectName, repo))
	// Duplicate paths, different tags.
	branch := "branch-1"
	require.NoError(t, env.PachClient.WithModifyFileClient(client.NewCommit(pfs.DefaultProjectName, repo, branch, ""), func(mf client.ModifyFile) error {
		require.NoError(t, mf.PutFile("foo", strings.NewReader("foo\n"), client.WithDatumPutFile("tag1")))
		require.NoError(t, mf.PutFile("foo", strings.NewReader("foo\n"), client.WithDatumPutFile("tag2")))
		return nil
	}))
	commitInfo, err := env.PachClient.WaitCommit(pfs.DefaultProjectName, repo, branch, "")
	require.NoError(t, err)
	require.NotEqual(t, "", commitInfo.Error)
	// Directory and file path collision.
	branch = "branch-2"
	require.NoError(t, env.PachClient.WithModifyFileClient(client.NewCommit(pfs.DefaultProjectName, repo, branch, ""), func(mf client.ModifyFile) error {
		require.NoError(t, mf.PutFile("foo/bar", strings.NewReader("foo\n")))
		require.NoError(t, mf.PutFile("foo", strings.NewReader("foo\n")))
		return nil
	}))
	commitInfo, err = env.PachClient.WaitCommit(pfs.DefaultProjectName, repo, branch, "")
	require.NoError(t, err)
	require.NotEqual(t, "", commitInfo.Error)
}

func TestBigListFile(t *testing.T) {
	ctx := pctx.TestContext(t)
	env := realenv.NewRealEnv(ctx, t, dockertestenv.NewTestDBConfig(t))
	repo := "test"
	require.NoError(t, env.PachClient.CreateRepo(pfs.DefaultProjectName, repo))
	commit, err := env.PachClient.StartCommit(pfs.DefaultProjectName, repo, "master")
	require.NoError(t, err)
	var eg errgroup.Group
	for i := 0; i < 25; i++ {
		for j := 0; j < 25; j++ {
			i := i
			j := j
			eg.Go(func() error {
				return env.PachClient.PutFile(commit, fmt.Sprintf("dir%d/file%d", i, j), strings.NewReader("foo\n"))
			})
		}
	}
	require.NoError(t, eg.Wait())
	require.NoError(t, finishCommit(env.PachClient, repo, commit.Branch.Name, commit.Id))
	for i := 0; i < 25; i++ {
		files, err := env.PachClient.ListFileAll(commit, fmt.Sprintf("dir%d", i))
		require.NoError(t, err)
		require.Equal(t, 25, len(files))
	}
}

func TestStartCommitLatestOnBranch(t *testing.T) {
	ctx := pctx.TestContext(t)
	env := realenv.NewRealEnv(ctx, t, dockertestenv.NewTestDBConfig(t))

	repo := "test"
	require.NoError(t, env.PachClient.CreateRepo(pfs.DefaultProjectName, repo))

	commit1, err := env.PachClient.StartCommit(pfs.DefaultProjectName, repo, "master")
	require.NoError(t, err)
	require.NoError(t, finishCommit(env.PachClient, repo, commit1.Branch.Name, commit1.Id))

	commit2, err := env.PachClient.StartCommit(pfs.DefaultProjectName, repo, "master")
	require.NoError(t, err)

	require.NoError(t, finishCommit(env.PachClient, repo, commit2.Branch.Name, commit2.Id))

	commit3, err := env.PachClient.StartCommit(pfs.DefaultProjectName, repo, "master")
	require.NoError(t, err)
	require.NoError(t, finishCommit(env.PachClient, repo, commit3.Branch.Name, commit3.Id))

	commitInfo, err := env.PachClient.InspectCommit(pfs.DefaultProjectName, repo, "master", "")
	require.NoError(t, err)
	require.Equal(t, commit3.Id, commitInfo.Commit.Id)
}

func TestCreateBranchTwice(t *testing.T) {
	ctx := pctx.TestContext(t)
	env := realenv.NewRealEnv(ctx, t, dockertestenv.NewTestDBConfig(t))

	repo := "test"
	require.NoError(t, env.PachClient.CreateRepo(pfs.DefaultProjectName, repo))

	commit1, err := env.PachClient.StartCommit(pfs.DefaultProjectName, repo, "foo")
	require.NoError(t, err)
	require.NoError(t, finishCommit(env.PachClient, repo, commit1.Branch.Name, commit1.Id))
	require.NoError(t, env.PachClient.CreateBranch(pfs.DefaultProjectName, repo, "master", "", commit1.Id, nil))

	commit2, err := env.PachClient.StartCommit(pfs.DefaultProjectName, repo, "foo")
	require.NoError(t, err)
	require.NoError(t, finishCommit(env.PachClient, repo, commit2.Branch.Name, commit2.Id))
	require.NoError(t, env.PachClient.CreateBranch(pfs.DefaultProjectName, repo, "master", "", commit2.Id, nil))

	branchInfos, err := env.PachClient.ListBranch(pfs.DefaultProjectName, repo)
	require.NoError(t, err)

	// branches should be returned newest-first
	require.Equal(t, 2, len(branchInfos))
	require.Equal(t, "master", branchInfos[0].Branch.Name)
	require.Equal(t, commit2.Id, branchInfos[0].Head.Id) // aliased branch should have the same commit ID
	require.Equal(t, "foo", branchInfos[1].Branch.Name)
	require.Equal(t, commit2.Id, branchInfos[1].Head.Id) // original branch should remain unchanged
}

func TestWaitCommitSet(t *testing.T) {
	ctx := pctx.TestContext(t)
	env := realenv.NewRealEnv(ctx, t, dockertestenv.NewTestDBConfig(t))

	require.NoError(t, env.PachClient.CreateRepo(pfs.DefaultProjectName, "A"))
	require.NoError(t, env.PachClient.CreateRepo(pfs.DefaultProjectName, "B"))
	require.NoError(t, env.PachClient.CreateBranch(pfs.DefaultProjectName, "B", "master", "", "", []*pfs.Branch{client.NewBranch(pfs.DefaultProjectName, "A", "master")}))
	require.NoError(t, finishCommit(env.PachClient, "B", "master", ""))

	ACommit, err := env.PachClient.StartCommit(pfs.DefaultProjectName, "A", "master")
	require.NoError(t, err)
	BCommit := client.NewCommit(pfs.DefaultProjectName, "B", "master", ACommit.Id)
	require.NoError(t, finishCommit(env.PachClient, "A", "master", ""))
	require.NoError(t, finishCommit(env.PachClient, "B", "master", ""))

	commitInfos, err := env.PachClient.WaitCommitSetAll(ACommit.Id)
	require.NoError(t, err)
	require.Equal(t, 2, len(commitInfos))
	require.Equal(t, ACommit, commitInfos[0].Commit)
	require.Equal(t, BCommit, commitInfos[1].Commit)
}

// WaitCommitSet2 implements the following DAG:
// A ─▶ B ─▶ C ─▶ D
func TestWaitCommitSet2(t *testing.T) {
	ctx := pctx.TestContext(t)
	env := realenv.NewRealEnv(ctx, t, dockertestenv.NewTestDBConfig(t))

	require.NoError(t, env.PachClient.CreateRepo(pfs.DefaultProjectName, "A"))
	require.NoError(t, env.PachClient.CreateRepo(pfs.DefaultProjectName, "B"))
	require.NoError(t, env.PachClient.CreateRepo(pfs.DefaultProjectName, "C"))
	require.NoError(t, env.PachClient.CreateRepo(pfs.DefaultProjectName, "D"))

	// Create branches and finish the default head commits on the downstream branches
	require.NoError(t, env.PachClient.CreateBranch(pfs.DefaultProjectName, "B", "master", "", "", []*pfs.Branch{client.NewBranch(pfs.DefaultProjectName, "A", "master")}))
	require.NoError(t, finishCommit(env.PachClient, "B", "master", ""))
	require.NoError(t, env.PachClient.CreateBranch(pfs.DefaultProjectName, "C", "master", "", "", []*pfs.Branch{client.NewBranch(pfs.DefaultProjectName, "B", "master")}))
	require.NoError(t, finishCommit(env.PachClient, "C", "master", ""))
	require.NoError(t, env.PachClient.CreateBranch(pfs.DefaultProjectName, "D", "master", "", "", []*pfs.Branch{client.NewBranch(pfs.DefaultProjectName, "C", "master")}))
	require.NoError(t, finishCommit(env.PachClient, "D", "master", ""))

	ACommit, err := env.PachClient.StartCommit(pfs.DefaultProjectName, "A", "master")
	require.NoError(t, err)
	require.NoError(t, finishCommit(env.PachClient, "A", "master", ""))

	// do the other commits in a goro so we can block for them
	done := make(chan struct{})
	go func() {
		defer close(done)
		require.NoError(t, finishCommit(env.PachClient, "B", "master", ""))
		require.NoError(t, finishCommit(env.PachClient, "C", "master", ""))
		require.NoError(t, finishCommit(env.PachClient, "D", "master", ""))
	}()

	// Wait for the commits to finish
	commitInfos, err := env.PachClient.WaitCommitSetAll(ACommit.Id)
	require.NoError(t, err)
	BCommit := client.NewCommit(pfs.DefaultProjectName, "B", "master", ACommit.Id)
	CCommit := client.NewCommit(pfs.DefaultProjectName, "C", "master", ACommit.Id)
	DCommit := client.NewCommit(pfs.DefaultProjectName, "D", "master", ACommit.Id)
	require.Equal(t, 4, len(commitInfos))
	require.Equal(t, ACommit, commitInfos[0].Commit)
	require.Equal(t, BCommit, commitInfos[1].Commit)
	require.Equal(t, CCommit, commitInfos[2].Commit)
	require.Equal(t, DCommit, commitInfos[3].Commit)
	<-done
}

// A
//
//	╲
//	 ◀
//	  C
//	 ◀
//	╱
//
// B
func TestWaitCommitSet3(t *testing.T) {
	ctx := pctx.TestContext(t)
	env := realenv.NewRealEnv(ctx, t, dockertestenv.NewTestDBConfig(t))

	require.NoError(t, env.PachClient.CreateRepo(pfs.DefaultProjectName, "A"))
	require.NoError(t, env.PachClient.CreateRepo(pfs.DefaultProjectName, "B"))
	require.NoError(t, env.PachClient.CreateRepo(pfs.DefaultProjectName, "C"))

	require.NoError(t, env.PachClient.CreateBranch(pfs.DefaultProjectName, "C", "master", "", "", []*pfs.Branch{client.NewBranch(pfs.DefaultProjectName, "A", "master"), client.NewBranch(pfs.DefaultProjectName, "B", "master")}))
	require.NoError(t, finishCommit(env.PachClient, "C", "master", ""))

	ACommit, err := env.PachClient.StartCommit(pfs.DefaultProjectName, "A", "master")
	require.NoError(t, err)
	require.NoError(t, finishCommit(env.PachClient, "A", ACommit.Branch.Name, ACommit.Id))
	require.NoError(t, finishCommit(env.PachClient, "C", "master", ""))
	BCommit, err := env.PachClient.StartCommit(pfs.DefaultProjectName, "B", "master")
	require.NoError(t, err)
	require.NoError(t, finishCommit(env.PachClient, "B", BCommit.Branch.Name, BCommit.Id))
	require.NoError(t, finishCommit(env.PachClient, "C", "master", ""))

	BCommit, err = env.PachClient.StartCommit(pfs.DefaultProjectName, "B", "master")
	require.NoError(t, err)
	require.NoError(t, finishCommit(env.PachClient, "B", BCommit.Branch.Name, BCommit.Id))
	require.NoError(t, finishCommit(env.PachClient, "C", "master", ""))

	// The first two commits will be A and B, but they aren't deterministically sorted
	commitInfos, err := env.PachClient.WaitCommitSetAll(ACommit.Id)
	require.NoError(t, err)
	require.Equal(t, 3, len(commitInfos))
	require.Equal(t, client.NewCommit(pfs.DefaultProjectName, "C", "master", ACommit.Id), commitInfos[2].Commit)
	commitInfos, err = env.PachClient.WaitCommitSetAll(BCommit.Id)
	require.NoError(t, err)
	require.Equal(t, 3, len(commitInfos))
	require.Equal(t, client.NewCommit(pfs.DefaultProjectName, "C", "master", BCommit.Id), commitInfos[2].Commit)
}

func TestWaitCommitSetWithNoDownstreamRepos(t *testing.T) {
	ctx := pctx.TestContext(t)
	env := realenv.NewRealEnv(ctx, t, dockertestenv.NewTestDBConfig(t))

	repo := "test"
	require.NoError(t, env.PachClient.CreateRepo(pfs.DefaultProjectName, repo))
	commit, err := env.PachClient.StartCommit(pfs.DefaultProjectName, repo, "master")
	require.NoError(t, err)
	require.NoError(t, finishCommit(env.PachClient, repo, commit.Branch.Name, commit.Id))
	commitInfos, err := env.PachClient.WaitCommitSetAll(commit.Id)
	require.NoError(t, err)
	require.Equal(t, 1, len(commitInfos))
	require.Equal(t, commit, commitInfos[0].Commit)
}

func TestWaitOpenCommit(t *testing.T) {
	ctx := pctx.TestContext(t)
	env := realenv.NewRealEnv(ctx, t, dockertestenv.NewTestDBConfig(t))

	require.NoError(t, env.PachClient.CreateRepo(pfs.DefaultProjectName, "A"))
	require.NoError(t, env.PachClient.CreateRepo(pfs.DefaultProjectName, "B"))
	require.NoError(t, env.PachClient.CreateBranch(pfs.DefaultProjectName, "B", "master", "", "", []*pfs.Branch{client.NewBranch(pfs.DefaultProjectName, "A", "master")}))
	require.NoError(t, finishCommit(env.PachClient, "B", "master", ""))
	commit, err := env.PachClient.StartCommit(pfs.DefaultProjectName, "A", "master")
	require.NoError(t, err)

	// do the other commits in a goro so we can block for them
	eg, _ := errgroup.WithContext(context.Background())
	eg.Go(func() error {
		time.Sleep(3 * time.Second)
		if err := finishCommit(env.PachClient, "A", "master", ""); err != nil {
			return err
		}
		return finishCommit(env.PachClient, "B", "master", "")
	})

	t.Cleanup(func() {
		require.NoError(t, eg.Wait())
	})

	// Wait for the commit to finish
	commitInfos, err := env.PachClient.WaitCommitSetAll(commit.Id)
	require.NoError(t, err)
	require.Equal(t, 2, len(commitInfos))
	require.Equal(t, commit, commitInfos[0].Commit)
	require.Equal(t, client.NewCommit(pfs.DefaultProjectName, "B", "master", commit.Id), commitInfos[1].Commit)
}

func TestWaitUninvolvedBranch(t *testing.T) {
	ctx := pctx.TestContext(t)
	env := realenv.NewRealEnv(ctx, t, dockertestenv.NewTestDBConfig(t))

	require.NoError(t, env.PachClient.CreateRepo(pfs.DefaultProjectName, "A"))
	require.NoError(t, env.PachClient.CreateRepo(pfs.DefaultProjectName, "B"))
	require.NoError(t, env.PachClient.CreateBranch(pfs.DefaultProjectName, "B", "master", "", "", nil))
	commit, err := env.PachClient.StartCommit(pfs.DefaultProjectName, "A", "master")
	require.NoError(t, err)

	// Blocking on a commit that doesn't exist does not work
	_, err = env.PachClient.WaitCommit(pfs.DefaultProjectName, "B", "master", commit.Id)
	require.YesError(t, err)
}

func TestWaitNonExistentBranch(t *testing.T) {
	ctx := pctx.TestContext(t)
	env := realenv.NewRealEnv(ctx, t, dockertestenv.NewTestDBConfig(t))
	require.NoError(t, env.PachClient.CreateRepo(pfs.DefaultProjectName, "A"))
	_, err := env.PachClient.StartCommit(pfs.DefaultProjectName, "A", "master")
	require.NoError(t, err)
	_, err = env.PachClient.WaitCommit(pfs.DefaultProjectName, "A", "foo", "")
	require.YesError(t, err)
}

func TestEmptyWait(t *testing.T) {
	ctx := pctx.TestContext(t)
	env := realenv.NewRealEnv(ctx, t, dockertestenv.NewTestDBConfig(t))
	_, err := env.PachClient.WaitCommitSetAll("")
	require.YesError(t, err)
}

func TestWaitNonExistentCommitSet(t *testing.T) {
	ctx := pctx.TestContext(t)
	env := realenv.NewRealEnv(ctx, t, dockertestenv.NewTestDBConfig(t))
	_, err := env.PachClient.WaitCommitSetAll("fake-commitset")
	require.YesError(t, err)
	require.True(t, pfsserver.IsCommitSetNotFoundErr(err))
}

func TestPutFileSplit(t *testing.T) {
	// TODO(2.0 optional): Implement put file split.
	t.Skip("Put file split not implemented in V2")
	//		//  env := testpachd.NewRealEnv(t, dockertestenv.NewTestDBConfig(t))
	//
	//	if testing.Short() {
	//		t.Skip("Skipping integration tests in short mode")
	//	}
	//
	//	repo := "test"
	//	require.NoError(t, env.PachClient.CreateRepo(pfs.DefaultProjectName,repo))
	//	commit, err := env.PachClient.StartProjectCommit(pfs.DefaultProjectName,repo, "master")
	//	require.NoError(t, err)
	//	_, err = env.PachClient.PutFileSplit(repo, commit.ID, "none", pfs.Delimiter_NONE, 0, 0, 0, false, strings.NewReader("foo\nbar\nbuz\n"))
	//	require.NoError(t, err)
	//	_, err = env.PachClient.PutFileSplit(repo, commit.ID, "line", pfs.Delimiter_LINE, 0, 0, 0, false, strings.NewReader("foo\nbar\nbuz\n"))
	//	require.NoError(t, err)
	//	_, err = env.PachClient.PutFileSplit(repo, commit.ID, "line", pfs.Delimiter_LINE, 0, 0, 0, false, strings.NewReader("foo\nbar\nbuz\n"))
	//	require.NoError(t, err)
	//	_, err = env.PachClient.PutFileSplit(repo, commit.ID, "line2", pfs.Delimiter_LINE, 2, 0, 0, false, strings.NewReader("foo\nbar\nbuz\nfiz\n"))
	//	require.NoError(t, err)
	//	_, err = env.PachClient.PutFileSplit(repo, commit.ID, "line3", pfs.Delimiter_LINE, 0, 8, 0, false, strings.NewReader("foo\nbar\nbuz\nfiz\n"))
	//	require.NoError(t, err)
	//	_, err = env.PachClient.PutFileSplit(repo, commit.ID, "json", pfs.Delimiter_JSON, 0, 0, 0, false, strings.NewReader("{}{}{}{}{}{}{}{}{}{}"))
	//	require.NoError(t, err)
	//	_, err = env.PachClient.PutFileSplit(repo, commit.ID, "json", pfs.Delimiter_JSON, 0, 0, 0, false, strings.NewReader("{}{}{}{}{}{}{}{}{}{}"))
	//	require.NoError(t, err)
	//	_, err = env.PachClient.PutFileSplit(repo, commit.ID, "json2", pfs.Delimiter_JSON, 2, 0, 0, false, strings.NewReader("{}{}{}{}"))
	//	require.NoError(t, err)
	//	_, err = env.PachClient.PutFileSplit(repo, commit.ID, "json3", pfs.Delimiter_JSON, 0, 4, 0, false, strings.NewReader("{}{}{}{}"))
	//	require.NoError(t, err)
	//
	//	files, err := env.PachClient.ListFileAll(repo, commit.ID, "line2")
	//	require.NoError(t, err)
	//	require.Equal(t, 2, len(files))
	//	for _, fileInfo := range files {
	//		require.Equal(t, uint64(8), fileInfo.SizeBytes)
	//	}
	//
	//	require.NoError(t, finishCommit(env.PachClient, repo, commit.ID))
	//	commit2, err := env.PachClient.StartProjectCommit(pfs.DefaultProjectName,repo, "master")
	//	require.NoError(t, err)
	//	_, err = env.PachClient.PutFileSplit(repo, commit2.ID, "line", pfs.Delimiter_LINE, 0, 0, 0, false, strings.NewReader("foo\nbar\nbuz\n"))
	//	require.NoError(t, err)
	//	_, err = env.PachClient.PutFileSplit(repo, commit2.ID, "json", pfs.Delimiter_JSON, 0, 0, 0, false, strings.NewReader("{}{}{}{}{}{}{}{}{}{}"))
	//	require.NoError(t, err)
	//
	//	files, err = env.PachClient.ListFileAll(repo, commit2.ID, "line")
	//	require.NoError(t, err)
	//	require.Equal(t, 9, len(files))
	//	for _, fileInfo := range files {
	//		require.Equal(t, uint64(4), fileInfo.SizeBytes)
	//	}
	//
	//	require.NoError(t, finishCommit(env.PachClient, repo, commit2.ID))
	//	fileInfo, err := env.PachClient.InspectFile(repo, commit.ID, "none")
	//	require.NoError(t, err)
	//	require.Equal(t, pfs.FileType_FILE, fileInfo.FileType)
	//	files, err = env.PachClient.ListFileAll(repo, commit.ID, "line")
	//	require.NoError(t, err)
	//	require.Equal(t, 6, len(files))
	//	for _, fileInfo := range files {
	//		require.Equal(t, uint64(4), fileInfo.SizeBytes)
	//	}
	//	files, err = env.PachClient.ListFileAll(repo, commit2.ID, "line")
	//	require.NoError(t, err)
	//	require.Equal(t, 9, len(files))
	//	for _, fileInfo := range files {
	//		require.Equal(t, uint64(4), fileInfo.SizeBytes)
	//	}
	//	files, err = env.PachClient.ListFileAll(repo, commit.ID, "line2")
	//	require.NoError(t, err)
	//	require.Equal(t, 2, len(files))
	//	for _, fileInfo := range files {
	//		require.Equal(t, uint64(8), fileInfo.SizeBytes)
	//	}
	//	files, err = env.PachClient.ListFileAll(repo, commit.ID, "line3")
	//	require.NoError(t, err)
	//	require.Equal(t, 2, len(files))
	//	for _, fileInfo := range files {
	//		require.Equal(t, uint64(8), fileInfo.SizeBytes)
	//	}
	//	files, err = env.PachClient.ListFileAll(repo, commit.ID, "json")
	//	require.NoError(t, err)
	//	require.Equal(t, 20, len(files))
	//	for _, fileInfo := range files {
	//		require.Equal(t, uint64(2), fileInfo.SizeBytes)
	//	}
	//	files, err = env.PachClient.ListFileAll(repo, commit2.ID, "json")
	//	require.NoError(t, err)
	//	require.Equal(t, 30, len(files))
	//	for _, fileInfo := range files {
	//		require.Equal(t, uint64(2), fileInfo.SizeBytes)
	//	}
	//	files, err = env.PachClient.ListFileAll(repo, commit.ID, "json2")
	//	require.NoError(t, err)
	//	require.Equal(t, 2, len(files))
	//	for _, fileInfo := range files {
	//		require.Equal(t, uint64(4), fileInfo.SizeBytes)
	//	}
	//	files, err = env.PachClient.ListFileAll(repo, commit.ID, "json3")
	//	require.NoError(t, err)
	//	require.Equal(t, 2, len(files))
	//	for _, fileInfo := range files {
	//		require.Equal(t, uint64(4), fileInfo.SizeBytes)
	//	}
}

func TestPutFileSplitBig(t *testing.T) {
	// TODO(2.0 optional): Implement put file split.
	t.Skip("Put file split not implemented in V2")
	//		//  env := testpachd.NewRealEnv(t, dockertestenv.NewTestDBConfig(t))
	//
	//	if testing.Short() {
	//		t.Skip("Skipping integration tests in short mode")
	//	}
	//
	//	// create repos
	//	repo := "test"
	//	require.NoError(t, env.PachClient.CreateRepo(pfs.DefaultProjectName,repo))
	//	commit, err := env.PachClient.StartProjectCommit(pfs.DefaultProjectName,repo, "master")
	//	require.NoError(t, err)
	//	w, err := env.PachClient.PutFileSplitWriter(repo, commit.ID, "line", pfs.Delimiter_LINE, 0, 0, 0, false)
	//	require.NoError(t, err)
	//	for i := 0; i < 1000; i++ {
	//		_, err = w.Write([]byte("foo\n"))
	//		require.NoError(t, err)
	//	}
	//	require.NoError(t, w.Close())
	//	require.NoError(t, finishCommit(env.PachClient, repo, commit.ID))
	//	files, err := env.PachClient.ListFileAll(repo, commit.ID, "line")
	//	require.NoError(t, err)
	//	require.Equal(t, 1000, len(files))
	//	for _, fileInfo := range files {
	//		require.Equal(t, uint64(4), fileInfo.SizeBytes)
	//	}
}

func TestPutFileSplitCSV(t *testing.T) {
	// TODO(2.0 optional): Implement put file split.
	t.Skip("Put file split not implemented in V2")
	//		//  env := testpachd.NewRealEnv(t, dockertestenv.NewTestDBConfig(t))
	//
	//	// create repos
	//	repo := "test"
	//	require.NoError(t, env.PachClient.CreateRepo(pfs.DefaultProjectName,repo))
	//	_, err := env.PachClient.PutFileSplit(repo, "master", "data", pfs.Delimiter_CSV, 0, 0, 0, false,
	//		// Weird, but this is actually two lines ("is\na" is quoted, so one cell)
	//		strings.NewReader("this,is,a,test\n"+
	//			"\"\"\"this\"\"\",\"is\nonly\",\"a,test\"\n"))
	//	require.NoError(t, err)
	//	fileInfos, err := env.PachClient.ListFileAll(repo, "master", "/data")
	//	require.NoError(t, err)
	//	require.Equal(t, 2, len(fileInfos))
	//	var contents bytes.Buffer
	//	env.PachClient.GetFile(repo, "master", "/data/0000000000000000", &contents)
	//	require.Equal(t, "this,is,a,test\n", contents.String())
	//	contents.Reset()
	//	env.PachClient.GetFile(repo, "master", "/data/0000000000000001", &contents)
	//	require.Equal(t, "\"\"\"this\"\"\",\"is\nonly\",\"a,test\"\n", contents.String())
}

func TestPutFileSplitSQL(t *testing.T) {
	// TODO(2.0 optional): Implement put file split.
	t.Skip("Put file split not implemented in V2")
	//		//  env := testpachd.NewRealEnv(t, dockertestenv.NewTestDBConfig(t))
	//
	//	// create repos
	//	repo := "test"
	//	require.NoError(t, env.PachClient.CreateRepo(pfs.DefaultProjectName,repo))
	//
	//	_, err := env.PachClient.PutFileSplit(repo, "master", "/sql", pfs.Delimiter_SQL, 0, 0, 0,
	//		false, strings.NewReader(tu.TestPGDump))
	//	require.NoError(t, err)
	//	fileInfos, err := env.PachClient.ListFileAll(repo, "master", "/sql")
	//	require.NoError(t, err)
	//	require.Equal(t, 5, len(fileInfos))
	//
	//	// Get one of the SQL records & validate it
	//	var contents bytes.Buffer
	//	env.PachClient.GetFile(repo, "master", "/sql/0000000000000000", &contents)
	//	// Validate that the recieved pgdump file creates the cars table
	//	require.Matches(t, "CREATE TABLE public\\.cars", contents.String())
	//	// Validate the SQL header more generally by passing the output of GetFile
	//	// back through the SQL library & confirm that it parses correctly but only
	//	// has one row
	//	pgReader := sql.NewPGDumpReader(bufio.NewReader(bytes.NewReader(contents.Bytes())))
	//	record, err := pgReader.ReadRow()
	//	require.NoError(t, err)
	//	require.Equal(t, "Tesla\tRoadster\t2008\tliterally a rocket\n", string(record))
	//	_, err = pgReader.ReadRow()
	//	require.YesError(t, err)
	//	require.True(t, errors.Is(err, io.EOF))
	//
	//	// Create a new commit that overwrites all existing data & puts it back with
	//	// --header-records=1
	//	commit, err := env.PachClient.StartProjectCommit(pfs.DefaultProjectName,repo, "master")
	//	require.NoError(t, err)
	//	require.NoError(t, env.PachClient.DeleteFile(repo, commit.ID, "/sql"))
	//	_, err = env.PachClient.PutFileSplit(repo, commit.ID, "/sql", pfs.Delimiter_SQL, 0, 0, 1,
	//		false, strings.NewReader(tu.TestPGDump))
	//	require.NoError(t, err)
	//	require.NoError(t, finishCommit(env.PachClient, repo, commit.ID))
	//	fileInfos, err = env.PachClient.ListFileAll(repo, "master", "/sql")
	//	require.NoError(t, err)
	//	require.Equal(t, 4, len(fileInfos))
	//
	//	// Get one of the SQL records & validate it
	//	contents.Reset()
	//	env.PachClient.GetFile(repo, "master", "/sql/0000000000000003", &contents)
	//	// Validate a that the recieved pgdump file creates the cars table
	//	require.Matches(t, "CREATE TABLE public\\.cars", contents.String())
	//	// Validate the SQL header more generally by passing the output of GetFile
	//	// back through the SQL library & confirm that it parses correctly but only
	//	// has one row
	//	pgReader = sql.NewPGDumpReader(bufio.NewReader(strings.NewReader(contents.String())))
	//	record, err = pgReader.ReadRow()
	//	require.NoError(t, err)
	//	require.Equal(t, "Tesla\tRoadster\t2008\tliterally a rocket\n", string(record))
	//	record, err = pgReader.ReadRow()
	//	require.NoError(t, err)
	//	require.Equal(t, "Toyota\tCorolla\t2005\tgreatest car ever made\n", string(record))
	//	_, err = pgReader.ReadRow()
	//	require.YesError(t, err)
	//	require.True(t, errors.Is(err, io.EOF))
}

func TestDiffFile(t *testing.T) {
	ctx := pctx.TestContext(t)
	env := realenv.NewRealEnv(ctx, t, dockertestenv.NewTestDBConfig(t))

	repo := "test"
	require.NoError(t, env.PachClient.CreateRepo(pfs.DefaultProjectName, repo))

	// Write foo
	c1, err := env.PachClient.StartCommit(pfs.DefaultProjectName, repo, "master")
	require.NoError(t, err)
	require.NoError(t, env.PachClient.PutFile(c1, "foo", strings.NewReader("foo\n"), client.WithAppendPutFile()))
	checks := func() {
		newFis, oldFis, err := env.PachClient.DiffFileAll(c1, "", nil, "", false)
		require.NoError(t, err)
		require.Equal(t, 0, len(oldFis))
		require.Equal(t, 2, len(newFis))
		require.Equal(t, "/foo", newFis[1].File.Path)
	}
	checks()
	require.NoError(t, finishCommit(env.PachClient, repo, c1.Branch.Name, c1.Id))
	checks()

	// Change the value of foo
	c2, err := env.PachClient.StartCommit(pfs.DefaultProjectName, repo, "master")
	require.NoError(t, err)
	require.NoError(t, env.PachClient.DeleteFile(c2, "/foo"))
	require.NoError(t, env.PachClient.PutFile(c2, "foo", strings.NewReader("not foo\n"), client.WithAppendPutFile()))
	checks = func() {
		newFis, oldFis, err := env.PachClient.DiffFileAll(c2, "", nil, "", false)
		require.NoError(t, err)
		require.Equal(t, 2, len(oldFis))
		require.Equal(t, "/foo", oldFis[1].File.Path)
		require.Equal(t, 2, len(newFis))
		require.Equal(t, "/foo", newFis[1].File.Path)
	}
	checks()
	require.NoError(t, finishCommit(env.PachClient, repo, c2.Branch.Name, c2.Id))
	checks()

	// Write bar
	c3, err := env.PachClient.StartCommit(pfs.DefaultProjectName, repo, "master")
	require.NoError(t, err)
	require.NoError(t, env.PachClient.PutFile(c3, "/bar", strings.NewReader("bar\n"), client.WithAppendPutFile()))
	checks = func() {
		newFis, oldFis, err := env.PachClient.DiffFileAll(c3, "", nil, "", false)
		require.NoError(t, err)
		require.Equal(t, 1, len(oldFis))
		require.Equal(t, 2, len(newFis))
		require.Equal(t, "/bar", newFis[1].File.Path)
	}
	checks()
	require.NoError(t, finishCommit(env.PachClient, repo, c3.Branch.Name, c3.Id))
	checks()

	// Delete bar
	c4, err := env.PachClient.StartCommit(pfs.DefaultProjectName, repo, "master")
	require.NoError(t, err)
	require.NoError(t, env.PachClient.DeleteFile(c4, "/bar"))
	checks = func() {
		newFis, oldFis, err := env.PachClient.DiffFileAll(c4, "", nil, "", false)
		require.NoError(t, err)
		require.Equal(t, 2, len(oldFis))
		require.Equal(t, "/bar", oldFis[1].File.Path)
		require.Equal(t, 1, len(newFis))
	}
	checks()
	require.NoError(t, finishCommit(env.PachClient, repo, c4.Branch.Name, c4.Id))
	checks()

	// Write dir/fizz and dir/buzz
	c5, err := env.PachClient.StartCommit(pfs.DefaultProjectName, repo, "master")
	require.NoError(t, err)
	require.NoError(t, env.PachClient.PutFile(c5, "/dir/fizz", strings.NewReader("fizz\n"), client.WithAppendPutFile()))
	require.NoError(t, env.PachClient.PutFile(c5, "/dir/buzz", strings.NewReader("buzz\n"), client.WithAppendPutFile()))
	checks = func() {
		newFis, oldFis, err := env.PachClient.DiffFileAll(c5, "", nil, "", false)
		require.NoError(t, err)
		require.Equal(t, 1, len(oldFis))
		require.Equal(t, 4, len(newFis))
	}
	checks()
	require.NoError(t, finishCommit(env.PachClient, repo, c5.Branch.Name, c5.Id))
	checks()

	// Modify dir/fizz
	c6, err := env.PachClient.StartCommit(pfs.DefaultProjectName, repo, "master")
	require.NoError(t, err)
	require.NoError(t, env.PachClient.PutFile(c6, "/dir/fizz", strings.NewReader("fizz\n"), client.WithAppendPutFile()))
	checks = func() {
		newFis, oldFis, err := env.PachClient.DiffFileAll(c6, "", nil, "", false)
		require.NoError(t, err)
		require.Equal(t, 3, len(oldFis))
		require.Equal(t, "/dir/fizz", oldFis[2].File.Path)
		require.Equal(t, 3, len(newFis))
		require.Equal(t, "/dir/fizz", newFis[2].File.Path)
	}
	checks()
	require.NoError(t, finishCommit(env.PachClient, repo, c6.Branch.Name, c6.Id))
	checks()
}

func TestGlobFile(t *testing.T) {
	ctx := pctx.TestContext(t)
	env := realenv.NewRealEnv(ctx, t, dockertestenv.NewTestDBConfig(t))

	if testing.Short() {
		t.Skip("Skipping integration tests in short mode")
	}
	project := tu.UniqueString("prj-")
	require.NoError(t, env.PachClient.CreateProject(project))

	repo := "test"
	require.NoError(t, env.PachClient.CreateRepo(project, repo))
	commit := client.NewCommit(project, repo, "master", "")

	// Write foo
	numFiles := 100
	_, err := env.PachClient.StartCommit(project, repo, "master")
	require.NoError(t, err)

	require.NoError(t, env.PachClient.WithModifyFileClient(commit, func(mf client.ModifyFile) error {
		for i := 0; i < numFiles; i++ {
			require.NoError(t, mf.PutFile(fmt.Sprintf("file%d", i), strings.NewReader("1")))
			require.NoError(t, mf.PutFile(fmt.Sprintf("dir1/file%d", i), strings.NewReader("2")))
			require.NoError(t, mf.PutFile(fmt.Sprintf("dir2/dir3/file%d", i), strings.NewReader("3")))
		}
		return nil
	}))

	checks := func() {
		fileInfos, err := env.PachClient.GlobFileAll(commit, "*")
		require.NoError(t, err)
		require.Equal(t, numFiles+2, len(fileInfos))
		fileInfos, err = env.PachClient.GlobFileAll(commit, "file*")
		require.NoError(t, err)
		require.Equal(t, numFiles, len(fileInfos))
		fileInfos, err = env.PachClient.GlobFileAll(commit, "dir1/*")
		require.NoError(t, err)
		require.Equal(t, numFiles, len(fileInfos))
		fileInfos, err = env.PachClient.GlobFileAll(commit, "dir2/dir3/*")
		require.NoError(t, err)
		require.Equal(t, numFiles, len(fileInfos))
		fileInfos, err = env.PachClient.GlobFileAll(commit, "*/*")
		require.NoError(t, err)
		require.Equal(t, numFiles+1, len(fileInfos))

		var output strings.Builder
		rc, err := env.PachClient.GetFileTAR(commit, "*")
		require.NoError(t, err)
		defer rc.Close()
		require.NoError(t, tarutil.ConcatFileContent(&output, rc))

		require.Equal(t, numFiles*3, len(output.String()))

		output = strings.Builder{}
		rc, err = env.PachClient.GetFileTAR(commit, "dir2/dir3/file1?")
		require.NoError(t, err)
		defer rc.Close()
		require.NoError(t, tarutil.ConcatFileContent(&output, rc))
		require.Equal(t, 10, len(output.String()))

		output = strings.Builder{}
		rc, err = env.PachClient.GetFileTAR(commit, "**file1?")
		require.NoError(t, err)
		defer rc.Close()
		require.NoError(t, tarutil.ConcatFileContent(&output, rc))
		require.Equal(t, 30, len(output.String()))

		output = strings.Builder{}
		rc, err = env.PachClient.GetFileTAR(commit, "**file1")
		require.NoError(t, err)
		defer rc.Close()
		require.NoError(t, tarutil.ConcatFileContent(&output, rc))
		require.True(t, strings.Contains(output.String(), "1"))
		require.True(t, strings.Contains(output.String(), "2"))
		require.True(t, strings.Contains(output.String(), "3"))

		output = strings.Builder{}
		rc, err = env.PachClient.GetFileTAR(commit, "**file1")
		require.NoError(t, err)
		defer rc.Close()
		require.NoError(t, tarutil.ConcatFileContent(&output, rc))
		match, err := regexp.Match("[123]", []byte(output.String()))
		require.NoError(t, err)
		require.True(t, match)

		output = strings.Builder{}
		rc, err = env.PachClient.GetFileTAR(commit, "dir?")
		require.NoError(t, err)
		defer rc.Close()
		require.NoError(t, tarutil.ConcatFileContent(&output, rc))

		output = strings.Builder{}
		rc, err = env.PachClient.GetFileTAR(commit, "")
		require.NoError(t, err)
		defer rc.Close()
		require.NoError(t, tarutil.ConcatFileContent(&output, rc))

		output = strings.Builder{}
		err = env.PachClient.GetFile(commit, "garbage", &output)
		require.YesError(t, err)
	}
	checks()
	require.NoError(t, finishProjectCommit(env.PachClient, project, repo, "master", ""))
	checks()

	_, err = env.PachClient.StartCommit(project, repo, "master")
	require.NoError(t, err)

	err = env.PachClient.DeleteFile(commit, "/")
	require.NoError(t, err)
	checks = func() {
		fileInfos, err := env.PachClient.GlobFileAll(commit, "**")
		require.NoError(t, err)
		require.Equal(t, 0, len(fileInfos))
	}
	checks()
	require.NoError(t, finishProjectCommit(env.PachClient, project, repo, "master", ""))
	checks()
}

func TestGlobFile2(t *testing.T) {
	ctx := pctx.TestContext(t)
	env := realenv.NewRealEnv(ctx, t, dockertestenv.NewTestDBConfig(t))

	if testing.Short() {
		t.Skip("Skipping integration tests in short mode")
	}

	repo := "test"
	require.NoError(t, env.PachClient.CreateRepo(pfs.DefaultProjectName, repo))
	commit := client.NewCommit(pfs.DefaultProjectName, repo, "master", "")

	_, err := env.PachClient.StartCommit(pfs.DefaultProjectName, repo, "master")
	require.NoError(t, err)
	expectedFileNames := []string{}
	for i := 0; i < 100; i++ {
		filename := fmt.Sprintf("/%d", i)
		require.NoError(t, env.PachClient.PutFile(commit, filename, strings.NewReader(filename)))

		if strings.HasPrefix(filename, "/1") {
			expectedFileNames = append(expectedFileNames, filename)
		}
	}
	require.NoError(t, finishCommit(env.PachClient, repo, "master", ""))

	actualFileNames := []string{}
	require.NoError(t, env.PachClient.GlobFile(commit, "/1*", func(fileInfo *pfs.FileInfo) error {
		actualFileNames = append(actualFileNames, fileInfo.File.Path)
		return nil
	}))

	sort.Strings(expectedFileNames)
	sort.Strings(actualFileNames)
	require.Equal(t, expectedFileNames, actualFileNames)
}

func TestGlobFile3(t *testing.T) {
	ctx := pctx.TestContext(t)
	env := realenv.NewRealEnv(ctx, t, dockertestenv.NewTestDBConfig(t))

	repo := "test"
	require.NoError(t, env.PachClient.CreateRepo(pfs.DefaultProjectName, repo))
	commit1, err := env.PachClient.StartCommit(pfs.DefaultProjectName, repo, "master")
	require.NoError(t, err)
	require.NoError(t, env.PachClient.PutFile(commit1, "/dir1/file1.1", &bytes.Buffer{}))
	require.NoError(t, env.PachClient.PutFile(commit1, "/dir1/file1.2", &bytes.Buffer{}))
	require.NoError(t, env.PachClient.PutFile(commit1, "/dir2/file2.1", &bytes.Buffer{}))
	require.NoError(t, env.PachClient.PutFile(commit1, "/dir2/file2.2", &bytes.Buffer{}))
	require.NoError(t, finishCommit(env.PachClient, repo, commit1.Branch.Name, commit1.Id))
	globFile := func(pattern string) []string {
		var fis []*pfs.FileInfo
		require.NoError(t, env.PachClient.GlobFile(commit1, pattern, func(fi *pfs.FileInfo) error {
			fis = append(fis, fi)
			return nil
		}))
		return finfosToPaths(fis)
	}
	assert.ElementsMatch(t, []string{"/dir1/file1.2", "/dir2/file2.2"}, globFile("**.2"))
	assert.ElementsMatch(t, []string{"/dir1/file1.1", "/dir1/file1.2"}, globFile("/dir1/*"))
	assert.ElementsMatch(t, []string{"/dir1/", "/dir2/"}, globFile("/*"))
	assert.ElementsMatch(t, []string{"/"}, globFile("/"))
}

// GetFileGlobOrder checks that GetFile(glob) streams data back in the
// right order. GetFile(glob) is supposed to return a stream of data of the
// form file1 + file2 + .. + fileN, where file1 is the lexicographically lowest
// file matching 'glob', file2 is the next lowest, etc.
func TestGetFileTARGlobOrder(t *testing.T) {
	ctx := pctx.TestContext(t)
	env := realenv.NewRealEnv(ctx, t, dockertestenv.NewTestDBConfig(t))

	repo := "test"
	require.NoError(t, env.PachClient.CreateRepo(pfs.DefaultProjectName, repo))

	var expected bytes.Buffer
	commit, err := env.PachClient.StartCommit(pfs.DefaultProjectName, repo, "master")
	require.NoError(t, err)
	for i := 0; i < 25; i++ {
		next := fmt.Sprintf("%d,%d,%d,%d\n", 4*i, (4*i)+1, (4*i)+2, (4*i)+3)
		expected.WriteString(next)
		require.NoError(t, env.PachClient.PutFile(commit, fmt.Sprintf("/data/%010d", i), strings.NewReader(next)))
	}
	require.NoError(t, finishCommit(env.PachClient, repo, commit.Branch.Name, commit.Id))

	var output bytes.Buffer
	rc, err := env.PachClient.GetFileTAR(commit, "/data/*")
	require.NoError(t, err)
	defer rc.Close()
	require.NoError(t, tarutil.ConcatFileContent(&output, rc))

	require.Equal(t, expected.String(), output.String())
}

func TestPathRange(t *testing.T) {
	ctx := pctx.TestContext(t)
	env := realenv.NewRealEnv(ctx, t, dockertestenv.NewTestDBConfig(t))

	repo := "test"
	require.NoError(t, env.PachClient.CreateRepo(pfs.DefaultProjectName, repo))
	masterCommit := client.NewCommit(pfs.DefaultProjectName, repo, "master", "")
	var paths []string
	for i := 0; i < 3; i++ {
		paths = append(paths, fmt.Sprintf("/dir%v/", i))
		for j := 0; j < 3; j++ {
			path := fmt.Sprintf("/dir%v/file%v", i, j)
			require.NoError(t, env.PachClient.PutFile(masterCommit, path, &bytes.Buffer{}))
			paths = append(paths, path)
		}
	}

	type test struct {
		pathRange     *pfs.PathRange
		expectedPaths []string
	}
	var tests []*test
	for i := 1; i < len(paths); i++ {
		for j := 0; j+i < len(paths); j += i {
			tests = append(tests, &test{
				pathRange: &pfs.PathRange{
					Lower: paths[j],
					Upper: paths[j+i],
				},
				expectedPaths: paths[j : j+i],
			})
		}
	}
	for i, test := range tests {
		t.Run(fmt.Sprintf("%d", i), func(t *testing.T) {
			c, err := env.PachClient.PfsAPIClient.GlobFile(ctx, &pfs.GlobFileRequest{
				Commit:    masterCommit,
				Pattern:   "**",
				PathRange: test.pathRange,
			})
			require.NoError(t, err)
			expectedPaths := test.expectedPaths
			require.NoError(t, grpcutil.ForEach[*pfs.FileInfo](c, func(fi *pfs.FileInfo) error {
				require.Equal(t, expectedPaths[0], fi.File.Path)
				expectedPaths = expectedPaths[1:]
				return nil
			}))
			require.Equal(t, 0, len(expectedPaths))
		})
	}
}

func TestApplyWriteOrder(t *testing.T) {
	ctx := pctx.TestContext(t)
	env := realenv.NewRealEnv(ctx, t, dockertestenv.NewTestDBConfig(t))

	if testing.Short() {
		t.Skip("Skipping integration tests in short mode")
	}

	repo := "test"
	require.NoError(t, env.PachClient.CreateRepo(pfs.DefaultProjectName, repo))
	commit := client.NewCommit(pfs.DefaultProjectName, repo, "master", "")

	// Test that fails when records are applied in lexicographic order
	// rather than mod revision order.
	_, err := env.PachClient.StartCommit(pfs.DefaultProjectName, repo, "master")
	require.NoError(t, err)
	require.NoError(t, env.PachClient.PutFile(commit, "/file", strings.NewReader("")))
	err = env.PachClient.DeleteFile(commit, "/")
	require.NoError(t, err)
	require.NoError(t, finishCommit(env.PachClient, repo, "master", ""))
	fileInfos, err := env.PachClient.GlobFileAll(commit, "**")
	require.NoError(t, err)
	require.Equal(t, 0, len(fileInfos))
}

func TestOverwrite(t *testing.T) {
	// TODO(2.0 optional): Implement put file split.
	t.Skip("Put file split not implemented in V2")
	//		//  env := testpachd.NewRealEnv(t, dockertestenv.NewTestDBConfig(t))
	//
	//	if testing.Short() {
	//		t.Skip("Skipping integration tests in short mode")
	//	}
	//
	//	repo := "test"
	//	require.NoError(t, env.PachClient.CreateRepo(pfs.DefaultProjectName,repo))
	//
	//	// Write foo
	//	_, err := env.PachClient.StartProjectCommit(pfs.DefaultProjectName,repo, "master")
	//	require.NoError(t, err)
	//	_, err = env.PachClient.PutFile(repo, "master", "file1", strings.NewReader("foo"))
	//	require.NoError(t, err)
	//	_, err = env.PachClient.PutFileSplit(repo, "master", "file2", pfs.Delimiter_LINE, 0, 0, 0, false, strings.NewReader("foo\nbar\nbuz\n"))
	//	require.NoError(t, err)
	//	_, err = env.PachClient.PutFileSplit(repo, "master", "file3", pfs.Delimiter_LINE, 0, 0, 0, false, strings.NewReader("foo\nbar\nbuz\n"))
	//	require.NoError(t, err)
	//	require.NoError(t, finishCommit(env.PachClient, repo, "master"))
	//	_, err = env.PachClient.StartProjectCommit(pfs.DefaultProjectName,repo, "master")
	//	require.NoError(t, err)
	//	_, err = env.PachClient.PutFile(repo, "master", "file1", strings.NewReader("bar"))
	//	require.NoError(t, err)
	//	require.NoError(t, env.PachClient.PutFile(repo, "master", "file2", strings.NewReader("buzz")))
	//	require.NoError(t, err)
	//	_, err = env.PachClient.PutFileSplit(repo, "master", "file3", pfs.Delimiter_LINE, 0, 0, 0, true, strings.NewReader("0\n1\n2\n"))
	//	require.NoError(t, err)
	//	require.NoError(t, finishCommit(env.PachClient, repo, "master"))
	//	var buffer bytes.Buffer
	//	require.NoError(t, env.PachClient.GetFile(repo, "master", "file1", &buffer))
	//	require.Equal(t, "bar", buffer.String())
	//	buffer.Reset()
	//	require.NoError(t, env.PachClient.GetFile(repo, "master", "file2", &buffer))
	//	require.Equal(t, "buzz", buffer.String())
	//	fileInfos, err := env.PachClient.ListFileAll(repo, "master", "file3")
	//	require.NoError(t, err)
	//	require.Equal(t, 3, len(fileInfos))
	//	for i := 0; i < 3; i++ {
	//		buffer.Reset()
	//		require.NoError(t, env.PachClient.GetFile(repo, "master", fmt.Sprintf("file3/%016x", i), &buffer))
	//		require.Equal(t, fmt.Sprintf("%d\n", i), buffer.String())
	//	}
}

func TestFindCommits(t *testing.T) {
	ctx, cf := context.WithTimeout(pctx.TestContext(t), time.Minute)
	defer cf()
	env := realenv.NewRealEnv(ctx, t, dockertestenv.NewTestDBConfig(t))

	repo := "test"
	require.NoError(t, env.PachClient.CreateRepo(pfs.DefaultProjectName, repo))

	commit1, err := env.PachClient.StartCommit(pfs.DefaultProjectName, repo, "master")
	require.NoError(t, err)
	require.NoError(t, env.PachClient.PutFile(commit1, "/files/a", strings.NewReader("foo")))
	require.NoError(t, env.PachClient.PutFile(commit1, "/files/b", strings.NewReader("bar")))
	require.NoError(t, finishCommit(env.PachClient, repo, commit1.Branch.Name, commit1.Id))

	commit2, err := env.PachClient.StartCommit(pfs.DefaultProjectName, repo, "master")
	require.NoError(t, err)
	require.NoError(t, env.PachClient.PutFile(commit2, "/files/c", strings.NewReader("baz")))
	require.NoError(t, finishCommit(env.PachClient, repo, commit2.Branch.Name, commit2.Id))

	commit3, err := env.PachClient.StartCommit(pfs.DefaultProjectName, repo, "master")
	require.NoError(t, err)
	require.NoError(t, env.PachClient.PutFile(commit3, "/files/b", strings.NewReader("foo")))
	require.NoError(t, finishCommit(env.PachClient, repo, commit3.Branch.Name, commit3.Id))

	commit4, err := env.PachClient.StartCommit(pfs.DefaultProjectName, repo, "master")
	require.NoError(t, err)
	require.NoError(t, env.PachClient.DeleteFile(commit4, "/files/b"))
	require.NoError(t, finishCommit(env.PachClient, repo, commit4.Branch.Name, commit4.Id))

	resp, err := env.PachClient.FindCommits(&pfs.FindCommitsRequest{FilePath: "/files/b", Start: commit4, Limit: 0})
	require.NoError(t, err)

	require.Equal(t, []*pfs.Commit{commit4, commit3, commit1}, resp.FoundCommits)
	require.Equal(t, uint32(4), resp.CommitsSearched)
	require.Equal(t, commit1, resp.LastSearchedCommit)
}

func TestFindCommitsLimit(t *testing.T) {
	ctx, cf := context.WithTimeout(pctx.TestContext(t), time.Minute)
	defer cf()
	env := realenv.NewRealEnv(ctx, t, dockertestenv.NewTestDBConfig(t))

	repo := "test"
	require.NoError(t, env.PachClient.CreateRepo(pfs.DefaultProjectName, repo))

	commit1, err := env.PachClient.StartCommit(pfs.DefaultProjectName, repo, "master")
	require.NoError(t, err)
	require.NoError(t, env.PachClient.PutFile(commit1, "/files/a", strings.NewReader("foo")))
	require.NoError(t, env.PachClient.PutFile(commit1, "/files/b", strings.NewReader("bar")))
	require.NoError(t, finishCommit(env.PachClient, repo, commit1.Branch.Name, commit1.Id))

	commit2, err := env.PachClient.StartCommit(pfs.DefaultProjectName, repo, "master")
	require.NoError(t, err)
	require.NoError(t, env.PachClient.PutFile(commit2, "/files/b", strings.NewReader("foo")))
	require.NoError(t, finishCommit(env.PachClient, repo, commit2.Branch.Name, commit2.Id))

	resp, err := env.PachClient.FindCommits(&pfs.FindCommitsRequest{FilePath: "/files/b", Start: commit2, Limit: 1})
	require.NoError(t, err)

	require.Equal(t, []*pfs.Commit{commit2}, resp.FoundCommits)
	require.Equal(t, uint32(1), resp.CommitsSearched)
	require.Equal(t, commit2, resp.LastSearchedCommit)
}

func TestFindCommitsOpenCommit(t *testing.T) {
	ctx, cf := context.WithTimeout(pctx.TestContext(t), time.Minute)
	defer cf()
	env := realenv.NewRealEnv(ctx, t, dockertestenv.NewTestDBConfig(t))

	repo := "test"
	require.NoError(t, env.PachClient.CreateRepo(pfs.DefaultProjectName, repo))

	commit1, err := env.PachClient.StartCommit(pfs.DefaultProjectName, repo, "master")
	require.NoError(t, err)

	_, err = env.PachClient.FindCommits(&pfs.FindCommitsRequest{FilePath: "/files/b", Start: commit1, Limit: 1})
	require.YesError(t, err)
	s, ok := status.FromError(err)
	require.True(t, ok, "returned error must be a gRPC status")
	var sawResourceInfo bool
	for _, d := range s.Details() {
		switch d := d.(type) {
		case *errdetails.ResourceInfo:
			require.Equal(t, d.ResourceType, "pfs:commit")
			require.Equal(t, d.ResourceName, commit1.Id)
			require.Equal(t, d.Description, "commit not finished")
			sawResourceInfo = true
		}
	}
	require.True(t, sawResourceInfo, "must have seen resource info in error details")
}

func TestCopyFile(t *testing.T) {
	ctx := pctx.TestContext(t)
	env := realenv.NewRealEnv(ctx, t, dockertestenv.NewTestDBConfig(t))

	repo := "test"
	require.NoError(t, env.PachClient.CreateRepo(pfs.DefaultProjectName, repo))

	masterCommit, err := env.PachClient.StartCommit(pfs.DefaultProjectName, repo, "master")
	require.NoError(t, err)
	numFiles := 5
	for i := 0; i < numFiles; i++ {
		require.NoError(t, env.PachClient.PutFile(masterCommit, fmt.Sprintf("files/%d", i), strings.NewReader(fmt.Sprintf("foo %d\n", i))))
	}
	require.NoError(t, finishCommit(env.PachClient, repo, masterCommit.Branch.Name, masterCommit.Id))

	for i := 0; i < numFiles; i++ {
		_, err = env.PachClient.InspectFile(masterCommit, fmt.Sprintf("files/%d", i))
		require.NoError(t, err)
	}

	otherCommit, err := env.PachClient.StartCommit(pfs.DefaultProjectName, repo, "other")
	require.NoError(t, err)
	require.NoError(t, env.PachClient.CopyFile(otherCommit, "files", masterCommit, "files", client.WithAppendCopyFile()))
	require.NoError(t, env.PachClient.CopyFile(otherCommit, "file0", masterCommit, "files/0", client.WithAppendCopyFile()))
	require.NoError(t, env.PachClient.CopyFile(otherCommit, "all", masterCommit, "/", client.WithAppendCopyFile()))
	require.NoError(t, finishCommit(env.PachClient, repo, otherCommit.Branch.Name, otherCommit.Id))

	for i := 0; i < numFiles; i++ {
		_, err = env.PachClient.InspectFile(otherCommit, fmt.Sprintf("files/%d", i))
		require.NoError(t, err)
	}
	for i := 0; i < numFiles; i++ {
		_, err = env.PachClient.InspectFile(otherCommit, fmt.Sprintf("all/files/%d", i))
		require.NoError(t, err)
	}
	_, err = env.PachClient.InspectFile(otherCommit, "files/0")
	require.NoError(t, err)
}

func TestPropagateBranch(t *testing.T) {
	ctx := pctx.TestContext(t)
	env := realenv.NewRealEnv(ctx, t, dockertestenv.NewTestDBConfig(t))

	repo1 := "test1"
	require.NoError(t, env.PachClient.CreateRepo(pfs.DefaultProjectName, repo1))
	repo2 := "test2"
	require.NoError(t, env.PachClient.CreateRepo(pfs.DefaultProjectName, repo2))
	require.NoError(t, env.PachClient.CreateBranch(pfs.DefaultProjectName, repo2, "master", "", "", []*pfs.Branch{client.NewBranch(pfs.DefaultProjectName, repo1, "master")}))
	commit, err := env.PachClient.StartCommit(pfs.DefaultProjectName, repo1, "master")
	require.NoError(t, err)
	require.NoError(t, finishCommit(env.PachClient, repo1, commit.Branch.Name, commit.Id))
	commits, err := env.PachClient.ListCommitByRepo(client.NewRepo(pfs.DefaultProjectName, repo2))
	require.NoError(t, err)
	require.Equal(t, 2, len(commits))
}

// BackfillBranch implements the following DAG:
//
// A ──▶ C
//
//	 ╲   ◀
//	  ╲ ╱
//	   ╳
//	  ╱ ╲
//		╱   ◀
//
// B ──▶ D
func TestBackfillBranch(t *testing.T) {
	ctx := pctx.TestContext(t)
	env := realenv.NewRealEnv(ctx, t, dockertestenv.NewTestDBConfig(t))

	require.NoError(t, env.PachClient.CreateRepo(pfs.DefaultProjectName, "A"))
	require.NoError(t, env.PachClient.CreateRepo(pfs.DefaultProjectName, "B"))
	require.NoError(t, env.PachClient.CreateRepo(pfs.DefaultProjectName, "C"))
	require.NoError(t, env.PachClient.CreateRepo(pfs.DefaultProjectName, "D"))
	require.NoError(t, env.PachClient.CreateBranch(pfs.DefaultProjectName, "C", "master", "", "", []*pfs.Branch{client.NewBranch(pfs.DefaultProjectName, "A", "master"), client.NewBranch(pfs.DefaultProjectName, "B", "master")}))
	require.NoError(t, finishCommit(env.PachClient, "C", "master", ""))
	_, err := env.PachClient.StartCommit(pfs.DefaultProjectName, "A", "master")
	require.NoError(t, err)
	require.NoError(t, finishCommit(env.PachClient, "A", "master", ""))
	require.NoError(t, finishCommit(env.PachClient, "C", "master", ""))
	_, err = env.PachClient.StartCommit(pfs.DefaultProjectName, "B", "master")
	require.NoError(t, err)
	require.NoError(t, finishCommit(env.PachClient, "B", "master", ""))
	require.NoError(t, finishCommit(env.PachClient, "C", "master", ""))
	commits, err := env.PachClient.ListCommitByRepo(client.NewRepo(pfs.DefaultProjectName, "C"))
	require.NoError(t, err)
	require.Equal(t, 3, len(commits))

	// Create a branch in D, it should receive a single commit for the heads of `A` and `B`.
	require.NoError(t, env.PachClient.CreateBranch(pfs.DefaultProjectName, "D", "master", "", "", []*pfs.Branch{client.NewBranch(pfs.DefaultProjectName, "A", "master"), client.NewBranch(pfs.DefaultProjectName, "B", "master")}))
	commits, err = env.PachClient.ListCommitByRepo(client.NewRepo(pfs.DefaultProjectName, "D"))
	require.NoError(t, err)
	require.Equal(t, 1, len(commits))
}

// UpdateBranch tests the following DAG:
//
// # A ─▶ B ─▶ C
//
// Then updates it to:
//
// A ─▶ B ─▶ C
//
//	▲
//
// D ───╯
func TestUpdateBranch(t *testing.T) {
	ctx := pctx.TestContext(t)
	env := realenv.NewRealEnv(ctx, t, dockertestenv.NewTestDBConfig(t))

	require.NoError(t, env.PachClient.CreateRepo(pfs.DefaultProjectName, "A"))
	require.NoError(t, env.PachClient.CreateRepo(pfs.DefaultProjectName, "B"))
	require.NoError(t, env.PachClient.CreateRepo(pfs.DefaultProjectName, "C"))
	require.NoError(t, env.PachClient.CreateRepo(pfs.DefaultProjectName, "D"))
	require.NoError(t, env.PachClient.CreateBranch(pfs.DefaultProjectName, "B", "master", "", "", []*pfs.Branch{client.NewBranch(pfs.DefaultProjectName, "A", "master")}))
	require.NoError(t, finishCommit(env.PachClient, "B", "master", ""))
	require.NoError(t, env.PachClient.CreateBranch(pfs.DefaultProjectName, "C", "master", "", "", []*pfs.Branch{client.NewBranch(pfs.DefaultProjectName, "B", "master")}))
	require.NoError(t, finishCommit(env.PachClient, "C", "master", ""))

	_, err := env.PachClient.StartCommit(pfs.DefaultProjectName, "A", "master")
	require.NoError(t, err)
	require.NoError(t, finishCommit(env.PachClient, "A", "master", ""))
	require.NoError(t, finishCommit(env.PachClient, "B", "master", ""))
	require.NoError(t, finishCommit(env.PachClient, "C", "master", ""))

	_, err = env.PachClient.StartCommit(pfs.DefaultProjectName, "D", "master")
	require.NoError(t, err)
	require.NoError(t, finishCommit(env.PachClient, "D", "master", ""))

	require.NoError(t, env.PachClient.CreateBranch(pfs.DefaultProjectName, "B", "master", "", "", []*pfs.Branch{client.NewBranch(pfs.DefaultProjectName, "A", "master"), client.NewBranch(pfs.DefaultProjectName, "D", "master")}))
	require.NoError(t, finishCommit(env.PachClient, "B", "master", ""))
	require.NoError(t, finishCommit(env.PachClient, "C", "master", ""))
	cCommitInfo, err := env.PachClient.InspectCommit(pfs.DefaultProjectName, "C", "master", "")
	require.NoError(t, err)

	commitInfos, err := env.PachClient.InspectCommitSet(cCommitInfo.Commit.Id)
	require.NoError(t, err)
	require.Equal(t, 4, len(commitInfos))
}

// todo(fahad): fix
func TestBranchProvenance(t *testing.T) {
	// Each test case describes a list of operations on the overall branch provenance DAG,
	// where each branch is named after its repo, and is implicitly the master branch.
	tests := [][]struct {
		name       string
		directProv []string
		err        bool
		expectProv map[string][]string
		expectSubv map[string][]string
	}{
		{
			{name: "A"},
			{name: "B", directProv: []string{"A"}},
			{name: "C", directProv: []string{"B"}},
			{name: "D", directProv: []string{"C", "A"},
				expectProv: map[string][]string{"A": nil, "B": {"A"}, "C": {"B", "A"}, "D": {"A", "B", "C"}},
				expectSubv: map[string][]string{"A": {"B", "C", "D"}, "B": {"C", "D"}, "C": {"D"}, "D": {}}},
			// A ─▶ B ─▶ C ─▶ D
			// ╰─────────────⬏
			{name: "B",
				expectProv: map[string][]string{"A": {}, "B": {}, "C": {"B"}, "D": {"A", "B", "C"}},
				expectSubv: map[string][]string{"A": {"D"}, "B": {"C", "D"}, "C": {"D"}, "D": {}}},
			// A    B ─▶ C ─▶ D
			// ╰─────────────⬏
		},
		{
			{name: "A"},
			{name: "B", directProv: []string{"A"}},
			{name: "C", directProv: []string{"A", "B"}},
			{name: "D", directProv: []string{"C"},
				expectProv: map[string][]string{"A": {}, "B": {"A"}, "C": {"A", "B"}, "D": {"A", "B", "C"}},
				expectSubv: map[string][]string{"A": {"B", "C", "D"}, "B": {"C", "D"}, "C": {"D"}, "D": {}}},
			// A ─▶ B ─▶ C ─▶ D
			// ╰────────⬏
			{name: "C", directProv: []string{"B"},
				expectProv: map[string][]string{"A": {}, "B": {"A"}, "C": {"A", "B"}, "D": {"A", "B", "C"}},
				expectSubv: map[string][]string{"A": {"B", "C", "D"}, "B": {"C", "D"}, "C": {"D"}, "D": {}}},
			// A ─▶ B ─▶ C ─▶ D
		},
		{
			{name: "A"},
			{name: "B"},
			{name: "C", directProv: []string{"A", "B"}},
			{name: "D", directProv: []string{"C"}},
			{name: "E", directProv: []string{"A", "D"},
				expectProv: map[string][]string{"A": {}, "B": {}, "C": {"A", "B"}, "D": {"A", "B", "C"}, "E": {"A", "B", "C", "D"}},
				expectSubv: map[string][]string{"A": {"C", "D", "E"}, "B": {"C", "D", "E"}, "C": {"D", "E"}, "D": {"E"}, "E": {}}},
			// A    B ─▶ C ─▶ D ─▶ E
			// ├────────⬏          ▲
			// ╰───────────────────╯
			{name: "C", directProv: []string{"B"},
				expectProv: map[string][]string{"A": {}, "B": {}, "C": {"B"}, "D": {"B", "C"}, "E": {"A", "B", "C", "D"}},
				expectSubv: map[string][]string{"A": {"E"}, "B": {"C", "D", "E"}, "C": {"D", "E"}, "D": {"E"}, "E": {}}},
			// A    B ─▶ C ─▶ D ─▶ E
			// ╰──────────────────⬏
		},
		{
			{name: "A", directProv: []string{"A"}, err: true},
			{name: "A"},
			{name: "A", directProv: []string{"A"}, err: true},
			{name: "B", directProv: []string{"A"}},
			{name: "C", directProv: []string{"B"}},
			{name: "A", directProv: []string{"C"}, err: true},
		},
	}
	for i, test := range tests {
		test := test
		t.Run(fmt.Sprintf("%d", i), func(t *testing.T) {
			ctx := pctx.TestContext(t)
			env := realenv.NewRealEnv(ctx, t, dockertestenv.NewTestDBConfig(t))

			for _, repo := range []string{"A", "B", "C", "D", "E"} {
				require.NoError(t, env.PachClient.CreateRepo(pfs.DefaultProjectName, repo))
			}
			for iStep, step := range test {
				var provenance []*pfs.Branch
				for _, repo := range step.directProv {
					provenance = append(provenance, client.NewBranch(pfs.DefaultProjectName, repo, "master"))
				}
				err := env.PachClient.CreateBranch(pfs.DefaultProjectName, step.name, "master", "", "", provenance)
				if step.err {
					require.YesError(t, err, "%d> CreateBranch(\"%s\", %v)", iStep, step.name, step.directProv)
				} else {
					require.NoError(t, err, "%d> CreateBranch(\"%s\", %v)", iStep, step.name, step.directProv)
				}
				require.NoError(t, env.PachClient.FsckFastExit())
				for repo, expectedProv := range step.expectProv {
					bi, err := env.PachClient.InspectBranch(pfs.DefaultProjectName, repo, "master")
					require.NoError(t, err)
					sort.Strings(expectedProv)
					require.Equal(t, len(expectedProv), len(bi.Provenance))
					for _, b := range bi.Provenance {
						i := sort.SearchStrings(expectedProv, b.Repo.Name)
						if i >= len(expectedProv) || expectedProv[i] != b.Repo.Name {
							t.Fatalf("provenance for %s contains: %s, but should only contain: %v", repo, b.Repo.Name, expectedProv)
						}
					}
				}
				for repo, expectedSubv := range step.expectSubv {
					bi, err := env.PachClient.InspectBranch(pfs.DefaultProjectName, repo, "master")
					require.NoError(t, err)
					sort.Strings(expectedSubv)
					require.Equal(t, len(expectedSubv), len(bi.Subvenance))
					for _, b := range bi.Subvenance {
						i := sort.SearchStrings(expectedSubv, b.Repo.Name)
						if i >= len(expectedSubv) || expectedSubv[i] != b.Repo.Name {
							t.Fatalf("subvenance for %s contains: %s, but should only contain: %v", repo, b.Repo.Name, expectedSubv)
						}
					}
				}
			}
		})
	}

	// t.Run("1", func(t *testing.T) {
	// 	require.NoError(t, env.PachClient.CreateRepo(pfs.DefaultProjectName,"A"))
	// 	require.NoError(t, env.PachClient.CreateRepo(pfs.DefaultProjectName,"B"))
	// 	require.NoError(t, env.PachClient.CreateRepo(pfs.DefaultProjectName,"C"))
	// 	require.NoError(t, env.PachClient.CreateRepo(pfs.DefaultProjectName,"D"))

	// 	require.NoError(t, env.PachClient.CreateProjectBranch(pfs.DefaultProjectName,"B", "master", "", []*pfs.Branch{client.NewProjectBranch(pfs.DefaultProjectName,"A", "master")}))
	// 	require.NoError(t, env.PachClient.CreateProjectBranch(pfs.DefaultProjectName,"C", "master", "", []*pfs.Branch{client.NewProjectBranch(pfs.DefaultProjectName,"B", "master")}))
	// 	require.NoError(t, env.PachClient.CreateProjectBranch(pfs.DefaultProjectName,"D", "master", "", []*pfs.Branch{client.NewProjectBranch(pfs.DefaultProjectName,"C", "master"), client.NewProjectBranch(pfs.DefaultProjectName,"A", "master")}))

	// 	aMaster, err := env.PachClient.InspectProjectBranch(pfs.DefaultProjectName,"A", "master")
	// 	require.NoError(t, err)
	// 	require.Equal(t, 3, len(aMaster.Subvenance))

	// 	cMaster, err := env.PachClient.InspectProjectBranch(pfs.DefaultProjectName,"C", "master")
	// 	require.NoError(t, err)
	// 	require.Equal(t, 2, len(cMaster.Provenance))

	// 	dMaster, err := env.PachClient.InspectProjectBranch(pfs.DefaultProjectName,"D", "master")
	// 	require.NoError(t, err)
	// 	require.Equal(t, 3, len(dMaster.Provenance))

	// 	require.NoError(t, env.PachClient.CreateProjectBranch(pfs.DefaultProjectName,"B", "master", "", nil))

	// 	aMaster, err = env.PachClient.InspectProjectBranch(pfs.DefaultProjectName,"A", "master")
	// 	require.NoError(t, err)
	// 	require.Equal(t, 1, len(aMaster.Subvenance))

	// 	cMaster, err = env.PachClient.InspectProjectBranch(pfs.DefaultProjectName,"C", "master")
	// 	require.NoError(t, err)
	// 	require.Equal(t, 1, len(cMaster.Provenance))

	// 	dMaster, err = env.PachClient.InspectProjectBranch(pfs.DefaultProjectName,"D", "master")
	// 	require.NoError(t, err)
	// 	require.Equal(t, 3, len(dMaster.Provenance))
	// })
	// t.Run("2", func(t *testing.T) {
	// 	require.NoError(t, env.PachClient.CreateRepo(pfs.DefaultProjectName,"A"))
	// 	require.NoError(t, env.PachClient.CreateRepo(pfs.DefaultProjectName,"B"))
	// 	require.NoError(t, env.PachClient.CreateRepo(pfs.DefaultProjectName,"C"))
	// 	require.NoError(t, env.PachClient.CreateRepo(pfs.DefaultProjectName,"D"))

	// 	require.NoError(t, env.PachClient.CreateProjectBranch(pfs.DefaultProjectName,"B", "master", "", []*pfs.Branch{client.NewProjectBranch(pfs.DefaultProjectName,"A", "master")}))
	// 	require.NoError(t, env.PachClient.CreateProjectBranch(pfs.DefaultProjectName,"C", "master", "", []*pfs.Branch{client.NewProjectBranch(pfs.DefaultProjectName,"B", "master"), client.NewProjectBranch(pfs.DefaultProjectName,"A", "master")}))
	// 	require.NoError(t, env.PachClient.CreateProjectBranch(pfs.DefaultProjectName,"D", "master", "", []*pfs.Branch{client.NewProjectBranch(pfs.DefaultProjectName,"C", "master")}))
	// })
}

func TestChildCommits(t *testing.T) {
	ctx := pctx.TestContext(t)
	env := realenv.NewRealEnv(ctx, t, dockertestenv.NewTestDBConfig(t))

	require.NoError(t, env.PachClient.CreateRepo(pfs.DefaultProjectName, "A"))
	require.NoError(t, env.PachClient.CreateBranch(pfs.DefaultProjectName, "A", "master", "", "", nil))
	aRepo := client.NewRepo(pfs.DefaultProjectName, "A")

	// Small helper function wrapping env.PachClient.InspectCommit, because it's called a lot
	inspect := func(repo, branch, commit string) *pfs.CommitInfo {
		commitInfo, err := env.PachClient.InspectCommit(pfs.DefaultProjectName, repo, branch, commit)
		require.NoError(t, err)
		return commitInfo
	}

	commit1, err := env.PachClient.StartCommit(pfs.DefaultProjectName, "A", "master")
	require.NoError(t, err)
	commits, err := env.PachClient.ListCommit(aRepo, aRepo.NewCommit("master", ""), nil, 0)
	require.NoError(t, err)
	t.Logf("%v", commits)
	require.NoError(t, finishCommit(env.PachClient, "A", "master", ""))

	commit2, err := env.PachClient.StartCommit(pfs.DefaultProjectName, "A", "master")
	require.NoError(t, err)

	// Inspect commit 1 and 2
	commit1Info, commit2Info := inspect("A", commit1.Branch.Name, commit1.Id), inspect("A", commit2.Branch.Name, commit2.Id)
	require.Equal(t, commit1.Id, commit2Info.ParentCommit.Id)
	require.ImagesEqual(t, []*pfs.Commit{commit2}, commit1Info.ChildCommits, CommitToID)

	// Delete commit 2 and make sure it's removed from commit1.ChildCommits
	require.NoError(t, env.PachClient.DropCommitSet(commit2.Id))
	commit1Info = inspect("A", commit1.Branch.Name, commit1.Id)
	require.ElementsEqualUnderFn(t, nil, commit1Info.ChildCommits, CommitToID)

	// Re-create commit2, and create a third commit also extending from commit1.
	// Make sure both appear in commit1.children
	commit2, err = env.PachClient.StartCommit(pfs.DefaultProjectName, "A", "master")
	require.NoError(t, err)
	require.NoError(t, finishCommit(env.PachClient, "A", commit2.Branch.Name, commit2.Id))
	commit3, err := env.PachClient.PfsAPIClient.StartCommit(env.PachClient.Ctx(), &pfs.StartCommitRequest{
		Branch: client.NewBranch(pfs.DefaultProjectName, "A", "foo"),
		Parent: commit1,
	})
	require.NoError(t, err)
	commit1Info = inspect("A", commit1.Branch.Name, commit1.Id)
	require.ImagesEqual(t, []*pfs.Commit{commit2, commit3}, commit1Info.ChildCommits, CommitToID)

	// Delete commit3 and make sure commit1 has the right children
	require.NoError(t, env.PachClient.DropCommitSet(commit3.Id))
	commit1Info = inspect("A", commit1.Branch.Name, commit1.Id)
	require.ImagesEqual(t, []*pfs.Commit{commit2}, commit1Info.ChildCommits, CommitToID)

	// Create a downstream branch in a different repo, then commit to "A" and
	// make sure the new HEAD commit is in the parent's children (i.e. test
	// propagateBranches)
	require.NoError(t, env.PachClient.CreateRepo(pfs.DefaultProjectName, "B"))
	require.NoError(t, env.PachClient.CreateBranch(pfs.DefaultProjectName, "B", "master", "", "", []*pfs.Branch{
		client.NewBranch(pfs.DefaultProjectName, "A", "master"),
	}))
	bCommit1 := inspect("B", "master", "")
	commit3, err = env.PachClient.StartCommit(pfs.DefaultProjectName, "A", "master")
	require.NoError(t, err)
	require.NoError(t, finishCommit(env.PachClient, "A", commit3.Branch.Name, commit3.Id))
	// Re-inspect bCommit1, which has been updated by StartCommit
	bCommit1, bCommit2 := inspect("B", bCommit1.Commit.Branch.Name, bCommit1.Commit.Id), inspect("B", "master", "")
	require.Equal(t, bCommit1.Commit.Id, bCommit2.ParentCommit.Id)
	require.ImagesEqual(t, []*pfs.Commit{bCommit2.Commit}, bCommit1.ChildCommits, CommitToID)

	// create a new branch in a different repo, then update it so that two commits
	// are generated. Make sure the second commit is in the parent's children
	require.NoError(t, env.PachClient.CreateRepo(pfs.DefaultProjectName, "C"))
	require.NoError(t, env.PachClient.CreateBranch(pfs.DefaultProjectName, "C", "master", "", "", []*pfs.Branch{
		client.NewBranch(pfs.DefaultProjectName, "A", "master"),
	}))
	cCommit1 := inspect("C", "master", "") // Get new commit's ID
	require.NoError(t, env.PachClient.CreateBranch(pfs.DefaultProjectName, "C", "master", "", "", []*pfs.Branch{
		client.NewBranch(pfs.DefaultProjectName, "A", "master"),
		client.NewBranch(pfs.DefaultProjectName, "B", "master"),
	}))
	// Re-inspect cCommit1, which has been updated by CreateBranch
	cCommit1, cCommit2 := inspect("C", cCommit1.Commit.Branch.Name, cCommit1.Commit.Id), inspect("C", "master", "")
	require.Equal(t, cCommit1.Commit.Id, cCommit2.ParentCommit.Id)
	require.ImagesEqual(t, []*pfs.Commit{cCommit2.Commit}, cCommit1.ChildCommits, CommitToID)
}

func TestStartCommitFork(t *testing.T) {
	ctx := pctx.TestContext(t)
	env := realenv.NewRealEnv(ctx, t, dockertestenv.NewTestDBConfig(t))

	require.NoError(t, env.PachClient.CreateRepo(pfs.DefaultProjectName, "A"))
	commit, err := env.PachClient.StartCommit(pfs.DefaultProjectName, "A", "master")
	require.NoError(t, err)
	require.NoError(t, finishCommit(env.PachClient, "A", commit.Branch.Name, commit.Id))
	commit2, err := env.PachClient.PfsAPIClient.StartCommit(env.PachClient.Ctx(), &pfs.StartCommitRequest{
		Branch: client.NewBranch(pfs.DefaultProjectName, "A", "master2"),
		Parent: client.NewCommit(pfs.DefaultProjectName, "A", "master", ""),
	})
	require.NoError(t, err)
	require.NoError(t, finishCommit(env.PachClient, "A", commit2.Branch.Name, commit2.Id))

	aRepo := client.NewRepo(pfs.DefaultProjectName, "A")
	commitInfos, err := env.PachClient.ListCommit(aRepo, nil, nil, 0)
	require.NoError(t, err)
	commits := []*pfs.Commit{}
	for _, ci := range commitInfos {
		commits = append(commits, ci.Commit)
	}
	require.ImagesEqual(t, []*pfs.Commit{commit, commit2}, commits, CommitToID)
}

// UpdateBranchNewOutputCommit tests the following corner case:
// A ──▶ C
// B
//
// Becomes:
//
// A  ╭▶ C
// B ─╯
//
// C should create a new output commit to process its unprocessed inputs in B
func TestUpdateBranchNewOutputCommit(t *testing.T) {
	ctx := pctx.TestContext(t)
	env := realenv.NewRealEnv(ctx, t, dockertestenv.NewTestDBConfig(t))

	require.NoError(t, env.PachClient.CreateRepo(pfs.DefaultProjectName, "A"))
	require.NoError(t, env.PachClient.CreateRepo(pfs.DefaultProjectName, "B"))
	require.NoError(t, env.PachClient.CreateRepo(pfs.DefaultProjectName, "C"))
	require.NoError(t, env.PachClient.CreateBranch(pfs.DefaultProjectName, "A", "master", "", "", nil))
	require.NoError(t, env.PachClient.CreateBranch(pfs.DefaultProjectName, "B", "master", "", "", nil))
	require.NoError(t, env.PachClient.CreateBranch(pfs.DefaultProjectName, "C", "master", "", "",
		[]*pfs.Branch{client.NewBranch(pfs.DefaultProjectName, "A", "master")}))
	// Create commits in A and B
	commit, err := env.PachClient.StartCommit(pfs.DefaultProjectName, "A", "master")
	require.NoError(t, err)
	require.NoError(t, finishCommit(env.PachClient, "A", commit.Branch.Name, commit.Id))
	commit, err = env.PachClient.StartCommit(pfs.DefaultProjectName, "B", "master")
	require.NoError(t, err)
	require.NoError(t, finishCommit(env.PachClient, "B", commit.Branch.Name, commit.Id))
	// Check for first output commit in C (plus the old empty head commit)
	cRepo := client.NewRepo(pfs.DefaultProjectName, "C")
	commits, err := env.PachClient.ListCommit(cRepo, cRepo.NewCommit("master", ""), nil, 0)
	require.NoError(t, err)
	require.Equal(t, 2, len(commits))
	// Update the provenance of C/master and make sure it creates a new commit
	require.NoError(t, env.PachClient.CreateBranch(pfs.DefaultProjectName, "C", "master", "", "",
		[]*pfs.Branch{client.NewBranch(pfs.DefaultProjectName, "B", "master")}))
	commits, err = env.PachClient.ListCommit(cRepo, cRepo.NewCommit("master", ""), nil, 0)
	require.NoError(t, err)
	require.Equal(t, 3, len(commits))
}

// SquashCommitSetMultipleChildrenSingleCommit tests that when you have the
// following commit graph in a repo:
// c   d
//
//	↘ ↙
//	 b
//	 ↓
//	 a
//
// and you delete commit 'b', what you end up with is:
//
// c   d
//
//	↘ ↙
//	 a
func TestSquashCommitSetMultipleChildrenSingleCommit(t *testing.T) {
	ctx := pctx.TestContext(t)
	env := realenv.NewRealEnv(ctx, t, dockertestenv.NewTestDBConfig(t))

	require.NoError(t, env.PachClient.CreateRepo(pfs.DefaultProjectName, "repo"))
	require.NoError(t, env.PachClient.CreateBranch(pfs.DefaultProjectName, "repo", "master", "", "", nil))

	// Create commits 'a' and 'b'
	a, err := env.PachClient.StartCommit(pfs.DefaultProjectName, "repo", "master")
	require.NoError(t, err)
	require.NoError(t, finishCommit(env.PachClient, "repo", a.Branch.Name, a.Id))
	b, err := env.PachClient.StartCommit(pfs.DefaultProjectName, "repo", "master")
	require.NoError(t, err)
	require.NoError(t, finishCommit(env.PachClient, "repo", b.Branch.Name, b.Id))

	// Create 'd' by aliasing 'b' into another branch (force a new CommitSet rather than extending 'b')
	_, err = env.PachClient.PfsAPIClient.CreateBranch(env.PachClient.Ctx(), &pfs.CreateBranchRequest{
		Branch:       client.NewBranch(pfs.DefaultProjectName, "repo", "master2"),
		Head:         client.NewCommit(pfs.DefaultProjectName, "repo", "master", ""),
		NewCommitSet: true,
	})
	require.NoError(t, err)
	d, err := env.PachClient.StartCommit(pfs.DefaultProjectName, "repo", "master2")
	require.NoError(t, err)
	require.NoError(t, finishCommit(env.PachClient, "repo", d.Branch.Name, d.Id))

	// Create 'c'
	c, err := env.PachClient.StartCommit(pfs.DefaultProjectName, "repo", "master")
	require.NoError(t, err)
	require.NoError(t, finishCommit(env.PachClient, "repo", c.Branch.Name, c.Id))

	// Collect info re: a, b, c, and d, and make sure that the parent/child
	// relationships are all correct
	aInfo, err := env.PachClient.InspectCommit(pfs.DefaultProjectName, "repo", a.Branch.Name, a.Id)
	require.NoError(t, err)
	bInfo, err := env.PachClient.InspectCommit(pfs.DefaultProjectName, "repo", b.Branch.Name, b.Id)
	require.NoError(t, err)
	cInfo, err := env.PachClient.InspectCommit(pfs.DefaultProjectName, "repo", c.Branch.Name, c.Id)
	require.NoError(t, err)
	dInfo, err := env.PachClient.InspectCommit(pfs.DefaultProjectName, "repo", "master2", "")
	require.NoError(t, err)

	require.NotNil(t, aInfo.ParentCommit) // this should be the empty default head
	require.ImagesEqual(t, []*pfs.Commit{b}, aInfo.ChildCommits, CommitToID)

	require.Equal(t, a.Id, bInfo.ParentCommit.Id)
	require.ImagesEqual(t, []*pfs.Commit{c, d}, bInfo.ChildCommits, CommitToID)

	require.Equal(t, b.Id, cInfo.ParentCommit.Id)
	require.Equal(t, 0, len(cInfo.ChildCommits))

	require.Equal(t, b.Id, dInfo.ParentCommit.Id)
	require.Equal(t, 0, len(dInfo.ChildCommits))

	// Delete commit 'b'
	require.NoError(t, env.PachClient.SquashCommitSet(b.Id))

	// Collect info re: a, c, and d, and make sure that the parent/child
	// relationships are still correct
	aInfo, err = env.PachClient.InspectCommit(pfs.DefaultProjectName, "repo", a.Branch.Name, a.Id)
	require.NoError(t, err)
	cInfo, err = env.PachClient.InspectCommit(pfs.DefaultProjectName, "repo", c.Branch.Name, c.Id)
	require.NoError(t, err)
	dInfo, err = env.PachClient.InspectCommit(pfs.DefaultProjectName, "repo", d.Branch.Name, d.Id)
	require.NoError(t, err)

	require.NotNil(t, aInfo.ParentCommit)
	require.ImagesEqual(t, []*pfs.Commit{c, d}, aInfo.ChildCommits, CommitToID)

	require.Equal(t, a.Id, cInfo.ParentCommit.Id)
	require.Equal(t, 0, len(cInfo.ChildCommits))

	require.Equal(t, a.Id, dInfo.ParentCommit.Id)
	require.Equal(t, 0, len(dInfo.ChildCommits))
}

// Tests that when you have the following commit graph in a *downstream* repo:
//
//	 ↙f
//	c
//	↓↙e
//	b
//	↓↙d
//	a
//
// and you delete commits 'b', what you end up with
// is:
//
//	f
//	↓
//
// d e c
//
//	↘↓↙
//	 a
//
// This makes sure that multiple live children are re-pointed at a live parent
// if appropriate
func TestSquashCommitSetMultiLevelChildrenSimple(t *testing.T) {
	ctx := pctx.TestContext(t)
	env := realenv.NewRealEnv(ctx, t, dockertestenv.NewTestDBConfig(t))
	project := tu.UniqueString("prj-")
	require.NoError(t, env.PachClient.CreateProject(project))
	// Create main repo (will have the commit graphs above)
	require.NoError(t, env.PachClient.CreateRepo(project, "repo"))
	repoProto := client.NewRepo(project, "repo")
	_, err := env.PachClient.StartCommit(project, "repo", "master")
	require.NoError(t, err)
	// Create commit 'a'
	aInfo, err := env.PachClient.InspectCommit(project, "repo", "master", "")
	require.NoError(t, err)
	a := aInfo.Commit
	require.NoError(t, finishProjectCommit(env.PachClient, project, "repo", a.Branch.Name, a.Id))
	// Create 'd'
	resp, err := env.PachClient.PfsAPIClient.StartCommit(env.PachClient.Ctx(), &pfs.StartCommitRequest{
		Branch: client.NewBranch(project, "repo", "fod"),
		Parent: a,
	})
	require.NoError(t, err)
	d := client.NewCommit(project, "repo", resp.Branch.Name, resp.Id)
	require.NoError(t, finishProjectCommit(env.PachClient, project, "repo", resp.Branch.Name, resp.Id))
	// Create 'b'
	// (a & b have same prov commit in upstream2, so this is the commit that will
	// be deleted, as both b and c are provenant on it)
	squashMeCommit, err := env.PachClient.StartCommit(project, "repo", "master")
	require.NoError(t, err)
	require.NoError(t, finishProjectCommit(env.PachClient, project, "repo", "master", ""))
	bInfo, err := env.PachClient.InspectCommit(project, "repo", "master", "")
	require.NoError(t, err)
	b := bInfo.Commit
	require.NoError(t, finishProjectCommit(env.PachClient, project, "repo", b.Branch.Name, b.Id))
	require.Equal(t, b.Id, squashMeCommit.Id)
	// Create 'e'
	resp, err = env.PachClient.PfsAPIClient.StartCommit(env.PachClient.Ctx(), &pfs.StartCommitRequest{
		Branch: client.NewBranch(project, "repo", "foe"),
		Parent: b,
	})
	require.NoError(t, err)
	e := client.NewCommit(project, "repo", resp.Branch.Name, resp.Id)
	require.NoError(t, finishProjectCommit(env.PachClient, project, "repo", resp.Branch.Name, resp.Id))
	// Create 'c'
	_, err = env.PachClient.StartCommit(project, "repo", "master")
	require.NoError(t, err)
	require.NoError(t, finishProjectCommit(env.PachClient, project, "repo", "master", ""))
	cInfo, err := env.PachClient.InspectCommit(project, "repo", "master", "")
	require.NoError(t, err)
	c := cInfo.Commit
	require.NoError(t, finishProjectCommit(env.PachClient, project, "repo", c.Branch.Name, c.Id))
	// Create 'f'
	resp, err = env.PachClient.PfsAPIClient.StartCommit(env.PachClient.Ctx(), &pfs.StartCommitRequest{
		Branch: client.NewBranch(project, "repo", "fof"),
		Parent: c,
	})
	require.NoError(t, err)
	f := client.NewCommit(project, "repo", resp.Branch.Name, resp.Id)
	require.NoError(t, finishProjectCommit(env.PachClient, project, "repo", resp.Branch.Name, resp.Id))
	// Make sure child/parent relationships are as shown in first diagram
	commits, err := env.PachClient.ListCommit(repoProto, nil, nil, 0)
	require.NoError(t, err)
	require.Equal(t, 6, len(commits))
	aInfo, err = env.PachClient.InspectCommit(project, "repo", a.Branch.Name, a.Id)
	require.NoError(t, err)
	bInfo, err = env.PachClient.InspectCommit(project, "repo", b.Branch.Name, b.Id)
	require.NoError(t, err)
	cInfo, err = env.PachClient.InspectCommit(project, "repo", c.Branch.Name, c.Id)
	require.NoError(t, err)
	dInfo, err := env.PachClient.InspectCommit(project, "repo", d.Branch.Name, d.Id)
	require.NoError(t, err)
	eInfo, err := env.PachClient.InspectCommit(project, "repo", e.Branch.Name, e.Id)
	require.NoError(t, err)
	fInfo, err := env.PachClient.InspectCommit(project, "repo", f.Branch.Name, f.Id)
	require.NoError(t, err)
	require.Nil(t, aInfo.ParentCommit)
	require.Equal(t, a.Id, bInfo.ParentCommit.Id)
	require.Equal(t, a.Id, dInfo.ParentCommit.Id)
	require.Equal(t, b.Id, cInfo.ParentCommit.Id)
	require.Equal(t, b.Id, eInfo.ParentCommit.Id)
	require.Equal(t, c.Id, fInfo.ParentCommit.Id)
	require.ImagesEqual(t, []*pfs.Commit{b, d}, aInfo.ChildCommits, CommitToID)
	require.ImagesEqual(t, []*pfs.Commit{c, e}, bInfo.ChildCommits, CommitToID)
	require.ImagesEqual(t, []*pfs.Commit{f}, cInfo.ChildCommits, CommitToID)
	require.Nil(t, dInfo.ChildCommits)
	require.Nil(t, eInfo.ChildCommits)
	require.Nil(t, fInfo.ChildCommits)
	// Delete b
	require.NoError(t, env.PachClient.SquashCommitSet(squashMeCommit.Id))
	// Re-read commit info to get new parents/children
	aInfo, err = env.PachClient.InspectCommit(project, "repo", a.Branch.Name, a.Id)
	require.NoError(t, err)
	cInfo, err = env.PachClient.InspectCommit(project, "repo", c.Branch.Name, c.Id)
	require.NoError(t, err)
	dInfo, err = env.PachClient.InspectCommit(project, "repo", d.Branch.Name, d.Id)
	require.NoError(t, err)
	eInfo, err = env.PachClient.InspectCommit(project, "repo", e.Branch.Name, e.Id)
	require.NoError(t, err)
	fInfo, err = env.PachClient.InspectCommit(project, "repo", f.Branch.Name, f.Id)
	require.NoError(t, err)
	// The head of master should be 'c'
	// Make sure child/parent relationships are as shown in second diagram. Note
	// that after 'b' is deleted, SquashCommitSet does not create a new commit (c has
	// an alias for the deleted commit in upstream1)
	commits, err = env.PachClient.ListCommit(client.NewRepo(project, "repo"), nil, nil, 0)
	require.NoError(t, err)
	require.Equal(t, 5, len(commits))
	require.Nil(t, aInfo.ParentCommit)
	require.Equal(t, a.Id, cInfo.ParentCommit.Id)
	require.Equal(t, a.Id, dInfo.ParentCommit.Id)
	require.Equal(t, a.Id, eInfo.ParentCommit.Id)
	require.Equal(t, c.Id, fInfo.ParentCommit.Id)
	require.ImagesEqual(t, []*pfs.Commit{d, e, c}, aInfo.ChildCommits, CommitToID)
	require.ImagesEqual(t, []*pfs.Commit{f}, cInfo.ChildCommits, CommitToID)
	require.Nil(t, dInfo.ChildCommits)
	require.Nil(t, eInfo.ChildCommits)
	require.Nil(t, fInfo.ChildCommits)
	masterInfo, err := env.PachClient.InspectBranch(project, "repo", "master")
	require.NoError(t, err)
	require.Equal(t, c.Id, masterInfo.Head.Id)
}

// Tests that when you have the following commit graph in a *downstream* repo:
//
//	g
//	↓↙f
//	c
//	↓↙e
//	b
//	↓↙d
//	a
//
// and you delete commits 'b' and 'c' (in a single call), what you end up with
// is:
//
// d e f g
//
//	↘↓↙ ↙
//	 a
//
// This makes sure that multiple live children are re-pointed at a live parent
// if appropriate
func TestSquashCommitSetMultiLevelChildrenComplex(t *testing.T) {
	env := realenv.NewRealEnv(pctx.TestContext(t), t, dockertestenv.NewTestDBConfig(t))
	require.NoError(t, env.PachClient.CreateRepo(pfs.DefaultProjectName, "upstream1"))
	require.NoError(t, env.PachClient.CreateRepo(pfs.DefaultProjectName, "upstream2"))
	// commit to both inputs
	_, err := env.PachClient.StartCommit(pfs.DefaultProjectName, "upstream1", "master")
	require.NoError(t, err)
	require.NoError(t, finishCommit(env.PachClient, "upstream1", "master", ""))
	_, err = env.PachClient.StartCommit(pfs.DefaultProjectName, "upstream2", "master")
	require.NoError(t, err)
	require.NoError(t, finishCommit(env.PachClient, "upstream2", "master", ""))
	// Create main repo (will have the commit graphs above)
	require.NoError(t, env.PachClient.CreateRepo(pfs.DefaultProjectName, "repo"))
	require.NoError(t, env.PachClient.CreateBranch(pfs.DefaultProjectName, "repo", "master", "", "", []*pfs.Branch{
		client.NewBranch(pfs.DefaultProjectName, "upstream1", "master"),
		client.NewBranch(pfs.DefaultProjectName, "upstream2", "master"),
	}))
	repoProto := client.NewRepo(pfs.DefaultProjectName, "repo")
	// Create commit 'a'
	aInfo, err := env.PachClient.InspectCommit(pfs.DefaultProjectName, "repo", "master", "")
	require.NoError(t, err)
	a := aInfo.Commit
	require.NoError(t, finishCommit(env.PachClient, "repo", a.Branch.Name, a.Id))
	// Create 'd'
	resp, err := env.PachClient.PfsAPIClient.StartCommit(env.PachClient.Ctx(), &pfs.StartCommitRequest{
		Branch: client.NewBranch(pfs.DefaultProjectName, "repo", "fod"),
		Parent: a,
	})
	require.NoError(t, err)
	d := client.NewCommit(pfs.DefaultProjectName, "repo", resp.Branch.Name, resp.Id)
	require.NoError(t, finishCommit(env.PachClient, "repo", resp.Branch.Name, resp.Id))
	// Create 'b'
	// (a & b have same prov commit in upstream2, so this is the commit that will
	// be deleted, as both b and c are provenant on it)
	bSquashMeCommit, err := env.PachClient.StartCommit(pfs.DefaultProjectName, "upstream1", "master")
	require.NoError(t, err)
	require.NoError(t, finishCommit(env.PachClient, "upstream1", "master", ""))
	bInfo, err := env.PachClient.InspectCommit(pfs.DefaultProjectName, "repo", "master", "")
	require.NoError(t, err)
	b := bInfo.Commit
	require.NoError(t, finishCommit(env.PachClient, "repo", b.Branch.Name, b.Id))
	require.Equal(t, b.Id, bSquashMeCommit.Id)
	// Create 'e'
	resp, err = env.PachClient.PfsAPIClient.StartCommit(env.PachClient.Ctx(), &pfs.StartCommitRequest{
		Branch: client.NewBranch(pfs.DefaultProjectName, "repo", "foe"),
		Parent: b,
	})
	require.NoError(t, err)
	e := client.NewCommit(pfs.DefaultProjectName, "repo", resp.Branch.Name, resp.Id)
	require.NoError(t, finishCommit(env.PachClient, "repo", resp.Branch.Name, resp.Id))
	// Create 'c'
	_, err = env.PachClient.StartCommit(pfs.DefaultProjectName, "upstream2", "master")
	require.NoError(t, err)
	require.NoError(t, finishCommit(env.PachClient, "upstream2", "master", ""))
	cInfo, err := env.PachClient.InspectCommit(pfs.DefaultProjectName, "repo", "master", "")
	require.NoError(t, err)
	cSquashMeToo := cInfo.Commit
	require.NoError(t, finishCommit(env.PachClient, "repo", cSquashMeToo.Branch.Name, cSquashMeToo.Id))
	// Create 'f'
	resp, err = env.PachClient.PfsAPIClient.StartCommit(env.PachClient.Ctx(), &pfs.StartCommitRequest{
		Branch: client.NewBranch(pfs.DefaultProjectName, "repo", "fof"),
		Parent: cSquashMeToo,
	})
	require.NoError(t, err)
	f := client.NewCommit(pfs.DefaultProjectName, "repo", resp.Branch.Name, resp.Id)
	require.NoError(t, finishCommit(env.PachClient, "repo", resp.Branch.Name, resp.Id))
	// Make sure child/parent relationships are as shown in first diagram
	commits, err := env.PachClient.ListCommit(repoProto, nil, nil, 0)
	require.NoError(t, err)
	require.Equal(t, 6, len(commits))
	aInfo, err = env.PachClient.InspectCommit(pfs.DefaultProjectName, "repo", a.Branch.Name, a.Id)
	require.NoError(t, err)
	bInfo, err = env.PachClient.InspectCommit(pfs.DefaultProjectName, "repo", b.Branch.Name, b.Id)
	require.NoError(t, err)
	cInfo, err = env.PachClient.InspectCommit(pfs.DefaultProjectName, "repo", cSquashMeToo.Branch.Name, cSquashMeToo.Id)
	require.NoError(t, err)
	dInfo, err := env.PachClient.InspectCommit(pfs.DefaultProjectName, "repo", d.Branch.Name, d.Id)
	require.NoError(t, err)
	eInfo, err := env.PachClient.InspectCommit(pfs.DefaultProjectName, "repo", e.Branch.Name, e.Id)
	require.NoError(t, err)
	fInfo, err := env.PachClient.InspectCommit(pfs.DefaultProjectName, "repo", f.Branch.Name, f.Id)
	require.NoError(t, err)
	require.Nil(t, aInfo.ParentCommit)
	require.Equal(t, a.Id, bInfo.ParentCommit.Id)
	require.Equal(t, a.Id, dInfo.ParentCommit.Id)
	require.Equal(t, b.Id, cInfo.ParentCommit.Id)
	require.Equal(t, b.Id, eInfo.ParentCommit.Id)
	require.Equal(t, cSquashMeToo.Id, fInfo.ParentCommit.Id)
	require.ImagesEqual(t, []*pfs.Commit{b, d}, aInfo.ChildCommits, CommitToID)
	require.ImagesEqual(t, []*pfs.Commit{cSquashMeToo, e}, bInfo.ChildCommits, CommitToID)
	require.ImagesEqual(t, []*pfs.Commit{f}, cInfo.ChildCommits, CommitToID)
	require.Nil(t, dInfo.ChildCommits)
	require.Nil(t, eInfo.ChildCommits)
	require.Nil(t, fInfo.ChildCommits)
	// Delete second commit in upstream1, which deletes b
	// didn't work, because commit set c depends on commit set b via repo.'c' on upstream1.'b'
	require.YesError(t, env.PachClient.SquashCommitSet(bSquashMeCommit.Id))
	// now squash commit sets c
	require.YesError(t, env.PachClient.SquashCommitSet(cSquashMeToo.Id))
	// still doesn't work, because we would be deleting the heads of upstream1 & upstream2. To successfully squash, we need to push another commit set.
	txn, err := env.PachClient.StartTransaction()
	require.NoError(t, err)
	txnClient := env.PachClient.WithTransaction(txn)
	_, err = txnClient.StartCommit(pfs.DefaultProjectName, "upstream1", "master")
	require.NoError(t, err)
	_, err = txnClient.StartCommit(pfs.DefaultProjectName, "upstream2", "master")
	require.NoError(t, err)
	_, err = env.PachClient.FinishTransaction(txn)
	require.NoError(t, err)
	require.NoError(t, finishCommit(env.PachClient, "upstream1", "master", ""))
	require.NoError(t, finishCommit(env.PachClient, "upstream2", "master", ""))
	require.NoError(t, finishCommit(env.PachClient, "repo", "master", ""))
	// try squashing b & c again
	// now squash commit sets b & c
	require.NoError(t, env.PachClient.SquashCommitSet(cSquashMeToo.Id))
	require.NoError(t, env.PachClient.SquashCommitSet(bSquashMeCommit.Id))
	// Re-read commit info to get new parents/children
	aInfo, err = env.PachClient.InspectCommit(pfs.DefaultProjectName, "repo", a.Branch.Name, a.Id)
	require.NoError(t, err)
	dInfo, err = env.PachClient.InspectCommit(pfs.DefaultProjectName, "repo", d.Branch.Name, d.Id)
	require.NoError(t, err)
	eInfo, err = env.PachClient.InspectCommit(pfs.DefaultProjectName, "repo", e.Branch.Name, e.Id)
	require.NoError(t, err)
	fInfo, err = env.PachClient.InspectCommit(pfs.DefaultProjectName, "repo", f.Branch.Name, f.Id)
	require.NoError(t, err)
	gInfo, err := env.PachClient.InspectCommit(pfs.DefaultProjectName, "repo", "master", "")
	require.NoError(t, err)
	// The head of master should be 'c'
	// Make sure child/parent relationships are as shown in second diagram. Note
	// that after 'b' is deleted, SquashCommitSet does not create a new commit (c has
	// an alias for the deleted commit in upstream1)
	commits, err = env.PachClient.ListCommit(client.NewRepo(pfs.DefaultProjectName, "repo"), nil, nil, 0)
	require.NoError(t, err)
	require.Equal(t, 5, len(commits))
	require.Nil(t, aInfo.ParentCommit)
	require.Equal(t, a.Id, dInfo.ParentCommit.Id)
	require.Equal(t, a.Id, eInfo.ParentCommit.Id)
	require.Equal(t, a.Id, fInfo.ParentCommit.Id)
	require.Equal(t, a.Id, gInfo.ParentCommit.Id)
	require.ImagesEqual(t, []*pfs.Commit{d, e, f, gInfo.Commit}, aInfo.ChildCommits, CommitToID)
	require.Nil(t, dInfo.ChildCommits)
	require.Nil(t, eInfo.ChildCommits)
	require.Nil(t, fInfo.ChildCommits)
	require.Nil(t, gInfo.ChildCommits)
	masterInfo, err := env.PachClient.InspectBranch(pfs.DefaultProjectName, "repo", "master")
	require.NoError(t, err)
	require.Equal(t, gInfo.Commit.Id, masterInfo.Head.Id)
}

// todo(fahad): nil
func TestCommitState(t *testing.T) {
	ctx := pctx.TestContext(t)
	env := realenv.NewRealEnv(ctx, t, dockertestenv.NewTestDBConfig(t))

	// two input repos, one with many commits (logs), and one with few (schema)
	require.NoError(t, env.PachClient.CreateRepo(pfs.DefaultProjectName, "A"))
	require.NoError(t, env.PachClient.CreateRepo(pfs.DefaultProjectName, "B"))

	require.NoError(t, env.PachClient.CreateBranch(pfs.DefaultProjectName, "B", "master", "", "", []*pfs.Branch{client.NewBranch(pfs.DefaultProjectName, "A", "master")}))

	// Start a commit on A/master, this will create a non-ready commit on B/master.
	_, err := env.PachClient.StartCommit(pfs.DefaultProjectName, "A", "master")
	require.NoError(t, err)

	ctx, cancel := context.WithTimeout(context.Background(), time.Second*10)
	defer cancel()
	_, err = env.PachClient.PfsAPIClient.InspectCommit(ctx, &pfs.InspectCommitRequest{
		Commit: client.NewCommit(pfs.DefaultProjectName, "B", "master", ""),
		Wait:   pfs.CommitState_READY,
	})
	require.YesError(t, err)

	// Finish the commit on A/master, that will make the B/master ready.
	require.NoError(t, finishCommit(env.PachClient, "A", "master", ""))

	ctx, cancel = context.WithTimeout(context.Background(), time.Second*10)
	defer cancel()
	_, err = env.PachClient.PfsAPIClient.InspectCommit(ctx, &pfs.InspectCommitRequest{
		Commit: client.NewCommit(pfs.DefaultProjectName, "B", "master", ""),
		Wait:   pfs.CommitState_READY,
	})
	require.NoError(t, err)

	// Create a new branch C/master with A/master as provenance. It should start out ready.
	require.NoError(t, env.PachClient.CreateRepo(pfs.DefaultProjectName, "C"))
	require.NoError(t, env.PachClient.CreateBranch(pfs.DefaultProjectName, "C", "master", "", "", []*pfs.Branch{client.NewBranch(pfs.DefaultProjectName, "A", "master")}))

	ctx, cancel = context.WithTimeout(context.Background(), time.Second*10)
	defer cancel()
	_, err = env.PachClient.PfsAPIClient.InspectCommit(ctx, &pfs.InspectCommitRequest{
		Commit: client.NewCommit(pfs.DefaultProjectName, "C", "master", ""),
		Wait:   pfs.CommitState_READY,
	})
	require.NoError(t, err)
}

func TestSubscribeStates(t *testing.T) {
	ctx := pctx.TestContext(t)
	env := realenv.NewRealEnv(ctx, t, dockertestenv.NewTestDBConfig(t))

	require.NoError(t, env.PachClient.CreateRepo(pfs.DefaultProjectName, "A"))
	require.NoError(t, env.PachClient.CreateRepo(pfs.DefaultProjectName, "B"))
	require.NoError(t, env.PachClient.CreateRepo(pfs.DefaultProjectName, "C"))

	require.NoError(t, env.PachClient.CreateBranch(pfs.DefaultProjectName, "B", "master", "", "", []*pfs.Branch{client.NewBranch(pfs.DefaultProjectName, "A", "master")}))
	require.NoError(t, finishCommit(env.PachClient, "B", "master", ""))
	require.NoError(t, env.PachClient.CreateBranch(pfs.DefaultProjectName, "C", "master", "", "", []*pfs.Branch{client.NewBranch(pfs.DefaultProjectName, "B", "master")}))
	require.NoError(t, finishCommit(env.PachClient, "C", "master", ""))

	ctx, cancel := pctx.WithCancel(env.PachClient.Ctx())
	defer cancel()
	pachClient := env.PachClient.WithCtx(ctx)

	var readyCommitsB, readyCommitsC int64
	go func() {
		_ = pachClient.SubscribeCommit(client.NewRepo(pfs.DefaultProjectName, "B"), "master", "", pfs.CommitState_READY, func(ci *pfs.CommitInfo) error {
			atomic.AddInt64(&readyCommitsB, 1)
			return nil
		})
	}()
	go func() {
		_ = pachClient.SubscribeCommit(client.NewRepo(pfs.DefaultProjectName, "C"), "master", "", pfs.CommitState_READY, func(ci *pfs.CommitInfo) error {
			atomic.AddInt64(&readyCommitsC, 1)
			return nil
		})
	}()
	_, err := pachClient.StartCommit(pfs.DefaultProjectName, "A", "master")
	require.NoError(t, err)
	require.NoError(t, pachClient.FinishCommit(pfs.DefaultProjectName, "A", "master", ""))

	require.NoErrorWithinTRetry(t, time.Second*10, func() error {
		if atomic.LoadInt64(&readyCommitsB) != 2 {
			return errors.Errorf("wrong number of ready commits")
		}
		return nil
	})

	require.NoError(t, pachClient.FinishCommit(pfs.DefaultProjectName, "B", "master", ""))

	require.NoErrorWithinTRetry(t, time.Second*10, func() error {
		if atomic.LoadInt64(&readyCommitsC) != 2 {
			return errors.Errorf("wrong number of ready commits")
		}
		return nil
	})
}

func TestPutFileCommit(t *testing.T) {
	ctx := pctx.TestContext(t)
	env := realenv.NewRealEnv(ctx, t, dockertestenv.NewTestDBConfig(t))

	numFiles := 25
	repo := "repo"
	require.NoError(t, env.PachClient.CreateRepo(pfs.DefaultProjectName, repo))
	commit := client.NewCommit(pfs.DefaultProjectName, repo, "master", "")

	var eg errgroup.Group
	for i := 0; i < numFiles; i++ {
		i := i
		eg.Go(func() error {
			return env.PachClient.PutFile(commit, fmt.Sprintf("%d", i), strings.NewReader(fmt.Sprintf("%d", i)))
		})
	}
	require.NoError(t, eg.Wait())

	for i := 0; i < numFiles; i++ {
		var b bytes.Buffer
		require.NoError(t, env.PachClient.GetFile(commit, fmt.Sprintf("%d", i), &b))
		require.Equal(t, fmt.Sprintf("%d", i), b.String())
	}

	bi, err := env.PachClient.InspectBranch(pfs.DefaultProjectName, repo, "master")
	require.NoError(t, err)

	eg = errgroup.Group{}
	for i := 0; i < numFiles; i++ {
		i := i
		eg.Go(func() error {
			return env.PachClient.CopyFile(commit, fmt.Sprintf("%d", (i+1)%numFiles), bi.Head, fmt.Sprintf("%d", i))
		})
	}
	require.NoError(t, eg.Wait())

	for i := 0; i < numFiles; i++ {
		var b bytes.Buffer
		require.NoError(t, env.PachClient.GetFile(commit, fmt.Sprintf("%d", (i+1)%numFiles), &b))
		require.Equal(t, fmt.Sprintf("%d", i), b.String())
	}

	eg = errgroup.Group{}
	for i := 0; i < numFiles; i++ {
		i := i
		eg.Go(func() error {
			return env.PachClient.DeleteFile(commit, fmt.Sprintf("%d", i))
		})
	}
	require.NoError(t, eg.Wait())

	fileInfos, err := env.PachClient.ListFileAll(commit, "")
	require.NoError(t, err)
	require.Equal(t, 0, len(fileInfos))
}

func TestPutFileCommitNilBranch(t *testing.T) {
	ctx := pctx.TestContext(t)
	env := realenv.NewRealEnv(ctx, t, dockertestenv.NewTestDBConfig(t))

	repo := "repo"
	require.NoError(t, env.PachClient.CreateRepo(pfs.DefaultProjectName, repo))
	require.NoError(t, env.PachClient.CreateBranch(pfs.DefaultProjectName, repo, "master", "", "", nil))
	commit := client.NewCommit(pfs.DefaultProjectName, repo, "master", "")

	require.NoError(t, env.PachClient.PutFile(commit, "file", strings.NewReader("file")))
}

func TestPutFileCommitOverwrite(t *testing.T) {
	ctx := pctx.TestContext(t)
	env := realenv.NewRealEnv(ctx, t, dockertestenv.NewTestDBConfig(t))

	numFiles := 5
	repo := "repo"
	require.NoError(t, env.PachClient.CreateRepo(pfs.DefaultProjectName, repo))
	commit := client.NewCommit(pfs.DefaultProjectName, repo, "master", "")

	for i := 0; i < numFiles; i++ {
		require.NoError(t, env.PachClient.PutFile(commit, "file", strings.NewReader(fmt.Sprintf("%d", i))))
	}

	var b bytes.Buffer
	require.NoError(t, env.PachClient.GetFile(commit, "file", &b))
	require.Equal(t, fmt.Sprintf("%d", numFiles-1), b.String())
}

func TestWalkFile(t *testing.T) {
	ctx := pctx.TestContext(t)
	env := realenv.NewRealEnv(ctx, t, dockertestenv.NewTestDBConfig(t))

	repo := "test"
	require.NoError(t, env.PachClient.CreateRepo(pfs.DefaultProjectName, repo))
	commit, err := env.PachClient.StartCommit(pfs.DefaultProjectName, repo, "master")
	require.NoError(t, err)
	require.NoError(t, env.PachClient.PutFile(commit, "dir/bar", strings.NewReader("bar")))
	require.NoError(t, env.PachClient.PutFile(commit, "dir/dir2/buzz", strings.NewReader("buzz")))
	require.NoError(t, env.PachClient.PutFile(commit, "foo", strings.NewReader("foo")))

	expectedPaths := []string{"/", "/dir/", "/dir/bar", "/dir/dir2/", "/dir/dir2/buzz", "/foo"}
	checks := func() {
		i := 0
		require.NoError(t, env.PachClient.WalkFile(commit, "", func(fi *pfs.FileInfo) error {
			require.Equal(t, expectedPaths[i], fi.File.Path)
			i++
			return nil
		}))
		require.Equal(t, len(expectedPaths), i)
	}
	checks()
	require.NoError(t, finishCommit(env.PachClient, repo, commit.Branch.Name, commit.Id))
	checks()
}

func TestWalkFile2(t *testing.T) {
	ctx := pctx.TestContext(t)
	env := realenv.NewRealEnv(ctx, t, dockertestenv.NewTestDBConfig(t))

	repo := "WalkFile2"
	require.NoError(t, env.PachClient.CreateRepo(pfs.DefaultProjectName, repo))
	commit1, err := env.PachClient.StartCommit(pfs.DefaultProjectName, repo, "master")
	require.NoError(t, err)
	require.NoError(t, env.PachClient.PutFile(commit1, "/dir1/file1.1", &bytes.Buffer{}))
	require.NoError(t, env.PachClient.PutFile(commit1, "/dir1/file1.2", &bytes.Buffer{}))
	require.NoError(t, env.PachClient.PutFile(commit1, "/dir2/file2.1", &bytes.Buffer{}))
	require.NoError(t, env.PachClient.PutFile(commit1, "/dir2/file2.2", &bytes.Buffer{}))
	require.NoError(t, finishCommit(env.PachClient, repo, commit1.Branch.Name, commit1.Id))
	walkFile := func(path string) []string {
		var fis []*pfs.FileInfo
		require.NoError(t, env.PachClient.WalkFile(commit1, path, func(fi *pfs.FileInfo) error {
			fis = append(fis, fi)
			return nil
		}))
		return finfosToPaths(fis)
	}
	assert.ElementsMatch(t, []string{"/dir1/", "/dir1/file1.1", "/dir1/file1.2"}, walkFile("/dir1"))
	assert.ElementsMatch(t, []string{"/dir1/file1.1"}, walkFile("/dir1/file1.1"))
	assert.Len(t, walkFile("/"), 7)
}

func TestWalkFileEmpty(t *testing.T) {
	ctx := pctx.TestContext(t)
	env := realenv.NewRealEnv(ctx, t, dockertestenv.NewTestDBConfig(t))

	repo := "test"
	latestCommit := client.NewCommit(pfs.DefaultProjectName, repo, "master", "")
	checks := func() {
		cb := func(fi *pfs.FileInfo) error {
			if assert.Equal(t, fi.FileType, pfs.FileType_DIR) && assert.Equal(t, fi.File.Path, "/") {
				return nil
			}
			return errors.New("should not have returned any file results for an empty commit")
		}
		checkNotFound := func(path string) {
			err := env.PachClient.WalkFile(latestCommit, path, cb)
			require.YesError(t, err)
			s := status.Convert(err)
			require.Equal(t, codes.NotFound, s.Code())
		}
		require.NoError(t, env.PachClient.WalkFile(latestCommit, "", cb))
		require.NoError(t, env.PachClient.WalkFile(latestCommit, "/", cb))
		checkNotFound("foo")
		checkNotFound("/foo")
		checkNotFound("foo/bar")
		checkNotFound("/foo/bar")
	}

	require.NoError(t, env.PachClient.CreateRepo(pfs.DefaultProjectName, repo))
	require.NoError(t, env.PachClient.CreateBranch(pfs.DefaultProjectName, repo, "master", "", "", nil))
	checks() // Test the default empty head commit

	_, err := env.PachClient.StartCommit(pfs.DefaultProjectName, repo, "master")
	require.NoError(t, err)
	checks() // Test an empty open commit

	require.NoError(t, finishCommit(env.PachClient, repo, "master", ""))
	checks() // Test an empty closed commit
}

func TestReadSizeLimited(t *testing.T) {
	// TODO(2.0 optional): Decide on how to expose offset read.
	t.Skip("Offset read exists (inefficient), just need to decide on how to expose it in V2")
	//		//  env := testpachd.NewRealEnv(t, dockertestenv.NewTestDBConfig(t))
	//
	//	require.NoError(t, env.PachClient.CreateRepo(pfs.DefaultProjectName,"test"))
	//	require.NoError(t, env.PachClient.PutFile("test", "master", "", "file", strings.NewReader(strings.Repeat("a", 100*units.MB))))
	//
	//	var b bytes.Buffer
	//	require.NoError(t, env.PachClient.GetFile("test", "master", "", "file", 0, 2*units.MB, &b))
	//	require.Equal(t, 2*units.MB, b.Len())
	//
	//	b.Reset()
	//	require.NoError(t, env.PachClient.GetFile("test", "master", "", "file", 2*units.MB, 2*units.MB, &b))
	//	require.Equal(t, 2*units.MB, b.Len())
}

func TestPutFileURL(t *testing.T) {
	ctx := pctx.TestContext(t)
	env := realenv.NewRealEnv(ctx, t, dockertestenv.NewTestDBConfig(t))

	if testing.Short() {
		t.Skip("Skipping integration tests in short mode")
	}

	repo := "test"
	require.NoError(t, env.PachClient.CreateRepo(pfs.DefaultProjectName, repo))
	commit, err := env.PachClient.StartCommit(pfs.DefaultProjectName, repo, "master")
	require.NoError(t, err)
	require.NoError(t, env.PachClient.PutFileURL(commit, "readme", "https://raw.githubusercontent.com/pachyderm/pachyderm/master/README.md", false))
	check := func() {
		fileInfo, err := env.PachClient.InspectFile(commit, "readme")
		require.NoError(t, err)
		require.True(t, fileInfo.SizeBytes > 0)
	}
	check()
	require.NoError(t, finishCommit(env.PachClient, repo, commit.Branch.Name, commit.Id))
	check()
}

func TestPutFilesURL(t *testing.T) {
	ctx := pctx.TestContext(t)
	env := realenv.NewRealEnv(ctx, t, dockertestenv.NewTestDBConfig(t))

	repo := "repo"
	repoProto := client.NewRepo(pfs.DefaultProjectName, repo)
	require.NoError(t, env.PachClient.CreateRepo(pfs.DefaultProjectName, repo))
	commit, err := env.PachClient.StartCommit(pfs.DefaultProjectName, repo, "master")
	require.NoError(t, err)
	paths := []string{"README.md", "CHANGELOG.md", "CONTRIBUTING.md"}
	for _, path := range paths {
		url := fmt.Sprintf("https://raw.githubusercontent.com/pachyderm/pachyderm/master/%s", path)
		require.NoError(t, env.PachClient.PutFileURL(commit, path, url, false))
	}
	check := func() {
		cis, err := env.PachClient.ListCommit(repoProto, nil, nil, 0)
		require.NoError(t, err)
		require.Equal(t, 1, len(cis))

		for _, path := range paths {
			fileInfo, err := env.PachClient.InspectFile(repoProto.NewCommit("master", ""), path)
			require.NoError(t, err)
			require.True(t, fileInfo.SizeBytes > 0)
		}
	}
	check()
	require.NoError(t, finishCommit(env.PachClient, repo, commit.Branch.Name, commit.Id))
	check()
}

func TestPutFilesObjURL(t *testing.T) {
	ctx := pctx.TestContext(t)
	env := realenv.NewRealEnv(ctx, t, dockertestenv.NewTestDBConfig(t))

	repo := "repo"
	require.NoError(t, env.PachClient.CreateRepo(pfs.DefaultProjectName, repo))
	commit, err := env.PachClient.StartCommit(pfs.DefaultProjectName, repo, "master")
	require.NoError(t, err)
	bucket, url := dockertestenv.NewTestBucket(env.Context, t)
	paths := []string{"files/foo", "files/bar", "files/fizz"}
	for _, path := range paths {
		require.NoError(t, bucket.WriteAll(ctx, path, []byte(path), nil))
	}
	for _, p := range paths {
		objURL := url + p
		require.NoError(t, env.PachClient.PutFileURL(commit, p, objURL, false))
	}
	srcURL := url + "files"
	require.NoError(t, env.PachClient.PutFileURL(commit, "recursive", srcURL, true))
	check := func() {
		cis, err := env.PachClient.ListCommit(client.NewRepo(pfs.DefaultProjectName, repo), nil, nil, 0)
		require.NoError(t, err)
		require.Equal(t, 1, len(cis))

		for _, path := range paths {
			var b bytes.Buffer
			require.NoError(t, env.PachClient.GetFile(commit, path, &b))
			require.Equal(t, path, b.String())
			b.Reset()
			require.NoError(t, env.PachClient.GetFile(commit, filepath.Join("recursive", filepath.Base(path)), &b))
			require.Equal(t, path, b.String())
		}
	}
	check()
	require.NoError(t, finishCommit(env.PachClient, repo, commit.Branch.Name, commit.Id))
	check()
}

func TestGetFilesObjURL(t *testing.T) {
	ctx := pctx.TestContext(t)
	env := realenv.NewRealEnv(ctx, t, dockertestenv.NewTestDBConfig(t))

	repo := "repo"
	require.NoError(t, env.PachClient.CreateRepo(pfs.DefaultProjectName, repo))
	commit, err := env.PachClient.StartCommit(pfs.DefaultProjectName, repo, "master")
	require.NoError(t, err)
	paths := []string{"files/foo", "files/bar", "files/fizz"}
	for _, path := range paths {
		require.NoError(t, env.PachClient.PutFile(commit, path, strings.NewReader(path)))
	}
	check := func() {
		bucket, url := dockertestenv.NewTestBucket(ctx, t)
		for _, path := range paths {
			require.NoError(t, env.PachClient.GetFileURL(commit, path, url))
		}
		for _, path := range paths {
			data, err := bucket.ReadAll(ctx, path)
			require.NoError(t, err)
			require.True(t, bytes.Equal([]byte(path), data))
			require.NoError(t, bucket.Delete(ctx, path))
		}
		require.NoError(t, env.PachClient.GetFileURL(commit, "files/*", url))
		for _, path := range paths {
			data, err := bucket.ReadAll(ctx, path)
			require.NoError(t, err)
			require.True(t, bytes.Equal([]byte(path), data))
			require.NoError(t, bucket.Delete(ctx, path))
		}
		prefix := "/prefix"
		require.NoError(t, env.PachClient.GetFileURL(commit, "files/*", url+prefix))
		for _, path := range paths {
			data, err := bucket.ReadAll(ctx, prefix+"/"+path)
			require.NoError(t, err)
			require.True(t, bytes.Equal([]byte(path), data))
		}
	}
	check()
	require.NoError(t, finishCommit(env.PachClient, repo, commit.Branch.Name, commit.Id))
	check()
}

func TestPutFileOutputRepo(t *testing.T) {
	ctx := pctx.TestContext(t)
	env := realenv.NewRealEnv(ctx, t, dockertestenv.NewTestDBConfig(t))

	inputRepo, outputRepo := "input", "output"
	require.NoError(t, env.PachClient.CreateRepo(pfs.DefaultProjectName, inputRepo))
	require.NoError(t, env.PachClient.CreateRepo(pfs.DefaultProjectName, outputRepo))
	inCommit := client.NewCommit(pfs.DefaultProjectName, inputRepo, "master", "")
	outCommit := client.NewCommit(pfs.DefaultProjectName, outputRepo, "master", "")
	require.NoError(t, env.PachClient.CreateBranch(pfs.DefaultProjectName, outputRepo, "master", "", "", []*pfs.Branch{client.NewBranch(pfs.DefaultProjectName, inputRepo, "master")}))
	require.NoError(t, finishCommit(env.PachClient, outputRepo, "master", ""))
	require.NoError(t, env.PachClient.PutFile(inCommit, "foo", strings.NewReader("foo\n")))
	require.NoError(t, env.PachClient.PutFile(outCommit, "bar", strings.NewReader("bar\n")))
	require.NoError(t, finishCommit(env.PachClient, outputRepo, "master", ""))
	fileInfos, err := env.PachClient.ListFileAll(outCommit, "")
	require.NoError(t, err)
	require.Equal(t, 1, len(fileInfos))
	buf := &bytes.Buffer{}
	require.NoError(t, env.PachClient.GetFile(outCommit, "bar", buf))
	require.Equal(t, "bar\n", buf.String())
}

func TestFileHistory(t *testing.T) {
	// TODO: There is no notion of file history in V2. We could potentially implement this, but
	// we would need to spend some time thinking about the performance characteristics.
	t.Skip("File history is not implemented in V2")
	//		//  env := testpachd.NewRealEnv(t, dockertestenv.NewTestDBConfig(t))
	//
	//	var err error
	//
	//	repo := "test"
	//	require.NoError(t, env.PachClient.CreateRepo(pfs.DefaultProjectName,repo))
	//	numCommits := 10
	//	for i := 0; i < numCommits; i++ {
	//		_, err = env.PachClient.PutFile(repo, "master", "file", strings.NewReader("foo\n"))
	//		require.NoError(t, err)
	//	}
	//	fileInfos, err := env.PachClient.ListFileHistory(repo, "master", "file", -1)
	//	require.NoError(t, err)
	//	require.Equal(t, numCommits, len(fileInfos))
	//
	//	for i := 1; i < numCommits; i++ {
	//		fileInfos, err := env.PachClient.ListFileHistory(repo, "master", "file", int64(i))
	//		require.NoError(t, err)
	//		require.Equal(t, i, len(fileInfos))
	//	}
	//
	//	require.NoError(t, env.PachClient.DeleteFile(repo, "master", "file"))
	//	for i := 0; i < numCommits; i++ {
	//		_, err = env.PachClient.PutFile(repo, "master", "file", strings.NewReader("foo\n"))
	//		require.NoError(t, err)
	//		_, err = env.PachClient.PutFile(repo, "master", "unrelated", strings.NewReader("foo\n"))
	//		require.NoError(t, err)
	//	}
	//	fileInfos, err = env.PachClient.ListFileHistory(repo, "master", "file", -1)
	//	require.NoError(t, err)
	//	require.Equal(t, numCommits, len(fileInfos))
	//
	//	for i := 1; i < numCommits; i++ {
	//		fileInfos, err := env.PachClient.ListFileHistory(repo, "master", "file", int64(i))
	//		require.NoError(t, err)
	//		require.Equal(t, i, len(fileInfos))
	//	}
}

func TestUpdateRepo(t *testing.T) {
	ctx := pctx.TestContext(t)
	env := realenv.NewRealEnv(ctx, t, dockertestenv.NewTestDBConfig(t))

	var err error
	repo := "test"
	_, err = env.PachClient.PfsAPIClient.CreateRepo(
		env.PachClient.Ctx(),
		&pfs.CreateRepoRequest{
			Repo:   client.NewRepo(pfs.DefaultProjectName, repo),
			Update: true,
		},
	)
	require.NoError(t, err)
	ri, err := env.PachClient.InspectRepo(pfs.DefaultProjectName, repo)
	require.NoError(t, err)
	created := ri.Created.AsTime()
	desc := "foo"
	_, err = env.PachClient.PfsAPIClient.CreateRepo(
		env.PachClient.Ctx(),
		&pfs.CreateRepoRequest{
			Repo:        client.NewRepo(pfs.DefaultProjectName, repo),
			Update:      true,
			Description: desc,
		},
	)
	require.NoError(t, err)
	ri, err = env.PachClient.InspectRepo(pfs.DefaultProjectName, repo)
	require.NoError(t, err)
	newCreated := ri.Created.AsTime()
	require.Equal(t, created, newCreated)
	require.Equal(t, desc, ri.Description)
}

func TestDeferredProcessing(t *testing.T) {
	ctx := pctx.TestContext(t)
	env := realenv.NewRealEnv(ctx, t, dockertestenv.NewTestDBConfig(t))

	require.NoError(t, env.PachClient.CreateRepo(pfs.DefaultProjectName, "input"))
	require.NoError(t, env.PachClient.CreateRepo(pfs.DefaultProjectName, "output1"))
	require.NoError(t, env.PachClient.CreateRepo(pfs.DefaultProjectName, "output2"))
	require.NoError(t, env.PachClient.CreateBranch(pfs.DefaultProjectName, "output1", "staging", "", "", []*pfs.Branch{client.NewBranch(pfs.DefaultProjectName, "input", "master")}))
	require.NoError(t, finishCommit(env.PachClient, "output1", "staging", ""))
	require.NoError(t, env.PachClient.CreateBranch(pfs.DefaultProjectName, "output2", "staging", "", "", []*pfs.Branch{client.NewBranch(pfs.DefaultProjectName, "output1", "master")}))
	require.NoError(t, finishCommit(env.PachClient, "output2", "staging", ""))
	require.NoError(t, env.PachClient.PutFile(client.NewCommit(pfs.DefaultProjectName, "input", "staging", ""), "file", strings.NewReader("foo")))
	commitInfoA, err := env.PachClient.InspectCommit(pfs.DefaultProjectName, "input", "staging", "")
	require.NoError(t, err)
	commitsetID := commitInfoA.Commit.Id

	commitInfos, err := env.PachClient.WaitCommitSetAll(commitsetID)
	require.NoError(t, err)
	require.Equal(t, 1, len(commitInfos))
	require.Equal(t, commitInfoA.Commit, commitInfos[0].Commit)

	require.NoError(t, env.PachClient.CreateBranch(pfs.DefaultProjectName, "input", "master", "staging", "", nil))
	require.NoError(t, finishCommit(env.PachClient, "output1", "staging", ""))
	commitInfoB, err := env.PachClient.InspectCommit(pfs.DefaultProjectName, "input", "master", "")
	require.NoError(t, err)
	require.Equal(t, commitsetID, commitInfoB.Commit.Id)
	commitInfos, err = env.PachClient.WaitCommitSetAll(commitsetID)
	require.NoError(t, err)
	require.Equal(t, 1, len(commitInfos)) // only input@master. output1@staging should now have a commit that's provenant on input@master
	outputStagingCi, err := env.PachClient.InspectCommit(pfs.DefaultProjectName, "output1", "staging", "")
	require.NoError(t, err)
	require.Equal(t, commitInfoB.Commit.Repo, outputStagingCi.DirectProvenance[0].Repo)
	require.Equal(t, commitInfoB.Commit.Id, outputStagingCi.DirectProvenance[0].Id)
	// now kick off output2@staging by fast-forwarding output1@master -> output1@staging
	require.NoError(t, env.PachClient.CreateBranch(pfs.DefaultProjectName, "output1", "master", "staging", "", nil))
	require.NoError(t, finishCommit(env.PachClient, "output2", "staging", ""))
	output1Master, err := env.PachClient.InspectCommit(pfs.DefaultProjectName, "output1", "master", "")
	require.NoError(t, err)
	commitInfos, err = env.PachClient.WaitCommitSetAll(output1Master.Commit.Id)
	require.NoError(t, err)
	require.Equal(t, 2, len(commitInfos))
	output2StagingCi, err := env.PachClient.InspectCommit(pfs.DefaultProjectName, "output2", "staging", "")
	require.NoError(t, err)
	require.Equal(t, outputStagingCi.Commit.Repo, output2StagingCi.DirectProvenance[0].Repo)
	require.Equal(t, outputStagingCi.Commit.Id, output2StagingCi.DirectProvenance[0].Id)
}

func TestSquashCommitEmptyChild(t *testing.T) {
	ctx := pctx.TestContext(t)
	env := realenv.NewRealEnv(ctx, t, dockertestenv.NewTestDBConfig(t))

	repo := "repo"
	file := "foo"
	require.NoError(t, env.PachClient.CreateRepo(pfs.DefaultProjectName, repo))

	commitA, err := env.PachClient.StartCommit(pfs.DefaultProjectName, repo, "master")
	require.NoError(t, err)
	require.NoError(t, env.PachClient.PutFile(commitA, file, strings.NewReader("foo")))
	require.NoError(t, finishCommit(env.PachClient, repo, "master", ""))

	commitB, err := env.PachClient.StartCommit(pfs.DefaultProjectName, repo, "master")
	require.NoError(t, err)

	// squash fails, child is still open
	err = env.PachClient.SquashCommitSet(commitA.Id)
	require.YesError(t, err)
	require.Matches(t, "cannot squash until child commit .* is finished", err.Error())

	require.NoError(t, finishCommit(env.PachClient, repo, "master", ""))
	// wait until the commit is completely finished
	_, err = env.PachClient.WaitCommit(pfs.DefaultProjectName, repo, "master", "")
	require.NoError(t, err)

	// now squashing succeeds
	require.NoError(t, env.PachClient.SquashCommitSet(commitA.Id))

	var b bytes.Buffer
	require.NoError(t, env.PachClient.GetFile(commitB, file, &b))
	require.Equal(t, "foo", b.String())
}

func TestListAll(t *testing.T) {
	ctx := pctx.TestContext(t)
	env := realenv.NewRealEnv(ctx, t, dockertestenv.NewTestDBConfig(t))

	require.NoError(t, env.PachClient.CreateRepo(pfs.DefaultProjectName, "repo1"))
	require.NoError(t, env.PachClient.CreateRepo(pfs.DefaultProjectName, "repo2"))
	commit1 := client.NewCommit(pfs.DefaultProjectName, "repo1", "master", "")
	commit2 := client.NewCommit(pfs.DefaultProjectName, "repo2", "master", "")
	require.NoError(t, env.PachClient.PutFile(commit1, "file1", strings.NewReader("1")))
	require.NoError(t, env.PachClient.PutFile(commit2, "file2", strings.NewReader("2")))
	require.NoError(t, env.PachClient.PutFile(commit1, "file3", strings.NewReader("3")))
	require.NoError(t, env.PachClient.PutFile(commit2, "file4", strings.NewReader("4")))

	cis, err := env.PachClient.ListCommitByRepo(client.NewRepo(pfs.DefaultProjectName, ""))
	require.NoError(t, err)
	require.Equal(t, 4, len(cis))

	bis, err := env.PachClient.ListBranch(pfs.DefaultProjectName, "")
	require.NoError(t, err)
	require.Equal(t, 2, len(bis))
}

func TestMonkeyObjectStorage(t *testing.T) {
	// This test cannot be done in parallel because the monkey object client
	// modifies global state.
	ctx := pctx.TestContext(t)
	env := realenv.NewRealEnv(ctx, t, dockertestenv.NewTestDBConfig(t))
	seedStr := func(seed int64) string {
		return fmt.Sprint("seed: ", strconv.FormatInt(seed, 10))
	}
	monkeyRetry := func(t *testing.T, f func() error, errMsg string) {
		backoff.Retry(func() error { //nolint:errcheck
			err := f()
			if err != nil {
				require.True(t, obj.IsMonkeyError(err), "Expected monkey error (%s), %s", err.Error(), errMsg)
			}
			return err
		}, backoff.NewInfiniteBackOff())
	}
	seed := time.Now().UTC().UnixNano()
	obj.InitMonkeyTest(seed)
	iterations := 25
	repo := "input"
	require.NoError(t, env.PachClient.CreateRepo(pfs.DefaultProjectName, repo), seedStr(seed))
	filePrefix := "file"
	dataPrefix := "data"
	var commit *pfs.Commit
	var err error
	buf := &bytes.Buffer{}
	obj.EnableMonkeyTest()
	defer obj.DisableMonkeyTest()
	for i := 0; i < iterations; i++ {
		file := filePrefix + strconv.Itoa(i)
		data := dataPrefix + strconv.Itoa(i)
		// Retry start commit until it eventually succeeds.
		monkeyRetry(t, func() error {
			commit, err = env.PachClient.StartCommit(pfs.DefaultProjectName, repo, "master")
			return err
		}, seedStr(seed))
		// Retry put file until it eventually succeeds.
		monkeyRetry(t, func() error {
			if err := env.PachClient.PutFile(commit, file, strings.NewReader(data)); err != nil {
				// Verify that the file does not exist if an error occurred.
				obj.DisableMonkeyTest()
				defer obj.EnableMonkeyTest()
				buf.Reset()
				err := env.PachClient.GetFile(commit, file, buf)
				require.True(t, errutil.IsNotFoundError(err), seedStr(seed))
			}
			return err
		}, seedStr(seed))
		// Retry get file until it eventually succeeds (before commit is finished).
		monkeyRetry(t, func() error {
			buf.Reset()
			if err = env.PachClient.GetFile(commit, file, buf); err != nil {
				return err
			}
			require.Equal(t, data, buf.String(), seedStr(seed))
			return nil
		}, seedStr(seed))
		// Retry finish commit until it eventually succeeds.
		monkeyRetry(t, func() error {
			return finishCommit(env.PachClient, repo, commit.Branch.Name, commit.Id)
		}, seedStr(seed))
		// Retry get file until it eventually succeeds (after commit is finished).
		monkeyRetry(t, func() error {
			buf.Reset()
			if err = env.PachClient.GetFile(commit, file, buf); err != nil {
				return err
			}
			require.Equal(t, data, buf.String(), seedStr(seed))
			return nil
		}, seedStr(seed))
	}
}

func TestFsckFix(t *testing.T) {
	// TODO(optional 2.0): force-deleting the repo no longer creates dangling references
	t.Skip("this test no longer creates invalid metadata")
	ctx := pctx.TestContext(t)
	env := realenv.NewRealEnv(ctx, t, dockertestenv.NewTestDBConfig(t))

	input := "input"
	output1 := "output1"
	output2 := "output2"
	require.NoError(t, env.PachClient.CreateRepo(pfs.DefaultProjectName, input))
	require.NoError(t, env.PachClient.CreateRepo(pfs.DefaultProjectName, output1))
	require.NoError(t, env.PachClient.CreateRepo(pfs.DefaultProjectName, output2))
	require.NoError(t, env.PachClient.CreateBranch(pfs.DefaultProjectName, output1, "master", "", "", []*pfs.Branch{client.NewBranch(pfs.DefaultProjectName, input, "master")}))
	require.NoError(t, env.PachClient.CreateBranch(pfs.DefaultProjectName, output2, "master", "", "", []*pfs.Branch{client.NewBranch(pfs.DefaultProjectName, output1, "master")}))
	numCommits := 10
	for i := 0; i < numCommits; i++ {
		require.NoError(t, env.PachClient.PutFile(client.NewCommit(pfs.DefaultProjectName, input, "master", ""), "file", strings.NewReader("1")))
	}
	require.NoError(t, env.PachClient.DeleteRepo(pfs.DefaultProjectName, input, true))
	require.NoError(t, env.PachClient.CreateRepo(pfs.DefaultProjectName, input))
	require.NoError(t, env.PachClient.CreateBranch(pfs.DefaultProjectName, input, "master", "", "", nil))

	// Fsck should fail because ???
	require.YesError(t, env.PachClient.FsckFastExit())

	// Deleting output1 should fail because output2 is provenant on it
	require.YesError(t, env.PachClient.DeleteRepo(pfs.DefaultProjectName, output1, false))

	// Deleting should now work due to fixing, must delete 2 before 1 though.
	require.NoError(t, env.PachClient.DeleteRepo(pfs.DefaultProjectName, output2, false))
	require.NoError(t, env.PachClient.DeleteRepo(pfs.DefaultProjectName, output1, false))
}

func TestPutFileAtomic(t *testing.T) {
	ctx := pctx.TestContext(t)
	env := realenv.NewRealEnv(ctx, t, dockertestenv.NewTestDBConfig(t))

	c := env.PachClient
	test := "test"
	require.NoError(t, c.CreateRepo(pfs.DefaultProjectName, test))
	testRepo := client.NewRepo(pfs.DefaultProjectName, test)
	commit := testRepo.NewCommit("master", "")

	mfc, err := c.NewModifyFileClient(commit)
	require.NoError(t, err)
	require.NoError(t, mfc.PutFile("file1", strings.NewReader("1")))
	require.NoError(t, mfc.PutFile("file2", strings.NewReader("2")))
	require.NoError(t, mfc.Close())

	cis, err := c.ListCommit(testRepo, commit, nil, 0)
	require.NoError(t, err)
	require.Equal(t, 1, len(cis))
	var b bytes.Buffer
	require.NoError(t, c.GetFile(commit, "file1", &b))
	require.Equal(t, "1", b.String())
	b.Reset()
	require.NoError(t, c.GetFile(commit, "file2", &b))
	require.Equal(t, "2", b.String())

	mfc, err = c.NewModifyFileClient(commit)
	require.NoError(t, err)
	require.NoError(t, mfc.PutFile("file3", strings.NewReader("3")))
	require.NoError(t, err)
	require.NoError(t, mfc.DeleteFile("file1"))
	require.NoError(t, mfc.Close())

	cis, err = c.ListCommit(testRepo, commit, nil, 0)
	require.NoError(t, err)
	require.Equal(t, 2, len(cis))
	b.Reset()
	require.NoError(t, c.GetFile(commit, "file3", &b))
	require.Equal(t, "3", b.String())
	b.Reset()
	require.YesError(t, c.GetFile(commit, "file1", &b))

	mfc, err = c.NewModifyFileClient(commit)
	require.NoError(t, err)
	require.NoError(t, mfc.Close())
	cis, err = c.ListCommit(testRepo, commit, nil, 0)
	require.NoError(t, err)
	require.Equal(t, 3, len(cis))
}

func TestTestTopologicalSortCommits(t *testing.T) {
	t.Run("Empty", func(t *testing.T) {
		require.True(t, len(server.TopologicalSort([]*pfs.CommitInfo{})) == 0)
	})
	t.Run("Fuzz", func(t *testing.T) {
		// TODO: update gopls for generics
		union := func(a map[string]struct{}, b map[string]struct{}) map[string]struct{} {
			c := make(map[string]struct{})
			for el := range a {
				c[el] = struct{}{}
			}
			for el := range b {
				c[el] = struct{}{}
			}
			return c
		}
		proj := "foo"
		makeCommit := func(i int) *pfs.Commit {
			return client.NewCommit(proj, fmt.Sprintf("%d", i), "", fmt.Sprintf("%d", i))
		}
		// commit.String() -> number of total transitive provenant commits
		totalProvenance := make(map[string]map[string]struct{})
		var cis []*pfs.CommitInfo
		total := 500
		for i := 0; i < total; i++ {
			totalProv := make(map[string]struct{})
			directProv := make([]*pfs.Commit, 0)
			if i > 0 {
				provCount := rand.Intn(i)
				for j := 0; j < provCount; j++ {
					k := rand.Intn(i)
					totalProv[makeCommit(k).String()] = struct{}{}
					totalProv = union(totalProv, totalProvenance[makeCommit(k).String()])
					directProv = append(directProv, makeCommit(k))
				}
			}
			ci := &pfs.CommitInfo{
				Commit:           makeCommit(i),
				DirectProvenance: directProv,
			}
			totalProvenance[makeCommit(i).String()] = totalProv
			cis = append(cis, ci)
		}
		// shuffle cis
		swaps := total / 2
		for i := 0; i < swaps; i++ {
			j, k := rand.Intn(total), rand.Intn(total)
			cis[j], cis[k] = cis[k], cis[j]
		}
		// assert sort works
		cis = server.TopologicalSort(cis)
		for i, ci := range cis {
			require.True(t, len(totalProvenance[ci.Commit.String()]) <= i)
		}
	})
}

const (
	inputRepo          = iota // create a new input repo
	inputBranch               // create a new branch on an existing input repo
	deleteInputBranch         // delete an input branch
	commit                    // commit to an input branch
	squashCommitSet           // squash a commitset from an input branch
	outputRepo                // create a new output repo, with master branch subscribed to random other branches
	outputBranch              // create a new output branch on an existing output repo
	deleteOutputBranch        // delete an output branch
)

// todo(fahad): fix
func TestFuzzProvenance(t *testing.T) {
	ctx := pctx.TestContext(t)
	env := realenv.NewRealEnv(ctx, t, dockertestenv.NewTestDBConfig(t))

	seed := time.Now().UnixNano()
	t.Log("Random seed is", seed)
	r := rand.New(rand.NewSource(seed))

	_, err := env.PachClient.PfsAPIClient.DeleteAll(env.PachClient.Ctx(), &emptypb.Empty{})
	require.NoError(t, err)
	nOps := 300
	opShares := []int{
		1, // inputRepo
		1, // inputBranch
		1, // deleteInputBranch
		5, // commit
		3, // squashCommitSet
		1, // outputRepo
		2, // outputBranch
		1, // deleteOutputBranch
	}
	total := 0
	for _, v := range opShares {
		total += v
	}
	var (
		inputRepos     []string
		inputBranches  []*pfs.Branch
		commits        []*pfs.Commit
		outputBranches []*pfs.Branch
	)
OpLoop:
	for i := 0; i < nOps; i++ {
		roll := r.Intn(total)
		if i < 0 {
			roll = inputRepo
		}
		var op int
		for _op, v := range opShares {
			roll -= v
			if roll < 0 {
				op = _op
				break
			}
		}
		switch op {
		case inputRepo:
			repo := tu.UniqueString("repo")
			require.NoError(t, env.PachClient.CreateRepo(pfs.DefaultProjectName, repo))
			inputRepos = append(inputRepos, repo)
			require.NoError(t, env.PachClient.CreateBranch(pfs.DefaultProjectName, repo, "master", "", "", nil))
			inputBranches = append(inputBranches, client.NewBranch(pfs.DefaultProjectName, repo, "master"))
		case inputBranch:
			if len(inputRepos) == 0 {
				continue OpLoop
			}
			repo := inputRepos[r.Intn(len(inputRepos))]
			branch := tu.UniqueString("branch")
			require.NoError(t, env.PachClient.CreateBranch(pfs.DefaultProjectName, repo, branch, "", "", nil))
			inputBranches = append(inputBranches, client.NewBranch(pfs.DefaultProjectName, repo, branch))
		case deleteInputBranch:
			if len(inputBranches) == 0 {
				continue OpLoop
			}
			i := r.Intn(len(inputBranches))
			branch := inputBranches[i]
			err = env.PachClient.DeleteBranch(pfs.DefaultProjectName, branch.Repo.Name, branch.Name, false)
			// don't fail if the error was just that it couldn't delete the branch without breaking subvenance
			inputBranches = append(inputBranches[:i], inputBranches[i+1:]...)
			if err != nil && !strings.Contains(err.Error(), "break") {
				require.NoError(t, err)
			}
		case commit:
			if len(inputBranches) == 0 {
				continue OpLoop
			}
			branch := inputBranches[r.Intn(len(inputBranches))]
			commit, err := env.PachClient.StartCommit(pfs.DefaultProjectName, branch.Repo.Name, branch.Name)
			require.NoError(t, err)
			require.NoError(t, finishCommit(env.PachClient, branch.Repo.Name, branch.Name, commit.Id))
			// find and finish all commits in output branches, too
			infos, err := env.PachClient.InspectCommitSet(commit.Id)
			require.NoError(t, err)
			for _, info := range infos {
				if info.Commit.Id != commit.Id {
					continue
				}
				require.NoError(t, finishCommit(env.PachClient,
					info.Commit.Branch.Repo.Name, info.Commit.Branch.Name, commit.Id))
			}
			commits = append(commits, commit)
		case squashCommitSet:
			if len(commits) == 0 {
				continue OpLoop
			}
			i := r.Intn(len(commits))
			commit := commits[i]

			err := env.PachClient.SquashCommitSet(commit.Id)
			if pfsserver.IsSquashWithoutChildrenErr(err) {
				err = env.PachClient.DropCommitSet(commit.Id)
				if pfsserver.IsDropWithChildrenErr(err) {
					// The commitset cannot be squashed or dropped as some commits have children and some commits don't
					continue
				}
			} else if pfsserver.IsSquashWithSuvenanceErr(err) {
				// TODO(acohen4): destructure error and successfully squash all the dependent commit sets
				continue
			}
			require.NoError(t, err)
			commits = append(commits[:i], commits[i+1:]...)
			ris, err := env.PachClient.ListRepo()
			require.NoError(t, err)
			for _, ri := range ris {
				bis, err := env.PachClient.ListBranch(pfs.DefaultProjectName, ri.Repo.Name)
				require.NoError(t, err)
				for _, bi := range bis {
					branch := bi.Branch
					info, err := env.PachClient.InspectCommit(pfs.DefaultProjectName, branch.Repo.Name, branch.Name, "")
					require.NoError(t, err)
					if info.Finishing == nil {
						require.NoError(t, finishCommit(env.PachClient, branch.Repo.Name, branch.Name, ""))
					}
				}
			}
		case outputRepo:
			if len(inputBranches) == 0 {
				continue OpLoop
			}
			repo := tu.UniqueString("out")
			require.NoError(t, env.PachClient.CreateRepo(pfs.DefaultProjectName, repo))
			// outputRepos = append(outputRepos, repo)
			var provBranches []*pfs.Branch
			for num, i := range r.Perm(len(inputBranches))[:r.Intn(len(inputBranches))] {
				provBranches = append(provBranches, inputBranches[i])
				if num > 1 {
					break
				}
			}
			err = env.PachClient.CreateBranch(pfs.DefaultProjectName, repo, "master", "", "", provBranches)
			if err != nil {
				if pfsserver.IsInvalidBranchStructureErr(err) || strings.Contains(err.Error(), "cannot be in the provenance of its own branch") {
					continue
				}
				require.NoError(t, err)
			} else {
				outputBranches = append(outputBranches, client.NewBranch(pfs.DefaultProjectName, repo, "master"))
				if len(provBranches) > 0 {
					require.NoError(t, finishCommit(env.PachClient, repo, "master", ""))
				}
			}
		case deleteOutputBranch:
			if len(outputBranches) == 0 {
				continue OpLoop
			}
			i := r.Intn(len(outputBranches))
			branch := outputBranches[i]
			err = env.PachClient.DeleteBranch(pfs.DefaultProjectName, branch.Repo.Name, branch.Name, false)
			// don't fail if the error was just that it couldn't delete the branch without breaking subvenance
			outputBranches = append(outputBranches[:i], outputBranches[i+1:]...)
			if err != nil && !strings.Contains(err.Error(), "break") {
				require.NoError(t, err)
			}
		}
		require.NoError(t, env.PachClient.FsckFastExit())
	}
	// make sure we can delete at the end
	_, err = env.PachClient.PfsAPIClient.DeleteAll(env.PachClient.Ctx(), &emptypb.Empty{})
	require.NoError(t, err)
}

// TestAtomicHistory repeatedly writes to a file while concurrently reading
// its history. This checks for a regression where the repo would sometimes
// lock.
func TestAtomicHistory(t *testing.T) {
	// TODO: There is no notion of file history in V2. We could potentially implement this, but
	// we would need to spend some time thinking about the performance characteristics.
	t.Skip("File history is not implemented in V2")
	//		//  env := testpachd.NewRealEnv(t, dockertestenv.NewTestDBConfig(t))
	//
	//	repo := "test"
	//	require.NoError(t, env.PachClient.CreateRepo(pfs.DefaultProjectName,repo))
	//	require.NoError(t, env.PachClient.CreateProjectBranch(pfs.DefaultProjectName,repo, "master", "", nil))
	//	aSize := 1 * 1024 * 1024
	//	bSize := aSize + 1024
	//
	//	for i := 0; i < 10; i++ {
	//		// create a file of all A's
	//		a := strings.Repeat("A", aSize)
	//		_, err := env.PachClient.PutFile(repo, "master", "/file", strings.NewReader(a))
	//		require.NoError(t, err)
	//
	//		// sllowwwllly replace it with all B's
	//		ctx, cancel := context.WithCancel(context.Background())
	//		eg, ctx := errgroup.WithContext(ctx)
	//		eg.Go(func() error {
	//			b := strings.Repeat("B", bSize)
	//			r := SlowReader{underlying: strings.NewReader(b)}
	//			_, err := env.PachClient.PutFile(repo, "master", "/file", &r)
	//			cancel()
	//			return err
	//		})
	//
	//		// should pull /file when it's all A's
	//		eg.Go(func() error {
	//			for {
	//				fileInfos, err := env.PachClient.ListFileHistory(repo, "master", "/file", 1)
	//				require.NoError(t, err)
	//				require.Equal(t, len(fileInfos), 1)
	//
	//				// stop once B's have been written
	//				select {
	//				case <-ctx.Done():
	//					return nil
	//				default:
	//					time.Sleep(1 * time.Millisecond)
	//				}
	//			}
	//		})
	//
	//		require.NoError(t, eg.Wait())
	//
	//		// should pull /file when it's all B's
	//		fileInfos, err := env.PachClient.ListFileHistory(repo, "master", "/file", 1)
	//		require.NoError(t, err)
	//		require.Equal(t, 1, len(fileInfos))
	//		require.Equal(t, bSize, int(fileInfos[0].SizeBytes))
	//	}
}

// todo(fahad): fix
// TestTrigger tests branch triggers
// TODO: This test can be refactored to remove a lot of the boilerplate.
func TestTrigger(t *testing.T) {
<<<<<<< HEAD
	t.Parallel()
	testutil.SetCleanup(false)
=======
>>>>>>> d5307e1d
	ctx := pctx.TestContext(t)
	env := realenv.NewRealEnv(ctx, t, dockertestenv.NewTestDBConfig(t))
	c := env.PachClient

	t.Run("Simple", func(t *testing.T) {
		require.NoError(t, c.CreateRepo(pfs.DefaultProjectName, "test"))
		require.NoError(t, c.CreateBranch(pfs.DefaultProjectName, "test", "staging", "", "", nil))
		require.NoError(t, c.CreateBranchTrigger(pfs.DefaultProjectName, "test", "master", "", "", &pfs.Trigger{
			Branch: "staging",
			Size:   "1B",
		}))
		require.NoError(t, c.PutFile(client.NewCommit(pfs.DefaultProjectName, "test", "staging", ""), "file", strings.NewReader("small")))
	})

	t.Run("SizeWithProvenance", func(t *testing.T) {
		require.NoError(t, c.CreateRepo(pfs.DefaultProjectName, "in"))
		require.NoError(t, c.CreateBranch(pfs.DefaultProjectName, "in", "staging", "", "", nil))
		require.NoError(t, c.CreateBranchTrigger(pfs.DefaultProjectName, "in", "master", "", "", &pfs.Trigger{
			Branch: "staging",
			Size:   "1K",
		}))
		bis, err := c.ListBranch(pfs.DefaultProjectName, "in")
		require.NoError(t, err)
		require.Equal(t, 2, len(bis))
		// Create a downstream branch
		require.NoError(t, c.CreateRepo(pfs.DefaultProjectName, "out"))
		require.NoError(t, c.CreateBranch(pfs.DefaultProjectName, "out", "staging", "", "", []*pfs.Branch{client.NewBranch(pfs.DefaultProjectName, "in", "master")}))
		require.NoError(t, c.FinishCommit(pfs.DefaultProjectName, "out", "staging", ""))
		require.NoError(t, c.CreateBranchTrigger(pfs.DefaultProjectName, "out", "master", "", "", &pfs.Trigger{
			Branch: "staging",
			Size:   "1K",
		}))
		fmt.Println("qqq setting up branches")
		inStagingBranchInfo, _ := c.InspectBranch(pfs.DefaultProjectName, "in", "staging")
		fmt.Println("qqq", inStagingBranchInfo.Branch, inStagingBranchInfo.Head)
		inMasterBranchInfo, _ := c.InspectBranch(pfs.DefaultProjectName, "in", "master")
		fmt.Println("qqq", inMasterBranchInfo.Branch, inMasterBranchInfo.Head)
		outStagingBranchInfo, _ := c.InspectBranch(pfs.DefaultProjectName, "out", "staging")
		fmt.Println("qqq", outStagingBranchInfo.Branch, outStagingBranchInfo.Head)
		outMasterBranchInfo, _ := c.InspectBranch(pfs.DefaultProjectName, "out", "master")
		fmt.Println("qqq", outMasterBranchInfo.Branch, outMasterBranchInfo.Head)

		// Write a small file, too small to trigger
		fmt.Println("qqq wrighting small file")
		inStagingRef := client.NewCommit(pfs.DefaultProjectName, "in", "staging", "")
		fmt.Println("qqq", "inStagingCommit", inStagingRef)
		require.NoError(t, c.PutFile(inStagingRef, "file", strings.NewReader("small")))
		_, err = c.WaitCommit(pfs.DefaultProjectName, "in", "staging", "")
		require.NoError(t, err)
		inStagingBranchInfo, err = c.InspectBranch(pfs.DefaultProjectName, "in", "staging")
		require.NoError(t, err)
		fmt.Println("qqq", inStagingBranchInfo.Branch, inStagingBranchInfo.Head)
		inMasterBranchInfo, err = c.InspectBranch(pfs.DefaultProjectName, "in", "master")
		require.NoError(t, err)
		fmt.Println("qqq", inMasterBranchInfo.Branch, inMasterBranchInfo.Head)
		require.NotEqual(t, inStagingBranchInfo.Head.Id, inMasterBranchInfo.Head.Id)
		outStagingBranchInfo, err = c.InspectBranch(pfs.DefaultProjectName, "out", "staging")
		require.NoError(t, err)
		fmt.Println("qqq", outStagingBranchInfo.Branch, outStagingBranchInfo.Head)
		require.NotEqual(t, inStagingBranchInfo.Head.Id, outStagingBranchInfo.Head.Id)
		outMasterBranchInfo, err = c.InspectBranch(pfs.DefaultProjectName, "out", "master")
		require.NoError(t, err)
		fmt.Println("qqq", outMasterBranchInfo.Branch, outMasterBranchInfo.Head)
		require.NotEqual(t, inStagingBranchInfo.Head.Id, outMasterBranchInfo.Head.Id)
		// Write a large file, should trigger
		fmt.Println("qqq writing large file")
		require.NoError(t, c.PutFile(inStagingRef, "file", strings.NewReader(strings.Repeat("a", units.KB))))
		_, err = c.WaitCommit(pfs.DefaultProjectName, "in", "staging", "")
		require.NoError(t, err)
		inStagingBranchInfo, err = c.InspectBranch(pfs.DefaultProjectName, "in", "staging")
		require.NoError(t, err)
		fmt.Println("qqq", inStagingBranchInfo.Branch, inStagingBranchInfo.Head)
		inMasterBranchInfo, err = c.InspectBranch(pfs.DefaultProjectName, "in", "master")
		require.NoError(t, err)
		require.Equal(t, inStagingBranchInfo.Head.Id, inMasterBranchInfo.Head.Id)
		fmt.Println("qqq", inMasterBranchInfo.Branch, inMasterBranchInfo.Head)
		// Output branch should have a commit now
		outStagingBranchInfo, err = c.InspectBranch(pfs.DefaultProjectName, "out", "staging")
		require.NoError(t, err)
		require.NotEqual(t, inStagingBranchInfo.Head.Id, outStagingBranchInfo.Head.Id)
		fmt.Println("qqq", outStagingBranchInfo.Branch, outStagingBranchInfo.Head)
		// Resolve alias commit
		resolvedAlias, err := c.InspectCommit(pfs.DefaultProjectName, "in", "", outStagingBranchInfo.Head.Id)
		require.NoError(t, err)
		fmt.Println("qqq", "resolvedAlias", resolvedAlias.Commit)
		require.Equal(t, inStagingBranchInfo.Head.Id, resolvedAlias.Commit.Id)

		// Put a file that will cause the trigger to go off
		require.NoError(t, c.PutFile(client.NewCommit(pfs.DefaultProjectName, "out", "staging", ""), "file", strings.NewReader(strings.Repeat("a", units.KB))))
		require.NoError(t, c.FinishCommit(pfs.DefaultProjectName, "out", "staging", ""))
		_, err = c.WaitCommit(pfs.DefaultProjectName, "out", "staging", "")
		require.NoError(t, err)
		outStagingBranchInfo, err = c.InspectBranch(pfs.DefaultProjectName, "out", "staging")
		require.NoError(t, err)

		// Output trigger should have triggered
		outMasterBranchInfo, err = c.InspectBranch(pfs.DefaultProjectName, "out", "master")
		require.NoError(t, err)
		require.Equal(t, outStagingBranchInfo.Head.Id, outMasterBranchInfo.Head.Id)
	})

	t.Run("Cron", func(t *testing.T) {
		repo := tu.UniqueString("Cron")
		require.NoError(t, c.CreateRepo(pfs.DefaultProjectName, repo))
		require.NoError(t, c.CreateBranch(pfs.DefaultProjectName, repo, "master", "", "", nil))
		require.NoError(t, c.CreateBranchTrigger(pfs.DefaultProjectName, repo, "trigger", "", "", &pfs.Trigger{
			Branch:   "master",
			CronSpec: "* * * * *", // every minute
		}))
		// Create initial commit.
		commit := client.NewCommit(pfs.DefaultProjectName, repo, "master", "")
		require.NoError(t, c.PutFile(commit, "file1", strings.NewReader("foo")))
		bi, err := c.InspectBranch(pfs.DefaultProjectName, repo, "master")
		require.NoError(t, err)
		head := bi.Head.Id
		// Ensure that the trigger fired after a minute.
		time.Sleep(time.Minute)
		bi, err = c.InspectBranch(pfs.DefaultProjectName, repo, "trigger")
		require.NoError(t, err)
		require.Equal(t, head, bi.Head.Id)
		// Ensure that the trigger branch remains unchanged after another minute (no new commmit).
		time.Sleep(time.Minute)
		bi, err = c.InspectBranch(pfs.DefaultProjectName, repo, "trigger")
		require.NoError(t, err)
		require.Equal(t, head, bi.Head.Id)
		// Ensure that the trigger still works after another commmit.
		require.NoError(t, c.PutFile(commit, "file1", strings.NewReader("foo")))
		bi, err = c.InspectBranch(pfs.DefaultProjectName, repo, "master")
		require.NoError(t, err)
		head = bi.Head.Id
		time.Sleep(time.Minute)
		bi, err = c.InspectBranch(pfs.DefaultProjectName, repo, "trigger")
		require.NoError(t, err)
		require.Equal(t, head, bi.Head.Id)
	})

	t.Run("CronUpdate", func(t *testing.T) {
		repo := tu.UniqueString("CronUpdate")
		require.NoError(t, c.CreateRepo(pfs.DefaultProjectName, repo))
		// Create the initial trigger for every minute, then update it to every January.
		require.NoError(t, c.CreateBranch(pfs.DefaultProjectName, repo, "master", "", "", nil))
		require.NoError(t, c.CreateBranchTrigger(pfs.DefaultProjectName, repo, "trigger", "", "", &pfs.Trigger{
			Branch:   "master",
			CronSpec: "* * * * *", // every minute
		}))
		require.NoError(t, c.CreateBranchTrigger(pfs.DefaultProjectName, repo, "trigger", "", "", &pfs.Trigger{
			Branch:   "master",
			CronSpec: "* * * 1 *", // every January
		}))
		// Create initial commit and ensure that it doesn't fire in a minute.
		commit := client.NewCommit(pfs.DefaultProjectName, repo, "master", "")
		require.NoError(t, c.PutFile(commit, "file1", strings.NewReader("foo")))
		bi, err := c.InspectBranch(pfs.DefaultProjectName, repo, "master")
		require.NoError(t, err)
		head := bi.Head.Id
		time.Sleep(time.Minute)
		bi, err = c.InspectBranch(pfs.DefaultProjectName, repo, "trigger")
		require.NoError(t, err)
		require.NotEqual(t, head, bi.Head.Id)
		// Update the trigger back to one minute and ensure that the trigger fires.
		require.NoError(t, c.CreateBranchTrigger(pfs.DefaultProjectName, repo, "trigger", "", "", &pfs.Trigger{
			Branch:   "master",
			CronSpec: "* * * * *", // every minute
		}))
		time.Sleep(3 * time.Second)
		bi, err = c.InspectBranch(pfs.DefaultProjectName, repo, "trigger")
		require.NoError(t, err)
		require.Equal(t, head, bi.Head.Id)
	})

	t.Run("Count", func(t *testing.T) {
		require.NoError(t, c.CreateRepo(pfs.DefaultProjectName, "count"))
		require.NoError(t, c.CreateBranch(pfs.DefaultProjectName, "count", "master", "", "", nil))
		require.NoError(t, c.CreateBranchTrigger(pfs.DefaultProjectName, "count", "trigger", "", "", &pfs.Trigger{
			Branch:  "master",
			Commits: 2, // trigger every 2 commits
		}))

		bi, err := c.InspectBranch(pfs.DefaultProjectName, "count", "trigger")
		require.NoError(t, err)
		head := bi.Head

		masterHead := client.NewCommit(pfs.DefaultProjectName, "count", "master", "")
		// The first commit shouldn't trigger
		require.NoError(t, c.PutFile(masterHead, "file1", strings.NewReader("foo")))
		_, err = c.WaitCommit(pfs.DefaultProjectName, "count", "master", "")
		require.NoError(t, err)
		bi, err = c.InspectBranch(pfs.DefaultProjectName, "count", "trigger")
		require.NoError(t, err)
		require.Equal(t, head, bi.Head)

		// Second commit should trigger
		require.NoError(t, c.PutFile(masterHead, "file2", strings.NewReader("bar")))
		_, err = c.WaitCommit(pfs.DefaultProjectName, "count", "master", "")
		require.NoError(t, err)
		bi, err = c.InspectBranch(pfs.DefaultProjectName, "count", "trigger")
		require.NoError(t, err)
		require.NotEqual(t, head, bi.Head)
		head = bi.Head

		// The trigger commit should have the same ID as the master commit
		bi, err = c.InspectBranch(pfs.DefaultProjectName, "count", "master")
		require.NoError(t, err)
		require.Equal(t, head.Id, bi.Head.Id)

		// Third commit shouldn't trigger
		require.NoError(t, c.PutFile(masterHead, "file3", strings.NewReader("fizz")))
		_, err = c.WaitCommit(pfs.DefaultProjectName, "count", "master", "")
		require.NoError(t, err)
		bi, err = c.InspectBranch(pfs.DefaultProjectName, "count", "trigger")
		require.NoError(t, err)
		require.Equal(t, head, bi.Head)

		// Fourth commit should trigger
		require.NoError(t, c.PutFile(masterHead, "file4", strings.NewReader("buzz")))
		_, err = c.WaitCommit(pfs.DefaultProjectName, "count", "master", "")
		require.NoError(t, err)
		bi, err = c.InspectBranch(pfs.DefaultProjectName, "count", "trigger")
		require.NoError(t, err)
		require.NotEqual(t, head, bi.Head)
		head = bi.Head

		// The trigger commit should have the same ID as the master commit
		bi, err = c.InspectBranch(pfs.DefaultProjectName, "count", "master")
		require.NoError(t, err)
		require.Equal(t, head.Id, bi.Head.Id)
	})

	t.Run("Or", func(t *testing.T) {
		require.NoError(t, c.CreateRepo(pfs.DefaultProjectName, "or"))
		require.NoError(t, c.CreateBranch(pfs.DefaultProjectName, "or", "master", "", "", nil))
		require.NoError(t, c.CreateBranchTrigger(pfs.DefaultProjectName, "or", "trigger", "", "", &pfs.Trigger{
			Branch:        "master",
			RateLimitSpec: "* * * * *",
			Size:          "100",
			Commits:       3,
		}))
		orCommit := client.NewCommit(pfs.DefaultProjectName, "or", "master", "")
		// This triggers, because the cron is satisfied
		require.NoError(t, c.PutFile(orCommit, "file1", strings.NewReader(strings.Repeat("a", 1))))
		_, err := c.WaitCommit(pfs.DefaultProjectName, "or", "master", "")
		require.NoError(t, err)
		bi, err := c.InspectBranch(pfs.DefaultProjectName, "or", "trigger")
		require.NoError(t, err)
		require.NotNil(t, bi.Head)
		head := bi.Head.Id
		// This one doesn't because none of them are satisfied
		require.NoError(t, c.PutFile(orCommit, "file2", strings.NewReader(strings.Repeat("a", 50))))
		_, err = c.WaitCommit(pfs.DefaultProjectName, "or", "master", "")
		require.NoError(t, err)
		bi, err = c.InspectBranch(pfs.DefaultProjectName, "or", "trigger")
		require.NoError(t, err)
		require.Equal(t, head, bi.Head.Id)
		// This one triggers because we hit 100 bytes
		require.NoError(t, c.PutFile(orCommit, "file3", strings.NewReader(strings.Repeat("a", 50))))
		_, err = c.WaitCommit(pfs.DefaultProjectName, "or", "master", "")
		require.NoError(t, err)
		bi, err = c.InspectBranch(pfs.DefaultProjectName, "or", "trigger")
		require.NoError(t, err)
		require.NotEqual(t, head, bi.Head.Id)
		head = bi.Head.Id

		// This one doesn't trigger
		require.NoError(t, c.PutFile(orCommit, "file4", strings.NewReader(strings.Repeat("a", 1))))
		_, err = c.WaitCommit(pfs.DefaultProjectName, "or", "master", "")
		require.NoError(t, err)
		bi, err = c.InspectBranch(pfs.DefaultProjectName, "or", "trigger")
		require.NoError(t, err)
		require.Equal(t, head, bi.Head.Id)
		// This one neither
		require.NoError(t, c.PutFile(orCommit, "file5", strings.NewReader(strings.Repeat("a", 1))))
		_, err = c.WaitCommit(pfs.DefaultProjectName, "or", "master", "")
		require.NoError(t, err)
		bi, err = c.InspectBranch(pfs.DefaultProjectName, "or", "trigger")
		require.NoError(t, err)
		require.Equal(t, head, bi.Head.Id)
		// This one does, because it's 3 commits
		require.NoError(t, c.PutFile(orCommit, "file6", strings.NewReader(strings.Repeat("a", 1))))
		_, err = c.WaitCommit(pfs.DefaultProjectName, "or", "master", "")
		require.NoError(t, err)
		bi, err = c.InspectBranch(pfs.DefaultProjectName, "or", "trigger")
		require.NoError(t, err)
		require.NotEqual(t, head, bi.Head.Id)
		head = bi.Head.Id

		// This one doesn't trigger
		require.NoError(t, c.PutFile(orCommit, "file7", strings.NewReader(strings.Repeat("a", 1))))
		_, err = c.WaitCommit(pfs.DefaultProjectName, "or", "master", "")
		require.NoError(t, err)
		bi, err = c.InspectBranch(pfs.DefaultProjectName, "or", "trigger")
		require.NoError(t, err)
		require.Equal(t, head, bi.Head.Id)

		time.Sleep(time.Minute)

		require.NoError(t, c.PutFile(orCommit, "file8", strings.NewReader(strings.Repeat("a", 1))))
		_, err = c.WaitCommit(pfs.DefaultProjectName, "or", "master", "")
		require.NoError(t, err)
		bi, err = c.InspectBranch(pfs.DefaultProjectName, "or", "trigger")
		require.NoError(t, err)
		require.NotEqual(t, head, bi.Head.Id)
	})

	t.Run("And", func(t *testing.T) {
		require.NoError(t, c.CreateRepo(pfs.DefaultProjectName, "and"))
		require.NoError(t, c.CreateBranch(pfs.DefaultProjectName, "and", "master", "", "", nil))
		require.NoError(t, c.CreateBranchTrigger(pfs.DefaultProjectName, "and", "trigger", "", "", &pfs.Trigger{
			Branch:        "master",
			All:           true,
			RateLimitSpec: "* * * * *",
			Size:          "100",
			Commits:       3,
		}))
		andCommit := client.NewCommit(pfs.DefaultProjectName, "and", "master", "")
		// Doesn't trigger because all 3 conditions must be met
		require.NoError(t, c.PutFile(andCommit, "file1", strings.NewReader(strings.Repeat("a", 100))))
		_, err := c.WaitCommit(pfs.DefaultProjectName, "and", "master", "")
		require.NoError(t, err)
		bi, err := c.InspectBranch(pfs.DefaultProjectName, "and", "master")
		require.NoError(t, err)
		head := bi.Head.Id
		bi, err = c.InspectBranch(pfs.DefaultProjectName, "and", "trigger")
		require.NoError(t, err)
		require.NotEqual(t, head, bi.Head)

		// Still doesn't trigger
		require.NoError(t, c.PutFile(andCommit, "file2", strings.NewReader(strings.Repeat("a", 100))))
		_, err = c.WaitCommit(pfs.DefaultProjectName, "and", "master", "")
		require.NoError(t, err)
		bi, err = c.InspectBranch(pfs.DefaultProjectName, "and", "trigger")
		require.NoError(t, err)
		require.NotEqual(t, head, bi.Head)

		// Finally triggers because we have 3 commits, 100 bytes and Cron
		// Spec (since epoch) is satisfied.
		require.NoError(t, c.PutFile(andCommit, "file3", strings.NewReader(strings.Repeat("a", 100))))
		_, err = c.WaitCommit(pfs.DefaultProjectName, "and", "master", "")
		require.NoError(t, err)
		bi, err = c.InspectBranch(pfs.DefaultProjectName, "and", "trigger")
		require.NoError(t, err)
		require.NotNil(t, bi.Head)
		head = bi.Head.Id

		// Doesn't trigger because all 3 conditions must be met
		require.NoError(t, c.PutFile(andCommit, "file4", strings.NewReader(strings.Repeat("a", 100))))
		_, err = c.WaitCommit(pfs.DefaultProjectName, "and", "master", "")
		require.NoError(t, err)
		bi, err = c.InspectBranch(pfs.DefaultProjectName, "and", "trigger")
		require.NoError(t, err)
		require.Equal(t, head, bi.Head.Id)

		// Still no trigger, not enough time or commits
		require.NoError(t, c.PutFile(andCommit, "file5", strings.NewReader(strings.Repeat("a", 100))))
		_, err = c.WaitCommit(pfs.DefaultProjectName, "and", "master", "")
		require.NoError(t, err)
		bi, err = c.InspectBranch(pfs.DefaultProjectName, "and", "trigger")
		require.NoError(t, err)
		require.Equal(t, head, bi.Head.Id)

		// Still no trigger, not enough time
		require.NoError(t, c.PutFile(andCommit, "file6", strings.NewReader(strings.Repeat("a", 100))))
		_, err = c.WaitCommit(pfs.DefaultProjectName, "and", "master", "")
		require.NoError(t, err)
		bi, err = c.InspectBranch(pfs.DefaultProjectName, "and", "trigger")
		require.NoError(t, err)
		require.Equal(t, head, bi.Head.Id)

		time.Sleep(time.Minute)

		// Finally triggers, all triggers have been met
		require.NoError(t, c.PutFile(andCommit, "file7", strings.NewReader(strings.Repeat("a", 100))))
		_, err = c.WaitCommit(pfs.DefaultProjectName, "and", "master", "")
		require.NoError(t, err)
		bi, err = c.InspectBranch(pfs.DefaultProjectName, "and", "trigger")
		require.NoError(t, err)
		require.NotEqual(t, head, bi.Head.Id)
	})

	t.Run("Chain", func(t *testing.T) {
		// a triggers b which triggers c
		require.NoError(t, c.CreateRepo(pfs.DefaultProjectName, "chain"))
		require.NoError(t, c.CreateBranch(pfs.DefaultProjectName, "chain", "a", "", "", nil))
		require.NoError(t, c.CreateBranchTrigger(pfs.DefaultProjectName, "chain", "b", "", "", &pfs.Trigger{
			Branch: "a",
			Size:   "100",
		}))
		require.NoError(t, c.CreateBranchTrigger(pfs.DefaultProjectName, "chain", "c", "", "", &pfs.Trigger{
			Branch: "b",
			Size:   "200",
		}))
		// Create a trigger separate from the chain and ensure it doesn't fire.
		require.NoError(t, c.CreateBranch(pfs.DefaultProjectName, "chain", "z", "", "", nil))
		require.NoError(t, c.CreateBranchTrigger(pfs.DefaultProjectName, "chain", "d", "", "", &pfs.Trigger{
			Branch: "z",
			Size:   "100",
		}))
		bi, err := c.InspectBranch(pfs.DefaultProjectName, "chain", "d")
		require.NoError(t, err)
		dCommit := bi.Head
		aCommit := client.NewCommit(pfs.DefaultProjectName, "chain", "a", "")
		// Triggers nothing
		require.NoError(t, c.PutFile(aCommit, "file1", strings.NewReader(strings.Repeat("a", 50))))
		_, err = c.WaitCommit(pfs.DefaultProjectName, "chain", "a", "")
		require.NoError(t, err)
		bi, err = c.InspectBranch(pfs.DefaultProjectName, "chain", "a")
		require.NoError(t, err)
		head := bi.Head.Id
		bi, err = c.InspectBranch(pfs.DefaultProjectName, "chain", "b")
		require.NoError(t, err)
		require.NotEqual(t, head, bi.Head)
		bi, err = c.InspectBranch(pfs.DefaultProjectName, "chain", "c")
		require.NoError(t, err)
		require.NotEqual(t, head, bi.Head)
		bi, err = c.InspectBranch(pfs.DefaultProjectName, "chain", "d")
		require.NoError(t, err)
		require.Equal(t, dCommit, bi.Head)

		// Triggers b, but not c
		require.NoError(t, c.PutFile(aCommit, "file2", strings.NewReader(strings.Repeat("a", 50))))
		_, err = c.WaitCommit(pfs.DefaultProjectName, "chain", "a", "")
		require.NoError(t, err)
		bi, err = c.InspectBranch(pfs.DefaultProjectName, "chain", "a")
		require.NoError(t, err)
		head = bi.Head.Id
		bi, err = c.InspectBranch(pfs.DefaultProjectName, "chain", "b")
		require.NoError(t, err)
		require.Equal(t, head, bi.Head.Id)
		bi, err = c.InspectBranch(pfs.DefaultProjectName, "chain", "c")
		require.NoError(t, err)
		require.NotEqual(t, head, bi.Head.Id)
		bi, err = c.InspectBranch(pfs.DefaultProjectName, "chain", "d")
		require.NoError(t, err)
		require.Equal(t, dCommit, bi.Head)

		// Triggers nothing
		require.NoError(t, c.PutFile(aCommit, "file3", strings.NewReader(strings.Repeat("a", 50))))
		_, err = c.WaitCommit(pfs.DefaultProjectName, "chain", "a", "")
		require.NoError(t, err)
		bi, err = c.InspectBranch(pfs.DefaultProjectName, "chain", "a")
		require.NoError(t, err)
		head = bi.Head.Id
		bi, err = c.InspectBranch(pfs.DefaultProjectName, "chain", "b")
		require.NoError(t, err)
		require.NotEqual(t, head, bi.Head.Id)
		bi, err = c.InspectBranch(pfs.DefaultProjectName, "chain", "c")
		require.NoError(t, err)
		require.NotEqual(t, head, bi.Head.Id)
		bi, err = c.InspectBranch(pfs.DefaultProjectName, "chain", "d")
		require.NoError(t, err)
		require.Equal(t, dCommit, bi.Head)

		// Triggers b and c
		require.NoError(t, c.PutFile(aCommit, "file4", strings.NewReader(strings.Repeat("a", 50))))
		_, err = c.WaitCommit(pfs.DefaultProjectName, "chain", "a", "")
		require.NoError(t, err)
		bi, err = c.InspectBranch(pfs.DefaultProjectName, "chain", "a")
		require.NoError(t, err)
		head = bi.Head.Id
		bi, err = c.InspectBranch(pfs.DefaultProjectName, "chain", "b")
		require.NoError(t, err)
		require.Equal(t, head, bi.Head.Id)
		bi, err = c.InspectBranch(pfs.DefaultProjectName, "chain", "c")
		require.NoError(t, err)
		require.Equal(t, head, bi.Head.Id)
		bi, err = c.InspectBranch(pfs.DefaultProjectName, "chain", "d")
		require.NoError(t, err)
		require.Equal(t, dCommit, bi.Head)

		// Triggers nothing
		require.NoError(t, c.PutFile(aCommit, "file5", strings.NewReader(strings.Repeat("a", 50))))
		_, err = c.WaitCommit(pfs.DefaultProjectName, "chain", "a", "")
		require.NoError(t, err)
		bi, err = c.InspectBranch(pfs.DefaultProjectName, "chain", "a")
		require.NoError(t, err)
		head = bi.Head.Id
		bi, err = c.InspectBranch(pfs.DefaultProjectName, "chain", "b")
		require.NoError(t, err)
		require.NotEqual(t, head, bi.Head.Id)
		bi, err = c.InspectBranch(pfs.DefaultProjectName, "chain", "c")
		require.NoError(t, err)
		require.NotEqual(t, head, bi.Head.Id)
		bi, err = c.InspectBranch(pfs.DefaultProjectName, "chain", "d")
		require.NoError(t, err)
		require.Equal(t, dCommit, bi.Head)
	})

	t.Run("BranchMovement", func(t *testing.T) {
		require.NoError(t, c.CreateRepo(pfs.DefaultProjectName, "branch-movement"))
		require.NoError(t, c.CreateBranch(pfs.DefaultProjectName, "branch-movement", "b", "", "", nil))
		require.NoError(t, c.CreateBranchTrigger(pfs.DefaultProjectName, "branch-movement", "c", "", "", &pfs.Trigger{
			Branch: "b",
			Size:   "100",
		}))
		moveCommit := client.NewCommit(pfs.DefaultProjectName, "branch-movement", "a", "")

		require.NoError(t, c.PutFile(moveCommit, "file1", strings.NewReader(strings.Repeat("a", 50))))
		_, err := c.WaitCommit(pfs.DefaultProjectName, "branch-movement", "a", "")
		require.NoError(t, err)
		bi, err := c.InspectBranch(pfs.DefaultProjectName, "branch-movement", "a")
		require.NoError(t, err)
		head := bi.Head.Id
		require.NoError(t, c.CreateBranch(pfs.DefaultProjectName, "branch-movement", "b", "a", "", nil))
		bi, err = c.InspectBranch(pfs.DefaultProjectName, "branch-movement", "c")
		require.NoError(t, err)
		require.NotEqual(t, head, bi.Head.Id)

		require.NoError(t, c.PutFile(moveCommit, "file2", strings.NewReader(strings.Repeat("a", 50))))
		_, err = c.WaitCommit(pfs.DefaultProjectName, "branch-movement", "a", "")
		require.NoError(t, err)
		require.NoError(t, c.CreateBranch(pfs.DefaultProjectName, "branch-movement", "b", "a", "", nil))
		bi, err = c.InspectBranch(pfs.DefaultProjectName, "branch-movement", "c")
		require.NoError(t, err)
		require.NotNil(t, bi.Head)
		cHead := bi.Head.Id

		require.NoError(t, c.PutFile(moveCommit, "file3", strings.NewReader(strings.Repeat("a", 50))))
		_, err = c.WaitCommit(pfs.DefaultProjectName, "branch-movement", "a", "")
		require.NoError(t, err)
		require.NoError(t, c.CreateBranch(pfs.DefaultProjectName, "branch-movement", "b", "a", "", nil))
		bi, err = c.InspectBranch(pfs.DefaultProjectName, "branch-movement", "c")
		require.NoError(t, err)
		require.NotNil(t, bi.Head)
		require.Equal(t, cHead, bi.Head.Id)
	})
}

// todo(fahad): fix
// TriggerValidation tests branch trigger validation
func TestTriggerValidation(t *testing.T) {
	ctx := pctx.TestContext(t)
	env := realenv.NewRealEnv(ctx, t, dockertestenv.NewTestDBConfig(t))

	c := env.PachClient
	require.NoError(t, c.CreateRepo(pfs.DefaultProjectName, "repo"))
	// Must specify a branch
	require.YesError(t, c.CreateBranchTrigger(pfs.DefaultProjectName, "repo", "master", "", "", &pfs.Trigger{
		Branch: "",
		Size:   "1K",
	}))
	// Can't trigger a branch on itself
	require.YesError(t, c.CreateBranchTrigger(pfs.DefaultProjectName, "repo", "master", "", "", &pfs.Trigger{
		Branch: "master",
		Size:   "1K",
	}))
	// Size doesn't parse
	require.YesError(t, c.CreateBranchTrigger(pfs.DefaultProjectName, "repo", "trigger", "", "", &pfs.Trigger{
		Branch: "master",
		Size:   "this is not a size",
	}))
	// Can't have negative commit count
	require.YesError(t, c.CreateBranchTrigger(pfs.DefaultProjectName, "repo", "trigger", "", "", &pfs.Trigger{
		Branch:  "master",
		Commits: -1,
	}))

	// a -> b (valid, sets up the next test)
	require.NoError(t, c.CreateBranch(pfs.DefaultProjectName, "repo", "a", "", "", nil))
	require.NoError(t, c.CreateBranchTrigger(pfs.DefaultProjectName, "repo", "b", "", "", &pfs.Trigger{
		Branch: "a",
		Size:   "1K",
	}))
	// Can't have circular triggers
	require.YesError(t, c.CreateBranchTrigger(pfs.DefaultProjectName, "repo", "a", "", "", &pfs.Trigger{
		Branch: "b",
		Size:   "1K",
	}))
	// CronSpec doesn't parse
	require.YesError(t, c.CreateBranchTrigger(pfs.DefaultProjectName, "repo", "trigger", "", "", &pfs.Trigger{
		Branch:   "master",
		CronSpec: "this is not a cron spec",
	}))
	// Can't use a trigger and provenance together
	require.NoError(t, c.CreateRepo(pfs.DefaultProjectName, "in"))
	_, err := c.PfsAPIClient.CreateBranch(c.Ctx(),
		&pfs.CreateBranchRequest{
			Branch: client.NewBranch(pfs.DefaultProjectName, "repo", "master"),
			Trigger: &pfs.Trigger{
				Branch: "master",
				Size:   "1K",
			},
			Provenance: []*pfs.Branch{client.NewBranch(pfs.DefaultProjectName, "in", "master")},
		})
	require.YesError(t, err)
}

func TestRegressionOrphanedFile(t *testing.T) {
	ctx := pctx.TestContext(t)
	env := realenv.NewRealEnv(ctx, t, dockertestenv.NewTestDBConfig(t))

	fsclient, err := env.PachClient.NewCreateFileSetClient()
	require.NoError(t, err)
	data := []byte("test data")
	spec := fileSetSpec{
		"file1.txt": tarutil.NewMemFile("file1.txt", data),
		"file2.txt": tarutil.NewMemFile("file2.txt", data),
	}
	require.NoError(t, fsclient.PutFileTAR(spec.makeTarStream()))
	resp, err := fsclient.Close()
	require.NoError(t, err)
	t.Logf("tmp fileset id: %s", resp.FileSetId)
	require.NoError(t, env.PachClient.RenewFileSet(resp.FileSetId, 60*time.Second))
	fis, err := env.PachClient.ListFileAll(client.NewCommit(pfs.DefaultProjectName, client.FileSetsRepoName, "", resp.FileSetId), "/")
	require.NoError(t, err)
	require.Equal(t, 2, len(fis))
}

func TestCompaction(t *testing.T) {
	ctx := pctx.TestContext(t)
	env := realenv.NewRealEnv(ctx, t, func(config *pachconfig.Configuration) {
		config.StorageCompactionMaxFanIn = 10
	}, dockertestenv.NewTestDBConfig(t))

	repo := "test"
	require.NoError(t, env.PachClient.CreateRepo(pfs.DefaultProjectName, repo))
	commit1, err := env.PachClient.StartCommit(pfs.DefaultProjectName, repo, "master")
	require.NoError(t, err)

	const (
		nFileSets   = 100
		filesPer    = 10
		fileSetSize = 1e3
	)
	for i := 0; i < nFileSets; i++ {
		fsSpec := fileSetSpec{}
		for j := 0; j < filesPer; j++ {
			name := fmt.Sprintf("file%02d", j)
			data, err := io.ReadAll(randomReader(fileSetSize))
			require.NoError(t, err)
			file := tarutil.NewMemFile(name, data)
			hdr, err := file.Header()
			require.NoError(t, err)
			fsSpec[hdr.Name] = file
		}
		require.NoError(t, env.PachClient.PutFileTAR(commit1, fsSpec.makeTarStream()))
		runtime.GC()
	}
	require.NoError(t, finishCommit(env.PachClient, repo, commit1.Branch.Name, commit1.Id))
}

func TestModifyFileGRPCEmptyFile(t *testing.T) {
	ctx := pctx.TestContext(t)
	env := realenv.NewRealEnv(ctx, t, dockertestenv.NewTestDBConfig(t))
	repo := "test"
	require.NoError(t, env.PachClient.CreateRepo(pfs.DefaultProjectName, repo))
	c, err := env.PachClient.PfsAPIClient.ModifyFile(context.Background())
	require.NoError(t, err)
	files := []string{"/empty-1", "/empty-2"}
	require.NoError(t, c.Send(&pfs.ModifyFileRequest{
		Body: &pfs.ModifyFileRequest_SetCommit{SetCommit: client.NewCommit(pfs.DefaultProjectName, repo, "master", "")},
	}))
	for _, file := range files {
		require.NoError(t, c.Send(&pfs.ModifyFileRequest{
			Body: &pfs.ModifyFileRequest_AddFile{
				AddFile: &pfs.AddFile{
					Path: file,
					Source: &pfs.AddFile_Raw{
						Raw: &wrapperspb.BytesValue{},
					},
				},
			},
		}))
	}
	_, err = c.CloseAndRecv()
	require.NoError(t, err)
	require.NoError(t, env.PachClient.ListFile(client.NewCommit(pfs.DefaultProjectName, repo, "master", ""), "/", func(fi *pfs.FileInfo) error {
		require.True(t, files[0] == fi.File.Path)
		files = files[1:]
		return nil
	}))
	require.Equal(t, 0, len(files))
}

func TestSingleMessageFile(t *testing.T) {
	ctx := pctx.TestContext(t)
	env := realenv.NewRealEnv(ctx, t, dockertestenv.NewTestDBConfig(t))
	repo := "test"
	require.NoError(t, env.PachClient.CreateRepo(pfs.DefaultProjectName, repo))
	filePath := "file"
	fileContent := "foo"
	c, err := env.PachClient.PfsAPIClient.ModifyFile(context.Background())
	require.NoError(t, err)
	require.NoError(t, c.Send(&pfs.ModifyFileRequest{
		Body: &pfs.ModifyFileRequest_SetCommit{SetCommit: client.NewCommit(pfs.DefaultProjectName, repo, "master", "")},
	}))
	require.NoError(t, c.Send(&pfs.ModifyFileRequest{
		Body: &pfs.ModifyFileRequest_AddFile{
			AddFile: &pfs.AddFile{
				Path: filePath,
				Source: &pfs.AddFile_Raw{
					Raw: wrapperspb.Bytes([]byte(fileContent)),
				},
			},
		},
	}))
	_, err = c.CloseAndRecv()
	require.NoError(t, err)
	buf := &bytes.Buffer{}
	require.NoError(t, env.PachClient.GetFile(client.NewCommit(pfs.DefaultProjectName, repo, "master", ""), filePath, buf))
	require.Equal(t, fileContent, buf.String())
}

func TestTestPanicOnNilArgs(t *testing.T) {
	ctx := pctx.TestContext(t)
	env := realenv.NewRealEnv(ctx, t, dockertestenv.NewTestDBConfig(t))
	c := env.PachClient
	requireNoPanic := func(err error) {
		t.Helper()
		if err != nil {
			// if a "transport is closing" error happened, pachd abruptly
			// closed the connection. Most likely this is caused by a panic.
			require.False(t, strings.Contains(err.Error(), "transport is closing"), err.Error())
		}
	}
	ctx, cf := pctx.WithCancel(c.Ctx())
	defer cf()
	_, err := c.PfsAPIClient.CreateRepo(ctx, &pfs.CreateRepoRequest{})
	requireNoPanic(err)
	_, err = c.PfsAPIClient.InspectRepo(ctx, &pfs.InspectRepoRequest{})
	requireNoPanic(err)
	_, err = c.PfsAPIClient.ListRepo(ctx, &pfs.ListRepoRequest{})
	requireNoPanic(err)
	_, err = c.PfsAPIClient.DeleteRepo(ctx, &pfs.DeleteRepoRequest{})
	requireNoPanic(err)
	_, err = c.PfsAPIClient.StartCommit(ctx, &pfs.StartCommitRequest{})
	requireNoPanic(err)
	_, err = c.PfsAPIClient.FinishCommit(ctx, &pfs.FinishCommitRequest{})
	requireNoPanic(err)
	_, err = c.PfsAPIClient.InspectCommit(ctx, &pfs.InspectCommitRequest{})
	requireNoPanic(err)
	_, err = c.PfsAPIClient.ListCommit(ctx, &pfs.ListCommitRequest{})
	requireNoPanic(err)
	_, err = c.PfsAPIClient.SquashCommitSet(c.Ctx(), &pfs.SquashCommitSetRequest{})
	requireNoPanic(err)
	_, err = c.PfsAPIClient.InspectCommitSet(c.Ctx(), &pfs.InspectCommitSetRequest{})
	requireNoPanic(err)
	_, err = c.PfsAPIClient.SubscribeCommit(ctx, &pfs.SubscribeCommitRequest{})
	requireNoPanic(err)
	_, err = c.PfsAPIClient.CreateBranch(ctx, &pfs.CreateBranchRequest{})
	requireNoPanic(err)
	_, err = c.PfsAPIClient.InspectBranch(ctx, &pfs.InspectBranchRequest{})
	requireNoPanic(err)
	_, err = c.PfsAPIClient.ListBranch(ctx, &pfs.ListBranchRequest{})
	requireNoPanic(err)
	_, err = c.PfsAPIClient.DeleteBranch(ctx, &pfs.DeleteBranchRequest{})
	requireNoPanic(err)
	_, err = c.PfsAPIClient.GetFileTAR(ctx, &pfs.GetFileRequest{})
	requireNoPanic(err)
	_, err = c.PfsAPIClient.InspectFile(ctx, &pfs.InspectFileRequest{})
	requireNoPanic(err)
	_, err = c.PfsAPIClient.ListFile(ctx, &pfs.ListFileRequest{})
	requireNoPanic(err)
	_, err = c.PfsAPIClient.WalkFile(ctx, &pfs.WalkFileRequest{})
	requireNoPanic(err)
	_, err = c.PfsAPIClient.GlobFile(ctx, &pfs.GlobFileRequest{})
	requireNoPanic(err)
	_, err = c.PfsAPIClient.DiffFile(ctx, &pfs.DiffFileRequest{})
	requireNoPanic(err)
	_, err = c.PfsAPIClient.Fsck(ctx, &pfs.FsckRequest{})
	requireNoPanic(err)
}

func TestErroredCommits(t *testing.T) {
	ctx := pctx.TestContext(t)
	env := realenv.NewRealEnv(ctx, t, dockertestenv.NewTestDBConfig(t))
	repo := "test"
	require.NoError(t, env.PachClient.CreateRepo(pfs.DefaultProjectName, repo))
	checks := func(t *testing.T, branch string) {
		// First commit should contain the first file.
		branchCommit := client.NewCommit(pfs.DefaultProjectName, repo, branch, "^2")
		expected := []string{"/f1"}
		require.NoError(t, env.PachClient.ListFile(branchCommit, "", func(fi *pfs.FileInfo) error {
			require.Equal(t, expected[0], fi.File.Path)
			expected = expected[1:]
			return nil
		}))
		require.Equal(t, 0, len(expected))
		// Second commit (errored commit) should still be readable with its content included.
		branchCommit = client.NewCommit(pfs.DefaultProjectName, repo, branch, "^1")
		expected = []string{"/f1", "/f2"}
		require.NoError(t, env.PachClient.ListFile(branchCommit, "", func(fi *pfs.FileInfo) error {
			require.Equal(t, expected[0], fi.File.Path)
			expected = expected[1:]
			return nil
		}))
		require.Equal(t, 0, len(expected))
		// Third commit should exclude the errored parent commit.
		branchCommit = client.NewCommit(pfs.DefaultProjectName, repo, branch, "")
		expected = []string{"/f1", "/f3"}
		require.NoError(t, env.PachClient.ListFile(branchCommit, "", func(fi *pfs.FileInfo) error {
			require.Equal(t, expected[0], fi.File.Path)
			expected = expected[1:]
			return nil
		}))
		require.Equal(t, 0, len(expected))
	}
	t.Run("FinishedErroredFinished", func(t *testing.T) {
		branch := uuid.New()
		require.NoError(t, env.PachClient.CreateBranch(pfs.DefaultProjectName, repo, branch, "", "", nil))
		branchCommit := client.NewCommit(pfs.DefaultProjectName, repo, branch, "")
		require.NoError(t, env.PachClient.PutFile(branchCommit, "f1", strings.NewReader("foo\n")))
		commit, err := env.PachClient.StartCommit(pfs.DefaultProjectName, repo, branch)
		require.NoError(t, err)
		require.NoError(t, env.PachClient.PutFile(branchCommit, "f2", strings.NewReader("foo\n")))
		_, err = env.PachClient.PfsAPIClient.FinishCommit(context.Background(), &pfs.FinishCommitRequest{
			Commit: commit,
			Error:  "error",
		})
		require.NoError(t, err)
		require.NoError(t, env.PachClient.PutFile(branchCommit, "f3", strings.NewReader("foo\n")))
		checks(t, branch)
	})
	t.Run("FinishedErroredOpen", func(t *testing.T) {
		branch := uuid.New()
		require.NoError(t, env.PachClient.CreateBranch(pfs.DefaultProjectName, repo, branch, "", "", nil))
		branchCommit := client.NewCommit(pfs.DefaultProjectName, repo, branch, "")
		require.NoError(t, env.PachClient.PutFile(branchCommit, "f1", strings.NewReader("foo\n")))
		commit, err := env.PachClient.StartCommit(pfs.DefaultProjectName, repo, branch)
		require.NoError(t, err)
		require.NoError(t, env.PachClient.PutFile(branchCommit, "f2", strings.NewReader("foo\n")))
		_, err = env.PachClient.PfsAPIClient.FinishCommit(context.Background(), &pfs.FinishCommitRequest{
			Commit: commit,
			Error:  "error",
		})
		require.NoError(t, err)
		_, err = env.PachClient.StartCommit(pfs.DefaultProjectName, repo, branch)
		require.NoError(t, err)
		require.NoError(t, env.PachClient.PutFile(branchCommit, "f3", strings.NewReader("foo\n")))
		checks(t, branch)
	})

}

func TestSystemRepoDependence(t *testing.T) {
	ctx := pctx.TestContext(t)
	env := realenv.NewRealEnv(ctx, t, dockertestenv.NewTestDBConfig(t))

	sysRepo := client.NewSystemRepo(pfs.DefaultProjectName, "test", pfs.MetaRepoType)

	// can't create system repo by itself
	_, err := env.PachClient.PfsAPIClient.CreateRepo(env.Context, &pfs.CreateRepoRequest{
		Repo: sysRepo,
	})
	require.YesError(t, err)

	require.NoError(t, env.PachClient.CreateRepo(pfs.DefaultProjectName, "test"))
	// but now we can
	_, err = env.PachClient.PfsAPIClient.CreateRepo(env.Context, &pfs.CreateRepoRequest{
		Repo: sysRepo,
	})
	require.NoError(t, err)

	require.NoError(t, env.PachClient.DeleteRepo(pfs.DefaultProjectName, "test", false))

	// meta repo should be gone, too
	_, err = env.PachClient.PfsAPIClient.InspectRepo(env.Context, &pfs.InspectRepoRequest{
		Repo: sysRepo,
	})
	require.YesError(t, err)
	require.True(t, errutil.IsNotFoundError(err))
}

func TestErrorMessages(t *testing.T) {
	ctx := pctx.TestContext(t)
	env := realenv.NewRealEnv(ctx, t, dockertestenv.NewTestDBConfig(t))
	// don't show user .user suffix
	_, err := env.PachClient.InspectRepo(pfs.DefaultProjectName, "test")
	require.YesError(t, err)
	require.True(t, errutil.IsNotFoundError(err))
	require.False(t, strings.Contains(err.Error(), pfs.UserRepoType))

	require.NoError(t, env.PachClient.CreateRepo(pfs.DefaultProjectName, "test"))

	err = env.PachClient.CreateRepo(pfs.DefaultProjectName, "test")
	require.YesError(t, err)
	require.True(t, errutil.IsAlreadyExistError(err))
	require.False(t, strings.Contains(err.Error(), pfs.UserRepoType))

	_, err = env.PachClient.InspectBranch(pfs.DefaultProjectName, "test", "branch")
	require.YesError(t, err)
	require.True(t, errutil.IsNotFoundError(err))
	require.False(t, strings.Contains(err.Error(), pfs.UserRepoType))

	_, err = env.PachClient.InspectCommit(pfs.DefaultProjectName, "test", "branch", uuid.NewWithoutDashes())
	require.YesError(t, err)
	require.True(t, errutil.IsNotFoundError(err))
	require.False(t, strings.Contains(err.Error(), pfs.UserRepoType))
}

func TestEgressToPostgres(_suite *testing.T) {
	os.Setenv("PACHYDERM_SQL_PASSWORD", tu.DefaultPostgresPassword)

	type Schema struct {
		Id    int    `column:"ID" dtype:"INT"`
		A     string `column:"A" dtype:"VARCHAR(100)"`
		Datum string `column:"DATUM" dtype:"INT"`
	}

	type File struct {
		data string
		path string
	}

	tests := []struct {
		name           string
		files          []File
		options        *pfs.SQLDatabaseEgress
		tables         []string
		expectedCounts map[string]int64
	}{
		{
			name: "CSV",
			files: []File{
				{"1,Foo,101\n2,Bar,102", "/test_table/0000"},
				{"3,Hello,103\n4,World,104", "/test_table/subdir/0001"},
				{"1,this is in test_table2,201", "/test_table2/0000"},
				{"", "/empty_table/0000"},
			},
			options: &pfs.SQLDatabaseEgress{
				FileFormat: &pfs.SQLDatabaseEgress_FileFormat{
					Type: pfs.SQLDatabaseEgress_FileFormat_CSV,
				},
			},
			tables:         []string{"test_table", "test_table2", "empty_table"},
			expectedCounts: map[string]int64{"test_table": 4, "test_table2": 1, "empty_table": 0},
		},
		{
			name: "JSON",
			files: []File{
				{`{"ID":1,"A":"Foo","DATUM":101}
					  {"ID":2,"A":"Bar","DATUM":102}`, "/test_table/0000"},
				{`{"ID":3,"A":"Hello","DATUM":103}
					  {"ID":4,"A":"World","DATUM":104}`, "/test_table/subdir/0001"},
				{`{"ID":1,"A":"Foo","DATUM":201}`, "/test_table2/0000"},
				{"", "/empty_table/0000"},
			},
			options: &pfs.SQLDatabaseEgress{
				FileFormat: &pfs.SQLDatabaseEgress_FileFormat{
					Type:    pfs.SQLDatabaseEgress_FileFormat_JSON,
					Columns: []string{"ID", "A", "DATUM"},
				},
			},
			tables:         []string{"test_table", "test_table2", "empty_table"},
			expectedCounts: map[string]int64{"test_table": 4, "test_table2": 1, "empty_table": 0},
		},
		{
			name: "HEADER_CSV",
			files: []File{
				{"ID,A,DATUM\n1,Foo,101\n2,Bar,102", "/test_table/0000"},
				{"ID,A,DATUM\n3,Hello,103\n4,World,104", "/test_table/subdir/0001"},
				{"ID,A,DATUM\n1,this is in test_table2,201", "/test_table2/0000"},
				{"ID,A,DATUM", "/empty_table/0000"},
			},
			options: &pfs.SQLDatabaseEgress{
				FileFormat: &pfs.SQLDatabaseEgress_FileFormat{
					Type:    pfs.SQLDatabaseEgress_FileFormat_CSV,
					Columns: []string{"ID", "A", "DATUM"},
				},
			},
			tables:         []string{"test_table", "test_table2", "empty_table"},
			expectedCounts: map[string]int64{"test_table": 4, "test_table2": 1, "empty_table": 0},
		},
		{
			name: "HEADER_CSV_JUMBLED",
			files: []File{
				{"A,ID,DATUM\nFoo,1,101\nBar,2,102", "/test_table/0000"},
				{"A,DATUM,ID\nHello,103,3\nWorld,104,4", "/test_table/subdir/0001"},
				{"DATUM,A,ID\n201,this is in test_table2,1", "/test_table2/0000"},
				{"DATUM,ID,A", "/empty_table/0000"},
			},
			options: &pfs.SQLDatabaseEgress{
				FileFormat: &pfs.SQLDatabaseEgress_FileFormat{
					Type:    pfs.SQLDatabaseEgress_FileFormat_CSV,
					Columns: []string{"ID", "A", "DATUM"},
				},
			},
			tables:         []string{"test_table", "test_table2", "empty_table"},
			expectedCounts: map[string]int64{"test_table": 4, "test_table2": 1, "empty_table": 0},
		},
	}
	for _, test := range tests {
		_suite.Run(test.name, func(t *testing.T) {
			ctx := pctx.TestContext(t)
			env := realenv.NewRealEnv(ctx, t, dockertestenv.NewTestDBConfig(t))
			// setup target database
			dbName := tu.GenerateEphemeralDBName(t)
			tu.CreateEphemeralDB(t, sqlx.NewDb(env.ServiceEnv.GetDBClient().DB, "postgres"), dbName)
			db := tu.OpenDB(t,
				dbutil.WithMaxOpenConns(1),
				dbutil.WithUserPassword(tu.DefaultPostgresUser, tu.DefaultPostgresPassword),
				dbutil.WithHostPort(dockertestenv.PGBouncerHost(), dockertestenv.PGBouncerPort),
				dbutil.WithDBName(dbName),
			)
			for _, tableName := range test.tables {
				require.NoError(t, pachsql.CreateTestTable(db, tableName, Schema{}))
			}

			// setup source repo based on target database, and generate fake data
			require.NoError(t, env.PachClient.CreateRepo(pfs.DefaultProjectName, dbName))
			commit := client.NewCommit(pfs.DefaultProjectName, dbName, "master", "")
			for _, f := range test.files {
				require.NoError(t, env.PachClient.PutFile(
					commit,
					f.path,
					strings.NewReader(f.data)))
			}

			// run Egress to copy data from source commit to target database
			test.options.Secret = &pfs.SQLDatabaseEgress_Secret{Name: "does not matter", Key: "does not matter"}
			test.options.Url = fmt.Sprintf("postgres://%s@%s:%d/%s", tu.DefaultPostgresUser, dockertestenv.PGBouncerHost(), dockertestenv.PGBouncerPort, dbName)
			resp, err := env.PachClient.Egress(env.PachClient.Ctx(),
				&pfs.EgressRequest{
					Commit: commit,
					Target: &pfs.EgressRequest_SqlDatabase{
						SqlDatabase: test.options,
					},
				})
			require.NoError(t, err)
			require.Equal(t, test.expectedCounts, resp.GetSqlDatabase().GetRowsWritten())

			// verify that actual rows got written to db
			var count int64
			for table, expected := range test.expectedCounts {
				require.NoError(t, db.QueryRow(fmt.Sprintf("select count(*) from %s", table)).Scan(&count))
				require.Equal(t, expected, count)
			}
		})
	}
}

var (
	randSeed = int64(0)
	randMu   sync.Mutex
)

type SlowReader struct {
	underlying io.Reader
	delay      time.Duration
}

func (r *SlowReader) Read(p []byte) (n int, err error) {
	n, err = r.underlying.Read(p)
	if r.delay == 0 {
		time.Sleep(1 * time.Millisecond)
	} else {
		time.Sleep(r.delay)
	}
	return
}

func getRand() *rand.Rand {
	randMu.Lock()
	seed := randSeed
	randSeed++
	randMu.Unlock()
	return rand.New(rand.NewSource(seed))
}

func randomReader(n int) io.Reader {
	return io.LimitReader(getRand(), int64(n))
}

func TestDeleteRepo(t *testing.T) {
	if testing.Short() {
		t.Skip("Skipping integration tests in short mode")
	}

	env := realenv.NewRealEnv(context.Background(), t, dockertestenv.NewTestDBConfig(t))
	c := env.PachClient
	dataRepo := tu.UniqueString("TestDeleteSpecRepo_data")
	require.NoError(t, c.CreateRepo(pfs.DefaultProjectName, dataRepo))

	res, err := c.PfsAPIClient.DeleteRepo(
		c.Ctx(),
		&pfs.DeleteRepoRequest{
			Repo: client.NewRepo(pfs.DefaultProjectName, dataRepo),
		})
	require.NoError(t, err, "repo should be deleted")
	require.Equal(t, true, res.Deleted)
}<|MERGE_RESOLUTION|>--- conflicted
+++ resolved
@@ -6445,11 +6445,8 @@
 // TestTrigger tests branch triggers
 // TODO: This test can be refactored to remove a lot of the boilerplate.
 func TestTrigger(t *testing.T) {
-<<<<<<< HEAD
 	t.Parallel()
 	testutil.SetCleanup(false)
-=======
->>>>>>> d5307e1d
 	ctx := pctx.TestContext(t)
 	env := realenv.NewRealEnv(ctx, t, dockertestenv.NewTestDBConfig(t))
 	c := env.PachClient
