package testing

import (
	"bytes"
	"fmt"
	"io"
	"io/ioutil"
	"math/rand"
	"runtime"
	"sort"
	"strings"
	"sync"
	"testing"
	"time"

	units "github.com/docker/go-units"
	"github.com/pachyderm/pachyderm/src/client"
	"github.com/pachyderm/pachyderm/src/client/pfs"
	"github.com/pachyderm/pachyderm/src/client/pkg/errors"
	"github.com/pachyderm/pachyderm/src/client/pkg/require"
	"github.com/pachyderm/pachyderm/src/server/pkg/serviceenv"
	"github.com/pachyderm/pachyderm/src/server/pkg/storage/chunk"
	"github.com/pachyderm/pachyderm/src/server/pkg/tar"
	"github.com/pachyderm/pachyderm/src/server/pkg/tarutil"
	"github.com/pachyderm/pachyderm/src/server/pkg/testpachd"
	tu "github.com/pachyderm/pachyderm/src/server/pkg/testutil"
	"github.com/pachyderm/pachyderm/src/server/pkg/uuid"
	"github.com/stretchr/testify/assert"
	"golang.org/x/net/context"
	"golang.org/x/sync/errgroup"
	"modernc.org/mathutil"
)

type loadConfig struct {
	pachdConfig *serviceenv.PachdFullConfiguration
	branchGens  []branchGenerator
}

func newLoadConfig(opts ...loadConfigOption) *loadConfig {
	config := &loadConfig{}
	config.pachdConfig = NewPachdConfig()
	for _, opt := range opts {
		opt(config)
	}
	return config
}

type loadConfigOption func(*loadConfig)

func withBranchGenerator(opts ...branchGeneratorOption) loadConfigOption {
	return func(config *loadConfig) {
		config.branchGens = append(config.branchGens, newBranchGenerator(opts...))
	}
}

func newPachdConfig(opts ...pachdConfigOption) *serviceenv.PachdFullConfiguration {
	config := &serviceenv.PachdFullConfiguration{}
	config.StorageV2 = true
	config.StorageMemoryThreshold = units.GB
	config.StorageShardThreshold = units.GB
	config.StorageLevelZeroSize = units.MB
	config.StorageGCPolling = "30s"
	config.StorageCompactionMaxFanIn = 2
	for _, opt := range opts {
		opt(config)
	}
	return config
}

// TODO This should probably be moved to the corresponding packages with configuration available
type pachdConfigOption func(*serviceenv.PachdFullConfiguration)

// TODO Will use later, commenting to make linter happy.
//func withMemoryThreshold(memoryThreshold int64) pachdConfigOption {
//	return func(c *serviceenv.PachdFullConfiguration) {
//		c.StorageMemoryThreshold = memoryThreshold
//	}
//}
//
//func withShardThreshold(shardThreshold int64) pachdConfigOption {
//	return func(c *serviceenv.PachdFullConfiguration) {
//		c.StorageShardThreshold = shardThreshold
//	}
//}
//
//func withLevelZeroSize(levelZeroSize int64) pachdConfigOption {
//	return func(c *serviceenv.PachdFullConfiguration) {
//		c.StorageLevelZeroSize = levelZeroSize
//	}
//}
//
//func withGCPolling(polling string) pachdConfigOption {
//	return func(c *serviceenv.PachdFullConfiguration) {
//		c.StorageGCPolling = polling
//	}
//}

type branchGenerator func(*client.APIClient, string, *loadState) error

func newBranchGenerator(opts ...branchGeneratorOption) branchGenerator {
	config := &branchConfig{
		name:      "master",
		validator: newValidator(),
	}
	for _, opt := range opts {
		opt(config)
	}
	return func(c *client.APIClient, repo string, state *loadState) error {
		for _, gen := range config.commitGens {
			if err := gen(c, repo, config.name, state, config.validator); err != nil {
				return err
			}
		}
		return nil
	}
}

type branchConfig struct {
	name       string
	commitGens []commitGenerator
	validator  *validator
}

type branchGeneratorOption func(config *branchConfig)

func withCommitGenerator(opts ...commitGeneratorOption) branchGeneratorOption {
	return func(config *branchConfig) {
		config.commitGens = append(config.commitGens, newCommitGenerator(opts...))
	}
}

type commitGenerator func(*client.APIClient, string, string, *loadState, *validator) error

func newCommitGenerator(opts ...commitGeneratorOption) commitGenerator {
	config := &commitConfig{}
	for _, opt := range opts {
		opt(config)
	}
	return func(c *client.APIClient, repo, branch string, state *loadState, validator *validator) error {
		for i := 0; i < config.count; i++ {
			commit, err := c.StartCommit(repo, branch)
			if err != nil {
				return err
			}
			for _, gen := range config.putTarGens {
				fs := make(map[string]tarutil.File)
				r, err := gen(state, fs)
				if err != nil {
					return err
				}
				if config.putThroughputConfig != nil && rand.Float64() < config.putThroughputConfig.prob {
					r = newThroughputLimitReader(r, config.putThroughputConfig.limit)
				}
				if config.putCancelConfig != nil && rand.Float64() < config.putCancelConfig.prob {
					// TODO Not sure if we want to do anything with errors here?
					cancelOperation(config.putCancelConfig, c, func(c *client.APIClient) error {
						err := c.PutTarV2(repo, commit.ID, r, false)
						if err == nil {
							validator.recordFileSet(fs)
						}
						return err

					})
					continue
				}
				if err := c.PutTarV2(repo, commit.ID, r, false); err != nil {
					return err
				}
				if rand.Float64() < config.deleteProb {
					file := validator.deleteRandomFile()
					if file != "" {
						if err := c.DeleteFilesV2(repo, commit.ID, []string{file}); err != nil {
							return err
						}
					}
				}
				validator.recordFileSet(fs)
			}
			if err := c.FinishCommit(repo, commit.ID); err != nil {
				return err
			}
			getTar := func(c *client.APIClient) error {
				r, err := c.GetTarV2(repo, commit.ID, "**")
				if err != nil {
					return err
				}
				if config.getThroughputConfig != nil && rand.Float64() < config.getThroughputConfig.prob {
					r = newThroughputLimitReader(r, config.getThroughputConfig.limit)
				}
				validator.validate(r)
				return nil
			}
			if config.getCancelConfig != nil && rand.Float64() < config.getCancelConfig.prob {
				cancelOperation(config.getCancelConfig, c, getTar)
				continue
			}
			if err := getTar(c); err != nil {
				return err
			}
		}
		return nil
	}
}

type commitConfig struct {
	count                                    int
	putTarGens                               []putTarGenerator
	putThroughputConfig, getThroughputConfig *throughputConfig
	putCancelConfig, getCancelConfig         *cancelConfig
	deleteProb                               float64
}

type throughputConfig struct {
	limit int
	prob  float64
}

func newThroughputConfig(limit int, prob ...float64) *throughputConfig {
	config := &throughputConfig{
		limit: limit,
		prob:  1.0,
	}
	if len(prob) > 0 {
		config.prob = prob[0]
	}
	return config
}

type throughputLimitReader struct {
	r                               io.Reader
	bytesSinceSleep, bytesPerSecond int
}

func newThroughputLimitReader(r io.Reader, bytesPerSecond int) *throughputLimitReader {
	return &throughputLimitReader{
		r:              r,
		bytesPerSecond: bytesPerSecond,
	}
}

func (tlr *throughputLimitReader) Read(data []byte) (int, error) {
	var bytesRead int
	for len(data) > 0 {
		size := mathutil.Min(len(data), tlr.bytesPerSecond-tlr.bytesSinceSleep)
		n, err := tlr.r.Read(data[:size])
		data = data[n:]
		bytesRead += n
		if err != nil {
			return bytesRead, err
		}
		if tlr.bytesSinceSleep == tlr.bytesPerSecond {
			time.Sleep(time.Second)
			tlr.bytesSinceSleep = 0
		}
	}
	return bytesRead, nil
}

type cancelConfig struct {
	maxTime time.Duration
	prob    float64
}

func newCancelConfig(maxTime time.Duration, prob ...float64) *cancelConfig {
	config := &cancelConfig{
		maxTime: maxTime,
		prob:    1.0,
	}
	if len(prob) > 0 {
		config.prob = prob[0]
	}
	return config
}

func cancelOperation(cc *cancelConfig, c *client.APIClient, f func(c *client.APIClient) error) error {
	cancelCtx, cancel := context.WithCancel(c.Ctx())
	c = c.WithCtx(cancelCtx)
	go func() {
		<-time.After(time.Duration(int64(float64(int64(cc.maxTime)) * rand.Float64())))
		cancel()
	}()
	return f(c)
}

type commitGeneratorOption func(config *commitConfig)

func withCommitCount(count int) commitGeneratorOption {
	return func(config *commitConfig) {
		config.count = count
	}
}

func withPutTarGenerator(opts ...putTarGeneratorOption) commitGeneratorOption {
	return func(config *commitConfig) {
		config.putTarGens = append(config.putTarGens, newPutTarGenerator(opts...))
	}
}

func withPutThroughputLimit(limit int, prob ...float64) commitGeneratorOption {
	return func(config *commitConfig) {
		config.putThroughputConfig = newThroughputConfig(limit, prob...)
	}
}

func withGetThroughputLimit(limit int, prob ...float64) commitGeneratorOption {
	return func(config *commitConfig) {
		config.getThroughputConfig = newThroughputConfig(limit, prob...)
	}
}

func withPutCancel(maxTime time.Duration, prob ...float64) commitGeneratorOption {
	return func(config *commitConfig) {
		config.putCancelConfig = newCancelConfig(maxTime, prob...)
	}
}

func withGetCancel(maxTime time.Duration, prob ...float64) commitGeneratorOption {
	return func(config *commitConfig) {
		config.getCancelConfig = newCancelConfig(maxTime, prob...)
	}
}

func withDeleteProb(prob float64) commitGeneratorOption {
	return func(config *commitConfig) {
		config.deleteProb = prob
	}
}

type putTarGenerator func(*loadState, fileSetSpec) (io.Reader, error)

func newPutTarGenerator(opts ...putTarGeneratorOption) putTarGenerator {
	config := &putTarConfig{}
	for _, opt := range opts {
		opt(config)
	}
	return func(state *loadState, files fileSetSpec) (io.Reader, error) {
		buf := &bytes.Buffer{}
		if err := tarutil.WithWriter(buf, func(tw *tar.Writer) error {
			for i := 0; i < config.count; i++ {
				for _, gen := range config.fileGens {
					file, err := gen(tw, state)
					if err != nil {
						return err
					}
					// Record serialized tar entry for validation.
					files.recordFile(file)
				}
			}
			return nil
		}); err != nil {
			return nil, err
		}
		return buf, nil
	}
}

type putTarConfig struct {
	count    int
	fileGens []fileGenerator
}

type putTarGeneratorOption func(config *putTarConfig)

func withFileCount(count int) putTarGeneratorOption {
	return func(config *putTarConfig) {
		config.count = count
	}
}

func withFileGenerator(gen fileGenerator) putTarGeneratorOption {
	return func(config *putTarConfig) {
		config.fileGens = append(config.fileGens, gen)
	}
}

type fileGenerator func(*tar.Writer, *loadState) (tarutil.File, error)

func newRandomFileGenerator(opts ...randomFileGeneratorOption) fileGenerator {
	config := &randomFileConfig{
		fileSizeBuckets: defaultFileSizeBuckets(),
	}
	for _, opt := range opts {
		opt(config)
	}
	// TODO Might want some validation for the file size buckets (total prob adds up to 1.0)
	return func(tw *tar.Writer, state *loadState) (tarutil.File, error) {
		name := uuid.NewWithoutDashes()
		var totalProb float64
		sizeProb := rand.Float64()
		var min, max int
		for _, bucket := range config.fileSizeBuckets {
			totalProb += bucket.prob
			if sizeProb <= totalProb {
				min, max = bucket.min, bucket.max
				break
			}
		}
		size := min
		if max > min {
			size += rand.Intn(max - min)
		}
		state.Lock(func() {
			if size > state.sizeLeft {
				size = state.sizeLeft
			}
			state.sizeLeft -= size
		})
		file := tarutil.NewMemFile("/"+name, chunk.RandSeq(size))
		if err := tarutil.WriteFile(tw, file); err != nil {
			return nil, err
		}
		return file, nil
	}
}

type randomFileConfig struct {
	fileSizeBuckets []fileSizeBucket
}

type fileSizeBucket struct {
	min, max int
	prob     float64
}

var (
	fileSizeBuckets = []fileSizeBucket{
		fileSizeBucket{
			min: 1 * units.KB,
			max: 10 * units.KB,
		},
		fileSizeBucket{
			min: 10 * units.KB,
			max: 100 * units.KB,
		},
		fileSizeBucket{
			min: 1 * units.MB,
			max: 10 * units.MB,
		},
		fileSizeBucket{
			min: 10 * units.MB,
			max: 100 * units.MB,
		},
	}
	// TODO Will use later, commenting to make linter happy.
	//edgeCaseFileSizeBuckets = []fileSizeBucket{
	//	fileSizeBucket{
	//		min: 0,
	//	},
	//	fileSizeBucket{
	//		min: 1,
	//	},
	//	fileSizeBucket{
	//		min: 1,
	//		max: 100,
	//	},
	//}
)

func defaultFileSizeBuckets() []fileSizeBucket {
	buckets := append([]fileSizeBucket{}, fileSizeBuckets...)
	buckets[0].prob = 0.4
	buckets[1].prob = 0.4
	buckets[2].prob = 0.2
	return buckets
}

type randomFileGeneratorOption func(*randomFileConfig)

func withFileSizeBuckets(buckets []fileSizeBucket) randomFileGeneratorOption {
	return func(config *randomFileConfig) {
		config.fileSizeBuckets = buckets
	}
}

func TestLoad(t *testing.T) {
	msg := tu.SeedRand()
	require.NoError(t, testLoad(t, fuzzLoad()), msg)
}

func fuzzLoad() *loadConfig {
	return newLoadConfig(
		withBranchGenerator(
			fuzzCommits()...,
		),
	)
}

func fuzzCommits() []branchGeneratorOption {
	var branchOpts []branchGeneratorOption
	for i := 0; i < 5; i++ {
		var commitOpts []commitGeneratorOption
		commitOpts = append(commitOpts, fuzzThroughputLimit()...)
		commitOpts = append(commitOpts, fuzzCancel()...)
		commitOpts = append(commitOpts,
			withCommitCount(rand.Intn(5)),
			withPutTarGenerator(
				withFileCount(rand.Intn(5)),
				withFileGenerator(fuzzFiles()),
			),
		)
		commitOpts = append(commitOpts, fuzzDelete()...)
		branchOpts = append(branchOpts, withCommitGenerator(commitOpts...))
	}
	return branchOpts
}

func fuzzFiles() fileGenerator {
	buckets := append([]fileSizeBucket{}, fileSizeBuckets...)
	rand.Shuffle(len(buckets), func(i, j int) { buckets[i], buckets[j] = buckets[j], buckets[i] })
	totalProb := 1.0
	for i := 0; i < len(buckets); i++ {
		buckets[i].prob = rand.Float64() * totalProb
		totalProb -= buckets[i].prob
	}
	buckets[len(buckets)-1].prob += totalProb
	return newRandomFileGenerator(withFileSizeBuckets(buckets))
}

func fuzzThroughputLimit() []commitGeneratorOption {
	return []commitGeneratorOption{
		withPutThroughputLimit(
			1*units.MB,
			0.05,
		),
		withGetThroughputLimit(
			1*units.MB,
			0.05,
		),
	}
}

func fuzzCancel() []commitGeneratorOption {
	return []commitGeneratorOption{
		withPutCancel(
			5*time.Second,
			0.05,
		),
		withGetCancel(
			5*time.Second,
			0.05,
		),
	}
}

func fuzzDelete() []commitGeneratorOption {
	return []commitGeneratorOption{
		withDeleteProb(0.3),
	}
}

func testLoad(t *testing.T, loadConfig *loadConfig) error {
	return testpachd.WithRealEnv(func(env *testpachd.RealEnv) error {
		c := env.PachClient
		state := &loadState{
			t:        t,
			sizeLeft: units.GB,
		}
		repo := "test"
		if err := c.CreateRepo(repo); err != nil {
			return err
		}
		var eg errgroup.Group
		for _, branchGen := range loadConfig.branchGens {
			// TODO Need a ctx here.
			branchGen := branchGen
			eg.Go(func() error {
				return branchGen(c, repo, state)
			})
		}
		return eg.Wait()
	}, loadConfig.pachdConfig)
}

type loadState struct {
	sizeLeft int
	mu       sync.Mutex
	t        *testing.T
}

func (ls *loadState) Lock(f func()) {
	ls.mu.Lock()
	defer ls.mu.Unlock()
	f()
}

type validator struct {
	files      fileSetSpec
	sampleProb float64
}

func newValidator() *validator {
	return &validator{
		files:      make(map[string]tarutil.File),
		sampleProb: 1.0,
	}
}

func (v *validator) recordFileSet(files fileSetSpec) {
	for _, file := range files {
		v.files.recordFile(file)
	}
}

func (v *validator) validate(r io.Reader) (retErr error) {
	var namesSorted []string
	for name := range v.files {
		namesSorted = append(namesSorted, name)
	}
	sort.Strings(namesSorted)
	defer func() {
		if retErr == nil {
			if len(namesSorted) != 0 {
				retErr = errors.Errorf("got back less files than expected")
			}
		}
	}()
	return tarutil.Iterate(r, func(file tarutil.File) error {
		if len(namesSorted) == 0 {
			return errors.Errorf("got back more files than expected")
		}
		hdr, err := file.Header()
		if err != nil {
			return err
		}
		if hdr.Name == "/" && namesSorted[0] == "/" {
			namesSorted = namesSorted[1:]
			return nil
		}
		ok, err := tarutil.Equal(v.files[namesSorted[0]], file)
		if err != nil {
			return err
		}
		if !ok {
			return errors.Errorf("file %v's header and/or content is incorrect", namesSorted[0])
		}
		namesSorted = namesSorted[1:]
		return nil
	})
}

func (v *validator) deleteRandomFile() string {
	for name := range v.files {
		delete(v.files, name)
		return name
	}
	return ""
}

type fileSetSpec map[string]tarutil.File

func (fs fileSetSpec) recordFile(file tarutil.File) error {
	hdr, err := file.Header()
	if err != nil {
		return err
	}
	fs[hdr.Name] = file
	return nil
}

func (fs fileSetSpec) makeTarStream() io.Reader {
	buf := &bytes.Buffer{}
	if err := tarutil.WithWriter(buf, func(tw *tar.Writer) error {
		for _, file := range fs {
			if err := tarutil.WriteFile(tw, file); err != nil {
				panic(err)
			}
		}
		return nil
	}); err != nil {
		panic(err)
	}
	return buf
}

func finfosToPaths(finfos []*pfs.FileInfo) (paths []string) {
	for _, finfo := range finfos {
		paths = append(paths, finfo.File.Path)
	}
	return paths
}

func TestListFileV2(t *testing.T) {
	require.NoError(t, testpachd.WithRealEnv(func(env *testpachd.RealEnv) error {
		repo := "TestListFileV2"
		require.NoError(t, env.PachClient.CreateRepo(repo))

		commit1, err := env.PachClient.StartCommit(repo, "master")
		require.NoError(t, err)

		fsSpec := fileSetSpec{}
		require.NoError(t, fsSpec.recordFile(tarutil.NewMemFile("dir1/file1.1", []byte{})))
		require.NoError(t, fsSpec.recordFile(tarutil.NewMemFile("dir1/file1.2", []byte{})))
		require.NoError(t, fsSpec.recordFile(tarutil.NewMemFile("dir2/file2.1", []byte{})))
		require.NoError(t, fsSpec.recordFile(tarutil.NewMemFile("dir2/file2.2", []byte{})))
		require.NoError(t, env.PachClient.PutTarV2(repo, commit1.ID, fsSpec.makeTarStream(), false))

		require.NoError(t, env.PachClient.FinishCommit(repo, commit1.ID))
		// should list a directory but not siblings
		fis, err := env.PachClient.ListFile(repo, commit1.ID, "/dir1")
		require.NoError(t, err)
		require.ElementsEqual(t, []string{"/dir1/file1.1", "/dir1/file1.2"}, finfosToPaths(fis))
		// should list the root
		fis, err = env.PachClient.ListFile(repo, commit1.ID, "/")
		require.NoError(t, err)
		require.ElementsEqual(t, []string{"/dir1/", "/dir2/"}, finfosToPaths(fis))

		return nil
	}, newPachdConfig()))
}

func TestGlobFileV2(t *testing.T) {
	require.NoError(t, testpachd.WithRealEnv(func(env *testpachd.RealEnv) error {
		repo := "TestGlobFileV2"
		require.NoError(t, env.PachClient.CreateRepo(repo))
		commit1, err := env.PachClient.StartCommit(repo, "master")
		require.NoError(t, err)
		fsSpec := fileSetSpec{}
		require.NoError(t, fsSpec.recordFile(tarutil.NewMemFile("/dir1/file1.1", []byte{})))
		require.NoError(t, fsSpec.recordFile(tarutil.NewMemFile("/dir1/file1.2", []byte{})))
		require.NoError(t, fsSpec.recordFile(tarutil.NewMemFile("/dir2/file2.1", []byte{})))
		require.NoError(t, fsSpec.recordFile(tarutil.NewMemFile("/dir2/file2.2", []byte{})))
		require.NoError(t, env.PachClient.PutTarV2(repo, commit1.ID, fsSpec.makeTarStream(), false))
		require.NoError(t, env.PachClient.FinishCommit(repo, commit1.ID))
		globFile := func(pattern string) []string {
			fis, err := env.PachClient.GlobFile(repo, commit1.ID, pattern)
			require.NoError(t, err)
			return finfosToPaths(fis)
		}
		assert.ElementsMatch(t, []string{"/dir1/file1.2", "/dir2/file2.2"}, globFile("**.2"))
		assert.ElementsMatch(t, []string{"/dir1/file1.1", "/dir1/file1.2"}, globFile("/dir1/*"))
		assert.ElementsMatch(t, []string{"/dir1/", "/dir2/"}, globFile("/*"))
		assert.ElementsMatch(t, []string{"/"}, globFile("/"))
		return nil
	}, newPachdConfig()))
}

func TestWalkFileV2(t *testing.T) {
	require.NoError(t, testpachd.WithRealEnv(func(env *testpachd.RealEnv) error {
		repo := "TestWalkFileV2"
		require.NoError(t, env.PachClient.CreateRepo(repo))
		commit1, err := env.PachClient.StartCommit(repo, "master")
		require.NoError(t, err)
		fsSpec := fileSetSpec{}
		require.NoError(t, fsSpec.recordFile(tarutil.NewMemFile("/dir1/file1.1", []byte{})))
		require.NoError(t, fsSpec.recordFile(tarutil.NewMemFile("/dir1/file1.2", []byte{})))
		require.NoError(t, fsSpec.recordFile(tarutil.NewMemFile("/dir2/file2.1", []byte{})))
		require.NoError(t, fsSpec.recordFile(tarutil.NewMemFile("/dir2/file2.2", []byte{})))
		require.NoError(t, env.PachClient.PutTarV2(repo, commit1.ID, fsSpec.makeTarStream(), false))
		require.NoError(t, env.PachClient.FinishCommit(repo, commit1.ID))
		walkFile := func(path string) []string {
			var fis []*pfs.FileInfo
			require.NoError(t, env.PachClient.Walk(repo, commit1.ID, path, func(fi *pfs.FileInfo) error {
				fis = append(fis, fi)
				return nil
			}))
			return finfosToPaths(fis)
		}
		assert.ElementsMatch(t, []string{"/dir1/", "/dir1/file1.1", "/dir1/file1.2"}, walkFile("/dir1"))
		assert.ElementsMatch(t, []string{"/dir1/file1.1"}, walkFile("/dir1/file1.1"))
		assert.Len(t, walkFile("/"), 7)
		return nil
	}, newPachdConfig()))
}

func TestCompaction(t *testing.T) {
	config := newPachdConfig()
	config.StorageCompactionMaxFanIn = 10
	require.NoError(t, testpachd.WithRealEnv(func(env *testpachd.RealEnv) error {
		repo := "TestCompaction"
		require.NoError(t, env.PachClient.CreateRepo(repo))
		commit1, err := env.PachClient.StartCommit(repo, "master")
		require.NoError(t, err)

		const (
			nFileSets   = 100
			filesPer    = 10
			fileSetSize = 1e3
		)
		for i := 0; i < nFileSets; i++ {
			fsSpec := fileSetSpec{}
			for j := 0; j < filesPer; j++ {
				name := fmt.Sprintf("file%02d", j)
				data, err := ioutil.ReadAll(randomReader(fileSetSize))
				if err != nil {
					return err
				}
				file := tarutil.NewMemFile(name, data)
				hdr, err := file.Header()
				if err != nil {
					return err
				}
				fsSpec[hdr.Name] = file
			}
			if err := env.PachClient.PutTarV2(repo, commit1.ID, fsSpec.makeTarStream(), false); err != nil {
				return err
			}
			runtime.GC()
		}
		if err := env.PachClient.FinishCommit(repo, commit1.ID); err != nil {
			return err
		}
		return nil
	}, config))
}

var (
	randSeed = int64(0)
	randMu   sync.Mutex
)

func getRand() *rand.Rand {
	randMu.Lock()
	seed := randSeed
	randSeed++
	randMu.Unlock()
	return rand.New(rand.NewSource(seed))
}

func randomReader(n int) io.Reader {
	return io.LimitReader(getRand(), int64(n))
}

func TestDiffFileV2(t *testing.T) {
	require.NoError(t, testpachd.WithRealEnv(func(env *testpachd.RealEnv) error {
		repo := "TestDiffFileV2"
		require.NoError(t, env.PachClient.CreateRepo(repo))

		putFile := func(repo, commit, fileName string, data []byte) {
			fsspec := fileSetSpec{
				fileName: tarutil.NewMemFile(fileName, data),
			}
			err := env.PachClient.PutTarV2(repo, commit, fsspec.makeTarStream(), false)
			require.NoError(t, err)
		}

		// Write foo
		c1, err := env.PachClient.StartCommit(repo, "master")
		require.NoError(t, err)
		putFile(repo, c1.ID, "foo", []byte("foo\n"))
		require.NoError(t, env.PachClient.FinishCommit(repo, c1.ID))

		newFiles, oldFiles, err := env.PachClient.DiffFile(repo, c1.ID, "", "", "", "", false)
		require.NoError(t, err)
		require.Equal(t, 2, len(newFiles))
		require.Equal(t, "/foo", newFiles[1].File.Path)
		require.Equal(t, 0, len(oldFiles))

		// Change the value of foo
		c2, err := env.PachClient.StartCommit(repo, "master")
		require.NoError(t, err)
		require.NoError(t, env.PachClient.DeleteFilesV2(repo, c2.ID, []string{"/foo"}))
		putFile(repo, c2.ID, "foo", []byte("not foo\n"))
		require.NoError(t, err)
		require.NoError(t, env.PachClient.FinishCommit(repo, c2.ID))

		newFiles, oldFiles, err = env.PachClient.DiffFile(repo, c2.ID, "", "", "", "", false)
		require.NoError(t, err)
		require.Equal(t, 2, len(newFiles))
		require.Equal(t, "/foo", newFiles[1].File.Path)
		require.Equal(t, 2, len(oldFiles))
		require.Equal(t, "/foo", oldFiles[1].File.Path)

		// Write bar
		c3, err := env.PachClient.StartCommit(repo, "master")
		require.NoError(t, err)
		putFile(repo, c3.ID, "/bar", []byte("bar\n"))
		require.NoError(t, err)
		require.NoError(t, env.PachClient.FinishCommit(repo, c3.ID))

		newFiles, oldFiles, err = env.PachClient.DiffFile(repo, c3.ID, "", "", "", "", false)
		require.NoError(t, err)
		require.Equal(t, 2, len(newFiles))
		require.Equal(t, "/bar", newFiles[1].File.Path)
		require.Equal(t, 1, len(oldFiles))

		// Delete bar
		c4, err := env.PachClient.StartCommit(repo, "master")
		require.NoError(t, err)
		require.NoError(t, env.PachClient.DeleteFilesV2(repo, c4.ID, []string{"/bar"}))
		require.NoError(t, env.PachClient.FinishCommit(repo, c4.ID))

		newFiles, oldFiles, err = env.PachClient.DiffFile(repo, c4.ID, "", "", "", "", false)
		require.NoError(t, err)
		require.Equal(t, 1, len(newFiles))
		require.Equal(t, 2, len(oldFiles))
		require.Equal(t, "/bar", oldFiles[1].File.Path)

		// Write dir/fizz and dir/buzz
		c5, err := env.PachClient.StartCommit(repo, "master")
		require.NoError(t, err)
		putFile(repo, c5.ID, "/dir/fizz", []byte("fizz\n"))
		putFile(repo, c5.ID, "/dir/buzz", []byte("buzz\n"))
		require.NoError(t, env.PachClient.FinishCommit(repo, c5.ID))

		newFiles, oldFiles, err = env.PachClient.DiffFile(repo, c5.ID, "", "", "", "", false)
		require.NoError(t, err)
		require.Equal(t, 4, len(newFiles))
		require.Equal(t, 1, len(oldFiles))

		// Modify dir/fizz
		c6, err := env.PachClient.StartCommit(repo, "master")
		require.NoError(t, err)
		putFile(repo, c6.ID, "/dir/fizz", []byte("fizz\n"))
		require.NoError(t, err)
		require.NoError(t, env.PachClient.FinishCommit(repo, c6.ID))

		newFiles, oldFiles, err = env.PachClient.DiffFile(repo, c6.ID, "", "", "", "", false)
		require.NoError(t, err)
		require.Equal(t, 3, len(newFiles))
		require.Equal(t, "/dir/fizz", newFiles[2].File.Path)
		require.Equal(t, 3, len(oldFiles))
		require.Equal(t, "/dir/fizz", oldFiles[2].File.Path)

		return nil
	}, newPachdConfig()))
}

func TestInspectFileV2(t *testing.T) {
	require.NoError(t, testpachd.WithRealEnv(func(env *testpachd.RealEnv) error {
		putFile := func(repo, commit, path string, data []byte) error {
			fsSpec := fileSetSpec{}
			fsSpec.recordFile(tarutil.NewMemFile(path, data))
			return env.PachClient.PutTarV2(repo, commit, fsSpec.makeTarStream(), false)
		}
		repo := "TestInspectFileV2"
		require.NoError(t, env.PachClient.CreateRepo(repo))

		fileContent1 := "foo\n"
		commit1, err := env.PachClient.StartCommit(repo, "master")
		require.NoError(t, err)
		require.NoError(t, putFile(repo, commit1.ID, "foo/bar", []byte(fileContent1)))
		// TODO: can't read uncommitted filesets yet.
		// fileInfo, err := env.PachClient.InspectFileV2(ctx, &pfs.InspectFileRequest{
		// 	File: &pfs.File{
		// 		Commit: commit1,
		// 		Path:   "foo",
		// 	},
		// })
		// require.NoError(t, err)
		// require.NotNil(t, fileInfo)

		require.NoError(t, env.PachClient.FinishCommit(repo, commit1.ID))

		fi, err := env.PachClient.InspectFile(repo, commit1.ID, "foo/bar")
		require.NoError(t, err)
		require.NotNil(t, fi)

		fileContent2 := "barbar\n"
		commit2, err := env.PachClient.StartCommit(repo, "master")
		require.NoError(t, err)
		require.NoError(t, putFile(repo, commit2.ID, "foo", []byte(fileContent2)))

		// TODO: can't read uncommitted filesets yet.
		// fileInfo, err = env.PachClient.InspectFileV2(ctx, &pfs.InspectFileRequest{
		// 	File: &pfs.File{
		// 		Commit: commit2,
		// 		Path:   "foo",
		// 	},
		// })
		// require.NoError(t, err)
		// require.NotNil(t, fileInfo)

		require.NoError(t, env.PachClient.FinishCommit(repo, commit2.ID))

		fi, err = env.PachClient.InspectFile(repo, commit2.ID, "foo")
		require.NoError(t, err)
		require.NotNil(t, fi)

		fileContent3 := "bar\n"
		commit3, err := env.PachClient.StartCommit(repo, "master")
		require.NoError(t, err)
		require.NoError(t, putFile(repo, commit3.ID, "bar", []byte(fileContent3)))
		require.NoError(t, env.PachClient.FinishCommit(repo, commit3.ID))
		fi, err = env.PachClient.InspectFile(repo, commit3.ID, "bar")
		require.NoError(t, err)
		require.NotNil(t, fi)
		return nil
	}, newPachdConfig()))
}

func TestCopyFileV2(t *testing.T) {
	require.NoError(t, testpachd.WithRealEnv(func(env *testpachd.RealEnv) error {
		putFile := func(repo, commit, path string, data []byte) error {
			fsspec := fileSetSpec{
				path: tarutil.NewMemFile(path, data),
			}
			return env.PachClient.PutTarV2(repo, commit, fsspec.makeTarStream(), false)
		}
		repo := "TestCopyFileV2"
		require.NoError(t, env.PachClient.CreateRepo(repo))

		masterCommit, err := env.PachClient.StartCommit(repo, "master")
		require.NoError(t, err)
		numFiles := 5
		for i := 0; i < numFiles; i++ {
			err = putFile(repo, masterCommit.ID, fmt.Sprintf("files/%d", i), []byte(fmt.Sprintf("foo %d\n", i)))
			require.NoError(t, err)
		}
		require.NoError(t, env.PachClient.FinishCommit(repo, masterCommit.ID))

		for i := 0; i < numFiles; i++ {
			_, err = env.PachClient.InspectFile(repo, masterCommit.ID, fmt.Sprintf("files/%d", i))
			require.NoError(t, err)
		}

		otherCommit, err := env.PachClient.StartCommit(repo, "other")
		require.NoError(t, err)
		require.NoError(t, env.PachClient.CopyFile(repo, masterCommit.ID, "files", repo, otherCommit.ID, "files", false))
		require.NoError(t, env.PachClient.CopyFile(repo, masterCommit.ID, "files/0", repo, otherCommit.ID, "file0", false))
		require.NoError(t, env.PachClient.FinishCommit(repo, otherCommit.ID))

		for i := 0; i < numFiles; i++ {
			_, err = env.PachClient.InspectFile(repo, otherCommit.ID, fmt.Sprintf("files/%d", i))
			require.NoError(t, err)
		}
		_, err = env.PachClient.InspectFile(repo, otherCommit.ID, "files/0")
		require.NoError(t, err)
		return nil
<<<<<<< HEAD
	}, newPachdConfig()))
}

func TestPutFileOverwriteV2(t *testing.T) {
	require.NoError(t, testpachd.WithRealEnv(func(env *testpachd.RealEnv) error {
		repo := "test"
		require.NoError(t, env.PachClient.CreateRepo(repo))
		_, err := env.PachClient.PutFileOverwrite(repo, "master", "file", strings.NewReader("foo"), 0)
		require.NoError(t, err)
		_, err = env.PachClient.PutFileOverwrite(repo, "master", "file", strings.NewReader("bar"), 0)
		require.NoError(t, err)
		var buf bytes.Buffer
		require.NoError(t, env.PachClient.GetFile(repo, "master", "file", 0, 0, &buf))
		require.Equal(t, "bar", buf.String())
		return nil
	}, newPachdConfig()))
=======
	}, conf)
	require.NoError(t, err)
}

func TestTmpFileSet(t *testing.T) {
	// TODO: remove once postgres runs in CI
	if os.Getenv("CI") == "true" {
		t.SkipNow()
	}
	conf := newPachdConfig()
	err := testpachd.WithRealEnv(func(env *testpachd.RealEnv) error {
		pclient, err := env.PachClient.NewCreateTmpFileSetClient()
		require.NoError(t, err)
		data := []byte("test data")
		spec := fileSetSpec{
			"file1.txt": tarutil.NewMemFile("file1.txt", data),
			"file2.txt": tarutil.NewMemFile("file2.txt", data),
		}
		require.NoError(t, pclient.PutTar(spec.makeTarStream()))
		resp, err := pclient.Close()
		require.NoError(t, err)
		t.Logf("tmp fileset id: %s", resp.FilesetId)
		_, err = env.PachClient.RenewTmpFileSet(env.Context, &pfs.RenewTmpFileSetRequest{FilesetId: resp.FilesetId, TtlSeconds: 60})
		require.NoError(t, err)
		fileInfos := []*pfs.FileInfo{}
		require.NoError(t, env.PachClient.ListFileF(client.TmpRepoName, resp.FilesetId, "/", 0, func(fi *pfs.FileInfo) error {
			fileInfos = append(fileInfos, fi)
			return nil
		}))
		require.Equal(t, 2, len(fileInfos))
		return nil
	}, conf)
	require.NoError(t, err)
>>>>>>> 6f4001e2
}<|MERGE_RESOLUTION|>--- conflicted
+++ resolved
@@ -1016,7 +1016,6 @@
 		_, err = env.PachClient.InspectFile(repo, otherCommit.ID, "files/0")
 		require.NoError(t, err)
 		return nil
-<<<<<<< HEAD
 	}, newPachdConfig()))
 }
 
@@ -1033,18 +1032,10 @@
 		require.Equal(t, "bar", buf.String())
 		return nil
 	}, newPachdConfig()))
-=======
-	}, conf)
-	require.NoError(t, err)
 }
 
 func TestTmpFileSet(t *testing.T) {
-	// TODO: remove once postgres runs in CI
-	if os.Getenv("CI") == "true" {
-		t.SkipNow()
-	}
-	conf := newPachdConfig()
-	err := testpachd.WithRealEnv(func(env *testpachd.RealEnv) error {
+	require.NoError(t, testpachd.WithRealEnv(func(env *testpachd.RealEnv) error {
 		pclient, err := env.PachClient.NewCreateTmpFileSetClient()
 		require.NoError(t, err)
 		data := []byte("test data")
@@ -1052,7 +1043,7 @@
 			"file1.txt": tarutil.NewMemFile("file1.txt", data),
 			"file2.txt": tarutil.NewMemFile("file2.txt", data),
 		}
-		require.NoError(t, pclient.PutTar(spec.makeTarStream()))
+		require.NoError(t, pclient.PutTar(spec.makeTarStream(), false))
 		resp, err := pclient.Close()
 		require.NoError(t, err)
 		t.Logf("tmp fileset id: %s", resp.FilesetId)
@@ -1065,7 +1056,5 @@
 		}))
 		require.Equal(t, 2, len(fileInfos))
 		return nil
-	}, conf)
-	require.NoError(t, err)
->>>>>>> 6f4001e2
+	}, newPachdConfig()))
 }