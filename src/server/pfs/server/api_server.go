package server

import (
	"archive/tar"
	"bytes"
	"context"
	"io"
	"net/http"
	"net/url"
	"path/filepath"
	"strings"
	"time"

	"github.com/ghodss/yaml"
	"github.com/gogo/protobuf/jsonpb"
	"github.com/gogo/protobuf/proto"
	"github.com/gogo/protobuf/types"

	"github.com/pachyderm/pachyderm/v2/src/auth"
	"github.com/pachyderm/pachyderm/v2/src/client"
	col "github.com/pachyderm/pachyderm/v2/src/internal/collection"
	"github.com/pachyderm/pachyderm/v2/src/internal/errors"
	"github.com/pachyderm/pachyderm/v2/src/internal/grpcutil"
	"github.com/pachyderm/pachyderm/v2/src/internal/miscutil"
	"github.com/pachyderm/pachyderm/v2/src/internal/obj"
	"github.com/pachyderm/pachyderm/v2/src/internal/pfsload"
	"github.com/pachyderm/pachyderm/v2/src/internal/storage/chunk"
	"github.com/pachyderm/pachyderm/v2/src/internal/storage/fileset"
	"github.com/pachyderm/pachyderm/v2/src/internal/storage/metrics"
	"github.com/pachyderm/pachyderm/v2/src/internal/task"
	txnenv "github.com/pachyderm/pachyderm/v2/src/internal/transactionenv"
	"github.com/pachyderm/pachyderm/v2/src/internal/transactionenv/txncontext"
	"github.com/pachyderm/pachyderm/v2/src/internal/uuid"
	"github.com/pachyderm/pachyderm/v2/src/pfs"
	pfsserver "github.com/pachyderm/pachyderm/v2/src/server/pfs"
	taskapi "github.com/pachyderm/pachyderm/v2/src/task"
)

// apiServer implements the public interface of the Pachyderm File System,
// including all RPCs defined in the protobuf spec.  Implementation details
// occur in the 'driver' code, and this layer serves to translate the protobuf
// request structures into normal function calls.
type apiServer struct {
	env    Env
	driver *driver
}

func newAPIServer(env Env) (*apiServer, error) {
	d, err := newDriver(env)
	if err != nil {
		return nil, err
	}
	s := &apiServer{
		env:    env,
		driver: d,
	}
	return s, nil
}

// ActivateAuth implements the protobuf pfs.ActivateAuth RPC
func (a *apiServer) ActivateAuth(ctx context.Context, request *pfs.ActivateAuthRequest) (response *pfs.ActivateAuthResponse, retErr error) {
	var resp *pfs.ActivateAuthResponse
	if err := a.env.TxnEnv.WithWriteContext(ctx, func(txnCtx *txncontext.TransactionContext) error {
		var err error
		resp, err = a.ActivateAuthInTransaction(txnCtx, request)
		if err != nil {
			return err
		}
		return nil
	}); err != nil {
		return nil, err
	}
	return resp, nil
}

func (a *apiServer) ActivateAuthInTransaction(txnCtx *txncontext.TransactionContext, request *pfs.ActivateAuthRequest) (response *pfs.ActivateAuthResponse, retErr error) {
	var repoInfo pfs.RepoInfo
	if err := a.driver.repos.ReadWrite(txnCtx.SqlTx).List(&repoInfo, col.DefaultOptions(), func(string) error {
		err := a.env.AuthServer.CreateRoleBindingInTransaction(txnCtx, "", nil, &auth.Resource{
			Type: auth.ResourceType_REPO,
			Name: repoInfo.Repo.Name,
		})
		if err != nil && !col.IsErrExists(err) {
			return errors.EnsureStack(err)
		}
		return nil
	}); err != nil {
		return nil, errors.EnsureStack(err)
	}
	return &pfs.ActivateAuthResponse{}, nil
}

// CreateRepoInTransaction is identical to CreateRepo except that it can run
// inside an existing postgres transaction.  This is not an RPC.
func (a *apiServer) CreateRepoInTransaction(txnCtx *txncontext.TransactionContext, request *pfs.CreateRepoRequest) error {
	if repo := request.GetRepo(); repo != nil && repo.Name == fileSetsRepo {
		return errors.Errorf("%s is a reserved name", fileSetsRepo)
	}
	return a.driver.createRepo(txnCtx, request.Repo, request.Description, request.Update)
}

// CreateRepo implements the protobuf pfs.CreateRepo RPC
func (a *apiServer) CreateRepo(ctx context.Context, request *pfs.CreateRepoRequest) (response *types.Empty, retErr error) {
	if err := a.env.TxnEnv.WithTransaction(ctx, func(txn txnenv.Transaction) error {
		return errors.EnsureStack(txn.CreateRepo(request))
	}, nil); err != nil {
		return nil, err
	}
	return &types.Empty{}, nil
}

// InspectRepoInTransaction is identical to InspectRepo except that it can run
// inside an existing postgres transaction.  This is not an RPC.
func (a *apiServer) InspectRepoInTransaction(txnCtx *txncontext.TransactionContext, originalRequest *pfs.InspectRepoRequest) (*pfs.RepoInfo, error) {
	request := proto.Clone(originalRequest).(*pfs.InspectRepoRequest)
	return a.driver.inspectRepo(txnCtx, request.Repo, true)
}

// InspectRepo implements the protobuf pfs.InspectRepo RPC
func (a *apiServer) InspectRepo(ctx context.Context, request *pfs.InspectRepoRequest) (response *pfs.RepoInfo, retErr error) {
	var repoInfo *pfs.RepoInfo
	err := a.env.TxnEnv.WithReadContext(ctx, func(txnCtx *txncontext.TransactionContext) error {
		var err error
		repoInfo, err = a.InspectRepoInTransaction(txnCtx, request)
		return err
	})
	if err != nil {
		return nil, err
	}
	size, err := a.driver.repoSize(ctx, repoInfo.Repo)
	if err != nil {
		return nil, err
	}
	if repoInfo.Details == nil {
		repoInfo.Details = &pfs.RepoInfo_Details{}
	}
	repoInfo.Details.SizeBytes = size
	return repoInfo, nil
}

// ListRepo implements the protobuf pfs.ListRepo RPC
func (a *apiServer) ListRepo(request *pfs.ListRepoRequest, srv pfs.API_ListRepoServer) (retErr error) {
	return a.driver.listRepo(srv.Context(), true, request.Type, srv.Send)
}

// DeleteRepoInTransaction is identical to DeleteRepo except that it can run
// inside an existing postgres transaction.  This is not an RPC.
func (a *apiServer) DeleteRepoInTransaction(txnCtx *txncontext.TransactionContext, request *pfs.DeleteRepoRequest) error {
	return a.driver.deleteRepo(txnCtx, request.Repo, request.Force)
}

// DeleteRepo implements the protobuf pfs.DeleteRepo RPC
func (a *apiServer) DeleteRepo(ctx context.Context, request *pfs.DeleteRepoRequest) (response *types.Empty, retErr error) {
	if err := a.env.TxnEnv.WithTransaction(ctx, func(txn txnenv.Transaction) error {
		return errors.EnsureStack(txn.DeleteRepo(request))
	}, nil); err != nil {
		return nil, err
	}
	return &types.Empty{}, nil
}

// StartCommitInTransaction is identical to StartCommit except that it can run
// inside an existing postgres transaction.  This is not an RPC.
func (a *apiServer) StartCommitInTransaction(txnCtx *txncontext.TransactionContext, request *pfs.StartCommitRequest) (*pfs.Commit, error) {
	return a.driver.startCommit(txnCtx, request.Parent, request.Branch, request.Description)
}

// StartCommit implements the protobuf pfs.StartCommit RPC
func (a *apiServer) StartCommit(ctx context.Context, request *pfs.StartCommitRequest) (response *pfs.Commit, retErr error) {
	var err error
	commit := &pfs.Commit{}
	if err = a.env.TxnEnv.WithTransaction(ctx, func(txn txnenv.Transaction) error {
		commit, err = txn.StartCommit(request)
		return errors.EnsureStack(err)
	}, nil); err != nil {
		return nil, errors.EnsureStack(err)
	}
	return commit, nil
}

// FinishCommitInTransaction is identical to FinishCommit except that it can run
// inside an existing postgres transaction.  This is not an RPC.
func (a *apiServer) FinishCommitInTransaction(txnCtx *txncontext.TransactionContext, request *pfs.FinishCommitRequest) error {
	return metrics.ReportRequest(func() error {
		return a.driver.finishCommit(txnCtx, request.Commit, request.Description, request.Error, request.Force)
	})
}

// FinishCommit implements the protobuf pfs.FinishCommit RPC
func (a *apiServer) FinishCommit(ctx context.Context, request *pfs.FinishCommitRequest) (response *types.Empty, retErr error) {
	if err := a.env.TxnEnv.WithTransaction(ctx, func(txn txnenv.Transaction) error {
		return errors.EnsureStack(txn.FinishCommit(request))
	}, nil); err != nil {
		return nil, err
	}
	return &types.Empty{}, nil
}

// InspectCommitInTransaction is identical to InspectCommit (some features
// excluded) except that it can run inside an existing postgres transaction.
// This is not an RPC.
func (a *apiServer) InspectCommitInTransaction(txnCtx *txncontext.TransactionContext, request *pfs.InspectCommitRequest) (*pfs.CommitInfo, error) {
	return a.driver.resolveCommit(txnCtx.SqlTx, request.Commit)
}

// InspectCommit implements the protobuf pfs.InspectCommit RPC
func (a *apiServer) InspectCommit(ctx context.Context, request *pfs.InspectCommitRequest) (response *pfs.CommitInfo, retErr error) {
	return a.driver.inspectCommit(ctx, request.Commit, request.Wait)
}

// ListCommit implements the protobuf pfs.ListCommit RPC
func (a *apiServer) ListCommit(request *pfs.ListCommitRequest, respServer pfs.API_ListCommitServer) (retErr error) {
	return a.driver.listCommit(respServer.Context(), request.Repo, request.To, request.From, request.Number, request.Reverse, request.All, request.OriginKind, func(ci *pfs.CommitInfo) error {
		return errors.EnsureStack(respServer.Send(ci))
	})
}

// InspectCommitSetInTransaction performs the same job as InspectCommitSet
// without the option of blocking for commits to finish so that it can run
// inside an existing postgres transaction.  This is not an RPC.
func (a *apiServer) InspectCommitSetInTransaction(txnCtx *txncontext.TransactionContext, commitset *pfs.CommitSet) ([]*pfs.CommitInfo, error) {
	return a.driver.inspectCommitSetImmediate(txnCtx, commitset)
}

// InspectCommitSet implements the protobuf pfs.InspectCommitSet RPC
func (a *apiServer) InspectCommitSet(request *pfs.InspectCommitSetRequest, server pfs.API_InspectCommitSetServer) (retErr error) {
	return a.driver.inspectCommitSet(server.Context(), request.CommitSet, request.Wait, server.Send)
}

// ListCommitSet implements the protobuf pfs.ListCommitSet RPC
func (a *apiServer) ListCommitSet(request *pfs.ListCommitSetRequest, serv pfs.API_ListCommitSetServer) (retErr error) {
	return a.driver.listCommitSet(serv.Context(), func(commitSetInfo *pfs.CommitSetInfo) error {
		return errors.EnsureStack(serv.Send(commitSetInfo))
	})
}

// SquashCommitSetInTransaction is identical to SquashCommitSet except that it can run
// inside an existing postgres transaction.  This is not an RPC.
func (a *apiServer) SquashCommitSetInTransaction(txnCtx *txncontext.TransactionContext, request *pfs.SquashCommitSetRequest) error {
	return a.driver.squashCommitSet(txnCtx, request.CommitSet)
}

// SquashCommitSet implements the protobuf pfs.SquashCommitSet RPC
func (a *apiServer) SquashCommitSet(ctx context.Context, request *pfs.SquashCommitSetRequest) (response *types.Empty, retErr error) {
	if err := a.env.TxnEnv.WithTransaction(ctx, func(txn txnenv.Transaction) error {
		return errors.EnsureStack(txn.SquashCommitSet(request))
	}, nil); err != nil {
		return nil, err
	}
	return &types.Empty{}, nil
}

// DropCommitSet implements the protobuf pfs.DropCommitSet RPC
func (a *apiServer) DropCommitSet(ctx context.Context, request *pfs.DropCommitSetRequest) (response *types.Empty, retErr error) {
	if err := a.env.TxnEnv.WithWriteContext(ctx, func(txnCtx *txncontext.TransactionContext) error {
		return a.driver.dropCommitSet(txnCtx, request.CommitSet)
	}); err != nil {
		return nil, err
	}
	return &types.Empty{}, nil
}

// SubscribeCommit implements the protobuf pfs.SubscribeCommit RPC
func (a *apiServer) SubscribeCommit(request *pfs.SubscribeCommitRequest, stream pfs.API_SubscribeCommitServer) (retErr error) {
	return a.driver.subscribeCommit(stream.Context(), request.Repo, request.Branch, request.From, request.State, request.All, request.OriginKind, stream.Send)
}

// ClearCommit deletes all data in the commit.
func (a *apiServer) ClearCommit(ctx context.Context, request *pfs.ClearCommitRequest) (_ *types.Empty, retErr error) {
	return &types.Empty{}, a.driver.clearCommit(ctx, request.Commit)
}

// CreateBranchInTransaction is identical to CreateBranch except that it can run
// inside an existing postgres transaction.  This is not an RPC.
func (a *apiServer) CreateBranchInTransaction(txnCtx *txncontext.TransactionContext, request *pfs.CreateBranchRequest) error {
	return a.driver.createBranch(txnCtx, request.Branch, request.Head, request.Provenance, request.Trigger)
}

// CreateBranch implements the protobuf pfs.CreateBranch RPC
func (a *apiServer) CreateBranch(ctx context.Context, request *pfs.CreateBranchRequest) (response *types.Empty, retErr error) {
	if err := a.env.TxnEnv.WithTransaction(ctx, func(txn txnenv.Transaction) error {
		return errors.EnsureStack(txn.CreateBranch(request))
	}, func(txnCtx *txncontext.TransactionContext) (string, error) {
		if request.Head == nil || request.NewCommitSet {
			return "", nil
		}
		// CreateBranch in a transaction by itself has special handling with regards
		// to its CommitSet ID.  In order to better support a 'deferred processing'
		// workflow with global IDs, it is useful for moving a branch head to be
		// done in the same CommitSet as the parent commit of the new branch head -
		// this is similar to how we handle triggers when finishing a commit.
		// Therefore we override the CommitSet ID being used by this operation, and
		// propagateBranches will update the existing CommitSet structure.  As an
		// escape hatch in case of an unexpected workload, this behavior can be
		// overridden by setting NewCommitSet=true in the request.
		// if request.Head != nil && !request.NewCommitSet {
		commitInfo, err := a.driver.resolveCommit(txnCtx.SqlTx, request.Head)
		if err != nil {
			return "", err
		}
		return commitInfo.Commit.ID, nil
	}); err != nil {
		return nil, err
	}
	return &types.Empty{}, nil
}

// InspectBranch implements the protobuf pfs.InspectBranch RPC
func (a *apiServer) InspectBranch(ctx context.Context, request *pfs.InspectBranchRequest) (response *pfs.BranchInfo, retErr error) {
	branchInfo := &pfs.BranchInfo{}
	if err := a.env.TxnEnv.WithReadContext(ctx, func(txnCtx *txncontext.TransactionContext) error {
		var err error
		branchInfo, err = a.driver.inspectBranch(txnCtx, request.Branch)
		return err
	}); err != nil {
		return nil, err
	}
	return branchInfo, nil
}

func (a *apiServer) InspectBranchInTransaction(txnCtx *txncontext.TransactionContext, request *pfs.InspectBranchRequest) (*pfs.BranchInfo, error) {
	return a.driver.inspectBranch(txnCtx, request.Branch)
}

// ListBranch implements the protobuf pfs.ListBranch RPC
func (a *apiServer) ListBranch(request *pfs.ListBranchRequest, srv pfs.API_ListBranchServer) (retErr error) {
	if request.Repo == nil {
		return a.driver.listBranch(srv.Context(), request.Reverse, srv.Send)
	}
	return a.env.TxnEnv.WithReadContext(srv.Context(), func(txnCtx *txncontext.TransactionContext) error {
		return a.driver.listBranchInTransaction(txnCtx, request.Repo, request.Reverse, srv.Send)
	})
}

// DeleteBranchInTransaction is identical to DeleteBranch except that it can run
// inside an existing postgres transaction.  This is not an RPC.
func (a *apiServer) DeleteBranchInTransaction(txnCtx *txncontext.TransactionContext, request *pfs.DeleteBranchRequest) error {
	return a.driver.deleteBranch(txnCtx, request.Branch, request.Force)
}

// DeleteBranch implements the protobuf pfs.DeleteBranch RPC
func (a *apiServer) DeleteBranch(ctx context.Context, request *pfs.DeleteBranchRequest) (response *types.Empty, retErr error) {
	if err := a.env.TxnEnv.WithTransaction(ctx, func(txn txnenv.Transaction) error {
		return errors.EnsureStack(txn.DeleteBranch(request))
	}, nil); err != nil {
		return nil, err
	}
	return &types.Empty{}, nil
}

// CreateProject implements the protobuf pfs.CreateProject RPC
<<<<<<< HEAD
func (a *apiServer) CreateProject(ctx context.Context, request *pfs.CreateProjectRequest) (response *pfs.CreateProjectResponse, retErr error) {
	if err := a.driver.createProject(ctx, request); err != nil {
		return nil, err
	}
	return &pfs.CreateProjectResponse{}, nil
}

// InspectProject implements the protobuf pfs.InspectProject RPC
func (a *apiServer) InspectProject(ctx context.Context, request *pfs.InspectProjectRequest) (response *pfs.InspectProjectResponse, retErr error) {
	pi, err := a.driver.inspectProject(ctx, request.Project)
	if err != nil {
		return nil, err
	}
	return &pfs.InspectProjectResponse{ProjectInfo: pi}, nil
}

// ListProject implements the protobuf pfs.ListProject RPC
func (a *apiServer) ListProject(request *pfs.ListProjectRequest, srv pfs.API_ListProjectServer) (retErr error) {
=======
func (a *apiServer) CreateProject(ctx context.Context, request *pfs.CreateProjectRequest) (*types.Empty, error) {
	if err := a.driver.createProject(ctx, request); err != nil {
		return nil, err
	}
	return &types.Empty{}, nil
}

// InspectProject implements the protobuf pfs.InspectProject RPC
func (a *apiServer) InspectProject(ctx context.Context, request *pfs.InspectProjectRequest) (*pfs.ProjectInfo, error) {
	return a.driver.inspectProject(ctx, request.Project)
}

// ListProject implements the protobuf pfs.ListProject RPC
func (a *apiServer) ListProject(request *pfs.ListProjectRequest, srv pfs.API_ListProjectServer) error {
>>>>>>> 295b1719
	return a.driver.listProject(srv.Context(), srv.Send)
}

// DeleteProject implements the protobuf pfs.DeleteProject RPC
<<<<<<< HEAD
func (a *apiServer) DeleteProject(ctx context.Context, request *pfs.DeleteProjectRequest) (response *pfs.DeleteProjectResponse, retErr error) {
=======
func (a *apiServer) DeleteProject(ctx context.Context, request *pfs.DeleteProjectRequest) (*types.Empty, error) {
>>>>>>> 295b1719
	if err := a.env.TxnEnv.WithWriteContext(ctx, func(txnCtx *txncontext.TransactionContext) error {
		return a.driver.deleteProject(txnCtx, request.Project, request.Force)
	}); err != nil {
		return nil, err
	}
<<<<<<< HEAD
	return &pfs.DeleteProjectResponse{}, nil
=======
	return &types.Empty{}, nil
>>>>>>> 295b1719
}

func (a *apiServer) ModifyFile(server pfs.API_ModifyFileServer) (retErr error) {
	commit, err := readCommit(server)
	if err != nil {
		return err
	}
	return metrics.ReportRequestWithThroughput(func() (int64, error) {
		var bytesRead int64
		if err := a.driver.modifyFile(server.Context(), commit, func(uw *fileset.UnorderedWriter) error {
			n, err := a.modifyFile(server.Context(), uw, server)
			if err != nil {
				return err
			}
			bytesRead += n
			return nil
		}); err != nil {
			return bytesRead, err
		}
		return bytesRead, errors.EnsureStack(server.SendAndClose(&types.Empty{}))
	})
}

type modifyFileSource interface {
	Recv() (*pfs.ModifyFileRequest, error)
}

// modifyFile reads from a modifyFileSource until io.EOF and writes changes to an UnorderedWriter.
// SetCommit messages will result in an error.
func (a *apiServer) modifyFile(ctx context.Context, uw *fileset.UnorderedWriter, server modifyFileSource) (int64, error) {
	var bytesRead int64
	for {
		msg, err := server.Recv()
		if err != nil {
			if err == io.EOF {
				break
			}
			return bytesRead, errors.EnsureStack(err)
		}
		switch mod := msg.Body.(type) {
		case *pfs.ModifyFileRequest_AddFile:
			var err error
			var n int64
			p := mod.AddFile.Path
			t := mod.AddFile.Datum
			switch src := mod.AddFile.Source.(type) {
			case *pfs.AddFile_Raw:
				n, err = putFileRaw(ctx, uw, p, t, src.Raw)
			case *pfs.AddFile_Url:
				n, err = putFileURL(ctx, uw, p, t, src.Url)
			default:
				// need to write empty data to path
				n, err = putFileRaw(ctx, uw, p, t, &types.BytesValue{})
			}
			if err != nil {
				return bytesRead, err
			}
			bytesRead += n
		case *pfs.ModifyFileRequest_DeleteFile:
			if err := deleteFile(ctx, uw, mod.DeleteFile); err != nil {
				return bytesRead, err
			}
		case *pfs.ModifyFileRequest_CopyFile:
			cf := mod.CopyFile
			if err := a.driver.copyFile(ctx, uw, cf.Dst, cf.Src, cf.Append, cf.Datum); err != nil {
				return bytesRead, err
			}
		case *pfs.ModifyFileRequest_SetCommit:
			return bytesRead, errors.Errorf("cannot set commit")
		default:
			return bytesRead, errors.Errorf("unrecognized message type")
		}
	}
	return bytesRead, nil
}

func putFileRaw(ctx context.Context, uw *fileset.UnorderedWriter, path, tag string, src *types.BytesValue) (int64, error) {
	if err := uw.Put(ctx, path, tag, true, bytes.NewReader(src.Value)); err != nil {
		return 0, err
	}
	return int64(len(src.Value)), nil
}

func putFileURL(ctx context.Context, uw *fileset.UnorderedWriter, dstPath, tag string, src *pfs.AddFile_URLSource) (n int64, retErr error) {
	url, err := url.Parse(src.URL)
	if err != nil {
		return 0, errors.EnsureStack(err)
	}
	switch url.Scheme {
	case "http":
		fallthrough
	case "https":
		resp, err := http.Get(src.URL)
		if err != nil {
			return 0, errors.EnsureStack(err)
		} else if resp.StatusCode >= 400 {
			return 0, errors.Errorf("error retrieving content from %q: %s", src.URL, resp.Status)
		}
		defer func() {
			if err := resp.Body.Close(); retErr == nil {
				retErr = err
			}
		}()
		return 0, uw.Put(ctx, dstPath, tag, true, resp.Body)
	default:
		url, err := obj.ParseURL(src.URL)
		if err != nil {
			return 0, errors.Wrapf(err, "error parsing url %v", src)
		}
		objClient, err := obj.NewClientFromURLAndSecret(url, false)
		if err != nil {
			return 0, err
		}
		if src.Recursive {
			path := strings.TrimPrefix(url.Object, "/")
			err := objClient.Walk(ctx, path, func(name string) error {
				return miscutil.WithPipe(func(w io.Writer) error {
					return errors.EnsureStack(objClient.Get(ctx, name, w))
				}, func(r io.Reader) error {
					return uw.Put(ctx, filepath.Join(dstPath, strings.TrimPrefix(name, path)), tag, true, r)
				})
			})
			return 0, errors.EnsureStack(err)
		}
		return 0, miscutil.WithPipe(func(w io.Writer) error {
			return errors.EnsureStack(objClient.Get(ctx, url.Object, w))
		}, func(r io.Reader) error {
			return uw.Put(ctx, dstPath, tag, true, r)
		})
	}
}

func deleteFile(ctx context.Context, uw *fileset.UnorderedWriter, request *pfs.DeleteFile) error {
	return uw.Delete(ctx, request.Path, request.Datum)
}

// GetFileTAR implements the protobuf pfs.GetFileTAR RPC
func (a *apiServer) GetFileTAR(request *pfs.GetFileRequest, server pfs.API_GetFileTARServer) (retErr error) {
	return metrics.ReportRequestWithThroughput(func() (int64, error) {
		ctx := server.Context()
		src, err := a.driver.getFile(ctx, request.File)
		if err != nil {
			return 0, err
		}
		if request.URL != "" {
			return getFileURL(ctx, request.URL, src)
		}
		var bytesWritten int64
		err = grpcutil.WithStreamingBytesWriter(server, func(w io.Writer) error {
			var err error
			bytesWritten, err = withGetFileWriter(w, func(w io.Writer) error {
				return getFileTar(ctx, w, src)
			})
			return err
		})
		return bytesWritten, err
	})
}

// GetFile implements the protobuf pfs.GetFile RPC
func (a *apiServer) GetFile(request *pfs.GetFileRequest, server pfs.API_GetFileServer) (retErr error) {
	return metrics.ReportRequestWithThroughput(func() (int64, error) {
		ctx := server.Context()
		src, err := a.driver.getFile(ctx, request.File)
		if err != nil {
			return 0, err
		}
		if request.URL != "" {
			return getFileURL(ctx, request.URL, src)
		}
		if err := checkSingleFile(ctx, src); err != nil {
			return 0, err
		}
		var n int64
		if err := src.Iterate(ctx, func(fi *pfs.FileInfo, file fileset.File) error {
			n = fileset.SizeFromIndex(file.Index())
			return grpcutil.WithStreamingBytesWriter(server, func(w io.Writer) error {
				return errors.EnsureStack(file.Content(ctx, w, chunk.WithOffsetBytes(request.Offset)))
			})
		}); err != nil {
			return 0, errors.EnsureStack(err)
		}
		return n, nil
	})
}

// TODO: Parallelize and decide on appropriate config.
func getFileURL(ctx context.Context, URL string, src Source) (int64, error) {
	parsedURL, err := obj.ParseURL(URL)
	if err != nil {
		return 0, err
	}
	objClient, err := obj.NewClientFromURLAndSecret(parsedURL, false)
	if err != nil {
		return 0, err
	}
	var bytesWritten int64
	err = src.Iterate(ctx, func(fi *pfs.FileInfo, file fileset.File) (retErr error) {
		if fi.FileType != pfs.FileType_FILE {
			return nil
		}
		if err := miscutil.WithPipe(func(w io.Writer) error {
			return errors.EnsureStack(file.Content(ctx, w))
		}, func(r io.Reader) error {
			return errors.EnsureStack(objClient.Put(ctx, filepath.Join(parsedURL.Object, fi.File.Path), r))
		}); err != nil {
			return err
		}
		bytesWritten += int64(fi.SizeBytes)
		return nil
	})
	return bytesWritten, errors.EnsureStack(err)
}

func withGetFileWriter(w io.Writer, cb func(io.Writer) error) (int64, error) {
	gfw := &getFileWriter{w: w}
	err := cb(gfw)
	return gfw.bytesWritten, err
}

type getFileWriter struct {
	w            io.Writer
	bytesWritten int64
}

func (gfw *getFileWriter) Write(data []byte) (int, error) {
	n, err := gfw.w.Write(data)
	gfw.bytesWritten += int64(n)
	return n, errors.EnsureStack(err)
}

func getFileTar(ctx context.Context, w io.Writer, src Source) error {
	// TODO: remove absolute paths on the way out?
	// nonAbsolute := &fileset.HeaderMapper{
	// 	R: filter,
	// 	F: func(th *tar.Header) *tar.Header {
	// 		th.Name = "." + th.Name
	// 		return th
	// 	},
	// }
	if err := src.Iterate(ctx, func(fi *pfs.FileInfo, file fileset.File) error {
		return fileset.WriteTarEntry(ctx, w, file)
	}); err != nil {
		return errors.EnsureStack(err)
	}
	return errors.EnsureStack(tar.NewWriter(w).Close())
}

// InspectFile implements the protobuf pfs.InspectFile RPC
func (a *apiServer) InspectFile(ctx context.Context, request *pfs.InspectFileRequest) (response *pfs.FileInfo, retErr error) {
	return a.driver.inspectFile(ctx, request.File)
}

// ListFile implements the protobuf pfs.ListFile RPC
func (a *apiServer) ListFile(request *pfs.ListFileRequest, server pfs.API_ListFileServer) (retErr error) {
	return a.driver.listFile(server.Context(), request.File, func(fi *pfs.FileInfo) error {
		return errors.EnsureStack(server.Send(fi))
	})
}

// WalkFile implements the protobuf pfs.WalkFile RPC
func (a *apiServer) WalkFile(request *pfs.WalkFileRequest, server pfs.API_WalkFileServer) (retErr error) {
	return a.driver.walkFile(server.Context(), request.File, func(fi *pfs.FileInfo) error {
		return errors.EnsureStack(server.Send(fi))
	})
}

// GlobFile implements the protobuf pfs.GlobFile RPC
func (a *apiServer) GlobFile(request *pfs.GlobFileRequest, respServer pfs.API_GlobFileServer) (retErr error) {
	return a.driver.globFile(respServer.Context(), request.Commit, request.Pattern, func(fi *pfs.FileInfo) error {
		return errors.EnsureStack(respServer.Send(fi))
	})
}

// DiffFile implements the protobuf pfs.DiffFile RPC
func (a *apiServer) DiffFile(request *pfs.DiffFileRequest, server pfs.API_DiffFileServer) (retErr error) {
	return a.driver.diffFile(server.Context(), request.OldFile, request.NewFile, func(oldFi, newFi *pfs.FileInfo) error {
		return errors.EnsureStack(server.Send(&pfs.DiffFileResponse{
			OldFile: oldFi,
			NewFile: newFi,
		}))
	})
}

// DeleteAll implements the protobuf pfs.DeleteAll RPC
func (a *apiServer) DeleteAll(ctx context.Context, request *types.Empty) (response *types.Empty, retErr error) {
	if err := a.driver.deleteAll(ctx); err != nil {
		return nil, err
	}
	return &types.Empty{}, nil
}

// Fsckimplements the protobuf pfs.Fsck RPC
func (a *apiServer) Fsck(request *pfs.FsckRequest, fsckServer pfs.API_FsckServer) (retErr error) {
	ctx := fsckServer.Context()
	if err := a.driver.fsck(ctx, request.Fix, func(resp *pfs.FsckResponse) error {
		return errors.EnsureStack(fsckServer.Send(resp))
	}); err != nil {
		return err
	}

	if target := request.GetZombieTarget(); target != nil {
		return a.driver.detectZombie(ctx, target, fsckServer.Send)
	}
	if request.GetZombieAll() {
		// list meta repos as a proxy for finding pipelines
		return a.driver.listRepo(ctx, false, pfs.MetaRepoType, func(info *pfs.RepoInfo) error {
			// TODO: actually derive output branch from job/pipeline, currently that coupling causes issues
			output := client.NewCommit(info.Repo.Name, "master", "")
			for output != nil {
				info, err := a.driver.inspectCommit(ctx, output, pfs.CommitState_STARTED)
				if err != nil {
					return err
				}
				// we will be reading the whole file system, so unfinished commits would be very slow
				if info.Error == "" && info.Finished != nil && info.Origin.Kind != pfs.OriginKind_ALIAS {
					break
				}
				output = info.ParentCommit
			}
			if output == nil {
				return nil
			}
			return a.driver.detectZombie(ctx, output, fsckServer.Send)
		})
	}
	return nil
}

// CreateFileSet implements the pfs.CreateFileset RPC
func (a *apiServer) CreateFileSet(server pfs.API_CreateFileSetServer) (retErr error) {
	fsID, err := a.driver.createFileSet(server.Context(), func(uw *fileset.UnorderedWriter) error {
		_, err := a.modifyFile(server.Context(), uw, server)
		return err
	})
	if err != nil {
		return err
	}
	return errors.EnsureStack(server.SendAndClose(&pfs.CreateFileSetResponse{
		FileSetId: fsID.HexString(),
	}))
}

func (a *apiServer) GetFileSet(ctx context.Context, req *pfs.GetFileSetRequest) (resp *pfs.CreateFileSetResponse, retErr error) {
	filesetID, err := a.driver.getFileSet(ctx, req.Commit)
	if err != nil {
		return nil, err
	}
	return &pfs.CreateFileSetResponse{
		FileSetId: filesetID.HexString(),
	}, nil
}

func (a *apiServer) AddFileSet(ctx context.Context, req *pfs.AddFileSetRequest) (_ *types.Empty, retErr error) {
	if err := a.env.TxnEnv.WithWriteContext(ctx, func(txnCtx *txncontext.TransactionContext) error {
		return a.AddFileSetInTransaction(txnCtx, req)
	}); err != nil {
		return nil, err
	}
	return &types.Empty{}, nil
}

func (a *apiServer) AddFileSetInTransaction(txnCtx *txncontext.TransactionContext, request *pfs.AddFileSetRequest) error {
	fsid, err := fileset.ParseID(request.FileSetId)
	if err != nil {
		return err
	}
	if err := a.driver.addFileSet(txnCtx, request.Commit, *fsid); err != nil {
		return err
	}
	return nil
}

// RenewFileSet implements the pfs.RenewFileSet RPC
func (a *apiServer) RenewFileSet(ctx context.Context, req *pfs.RenewFileSetRequest) (_ *types.Empty, retErr error) {
	fsid, err := fileset.ParseID(req.FileSetId)
	if err != nil {
		return nil, err
	}
	if err := a.driver.renewFileSet(ctx, *fsid, time.Duration(req.TtlSeconds)*time.Second); err != nil {
		return nil, err
	}
	return &types.Empty{}, nil
}

// ComposeFileSet implements the pfs.ComposeFileSet RPC
func (a *apiServer) ComposeFileSet(ctx context.Context, req *pfs.ComposeFileSetRequest) (resp *pfs.CreateFileSetResponse, retErr error) {
	var fsids []fileset.ID
	for _, id := range req.FileSetIds {
		fsid, err := fileset.ParseID(id)
		if err != nil {
			return nil, err
		}
		fsids = append(fsids, *fsid)
	}
	filesetID, err := a.driver.composeFileSet(ctx, fsids, time.Duration(req.TtlSeconds)*time.Second)
	if err != nil {
		return nil, err
	}
	return &pfs.CreateFileSetResponse{
		FileSetId: filesetID.HexString(),
	}, nil
}

func (a *apiServer) CheckStorage(ctx context.Context, req *pfs.CheckStorageRequest) (*pfs.CheckStorageResponse, error) {
	chunks := a.driver.storage.ChunkStorage()
	count, err := chunks.Check(ctx, req.ChunkBegin, req.ChunkEnd, req.ReadChunkData)
	if err != nil {
		return nil, err
	}
	return &pfs.CheckStorageResponse{
		ChunkObjectCount: int64(count),
	}, nil
}

func (a *apiServer) PutCache(ctx context.Context, req *pfs.PutCacheRequest) (resp *types.Empty, retErr error) {
	var fsids []fileset.ID
	for _, id := range req.FileSetIds {
		fsid, err := fileset.ParseID(id)
		if err != nil {
			return nil, err
		}
		fsids = append(fsids, *fsid)
	}
	if err := a.driver.putCache(ctx, req.Key, req.Value, fsids, req.Tag); err != nil {
		return nil, err
	}
	return &types.Empty{}, nil
}

func (a *apiServer) GetCache(ctx context.Context, req *pfs.GetCacheRequest) (resp *pfs.GetCacheResponse, retErr error) {
	value, err := a.driver.getCache(ctx, req.Key)
	if err != nil {
		return nil, err
	}
	return &pfs.GetCacheResponse{Value: value}, nil
}

func (a *apiServer) ClearCache(ctx context.Context, req *pfs.ClearCacheRequest) (resp *types.Empty, retErr error) {
	if err := a.driver.clearCache(ctx, req.TagPrefix); err != nil {
		return nil, err
	}
	return &types.Empty{}, nil
}

// RunLoadTest implements the pfs.RunLoadTest RPC
func (a *apiServer) RunLoadTest(ctx context.Context, req *pfs.RunLoadTestRequest) (_ *pfs.RunLoadTestResponse, retErr error) {
	pachClient := a.env.GetPachClient(ctx)
	taskService := a.env.TaskService
	repo := "load_test"
	if req.Branch != nil {
		repo = req.Branch.Repo.Name
	}
	if err := pachClient.CreateRepo(repo); err != nil && !pfsserver.IsRepoExistsErr(err) {
		return nil, err
	}
	branch := uuid.New()
	if req.Branch != nil {
		branch = req.Branch.Name
	}
	if err := pachClient.CreateBranch(repo, branch, "", "", nil); err != nil {
		return nil, err
	}
	seed := time.Now().UTC().UnixNano()
	if req.Seed > 0 {
		seed = req.Seed
	}
	resp := &pfs.RunLoadTestResponse{
		Spec:   req.Spec,
		Branch: client.NewBranch(repo, branch),
		Seed:   seed,
	}
	start := time.Now()
	if err := a.runLoadTest(pachClient, taskService, resp.Branch, req.Spec, seed); err != nil {
		resp.Error = err.Error()
	}
	resp.Duration = types.DurationProto(time.Since(start))
	return resp, nil
}

func (a *apiServer) runLoadTest(pachClient *client.APIClient, taskService task.Service, branch *pfs.Branch, specStr string, seed int64) error {
	jsonBytes, err := yaml.YAMLToJSON([]byte(specStr))
	if err != nil {
		return errors.EnsureStack(err)
	}
	spec := &pfsload.CommitSpec{}
	if err := jsonpb.Unmarshal(bytes.NewReader(jsonBytes), spec); err != nil {
		return errors.EnsureStack(err)
	}
	return pfsload.Commit(pachClient, taskService, branch.Repo.Name, branch.Name, spec, seed)
}

func (a *apiServer) RunLoadTestDefault(ctx context.Context, _ *types.Empty) (resp *pfs.RunLoadTestResponse, retErr error) {
	for _, spec := range defaultLoadSpecs {
		var err error
		resp, err = a.RunLoadTest(ctx, &pfs.RunLoadTestRequest{
			Spec: spec,
		})
		if err != nil {
			return nil, err
		}
		if resp.Error != "" {
			return resp, nil
		}
	}
	return resp, nil
}

var defaultLoadSpecs = []string{`
count: 3 
modifications:
  - count: 5
    putFile:
      count: 5
      source: "random"
validator: {}
fileSources:
  - name: "random"
    random:
      directory:
        depth: 
          min: 0
          max: 3
        run: 3
      sizes:
        - min: 1000
          max: 10000
          prob: 30 
        - min: 10000
          max: 100000
          prob: 30 
        - min: 1000000
          max: 10000000
          prob: 30 
        - min: 10000000
          max: 100000000
          prob: 10 
`, `
count: 3 
modifications:
  - count: 5
    putFile:
      count: 10000
      source: "random"
validator: {}
fileSources:
  - name: "random"
    random:
      sizes:
        - min: 100
          max: 1000
          prob: 100
`, `
count: 3 
modifications:
  - count: 5
    putFile:
      count: 1
      source: "random"
validator: {}
fileSources:
  - name: "random"
    random:
      sizes:
        - min: 10000000
          max: 100000000
          prob: 100 
`}

func (a *apiServer) ListTask(req *taskapi.ListTaskRequest, server pfs.API_ListTaskServer) error {
	return task.List(server.Context(), a.env.TaskService, req, server.Send)
}

func readCommit(srv pfs.API_ModifyFileServer) (*pfs.Commit, error) {
	msg, err := srv.Recv()
	if err != nil {
		return nil, errors.EnsureStack(err)
	}
	switch x := msg.Body.(type) {
	case *pfs.ModifyFileRequest_SetCommit:
		return x.SetCommit, nil
	default:
		return nil, errors.Errorf("first message must be a commit")
	}
}

func (a *apiServer) Egress(ctx context.Context, req *pfs.EgressRequest) (*pfs.EgressResponse, error) {
	src, err := a.driver.getFile(ctx, req.Commit.NewFile("/"))
	if err != nil {
		return nil, err
	}
	switch target := req.Target.(type) {
	case *pfs.EgressRequest_ObjectStorage:
		result, err := copyToObjectStorage(ctx, src, target.ObjectStorage.Url)
		if err != nil {
			return nil, errors.EnsureStack(err)
		}
		return &pfs.EgressResponse{Result: &pfs.EgressResponse_ObjectStorage{ObjectStorage: result}}, nil

	case *pfs.EgressRequest_SqlDatabase:
		result, err := copyToSQLDB(ctx, src, target.SqlDatabase.Url, target.SqlDatabase.FileFormat)
		if err != nil {
			return nil, errors.EnsureStack(err)
		}
		return &pfs.EgressResponse{Result: &pfs.EgressResponse_SqlDatabase{SqlDatabase: result}}, nil
	}
	return nil, errors.Errorf("egress failed")
}<|MERGE_RESOLUTION|>--- conflicted
+++ resolved
@@ -349,26 +349,6 @@
 }
 
 // CreateProject implements the protobuf pfs.CreateProject RPC
-<<<<<<< HEAD
-func (a *apiServer) CreateProject(ctx context.Context, request *pfs.CreateProjectRequest) (response *pfs.CreateProjectResponse, retErr error) {
-	if err := a.driver.createProject(ctx, request); err != nil {
-		return nil, err
-	}
-	return &pfs.CreateProjectResponse{}, nil
-}
-
-// InspectProject implements the protobuf pfs.InspectProject RPC
-func (a *apiServer) InspectProject(ctx context.Context, request *pfs.InspectProjectRequest) (response *pfs.InspectProjectResponse, retErr error) {
-	pi, err := a.driver.inspectProject(ctx, request.Project)
-	if err != nil {
-		return nil, err
-	}
-	return &pfs.InspectProjectResponse{ProjectInfo: pi}, nil
-}
-
-// ListProject implements the protobuf pfs.ListProject RPC
-func (a *apiServer) ListProject(request *pfs.ListProjectRequest, srv pfs.API_ListProjectServer) (retErr error) {
-=======
 func (a *apiServer) CreateProject(ctx context.Context, request *pfs.CreateProjectRequest) (*types.Empty, error) {
 	if err := a.driver.createProject(ctx, request); err != nil {
 		return nil, err
@@ -383,26 +363,17 @@
 
 // ListProject implements the protobuf pfs.ListProject RPC
 func (a *apiServer) ListProject(request *pfs.ListProjectRequest, srv pfs.API_ListProjectServer) error {
->>>>>>> 295b1719
 	return a.driver.listProject(srv.Context(), srv.Send)
 }
 
 // DeleteProject implements the protobuf pfs.DeleteProject RPC
-<<<<<<< HEAD
-func (a *apiServer) DeleteProject(ctx context.Context, request *pfs.DeleteProjectRequest) (response *pfs.DeleteProjectResponse, retErr error) {
-=======
 func (a *apiServer) DeleteProject(ctx context.Context, request *pfs.DeleteProjectRequest) (*types.Empty, error) {
->>>>>>> 295b1719
 	if err := a.env.TxnEnv.WithWriteContext(ctx, func(txnCtx *txncontext.TransactionContext) error {
 		return a.driver.deleteProject(txnCtx, request.Project, request.Force)
 	}); err != nil {
 		return nil, err
 	}
-<<<<<<< HEAD
-	return &pfs.DeleteProjectResponse{}, nil
-=======
-	return &types.Empty{}, nil
->>>>>>> 295b1719
+	return &types.Empty{}, nil
 }
 
 func (a *apiServer) ModifyFile(server pfs.API_ModifyFileServer) (retErr error) {
