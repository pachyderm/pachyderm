package server

import (
	"fmt"
	"sync"
	"time"

	"github.com/gogo/protobuf/proto"
	"github.com/gogo/protobuf/types"
	"github.com/pachyderm/pachyderm/src/client"
	"github.com/pachyderm/pachyderm/src/client/pfs"
	"github.com/pachyderm/pachyderm/src/client/pkg/grpcutil"
	col "github.com/pachyderm/pachyderm/src/server/pkg/collection"
	"github.com/pachyderm/pachyderm/src/server/pkg/hashtree"
	"github.com/pachyderm/pachyderm/src/server/pkg/log"
	"github.com/pachyderm/pachyderm/src/server/pkg/serviceenv"
	txnenv "github.com/pachyderm/pachyderm/src/server/pkg/transactionenv"

	"github.com/sirupsen/logrus"
	"golang.org/x/net/context"
	"google.golang.org/grpc"
)

var (
	grpcErrorf = grpc.Errorf // needed to get passed govet
)

// apiServer implements the public interface of the Pachyderm File System,
// including all RPCs defined in the protobuf spec.  Implementation details
// occur in the 'driver' code, and this layer serves to translate the protobuf
// request structures into normal function calls.
type apiServer struct {
	log.Logger
	driver *driver
	txnEnv *txnenv.TransactionEnv

	// env generates clients for pachyderm's downstream services
	env *serviceenv.ServiceEnv
	// pachClientOnce ensures that _pachClient is only initialized once
	pachClientOnce sync.Once
	// pachClient is a cached Pachd client that connects to Pachyderm's object
	// store API and auth API. Instead of accessing it directly, functions should
	// call a.env.GetPachClient()
	_pachClient *client.APIClient
}

func newAPIServer(
	env *serviceenv.ServiceEnv,
	txnEnv *txnenv.TransactionEnv,
	etcdPrefix string,
	treeCache *hashtree.Cache,
	storageRoot string,
	memoryRequest int64,
) (*apiServer, error) {
	d, err := newDriver(env, txnEnv, etcdPrefix, treeCache, storageRoot, memoryRequest)
	if err != nil {
		return nil, err
	}
	s := &apiServer{
		Logger: log.NewLogger("pfs.API"),
		driver: d,
		env:    env,
		txnEnv: txnEnv,
	}
	go func() { s.env.GetPachClient(context.Background()) }() // Begin dialing connection on startup
	return s, nil
}

// CreateRepoInTransaction is identical to CreateRepo except that it can run
// inside an existing etcd STM transaction.  This is not an RPC.
func (a *apiServer) CreateRepoInTransaction(
	txnCtx *txnenv.TransactionContext,
	request *pfs.CreateRepoRequest,
) error {
	return a.driver.createRepo(txnCtx, request.Repo, request.Description, request.Update)
}

// CreateRepo implements the protobuf pfs.CreateRepo RPC
func (a *apiServer) CreateRepo(ctx context.Context, request *pfs.CreateRepoRequest) (response *types.Empty, retErr error) {
	func() { a.Log(request, nil, nil, 0) }()
	defer func(start time.Time) { a.Log(request, response, retErr, time.Since(start)) }(time.Now())

	if err := a.txnEnv.WithTransaction(ctx, func(txn txnenv.Transaction) error {
		return txn.CreateRepo(request)
	}); err != nil {
		return nil, err
	}
	return &types.Empty{}, nil
}

// InspectRepoInTransaction is identical to InspectRepo except that it can run
// inside an existing etcd STM transaction.  This is not an RPC.
func (a *apiServer) InspectRepoInTransaction(
	txnCtx *txnenv.TransactionContext,
	originalRequest *pfs.InspectRepoRequest,
) (*pfs.RepoInfo, error) {
	request := proto.Clone(originalRequest).(*pfs.InspectRepoRequest)
	return a.driver.inspectRepo(txnCtx, request.Repo, true)
}

// InspectRepo implements the protobuf pfs.InspectRepo RPC
func (a *apiServer) InspectRepo(ctx context.Context, request *pfs.InspectRepoRequest) (response *pfs.RepoInfo, retErr error) {
	func() { a.Log(request, nil, nil, 0) }()
	defer func(start time.Time) { a.Log(request, response, retErr, time.Since(start)) }(time.Now())

	var info *pfs.RepoInfo
	err := col.NewDryrunSTM(ctx, a.driver.etcdClient, func(stm col.STM) error {
		var err error
		info, err = a.InspectRepoInTransaction(a.txnEnv.NewContext(ctx, stm), request)
		return err
	})
	if err != nil {
		return nil, err
	}
	return info, nil
}

// ListRepo implements the protobuf pfs.ListRepo RPC
func (a *apiServer) ListRepo(ctx context.Context, request *pfs.ListRepoRequest) (response *pfs.ListRepoResponse, retErr error) {
	func() { a.Log(request, nil, nil, 0) }()
	defer func(start time.Time) { a.Log(request, response, retErr, time.Since(start)) }(time.Now())

	repoInfos, err := a.driver.listRepo(a.env.GetPachClient(ctx), true)
	return repoInfos, err
}

// DeleteRepoInTransaction is identical to DeleteRepo except that it can run
// inside an existing etcd STM transaction.  This is not an RPC.
func (a *apiServer) DeleteRepoInTransaction(
	txnCtx *txnenv.TransactionContext,
	request *pfs.DeleteRepoRequest,
) error {
	if request.All {
		return a.driver.deleteAll(txnCtx)
	}
	return a.driver.deleteRepo(txnCtx, request.Repo, request.Force)
}

// DeleteRepo implements the protobuf pfs.DeleteRepo RPC
func (a *apiServer) DeleteRepo(ctx context.Context, request *pfs.DeleteRepoRequest) (response *types.Empty, retErr error) {
	func() { a.Log(request, nil, nil, 0) }()
	defer func(start time.Time) { a.Log(request, response, retErr, time.Since(start)) }(time.Now())

	if err := a.txnEnv.WithTransaction(ctx, func(txn txnenv.Transaction) error {
		return txn.DeleteRepo(request)
	}); err != nil {
		return nil, err
	}
	return &types.Empty{}, nil
}

<<<<<<< HEAD
// StartCommitInTransaction is identical to StartCommit except that it can run
// inside an existing etcd STM transaction.  This is not an RPC.  The target
// commit can be specified but is optional.  This is so that the transaction can
// report the commit ID back to the client before the transaction has finished
// and it can be used in future commands inside the same transaction.
func (a *apiServer) StartCommitInTransaction(
	txnCtx *txnenv.TransactionContext,
	request *pfs.StartCommitRequest,
	commit *pfs.Commit,
) (*pfs.Commit, error) {
	id := ""
	if commit != nil {
		id = commit.ID
	}
	return a.driver.startCommit(txnCtx, id, request.Parent, request.Branch, request.Provenance, request.Description)
}

// StartCommit implements the protobuf pfs.StartCommit RPC
=======
func (a *apiServer) Fsck(ctx context.Context, request *types.Empty) (response *types.Empty, retErr error) {
	func() { a.Log(request, nil, nil, 0) }()
	defer func(start time.Time) { a.Log(request, response, retErr, time.Since(start)) }(time.Now())

	err := a.driver.fsck(a.env.GetPachClient(ctx))
	if err != nil {
		return nil, err
	}
	return &types.Empty{}, nil
}

>>>>>>> 53348fd5
func (a *apiServer) StartCommit(ctx context.Context, request *pfs.StartCommitRequest) (response *pfs.Commit, retErr error) {
	func() { a.Log(request, nil, nil, 0) }()
	defer func(start time.Time) { a.Log(request, response, retErr, time.Since(start)) }(time.Now())

	var err error
	commit := &pfs.Commit{}
	if err = a.txnEnv.WithTransaction(ctx, func(txn txnenv.Transaction) error {
		commit, err = txn.StartCommit(request, nil)
		return err
	}); err != nil {
		return nil, err
	}
	return commit, nil
}

// BuildCommit implements the protobuf pfs.BuildCommit RPC
func (a *apiServer) BuildCommit(ctx context.Context, request *pfs.BuildCommitRequest) (response *pfs.Commit, retErr error) {
	func() { a.Log(request, nil, nil, 0) }()
	defer func(start time.Time) { a.Log(request, response, retErr, time.Since(start)) }(time.Now())

	commit, err := a.driver.buildCommit(ctx, request.ID, request.Parent, request.Branch, request.Provenance, request.Tree)
	if err != nil {
		return nil, err
	}
	return commit, nil
}

// FinishCommitInTransaction is identical to FinishCommit except that it can run
// inside an existing etcd STM transaction.  This is not an RPC.
func (a *apiServer) FinishCommitInTransaction(
	txnCtx *txnenv.TransactionContext,
	request *pfs.FinishCommitRequest,
) error {
	if request.Trees != nil {
		return a.driver.finishOutputCommit(txnCtx, request.Commit, request.Trees, request.Datums, request.SizeBytes)
	}
	return a.driver.finishCommit(txnCtx, request.Commit, request.Tree, request.Empty, request.Description)
}

// FinishCommit implements the protobuf pfs.FinishCommit RPC
func (a *apiServer) FinishCommit(ctx context.Context, request *pfs.FinishCommitRequest) (response *types.Empty, retErr error) {
	func() { a.Log(request, nil, nil, 0) }()
	defer func(start time.Time) { a.Log(request, response, retErr, time.Since(start)) }(time.Now())

	if err := a.txnEnv.WithTransaction(ctx, func(txn txnenv.Transaction) error {
		return txn.FinishCommit(request)
	}); err != nil {
		return nil, err
	}
	return &types.Empty{}, nil
}

// InspectCommit implements the protobuf pfs.InspectCommit RPC
func (a *apiServer) InspectCommit(ctx context.Context, request *pfs.InspectCommitRequest) (response *pfs.CommitInfo, retErr error) {
	func() { a.Log(request, nil, nil, 0) }()
	defer func(start time.Time) { a.Log(request, response, retErr, time.Since(start)) }(time.Now())

	return a.driver.inspectCommit(a.env.GetPachClient(ctx), request.Commit, request.BlockState)
}

// ListCommit implements the protobuf pfs.ListCommit RPC
func (a *apiServer) ListCommit(ctx context.Context, request *pfs.ListCommitRequest) (response *pfs.CommitInfos, retErr error) {
	func() { a.Log(request, nil, nil, 0) }()
	defer func(start time.Time) { a.Log(request, response, retErr, time.Since(start)) }(time.Now())

	commitInfos, err := a.driver.listCommit(a.env.GetPachClient(ctx), request.Repo, request.To, request.From, request.Number)
	if err != nil {
		return nil, err
	}
	return &pfs.CommitInfos{
		CommitInfo: commitInfos,
	}, nil
}

// ListCommitStream implements the protobuf pfs.ListCommitStream RPC
func (a *apiServer) ListCommitStream(req *pfs.ListCommitRequest, respServer pfs.API_ListCommitStreamServer) (retErr error) {
	func() { a.Log(req, nil, nil, 0) }()
	sent := 0
	defer func(start time.Time) {
		a.Log(req, fmt.Sprintf("stream containing %d commits", sent), retErr, time.Since(start))
	}(time.Now())
	return a.driver.listCommitF(a.env.GetPachClient(respServer.Context()), req.Repo, req.To, req.From, req.Number, func(ci *pfs.CommitInfo) error {
		sent++
		return respServer.Send(ci)
	})
}

// CreateBranchInTransaction is identical to CreateBranch except that it can run
// inside an existing etcd STM transaction.  This is not an RPC.
func (a *apiServer) CreateBranchInTransaction(
	txnCtx *txnenv.TransactionContext,
	request *pfs.CreateBranchRequest,
) error {
	return a.driver.createBranch(txnCtx, request.Branch, request.Head, request.Provenance)
}

// CreateBranch implements the protobuf pfs.CreateBranch RPC
func (a *apiServer) CreateBranch(ctx context.Context, request *pfs.CreateBranchRequest) (response *types.Empty, retErr error) {
	func() { a.Log(request, nil, nil, 0) }()
	defer func(start time.Time) { a.Log(request, response, retErr, time.Since(start)) }(time.Now())

	if err := a.txnEnv.WithTransaction(ctx, func(txn txnenv.Transaction) error {
		return txn.CreateBranch(request)
	}); err != nil {
		return nil, err
	}
	return &types.Empty{}, nil
}

// InspectBranch implements the protobuf pfs.InspectBranch RPC
func (a *apiServer) InspectBranch(ctx context.Context, request *pfs.InspectBranchRequest) (response *pfs.BranchInfo, retErr error) {
	func() { a.Log(request, nil, nil, 0) }()
	defer func(start time.Time) { a.Log(request, response, retErr, time.Since(start)) }(time.Now())

	branchInfo := &pfs.BranchInfo{}
	if err := a.txnEnv.EmptyReadTransaction(ctx, func(txnCtx *txnenv.TransactionContext) error {
		var err error
		branchInfo, err = a.driver.inspectBranch(txnCtx, request.Branch)
		return err
	}); err != nil {
		return nil, err
	}
	return branchInfo, nil
}

// ListBranch implements the protobuf pfs.ListBranch RPC
func (a *apiServer) ListBranch(ctx context.Context, request *pfs.ListBranchRequest) (response *pfs.BranchInfos, retErr error) {
	func() { a.Log(request, nil, nil, 0) }()
	defer func(start time.Time) { a.Log(request, response, retErr, time.Since(start)) }(time.Now())

	branches, err := a.driver.listBranch(a.env.GetPachClient(ctx), request.Repo)
	if err != nil {
		return nil, err
	}
	return &pfs.BranchInfos{BranchInfo: branches}, nil
}

// DeleteBranchInTransaction is identical to DeleteBranch except that it can run
// inside an existing etcd STM transaction.  This is not an RPC.
func (a *apiServer) DeleteBranchInTransaction(
	txnCtx *txnenv.TransactionContext,
	request *pfs.DeleteBranchRequest,
) error {
	return a.driver.deleteBranch(txnCtx, request.Branch, request.Force)
}

// DeleteBranch implements the protobuf pfs.DeleteBranch RPC
func (a *apiServer) DeleteBranch(ctx context.Context, request *pfs.DeleteBranchRequest) (response *types.Empty, retErr error) {
	func() { a.Log(request, nil, nil, 0) }()
	defer func(start time.Time) { a.Log(request, response, retErr, time.Since(start)) }(time.Now())

	if err := a.txnEnv.WithTransaction(ctx, func(txn txnenv.Transaction) error {
		return txn.DeleteBranch(request)
	}); err != nil {
		return nil, err
	}
	return &types.Empty{}, nil
}

// DeleteCommitInTransaction is identical to DeleteCommit except that it can run
// inside an existing etcd STM transaction.  This is not an RPC.
func (a *apiServer) DeleteCommitInTransaction(
	txnCtx *txnenv.TransactionContext,
	request *pfs.DeleteCommitRequest,
) error {
	return a.driver.deleteCommit(txnCtx, request.Commit)
}

// DeleteCommit implements the protobuf pfs.DeleteCommit RPC
func (a *apiServer) DeleteCommit(ctx context.Context, request *pfs.DeleteCommitRequest) (response *types.Empty, retErr error) {
	func() { a.Log(request, nil, nil, 0) }()
	defer func(start time.Time) { a.Log(request, response, retErr, time.Since(start)) }(time.Now())

	if err := a.txnEnv.WithTransaction(ctx, func(txn txnenv.Transaction) error {
		return txn.DeleteCommit(request)
	}); err != nil {
		return nil, err
	}
	return &types.Empty{}, nil
}

// FlushCommit implements the protobuf pfs.FlushCommit RPC
func (a *apiServer) FlushCommit(request *pfs.FlushCommitRequest, stream pfs.API_FlushCommitServer) (retErr error) {
	func() { a.Log(request, nil, nil, 0) }()
	defer func(start time.Time) { a.Log(request, nil, retErr, time.Since(start)) }(time.Now())

	return a.driver.flushCommit(a.env.GetPachClient(stream.Context()), request.Commits, request.ToRepos, stream.Send)
}

// SubscribeCommit implements the protobuf pfs.SubscribeCommit RPC
func (a *apiServer) SubscribeCommit(request *pfs.SubscribeCommitRequest, stream pfs.API_SubscribeCommitServer) (retErr error) {
	func() { a.Log(request, nil, nil, 0) }()
	defer func(start time.Time) { a.Log(request, nil, retErr, time.Since(start)) }(time.Now())

	return a.driver.subscribeCommit(a.env.GetPachClient(stream.Context()), request.Repo, request.Branch, request.From, request.State, stream.Send)
}

// PutFile implements the protobuf pfs.PutFile RPC
func (a *apiServer) PutFile(putFileServer pfs.API_PutFileServer) (retErr error) {
	s := newPutFileServer(putFileServer)
	r, err := s.Peek()
	if err != nil {
		return err
	}
	request := *r
	request.Value = nil
	func() { a.Log(request, nil, nil, 0) }()
	defer func(start time.Time) { a.Log(request, nil, retErr, time.Since(start)) }(time.Now())
	defer drainFileServer(putFileServer)
	defer func() {
		if err := putFileServer.SendAndClose(&types.Empty{}); err != nil && retErr == nil {
			retErr = err
		}
	}()
	pachClient := a.env.GetPachClient(s.Context())
	return a.driver.putFiles(pachClient, s)
}

// CopyFileInTransaction is identical to CopyFile except that it can run inside
// an existing etcd STM transaction.  This is not an RPC.
func (a *apiServer) CopyFileInTransaction(
	txnCtx *txnenv.TransactionContext,
	request *pfs.CopyFileRequest,
) error {
	return a.driver.copyFile(txnCtx, request.Src, request.Dst, request.Overwrite)
}

// CopyFile implements the protobuf pfs.CopyFile RPC
func (a *apiServer) CopyFile(ctx context.Context, request *pfs.CopyFileRequest) (response *types.Empty, retErr error) {
	func() { a.Log(request, nil, nil, 0) }()
	defer func(start time.Time) { a.Log(request, response, retErr, time.Since(start)) }(time.Now())

	if err := a.txnEnv.WithTransaction(ctx, func(txn txnenv.Transaction) error {
		return txn.CopyFile(request)
	}); err != nil {
		return nil, err
	}
	return &types.Empty{}, nil
}

// GetFile implements the protobuf pfs.GetFile RPC
func (a *apiServer) GetFile(request *pfs.GetFileRequest, apiGetFileServer pfs.API_GetFileServer) (retErr error) {
	func() { a.Log(request, nil, nil, 0) }()
	defer func(start time.Time) { a.Log(request, nil, retErr, time.Since(start)) }(time.Now())

	file, err := a.driver.getFile(a.env.GetPachClient(apiGetFileServer.Context()), request.File, request.OffsetBytes, request.SizeBytes)
	if err != nil {
		return err
	}
	return grpcutil.WriteToStreamingBytesServer(file, apiGetFileServer)
}

// InspectFile implements the protobuf pfs.InspectFile RPC
func (a *apiServer) InspectFile(ctx context.Context, request *pfs.InspectFileRequest) (response *pfs.FileInfo, retErr error) {
	func() { a.Log(request, nil, nil, 0) }()
	defer func(start time.Time) { a.Log(request, response, retErr, time.Since(start)) }(time.Now())

	return a.driver.inspectFile(a.env.GetPachClient(ctx), request.File)
}

// ListFile implements the protobuf pfs.ListFile RPC
func (a *apiServer) ListFile(ctx context.Context, request *pfs.ListFileRequest) (response *pfs.FileInfos, retErr error) {
	func() { a.Log(request, nil, nil, 0) }()
	defer func(start time.Time) {
		if response != nil && len(response.FileInfo) > client.MaxListItemsLog {
			logrus.Infof("Response contains %d objects; logging the first %d", len(response.FileInfo), client.MaxListItemsLog)
			a.Log(request, &pfs.FileInfos{FileInfo: response.FileInfo[:client.MaxListItemsLog]}, retErr, time.Since(start))
		} else {
			a.Log(request, response, retErr, time.Since(start))
		}
	}(time.Now())

	var fileInfos []*pfs.FileInfo
	if err := a.driver.listFile(a.env.GetPachClient(ctx), request.File, request.Full, request.History, func(fi *pfs.FileInfo) error {
		fileInfos = append(fileInfos, fi)
		return nil
	}); err != nil {
		return nil, err
	}
	return &pfs.FileInfos{
		FileInfo: fileInfos,
	}, nil
}

// ListFileStream implements the protobuf pfs.ListFileStream RPC
func (a *apiServer) ListFileStream(request *pfs.ListFileRequest, respServer pfs.API_ListFileStreamServer) (retErr error) {
	func() { a.Log(request, nil, nil, 0) }()
	var sent int
	defer func(start time.Time) {
		a.Log(request, fmt.Sprintf("response stream with %d objects", sent), retErr, time.Since(start))
	}(time.Now())
	return a.driver.listFile(a.env.GetPachClient(respServer.Context()), request.File, request.Full, request.History, func(fi *pfs.FileInfo) error {
		sent++
		return respServer.Send(fi)
	})
}

// WalkFile implements the protobuf pfs.WalkFile RPC
func (a *apiServer) WalkFile(request *pfs.WalkFileRequest, server pfs.API_WalkFileServer) (retErr error) {
	func() { a.Log(request, nil, nil, 0) }()
	var sent int
	defer func(start time.Time) {
		a.Log(request, fmt.Sprintf("response stream with %d objects", sent), retErr, time.Since(start))
	}(time.Now())
	return a.driver.walkFile(a.env.GetPachClient(server.Context()), request.File, func(fi *pfs.FileInfo) error {
		sent++
		return server.Send(fi)
	})
}

// GlobFile implements the protobuf pfs.GlobFile RPC
func (a *apiServer) GlobFile(ctx context.Context, request *pfs.GlobFileRequest) (response *pfs.FileInfos, retErr error) {
	func() { a.Log(request, nil, nil, 0) }()
	defer func(start time.Time) {
		if response != nil && len(response.FileInfo) > client.MaxListItemsLog {
			logrus.Infof("Response contains %d objects; logging the first %d", len(response.FileInfo), client.MaxListItemsLog)
			a.Log(request, &pfs.FileInfos{FileInfo: response.FileInfo[:client.MaxListItemsLog]}, retErr, time.Since(start))
		} else {
			a.Log(request, response, retErr, time.Since(start))
		}
	}(time.Now())

	var fileInfos []*pfs.FileInfo
	if err := a.driver.globFile(a.env.GetPachClient(ctx), request.Commit, request.Pattern, func(fi *pfs.FileInfo) error {
		fileInfos = append(fileInfos, fi)
		return nil
	}); err != nil {
		return nil, err
	}
	return &pfs.FileInfos{
		FileInfo: fileInfos,
	}, nil
}

// GlobFileStream implements the protobuf pfs.GlobFileStream RPC
func (a *apiServer) GlobFileStream(request *pfs.GlobFileRequest, respServer pfs.API_GlobFileStreamServer) (retErr error) {
	func() { a.Log(request, nil, nil, 0) }()
	var sent int
	defer func(start time.Time) {
		a.Log(request, fmt.Sprintf("response stream with %d objects", sent), retErr, time.Since(start))
	}(time.Now())
	return a.driver.globFile(a.env.GetPachClient(respServer.Context()), request.Commit, request.Pattern, func(fi *pfs.FileInfo) error {
		sent++
		return respServer.Send(fi)
	})
}

// DiffFile implements the protobuf pfs.DiffFile RPC
func (a *apiServer) DiffFile(ctx context.Context, request *pfs.DiffFileRequest) (response *pfs.DiffFileResponse, retErr error) {
	func() { a.Log(request, nil, nil, 0) }()
	defer func(start time.Time) {
		if response != nil && (len(response.NewFiles) > client.MaxListItemsLog || len(response.OldFiles) > client.MaxListItemsLog) {
			logrus.Infof("Response contains too many objects; truncating.")
			a.Log(request, &pfs.DiffFileResponse{
				NewFiles: truncateFiles(response.NewFiles),
				OldFiles: truncateFiles(response.OldFiles),
			}, retErr, time.Since(start))
		} else {
			a.Log(request, response, retErr, time.Since(start))
		}
	}(time.Now())
	newFileInfos, oldFileInfos, err := a.driver.diffFile(a.env.GetPachClient(ctx), request.NewFile, request.OldFile, request.Shallow)
	if err != nil {
		return nil, err
	}
	return &pfs.DiffFileResponse{
		NewFiles: newFileInfos,
		OldFiles: oldFileInfos,
	}, nil
}

// DeleteFileInTransaction is identical to DeleteFile except that it can run
// inside an existing etcd STM transaction.  This is not an RPC.
func (a *apiServer) DeleteFileInTransaction(
	txnCtx *txnenv.TransactionContext,
	request *pfs.DeleteFileRequest,
) error {
	return a.driver.deleteFile(txnCtx, request.File)
}

// DeleteFile implements the protobuf pfs.DeleteFile RPC
func (a *apiServer) DeleteFile(ctx context.Context, request *pfs.DeleteFileRequest) (response *types.Empty, retErr error) {
	func() { a.Log(request, nil, nil, 0) }()
	defer func(start time.Time) { a.Log(request, response, retErr, time.Since(start)) }(time.Now())

	if err := a.txnEnv.WithTransaction(ctx, func(txn txnenv.Transaction) error {
		return txn.DeleteFile(request)
	}); err != nil {
		return nil, err
	}
	return &types.Empty{}, nil
}

// DeleteAll implements the protobuf pfs.DeleteAll RPC
func (a *apiServer) DeleteAll(ctx context.Context, request *types.Empty) (response *types.Empty, retErr error) {
	func() { a.Log(request, nil, nil, 0) }()
	defer func(start time.Time) { a.Log(request, response, retErr, time.Since(start)) }(time.Now())

	_, err := col.NewSTM(ctx, a.driver.etcdClient, func(stm col.STM) error {
		return a.driver.deleteAll(a.txnEnv.NewContext(ctx, stm))
	})
	if err != nil {
		return nil, err
	}
	return &types.Empty{}, nil
}

func drainFileServer(putFileServer interface {
	Recv() (*pfs.PutFileRequest, error)
}) {
	for {
		if _, err := putFileServer.Recv(); err != nil {
			break
		}
	}
}

func truncateFiles(fileInfos []*pfs.FileInfo) []*pfs.FileInfo {
	if len(fileInfos) > client.MaxListItemsLog {
		return fileInfos[:client.MaxListItemsLog]
	}
	return fileInfos
}<|MERGE_RESOLUTION|>--- conflicted
+++ resolved
@@ -149,7 +149,17 @@
 	return &types.Empty{}, nil
 }
 
-<<<<<<< HEAD
+func (a *apiServer) Fsck(ctx context.Context, request *types.Empty) (response *types.Empty, retErr error) {
+	func() { a.Log(request, nil, nil, 0) }()
+	defer func(start time.Time) { a.Log(request, response, retErr, time.Since(start)) }(time.Now())
+
+	err := a.driver.fsck(a.env.GetPachClient(ctx))
+	if err != nil {
+		return nil, err
+	}
+	return &types.Empty{}, nil
+}
+
 // StartCommitInTransaction is identical to StartCommit except that it can run
 // inside an existing etcd STM transaction.  This is not an RPC.  The target
 // commit can be specified but is optional.  This is so that the transaction can
@@ -168,19 +178,6 @@
 }
 
 // StartCommit implements the protobuf pfs.StartCommit RPC
-=======
-func (a *apiServer) Fsck(ctx context.Context, request *types.Empty) (response *types.Empty, retErr error) {
-	func() { a.Log(request, nil, nil, 0) }()
-	defer func(start time.Time) { a.Log(request, response, retErr, time.Since(start)) }(time.Now())
-
-	err := a.driver.fsck(a.env.GetPachClient(ctx))
-	if err != nil {
-		return nil, err
-	}
-	return &types.Empty{}, nil
-}
-
->>>>>>> 53348fd5
 func (a *apiServer) StartCommit(ctx context.Context, request *pfs.StartCommitRequest) (response *pfs.Commit, retErr error) {
 	func() { a.Log(request, nil, nil, 0) }()
 	defer func(start time.Time) { a.Log(request, response, retErr, time.Since(start)) }(time.Now())
