package server

import (
	"fmt"
	"io"
	"time"

	"github.com/gogo/protobuf/proto"
	"github.com/gogo/protobuf/types"
	"github.com/pachyderm/pachyderm/src/client"
	"github.com/pachyderm/pachyderm/src/client/pfs"
	"github.com/pachyderm/pachyderm/src/client/pkg/errors"
	"github.com/pachyderm/pachyderm/src/client/pkg/grpcutil"
	"github.com/pachyderm/pachyderm/src/client/pkg/tracing"
	"github.com/pachyderm/pachyderm/src/server/pkg/hashtree"
	"github.com/pachyderm/pachyderm/src/server/pkg/log"
	"github.com/pachyderm/pachyderm/src/server/pkg/serviceenv"
	txnenv "github.com/pachyderm/pachyderm/src/server/pkg/transactionenv"

	"github.com/sirupsen/logrus"
	"golang.org/x/net/context"
)

var _ APIServer = &apiServer{}

// apiServer implements the public interface of the Pachyderm File System,
// including all RPCs defined in the protobuf spec.  Implementation details
// occur in the 'driver' code, and this layer serves to translate the protobuf
// request structures into normal function calls.
type apiServer struct {
	log.Logger
	driver *driver
	txnEnv *txnenv.TransactionEnv

	// env generates clients for pachyderm's downstream services
	env *serviceenv.ServiceEnv
}

func newAPIServer(
	env *serviceenv.ServiceEnv,
	txnEnv *txnenv.TransactionEnv,
	etcdPrefix string,
	treeCache *hashtree.Cache,
	storageRoot string,
	memoryRequest int64,
) (*apiServer, error) {
	d, err := newDriver(env, txnEnv, etcdPrefix, treeCache, storageRoot, memoryRequest)
	if err != nil {
		return nil, err
	}
	s := &apiServer{
		Logger: log.NewLogger("pfs.API"),
		driver: d,
		env:    env,
		txnEnv: txnEnv,
	}
	go func() { s.env.GetPachClient(context.Background()) }() // Begin dialing connection on startup
	return s, nil
}

// CreateRepoInTransaction is identical to CreateRepo except that it can run
// inside an existing etcd STM transaction.  This is not an RPC.
func (a *apiServer) CreateRepoInTransaction(
	txnCtx *txnenv.TransactionContext,
	request *pfs.CreateRepoRequest,
) error {
	return a.driver.createRepo(txnCtx, request.Repo, request.Description, request.Update)
}

// CreateRepo implements the protobuf pfs.CreateRepo RPC
func (a *apiServer) CreateRepo(ctx context.Context, request *pfs.CreateRepoRequest) (response *types.Empty, retErr error) {
	func() { a.Log(request, nil, nil, 0) }()
	defer func(start time.Time) { a.Log(request, response, retErr, time.Since(start)) }(time.Now())

	if err := a.txnEnv.WithTransaction(ctx, func(txn txnenv.Transaction) error {
		return txn.CreateRepo(request)
	}); err != nil {
		return nil, err
	}
	return &types.Empty{}, nil
}

// InspectRepoInTransaction is identical to InspectRepo except that it can run
// inside an existing etcd STM transaction.  This is not an RPC.
func (a *apiServer) InspectRepoInTransaction(
	txnCtx *txnenv.TransactionContext,
	originalRequest *pfs.InspectRepoRequest,
) (*pfs.RepoInfo, error) {
	request := proto.Clone(originalRequest).(*pfs.InspectRepoRequest)
	return a.driver.inspectRepo(txnCtx, request.Repo, true)
}

// InspectRepo implements the protobuf pfs.InspectRepo RPC
func (a *apiServer) InspectRepo(ctx context.Context, request *pfs.InspectRepoRequest) (response *pfs.RepoInfo, retErr error) {
	func() { a.Log(request, nil, nil, 0) }()
	defer func(start time.Time) { a.Log(request, response, retErr, time.Since(start)) }(time.Now())

	var info *pfs.RepoInfo
	err := a.txnEnv.WithReadContext(ctx, func(txnCtx *txnenv.TransactionContext) error {
		var err error
		info, err = a.InspectRepoInTransaction(txnCtx, request)
		return err
	})
	if err != nil {
		return nil, err
	}
	return info, nil
}

// ListRepo implements the protobuf pfs.ListRepo RPC
func (a *apiServer) ListRepo(ctx context.Context, request *pfs.ListRepoRequest) (response *pfs.ListRepoResponse, retErr error) {
	func() { a.Log(request, nil, nil, 0) }()
	defer func(start time.Time) { a.Log(request, response, retErr, time.Since(start)) }(time.Now())

	repoInfos, err := a.driver.listRepo(a.env.GetPachClient(ctx), true)
	return repoInfos, err
}

// DeleteRepoInTransaction is identical to DeleteRepo except that it can run
// inside an existing etcd STM transaction.  This is not an RPC.
func (a *apiServer) DeleteRepoInTransaction(
	txnCtx *txnenv.TransactionContext,
	request *pfs.DeleteRepoRequest,
) error {
	if request.All {
		return a.driver.deleteAll(txnCtx)
	}
	return a.driver.deleteRepo(txnCtx, request.Repo, request.Force)
}

// DeleteRepo implements the protobuf pfs.DeleteRepo RPC
func (a *apiServer) DeleteRepo(ctx context.Context, request *pfs.DeleteRepoRequest) (response *types.Empty, retErr error) {
	func() { a.Log(request, nil, nil, 0) }()
	defer func(start time.Time) { a.Log(request, response, retErr, time.Since(start)) }(time.Now())

	if err := a.txnEnv.WithTransaction(ctx, func(txn txnenv.Transaction) error {
		return txn.DeleteRepo(request)
	}); err != nil {
		return nil, err
	}
	return &types.Empty{}, nil
}

// Fsckimplements the protobuf pfs.Fsck RPC
func (a *apiServer) Fsck(request *pfs.FsckRequest, fsckServer pfs.API_FsckServer) (retErr error) {
	func() { a.Log(request, nil, nil, 0) }()
	sent := 0
	defer func(start time.Time) {
		a.Log(request, fmt.Sprintf("stream containing %d messages", sent), retErr, time.Since(start))
	}(time.Now())
	if err := a.driver.fsck(a.env.GetPachClient(fsckServer.Context()), request.Fix, func(resp *pfs.FsckResponse) error {
		sent++
		return fsckServer.Send(resp)
	}); err != nil {
		return err
	}
	return nil
}

// StartCommitInTransaction is identical to StartCommit except that it can run
// inside an existing etcd STM transaction.  This is not an RPC.  The target
// commit can be specified but is optional.  This is so that the transaction can
// report the commit ID back to the client before the transaction has finished
// and it can be used in future commands inside the same transaction.
func (a *apiServer) StartCommitInTransaction(
	txnCtx *txnenv.TransactionContext,
	request *pfs.StartCommitRequest,
	commit *pfs.Commit,
) (*pfs.Commit, error) {
	id := ""
	if commit != nil {
		id = commit.ID
	}
	return a.driver.startCommit(txnCtx, id, request.Parent, request.Branch, request.Provenance, request.Description)
}

// StartCommit implements the protobuf pfs.StartCommit RPC
func (a *apiServer) StartCommit(ctx context.Context, request *pfs.StartCommitRequest) (response *pfs.Commit, retErr error) {
	func() { a.Log(request, nil, nil, 0) }()
	defer func(start time.Time) { a.Log(request, response, retErr, time.Since(start)) }(time.Now())

	var err error
	commit := &pfs.Commit{}
	if err = a.txnEnv.WithTransaction(ctx, func(txn txnenv.Transaction) error {
		commit, err = txn.StartCommit(request, nil)
		return err
	}); err != nil {
		return nil, err
	}
	return commit, nil
}

// BuildCommit implements the protobuf pfs.BuildCommit RPC
func (a *apiServer) BuildCommit(ctx context.Context, request *pfs.BuildCommitRequest) (response *pfs.Commit, retErr error) {
	func() { a.Log(request, nil, nil, 0) }()
	defer func(start time.Time) { a.Log(request, response, retErr, time.Since(start)) }(time.Now())

	var err error
	var started, finished time.Time
	if request.Started != nil {
		started, err = types.TimestampFromProto(request.Started)
		if err != nil {
			return nil, fmt.Errorf("could not parse timestamp %q: %v",
				types.TimestampString(request.Started), err)
		}
	}
	if request.Finished != nil {
		finished, err = types.TimestampFromProto(request.Finished)
		if err != nil {
			return nil, fmt.Errorf("could not parse timestamp %q: %v",
				types.TimestampString(request.Finished), err)
		}
	}

	commit, err := a.driver.buildCommit(ctx, request.ID, request.Parent, request.Branch, request.Origin, request.Provenance, request.Tree, request.Trees, request.Datums, started, finished, request.SizeBytes)
	if err != nil {
		return nil, err
	}
	return commit, nil
}

// FinishCommitInTransaction is identical to FinishCommit except that it can run
// inside an existing etcd STM transaction.  This is not an RPC.
func (a *apiServer) FinishCommitInTransaction(
	txnCtx *txnenv.TransactionContext,
	request *pfs.FinishCommitRequest,
) error {
	if request.Trees != nil {
		return a.driver.finishOutputCommit(txnCtx, request.Commit, request.Trees, request.Datums, request.SizeBytes)
	}
	return a.driver.finishCommit(txnCtx, request.Commit, request.Tree, request.Empty, request.Description)
}

// FinishCommit implements the protobuf pfs.FinishCommit RPC
func (a *apiServer) FinishCommit(ctx context.Context, request *pfs.FinishCommitRequest) (response *types.Empty, retErr error) {
	func() { a.Log(request, nil, nil, 0) }()
	defer func(start time.Time) { a.Log(request, response, retErr, time.Since(start)) }(time.Now())

	if err := a.txnEnv.WithTransaction(ctx, func(txn txnenv.Transaction) error {
		return txn.FinishCommit(request)
	}); err != nil {
		return nil, err
	}
	return &types.Empty{}, nil
}

// InspectCommit implements the protobuf pfs.InspectCommit RPC
func (a *apiServer) InspectCommit(ctx context.Context, request *pfs.InspectCommitRequest) (response *pfs.CommitInfo, retErr error) {
	func() { a.Log(request, nil, nil, 0) }()
	defer func(start time.Time) { a.Log(request, response, retErr, time.Since(start)) }(time.Now())

	return a.driver.inspectCommit(a.env.GetPachClient(ctx), request.Commit, request.BlockState)
}

// ListCommit implements the protobuf pfs.ListCommit RPC
func (a *apiServer) ListCommit(ctx context.Context, request *pfs.ListCommitRequest) (response *pfs.CommitInfos, retErr error) {
	func() { a.Log(request, nil, nil, 0) }()
	defer func(start time.Time) { a.Log(request, response, retErr, time.Since(start)) }(time.Now())

	commitInfos, err := a.driver.listCommit(a.env.GetPachClient(ctx), request.Repo, request.To, request.From, request.Number, request.Reverse)
	if err != nil {
		return nil, err
	}
	return &pfs.CommitInfos{
		CommitInfo: commitInfos,
	}, nil
}

// ListCommitStream implements the protobuf pfs.ListCommitStream RPC
func (a *apiServer) ListCommitStream(request *pfs.ListCommitRequest, respServer pfs.API_ListCommitStreamServer) (retErr error) {
	func() { a.Log(request, nil, nil, 0) }()
	sent := 0
	defer func(start time.Time) {
		a.Log(request, fmt.Sprintf("stream containing %d commits", sent), retErr, time.Since(start))
	}(time.Now())
	return a.driver.listCommitF(a.env.GetPachClient(respServer.Context()), request.Repo, request.To, request.From, request.Number, request.Reverse, func(ci *pfs.CommitInfo) error {
		sent++
		return respServer.Send(ci)
	})
}

// CreateBranchInTransaction is identical to CreateBranch except that it can run
// inside an existing etcd STM transaction.  This is not an RPC.
func (a *apiServer) CreateBranchInTransaction(
	txnCtx *txnenv.TransactionContext,
	request *pfs.CreateBranchRequest,
) error {
	return a.driver.createBranch(txnCtx, request.Branch, request.Head, request.Provenance, request.Trigger)
}

// CreateBranch implements the protobuf pfs.CreateBranch RPC
func (a *apiServer) CreateBranch(ctx context.Context, request *pfs.CreateBranchRequest) (response *types.Empty, retErr error) {
	func() { a.Log(request, nil, nil, 0) }()
	defer func(start time.Time) { a.Log(request, response, retErr, time.Since(start)) }(time.Now())

	if err := a.txnEnv.WithTransaction(ctx, func(txn txnenv.Transaction) error {
		return txn.CreateBranch(request)
	}); err != nil {
		return nil, err
	}
	return &types.Empty{}, nil
}

// InspectBranch implements the protobuf pfs.InspectBranch RPC
func (a *apiServer) InspectBranch(ctx context.Context, request *pfs.InspectBranchRequest) (response *pfs.BranchInfo, retErr error) {
	func() { a.Log(request, nil, nil, 0) }()
	defer func(start time.Time) { a.Log(request, response, retErr, time.Since(start)) }(time.Now())

	branchInfo := &pfs.BranchInfo{}
	if err := a.txnEnv.WithReadContext(ctx, func(txnCtx *txnenv.TransactionContext) error {
		var err error
		branchInfo, err = a.driver.inspectBranch(txnCtx, request.Branch)
		return err
	}); err != nil {
		return nil, err
	}
	return branchInfo, nil
}

// ListBranch implements the protobuf pfs.ListBranch RPC
func (a *apiServer) ListBranch(ctx context.Context, request *pfs.ListBranchRequest) (response *pfs.BranchInfos, retErr error) {
	func() { a.Log(request, nil, nil, 0) }()
	defer func(start time.Time) { a.Log(request, response, retErr, time.Since(start)) }(time.Now())

	branches, err := a.driver.listBranch(a.env.GetPachClient(ctx), request.Repo, request.Reverse)
	if err != nil {
		return nil, err
	}
	return &pfs.BranchInfos{BranchInfo: branches}, nil
}

// DeleteBranchInTransaction is identical to DeleteBranch except that it can run
// inside an existing etcd STM transaction.  This is not an RPC.
func (a *apiServer) DeleteBranchInTransaction(
	txnCtx *txnenv.TransactionContext,
	request *pfs.DeleteBranchRequest,
) error {
	return a.driver.deleteBranch(txnCtx, request.Branch, request.Force)
}

// DeleteBranch implements the protobuf pfs.DeleteBranch RPC
func (a *apiServer) DeleteBranch(ctx context.Context, request *pfs.DeleteBranchRequest) (response *types.Empty, retErr error) {
	func() { a.Log(request, nil, nil, 0) }()
	defer func(start time.Time) { a.Log(request, response, retErr, time.Since(start)) }(time.Now())

	if err := a.txnEnv.WithTransaction(ctx, func(txn txnenv.Transaction) error {
		return txn.DeleteBranch(request)
	}); err != nil {
		return nil, err
	}
	return &types.Empty{}, nil
}

// DeleteCommitInTransaction is identical to DeleteCommit except that it can run
// inside an existing etcd STM transaction.  This is not an RPC.
func (a *apiServer) DeleteCommitInTransaction(
	txnCtx *txnenv.TransactionContext,
	request *pfs.DeleteCommitRequest,
) error {
	return a.driver.deleteCommit(txnCtx, request.Commit)
}

// DeleteCommit implements the protobuf pfs.DeleteCommit RPC
func (a *apiServer) DeleteCommit(ctx context.Context, request *pfs.DeleteCommitRequest) (response *types.Empty, retErr error) {
	func() { a.Log(request, nil, nil, 0) }()
	defer func(start time.Time) { a.Log(request, response, retErr, time.Since(start)) }(time.Now())

	if err := a.txnEnv.WithTransaction(ctx, func(txn txnenv.Transaction) error {
		return txn.DeleteCommit(request)
	}); err != nil {
		return nil, err
	}
	return &types.Empty{}, nil
}

// FlushCommit implements the protobuf pfs.FlushCommit RPC
func (a *apiServer) FlushCommit(request *pfs.FlushCommitRequest, stream pfs.API_FlushCommitServer) (retErr error) {
	func() { a.Log(request, nil, nil, 0) }()
	defer func(start time.Time) { a.Log(request, nil, retErr, time.Since(start)) }(time.Now())

	return a.driver.flushCommit(a.env.GetPachClient(stream.Context()), request.Commits, request.ToRepos, stream.Send)
}

// SubscribeCommit implements the protobuf pfs.SubscribeCommit RPC
func (a *apiServer) SubscribeCommit(request *pfs.SubscribeCommitRequest, stream pfs.API_SubscribeCommitServer) (retErr error) {
	func() { a.Log(request, nil, nil, 0) }()
	defer func(start time.Time) { a.Log(request, nil, retErr, time.Since(start)) }(time.Now())

	return a.driver.subscribeCommit(a.env.GetPachClient(stream.Context()), request.Repo, request.Branch, request.Prov, request.From, request.State, stream.Send)
}

// PutFile implements the protobuf pfs.PutFile RPC
func (a *apiServer) PutFile(putFileServer pfs.API_PutFileServer) (retErr error) {
	s := newPutFileServer(putFileServer)
	r, err := s.Peek()
	if err != nil && !errors.Is(err, io.EOF) {
		return err
	}
	var request pfs.PutFileRequest
	if r != nil {
		request := *r
		request.Value = nil
	}
	func() { a.Log(request, nil, nil, 0) }()
	defer func(start time.Time) { a.Log(request, nil, retErr, time.Since(start)) }(time.Now())
	defer drainFileServer(putFileServer)
	defer func() {
		if err := putFileServer.SendAndClose(&types.Empty{}); err != nil && retErr == nil {
			retErr = err
		}
	}()
	pachClient := a.env.GetPachClient(s.Context())
	return a.driver.putFiles(pachClient, s)
}

// CopyFile implements the protobuf pfs.CopyFile RPC
func (a *apiServer) CopyFile(ctx context.Context, request *pfs.CopyFileRequest) (response *types.Empty, retErr error) {
	func() { a.Log(request, nil, nil, 0) }()
	defer func(start time.Time) { a.Log(request, response, retErr, time.Since(start)) }(time.Now())
	if err := a.driver.copyFile(a.env.GetPachClient(ctx), request.Src, request.Dst, request.Overwrite); err != nil {
		return nil, err
	}
	return &types.Empty{}, nil
}

// GetFile implements the protobuf pfs.GetFile RPC
func (a *apiServer) GetFile(request *pfs.GetFileRequest, apiGetFileServer pfs.API_GetFileServer) (retErr error) {
	func() { a.Log(request, nil, nil, 0) }()
	defer func(start time.Time) {
		if request.File != nil && request.File.Commit != nil && request.File.Commit.Repo != nil {
			tracing.TagAnySpan(apiGetFileServer.Context(), "file", fmt.Sprintf("%s@%s:%s",
				request.File.Commit.Repo.Name, request.File.Commit.ID, request.File.Path),
				"err", retErr)
		}

		a.Log(request, nil, retErr, time.Since(start))
	}(time.Now())
	file, err := a.driver.getFile(a.env.GetPachClient(apiGetFileServer.Context()), request.File, request.OffsetBytes, request.SizeBytes)
	if err != nil {
		return err
	}
	return grpcutil.WriteToStreamingBytesServer(file, apiGetFileServer)
}

// InspectFile implements the protobuf pfs.InspectFile RPC
func (a *apiServer) InspectFile(ctx context.Context, request *pfs.InspectFileRequest) (response *pfs.FileInfo, retErr error) {
	func() { a.Log(request, nil, nil, 0) }()
	defer func(start time.Time) {
		a.Log(request, response, retErr, time.Since(start))

		if request.File != nil && request.File.Commit != nil && request.File.Commit.Repo != nil {
			tracing.TagAnySpan(ctx, "file", fmt.Sprintf("%s@%s:%s",
				request.File.Commit.Repo.Name, request.File.Commit.ID, request.File.Path),
				"err", retErr)
		}
	}(time.Now())

	return a.driver.inspectFile(a.env.GetPachClient(ctx), request.File)
}

// ListFile implements the protobuf pfs.ListFile RPC
func (a *apiServer) ListFile(ctx context.Context, request *pfs.ListFileRequest) (response *pfs.FileInfos, retErr error) {
	func() { a.Log(request, nil, nil, 0) }()
	defer func(start time.Time) {
		if response != nil && len(response.FileInfo) > client.MaxListItemsLog {
			logrus.Infof("Response contains %d objects; logging the first %d", len(response.FileInfo), client.MaxListItemsLog)
			a.Log(request, &pfs.FileInfos{FileInfo: response.FileInfo[:client.MaxListItemsLog]}, retErr, time.Since(start))
		} else {
			a.Log(request, response, retErr, time.Since(start))
		}
	}(time.Now())

	var fileInfos []*pfs.FileInfo
	if err := a.driver.listFile(a.env.GetPachClient(ctx), request.File, request.Full, request.History, func(fi *pfs.FileInfo) error {
		fileInfos = append(fileInfos, fi)
		return nil
	}); err != nil {
		return nil, err
	}
	return &pfs.FileInfos{
		FileInfo: fileInfos,
	}, nil
}

// ListFileStream implements the protobuf pfs.ListFileStream RPC
func (a *apiServer) ListFileStream(request *pfs.ListFileRequest, respServer pfs.API_ListFileStreamServer) (retErr error) {
	func() { a.Log(request, nil, nil, 0) }()
	var sent int
	defer func(start time.Time) {
		a.Log(request, fmt.Sprintf("response stream with %d objects", sent), retErr, time.Since(start))
	}(time.Now())
	return a.driver.listFile(a.env.GetPachClient(respServer.Context()), request.File, request.Full, request.History, func(fi *pfs.FileInfo) error {
		sent++
		return respServer.Send(fi)
	})
}

// WalkFile implements the protobuf pfs.WalkFile RPC
func (a *apiServer) WalkFile(request *pfs.WalkFileRequest, server pfs.API_WalkFileServer) (retErr error) {
	func() { a.Log(request, nil, nil, 0) }()
	var sent int
	defer func(start time.Time) {
		a.Log(request, fmt.Sprintf("response stream with %d objects", sent), retErr, time.Since(start))
	}(time.Now())
	return a.driver.walkFile(a.env.GetPachClient(server.Context()), request.File, func(fi *pfs.FileInfo) error {
		sent++
		return server.Send(fi)
	})
}

// GlobFile implements the protobuf pfs.GlobFile RPC
func (a *apiServer) GlobFile(ctx context.Context, request *pfs.GlobFileRequest) (response *pfs.FileInfos, retErr error) {
	func() { a.Log(request, nil, nil, 0) }()
	defer func(start time.Time) {
		if response != nil && len(response.FileInfo) > client.MaxListItemsLog {
			logrus.Infof("Response contains %d objects; logging the first %d", len(response.FileInfo), client.MaxListItemsLog)
			a.Log(request, &pfs.FileInfos{FileInfo: response.FileInfo[:client.MaxListItemsLog]}, retErr, time.Since(start))
		} else {
			a.Log(request, response, retErr, time.Since(start))
		}
	}(time.Now())

	var fileInfos []*pfs.FileInfo
	if err := a.driver.globFile(a.env.GetPachClient(ctx), request.Commit, request.Pattern, func(fi *pfs.FileInfo) error {
		fileInfos = append(fileInfos, fi)
		return nil
	}); err != nil {
		return nil, err
	}
	return &pfs.FileInfos{
		FileInfo: fileInfos,
	}, nil
}

// GlobFileStream implements the protobuf pfs.GlobFileStream RPC
func (a *apiServer) GlobFileStream(request *pfs.GlobFileRequest, respServer pfs.API_GlobFileStreamServer) (retErr error) {
	func() { a.Log(request, nil, nil, 0) }()
	var sent int
	defer func(start time.Time) {
		a.Log(request, fmt.Sprintf("response stream with %d objects", sent), retErr, time.Since(start))
	}(time.Now())
	return a.driver.globFile(a.env.GetPachClient(respServer.Context()), request.Commit, request.Pattern, func(fi *pfs.FileInfo) error {
		sent++
		return respServer.Send(fi)
	})
}

// DiffFile implements the protobuf pfs.DiffFile RPC
func (a *apiServer) DiffFile(ctx context.Context, request *pfs.DiffFileRequest) (response *pfs.DiffFileResponse, retErr error) {
	func() { a.Log(request, nil, nil, 0) }()
	defer func(start time.Time) {
		if response != nil && (len(response.NewFiles) > client.MaxListItemsLog || len(response.OldFiles) > client.MaxListItemsLog) {
			logrus.Infof("Response contains too many objects; truncating.")
			a.Log(request, &pfs.DiffFileResponse{
				NewFiles: truncateFiles(response.NewFiles),
				OldFiles: truncateFiles(response.OldFiles),
			}, retErr, time.Since(start))
		} else {
			a.Log(request, response, retErr, time.Since(start))
		}
	}(time.Now())
	newFileInfos, oldFileInfos, err := a.driver.diffFile(a.env.GetPachClient(ctx), request.NewFile, request.OldFile, request.Shallow)
	if err != nil {
		return nil, err
	}
	return &pfs.DiffFileResponse{
		NewFiles: newFileInfos,
		OldFiles: oldFileInfos,
	}, nil
}

// DeleteFile implements the protobuf pfs.DeleteFile RPC
func (a *apiServer) DeleteFile(ctx context.Context, request *pfs.DeleteFileRequest) (response *types.Empty, retErr error) {
	func() { a.Log(request, nil, nil, 0) }()
	defer func(start time.Time) { a.Log(request, response, retErr, time.Since(start)) }(time.Now())

	err := a.driver.deleteFile(a.env.GetPachClient(ctx), request.File)
	if err != nil {
		return nil, err
	}
	return &types.Empty{}, nil
}

// DeleteAll implements the protobuf pfs.DeleteAll RPC
func (a *apiServer) DeleteAll(ctx context.Context, request *types.Empty) (response *types.Empty, retErr error) {
	func() { a.Log(request, nil, nil, 0) }()
	defer func(start time.Time) { a.Log(request, response, retErr, time.Since(start)) }(time.Now())

	err := a.txnEnv.WithWriteContext(ctx, func(txnCtx *txnenv.TransactionContext) error {
		return a.driver.deleteAll(txnCtx)
	})
	if err != nil {
		return nil, err
	}
	return &types.Empty{}, nil
}

// V2 Methods
var errV2NotImplemented = errors.Errorf("v2 method not implemented")

// FileOperationV2 not implemented by v1 apiServer
func (a *apiServer) FileOperationV2(_ pfs.API_FileOperationV2Server) error {
	return errV2NotImplemented
}

// GetTarV2 not implemented by v1 apiServer
func (a *apiServer) GetTarV2(_ *pfs.GetTarRequestV2, _ pfs.API_GetTarV2Server) error {
	return errV2NotImplemented
}

// DiffFileV2 not implemented
func (a *apiServer) DiffFileV2(_ *pfs.DiffFileRequest, _ pfs.API_DiffFileV2Server) error {
	return errV2NotImplemented
}

// ClearCommitV2 not implemented
func (a *apiServer) ClearCommitV2(_ context.Context, _ *pfs.ClearCommitRequestV2) (*types.Empty, error) {
	return nil, errV2NotImplemented
}

<<<<<<< HEAD
// WalkFileV2 not implemented
func (a *apiServer) WalkFileV2(req *pfs.WalkFileRequest, server pfs.API_WalkFileV2Server) error {
	return errV2NotImplemented
}

// CreateTmpFileSet not implemented
func (a *apiServer) CreateTmpFileSet(server pfs.API_CreateTmpFileSetServer) error {
	return errV2NotImplemented
}

// RenewTmpFileSet not implemented
func (a *apiServer) RenewTmpFileSet(ctx context.Context, req *pfs.RenewTmpFileSetRequest) (*types.Empty, error) {
	return nil, errV2NotImplemented
}

=======
>>>>>>> 6eaeb547
func drainFileServer(putFileServer interface {
	Recv() (*pfs.PutFileRequest, error)
}) {
	for {
		if _, err := putFileServer.Recv(); err != nil {
			break
		}
	}
}

func truncateFiles(fileInfos []*pfs.FileInfo) []*pfs.FileInfo {
	if len(fileInfos) > client.MaxListItemsLog {
		return fileInfos[:client.MaxListItemsLog]
	}
	return fileInfos
}<|MERGE_RESOLUTION|>--- conflicted
+++ resolved
@@ -618,12 +618,6 @@
 	return nil, errV2NotImplemented
 }
 
-<<<<<<< HEAD
-// WalkFileV2 not implemented
-func (a *apiServer) WalkFileV2(req *pfs.WalkFileRequest, server pfs.API_WalkFileV2Server) error {
-	return errV2NotImplemented
-}
-
 // CreateTmpFileSet not implemented
 func (a *apiServer) CreateTmpFileSet(server pfs.API_CreateTmpFileSetServer) error {
 	return errV2NotImplemented
@@ -634,8 +628,6 @@
 	return nil, errV2NotImplemented
 }
 
-=======
->>>>>>> 6eaeb547
 func drainFileServer(putFileServer interface {
 	Recv() (*pfs.PutFileRequest, error)
 }) {
