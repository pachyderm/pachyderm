--- conflicted
+++ resolved
@@ -623,10 +623,11 @@
 	return errV2NotImplemented
 }
 
-<<<<<<< HEAD
 // DiffFileV2 not implemented
 func (a *apiServer) DiffFileV2(req *pfs.DiffFileRequest, server pfs.API_DiffFileV2Server) error {
-=======
+	return errV2NotImplemented
+}
+
 // InspectFileV2 not implemented
 func (a *apiServer) InspectFileV2(ctx context.Context, req *pfs.InspectFileRequest) (*pfs.FileInfoV2, error) {
 	return nil, errV2NotImplemented
@@ -634,7 +635,6 @@
 
 // WalkFileV2 not implemented
 func (a *apiServer) WalkFileV2(req *pfs.WalkFileRequest, server pfs.API_WalkFileV2Server) error {
->>>>>>> 80581b52
 	return errV2NotImplemented
 }
 
