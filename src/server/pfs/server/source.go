--- conflicted
+++ resolved
@@ -88,20 +88,13 @@
 	return nil
 }
 
-type Source interface {
-	Iterate(ctx context.Context, cb func(*pfs.FileInfoV2, fileset.File) error) error
-}
-
 // Source iterates over FileInfoV2s generated from a fileset.Source
-<<<<<<< HEAD
-=======
 type Source interface {
 	// Iterate calls cb for each File in the underlying fileset.FileSource, with a FileInfoV2 computed
 	// during iteration, and the File.
 	Iterate(ctx context.Context, cb func(*pfs.FileInfoV2, fileset.File) error) error
 }
 
->>>>>>> 80581b52
 type source struct {
 	commit        *pfs.Commit
 	getReader     func() fileset.FileSource
@@ -110,11 +103,7 @@
 
 // NewSource creates a Source which emits FileInfoV2s with the information from commit, and the entries from readers
 // returned by getReader.  If getReader returns different Readers all bets are off.
-<<<<<<< HEAD
-func NewSource(commit *pfs.Commit, computeHashes bool, getReader func() fileset.FileSource) *source {
-=======
 func NewSource(commit *pfs.Commit, computeHashes bool, getReader func() fileset.FileSource) Source {
->>>>>>> 80581b52
 	return &source{
 		commit:        commit,
 		getReader:     getReader,
