--- conflicted
+++ resolved
@@ -132,15 +132,8 @@
 
 func computeRegularFileInfo(idx *index.Index) *pfs.FileInfo {
 	h := pfs.NewHash()
-<<<<<<< HEAD
-	if idx.DataOp != nil {
-		for _, dataRef := range idx.DataOp.DataRefs {
-			h.Write([]byte(dataRef.Hash))
-		}
-=======
 	for _, dataRef := range idx.FileOp.DataRefs {
 		h.Write([]byte(dataRef.Hash))
->>>>>>> 641e5f6c
 	}
 	return &pfs.FileInfo{
 		FileType:  pfs.FileType_FILE,
