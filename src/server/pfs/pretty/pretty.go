package pretty

import (
	"fmt"
	"html/template"
	"io"
	"strings"

	units "github.com/docker/go-units"
	"github.com/fatih/color"
	"github.com/gogo/protobuf/types"
	"github.com/pachyderm/pachyderm/v2/src/internal/pretty"
	"github.com/pachyderm/pachyderm/v2/src/pfs"
)

const (
	// RepoHeader is the header for repos.
	RepoHeader = "NAME\tCREATED\tSIZE (MASTER)\tDESCRIPTION\t\n"
	// RepoAuthHeader is the header for repos with auth information attached.
	RepoAuthHeader = "NAME\tCREATED\tSIZE (MASTER)\tACCESS LEVEL\t\n"
	// CommitHeader is the header for commits.
	CommitHeader = "REPO\tBRANCH\tCOMMIT\tFINISHED\tSIZE\tORIGIN\tDESCRIPTION\n"
	// CommitSetHeader is the header for commitsets.
	CommitSetHeader = "ID\tCOMMITS\tPROGRESS\tCREATED\tMODIFIED\n"
	// BranchHeader is the header for branches.
	BranchHeader = "BRANCH\tHEAD\tTRIGGER\t\n"
	// FileHeader is the header for files.
	FileHeader = "NAME\tTAG\tTYPE\tSIZE\t\n"
	// FileHeaderWithCommit is the header for files that includes a commit field.
	FileHeaderWithCommit = "COMMIT\tNAME\tTAG\tTYPE\tCOMMITTED\tSIZE\t\n"
	// DiffFileHeader is the header for files produced by diff file.
	DiffFileHeader = "OP\t" + FileHeader
)

// PrintRepoInfo pretty-prints repo info.
func PrintRepoInfo(w io.Writer, repoInfo *pfs.RepoInfo, fullTimestamps bool) {
	fmt.Fprintf(w, "%s\t", repoInfo.Repo)
	if fullTimestamps {
		fmt.Fprintf(w, "%s\t", repoInfo.Created.String())
	} else {
		fmt.Fprintf(w, "%s\t", pretty.Ago(repoInfo.Created))
	}
	if repoInfo.Details == nil {
		fmt.Fprintf(w, "<= %s\t", units.BytesSize(float64(repoInfo.SizeBytesUpperBound)))
	} else {
		fmt.Fprintf(w, "%s\t", units.BytesSize(float64(repoInfo.Details.SizeBytes)))
	}
	if repoInfo.AuthInfo != nil {
		fmt.Fprintf(w, "%s\t", repoInfo.AuthInfo.Roles)
	}
	fmt.Fprintf(w, "%s\t", repoInfo.Description)
	fmt.Fprintln(w)
}

// PrintableRepoInfo is a wrapper around RepoInfo containing any formatting options
// used within the template to conditionally print information.
type PrintableRepoInfo struct {
	*pfs.RepoInfo
	FullTimestamps bool
}

// NewPrintableRepoInfo constructs a PrintableRepoInfo from just a RepoInfo.
func NewPrintableRepoInfo(ri *pfs.RepoInfo) *PrintableRepoInfo {
	return &PrintableRepoInfo{
		RepoInfo: ri,
	}
}

// PrintDetailedRepoInfo pretty-prints detailed repo info.
func PrintDetailedRepoInfo(w io.Writer, repoInfo *PrintableRepoInfo) error {
	template, err := template.New("RepoInfo").Funcs(funcMap).Parse(
		`Name: {{.Repo.Name}}{{if .Description}}
Description: {{.Description}}{{end}}{{if .FullTimestamps}}
Created: {{.Created}}{{else}}
Created: {{prettyAgo .Created}}{{end}}
<<<<<<< HEAD
Size of HEAD on master: {{prettySize .SizeBytes}}{{if .AuthInfo}}
Access level: {{ range .AuthInfo.Permissions }}
  {{ .String}}{{end}}{{end}}
=======
Size of HEAD on master: {{prettySize .Details.SizeBytes}}{{if .AuthInfo}}
Access level: {{ .AuthInfo.AccessLevel.String }}{{end}}
>>>>>>> cdf1373f
`)
	if err != nil {
		return err
	}
	err = template.Execute(w, repoInfo)
	if err != nil {
		return err
	}
	return nil
}

func printTrigger(trigger *pfs.Trigger) string {
	var conds []string
	if trigger.CronSpec != "" {
		conds = append(conds, fmt.Sprintf("Cron(%s)", trigger.CronSpec))
	}
	if trigger.Size_ != "" {
		conds = append(conds, fmt.Sprintf("Size(%s)", trigger.Size_))
	}
	if trigger.Commits != 0 {
		conds = append(conds, fmt.Sprintf("Commits(%d)", trigger.Commits))
	}
	cond := ""
	if trigger.All {
		cond = strings.Join(conds, " and ")
	} else {
		cond = strings.Join(conds, " or ")
	}
	return fmt.Sprintf("%s on %s", trigger.Branch, cond)
}

// PrintBranch pretty-prints a Branch.
func PrintBranch(w io.Writer, branchInfo *pfs.BranchInfo) {
	fmt.Fprintf(w, "%s\t", branchInfo.Branch.Name)
	if branchInfo.Head != nil {
		fmt.Fprintf(w, "%s\t", branchInfo.Head.ID)
	} else {
		fmt.Fprintf(w, "-\t")
	}
	if branchInfo.Trigger != nil {
		fmt.Fprintf(w, "%s\t", printTrigger(branchInfo.Trigger))
	} else {
		fmt.Fprintf(w, "-\t")
	}
	fmt.Fprintln(w)
}

// PrintDetailedBranchInfo pretty-prints detailed branch info.
func PrintDetailedBranchInfo(w io.Writer, branchInfo *pfs.BranchInfo) error {
	template, err := template.New("BranchInfo").Funcs(funcMap).Parse(
		`Name: {{.Branch.Repo.Name}}@{{.Branch.Name}}{{if .Head}}
Head Commit: {{ .Head.Branch.Repo.Name}}@{{.Head.ID}} {{end}}{{if .Provenance}}
Provenance: {{range .Provenance}} {{.Repo.Name}}@{{.Name}} {{end}} {{end}}{{if .Trigger}}
Trigger: {{printTrigger .Trigger}} {{end}}
`)
	if err != nil {
		return err
	}
	err = template.Execute(w, branchInfo)
	if err != nil {
		return err
	}
	return nil
}

// PrintCommitInfo pretty-prints commit info.
func PrintCommitInfo(w io.Writer, commitInfo *pfs.CommitInfo, fullTimestamps bool) {
	fmt.Fprintf(w, "%s\t", commitInfo.Commit.Branch.Repo)
	fmt.Fprintf(w, "%s\t", commitInfo.Commit.Branch.Name)
	fmt.Fprintf(w, "%s\t", commitInfo.Commit.ID)
	if commitInfo.Finished == nil {
		fmt.Fprintf(w, "-\t")
	} else {
		if fullTimestamps {
			fmt.Fprintf(w, "%s\t", commitInfo.Finished.String())
		} else {
			fmt.Fprintf(w, "%s\t", pretty.Ago(commitInfo.Finished))
		}
	}
	if commitInfo.Details == nil {
		fmt.Fprintf(w, "<= %s\t", units.BytesSize(float64(commitInfo.SizeBytesUpperBound)))
	} else {
		fmt.Fprintf(w, "%s\t", units.BytesSize(float64(commitInfo.Details.SizeBytes)))
	}
	fmt.Fprintf(w, "%v\t", commitInfo.Origin.Kind)
	fmt.Fprintf(w, "%s\t", commitInfo.Description)
	fmt.Fprintln(w)
}

// PrintCommitSetInfo pretty-prints jobset info.
func PrintCommitSetInfo(w io.Writer, commitSetInfo *pfs.CommitSetInfo, fullTimestamps bool) {
	// Aggregate some data to print from the jobs in the jobset
	success := 0
	failure := 0
	var created *types.Timestamp
	var modified *types.Timestamp
	for _, commitInfo := range commitSetInfo.Commits {
		if commitInfo.Finished != nil {
			if commitInfo.Error {
				failure++
			} else {
				success++
			}
		}

		if created == nil {
			created = commitInfo.Started
			modified = commitInfo.Started
		} else {
			if commitInfo.Started.Compare(created) < 0 {
				created = commitInfo.Started
			}
			if commitInfo.Started.Compare(modified) > 0 {
				modified = commitInfo.Started
			}
		}
	}

	fmt.Fprintf(w, "%s\t", commitSetInfo.CommitSet.ID)
	fmt.Fprintf(w, "%d\t", len(commitSetInfo.Commits))
	fmt.Fprintf(w, "%s\t", pretty.ProgressBar(8, success, len(commitSetInfo.Commits)-success-failure, failure))
	if created != nil {
		if fullTimestamps {
			fmt.Fprintf(w, "%s\t", created.String())
		} else {
			fmt.Fprintf(w, "%s\t", pretty.Ago(created))
		}
	} else {
		fmt.Fprintf(w, "-\t")
	}
	if modified != nil {
		if fullTimestamps {
			fmt.Fprintf(w, "%s\t", modified.String())
		} else {
			fmt.Fprintf(w, "%s\t", pretty.Ago(modified))
		}
	} else {
		fmt.Fprintf(w, "-\t")
	}
	fmt.Fprintln(w)
}

// PrintableCommitInfo is a wrapper around CommitInfo containing any formatting options
// used within the template to conditionally print information.
type PrintableCommitInfo struct {
	*pfs.CommitInfo
	FullTimestamps bool
}

// NewPrintableCommitInfo constructs a PrintableCommitInfo from just a CommitInfo.
func NewPrintableCommitInfo(ci *pfs.CommitInfo) *PrintableCommitInfo {
	return &PrintableCommitInfo{
		CommitInfo: ci,
	}
}

// PrintDetailedCommitInfo pretty-prints detailed commit info.
func PrintDetailedCommitInfo(w io.Writer, commitInfo *PrintableCommitInfo) error {
	template, err := template.New("CommitInfo").Funcs(funcMap).Parse(
		`Commit: {{.Commit.Branch.Repo.Name}}@{{.Commit.ID}}
Original Branch: {{.Commit.Branch.Name}}{{if .Description}}
Description: {{.Description}}{{end}}{{if .ParentCommit}}
Parent: {{.ParentCommit.ID}}{{end}}{{if .FullTimestamps}}
Started: {{.Started}}{{else}}
Started: {{prettyAgo .Started}}{{end}}{{if .Finished}}{{if .FullTimestamps}}
Finished: {{.Finished}}{{else}}
Finished: {{prettyAgo .Finished}}{{end}}{{end}}
Size: {{prettySize .Details.SizeBytes}}
`)
	if err != nil {
		return err
	}
	return template.Execute(w, commitInfo)
}

// PrintFileInfo pretty-prints file info.
// If recurse is false and directory size is 0, display "-" instead
// If fast is true and file size is 0, display "-" instead
func PrintFileInfo(w io.Writer, fileInfo *pfs.FileInfo, fullTimestamps, withCommit bool) {
	if withCommit {
		fmt.Fprintf(w, "%s\t", fileInfo.File.Commit.ID)
	}
	fmt.Fprintf(w, "%s\t", fileInfo.File.Path)
	fmt.Fprintf(w, "%s\t", fileInfo.File.Tag)
	if fileInfo.FileType == pfs.FileType_FILE {
		fmt.Fprint(w, "file\t")
	} else {
		fmt.Fprint(w, "dir\t")
	}
	if withCommit {
		if fileInfo.Committed == nil {
			fmt.Fprintf(w, "-\t")
		} else if fullTimestamps {
			fmt.Fprintf(w, "%s\t", fileInfo.Committed.String())
		} else {
			fmt.Fprintf(w, "%s\t", pretty.Ago(fileInfo.Committed))
		}
	}
	fmt.Fprintf(w, "%s\t", units.BytesSize(float64(fileInfo.SizeBytes)))
	fmt.Fprintln(w)
}

// PrintDiffFileInfo pretty-prints a file info from diff file.
func PrintDiffFileInfo(w io.Writer, added bool, fileInfo *pfs.FileInfo, fullTimestamps bool) {
	if added {
		fmt.Fprint(w, color.GreenString("+\t"))
	} else {
		fmt.Fprint(w, color.RedString("-\t"))
	}
	PrintFileInfo(w, fileInfo, fullTimestamps, false)
}

// PrintDetailedFileInfo pretty-prints detailed file info.
func PrintDetailedFileInfo(w io.Writer, fileInfo *pfs.FileInfo) error {
	template, err := template.New("FileInfo").Funcs(funcMap).Parse(
		`Path: {{.File.Path}}
Tag: {{.File.Tag}}
Type: {{fileType .FileType}}
Size: {{prettySize .SizeBytes}}
`)
	if err != nil {
		return err
	}
	return template.Execute(w, fileInfo)
}

func fileType(fileType pfs.FileType) string {
	if fileType == pfs.FileType_FILE {
		return "file"
	}
	return "dir"
}

var funcMap = template.FuncMap{
	"prettyAgo":    pretty.Ago,
	"prettySize":   pretty.Size,
	"fileType":     fileType,
	"printTrigger": printTrigger,
}

// CompactPrintCommit renders 'c' as a compact string, e.g.
// "myrepo@123abc:/my/file"
func CompactPrintCommit(c *pfs.Commit) string {
	return fmt.Sprintf("%s@%s", c.Branch.Repo, c.ID)
}

// CompactPrintCommitSafe is similar to CompactPrintCommit but accepts 'nil'
// arguments
func CompactPrintCommitSafe(c *pfs.Commit) string {
	if c == nil {
		return "nil"
	}
	return CompactPrintCommit(c)
}

// CompactPrintFile renders 'f' as a compact string, e.g.
// "myrepo@master:/my/file"
func CompactPrintFile(f *pfs.File) string {
	return fmt.Sprintf("%s@%s:%s", f.Commit.Branch.Repo, f.Commit.ID, f.Path)
}<|MERGE_RESOLUTION|>--- conflicted
+++ resolved
@@ -73,14 +73,8 @@
 Description: {{.Description}}{{end}}{{if .FullTimestamps}}
 Created: {{.Created}}{{else}}
 Created: {{prettyAgo .Created}}{{end}}
-<<<<<<< HEAD
-Size of HEAD on master: {{prettySize .SizeBytes}}{{if .AuthInfo}}
-Access level: {{ range .AuthInfo.Permissions }}
-  {{ .String}}{{end}}{{end}}
-=======
 Size of HEAD on master: {{prettySize .Details.SizeBytes}}{{if .AuthInfo}}
 Access level: {{ .AuthInfo.AccessLevel.String }}{{end}}
->>>>>>> cdf1373f
 `)
 	if err != nil {
 		return err
