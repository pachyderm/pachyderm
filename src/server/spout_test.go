package server

import (
	"archive/tar"
	"bytes"
	"fmt"
	"net"
	"testing"
	"time"

	"github.com/pachyderm/pachyderm/v2/src/auth"
	"github.com/pachyderm/pachyderm/v2/src/client"
	"github.com/pachyderm/pachyderm/v2/src/internal/backoff"
	"github.com/pachyderm/pachyderm/v2/src/internal/errors"
	"github.com/pachyderm/pachyderm/v2/src/internal/errutil"
	"github.com/pachyderm/pachyderm/v2/src/internal/require"
	tu "github.com/pachyderm/pachyderm/v2/src/internal/testutil"
	"github.com/pachyderm/pachyderm/v2/src/pfs"
	"github.com/pachyderm/pachyderm/v2/src/pps"
)

func TestSpoutPachctl(t *testing.T) {
	if testing.Short() {
		t.Skip("Skipping integration tests in short mode")
	}

	// helper functions for SpoutPachctl
	putFileCommand := func(branch, flags, file string) string {
		return fmt.Sprintf("pachctl put file $PPS_PIPELINE_NAME@%s %s -f %s", branch, flags, file)
	}
	basicPutFile := func(file string) string {
		return putFileCommand("master", "-a", file)
	}

	t.Run("SpoutAuth", func(t *testing.T) {
		// TODO(2.0 required): Investigate auth error.
		t.Skip("Investigate auth error")
		tu.DeleteAll(t)
		defer tu.DeleteAll(t)
		c := tu.GetAuthenticatedPachClient(t, auth.RootUser)

		dataRepo := tu.UniqueString("TestSpoutAuth_data")
		require.NoError(t, c.CreateRepo(dataRepo))

		// create a spout pipeline
		pipeline := tu.UniqueString("pipelinespoutauth")
		_, err := c.PpsAPIClient.CreatePipeline(
			c.Ctx(),
			&pps.CreatePipelineRequest{
				Pipeline: client.NewPipeline(pipeline),
				Transform: &pps.Transform{
					Cmd: []string{"/bin/sh"},
					Stdin: []string{
						"while [ : ]",
						"do",
						"sleep 2",
						"date > date",
						basicPutFile("./date*"),
						"done"},
				},
				Spout: &pps.Spout{}, // this needs to be non-nil to make it a spout
			})
		require.NoError(t, err)

		// get 5 succesive commits, and ensure that the file size increases each time
		// since the spout should be appending to that file on each commit
		countBreakFunc := newCountBreakFunc(5)
		var prevLength uint64
<<<<<<< HEAD
		require.NoError(t, c.SubscribeCommit(pipeline, "master", "", pfs.CommitState_FINISHED, func(ci *pfs.CommitInfo) error {
=======
		require.NoError(t, c.SubscribeCommit(client.NewRepo(pipeline), "master", nil, "", pfs.CommitState_FINISHED, func(ci *pfs.CommitInfo) error {
>>>>>>> 199ccf3e
			return countBreakFunc(func() error {
				files, err := c.ListFileAll(ci.Commit, "")
				require.NoError(t, err)
				require.Equal(t, 1, len(files))

				fileLength := files[0].SizeBytes
				if fileLength <= prevLength {
					t.Errorf("File length was expected to increase. Prev: %v, Cur: %v", prevLength, fileLength)
				}
				prevLength = fileLength
				return nil
			})
		}))

		// make sure we can delete commits
		commit, err := c.InspectCommit(pipeline, "master", "")
		require.NoError(t, err)
		require.NoError(t, c.SquashCommitset(commit.ID))

		// finally, let's make sure that the provenance is in a consistent state after running the spout test
		require.NoError(t, c.Fsck(false, func(resp *pfs.FsckResponse) error {
			if resp.Error != "" {
				return errors.New(resp.Error)
			}
			return nil
		}))
	})
	t.Run("SpoutAuthEnabledAfter", func(t *testing.T) {
		// TODO(2.0 required): Investigate commit error, probably pfedak's fault
		t.Skip("Investigate commit error")
		tu.DeleteAll(t)
		c := tu.GetPachClient(t)

		dataRepo := tu.UniqueString("TestSpoutAuthEnabledAfter_data")
		require.NoError(t, c.CreateRepo(dataRepo))

		// create a spout pipeline
		pipeline := tu.UniqueString("pipelinespoutauthenabledafter")
		_, err := c.PpsAPIClient.CreatePipeline(
			c.Ctx(),
			&pps.CreatePipelineRequest{
				Pipeline: client.NewPipeline(pipeline),
				Transform: &pps.Transform{
					Cmd: []string{"/bin/sh"},
					Stdin: []string{
						"while [ : ]",
						"do",
						"sleep 0.1",
						"pachctl auth whoami &> whoami",
						basicPutFile("./whoami*"),
						"done"},
				},
				Spout: &pps.Spout{}, // this needs to be non-nil to make it a spout
			})
		require.NoError(t, err)

		// get 5 succesive commits
		countBreakFunc := newCountBreakFunc(5)
<<<<<<< HEAD
		require.NoError(t, c.SubscribeCommit(pipeline, "master", "", pfs.CommitState_FINISHED, func(ci *pfs.CommitInfo) error {
=======
		require.NoError(t, c.SubscribeCommit(client.NewRepo(pipeline), "master", nil, "", pfs.CommitState_FINISHED, func(ci *pfs.CommitInfo) error {
>>>>>>> 199ccf3e
			return countBreakFunc(func() error {
				files, err := c.ListFileAll(ci.Commit, "")
				require.NoError(t, err)
				require.Equal(t, 1, len(files))
				return nil
			})
		}))

		// now let's authenticate, and make sure the spout fails due to a lack of authorization
		c = tu.GetAuthenticatedPachClient(t, auth.RootUser)
		defer tu.DeleteAll(t)

		// make sure we can delete commits
		commit, err := c.InspectCommit(pipeline, "master", "")
		require.NoError(t, err)
		require.NoError(t, c.SquashCommitset(commit.ID))

		// now let's update the pipeline and make sure it works again
		_, err = c.PpsAPIClient.CreatePipeline(
			c.Ctx(),
			&pps.CreatePipelineRequest{
				Pipeline: client.NewPipeline(pipeline),
				Transform: &pps.Transform{
					Cmd: []string{"/bin/sh"},
					Stdin: []string{
						"while [ : ]",
						"do",
						"sleep 2",
						"date > date",
						basicPutFile("./date*"),
						"done"},
				},
				Update:    true,
				Reprocess: true,         // to ensure subscribe commit will only read commits since the update
				Spout:     &pps.Spout{}, // this needs to be non-nil to make it a spout
			})
		require.NoError(t, err)

		// get 5 succesive commits
		countBreakFunc = newCountBreakFunc(5)
<<<<<<< HEAD
		require.NoError(t, c.SubscribeCommit(pipeline, "master", "", pfs.CommitState_FINISHED, func(ci *pfs.CommitInfo) error {
=======
		require.NoError(t, c.SubscribeCommit(client.NewRepo(pipeline), "master", nil, "", pfs.CommitState_FINISHED, func(ci *pfs.CommitInfo) error {
>>>>>>> 199ccf3e
			return countBreakFunc(func() error {
				files, err := c.ListFileAll(ci.Commit, "")
				require.NoError(t, err)
				require.Equal(t, 1, len(files))
				return nil
			})
		}))

		// finally, let's make sure that the provenance is in a consistent state after running the spout test
		require.NoError(t, c.Fsck(false, func(resp *pfs.FsckResponse) error {
			if resp.Error != "" {
				return errors.New(resp.Error)
			}
			return nil
		}))
	})

	testSpout(t, true)
}

func testSpout(t *testing.T, usePachctl bool) {
	tu.DeleteAll(t)
	defer tu.DeleteAll(t)
	c := tu.GetPachClient(t)

	putFileCommand := func(branch, flags, file string) string {
		if usePachctl {
			return fmt.Sprintf("pachctl put file $PPS_PIPELINE_NAME@%s %s -f %s", branch, flags, file)
		}
		return fmt.Sprintf("tar -cvf /pfs/out %s", file)
	}

	basicPutFile := func(file string) string {
		return putFileCommand("master", "-a", file)
	}

	t.Run("SpoutBasic", func(t *testing.T) {
		dataRepo := tu.UniqueString("TestSpoutBasic_data")
		require.NoError(t, c.CreateRepo(dataRepo))

		// create a spout pipeline
		pipeline := tu.UniqueString("pipelinespoutbasic")
		_, err := c.PpsAPIClient.CreatePipeline(
			c.Ctx(),
			&pps.CreatePipelineRequest{
				Pipeline: client.NewPipeline(pipeline),
				Transform: &pps.Transform{
					Cmd: []string{"/bin/sh"},
					Stdin: []string{
						"while [ : ]",
						"do",
						"sleep 2",
						"date > date",
						basicPutFile("./date*"),
						"done"},
				},
				Spout: &pps.Spout{}, // this needs to be non-nil to make it a spout
			})
		require.NoError(t, err)
		// get 5 succesive commits, and ensure that the file size increases each time
		// since the spout should be appending to that file on each commit
		countBreakFunc := newCountBreakFunc(5)
		var prevLength uint64
<<<<<<< HEAD
		require.NoError(t, c.SubscribeCommit(pipeline, "master", "", pfs.CommitState_FINISHED, func(ci *pfs.CommitInfo) error {
=======
		require.NoError(t, c.SubscribeCommit(client.NewRepo(pipeline), "master", nil, "", pfs.CommitState_FINISHED, func(ci *pfs.CommitInfo) error {
>>>>>>> 199ccf3e
			return countBreakFunc(func() error {
				files, err := c.ListFileAll(ci.Commit, "")
				require.NoError(t, err)
				require.Equal(t, 1, len(files))

				fileLength := files[0].SizeBytes
				if fileLength <= prevLength {
					t.Errorf("File length was expected to increase. Prev: %v, Cur: %v", prevLength, fileLength)
				}
				prevLength = fileLength
				return nil
			})
		}))

		// make sure we can delete commits
		commit, err := c.InspectCommit(pipeline, "master", "")
		require.NoError(t, err)
		require.NoError(t, c.SquashCommitset(commit.ID))

		// and make sure we can attach a downstream pipeline
		downstreamPipeline := tu.UniqueString("pipelinespoutdownstream")
		require.NoError(t, c.CreatePipeline(
			downstreamPipeline,
			"",
			[]string{"/bin/bash"},
			[]string{"cp " + fmt.Sprintf("/pfs/%s/*", pipeline) + " /pfs/out/"},
			nil,
			client.NewPFSInput(pipeline, "/*"),
			"",
			false,
		))

		// we should have one job between pipeline and downstreamPipeline
		pipelineJobInfos, err := c.FlushPipelineJobAll([]*pfs.Commit{client.NewCommit(pipeline, "master", "")}, []string{downstreamPipeline})
		require.NoError(t, err)
		require.Equal(t, 1, len(pipelineJobInfos))

		// check that the spec commit for the pipeline has the correct subvenance -
		// there should be one entry for the output commit in the spout pipeline,
		// and one for the propagated commit in the downstream pipeline
		commitInfo, err := c.InspectCommit("__spec__", pipeline, "")
		require.NoError(t, err)
		require.Equal(t, 3, len(commitInfo.Subvenance))

		// finally, let's make sure that the provenance is in a consistent state after running the spout test
		require.NoError(t, c.Fsck(false, func(resp *pfs.FsckResponse) error {
			if resp.Error != "" {
				return errors.New(resp.Error)
			}
			return nil
		}))
		require.NoError(t, c.DeleteAll())
	})

	t.Run("SpoutOverwrite", func(t *testing.T) {
		dataRepo := tu.UniqueString("TestSpoutOverwrite_data")
		require.NoError(t, c.CreateRepo(dataRepo))

		pipeline := tu.UniqueString("pipelinespoutoverwrite")
		_, err := c.PpsAPIClient.CreatePipeline(
			c.Ctx(),
			&pps.CreatePipelineRequest{
				Pipeline: client.NewPipeline(pipeline),
				Transform: &pps.Transform{
					Cmd: []string{"/bin/sh"},
					Stdin: []string{
						// add extra command to get around issues with put file -o on a new repo
						"date > date",
						basicPutFile("./date*"),
						"while [ : ]",
						"do",
						"sleep 2",
						"date > date",
						putFileCommand("master", "", "./date*"),
						"done"},
				},
				Spout: &pps.Spout{},
			})
		require.NoError(t, err)

		// if the overwrite flag is enabled, then the spout will overwrite the file on each commit
		// so the commits should have files that stay the same size
		countBreakFunc := newCountBreakFunc(5)
		var count int
		var prevLength uint64
<<<<<<< HEAD
		require.NoError(t, c.SubscribeCommit(pipeline, "master", "", pfs.CommitState_FINISHED, func(ci *pfs.CommitInfo) error {
=======
		require.NoError(t, c.SubscribeCommit(client.NewRepo(pipeline), "master", nil, "", pfs.CommitState_FINISHED, func(ci *pfs.CommitInfo) error {
>>>>>>> 199ccf3e
			return countBreakFunc(func() error {
				files, err := c.ListFileAll(ci.Commit, "")
				require.NoError(t, err)
				require.Equal(t, 1, len(files))

				fileLength := files[0].SizeBytes
				if count > 0 && fileLength != prevLength {
					t.Errorf("File length was expected to stay the same. Prev: %v, Cur: %v", prevLength, fileLength)
				}
				prevLength = fileLength
				count++
				return nil
			})
		}))
		// finally, let's make sure that the provenance is in a consistent state after running the spout test
		require.NoError(t, c.Fsck(false, func(resp *pfs.FsckResponse) error {
			if resp.Error != "" {
				return errors.New(resp.Error)
			}
			return nil
		}))
		require.NoError(t, c.DeleteAll())
	})

	t.Run("SpoutProvenance", func(t *testing.T) {
		// TODO(2.0 required): Investigate commit error, probably pfedak's fault
		t.Skip("Investigate commit error")
		dataRepo := tu.UniqueString("TestSpoutProvenance_data")
		require.NoError(t, c.CreateRepo(dataRepo))

		// create a pipeline
		pipeline := tu.UniqueString("pipelinespoutprovenance")
		_, err := c.PpsAPIClient.CreatePipeline(
			c.Ctx(),
			&pps.CreatePipelineRequest{
				Pipeline: client.NewPipeline(pipeline),
				Transform: &pps.Transform{
					Cmd: []string{"/bin/sh"},
					Stdin: []string{
						"while [ : ]",
						"do",
						"sleep 2",
						"date > date",
						basicPutFile("./date*"),
						"done"},
				},
				Spout: &pps.Spout{},
			})
		require.NoError(t, err)

		// get some commits
		pipelineInfo, err := c.InspectPipeline(pipeline)
		require.NoError(t, err)
		countBreakFunc := newCountBreakFunc(3)
		// and we want to make sure that these commits all have the same provenance
		provenanceID := ""
		var count int
		require.NoError(t, c.SubscribeCommit(client.NewRepo(pipeline), "", pipelineInfo.SpecCommit.NewProvenance(), "", pfs.CommitState_FINISHED, func(ci *pfs.CommitInfo) error {
			return countBreakFunc(func() error {
				require.Equal(t, 1, len(ci.Provenance))
				provenance := ci.Provenance[0].Commit
				if count == 0 {
					// set first one
					provenanceID = provenance.ID
				} else {
					require.Equal(t, provenanceID, provenance.ID)
				}
				count++
				return nil
			})
		}))

		// now we'll update the pipeline
		_, err = c.PpsAPIClient.CreatePipeline(
			c.Ctx(),
			&pps.CreatePipelineRequest{
				Pipeline: client.NewPipeline(pipeline),
				Transform: &pps.Transform{
					Cmd: []string{"/bin/sh"},
					Stdin: []string{
						"while [ : ]",
						"do",
						"sleep 2",
						"date > date",
						basicPutFile("./date*"),
						"done"},
				},
				Spout:     &pps.Spout{},
				Update:    true,
				Reprocess: true,
			})
		require.NoError(t, err)

		pipelineInfo, err = c.InspectPipeline(pipeline)
		require.NoError(t, err)
		countBreakFunc = newCountBreakFunc(3)
		count = 0
		require.NoError(t, c.SubscribeCommit(client.NewRepo(pipeline), "", pipelineInfo.SpecCommit.NewProvenance(), "", pfs.CommitState_FINISHED, func(ci *pfs.CommitInfo) error {
			return countBreakFunc(func() error {
				require.Equal(t, 1, len(ci.Provenance))
				provenance := ci.Provenance[0].Commit
				if count == 0 {
					// this time, we expect our commits to have different provenance from the commits earlier
					require.NotEqual(t, provenanceID, provenance.ID)
					provenanceID = provenance.ID
				} else {
					// but they should still have the same provenance as each other
					require.Equal(t, provenanceID, provenance.ID)
				}
				count++
				return nil
			})
		}))
		// finally, let's make sure that the provenance is in a consistent state after running the spout test
		require.NoError(t, c.Fsck(false, func(resp *pfs.FsckResponse) error {
			if resp.Error != "" {
				return errors.New(resp.Error)
			}
			return nil
		}))
		require.NoError(t, c.DeleteAll())
	})
	t.Run("SpoutService", func(t *testing.T) {
		dataRepo := tu.UniqueString("TestSpoutService_data")
		require.NoError(t, c.CreateRepo(dataRepo))

		annotations := map[string]string{"foo": "bar"}

		// Create a pipeline that listens for tcp connections
		// on internal port 8000 and dumps whatever it receives
		// (should be in the form of a tar stream) to /pfs/out.

		var netcatCommand string

		pipeline := tu.UniqueString("pipelinespoutservice")
		if usePachctl {
			netcatCommand = fmt.Sprintf("netcat -l -s 0.0.0.0 -p 8000  | tar -x --to-command 'pachctl put file -a %s@master:$TAR_FILENAME'", pipeline)
		} else {
			netcatCommand = "netcat -l -s 0.0.0.0 -p 8000 >/pfs/out"
		}

		_, err := c.PpsAPIClient.CreatePipeline(
			c.Ctx(),
			&pps.CreatePipelineRequest{
				Pipeline: client.NewPipeline(pipeline),
				Metadata: &pps.Metadata{
					Annotations: annotations,
				},
				Transform: &pps.Transform{
					Image: "pachyderm/ubuntuplusnetcat:latest",
					Cmd:   []string{"sh"},
					Stdin: []string{netcatCommand},
				},
				ParallelismSpec: &pps.ParallelismSpec{
					Constant: 1,
				},
				Input:  client.NewPFSInput(dataRepo, "/"),
				Update: false,
				Spout: &pps.Spout{
					Service: &pps.Service{
						InternalPort: 8000,
						ExternalPort: 31800,
					},
				},
			})
		require.NoError(t, err)
		time.Sleep(20 * time.Second)

		host := c.GetAddress().Host
		serviceAddr := net.JoinHostPort(host, "31800")

		// Write a tar stream with a single file to
		// the tcp connection of the pipeline service's
		// external port.
		backoff.Retry(func() error {
			raddr, err := net.ResolveTCPAddr("tcp", serviceAddr)
			if err != nil {
				return err
			}

			conn, err := net.DialTCP("tcp", nil, raddr)
			if err != nil {
				return err
			}
			tarwriter := tar.NewWriter(conn)
			defer tarwriter.Close()
			headerinfo := &tar.Header{
				Name: "file1",
				Size: int64(len("foo")),
			}

			err = tarwriter.WriteHeader(headerinfo)
			if err != nil {
				return err
			}

			_, err = tarwriter.Write([]byte("foo"))
			if err != nil {
				return err
			}
			return nil
		}, backoff.NewTestingBackOff())
		require.NoError(t, c.SubscribeCommit(client.NewRepo(pipeline), "master", nil, "", pfs.CommitState_FINISHED, func(ci *pfs.CommitInfo) error {
			files, err := c.ListFileAll(ci.Commit, "")
			require.NoError(t, err)
			require.Equal(t, 1, len(files))
			// Confirm that a commit is made with the file
			// written to the external port of the pipeline's service.
			var buf bytes.Buffer
			err = c.GetFile(ci.Commit, files[0].File.Path, &buf)
			require.NoError(t, err)
			require.Equal(t, buf.String(), "foo")
			return errutil.ErrBreak
		}))

		// finally, let's make sure that the provenance is in a consistent state after running the spout test
		require.NoError(t, c.Fsck(false, func(resp *pfs.FsckResponse) error {
			if resp.Error != "" {
				return errors.New(resp.Error)
			}
			return nil
		}))
		require.NoError(t, c.DeleteAll())
	})

	t.Run("SpoutInputValidation", func(t *testing.T) {
		dataRepo := tu.UniqueString("TestSpoutInputValidation_data")
		require.NoError(t, c.CreateRepo(dataRepo))

		pipeline := tu.UniqueString("pipelinespoutinputvalidation")
		_, err := c.PpsAPIClient.CreatePipeline(
			c.Ctx(),
			&pps.CreatePipelineRequest{
				Pipeline: client.NewPipeline(pipeline),
				Transform: &pps.Transform{
					Cmd: []string{"/bin/sh"},
					Stdin: []string{
						"while [ : ]",
						"do",
						"sleep 2",
						"date > date",
						basicPutFile("./date*"),
						"done"},
				},
				Input: client.NewPFSInput(dataRepo, "/*"),
				Spout: &pps.Spout{},
			})
		require.YesError(t, err)
		// finally, let's make sure that the provenance is in a consistent state after running the spout test
		require.NoError(t, c.Fsck(false, func(resp *pfs.FsckResponse) error {
			if resp.Error != "" {
				return errors.New(resp.Error)
			}
			return nil
		}))
		require.NoError(t, c.DeleteAll())
	})
}<|MERGE_RESOLUTION|>--- conflicted
+++ resolved
@@ -66,11 +66,7 @@
 		// since the spout should be appending to that file on each commit
 		countBreakFunc := newCountBreakFunc(5)
 		var prevLength uint64
-<<<<<<< HEAD
-		require.NoError(t, c.SubscribeCommit(pipeline, "master", "", pfs.CommitState_FINISHED, func(ci *pfs.CommitInfo) error {
-=======
-		require.NoError(t, c.SubscribeCommit(client.NewRepo(pipeline), "master", nil, "", pfs.CommitState_FINISHED, func(ci *pfs.CommitInfo) error {
->>>>>>> 199ccf3e
+		require.NoError(t, c.SubscribeCommit(client.NewRepo(pipeline), "master", "", pfs.CommitState_FINISHED, func(ci *pfs.CommitInfo) error {
 			return countBreakFunc(func() error {
 				files, err := c.ListFileAll(ci.Commit, "")
 				require.NoError(t, err)
@@ -129,11 +125,7 @@
 
 		// get 5 succesive commits
 		countBreakFunc := newCountBreakFunc(5)
-<<<<<<< HEAD
-		require.NoError(t, c.SubscribeCommit(pipeline, "master", "", pfs.CommitState_FINISHED, func(ci *pfs.CommitInfo) error {
-=======
-		require.NoError(t, c.SubscribeCommit(client.NewRepo(pipeline), "master", nil, "", pfs.CommitState_FINISHED, func(ci *pfs.CommitInfo) error {
->>>>>>> 199ccf3e
+		require.NoError(t, c.SubscribeCommit(client.NewRepo(pipeline), "master", "", pfs.CommitState_FINISHED, func(ci *pfs.CommitInfo) error {
 			return countBreakFunc(func() error {
 				files, err := c.ListFileAll(ci.Commit, "")
 				require.NoError(t, err)
@@ -174,11 +166,7 @@
 
 		// get 5 succesive commits
 		countBreakFunc = newCountBreakFunc(5)
-<<<<<<< HEAD
-		require.NoError(t, c.SubscribeCommit(pipeline, "master", "", pfs.CommitState_FINISHED, func(ci *pfs.CommitInfo) error {
-=======
-		require.NoError(t, c.SubscribeCommit(client.NewRepo(pipeline), "master", nil, "", pfs.CommitState_FINISHED, func(ci *pfs.CommitInfo) error {
->>>>>>> 199ccf3e
+		require.NoError(t, c.SubscribeCommit(client.NewRepo(pipeline), "master", "", pfs.CommitState_FINISHED, func(ci *pfs.CommitInfo) error {
 			return countBreakFunc(func() error {
 				files, err := c.ListFileAll(ci.Commit, "")
 				require.NoError(t, err)
@@ -242,11 +230,7 @@
 		// since the spout should be appending to that file on each commit
 		countBreakFunc := newCountBreakFunc(5)
 		var prevLength uint64
-<<<<<<< HEAD
-		require.NoError(t, c.SubscribeCommit(pipeline, "master", "", pfs.CommitState_FINISHED, func(ci *pfs.CommitInfo) error {
-=======
-		require.NoError(t, c.SubscribeCommit(client.NewRepo(pipeline), "master", nil, "", pfs.CommitState_FINISHED, func(ci *pfs.CommitInfo) error {
->>>>>>> 199ccf3e
+		require.NoError(t, c.SubscribeCommit(client.NewRepo(pipeline), "master", "", pfs.CommitState_FINISHED, func(ci *pfs.CommitInfo) error {
 			return countBreakFunc(func() error {
 				files, err := c.ListFileAll(ci.Commit, "")
 				require.NoError(t, err)
@@ -332,11 +316,7 @@
 		countBreakFunc := newCountBreakFunc(5)
 		var count int
 		var prevLength uint64
-<<<<<<< HEAD
-		require.NoError(t, c.SubscribeCommit(pipeline, "master", "", pfs.CommitState_FINISHED, func(ci *pfs.CommitInfo) error {
-=======
-		require.NoError(t, c.SubscribeCommit(client.NewRepo(pipeline), "master", nil, "", pfs.CommitState_FINISHED, func(ci *pfs.CommitInfo) error {
->>>>>>> 199ccf3e
+		require.NoError(t, c.SubscribeCommit(client.NewRepo(pipeline), "master", "", pfs.CommitState_FINISHED, func(ci *pfs.CommitInfo) error {
 			return countBreakFunc(func() error {
 				files, err := c.ListFileAll(ci.Commit, "")
 				require.NoError(t, err)
