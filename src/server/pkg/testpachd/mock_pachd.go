--- conflicted
+++ resolved
@@ -560,11 +560,8 @@
 	InspectFileV2       mockInspectFileV2
 	WalkFileV2          mockWalkFileV2
 	GlobFileV2          mockGlobFileV2
-<<<<<<< HEAD
 	ClearCommitV2       mockClearCommitV2
-=======
 	DiffFileV2          mockDiffFileV2
->>>>>>> e2850a0f
 }
 
 func (api *pfsServerAPI) CreateRepo(ctx context.Context, req *pfs.CreateRepoRequest) (*types.Empty, error) {
