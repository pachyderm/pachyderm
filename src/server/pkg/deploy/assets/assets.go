--- conflicted
+++ resolved
@@ -5,8 +5,8 @@
 	"io"
 	"path/filepath"
 	"strconv"
-
-	"github.com/pachyderm/pachyderm/src/client"
+	"strings"
+
 	"github.com/pachyderm/pachyderm/src/server/pfs/server"
 	"github.com/pachyderm/pachyderm/src/server/pkg/deploy"
 	"github.com/ugorji/go/codec"
@@ -47,21 +47,10 @@
 
 // AssetOpts are options that are applicable to all the asset types.
 type AssetOpts struct {
-	PachdShards   uint64
-	RethinkShards uint64
-	Version       string
-	LogLevel      string
-	Metrics       bool
-
-	// DeployRethinkAsStatefulSet deploys RethinkDB as a  single-node rethink
-	// managed by a RC, rather than a multi-node, highly-available Stateful Set.
-	// This will be necessary until GKE supports Stateful Set
-	DeployRethinkAsStatefulSet bool
-
-	// RethinkCacheSize is the amount of memory each RethinkDB node allocates
-	// towards its cache.
-	RethinkCacheSize string
-
+	PachdShards uint64
+	Version     string
+	LogLevel    string
+	Metrics     bool
 	// BlockCacheSize is the amount of memory each PachD node allocates towards
 	// its cache of PFS blocks.
 	BlockCacheSize string
@@ -201,11 +190,7 @@
 								},
 								{
 									Name:  "NUM_SHARDS",
-<<<<<<< HEAD
-									Value: fmt.Sprintf("%d", shards),
-=======
-									Value: strconv.FormatUint(opts.PachdShards, 10),
->>>>>>> 497bc3f7
+									Value: fmt.Sprintf("%d", opts.PachdShards),
 								},
 								{
 									Name:  "STORAGE_BACKEND",
@@ -221,13 +206,8 @@
 									},
 								},
 								{
-<<<<<<< HEAD
 									Name:  "WORKER_IMAGE",
-									Value: fmt.Sprintf("pachyderm/worker:%s", version),
-=======
-									Name:  "JOB_SHIM_IMAGE",
-									Value: fmt.Sprintf("pachyderm/job-shim:%s", opts.Version),
->>>>>>> 497bc3f7
+									Value: fmt.Sprintf("pachyderm/worker:%s", opts.Version),
 								},
 								{
 									Name:  "WORKER_IMAGE_PULL_POLICY",
@@ -244,18 +224,6 @@
 								{
 									Name:  "LOG_LEVEL",
 									Value: opts.LogLevel,
-								},
-								{
-									Name:  client.PPSLeasePeriodSecsEnv,
-									Value: "30",
-								},
-								{
-									Name:  client.PPSHeartbeatSecsEnv,
-									Value: "10",
-								},
-								{
-									Name:  client.PPSMaxHeartbeatRetriesEnv,
-									Value: "3",
 								},
 								{
 									Name:  "BLOCK_CACHE_BYTES",
@@ -426,297 +394,6 @@
 	}
 }
 
-<<<<<<< HEAD
-=======
-// RethinkRc returns a rethinkdb replication controller.
-func RethinkRc(opts *AssetOpts, volume string) *api.ReplicationController {
-	replicas := int32(1)
-	rethinkCacheQuantity := resource.MustParse(opts.RethinkCacheSize)
-	mem := rethinkCacheQuantity.Copy()
-	mem.Add(rethinkNonCacheMemFootprint)
-	spec := &api.ReplicationController{
-		TypeMeta: unversioned.TypeMeta{
-			Kind:       "ReplicationController",
-			APIVersion: "v1",
-		},
-		ObjectMeta: api.ObjectMeta{
-			Name:   rethinkControllerName,
-			Labels: labels(rethinkControllerName),
-		},
-		Spec: api.ReplicationControllerSpec{
-			Replicas: &replicas,
-			Selector: map[string]string{
-				"app": rethinkControllerName,
-			},
-			Template: &api.PodTemplateSpec{
-				ObjectMeta: api.ObjectMeta{
-					Name:   rethinkControllerName,
-					Labels: labels(rethinkControllerName),
-				},
-				Spec: api.PodSpec{
-					Containers: []api.Container{
-						{
-							Name:  rethinkControllerName,
-							Image: rethinkImage,
-							//TODO figure out how to get a cluster of these to talk to each other
-							Command: []string{"rethinkdb"},
-							Args: []string{
-								"-d", "/var/rethinkdb/data",
-								"--bind", "all",
-								"--cache-size", strconv.FormatInt(rethinkCacheQuantity.ScaledValue(resource.Mega), 10),
-							},
-							Ports: []api.ContainerPort{
-								{
-									ContainerPort: 8080,
-									Name:          "admin-port",
-								},
-								{
-									ContainerPort: 28015,
-									Name:          "driver-port",
-								},
-								{
-									ContainerPort: 29015,
-									Name:          "cluster-port",
-								},
-							},
-							VolumeMounts: []api.VolumeMount{
-								{
-									Name:      "rethink-storage",
-									MountPath: "/var/rethinkdb/",
-								},
-							},
-							ImagePullPolicy: "IfNotPresent",
-							Resources: api.ResourceRequirements{
-								Requests: api.ResourceList{
-									api.ResourceMemory: *mem,
-								},
-							},
-						},
-					},
-					Volumes: []api.Volume{
-						{
-							Name: "rethink-storage",
-							VolumeSource: api.VolumeSource{
-								PersistentVolumeClaim: &api.PersistentVolumeClaimVolumeSource{
-									ClaimName: rethinkVolumeClaimName,
-								},
-							},
-						},
-					},
-				},
-			},
-		},
-	}
-	return spec
-}
-
-// RethinkStatefulSet returns a rethinkdb stateful set
-func RethinkStatefulSet(opts *AssetOpts, diskSpace int) interface{} {
-	rethinkCacheQuantity := resource.MustParse(opts.RethinkCacheSize)
-	mem := rethinkCacheQuantity.Copy()
-	mem.Add(rethinkNonCacheMemFootprint)
-
-	// As of Oct 24 2016, the Kubernetes client does not include structs for
-	// Stateful Set, so we generate the kubernetes manifest using raw json.
-	// Stateful Set config:
-	return map[string]interface{}{
-		"apiVersion": "apps/v1beta1",
-		"kind":       "StatefulSet",
-		"metadata": map[string]interface{}{
-			"name":              rethinkControllerName,
-			"creationTimestamp": nil,
-			"labels":            labels(rethinkServiceName),
-		},
-		"spec": map[string]interface{}{
-			// Effectively configures a RC
-			"serviceName": rethinkHeadlessName,
-			"replicas":    int(opts.RethinkShards),
-			"selector": map[string]interface{}{
-				"matchLabels": labels(rethinkControllerName),
-			},
-
-			// pod template
-			"template": map[string]interface{}{
-				"metadata": map[string]interface{}{
-					"name":              rethinkControllerName,
-					"creationTimestamp": nil,
-					"annotations":       map[string]string{"pod.alpha.kubernetes.io/initialized": "true"},
-					"labels":            labels(rethinkControllerName),
-				},
-				"spec": map[string]interface{}{
-					"containers": []interface{}{
-						map[string]interface{}{
-							"name":    rethinkControllerName,
-							"image":   rethinkImage,
-							"command": []string{"rethinkdb"},
-							"args": []string{
-								"-d", "/var/rethinkdb/data",
-								"--bind", "all",
-								"--cache-size", strconv.FormatInt(rethinkCacheQuantity.ScaledValue(resource.Mega), 10),
-								"--join", net.JoinHostPort("rethink-0.rethink-headless.default.svc.cluster.local", "29015"),
-							},
-							"ports": []interface{}{
-								map[string]interface{}{
-									"containerPort": 8080,
-									"name":          "admin-port",
-								},
-								map[string]interface{}{
-									"containerPort": 28015,
-									"name":          "driver-port",
-								},
-								map[string]interface{}{
-									"containerPort": 29015,
-									"name":          "cluster-port",
-								},
-							},
-							"volumeMounts": []interface{}{
-								map[string]interface{}{
-									"name":      rethinkVolumeClaimName,
-									"mountPath": "/var/rethinkdb/",
-								},
-							},
-							"imagePullPolicy": "IfNotPresent",
-							"resources": map[string]interface{}{
-								"requests": map[string]interface{}{
-									"memory": mem.String(),
-								},
-							},
-						},
-					},
-				},
-			},
-			"volumeClaimTemplates": []interface{}{
-				map[string]interface{}{
-					"metadata": map[string]interface{}{
-						"name":   rethinkVolumeClaimName,
-						"labels": labels(rethinkVolumeName),
-					},
-					"spec": map[string]interface{}{
-						"resources": map[string]interface{}{
-							"requests": map[string]interface{}{
-								"storage": resource.MustParse(fmt.Sprintf("%vGi", diskSpace)),
-							},
-						},
-						"accessModes": []string{"ReadWriteOnce"},
-					},
-				},
-			},
-		},
-	}
-}
-
-// RethinkHeadlessService returns a headless rethinkdb service, which is only for DNS resolution.
-func RethinkHeadlessService() *api.Service {
-	return &api.Service{
-		TypeMeta: unversioned.TypeMeta{
-			Kind:       "Service",
-			APIVersion: "v1",
-		},
-		ObjectMeta: api.ObjectMeta{
-			Name:   rethinkHeadlessName,
-			Labels: labels(rethinkServiceName),
-		},
-		Spec: api.ServiceSpec{
-			Selector:  labels(rethinkControllerName),
-			ClusterIP: "None",
-			Ports: []api.ServicePort{
-				{
-					Port: 29015,
-					Name: "cluster-port",
-				},
-			},
-		},
-	}
-}
-
-// RethinkNodeportService returns a rethinkdb NodePort service.
-func RethinkNodeportService(opts *AssetOpts) *api.Service {
-	serviceDef := &api.Service{
-		TypeMeta: unversioned.TypeMeta{
-			Kind:       "Service",
-			APIVersion: "v1",
-		},
-		ObjectMeta: api.ObjectMeta{
-			Name:   rethinkServiceName,
-			Labels: labels(rethinkServiceName),
-		},
-		Spec: api.ServiceSpec{
-			Type:     api.ServiceTypeNodePort,
-			Selector: labels(rethinkControllerName),
-			Ports: []api.ServicePort{
-				{
-					Port:     8080,
-					Name:     "admin-port",
-					NodePort: 32080,
-				},
-				{
-					Port:     28015,
-					Name:     "driver-port",
-					NodePort: 32081,
-				},
-			},
-		},
-	}
-
-	if !opts.DeployRethinkAsStatefulSet {
-		serviceDef.Spec.Ports = append(serviceDef.Spec.Ports, api.ServicePort{
-			Port: 29015,
-			Name: "cluster-port",
-		})
-	}
-	return serviceDef
-}
-
-// InitJob returns a pachd-init job.
-func InitJob(version string) *extensions.Job {
-	image := pachdImage
-	if version != "" {
-		image += ":" + version
-	}
-	return &extensions.Job{
-		TypeMeta: unversioned.TypeMeta{
-			Kind:       "Job",
-			APIVersion: "extensions/v1beta1",
-		},
-		ObjectMeta: api.ObjectMeta{
-			Name:   initName,
-			Labels: labels(initName),
-		},
-		Spec: extensions.JobSpec{
-			Selector: &extensions.LabelSelector{
-				MatchLabels: labels(initName),
-			},
-			Template: api.PodTemplateSpec{
-				ObjectMeta: api.ObjectMeta{
-					Name:   initName,
-					Labels: labels(initName),
-				},
-				Spec: api.PodSpec{
-					Containers: []api.Container{
-						{
-							Name:  initName,
-							Image: image,
-							Env: []api.EnvVar{
-								{
-									Name:  "PACH_ROOT",
-									Value: "/pach",
-								},
-								{
-									Name:  "INIT",
-									Value: "true",
-								},
-							},
-							ImagePullPolicy: "IfNotPresent",
-						},
-					},
-					RestartPolicy: "OnFailure",
-				},
-			},
-		},
-	}
-}
-
->>>>>>> 497bc3f7
 // MinioSecret creates an amazon secret with the following parameters:
 //   bucket - S3 bucket name
 //   id     - S3 access key id
@@ -812,111 +489,6 @@
 	}
 }
 
-<<<<<<< HEAD
-// AssetOpts are options that are applicable to all the asset types.
-type AssetOpts struct {
-	PachdShards uint64
-	Version     string
-	LogLevel    string
-	Metrics     bool
-=======
-// WriteRethinkVolumes creates 'shards' persistent volumes, either backed by IAAS persistent volumes (EBS volumes for amazon, GCP volumes for Google, etc)
-// or local volumes (if 'backend' == 'local'). All volumes are created with size 'size'.
-func WriteRethinkVolumes(w io.Writer, persistentDiskBackend backend, shards int, hostPath string, names []string, size int) error {
-	if persistentDiskBackend != localBackend && len(names) < shards {
-		return fmt.Errorf("could not create non-local rethink cluster with %d shards, as there are only %d external volumes", shards, len(names))
-	}
-	encoder := codec.NewEncoder(w, jsonEncoderHandle)
-	for i := 0; i < shards; i++ {
-		spec := &api.PersistentVolume{
-			TypeMeta: unversioned.TypeMeta{
-				Kind:       "PersistentVolume",
-				APIVersion: "v1",
-			},
-			ObjectMeta: api.ObjectMeta{
-				Name:   fmt.Sprintf("%s-%d", rethinkVolumeName, i),
-				Labels: labels(rethinkVolumeName),
-			},
-			Spec: api.PersistentVolumeSpec{
-				Capacity: map[api.ResourceName]resource.Quantity{
-					"storage": resource.MustParse(fmt.Sprintf("%vGi", size)),
-				},
-				AccessModes:                   []api.PersistentVolumeAccessMode{api.ReadWriteOnce},
-				PersistentVolumeReclaimPolicy: api.PersistentVolumeReclaimRetain,
-			},
-		}
-
-		switch persistentDiskBackend {
-		case amazonBackend:
-			spec.Spec.PersistentVolumeSource = api.PersistentVolumeSource{
-				AWSElasticBlockStore: &api.AWSElasticBlockStoreVolumeSource{
-					FSType:   "ext4",
-					VolumeID: names[i],
-				},
-			}
-		case googleBackend:
-			spec.Spec.PersistentVolumeSource = api.PersistentVolumeSource{
-				GCEPersistentDisk: &api.GCEPersistentDiskVolumeSource{
-					FSType: "ext4",
-					PDName: names[i],
-				},
-			}
-		case microsoftBackend:
-			dataDiskURI := names[i]
-			split := strings.Split(names[i], "/")
-			diskName := split[len(split)-1]
-
-			spec.Spec.PersistentVolumeSource = api.PersistentVolumeSource{
-				AzureDisk: &api.AzureDiskVolumeSource{
-					DiskName:    diskName,
-					DataDiskURI: dataDiskURI,
-				},
-			}
-		case minioBackend:
-			fallthrough
-		case localBackend:
-			spec.Spec.PersistentVolumeSource = api.PersistentVolumeSource{
-				HostPath: &api.HostPathVolumeSource{
-					Path: filepath.Join(hostPath, fmt.Sprintf("rethink-%d", i)),
-				},
-			}
-		default:
-			return fmt.Errorf("cannot generate volume spec for unknown backend \"%v\"", persistentDiskBackend)
-		}
-		spec.CodecEncodeSelf(encoder)
-		fmt.Fprintf(w, "\n")
-	}
-	return nil
-}
-
-// RethinkVolumeClaim creates a persistent volume claim with a size in gigabytes.
-//
-// Note that if you're controlling RethinkDB as a Stateful Set, this is unneccessary.
-// We're only keeping it for backwards compatibility with GKE. Therefore at most one
-// persistent volume claim will be created by this function, so it's okay to name it
-// statically
-func RethinkVolumeClaim(size int) *api.PersistentVolumeClaim {
-	return &api.PersistentVolumeClaim{
-		TypeMeta: unversioned.TypeMeta{
-			Kind:       "PersistentVolumeClaim",
-			APIVersion: "v1",
-		},
-		ObjectMeta: api.ObjectMeta{
-			Name:   rethinkVolumeClaimName,
-			Labels: labels(rethinkVolumeClaimName),
-		},
-		Spec: api.PersistentVolumeClaimSpec{
-			Resources: api.ResourceRequirements{
-				Requests: map[api.ResourceName]resource.Quantity{
-					"storage": resource.MustParse(fmt.Sprintf("%vGi", size)),
-				},
-			},
-			AccessModes: []api.PersistentVolumeAccessMode{api.ReadWriteOnce},
-		},
-	}
->>>>>>> 497bc3f7
-}
-
 // WriteAssets writes the assets to w.
 func WriteAssets(w io.Writer, opts *AssetOpts, objectStoreBackend backend,
 	persistentDiskBackend backend, volumeNames []string, volumeSize int,
@@ -933,45 +505,9 @@
 	ServiceAccount().CodecEncodeSelf(encoder)
 	fmt.Fprintf(w, "\n")
 
-<<<<<<< HEAD
 	EtcdRc(hostPath).CodecEncodeSelf(encoder)
 	fmt.Fprintf(w, "\n")
-	EtcdService(backend == localBackend).CodecEncodeSelf(encoder)
-=======
-	if err := WriteRethinkVolumes(w, persistentDiskBackend, int(opts.RethinkShards), hostPath, volumeNames, volumeSize); err != nil {
-		return err
-	}
-
-	EtcdRc(hostPath).CodecEncodeSelf(encoder)
-	fmt.Fprintf(w, "\n")
-	EtcdService().CodecEncodeSelf(encoder)
-	fmt.Fprintf(w, "\n")
-
-	RethinkNodeportService(opts).CodecEncodeSelf(encoder)
-	fmt.Fprintf(w, "\n")
-	if opts.DeployRethinkAsStatefulSet {
-		encoder.Encode(RethinkStatefulSet(opts, volumeSize))
-		fmt.Fprintf(w, "\n")
-		RethinkHeadlessService().CodecEncodeSelf(encoder)
-	} else {
-		RethinkVolumeClaim(volumeSize).CodecEncodeSelf(encoder)
-		if persistentDiskBackend == localBackend {
-			// with localBackend, we store rethink data on a hostPath volume, and
-			// therefore don't pass any storage volumes.
-			RethinkRc(opts, "").CodecEncodeSelf(encoder)
-		} else {
-			if len(volumeNames) != 1 {
-				return fmt.Errorf("RethinkDB can only be managed by a "+
-					"ReplicationController as a single instance, but recieved %d volumes",
-					len(volumeNames))
-			}
-			RethinkRc(opts, volumeNames[0]).CodecEncodeSelf(encoder)
-		}
-	}
-	fmt.Fprintf(w, "\n")
-
-	InitJob(opts.Version).CodecEncodeSelf(encoder)
->>>>>>> 497bc3f7
+	EtcdService(objectStoreBackend == localBackend).CodecEncodeSelf(encoder)
 	fmt.Fprintf(w, "\n")
 
 	PachdService().CodecEncodeSelf(encoder)
