--- conflicted
+++ resolved
@@ -86,13 +86,8 @@
 		"--data-dir=/var/data/etcd",
 		"--auto-compaction-retention=1",
 		"--max-txn-ops=10000",
-<<<<<<< HEAD
-		"--max-request-bytes=15000000",
-		fmt.Sprintf("--quota-backend-bytes=%d", etcdBackendBytes),
-=======
 		"--max-request-bytes=52428800",     //50mb
 		"--quota-backend-bytes=8589934592", //8gb
->>>>>>> 13c9a48f
 	}
 
 	// IAMAnnotation is the annotation used for the IAM role, this can work
