--- conflicted
+++ resolved
@@ -189,13 +189,8 @@
 	// Copy intial file set to a new copy file set.
 	testPathCopy := testPath + "Copy"
 	r := fileSets.NewReader(context.Background(), testPath, "")
-<<<<<<< HEAD
 	wCopy := fileSets.NewWriter(context.Background(), testPathCopy)
-	for _ = range fileNames {
-=======
-	wCopy := fileSets.NewWriter(context.Background(), testPath+"Copy")
 	for range fileNames {
->>>>>>> fd43c85a
 		hdr, err := r.Next()
 		require.NoError(t, err, msg)
 		require.NoError(t, wCopy.WriteHeader(hdr), msg)
