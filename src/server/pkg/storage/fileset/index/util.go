package index

import (
	"sort"

	"github.com/pachyderm/pachyderm/src/server/pkg/storage/chunk"
)

// Perm calls f with each permutation of a.
func Perm(a []rune, f func([]rune)) {
	perm(a, f, 0)
}

// Permute the values at index i to len(a)-1.
func perm(a []rune, f func([]rune), i int) {
	if i > len(a) {
		f(a)
		return
	}
	perm(a, f, i+1)
	for j := i + 1; j < len(a); j++ {
		a[i], a[j] = a[j], a[i]
		perm(a, f, i+1)
		a[i], a[j] = a[j], a[i]
	}
}

// Generate generates the permutations of the passed in string and returns them sorted.
func Generate(s string) []string {
	fileNames := []string{}
	Perm([]rune(s), func(fileName []rune) {
		fileNames = append(fileNames, string(fileName))
	})
	sort.Strings(fileNames)
	return fileNames
}

<<<<<<< HEAD
// IndexPointsTo returns a list of all the chunks this index references
func PointsTo(idx *Index) (ids []chunk.ID) {
	m := make(map[string]struct{})
	if idx == nil || len(idx.File.Parts) == 0 {
		return nil
	}
	for _, dop := range idx.File.Parts {
=======
// PointsTo returns a list of all the chunks this index references
func PointsTo(idx *Index) (ids []chunk.ID) {
	m := make(map[string]struct{})
	if idx == nil || len(idx.FileOp.DataOps) == 0 {
		return nil
	}
	for _, dop := range idx.FileOp.DataOps {
>>>>>>> fb0c384e
		for _, dr := range dop.DataRefs {
			id := dr.Ref.Id
			if _, exists := m[string(id)]; !exists {
				ids = append(ids, chunk.ID(id))
				m[string(id)] = struct{}{}
			}
		}
	}
	return ids
}

<<<<<<< HEAD
func resolveParts(idx *Index) {
	if idx.File.DataRefs == nil {
=======
func resolveDataOps(idx *Index) {
	if idx.FileOp.DataRefs == nil {
>>>>>>> fb0c384e
		return
	}
	dataRefs := idx.File.DataRefs
	offset := dataRefs[0].OffsetBytes
	size := dataRefs[0].SizeBytes
	for _, part := range idx.File.Parts {
		bytesLeft := part.SizeBytes
		for size <= bytesLeft {
<<<<<<< HEAD
			part.DataRefs = append(part.DataRefs, newDataRef(dataRefs[0].Ref, offset, size))
=======
			dataOp.DataRefs = append(dataOp.DataRefs, newDataRef(dataRefs[0].Ref, offset, size))
>>>>>>> fb0c384e
			bytesLeft -= size
			dataRefs = dataRefs[1:]
			if len(dataRefs) == 0 {
				return
			}
			offset = dataRefs[0].OffsetBytes
			size = dataRefs[0].SizeBytes
		}
<<<<<<< HEAD
		part.DataRefs = append(part.DataRefs, newDataRef(dataRefs[0].Ref, offset, bytesLeft))
=======
		dataOp.DataRefs = append(dataOp.DataRefs, newDataRef(dataRefs[0].Ref, offset, bytesLeft))
>>>>>>> fb0c384e
		offset += bytesLeft
		size -= bytesLeft
	}
}

func newDataRef(chunkRef *chunk.Ref, offset, size int64) *chunk.DataRef {
	return &chunk.DataRef{
		Ref:         chunkRef,
		OffsetBytes: offset,
		SizeBytes:   size,
	}
}

func unresolveParts(idx *Index) {
	for _, part := range idx.File.Parts {
		part.DataRefs = nil
	}
}<|MERGE_RESOLUTION|>--- conflicted
+++ resolved
@@ -35,24 +35,14 @@
 	return fileNames
 }
 
-<<<<<<< HEAD
-// IndexPointsTo returns a list of all the chunks this index references
+// PointsTo returns a list of all the chunks this index references
 func PointsTo(idx *Index) (ids []chunk.ID) {
 	m := make(map[string]struct{})
 	if idx == nil || len(idx.File.Parts) == 0 {
 		return nil
 	}
-	for _, dop := range idx.File.Parts {
-=======
-// PointsTo returns a list of all the chunks this index references
-func PointsTo(idx *Index) (ids []chunk.ID) {
-	m := make(map[string]struct{})
-	if idx == nil || len(idx.FileOp.DataOps) == 0 {
-		return nil
-	}
-	for _, dop := range idx.FileOp.DataOps {
->>>>>>> fb0c384e
-		for _, dr := range dop.DataRefs {
+	for _, part := range idx.File.Parts {
+		for _, dr := range part.DataRefs {
 			id := dr.Ref.Id
 			if _, exists := m[string(id)]; !exists {
 				ids = append(ids, chunk.ID(id))
@@ -63,13 +53,8 @@
 	return ids
 }
 
-<<<<<<< HEAD
 func resolveParts(idx *Index) {
 	if idx.File.DataRefs == nil {
-=======
-func resolveDataOps(idx *Index) {
-	if idx.FileOp.DataRefs == nil {
->>>>>>> fb0c384e
 		return
 	}
 	dataRefs := idx.File.DataRefs
@@ -78,11 +63,7 @@
 	for _, part := range idx.File.Parts {
 		bytesLeft := part.SizeBytes
 		for size <= bytesLeft {
-<<<<<<< HEAD
 			part.DataRefs = append(part.DataRefs, newDataRef(dataRefs[0].Ref, offset, size))
-=======
-			dataOp.DataRefs = append(dataOp.DataRefs, newDataRef(dataRefs[0].Ref, offset, size))
->>>>>>> fb0c384e
 			bytesLeft -= size
 			dataRefs = dataRefs[1:]
 			if len(dataRefs) == 0 {
@@ -91,11 +72,7 @@
 			offset = dataRefs[0].OffsetBytes
 			size = dataRefs[0].SizeBytes
 		}
-<<<<<<< HEAD
 		part.DataRefs = append(part.DataRefs, newDataRef(dataRefs[0].Ref, offset, bytesLeft))
-=======
-		dataOp.DataRefs = append(dataOp.DataRefs, newDataRef(dataRefs[0].Ref, offset, bytesLeft))
->>>>>>> fb0c384e
 		offset += bytesLeft
 		size -= bytesLeft
 	}
