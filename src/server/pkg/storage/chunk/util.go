--- conflicted
+++ resolved
@@ -14,15 +14,14 @@
 // WithLocalStorage creates a local storage instance for testing during the lifetime of
 // the callback.
 func WithTestStorage(t testing.TB, f func(obj.Client, *Storage) error, opts ...StorageOption) {
-	tracker.WithTestTracker(t, func(tracker tracker.Tracker) {
-		dbutil.WithTestDB(t, func(db *sqlx.DB) {
+	dbutil.WithTestDB(t, func(db *sqlx.DB) {
+		tracker.WithTestTracker(t, db, func(tracker tracker.Tracker) {
 			db.MustExec(schema)
 			mdstore := NewPostgresStore(db)
 			require.NoError(t, obj.WithLocalClient(func(objClient obj.Client) error {
 				return f(objClient, NewStorage(objClient, mdstore, tracker, opts...))
 			}))
 		})
-
 	})
 }
 
@@ -39,19 +38,8 @@
 
 // Reference creates a data reference for the full chunk referenced by a data reference.
 func Reference(dataRef *DataRef) *DataRef {
-	chunkRef := &DataRef{}
-<<<<<<< HEAD
-	chunkRef.ChunkRef = dataRef.ChunkRef
-	chunkRef.SizeBytes = dataRef.ChunkRef.SizeBytes
-	chunkRef.Tags = []*Tag{
-		&Tag{
-			Id:        tag,
-			SizeBytes: dataRef.ChunkRef.SizeBytes,
-		},
-	}
-=======
-	chunkRef.ChunkInfo = dataRef.ChunkInfo
-	chunkRef.SizeBytes = dataRef.ChunkInfo.SizeBytes
->>>>>>> 641e5f6c
-	return chunkRef
+	chunkDataRef := &DataRef{}
+	chunkDataRef.Ref = dataRef.Ref
+	chunkDataRef.SizeBytes = dataRef.Ref.SizeBytes
+	return chunkDataRef
 }