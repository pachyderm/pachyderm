--- conflicted
+++ resolved
@@ -22,7 +22,6 @@
 // root is the local path you want to clone to.
 // fileInfo is the file/dir we are puuling.
 // pipes causes the function to create named pipes in place of files, thus
-<<<<<<< HEAD
 // lazily downloading the data as it's needed.
 func Pull(ctx context.Context, client *pachclient.APIClient, root string, fileInfo *pfs.FileInfo, pipes bool) (retErr error) {
 	fmt.Printf("pulling: %v\n", fileInfo)
@@ -53,78 +52,6 @@
 				defer func() {
 					if err := f.Close(); err != nil {
 						log.Printf("error closing %s: %s", path, err)
-=======
-// lazily downloading the data as it's needed
-func Pull(client *pachclient.APIClient, root string, commit *pfs.Commit, diffMethod *pfs.DiffMethod, shard *pfs.Shard, pipes bool) error {
-	return pullDir(client, root, commit, diffMethod, shard, "/", pipes)
-}
-
-func pullDir(client *pachclient.APIClient, root string, commit *pfs.Commit, diffMethod *pfs.DiffMethod, shard *pfs.Shard, dir string, pipes bool) error {
-	fromCommit := ""
-	fullFile := false
-	if diffMethod != nil {
-		if diffMethod.FromCommit != nil {
-			fromCommit = diffMethod.FromCommit.ID
-		}
-		fullFile = diffMethod.FullFile
-	}
-	fileInfos, err := client.ListFile(
-		commit.Repo.Name,
-		commit.ID,
-		dir,
-		fromCommit,
-		fullFile,
-		shard,
-		false,
-	)
-	if err != nil {
-		return err
-	}
-
-	var g errgroup.Group
-	sem := make(chan struct{}, 100)
-	for _, fileInfo := range fileInfos {
-		fileInfo := fileInfo
-		sem <- struct{}{}
-		g.Go(func() (retErr error) {
-			defer func() { <-sem }()
-			switch fileInfo.FileType {
-			case pfs.FileType_FILE_TYPE_REGULAR:
-				path := filepath.Join(root, fileInfo.File.Path)
-				if err := os.MkdirAll(filepath.Dir(path), 0777); err != nil {
-					return err
-				}
-				if pipes {
-					if err := syscall.Mkfifo(path, 0666); err != nil {
-						return err
-					}
-					// This goro will block until the user's code opens the
-					// fifo.  That means we need to "abandon" this goro so that
-					// the function can return and the caller can execute the
-					// user's code. Waiting for this goro to return would
-					// produce a deadlock.
-					go func() {
-						f, err := os.OpenFile(path, os.O_WRONLY, os.ModeNamedPipe)
-						if err != nil {
-							log.Printf("error opening %s: %s", path, err)
-							return
-						}
-						defer func() {
-							if err := f.Close(); err != nil {
-								log.Printf("error closing %s: %s", path, err)
-							}
-						}()
-						err = client.GetFile(commit.Repo.Name, commit.ID, fileInfo.File.Path, 0, 0, fromCommit, fullFile, shard, f)
-						if err != nil {
-							log.Printf("error from GetFile: %s", err)
-							return
-						}
-					}()
-				} else {
-					f, err := os.Create(path)
-					if err != nil {
-						return err
->>>>>>> 32d6372b
 					}
 				}()
 				err = client.GetFile(commit.Repo.Name, commit.ID, fileInfo.File.Path, 0, 0, f)
@@ -244,4 +171,4 @@
 		return err
 	}
 	return eg.Wait()
-}+}
