--- conflicted
+++ resolved
@@ -154,10 +154,6 @@
 	var eg errgroup.Group
 	var count int64
 	done := make(chan struct{})
-<<<<<<< HEAD
-	watchStarted := false
-
-=======
 	ctx, cancel := context.WithCancel(m.taskEntry.ctx)
 	eg.Go(func() error {
 		return m.subtaskCol.ReadOnly(ctx).WatchOneF(m.taskID, func(e *watch.Event) error {
@@ -188,7 +184,6 @@
 			return nil
 		})
 	})
->>>>>>> 1725696c
 	defer func() {
 		close(done)
 		// If the subtasks have already been collected (or there were none), then
@@ -209,40 +204,6 @@
 			return err
 		}
 		atomic.AddInt64(&count, 1)
-
-		// Only start the watch if we have results to watch for (this avoids a deadlock on an empty task channel)
-		if !watchStarted {
-			watchStarted = true
-			eg.Go(func() error {
-				return m.subtaskCol.ReadOnly(m.taskEntry.ctx).WatchOneF(m.taskID, func(e *watch.Event) error {
-					var key string
-					subtaskInfo := &TaskInfo{}
-					if err := e.Unmarshal(&key, subtaskInfo); err != nil {
-						return err
-					}
-					// Check that the subtask state is terminal.
-					if subtaskInfo.State == State_RUNNING {
-						return nil
-					}
-					if collectFunc != nil {
-						if err := m.taskEntry.runSubtaskBlock(func(ctx context.Context) error {
-							return collectFunc(ctx, subtaskInfo)
-						}); err != nil {
-							return err
-						}
-					}
-					atomic.AddInt64(&count, -1)
-					select {
-					case <-done:
-						if count == 0 {
-							return errutil.ErrBreak
-						}
-					default:
-					}
-					return nil
-				})
-			})
-		}
 	}
 	return nil
 }
