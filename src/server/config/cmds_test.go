//go:build k8s

package cmds

import (
	"os"
	"testing"

	"github.com/pachyderm/pachyderm/v2/src/internal/errors"
	"github.com/pachyderm/pachyderm/v2/src/internal/require"
	tu "github.com/pachyderm/pachyderm/v2/src/internal/testutil"
)

func run(t *testing.T, cmd string) error {
	t.Helper()

	tmpfile, err := os.CreateTemp("", "test-pach-config-*.json")
	require.NoError(t, err)

	// remove the empty file so that a config can be generated
	require.NoError(t, os.Remove(tmpfile.Name()))

	// remove the config file when done
	defer os.Remove(tmpfile.Name())

	return errors.EnsureStack(tu.BashCmd(`
		export PACH_CONFIG={{.config}}
		{{.cmd}}
		`,
		"config", tmpfile.Name(),
		"cmd", cmd,
	).Run())
}

func TestInvalidEnvValue(t *testing.T) {
	if testing.Short() {
		t.Skip("Skipping integration tests in short mode")
	}

	require.YesError(t, run(t, `
		export PACH_CONTEXT=foobar
		pachctl config get active-context
	`))
}

func TestEnvValue(t *testing.T) {
	if testing.Short() {
		t.Skip("Skipping integration tests in short mode")
	}

	require.NoError(t, run(t, `
		echo '{}' | pachctl config set context foo --overwrite
		echo '{}' | pachctl config set context bar --overwrite
		pachctl config set active-context bar
		export PACH_CONTEXT=foo
		pachctl config get active-context | match foo
	`))
}

func TestConnect(t *testing.T) {
	require.NoError(t, run(t, `
		pachctl connect blah | match "New context 'blah' created, will connect to Pachyderm at grpc://blah:30650"
	`))
}

func TestConnectExisting(t *testing.T) {
	require.NoError(t, run(t, `
		pachctl connect blah
		pachctl connect blah | match "Context 'blah' set as active"
	`))
}

func TestConnectWithAlias(t *testing.T) {
	require.NoError(t, run(t, `  
	pachctl connect blah --alias=aliasName | match "New context 'aliasName' created, will connect to Pachyderm at grpc://blah:30650"  
	`))
}

func TestConnectExistingWithAlias(t *testing.T) {
	require.NoError(t, run(t, `  
	pachctl connect blah --alias=aliasName 
	pachctl connect blah --alias=aliasName | match "Context 'aliasName' set as active"  
	`))
}

func TestMetrics(t *testing.T) {
	if testing.Short() {
		t.Skip("Skipping integration tests in short mode")
	}

	require.NoError(t, run(t, `
		pachctl config get metrics | match true
		pachctl config set metrics false
		pachctl config get metrics | match false
		pachctl config set metrics true
		pachctl config get metrics | match true
	`))
}

func TestActiveContext(t *testing.T) {
	if testing.Short() {
		t.Skip("Skipping integration tests in short mode")
	}

	require.YesError(t, run(t, `
		pachctl config set active-context foo 2>&1 | match "context does not exist: foo"
	`))

	require.NoError(t, run(t, `
		echo '{}' | pachctl config set context foo --overwrite
		pachctl config set active-context foo
		pachctl config get active-context | match "foo"
	`))
}

func TestActiveEnterpriseContext(t *testing.T) {
	if testing.Short() {
		t.Skip("Skipping integration tests in short mode")
	}

	require.YesError(t, run(t, `
		pachctl config set active-enterprise-context foo 2>&1 | match "context does not exist: foo"
	`))

	require.NoError(t, run(t, `
		echo '{}' | pachctl config set context foo --overwrite
		pachctl config set active-enterprise-context foo
		pachctl config get active-enterprise-context | match "foo"
	`))
}

func TestSetContext(t *testing.T) {
	if testing.Short() {
		t.Skip("Skipping integration tests in short mode")
	}

	require.YesError(t, run(t, `
		echo 'malformed_json' | pachctl config set context foo
	`))

	require.YesError(t, run(t, `
		echo '{}' | pachctl config set context foo
		echo '{}' | pachctl config set context foo
	`))

	require.NoError(t, run(t, `
		echo '{}' | pachctl config set context foo
		echo '{"pachd_address": "foobar:9000"}' | pachctl config set context foo --overwrite
<<<<<<< HEAD
		pachctl config get context foo | match '"pachd_address": *"grpc://foobar:9000"'
=======
		pachctl config get context foo | match '"pachd_address":[[:space:]]*"grpc://foobar:9000"'
>>>>>>> 1adc6d09
	`))
}

func TestUpdateContext(t *testing.T) {
	if testing.Short() {
		t.Skip("Skipping integration tests in short mode")
	}

	require.YesError(t, run(t, `
		pachctl config update context foo --pachd-address=bar
	`))

	require.NoError(t, run(t, `
		echo '{}' | pachctl config set context foo
		pachctl config update context foo --pachd-address="foobar:9000"
<<<<<<< HEAD
		pachctl config get context foo | match '"pachd_address": *"grpc://foobar:9000"'
=======
		pachctl config get context foo | match '"pachd_address":[[:space:]]*"grpc://foobar:9000"'
>>>>>>> 1adc6d09
		pachctl config update context foo --pachd-address=""
		pachctl config get context foo | match -v pachd_address
	`))

	require.NoError(t, run(t, `
		pachctl config update context default --project="myproject"
<<<<<<< HEAD
		pachctl config get context default | match '"project": *"myproject"'
=======
		pachctl config get context default | match '"project":[[:space:]]*"myproject"'
>>>>>>> 1adc6d09
	`))
}

func TestDeleteContext(t *testing.T) {
	if testing.Short() {
		t.Skip("Skipping integration tests in short mode")
	}

	require.YesError(t, run(t, `
		pachctl config delete context foo
	`))

	require.NoError(t, run(t, `
		echo '{}' | pachctl config set context foo
		pachctl config delete context foo
	`))
}

func TestConfigListContext(t *testing.T) {
	if testing.Short() {
		t.Skip("Skipping integration tests in short mode")
	}
	// Verify the * marker exists for the active-context when enterprise is disabled and the enterprise context isn't set
	require.NoError(t, run(t, `
		echo '{}' | pachctl config set context foo
		echo '{}' | pachctl config set context bar
		pachctl config set active-context bar
		pachctl config list context | match "\*	bar"
		pachctl config list context | match "	foo"

		pachctl config set active-enterprise-context bar
		pachctl config list context | match "E\*	bar"
		pachctl config list context | match "	foo"

		pachctl config set active-enterprise-context foo
		pachctl config list context | match "\*	bar"
		pachctl config list context | match "E	foo"

		pachctl config set active-context foo
		pachctl config list context | match "	bar"
		pachctl config list context | match "E\*	foo"
	`))
}

func TestImportKube(t *testing.T) {
	if testing.Short() {
		t.Skip("Skipping integration tests in short mode")
	}

	require.NoError(t, run(t, `
		pachctl config import-kube imported
		pachctl config get active-context | match 'imported'
<<<<<<< HEAD
		pachctl config get context imported | match "\"cluster_name\": *\"$(kubectl config current-context)\""
		pachctl config get context imported | match '"namespace": *"default"'
		pachctl config import-kube enterprise-kube --overwrite --namespace enterprise --enterprise
		pachctl config get active-enterprise-context | match 'enterprise-kube'
		pachctl config get context enterprise-kube | match "\"cluster_name\": *\"$(kubectl config current-context)\""
		pachctl config get context enterprise-kube | match '"namespace": *"enterprise"'
=======
		pachctl config get context imported | match "\"cluster_name\":[[:space:]]*\"$(kubectl config current-context)\""
		pachctl config get context imported | match '"namespace":[[:space:]]*"default"'
		pachctl config import-kube enterprise-kube --overwrite --namespace enterprise --enterprise
		pachctl config get active-enterprise-context | match 'enterprise-kube'
		pachctl config get context enterprise-kube | match "\"cluster_name\":[[:space:]]*\"$(kubectl config current-context)\""
		pachctl config get context enterprise-kube | match '"namespace":[[:space:]]*"enterprise"'
>>>>>>> 1adc6d09

	`))
}<|MERGE_RESOLUTION|>--- conflicted
+++ resolved
@@ -146,11 +146,7 @@
 	require.NoError(t, run(t, `
 		echo '{}' | pachctl config set context foo
 		echo '{"pachd_address": "foobar:9000"}' | pachctl config set context foo --overwrite
-<<<<<<< HEAD
-		pachctl config get context foo | match '"pachd_address": *"grpc://foobar:9000"'
-=======
 		pachctl config get context foo | match '"pachd_address":[[:space:]]*"grpc://foobar:9000"'
->>>>>>> 1adc6d09
 	`))
 }
 
@@ -166,22 +162,14 @@
 	require.NoError(t, run(t, `
 		echo '{}' | pachctl config set context foo
 		pachctl config update context foo --pachd-address="foobar:9000"
-<<<<<<< HEAD
-		pachctl config get context foo | match '"pachd_address": *"grpc://foobar:9000"'
-=======
 		pachctl config get context foo | match '"pachd_address":[[:space:]]*"grpc://foobar:9000"'
->>>>>>> 1adc6d09
 		pachctl config update context foo --pachd-address=""
 		pachctl config get context foo | match -v pachd_address
 	`))
 
 	require.NoError(t, run(t, `
 		pachctl config update context default --project="myproject"
-<<<<<<< HEAD
-		pachctl config get context default | match '"project": *"myproject"'
-=======
 		pachctl config get context default | match '"project":[[:space:]]*"myproject"'
->>>>>>> 1adc6d09
 	`))
 }
 
@@ -234,21 +222,12 @@
 	require.NoError(t, run(t, `
 		pachctl config import-kube imported
 		pachctl config get active-context | match 'imported'
-<<<<<<< HEAD
-		pachctl config get context imported | match "\"cluster_name\": *\"$(kubectl config current-context)\""
-		pachctl config get context imported | match '"namespace": *"default"'
-		pachctl config import-kube enterprise-kube --overwrite --namespace enterprise --enterprise
-		pachctl config get active-enterprise-context | match 'enterprise-kube'
-		pachctl config get context enterprise-kube | match "\"cluster_name\": *\"$(kubectl config current-context)\""
-		pachctl config get context enterprise-kube | match '"namespace": *"enterprise"'
-=======
 		pachctl config get context imported | match "\"cluster_name\":[[:space:]]*\"$(kubectl config current-context)\""
 		pachctl config get context imported | match '"namespace":[[:space:]]*"default"'
 		pachctl config import-kube enterprise-kube --overwrite --namespace enterprise --enterprise
 		pachctl config get active-enterprise-context | match 'enterprise-kube'
 		pachctl config get context enterprise-kube | match "\"cluster_name\":[[:space:]]*\"$(kubectl config current-context)\""
 		pachctl config get context enterprise-kube | match '"namespace":[[:space:]]*"enterprise"'
->>>>>>> 1adc6d09
 
 	`))
 }