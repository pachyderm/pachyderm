--- conflicted
+++ resolved
@@ -192,11 +192,7 @@
 				return errors.Errorf("context does not exist: %s", args[0])
 			}
 
-<<<<<<< HEAD
 			if err = cmdutil.Encoder("json", env.Out()).EncodeProto(context); err != nil {
-=======
-			if err = cmdutil.Encoder("json", os.Stdout).EncodeProto(context); err != nil {
->>>>>>> 2dea2526
 				return err
 			}
 
@@ -211,13 +207,8 @@
 	setContext := &cobra.Command{
 		Use:   "{{alias}} <context>",
 		Short: "Set a context.",
-<<<<<<< HEAD
-		Long:  "Set a context config from a given name and either JSON stdin, or a given kubernetes context.",
+		Long:  "Set a context config from a given name and a JSON configuration file on stdin",
 		RunE: cmdutil.RunFixedArgs(1, func(args []string, env cmdutil.Env) error {
-=======
-		Long:  "Set a context config from a given name and a JSON configuration file on stdin",
-		Run: cmdutil.RunFixedArgs(1, func(args []string) (retErr error) {
->>>>>>> 2dea2526
 			name := args[0]
 
 			cfg, err := config.Read(false, false)
@@ -253,12 +244,8 @@
 					return err
 				}
 			} else {
-<<<<<<< HEAD
-				fmt.Fprintln(env.Out(), "Reading from stdin.")
-=======
 				context.PachdAddress = pachdAddress.Qualified()
 			}
->>>>>>> 2dea2526
 
 			cfg.V2.Contexts[name] = &context
 			return cfg.Write()
@@ -274,7 +261,7 @@
 		Use:   "{{alias}} <context>",
 		Short: "Import a kubernetes context as a Pachyderm context, and set the active Pachyderm context.",
 		Long:  "Import a kubernetes context as a Pachyderm context. By default the current kubernetes context is used.",
-		Run: cmdutil.RunFixedArgs(1, func(args []string) (retErr error) {
+		RunE: cmdutil.RunFixedArgs(1, func(args []string, env cmdutil.Env) (retErr error) {
 			name := args[0]
 
 			cfg, err := config.Read(false, false)
