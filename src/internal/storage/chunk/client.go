--- conflicted
+++ resolved
@@ -33,11 +33,7 @@
 
 // NewClient returns a client which will write to objc, mdstore, and tracker.  Name is used
 // for the set of temporary objects
-<<<<<<< HEAD
-func NewClient(store kv.Store, db *sqlx.DB, tr track.Tracker, renewer *track.Renewer) Client {
-=======
 func NewClient(store kv.Store, db *pachsql.DB, tr track.Tracker, renewer *Renewer) Client {
->>>>>>> 088c40dc
 	return &trackedClient{
 		store:   store,
 		db:      db,
