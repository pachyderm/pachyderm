--- conflicted
+++ resolved
@@ -55,10 +55,6 @@
 
 // NewReader creates a new Reader.
 func (s *Storage) NewReader(ctx context.Context, dataRefs []*DataRef, opts ...ReaderOption) *Reader {
-<<<<<<< HEAD
-	// using nil for the renewer to disable renewing
-=======
->>>>>>> 088c40dc
 	client := NewClient(s.store, s.db, s.tracker, nil)
 	return newReader(ctx, client, s.memCache, s.deduper, s.prefetchLimit, dataRefs, opts...)
 }
@@ -70,11 +66,7 @@
 	if name == "" {
 		panic("name must not be empty")
 	}
-<<<<<<< HEAD
-	client := NewClient(s.store, s.db, s.tracker, track.NewRenewer(ctx, s.tracker, name, defaultChunkTTL))
-=======
 	client := NewClient(s.store, s.db, s.tracker, NewRenewer(ctx, s.tracker, name, defaultChunkTTL))
->>>>>>> 088c40dc
 	return newWriter(ctx, client, s.memCache, s.deduper, s.createOpts, cb, opts...)
 }
 
