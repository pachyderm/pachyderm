package storage

import (
	"bufio"
	"bytes"
	"context"
	"crypto/rand"
	"database/sql"
<<<<<<< HEAD
	"io"
	"regexp"
	"time"

	"github.com/pachyderm/pachyderm/v2/src/internal/client"
=======

>>>>>>> 3af8c1d4
	"github.com/pachyderm/pachyderm/v2/src/internal/errors"
	"github.com/pachyderm/pachyderm/v2/src/internal/grpcutil"
	"github.com/pachyderm/pachyderm/v2/src/internal/log"
	"github.com/pachyderm/pachyderm/v2/src/internal/obj"
	"github.com/pachyderm/pachyderm/v2/src/internal/pachconfig"
	"github.com/pachyderm/pachyderm/v2/src/internal/pachsql"
	"github.com/pachyderm/pachyderm/v2/src/internal/storage/chunk"
	"github.com/pachyderm/pachyderm/v2/src/internal/storage/fileset"
	"github.com/pachyderm/pachyderm/v2/src/internal/storage/fileset/index"
	"github.com/pachyderm/pachyderm/v2/src/internal/storage/kv"
	"github.com/pachyderm/pachyderm/v2/src/internal/storage/track"
	"github.com/pachyderm/pachyderm/v2/src/storage"
	"go.uber.org/zap"
	"gocloud.dev/blob"
	"google.golang.org/protobuf/types/known/emptypb"
	"google.golang.org/protobuf/types/known/wrapperspb"
)

const (
	ChunkPrefix = "chunk/"
	defaultTTL  = client.DefaultTTL
	maxTTL      = 30 * time.Minute
)

type Env struct {
	DB *pachsql.DB
	// ObjectStore is a client from the obj package
	ObjectStore obj.Client

	// Bucket is an object storage bucket from the Go CDK packages.
	// If set, it takes priority over ObjectStore
	Bucket *blob.Bucket
	Config pachconfig.StorageConfiguration
}

// Server contains the storage layer servers.
type Server struct {
	storage.UnimplementedFilesetServer
	Filesets *fileset.Storage
	Chunks   *chunk.Storage
	Tracker  track.Tracker
}

// New creates a new Server
<<<<<<< HEAD
func New(env Env) (*Server, error) {
=======
func New(ctx context.Context, env Env, config pachconfig.StorageConfiguration) (*Server, error) {
>>>>>>> 3af8c1d4
	// Setup tracker
	tracker := track.NewPostgresTracker(env.DB)

	// chunk
	keyStore := chunk.NewPostgresKeyStore(env.DB)
	secret, err := getOrCreateKey(ctx, keyStore, "default")
	if err != nil {
		return nil, err
	}

	var store kv.Store
	if env.Bucket != nil {
		store = kv.NewFromBucket(env.Bucket, maxKeySize, chunk.DefaultMaxChunkSize)
	} else {
		store = kv.NewFromObjectClient(env.ObjectStore, maxKeySize, chunk.DefaultMaxChunkSize)
	}
	store = wrapStore(&env.Config, store)
	store = kv.NewPrefixed(store, []byte(ChunkPrefix))
	chunkStorageOpts := makeChunkOptions(&env.Config)
	chunkStorageOpts = append(chunkStorageOpts, chunk.WithSecret(secret))
	chunkStorage := chunk.NewStorage(store, env.DB, tracker, chunkStorageOpts...)

	// fileset
	filesetStorage := fileset.NewStorage(fileset.NewPostgresStore(env.DB), tracker, chunkStorage, makeFilesetOptions(&env.Config)...)

	return &Server{
		Filesets: filesetStorage,
		Chunks:   chunkStorage,
		Tracker:  tracker,
	}, nil
}

func getOrCreateKey(ctx context.Context, keyStore chunk.KeyStore, name string) ([]byte, error) {
	secret, err := keyStore.Get(ctx, name)
	if !errors.Is(err, sql.ErrNoRows) {
		return secret, errors.EnsureStack(err)
	}
	secret = make([]byte, 32)
	if _, err := rand.Read(secret); err != nil {
		return nil, errors.EnsureStack(err)
	}
	log.Info(ctx, "generated new secret", zap.String("name", name))
	if err := keyStore.Create(ctx, name, secret); err != nil {
		return nil, errors.EnsureStack(err)
	}
	res, err := keyStore.Get(ctx, name)
	return res, errors.EnsureStack(err)
}

// TODO: Copy file.
func (s *Server) CreateFileset(server storage.Fileset_CreateFilesetServer) error {
	ctx := server.Context()
	var id *fileset.ID
	if err := s.Filesets.WithRenewer(ctx, defaultTTL, func(ctx context.Context, renewer *fileset.Renewer) error {
		opts := []fileset.UnorderedWriterOption{fileset.WithRenewal(defaultTTL, renewer), fileset.WithValidator(ValidateFilename)}
		uw, err := s.Filesets.NewUnorderedWriter(ctx, opts...)
		if err != nil {
			return err
		}
		for {
			msg, err := server.Recv()
			if err != nil {
				if errors.Is(err, io.EOF) {
					break
				}
				return err
			}
			switch mod := msg.Modification.(type) {
			case *storage.CreateFilesetRequest_AppendFile:
				if err := uw.Put(ctx, mod.AppendFile.Path, "", true, bytes.NewReader(mod.AppendFile.Data.Value)); err != nil {
					return err
				}
			case *storage.CreateFilesetRequest_DeleteFile:
				if err := uw.Delete(ctx, mod.DeleteFile.Path, ""); err != nil {
					return err
				}
			}
		}
		id, err = uw.Close(ctx)
		return err
	}); err != nil {
		return err
	}
	return server.SendAndClose(&storage.CreateFilesetResponse{
		FilesetId: id.HexString(),
	})
}

// TODO: Add file filter error types.
func (s *Server) ReadFileset(request *storage.ReadFilesetRequest, server storage.Fileset_ReadFilesetServer) error {
	ctx := server.Context()
	id, err := fileset.ParseID(request.FilesetId)
	if err != nil {
		return err
	}
	fs, err := s.Filesets.Open(ctx, []fileset.ID{*id})
	if err != nil {
		return err
	}
	// Compute the intersection of the path range filters.
	pathRange := &index.PathRange{}
	for _, f := range request.Filters {
		switch f := f.Filter.(type) {
		case *storage.FileFilter_PathRange:
			// Return immediately if the path ranges are disjoint.
			if pathRange.Lower != "" && f.PathRange.Upper <= pathRange.Lower ||
				pathRange.Upper != "" && f.PathRange.Lower >= pathRange.Upper {
				return nil
			}
			if f.PathRange.Lower > pathRange.Lower {
				pathRange.Lower = f.PathRange.Lower
			}
			if pathRange.Upper == "" || f.PathRange.Upper != "" && f.PathRange.Upper < pathRange.Upper {
				pathRange.Upper = f.PathRange.Upper
			}
		}
	}
	// Compile regular expressions.
	var regexes []*regexp.Regexp
	for _, f := range request.Filters {
		switch f := f.Filter.(type) {
		case *storage.FileFilter_PathRegex:
			regex, err := regexp.Compile(f.PathRegex)
			if err != nil {
				return errors.EnsureStack(err)
			}
			regexes = append(regexes, regex)
		}
	}
	return fs.Iterate(ctx, func(f fileset.File) error {
		path := f.Index().Path
		for _, r := range regexes {
			if !r.MatchString(path) {
				return nil
			}
		}
		w := &writer{
			server: server,
			path:   path,
		}
		bufW := bufio.NewWriterSize(w, grpcutil.MaxMsgPayloadSize)
		if err := f.Content(ctx, bufW); err != nil {
			return err
		}
		return errors.EnsureStack(bufW.Flush())
	}, index.WithRange(pathRange))
}

type writer struct {
	server storage.Fileset_ReadFilesetServer
	path   string
}

func (w *writer) Write(data []byte) (int, error) {
	response := &storage.ReadFilesetResponse{
		Path: w.path,
		Data: wrapperspb.Bytes(data),
	}
	if err := w.server.Send(response); err != nil {
		return 0, err
	}
	return len(data), nil
}

// TODO: We should be able to use this and potentially others directly in PFS.
func (s *Server) RenewFileset(ctx context.Context, request *storage.RenewFilesetRequest) (*emptypb.Empty, error) {
	id, err := fileset.ParseID(request.FilesetId)
	if err != nil {
		return nil, err
	}
	ttl := time.Duration(request.TtlSeconds) * time.Second
	if ttl < time.Second {
		return nil, errors.Errorf("ttl (%d) must be at least one second", ttl)
	}
	if ttl > maxTTL {
		return nil, errors.Errorf("ttl (%d) exceeds max ttl (%d)", ttl, maxTTL)
	}
	_, err = s.Filesets.SetTTL(ctx, *id, ttl)
	if err != nil {
		return nil, err
	}
	return &emptypb.Empty{}, nil
}

func (s *Server) ComposeFileset(ctx context.Context, request *storage.ComposeFilesetRequest) (*storage.ComposeFilesetResponse, error) {
	var ids []fileset.ID
	for _, id := range request.FilesetIds {
		id, err := fileset.ParseID(id)
		if err != nil {
			return nil, err
		}
		ids = append(ids, *id)
	}
	ttl := time.Duration(request.TtlSeconds) * time.Second
	id, err := s.Filesets.Compose(ctx, ids, ttl)
	if err != nil {
		return nil, err
	}
	return &storage.ComposeFilesetResponse{
		FilesetId: id.HexString(),
	}, nil
}

func (s *Server) ShardFileset(ctx context.Context, request *storage.ShardFilesetRequest) (*storage.ShardFilesetResponse, error) {
	id, err := fileset.ParseID(request.FilesetId)
	if err != nil {
		return nil, err
	}
	fs, err := s.Filesets.Open(ctx, []fileset.ID{*id})
	if err != nil {
		return nil, err
	}
	shardConfig := s.Filesets.ShardConfig()
	if request.NumFiles > 0 {
		shardConfig.NumFiles = request.NumFiles
	}
	if request.SizeBytes > 0 {
		shardConfig.SizeBytes = request.SizeBytes
	}
	shards, err := fs.Shards(ctx, index.WithShardConfig(shardConfig))
	if err != nil {
		return nil, err
	}
	var pathRanges []*storage.PathRange
	for _, shard := range shards {
		pathRanges = append(pathRanges, &storage.PathRange{
			Lower: shard.Lower,
			Upper: shard.Upper,
		})
	}
	return &storage.ShardFilesetResponse{
		Shards: pathRanges,
	}, nil
}<|MERGE_RESOLUTION|>--- conflicted
+++ resolved
@@ -6,15 +6,11 @@
 	"context"
 	"crypto/rand"
 	"database/sql"
-<<<<<<< HEAD
 	"io"
 	"regexp"
 	"time"
 
 	"github.com/pachyderm/pachyderm/v2/src/internal/client"
-=======
-
->>>>>>> 3af8c1d4
 	"github.com/pachyderm/pachyderm/v2/src/internal/errors"
 	"github.com/pachyderm/pachyderm/v2/src/internal/grpcutil"
 	"github.com/pachyderm/pachyderm/v2/src/internal/log"
@@ -59,11 +55,7 @@
 }
 
 // New creates a new Server
-<<<<<<< HEAD
-func New(env Env) (*Server, error) {
-=======
-func New(ctx context.Context, env Env, config pachconfig.StorageConfiguration) (*Server, error) {
->>>>>>> 3af8c1d4
+func New(ctx context.Context, env Env) (*Server, error) {
 	// Setup tracker
 	tracker := track.NewPostgresTracker(env.DB)
 
