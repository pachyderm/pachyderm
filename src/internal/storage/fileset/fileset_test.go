--- conflicted
+++ resolved
@@ -11,11 +11,7 @@
 	"testing"
 	"time"
 
-	"github.com/pachyderm/pachyderm/v2/src/internal/dbutil"
-	"github.com/pachyderm/pachyderm/v2/src/internal/pachsql"
-
 	units "github.com/docker/go-units"
-
 	"github.com/pachyderm/pachyderm/v2/src/internal/dbutil"
 	"github.com/pachyderm/pachyderm/v2/src/internal/dockertestenv"
 	"github.com/pachyderm/pachyderm/v2/src/internal/errors"
@@ -42,13 +38,8 @@
 	data  []byte
 }
 
-<<<<<<< HEAD
 func writeFileSet(ctx context.Context, t *testing.T, s *Storage, files []*testFile, opts ...WriterOption) *Handle {
 	w := s.NewWriter(ctx, opts...)
-=======
-func writeFileSet(ctx context.Context, t *testing.T, s *Storage, files []*testFile) *Handle {
-	w := s.NewWriter(ctx)
->>>>>>> ee5c717a
 	for _, file := range files {
 		require.NoError(t, w.Add(file.path, file.datum, bytes.NewReader(file.data)))
 	}
@@ -443,7 +434,6 @@
 		pin, err = storage.PinTx(ctx, tx, handle)
 		return err
 	}))
-<<<<<<< HEAD
 	gc := storage.NewGC(time.Minute)
 	_, err := gc.RunOnce(ctx)
 	require.NoError(t, err)
@@ -453,9 +443,6 @@
 		return err
 	}))
 	fs, err := storage.Open(ctx, []*Handle{handle})
-=======
-	pinFs, err := storage.Open(ctx, []*Handle{NewHandle(Token(pin))})
->>>>>>> ee5c717a
 	require.NoError(t, err)
 	var files []File
 	require.NoError(t, fs.Iterate(ctx, func(f File) error {
