package fileset

import (
	"context"
	"io"
	"math"
	"time"

	"github.com/pachyderm/pachyderm/v2/src/internal/errors"
	"github.com/pachyderm/pachyderm/v2/src/internal/miscutil"
	"github.com/pachyderm/pachyderm/v2/src/internal/storage/fileset/index"
)

// UnorderedWriter allows writing Files, unordered by path, into multiple ordered filesets.
// This may be a full filesystem or a subfilesystem (e.g. datum / datum set / shard).
type UnorderedWriter struct {
	ctx                        context.Context
	storage                    *Storage
	memAvailable, memThreshold int64
	fileThreshold              int64
	buffer                     *Buffer
	subFileSet                 int64
	ttl                        time.Duration
	renewer                    *Renewer
	ids                        []ID
	getParentID                func() (*ID, error)
	validator                  func(string) error
	maxFanIn                   int
}

func newUnorderedWriter(ctx context.Context, storage *Storage, memThreshold, fileThreshold int64, opts ...UnorderedWriterOption) (*UnorderedWriter, error) {
	if err := storage.filesetSem.Acquire(ctx, 1); err != nil {
		return nil, errors.EnsureStack(err)
	}
	// Half of the memory will be for buffering in the unordered writer.
	// The other half will be for buffering in the chunk writer.
	memThreshold /= 2
	uw := &UnorderedWriter{
		ctx:           ctx,
		storage:       storage,
		fileThreshold: fileThreshold,
		memAvailable:  memThreshold,
		memThreshold:  memThreshold,
		buffer:        NewBuffer(),
		maxFanIn:      math.MaxInt32,
	}
	for _, opt := range opts {
		opt(uw)
	}
	return uw, nil
}

func (uw *UnorderedWriter) Put(ctx context.Context, p, datum string, appendFile bool, r io.Reader) (retErr error) {
	if err := uw.validate(p); err != nil {
		return err
	}
	if datum == "" {
		datum = DefaultFileDatum
	}
	if !appendFile {
		uw.buffer.Delete(p, datum)
	}
	w := uw.buffer.Add(p, datum)
	for {
		n, err := io.CopyN(w, r, uw.memAvailable)
		uw.memAvailable -= n
		if err != nil {
			if errors.Is(err, io.EOF) {
				break
			}
			return errors.EnsureStack(err)
		}
		if uw.memAvailable == 0 {
			if err := uw.serialize(ctx); err != nil {
				return err
			}
			w = uw.buffer.Add(p, datum)
		}
	}
	if int64(uw.buffer.Count()) >= uw.fileThreshold {
		return uw.serialize(ctx)
	}
	return nil
}

func (uw *UnorderedWriter) validate(p string) error {
	if uw.validator != nil {
		return uw.validator(p)
	}
	return nil
}

// serialize will be called whenever the in-memory file set is past the memory threshold.
// A new in-memory file set will be created for the following operations.
func (uw *UnorderedWriter) serialize(ctx context.Context) error {
	if uw.buffer.Empty() {
		return nil
	}
	return miscutil.LogStep(ctx, "UnorderedWriter.serialize", func() error {
		return uw.withWriter(func(w *Writer) error {
			if err := uw.buffer.WalkAdditive(func(path, datum string, r io.Reader) error {
				return w.Add(path, datum, r)
			}, func(f File, datum string) error {
				return w.Copy(f, datum)
			}); err != nil {
				return err
			}
			return uw.buffer.WalkDeletive(func(path, datum string) error {
				return w.Delete(path, datum)
			})
		})
	})
}

func (uw *UnorderedWriter) withWriter(cb func(*Writer) error) error {
	// Serialize file set.
	var writerOpts []WriterOption
	if uw.ttl > 0 {
		writerOpts = append(writerOpts, WithTTL(uw.ttl))
	}
	w := uw.storage.newWriter(uw.ctx, writerOpts...)
	if err := cb(w); err != nil {
		return err
	}
	id, err := w.Close()
	if err != nil {
		return err
	}
	uw.ids = append(uw.ids, *id)
	if uw.renewer != nil {
		if err := uw.renewer.Add(uw.ctx, *id); err != nil {
			return err
		}
	}
	// Reset fileset buffer.
	uw.buffer = NewBuffer()
	uw.memAvailable = uw.memThreshold
	uw.subFileSet++
	return nil
}

// Delete deletes a file from the file set.
func (uw *UnorderedWriter) Delete(ctx context.Context, p, datum string) error {
	if err := uw.validate(p); err != nil {
		return err
	}
	if datum == "" {
		datum = DefaultFileDatum
	}
	p = Clean(p, IsDir(p))
	if IsDir(p) {
		uw.buffer.Delete(p, datum)
		var ids []ID
		if uw.getParentID != nil {
			parentID, err := uw.getParentID()
			if err != nil {
				return err
			}
			ids = []ID{*parentID}
		}
		fs, err := uw.storage.Open(uw.ctx, append(ids, uw.ids...))
		if err != nil {
			return err
		}
		return fs.Iterate(uw.ctx, func(f File) error {
			return uw.Delete(ctx, f.Index().Path, datum)
<<<<<<< HEAD
		}, index.WithPrefix(p))
		return errors.EnsureStack(err)
=======
		})
>>>>>>> d774bdff
	}
	uw.buffer.Delete(p, datum)
	if int64(uw.buffer.Count()) >= uw.fileThreshold {
		return uw.serialize(ctx)
	}
	return nil
}

func (uw *UnorderedWriter) Copy(ctx context.Context, fs FileSet, datum string, appendFile bool, opts ...index.Option) error {
	if datum == "" {
		datum = DefaultFileDatum
	}
	return fs.Iterate(ctx, func(f File) error {
		if !appendFile {
			uw.buffer.Delete(f.Index().Path, datum)
		}
		uw.buffer.Copy(f, datum)
		if int64(uw.buffer.Count()) >= uw.fileThreshold {
			return uw.serialize(ctx)
		}
		return nil
<<<<<<< HEAD
	}, opts...))
=======
	})
>>>>>>> d774bdff
}

// Close closes the writer.
func (uw *UnorderedWriter) Close(ctx context.Context) (*ID, error) {
	defer uw.storage.filesetSem.Release(1)
	if err := uw.serialize(ctx); err != nil {
		return nil, err
	}
	return uw.storage.newComposite(uw.ctx, &Composite{
		Layers: idsToHex(uw.ids),
	}, uw.ttl)
}<|MERGE_RESOLUTION|>--- conflicted
+++ resolved
@@ -164,12 +164,8 @@
 		}
 		return fs.Iterate(uw.ctx, func(f File) error {
 			return uw.Delete(ctx, f.Index().Path, datum)
-<<<<<<< HEAD
 		}, index.WithPrefix(p))
 		return errors.EnsureStack(err)
-=======
-		})
->>>>>>> d774bdff
 	}
 	uw.buffer.Delete(p, datum)
 	if int64(uw.buffer.Count()) >= uw.fileThreshold {
@@ -191,11 +187,7 @@
 			return uw.serialize(ctx)
 		}
 		return nil
-<<<<<<< HEAD
-	}, opts...))
-=======
-	})
->>>>>>> d774bdff
+	}, opts...)
 }
 
 // Close closes the writer.
