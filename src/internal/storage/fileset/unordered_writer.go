--- conflicted
+++ resolved
@@ -196,14 +196,6 @@
 	if err := uw.serialize(ctx); err != nil {
 		return nil, err
 	}
-<<<<<<< HEAD
-=======
-	if err := miscutil.LogStep(ctx, fmt.Sprintf("directly compacting %d file sets", len(uw.ids)), func() error {
-		return uw.compact()
-	}); err != nil {
-		return nil, err
-	}
->>>>>>> aacf047e
 	return uw.storage.newComposite(uw.ctx, &Composite{
 		Layers: idsToHex(uw.ids),
 	}, uw.ttl)
