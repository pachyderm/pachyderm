--- conflicted
+++ resolved
@@ -163,13 +163,8 @@
 		if err != nil {
 			return err
 		}
-<<<<<<< HEAD
 		return fs.Iterate(uw.ctx, func(f File) error {
-			return uw.Delete(f.Index().Path, datum)
-=======
-		err = fs.Iterate(uw.ctx, func(f File) error {
 			return uw.Delete(ctx, f.Index().Path, datum)
->>>>>>> dd4b95b1
 		})
 	}
 	uw.buffer.Delete(p, datum)
@@ -183,20 +178,7 @@
 	if datum == "" {
 		datum = DefaultFileDatum
 	}
-<<<<<<< HEAD
-	return uw.withWriter(func(w *Writer) error {
-		err := fs.Iterate(ctx, func(f File) error {
-			if !appendFile {
-				if err := w.Delete(f.Index().Path, datum); err != nil {
-					return err
-				}
-			}
-			return w.Copy(f, datum)
-		})
-		return err
-	})
-=======
-	return errors.EnsureStack(fs.Iterate(ctx, func(f File) error {
+	return fs.Iterate(ctx, func(f File) error {
 		if !appendFile {
 			uw.buffer.Delete(f.Index().Path, datum)
 		}
@@ -205,8 +187,7 @@
 			return uw.serialize(ctx)
 		}
 		return nil
-	}))
->>>>>>> dd4b95b1
+	})
 }
 
 // Close closes the writer.
