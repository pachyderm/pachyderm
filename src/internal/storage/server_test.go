--- conflicted
+++ resolved
@@ -33,20 +33,11 @@
 	fileset.NewTestStorage(ctx, t, db, tracker)
 
 	var config pachconfig.StorageConfiguration
-<<<<<<< HEAD
-	s, err := storageserver.New(storageserver.Env{
+	s, err := storageserver.New(ctx, storageserver.Env{
 		DB:     db,
 		Bucket: b,
 		Config: config,
 	})
-=======
-	s, err := New(ctx,
-		Env{
-			DB:     db,
-			Bucket: b,
-		},
-		config)
->>>>>>> 3af8c1d4
 	require.NoError(t, err)
 
 	w := s.Filesets.NewWriter(ctx)
