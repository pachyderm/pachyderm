--- conflicted
+++ resolved
@@ -173,26 +173,17 @@
 	authInterceptor *auth_interceptor.Interceptor
 	txnEnv          *transactionenv.TransactionEnv
 
-<<<<<<< HEAD
-	healthSrv  grpc_health_v1.HealthServer
-	version    version.APIServer
-	txnSrv     transaction.APIServer
-	authSrv    auth.APIServer
-	pfsSrv     pfs.APIServer
-	storageSrv *storage.Server
-	ppsSrv     pps.APIServer
-=======
 	healthSrv     grpc_health_v1.HealthServer
 	version       version.APIServer
 	txnSrv        transaction.APIServer
 	authSrv       auth.APIServer
 	pfsSrv        pfs.APIServer
+	storageSrv    *storage.Server
 	ppsSrv        pps.APIServer
 	metadataSrv   metadata.APIServer
 	adminSrv      admin.APIServer
 	enterpriseSrv enterprise.APIServer
 	licenseSrv    license.APIServer
->>>>>>> 89ed6487
 	// TODO
 	// debugSrv debug.DebugServer
 
