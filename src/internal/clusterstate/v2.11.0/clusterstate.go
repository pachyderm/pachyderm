package v2_11_0

import (
	"github.com/pachyderm/pachyderm/v2/src/internal/migrations"
)

func Migrate(state migrations.State) migrations.State {
	return state.
		Apply("Normalize commit totals", normalizeCommitTotals, migrations.Squash).
		Apply("Normalize commit diffs", normalizeCommitDiffs, migrations.Squash).
<<<<<<< HEAD
		Apply("Add project created_by", addProjectMetadata, migrations.Squash)
=======
		Apply("Add auth principals table", addAuthPrincipals, migrations.Squash)
>>>>>>> efc2c2c6
}<|MERGE_RESOLUTION|>--- conflicted
+++ resolved
@@ -8,9 +8,6 @@
 	return state.
 		Apply("Normalize commit totals", normalizeCommitTotals, migrations.Squash).
 		Apply("Normalize commit diffs", normalizeCommitDiffs, migrations.Squash).
-<<<<<<< HEAD
+		Apply("Add auth principals table", addAuthPrincipals, migrations.Squash).
 		Apply("Add project created_by", addProjectMetadata, migrations.Squash)
-=======
-		Apply("Add auth principals table", addAuthPrincipals, migrations.Squash)
->>>>>>> efc2c2c6
 }