package v2_6_0

import (
	"context"

	"github.com/pachyderm/pachyderm/v2/src/auth"
	"github.com/pachyderm/pachyderm/v2/src/internal/authdb"
	v2_5_0 "github.com/pachyderm/pachyderm/v2/src/internal/clusterstate/v2.5.0"
	"github.com/pachyderm/pachyderm/v2/src/internal/collection"
	"github.com/pachyderm/pachyderm/v2/src/internal/errors"
	"github.com/pachyderm/pachyderm/v2/src/internal/migrations"
)

func authIsActive(c collection.PostgresReadWriteCollection) bool {
	return !errors.Is(c.Get("CLUSTER:", &auth.RoleBinding{}), collection.ErrNotFound{})
}

func Migrate(state migrations.State) migrations.State {
	return state.
		Apply("Grant all users ProjectWriter role for the default project", func(ctx context.Context, env migrations.Env) error {
			roleBindingsCol := authdb.RoleBindingCollection(nil, nil).ReadWrite(env.Tx)
			if !authIsActive(roleBindingsCol) {
				return nil
			}
			rb := &auth.RoleBinding{}
			if err := roleBindingsCol.Upsert("PROJECT:default", rb, func() error {
				if rb.Entries == nil {
					rb.Entries = make(map[string]*auth.Roles)
				}
				if _, ok := rb.Entries[auth.AllClusterUsersSubject]; !ok {
					rb.Entries[auth.AllClusterUsersSubject] = &auth.Roles{Roles: make(map[string]bool)}
				}
				rb.Entries[auth.AllClusterUsersSubject].Roles[auth.ProjectWriterRole] = true
				return nil
			}); err != nil {
				return errors.Wrap(err, "could not update default project role bindings for allClusterUsers")
			}
			return nil
		}).
		Apply("validate existing DAGs", func(ctx context.Context, env migrations.Env) error {
			cis, err := listCollectionProtos(ctx, env.Tx, "commits", &v2_5_0.CommitInfo{})
			if err != nil {
				return errors.Wrap(err, "list commits for DAG validation")
			}
			return validateExistingDAGs(cis)
		}, migrations.Squash).
		Apply("Add commit_provenance table", func(ctx context.Context, env migrations.Env) error {
			return SetupCommitProvenanceV0(ctx, env.Tx)
		}, migrations.Squash).
		Apply("Remove Alias Commits", func(ctx context.Context, env migrations.Env) error {
			// locking the following tables is necessary for the following 2 migration "Apply"s:
			// "Remove Alias Commits", "Remove branch from the Commit key"
			if err := env.LockTables(ctx,
				"collections.repos",
				"collections.branches",
				"collections.commits",
				"pfs.commit_diffs",
				"pfs.commit_totals",
				"storage.tracker_objects",
				"pfs.commits",
				"pfs.commit_provenance",
				"collections.pipelines",
				"collections.jobs",
			); err != nil {
				return errors.EnsureStack(err)
			}
			// enforce known DB invariants
			if err := deleteDanglingCommitRefs(ctx, env.Tx); err != nil {
				return errors.Wrap(err, "delete dangling commit references")
			}
			return removeAliasCommits(ctx, env.Tx)
		}, migrations.Squash).
		Apply("Remove branch from the Commit key", func(ctx context.Context, env migrations.Env) error {
			// enforce known DB invariants
			if err := deleteDanglingCommitRefs(ctx, env.Tx); err != nil {
				return errors.Wrap(err, "delete dangling commit references")
			}
			if err := branchlessCommitsPFS(ctx, env.Tx); err != nil {
				return err
			}
			return branchlessCommitsPPS(ctx, env.Tx)
		}, migrations.Squash).
		Apply("Add foreign key constraints on pfs.commits.commit_id -> collections.commits.key", func(ctx context.Context, env migrations.Env) error {
<<<<<<< HEAD
			return SetupCommitProvenanceV01(ctx, env.Tx)
=======
			return setupCommitProvenanceV01(ctx, env.Tx)
>>>>>>> 796ddbf0
		}, migrations.Squash)
	// DO NOT MODIFY THIS STATE
	// IT HAS ALREADY SHIPPED IN A RELEASE
}<|MERGE_RESOLUTION|>--- conflicted
+++ resolved
@@ -81,11 +81,7 @@
 			return branchlessCommitsPPS(ctx, env.Tx)
 		}, migrations.Squash).
 		Apply("Add foreign key constraints on pfs.commits.commit_id -> collections.commits.key", func(ctx context.Context, env migrations.Env) error {
-<<<<<<< HEAD
-			return SetupCommitProvenanceV01(ctx, env.Tx)
-=======
 			return setupCommitProvenanceV01(ctx, env.Tx)
->>>>>>> 796ddbf0
 		}, migrations.Squash)
 	// DO NOT MODIFY THIS STATE
 	// IT HAS ALREADY SHIPPED IN A RELEASE
