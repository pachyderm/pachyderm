--- conflicted
+++ resolved
@@ -19,7 +19,6 @@
 	"github.com/pachyderm/pachyderm/v2/src/pfs"
 )
 
-<<<<<<< HEAD
 var schemaUpdate = `
        ALTER TABLE pfs.commits ADD CONSTRAINT fk_col_commit
                   FOREIGN KEY(commit_id)
@@ -68,45 +67,6 @@
 		to_id
 	);
 `
-
-func updateOldCommit(ctx context.Context, tx *pachsql.Tx, c *pfs.Commit, f func(ci *pfs.CommitInfo)) error {
-	k := oldCommitKey(c)
-	ci := &pfs.CommitInfo{}
-	if err := getCollectionProto(ctx, tx, "commits", k, ci); err != nil {
-		return errors.Wrapf(err, "retrieve old commit %q", k)
-	}
-	f(ci)
-	return updateCollectionProto(ctx, tx, "commits", k, k, ci)
-}
-
-func updateOldCommit_V2_5(ctx context.Context, tx *pachsql.Tx, c *pfs.Commit, f func(ci *v2_5_0.CommitInfo)) error {
-	k := oldCommitKey(c)
-	ci := &v2_5_0.CommitInfo{}
-	if err := getCollectionProto(ctx, tx, "commits", k, ci); err != nil {
-		return errors.Wrapf(err, "retrieve old commit %q", k)
-	}
-	f(ci)
-	return updateCollectionProto(ctx, tx, "commits", k, k, ci)
-}
-
-func updateOldBranch(ctx context.Context, tx *pachsql.Tx, b *pfs.Branch, f func(bi *pfs.BranchInfo)) error {
-	k := branchKey(b)
-	bi := &pfs.BranchInfo{}
-	if err := getCollectionProto(ctx, tx, "branches", k, bi); err != nil {
-		return errors.Wrapf(err, "get branch info for branch: %q", b)
-	}
-	f(bi)
-	return updateCollectionProto(ctx, tx, "branches", k, k, bi)
-}
-
-func resetOldCommitInfo(ctx context.Context, tx *pachsql.Tx, ci *v2_5_0.CommitInfo) error {
-	data, err := proto.Marshal(ci)
-	if err != nil {
-		return errors.Wrapf(err, "unmarshal old commit %q", oldCommitKey(ci.Commit))
-	}
-	_, err = tx.ExecContext(ctx, `UPDATE collections.commits SET proto=$1  WHERE key=$2;`, data, oldCommitKey(ci.Commit))
-	return errors.Wrapf(err, "reset old commit info %q", oldCommitKey(ci.Commit))
-}
 
 func convertCommitInfoToV2_6_0(ci *v2_5_0.CommitInfo) *pfs.CommitInfo {
 	ci.Commit.Repo = ci.Commit.Branch.Repo
@@ -125,8 +85,6 @@
 	}
 }
 
-=======
->>>>>>> 61156399
 func validateExistingDAGs(cis []*v2_5_0.CommitInfo) error {
 	// group duplicate commits by branchless key
 	duplicates := make(map[string]map[string]*v2_5_0.CommitInfo) // branchless commit key -> { old commit key ->  commit info }
@@ -375,22 +333,6 @@
 	return childCommits
 }
 
-func convertCommitInfoToV2_6_0(ci *v2_5_0.CommitInfo) *pfs.CommitInfo {
-	return &pfs.CommitInfo{
-		Commit:              ci.Commit,
-		Origin:              ci.Origin,
-		Description:         ci.Description,
-		ParentCommit:        ci.ParentCommit,
-		ChildCommits:        ci.ChildCommits,
-		Started:             ci.Started,
-		Finishing:           ci.Finishing,
-		Finished:            ci.Finished,
-		Error:               ci.Error,
-		SizeBytesUpperBound: ci.SizeBytesUpperBound,
-		Details:             ci.Details,
-	}
-}
-
 func checkAliasCommit(getCommit func(*pfs.Commit) *commit, commit *pfs.Commit, parentCommit *pfs.Commit) error {
 	md1 := getCommit(commit).totalFilesetMd
 	md2 := getCommit(parentCommit).totalFilesetMd
