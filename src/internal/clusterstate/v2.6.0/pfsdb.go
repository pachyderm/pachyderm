package v2_6_0

import (
	"bytes"
	"context"
	"encoding/hex"
	"fmt"
	"strconv"
	"strings"

	"go.uber.org/zap"
	"google.golang.org/protobuf/proto"

	v2_5_0 "github.com/pachyderm/pachyderm/v2/src/internal/clusterstate/v2.5.0"
	"github.com/pachyderm/pachyderm/v2/src/internal/errors"
	"github.com/pachyderm/pachyderm/v2/src/internal/log"
	"github.com/pachyderm/pachyderm/v2/src/internal/pachsql"
	"github.com/pachyderm/pachyderm/v2/src/internal/storage/fileset"
	"github.com/pachyderm/pachyderm/v2/src/pfs"
)

var schemaUpdate = `
       ALTER TABLE pfs.commits ADD CONSTRAINT fk_col_commit
                  FOREIGN KEY(commit_id)
                  REFERENCES collections.commits(key)
                  ON DELETE CASCADE
`

<<<<<<< HEAD
func SetupCommitProvenanceV01(ctx context.Context, tx *pachsql.Tx) error {
=======
func setupCommitProvenanceV01(ctx context.Context, tx *pachsql.Tx) error {
>>>>>>> 796ddbf0
	_, err := tx.ExecContext(ctx, schemaUpdate)
	return errors.EnsureStack(err)
}

func SetupCommitProvenanceV0(ctx context.Context, tx *pachsql.Tx) error {
	_, err := tx.ExecContext(ctx, schema)
	return errors.EnsureStack(err)
}

// TODO(acohen4): verify how postgres behaves when does altering a table affect foreign key constraints?
var schema = `
	CREATE TABLE pfs.commits (
		int_id BIGSERIAL PRIMARY KEY,
		commit_id VARCHAR(4096) UNIQUE,
                commit_set_id VARCHAR(4096) NOT NULL,
                created_at TIMESTAMP NOT NULL DEFAULT CURRENT_TIMESTAMP
	);

	CREATE TABLE pfs.commit_provenance (
		from_id BIGSERIAL NOT NULL,
		to_id BIGSERIAL NOT NULL,
		PRIMARY KEY (from_id, to_id),
                CONSTRAINT fk_from_commit
                  FOREIGN KEY(from_id)
	          REFERENCES pfs.commits(int_id)
	          ON DELETE CASCADE,
                CONSTRAINT fk_to_commit
                  FOREIGN KEY(to_id)
	          REFERENCES pfs.commits(int_id)
	          ON DELETE CASCADE
	);

	CREATE INDEX ON pfs.commit_provenance (
		from_id
	);

	CREATE INDEX ON pfs.commit_provenance (
		to_id
	);
`

func convertCommitInfoToV2_6_0(ci *v2_5_0.CommitInfo) *pfs.CommitInfo {
	ci.Commit.Repo = ci.Commit.Branch.Repo
	return &pfs.CommitInfo{
		Commit:              ci.Commit,
		Origin:              ci.Origin,
		Description:         ci.Description,
		ParentCommit:        ci.ParentCommit,
		ChildCommits:        ci.ChildCommits,
		Started:             ci.Started,
		Finishing:           ci.Finishing,
		Finished:            ci.Finished,
		Error:               ci.Error,
		SizeBytesUpperBound: ci.SizeBytesUpperBound,
		Details:             ci.Details,
	}
}

func validateExistingDAGs(cis []*v2_5_0.CommitInfo) error {
	// group duplicate commits by branchless key
	duplicates := make(map[string]map[string]*v2_5_0.CommitInfo) // branchless commit key -> { old commit key ->  commit info }
	for _, ci := range cis {
		if _, ok := duplicates[commitBranchlessKey(ci.Commit)]; !ok {
			duplicates[commitBranchlessKey(ci.Commit)] = make(map[string]*v2_5_0.CommitInfo)
		}
		duplicates[commitBranchlessKey(ci.Commit)][oldCommitKey(ci.Commit)] = ci
	}
	// the only duplicate commits we allow and handle in the migration are those connected through direct ancestry.
	// the allowed duplicate commits are expected to arise from branch triggers / deferred processing.
	var badCommitSets []string
	for _, dups := range duplicates {
		if len(dups) <= 1 {
			continue
		}
		seen := make(map[string]struct{})
		var commitSet string
		for _, d := range dups {
			commitSet = d.Commit.Id
			if d.ParentCommit != nil {
				if _, ok := dups[oldCommitKey(d.ParentCommit)]; ok {
					seen[oldCommitKey(d.Commit)] = struct{}{}
				}
			}
		}
		if len(dups)-len(seen) > 1 {
			badCommitSets = append(badCommitSets, commitSet)
		}
	}
	if badCommitSets != nil {
		return errors.Errorf("invalid commit sets detected: %v", badCommitSets)
	}
	return nil
}

type commit struct {
	info           *v2_5_0.CommitInfo
	id             int
	totalFilesetMd *fileset.Metadata
}

func removeAliasCommits(ctx context.Context, tx *pachsql.Tx) error {
	cis, err := listCollectionProtos(ctx, tx, "commits", &v2_5_0.CommitInfo{})
	if err != nil {
		return err
	}
	// Insert the commits into pfs.commits.
	if err := func() (retErr error) {
		ctx, end := log.SpanContext(ctx, "insertCommits")
		defer end(log.Errorp(&retErr))
		batcher := newPostgresBatcher(ctx, tx)
		for _, ci := range cis {
			// Skip alias commit.
			if ci.Origin.Kind == 4 {
				continue
			}
			stmt := fmt.Sprintf(`INSERT INTO pfs.commits (commit_id, commit_set_id) VALUES ('%v', '%v')`, oldCommitKey(ci.Commit), ci.Commit.Id)
			if err := batcher.Add(stmt); err != nil {
				return err
			}
		}
		return batcher.Close()
	}(); err != nil {
		return err
	}
	commits := make(map[string]*commit)
	for _, ci := range cis {
		commits[oldCommitKey(ci.Commit)] = &commit{info: ci}
	}
	if err := getCommitIds(ctx, tx, commits); err != nil {
		return err
	}
	if err := getTotalFilesetMds(ctx, tx, commits); err != nil {
		return err
	}
	getCommit := func(c *pfs.Commit) *commit {
		return commits[oldCommitKey(c)]
	}
	realAncestorCommits := make(map[string]*pfs.Commit)
	// Update the ancestry and provenance of the commits.
	if err := func() (retErr error) {
		ctx, end := log.SpanContext(ctx, "updateCommits")
		defer end(log.Errorp(&retErr))
		batcher := newPostgresBatcher(ctx, tx)
		for _, ci := range cis {
			// Skip alias commit.
			if ci.Origin.Kind == 4 {
				continue
			}
			ci := proto.Clone(ci).(*v2_5_0.CommitInfo)
			// Update the parent and child commits.
			if ci.ParentCommit != nil {
				ci.ParentCommit = getRealAncestorCommit(getCommit, realAncestorCommits, ci.ParentCommit)
			}
			var childCommits []*pfs.Commit
			for _, child := range ci.ChildCommits {
				childCommits = append(childCommits, getRealDescendantCommits(getCommit, child)...)
			}
			ci.ChildCommits = childCommits
			// Update the direct provenance.
			var directProvenance []*pfs.Commit
			for _, b := range ci.DirectProvenance {
				toC := b.NewCommit(ci.Commit.Id)
				// If the provenant commit's repo was deleted, its
				// reference may still exist in the old provenance, so
				// we skip mapping it over to the new model.
				if _, ok := commits[oldCommitKey(toC)]; !ok {
					continue
				}
				toC = getRealAncestorCommit(getCommit, realAncestorCommits, toC)
				directProvenance = append(directProvenance, toC)
				from := strconv.Itoa(getCommit(ci.Commit).id)
				to := strconv.Itoa(getCommit(toC).id)
				stmt := fmt.Sprintf(`INSERT INTO pfs.commit_provenance(from_id, to_id) VALUES (%v, %v)`, from, to)
				if err := batcher.Add(stmt); err != nil {
					return err
				}
			}
			newCI := convertCommitInfoToV2_6_0(ci)
			newCI.DirectProvenance = directProvenance
			data, err := proto.Marshal(newCI)
			if err != nil {
				return errors.EnsureStack(err)
			}
			stmt := fmt.Sprintf("UPDATE collections.commits SET proto=decode('%v', 'hex') WHERE key='%v'", hex.EncodeToString(data), oldCommitKey(newCI.Commit))
			if err := batcher.Add(stmt); err != nil {
				return err
			}
		}
		return batcher.Close()
	}(); err != nil {
		return err
	}
	// Delete the alias commits.
	if err := func() (retErr error) {
		ctx, end := log.SpanContext(ctx, "deleteAliasCommits")
		defer end(log.Errorp(&retErr))
		batcher := newPostgresBatcher(ctx, tx)
		for _, ci := range cis {
			// Skip non-alias commit.
			if ci.Origin.Kind != 4 {
				continue
			}
			if err := checkAliasCommit(getCommit, ci.Commit, ci.ParentCommit); err != nil {
				return err
			}
			key := oldCommitKey(ci.Commit)
			stmt := fmt.Sprintf(`DELETE FROM collections.commits WHERE key='%v'`, key)
			if err := batcher.Add(stmt); err != nil {
				return err
			}
			stmt = fmt.Sprintf(`DELETE FROM pfs.commit_diffs WHERE commit_id='%v'`, key)
			if err := batcher.Add(stmt); err != nil {
				return err
			}
			stmt = fmt.Sprintf(`DELETE FROM pfs.commit_totals WHERE commit_id='%v'`, key)
			if err := batcher.Add(stmt); err != nil {
				return err
			}
			// TODO: Why does LIKE perform so poorly?
			stmt = fmt.Sprintf(`DELETE FROM storage.tracker_objects WHERE str_id > 'commit/%v' AND str_id < 'commit/%v/z'`, key, key)
			if err := batcher.Add(stmt); err != nil {
				return err
			}
		}
		return batcher.Close()
	}(); err != nil {
		return err
	}
	bis, err := listCollectionProtos(ctx, tx, "branches", &pfs.BranchInfo{})
	if err != nil {
		return err
	}
	for _, bi := range bis {
		if err := updateBranch(ctx, tx, bi.Branch, func(bi *pfs.BranchInfo) {
			bi.Head = getRealAncestorCommit(getCommit, realAncestorCommits, bi.Head)
		}); err != nil {
			return errors.Wrap(err, "update headless branches")
		}
	}
	return nil
}

func getCommitIds(ctx context.Context, tx *pachsql.Tx, commits map[string]*commit) (retErr error) {
	rs, err := tx.QueryContext(ctx, "SELECT int_id, commit_id FROM pfs.commits")
	if err != nil {
		return errors.EnsureStack(err)
	}
	defer errors.Close(&retErr, rs, "close rows")
	for rs.Next() {
		var id int
		var strId string
		if err := rs.Scan(&id, &strId); err != nil {
			return errors.EnsureStack(err)
		}
		commits[strId].id = id
	}
	return errors.EnsureStack(rs.Err())
}

func getTotalFilesetMds(ctx context.Context, tx *pachsql.Tx, commits map[string]*commit) (retErr error) {
	rs, err := tx.QueryContext(ctx, "SELECT commit_id, metadata_pb FROM pfs.commit_totals JOIN storage.filesets ON fileset_id = id")
	if err != nil {
		return errors.EnsureStack(err)
	}
	defer errors.Close(&retErr, rs, "close rows")
	for rs.Next() {
		var id string
		var data []byte
		if err := rs.Scan(&id, &data); err != nil {
			return errors.EnsureStack(err)
		}
		md := &fileset.Metadata{}
		if err := proto.Unmarshal(data, md); err != nil {
			return errors.EnsureStack(err)
		}
		commits[id].totalFilesetMd = md
	}
	return errors.EnsureStack(rs.Err())
}

func getRealAncestorCommit(getCommit func(*pfs.Commit) *commit, realAncestorCommits map[string]*pfs.Commit, c *pfs.Commit) *pfs.Commit {
	realAncestorCommit, ok := realAncestorCommits[oldCommitKey(c)]
	if ok {
		return realAncestorCommit
	}
	ci := getCommit(c).info
	if ci.Origin.Kind != 4 {
		return c
	}
	realAncestorCommit = getRealAncestorCommit(getCommit, realAncestorCommits, ci.ParentCommit)
	realAncestorCommits[oldCommitKey(c)] = realAncestorCommit
	return realAncestorCommit
}

func getRealDescendantCommits(getCommit func(*pfs.Commit) *commit, c *pfs.Commit) []*pfs.Commit {
	ci := getCommit(c).info
	if ci.Origin.Kind != 4 {
		return []*pfs.Commit{c}
	}
	var childCommits []*pfs.Commit
	for _, child := range ci.ChildCommits {
		childCommits = append(childCommits, getRealDescendantCommits(getCommit, child)...)
	}
	return childCommits
}

func checkAliasCommit(getCommit func(*pfs.Commit) *commit, commit *pfs.Commit, parentCommit *pfs.Commit) error {
	md1 := getCommit(commit).totalFilesetMd
	md2 := getCommit(parentCommit).totalFilesetMd
	same, err := func() (bool, error) {
		if md1 == nil || md2 == nil {
			// the semantics here are a little odd - if either commit doesn't have a fileset yet,
			// we assume that they aren't different and are therefore the same.
			return true, nil
		}
		if md1.GetPrimitive() != nil && md2.GetPrimitive() != nil {
			ser1, err := proto.Marshal(md1.GetPrimitive())
			if err != nil {
				return false, errors.EnsureStack(err)
			}
			ser2, err := proto.Marshal(md2.GetPrimitive())
			if err != nil {
				return false, errors.EnsureStack(err)
			}
			return bytes.Equal(ser1, ser2), nil
		}
		if md1.GetComposite() != nil && md2.GetComposite() != nil {
			comp1Layers := md1.GetComposite().Layers
			comp2Layers := md2.GetComposite().Layers
			if len(comp1Layers) != len(comp2Layers) {
				return false, nil
			}
			for i, l := range comp1Layers {
				if l != comp2Layers[i] {
					return false, nil
				}
			}
			return true, nil
		}
		return false, nil
	}()
	if err != nil {
		return err
	}
	if !same {
		return errors.Errorf("commit %q is listed as ALIAS but has a different ID than its parent commit", oldCommitKey(commit))
	}
	return nil
}

func updateBranch(ctx context.Context, tx *pachsql.Tx, b *pfs.Branch, f func(bi *pfs.BranchInfo)) error {
	k := branchKey(b)
	bi := &pfs.BranchInfo{}
	if err := getCollectionProto(ctx, tx, "branches", k, bi); err != nil {
		return errors.Wrapf(err, "get branch info for branch: %q", b)
	}
	f(bi)
	return updateCollectionProto(ctx, tx, "branches", k, k, bi)
}

func deleteDanglingCommitRefs(ctx context.Context, tx *pachsql.Tx) (retErr error) {
	log.Info(ctx, "checking for dangling commits")
	parseRepo := func(key string) *pfs.Repo {
		slashSplit := strings.Split(key, "/")
		dotSplit := strings.Split(slashSplit[1], ".")
		return &pfs.Repo{
			Project: &pfs.Project{Name: slashSplit[0]},
			Name:    dotSplit[0],
			Type:    dotSplit[1],
		}
	}
	parseBranch := func(key string) *pfs.Branch {
		split := strings.Split(key, "@")
		return &pfs.Branch{
			Repo: parseRepo(split[0]),
			Name: split[1],
		}
	}
	listRepoKeys := func(tx *pachsql.Tx) (map[string]struct{}, error) {
		var keys []string
		if err := tx.Select(&keys, `SELECT key FROM collections.repos`); err != nil {
			return nil, errors.Wrap(err, "select keys from collections.repos")
		}
		rs := make(map[string]struct{})
		for _, k := range keys {
			rs[k] = struct{}{}
		}
		return rs, nil
	}
	parseCommit_2_5 := func(key string) (*pfs.Commit, error) {
		split := strings.Split(key, "=")
		if len(split) != 2 {
			return nil, errors.Errorf("parsing commit key with 2.6.x+ structure %q", key)
		}
		b := parseBranch(split[0])
		return &pfs.Commit{
			Repo:   b.Repo,
			Branch: b,
			Id:     split[1],
		}, nil
	}
	listReferencedCommits := func(tx *pachsql.Tx) (map[string]*pfs.Commit, error) {
		cs := make(map[string]*pfs.Commit)
		var err error
		var ids []string
		if err := tx.Select(&ids, `SELECT commit_id FROM pfs.commit_totals`); err != nil {
			return nil, errors.Wrap(err, "select commit ids from pfs.commit_totals")
		}
		for _, id := range ids {
			cs[id], err = parseCommit_2_5(id)
			if err != nil {
				return nil, err
			}
		}
		ids = make([]string, 0)
		if err := tx.Select(&ids, `SELECT commit_id FROM pfs.commit_diffs`); err != nil {
			return nil, errors.Wrap(err, "select commit ids from pfs.commit_diffs")
		}
		for _, id := range ids {
			cs[id], err = parseCommit_2_5(id)
			if err != nil {
				return nil, err
			}
		}
		return cs, nil
	}
	cs, err := listReferencedCommits(tx)
	if err != nil {
		return errors.Wrap(err, "list referenced commits")
	}
	rs, err := listRepoKeys(tx)
	if err != nil {
		return errors.Wrap(err, "list repos")
	}
	var dangCommitKeys []string
	for _, c := range cs {
		if _, ok := rs[repoKey(c.Repo)]; !ok {
			dangCommitKeys = append(dangCommitKeys, oldCommitKey(c))
		}
	}
	if len(dangCommitKeys) > 0 {
		log.Info(ctx, "detected dangling commit references", zap.Any("references", dangCommitKeys))
	}
	ctx, end := log.SpanContext(ctx, "deleteDanglingCommits")
	defer end(log.Errorp(&retErr))
	batcher := newPostgresBatcher(ctx, tx)
	for _, id := range dangCommitKeys {
		stmt := fmt.Sprintf(`DELETE FROM pfs.commit_totals WHERE commit_id = '%v'`, id)
		if err := batcher.Add(stmt); err != nil {
			return err
		}
		stmt = fmt.Sprintf(`DELETE FROM pfs.commit_diffs WHERE commit_id = '%v'`, id)
		if err := batcher.Add(stmt); err != nil {
			return err
		}
	}
	return batcher.Close()
}

func branchlessCommitsPFS(ctx context.Context, tx *pachsql.Tx) error {
	// Update commits table.
	cis, err := listCollectionProtos(ctx, tx, "commits", &pfs.CommitInfo{})
	if err != nil {
		return err
	}
	if err := func() (retErr error) {
		ctx, end := log.SpanContext(ctx, "branchlessUpdateCommits")
		defer end(log.Errorp(&retErr))
		batcher := newPostgresBatcher(ctx, tx)
		for _, ci := range cis {
			stmt := fmt.Sprintf(`UPDATE pfs.commits SET commit_id='%v' WHERE commit_id='%v'`, commitBranchlessKey(ci.Commit), oldCommitKey(ci.Commit))
			if err := batcher.Add(stmt); err != nil {
				return err
			}
			ci.Commit.Repo = ci.Commit.Branch.Repo
			if ci.ParentCommit != nil {
				ci.ParentCommit.Repo = ci.ParentCommit.Branch.Repo
			}
			for _, child := range ci.ChildCommits {
				child.Repo = child.Branch.Repo
			}
			for _, prov := range ci.DirectProvenance {
				prov.Repo = prov.Branch.Repo
			}
			data, err := proto.Marshal(ci)
			if err != nil {
				return errors.EnsureStack(err)
			}
			stmt = fmt.Sprintf(`UPDATE collections.commits SET key='%v', proto=decode('%v', 'hex') WHERE key='%v'`, commitBranchlessKey(ci.Commit), hex.EncodeToString(data), oldCommitKey(ci.Commit))
			if err := batcher.Add(stmt); err != nil {
				return err
			}
		}
		return batcher.Close()
	}(); err != nil {
		return err
	}
	// Update branches table.
	bis, err := listCollectionProtos(ctx, tx, "branches", &pfs.BranchInfo{})
	if err != nil {
		return err
	}
	for _, bi := range bis {
		if err := updateBranch(ctx, tx, bi.Branch, func(bi *pfs.BranchInfo) {
			bi.Head.Repo = bi.Head.Branch.Repo
		}); err != nil {
			return errors.Wrap(err, "update headless branches")
		}
	}
	// Update everything else.
	return branchlessCommitKeysPFS(ctx, tx)
}

// map <project>/<repo>@<branch>=<id> -> <project>/<repo>@<id>
func branchlessCommitKeysPFS(ctx context.Context, tx *pachsql.Tx) (retErr error) {
	ctx, end := log.SpanContext(ctx, "branchlessCommitKeysPFS")
	defer end(log.Errorp(&retErr))
	log.Info(ctx, "removing branch from pfs.commit_totals")
	if _, err := tx.ExecContext(ctx, `UPDATE pfs.commit_totals SET commit_id = regexp_replace(commit_id, '@(.+)=', '@');`); err != nil {
		return errors.Wrap(err, "update pfs.commit_totals to branchless commit ids")
	}
	log.Info(ctx, "removing branch from pfs.commit_diffs")
	if _, err := tx.ExecContext(ctx, `UPDATE pfs.commit_diffs SET commit_id = regexp_replace(commit_id, '@(.+)=', '@');`); err != nil {
		return errors.Wrap(err, "update pfs.commit_diffs to branchless commits ids")
	}
	log.Info(ctx, "removing branch from storage.tracker_objects")
	if _, err := tx.ExecContext(ctx, `UPDATE storage.tracker_objects SET str_id = regexp_replace(str_id, '@(.+)=', '@') WHERE str_id LIKE 'commit/%';`); err != nil {
		return errors.Wrap(err, "update storage.tracker_objects to branchless commit ids")
	}
	return nil
}<|MERGE_RESOLUTION|>--- conflicted
+++ resolved
@@ -26,11 +26,7 @@
                   ON DELETE CASCADE
 `
 
-<<<<<<< HEAD
-func SetupCommitProvenanceV01(ctx context.Context, tx *pachsql.Tx) error {
-=======
 func setupCommitProvenanceV01(ctx context.Context, tx *pachsql.Tx) error {
->>>>>>> 796ddbf0
 	_, err := tx.ExecContext(ctx, schemaUpdate)
 	return errors.EnsureStack(err)
 }
