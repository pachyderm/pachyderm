--- conflicted
+++ resolved
@@ -80,11 +80,7 @@
 	}, migrations.Squash).
 	Apply("create collections", func(ctx context.Context, env migrations.Env) error {
 		collections := []col.PostgresCollection{}
-<<<<<<< HEAD
-		collections = append(collections, CollectionsV0()...)
-=======
 		collections = append(collections, collectionsV0()...)
->>>>>>> 796ddbf0
 		collections = append(collections, ppsdb.CollectionsV0()...)
 		collections = append(collections, transactiondb.CollectionsV0()...)
 		collections = append(collections, authdb.CollectionsV0()...)
@@ -129,11 +125,7 @@
 	return errors.EnsureStack(err)
 }
 
-<<<<<<< HEAD
-var ReposTypeIndex = &col.Index{
-=======
 var repoTypeIndex = &col.Index{
->>>>>>> 796ddbf0
 	Name: "type",
 	Extract: func(val proto.Message) string {
 		return val.(*pfs.RepoInfo).Repo.Type
@@ -144,48 +136,26 @@
 	return repo.Project.Name + "/" + repo.Name
 }
 
-<<<<<<< HEAD
-var ReposNameIndex = &col.Index{
-=======
 var reposNameIndex = &col.Index{
->>>>>>> 796ddbf0
 	Name: "name",
 	Extract: func(val proto.Message) string {
 		return ReposNameKey(val.(*pfs.RepoInfo).Repo)
 	},
 }
 
-<<<<<<< HEAD
-var reposIndexes = []*col.Index{ReposNameIndex, ReposTypeIndex}
-=======
 var reposIndexes = []*col.Index{reposNameIndex, repoTypeIndex}
->>>>>>> 796ddbf0
 
 func RepoKey(repo *pfs.Repo) string {
 	return repo.Project.Name + "/" + repo.Name + "." + repo.Type
 }
 
-<<<<<<< HEAD
-var CommitsRepoIndex = &col.Index{
-=======
 var commitsRepoIndex = &col.Index{
->>>>>>> 796ddbf0
 	Name: "repo",
 	Extract: func(val proto.Message) string {
 		return RepoKey(val.(*pfs.CommitInfo).Commit.Repo)
 	},
 }
 
-<<<<<<< HEAD
-var CommitsBranchlessIndex = &col.Index{
-	Name: "branchless",
-	Extract: func(val proto.Message) string {
-		return CommitKey(val.(*pfs.CommitInfo).Commit)
-	},
-}
-
-var CommitsCommitSetIndex = &col.Index{
-=======
 var commitsBranchlessIndex = &col.Index{
 	Name: "branchless",
 	Extract: func(val proto.Message) string {
@@ -194,22 +164,12 @@
 }
 
 var commitsCommitSetIndex = &col.Index{
->>>>>>> 796ddbf0
 	Name: "commitset",
 	Extract: func(val proto.Message) string {
 		return val.(*pfs.CommitInfo).Commit.Id
 	},
 }
 
-<<<<<<< HEAD
-var commitsIndexes = []*col.Index{CommitsRepoIndex, CommitsBranchlessIndex, CommitsCommitSetIndex}
-
-func CommitKey(commit *pfs.Commit) string {
-	return RepoKey(commit.Repo) + "@" + commit.Id
-}
-
-var BranchesRepoIndex = &col.Index{
-=======
 var commitsIndexes = []*col.Index{commitsRepoIndex, commitsBranchlessIndex, commitsCommitSetIndex}
 
 func commitKey(commit *pfs.Commit) string {
@@ -217,31 +177,20 @@
 }
 
 var branchesRepoIndex = &col.Index{
->>>>>>> 796ddbf0
 	Name: "repo",
 	Extract: func(val proto.Message) string {
 		return RepoKey(val.(*pfs.BranchInfo).Branch.Repo)
 	},
 }
 
-<<<<<<< HEAD
-var branchesIndexes = []*col.Index{BranchesRepoIndex}
-
-// AllCollections returns a list of all the PFS collections for
-=======
 var branchesIndexes = []*col.Index{branchesRepoIndex}
 
 // collectionsV0 returns a list of all the PFS collections for
->>>>>>> 796ddbf0
 // postgres-initialization purposes. These collections are not usable for
 // querying.
 // DO NOT MODIFY THIS FUNCTION
 // IT HAS BEEN USED IN A RELEASED MIGRATION
-<<<<<<< HEAD
-func CollectionsV0() []col.PostgresCollection {
-=======
 func collectionsV0() []col.PostgresCollection {
->>>>>>> 796ddbf0
 	return []col.PostgresCollection{
 		col.NewPostgresCollection("repos", nil, nil, nil, reposIndexes),
 		col.NewPostgresCollection("commits", nil, nil, nil, commitsIndexes),
