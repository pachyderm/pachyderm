--- conflicted
+++ resolved
@@ -1522,7 +1522,13 @@
 	return errors.Errorf("unhandled pachd mock pfs.ListTask")
 }
 
-<<<<<<< HEAD
+func (api *pfsServerAPI) ReposSummary(ctx context.Context, req *pfs.ReposSummaryRequest) (*pfs.ReposSummaryResponse, error) {
+	if api.mock.Egress.handler != nil {
+		return api.mock.ReposSummary.handler(ctx, req)
+	}
+	return nil, errors.Errorf("unhandled pachd mock pfs.ReposSummary")
+}
+
 /* Storage Server Mocks */
 
 type createFilesetFunc func(storage.Fileset_CreateFilesetServer) error
@@ -1590,13 +1596,6 @@
 		return api.mock.ShardFileset.handler(ctx, request)
 	}
 	return nil, errors.Errorf("unhandled pachd mock storage.ShardFileset")
-=======
-func (api *pfsServerAPI) ReposSummary(ctx context.Context, req *pfs.ReposSummaryRequest) (*pfs.ReposSummaryResponse, error) {
-	if api.mock.Egress.handler != nil {
-		return api.mock.ReposSummary.handler(ctx, req)
-	}
-	return nil, errors.Errorf("unhandled pachd mock pfs.ReposSummary")
->>>>>>> 89ed6487
 }
 
 /* PPS Server Mocks */
