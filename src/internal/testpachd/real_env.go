--- conflicted
+++ resolved
@@ -1,7 +1,6 @@
 package testpachd
 
 import (
-	"fmt"
 	"net"
 	"net/url"
 	"path"
@@ -131,11 +130,7 @@
 		Use(func(txnctx *txncontext.TransactionContext, pipeline *pps.Pipeline) (*pps.PipelineInfo, error) {
 			return nil, col.ErrNotFound{
 				Type: "pipelines",
-<<<<<<< HEAD
-				Key:  fmt.Sprintf("%s/%s", pipeline.Project.GetName(), pipeline.Name),
-=======
 				Key:  pipeline.String(),
->>>>>>> 3dca7b9b
 			}
 		})
 
