// Package pjs needs to be documented.
//
// TODO: document
package pjs

import (
	"context"
	"encoding/hex"
	"fmt"
	"time"

	"github.com/pachyderm/pachyderm/v2/src/internal/log"
	"google.golang.org/grpc/codes"
	"google.golang.org/grpc/status"

	"github.com/pachyderm/pachyderm/v2/src/auth"
	"github.com/pachyderm/pachyderm/v2/src/pjs"

	"github.com/pachyderm/pachyderm/v2/src/internal/dbutil"
	"github.com/pachyderm/pachyderm/v2/src/internal/errors"
	"github.com/pachyderm/pachyderm/v2/src/internal/pachsql"
	"github.com/pachyderm/pachyderm/v2/src/internal/pjsdb"
	"github.com/pachyderm/pachyderm/v2/src/internal/storage/fileset"
)

const DefaultRPCTimeout time.Duration = 60 * time.Second

type apiServer struct {
	pjs.UnimplementedAPIServer
	env          Env
	pollInterval time.Duration
}

func (a *apiServer) CreateJob(ctx context.Context, request *pjs.CreateJobRequest) (response *pjs.CreateJobResponse, retErr error) {
	var ret pjs.CreateJobResponse
	if request.Input == nil {
		return nil, status.Errorf(codes.InvalidArgument, "missing data input")
	}
	program, err := fileset.ParseHandle(request.Program)
	if err != nil {
		return nil, errors.Wrap(err, "parse program id")
	}
	var parent pjsdb.JobID
	if request.Context != "" {
		parent, err = a.resolveJobCtx(ctx, request.Context)
		if err != nil {
			return nil, err
		}
	}
	authedCtx, err := a.maybeAddAuthToken(ctx)
	if err != nil {
		return nil, errors.Wrap(err, "adding auth token to ctx")
	}
	var inputs []fileset.PinnedFileset
	var inputHashes [][]byte
	for i, input := range request.Input {
		handle, err := fileset.ParseHandle(input)
		if err != nil {
			return nil, errors.Wrap(err, "parse input id")
		}
		inputs = append(inputs, fileset.PinnedFileset(handle.Token()))
		hash, err := HashFileset(authedCtx, a.env.GetStorageClient(ctx), handle.HexString())
		if err != nil {
			return nil, errors.Wrapf(err, "hashing input fileset: %q, (%d/%d)", handle.HexString(), i, len(request.Input))
		}
		inputHashes = append(inputHashes, hash)
	}
	hash, err := HashFileset(authedCtx, a.env.GetStorageClient(ctx), program.HexString())
	if err != nil {
		return nil, errors.Wrapf(err, "hashing fileset: %q", program.HexString())
	}
	req := pjsdb.CreateJobRequest{
		Parent:            parent,
		Program:           fileset.PinnedFileset(program.Token()),
		ProgramHash:       hash,
		Inputs:            inputs,
		InputHashes:       inputHashes,
		CacheReadEnabled:  request.CacheRead,
		CacheWriteEnabled: request.CacheWrite,
	}
	if err := dbutil.WithTx(ctx, a.env.DB, func(ctx context.Context, sqlTx *pachsql.Tx) error {
		jobID, err := pjsdb.CreateJob(ctx, sqlTx, req)
		if err != nil {
			return errors.Wrap(err, "create job")
		}
		ret.Id = &pjs.Job{Id: int64(jobID)}
		return nil
	}); err != nil {
		return nil, err
	}
	return &ret, nil
}

func (a *apiServer) DeleteJob(ctx context.Context, req *pjs.DeleteJobRequest) (*pjs.DeleteJobResponse, error) {
	id, err := a.resolveJob(ctx, req.Context, req.GetJob().GetId())
	if err != nil {
		return nil, err
	}
	// TODO: consider convenience flags, like a flag that also cancels, or a flag that awaits completion then deletes.
	var job *pjsdb.Job
	if err := dbutil.WithTx(ctx, a.env.DB, func(ctx context.Context, sqlTx *pachsql.Tx) error {
		deletedIds, err := pjsdb.DeleteJob(ctx, sqlTx, id)
		if err != nil {
			return errors.Wrap(err, "delete job (pjsdb)")
		}
		// Get the job if delete fails. Job state will be used in the error message.
		if len(deletedIds) == 0 {
			j, err := pjsdb.GetJob(ctx, sqlTx, pjsdb.JobID(req.Job.Id))
			if err != nil {
				return errors.Wrap(err, "get job")
			}
			job = &j
		}
		return err
	}); err != nil {
		return nil, errors.Wrapf(err, "with tx")
	}
	if job != nil && job.Done.IsZero() && !job.Processing.IsZero() {
		return nil, status.Errorf(codes.FailedPrecondition, "job %d was not deleted, because it is still processing. Call the CancelJob RPC first", req.Job.Id)
	}
	return &pjs.DeleteJobResponse{}, nil
}

func (a *apiServer) InspectJob(ctx context.Context, req *pjs.InspectJobRequest) (*pjs.InspectJobResponse, error) {
	var jobInfo *pjs.JobInfo
	id, err := a.resolveJob(ctx, req.Context, req.GetJob().GetId())
	if err != nil {
		return nil, err
	}

	if err := dbutil.WithTx(ctx, a.env.DB, func(ctx context.Context, sqlTx *pachsql.Tx) error {
		job, err := pjsdb.GetJob(ctx, sqlTx, id)
		if err != nil {
			if errors.As(err, &pjsdb.JobNotFoundError{}) {
				return status.Errorf(codes.NotFound, "job %d not found", id)
			}
			return errors.Wrap(err, "get job")
		}
		jobInfo, err = pjsdb.ToJobInfo(job)
		if err != nil {
			return errors.Wrap(err, "inspect job")
		}
		return nil
	}); err != nil {
		return nil, err
	}
	return &pjs.InspectJobResponse{
		Details: &pjs.JobInfoDetails{
			JobInfo: jobInfo,
		},
	}, nil
}

func (a *apiServer) ProcessQueue(srv pjs.API_ProcessQueueServer) (retErr error) {
	ctx := srv.Context()
	req, err := srv.Recv()
	if err != nil {
		return errors.Wrap(err, "recieve")
	}
	if req.Queue == nil {
		return status.Errorf(codes.InvalidArgument, "first message must pick Queue")
	}

	for {
		var (
			jobID  pjsdb.JobID
			jobCtx pjsdb.JobContext
		)
		if err := dbutil.WithTx(ctx, a.env.DB, func(ctx context.Context, sqlTx *pachsql.Tx) error {
			resp, err := pjsdb.DequeueAndProcess(ctx, sqlTx, req.Queue.Id)
			if err != nil {
				return errors.Wrap(err, "dequeue and process")
			}
			jobID = resp.ID
			jobCtx = resp.JobContext
			return nil
		}); err != nil {
			// await here
			if errors.As(err, &pjsdb.DequeueFromEmptyQueueError{}) {
				time.Sleep(100 * time.Millisecond)
				continue
			}
			return err
		}
		var (
			inputHandles []*fileset.Handle
			inputHashes  [][]byte
			programHash  []byte
		)
		if err := dbutil.WithTx(ctx, a.env.DB, func(ctx context.Context, sqlTx *pachsql.Tx) error {
			job, err := pjsdb.GetJob(ctx, sqlTx, jobID)
			if err != nil {
				return errors.Wrap(err, "get job")
			}
			programHash = job.ProgramHash
<<<<<<< HEAD
			inputHandles = job.Inputs
=======
			for _, input := range job.Inputs {
				inputHandles = append(inputHandles, fileset.NewHandle(input))
			}
>>>>>>> ee5c717a
			return nil
		}, dbutil.WithReadOnly()); err != nil {
			return errors.Wrap(err, "with tx")
		}
		var inputs []string
		for i, handle := range inputHandles {
			inputs = append(inputs, handle.HexString())
			hash, err := HashFileset(ctx, a.env.GetStorageClient(ctx), handle.HexString())
			if err != nil {
				return errors.Wrapf(err, "hashing input fileset: %q, (%d/%d)", handle.HexString(), i, len(inputHandles))
			}
			inputHashes = append(inputHashes, hash)
		}
		if err := srv.Send(&pjs.ProcessQueueResponse{
			Context: hex.EncodeToString(jobCtx.Token),
			Input:   inputs,
		}); err != nil {
			return errors.Wrap(err, "send")
		}
		req, err := srv.Recv()
		if err != nil {
			return errors.Wrap(err, "receive")
		}
		if req.Result == nil {
			return status.Errorf(codes.InvalidArgument, "expected Result. HAVE: %v", req)
		}
		if req.GetFailed() {
			if err := dbutil.WithTx(ctx, a.env.DB, func(ctx context.Context, sqlTx *pachsql.Tx) error {
				if err := pjsdb.ErrorJob(ctx, sqlTx, jobID, pjs.JobErrorCode_FAILED); err != nil {
					return errors.Wrap(err, "error job")
				}
				return nil
			}); err != nil {
				return errors.Wrap(err, "with tx")
			}
		} else if out := req.GetSuccess(); out != nil {
			if err := dbutil.WithTx(ctx, a.env.DB, func(ctx context.Context, sqlTx *pachsql.Tx) error {
				if err := pjsdb.CompleteJob(ctx, sqlTx, jobID, out.Output, pjsdb.WriteToCacheOption{
					ProgramHash: programHash,
					InputHashes: inputHashes,
				}); err != nil {
					return errors.Wrap(err, "complete job")
				}
				return nil
			}); err != nil {
				return errors.Wrap(err, "with tx")
			}
		}
	}
}

func (a *apiServer) CancelJob(ctx context.Context, req *pjs.CancelJobRequest) (*pjs.CancelJobResponse, error) {
	// handle job context and request validation.
	id, err := a.resolveJob(ctx, req.Context, req.GetJob().GetId())
	if err != nil {
		return nil, err
	}
	if err := dbutil.WithTx(ctx, a.env.DB, func(ctx context.Context, sqlTx *pachsql.Tx) error {
		if _, err := pjsdb.CancelJob(ctx, sqlTx, id); err != nil {
			return errors.Wrap(err, "cancel job")
		}
		return nil
	}); err != nil {
		return nil, errors.Wrap(err, "with tx")
	}
	return &pjs.CancelJobResponse{}, nil
}

func (a *apiServer) WalkJob(req *pjs.WalkJobRequest, srv pjs.API_WalkJobServer) (err error) {
	ctx, done := log.SpanContext(srv.Context(), "walkJob")
	defer done(log.Errorp(&err))

	// handle job context and request validation.
	id, err := a.resolveJob(ctx, req.Context, req.GetJob().GetId())
	if err != nil {
		return err
	}

	// walk and stream back results.
	var jobs []pjsdb.Job
	if err := dbutil.WithTx(ctx, a.env.DB, func(ctx context.Context, sqlTx *pachsql.Tx) error {
		jobs, err = pjsdb.WalkJob(ctx, sqlTx, id, pjsdb.WalkAlgorithm(req.Algorithm.Number()), req.MaxDepth)
		return errors.Wrap(err, "walk job in pjsdb")
	}, dbutil.WithReadOnly()); err != nil {
		return errors.Wrap(err, "with tx")
	}
	for i, job := range jobs {
		jobInfo, err := pjsdb.ToJobInfo(job)
		if err != nil {
			return errors.Wrap(err, fmt.Sprintf("to job info, iteration=%d/%d", i, len(jobs)))
		}
		resp := &pjs.ListJobResponse{
			Id:   jobInfo.Job,
			Info: jobInfo,
			Details: &pjs.JobInfoDetails{
				JobInfo: jobInfo,
			},
		}
		if err := srv.Send(resp); err != nil {
			return errors.Wrap(err, fmt.Sprintf("send, iteration=%d/%d", i, len(jobs)))
		}
	}
	return nil
}

func (a *apiServer) Await(ctx context.Context, req *pjs.AwaitRequest) (*pjs.AwaitResponse, error) {
	// handle job context and request validation.
	id, err := a.resolveJob(ctx, req.Context, req.GetJob())
	if err != nil {
		return nil, err
	}
	// poll database every second and cancel after 60 seconds
	ctx, cancel := context.WithTimeout(ctx, DefaultRPCTimeout)
	defer cancel()
	ticker := time.NewTicker(a.pollInterval)
	defer ticker.Stop()

	// i is for debugging purpose
	for i := 0; ; i++ {
		select {
		case <-ctx.Done():
			if errors.Is(ctx.Err(), context.DeadlineExceeded) {
				return nil, status.Errorf(codes.DeadlineExceeded, "Await timeout exceeded")
			}
			return nil, status.Errorf(codes.Canceled, "Await canceled: %v", ctx.Err())
		case <-ticker.C:
			var currentState pjs.JobState
			if err := dbutil.WithTx(ctx, a.env.DB, func(ctx context.Context, sqlTx *pachsql.Tx) error {
				job, err := pjsdb.GetJob(ctx, sqlTx, id)
				if err != nil {
					if errors.As(err, &pjsdb.JobNotFoundError{}) {
						return status.Errorf(codes.NotFound, "job %d not found", id)
					}
					return errors.Wrap(err, "get job")
				}
				jobInfo, err := pjsdb.ToJobInfo(job)
				if err != nil {
					return errors.Wrapf(err, "toJobInfo(%d)", id)
				}
				currentState = jobInfo.State
				return nil
			}); err != nil {
				return nil, errors.Wrapf(err, "WithTx(iteration %d)", i)
			}
			if stateAdvancedBeyond(currentState, req.DesiredState) {
				return &pjs.AwaitResponse{
					ActualState: currentState,
				}, nil
			}
		}
	}
}

func (a *apiServer) InspectQueue(ctx context.Context, req *pjs.InspectQueueRequest) (*pjs.InspectQueueResponse, error) {
	var queueInfoDetails *pjs.QueueInfoDetails
	if err := dbutil.WithTx(ctx, a.env.DB, func(ctx context.Context, sqlTx *pachsql.Tx) error {
		q, err := pjsdb.GetQueue(ctx, sqlTx, req.Queue.Id)
		if err != nil {
			return errors.Wrap(err, "get queue")
		}
		var programs []string
		for _, program := range q.Programs {
			programs = append(programs, program.HexString())
		}
		queueInfoDetails = &pjs.QueueInfoDetails{
			QueueInfo: &pjs.QueueInfo{
				Queue: &pjs.Queue{
					Id: q.ID,
				},
				Program: programs,
			},
			Size: int64(q.Size),
		}
		return nil
	}); err != nil {
		return nil, err
	}
	return &pjs.InspectQueueResponse{
		Details: queueInfoDetails,
	}, nil
}

func (a *apiServer) ListJob(req *pjs.ListJobRequest, srv pjs.API_ListJobServer) (err error) {
	ctx, done := log.SpanContext(srv.Context(), "list job")
	defer done(log.Errorp(&err))

	// list all the jobs without parent
	noParent := req.Job == nil && req.Context == ""

	var id pjsdb.JobID
	if !noParent {
		// handle job context and request validation.
		jid, err := a.resolveJob(ctx, req.Context, req.GetJob().GetId())
		if err != nil {
			return err
		}
		id = jid
	}

	// list jobs and stream back results.
	var jobs []pjsdb.Job
	if err := dbutil.WithTx(ctx, a.env.DB, func(ctx context.Context, sqlTx *pachsql.Tx) error {
		// list job returns direct children
		jobs, err = pjsdb.ListJobTxByFilter(ctx, sqlTx,
			pjsdb.IterateJobsRequest{Filter: pjsdb.IterateJobsFilter{
				Operation:  pjsdb.FilterOperationAND,
				NullParent: noParent,
				Parent:     id,
			}})
		return errors.Wrap(err, "list job in pjsdb")
	}, dbutil.WithReadOnly()); err != nil {
		return errors.Wrap(err, "with tx")
	}
	for i, job := range jobs {
		// TODO: toJobInfo isn't defined, so why was it referenced here?
		jobInfo, err := pjsdb.ToJobInfo(job)
		if err != nil {
			return errors.Wrap(err, fmt.Sprintf("to job info, iteration=%d/%d", i, len(jobs)))
		}
		resp := &pjs.ListJobResponse{
			Id:   jobInfo.Job,
			Info: jobInfo,
			Details: &pjs.JobInfoDetails{
				JobInfo: jobInfo,
			},
		}
		if err := srv.Send(resp); err != nil {
			return errors.Wrap(err, fmt.Sprintf("send, iteration=%d/%d", i, len(jobs)))
		}
	}
	return nil
}

func (a *apiServer) ListQueue(req *pjs.ListQueueRequest, srv pjs.API_ListQueueServer) (err error) {
	ctx, done := log.SpanContext(srv.Context(), "list queue")
	defer done(log.Errorp(&err))

	var queues []pjsdb.Queue
	if err := dbutil.WithTx(ctx, a.env.DB, func(ctx context.Context, sqlTx *pachsql.Tx) error {
		queues, err = pjsdb.ListQueues(ctx, a.env.DB, pjsdb.IterateQueuesRequest{})
		return errors.Wrap(err, "list queue in pjsdb")
	}, dbutil.WithReadOnly()); err != nil {
		return errors.Wrap(err, "with tx")
	}
	for i, queue := range queues {
		queueInfo, err := pjsdb.ToQueueInfo(queue)
		if err != nil {
			return errors.Wrap(err, fmt.Sprintf("to queue info, iteration=%d/%d", i, len(queues)))
		}
		resp := &pjs.ListQueueResponse{
			Id: &pjs.Queue{
				Id: []byte(queue.ID),
			},
			Info: queueInfo,
			Details: &pjs.QueueInfoDetails{
				QueueInfo: queueInfo,
				Size:      int64(queue.Size),
			},
		}
		if err := srv.Send(resp); err != nil {
			return errors.Wrap(err, fmt.Sprintf("send, iteration=%d/%d", i, len(queues)))
		}
	}
	return nil
}

// resolveJobCtx returns an error annotated with a GRPC status and therefore probably shouldn't be wrapped.
func (a *apiServer) resolveJobCtx(ctx context.Context, jobCtx string) (id pjsdb.JobID, err error) {
	token, err := pjsdb.JobContextTokenFromHex(jobCtx)
	if err != nil {
		return 0, errors.Wrap(err, "job context token from string")
	}
	if err := dbutil.WithTx(ctx, a.env.DB, func(ctx context.Context, sqlTx *pachsql.Tx) error {
		id, err = pjsdb.ResolveJobContext(ctx, sqlTx, token)
		if err != nil {
			return status.Errorf(codes.NotFound, errors.Wrapf(err, "resolve job ctx").Error())
		}
		return nil
	}, dbutil.WithReadOnly()); err != nil {
		return 0, errors.Wrap(err, "with tx")
	}
	return id, nil
}

// stateAdvancedBeyond is the comparator for pjs.JobState. It returns true if current state has reached or passed
// the desired jobState.
func stateAdvancedBeyond(current pjs.JobState, desired pjs.JobState) bool {
	// set the total ordering for states here instead of using the enum ordering.
	comp := map[pjs.JobState]int{
		pjs.JobState_QUEUED:     1,
		pjs.JobState_PROCESSING: 2,
		pjs.JobState_DONE:       3,
	}
	return comp[current] >= comp[desired]
}

func (a *apiServer) resolveJob(ctx context.Context, jobCtx string, jobID int64) (id pjsdb.JobID, err error) {
	// handle job context and request validation.
	if jobCtx != "" {
		id, err = a.resolveJobCtx(ctx, jobCtx)
		if err != nil {
			return 0, err
		}
		return id, err
	}
	if err := a.checkPermissions(ctx); err != nil {
		return 0, errors.Wrap(err, "check permissions")
	}
	return pjsdb.JobID(jobID), err
}

func (a *apiServer) checkPermissions(ctx context.Context) error {
	// Although there is a JOB resource, the JOB resource is scoped to specific job instances.
	// The cluster resource is meant for cluster-wide permissions.
	permissionResp, err := a.env.GetPermissionser.GetPermissions(ctx, &auth.GetPermissionsRequest{
		Resource: &auth.Resource{Type: auth.ResourceType_CLUSTER},
	})
	if err != nil && !errors.Is(err, auth.ErrNotActivated) {
		return errors.Wrap(err, "get user permissions")
	}
	foundValidPermission := false
	for _, p := range permissionResp.Permissions {
		if p == auth.Permission_JOB_SKIP_CTX {
			foundValidPermission = true
			break
		}
	}
	if !foundValidPermission {
		return status.Errorf(codes.PermissionDenied, "insufficient privileges to omit the \"jobContext\" field")
	}
	return nil
}

func (a *apiServer) maybeAddAuthToken(ctx context.Context) (context.Context, error) {
	_, err := a.env.GetPermissionser.GetPermissions(ctx, &auth.GetPermissionsRequest{
		Resource: &auth.Resource{Type: auth.ResourceType_CLUSTER},
	})
	if err != nil {
		if errors.Is(err, auth.ErrNotActivated) {
			return ctx, nil
		}
		return nil, errors.Wrap(err, "get user permissions")
	}
	token, err := a.env.GetAuthToken(ctx)
	if err != nil {
		return nil, errors.Wrap(err, "getting auth token")
	}
	return auth.WithToken(ctx, token), nil
}<|MERGE_RESOLUTION|>--- conflicted
+++ resolved
@@ -193,13 +193,9 @@
 				return errors.Wrap(err, "get job")
 			}
 			programHash = job.ProgramHash
-<<<<<<< HEAD
-			inputHandles = job.Inputs
-=======
 			for _, input := range job.Inputs {
 				inputHandles = append(inputHandles, fileset.NewHandle(input))
 			}
->>>>>>> ee5c717a
 			return nil
 		}, dbutil.WithReadOnly()); err != nil {
 			return errors.Wrap(err, "with tx")
