--- conflicted
+++ resolved
@@ -101,13 +101,7 @@
 	if err := ccfsc.CacheClient.renewer.Add(ccfsc.APIClient.Ctx(), id); err != nil {
 		return err
 	}
-<<<<<<< HEAD
-	// This is explicitly in the default project.  Could be an internal
-	// project, had we one.
-	newSrc.Commit = client.NewProjectCommit(pfs.DefaultProjectName, client.FileSetsRepoName, "", id)
-=======
 	newSrc.Commit = client.NewProjectCommit(src.Commit.Branch.Repo.Project.GetName(), client.FileSetsRepoName, "", id)
->>>>>>> 158ef492
 	ccfsc.put(key, newSrc.Commit)
 	return errors.EnsureStack(ccfsc.ModifyFile.CopyFile(dst, newSrc, opts...))
 }