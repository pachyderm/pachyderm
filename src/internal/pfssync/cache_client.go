package pfssync

import (
	io "io"
	"sync"

	"github.com/hashicorp/golang-lru/simplelru"
	"github.com/pachyderm/pachyderm/v2/src/client"
	"github.com/pachyderm/pachyderm/v2/src/internal/errors"
	"github.com/pachyderm/pachyderm/v2/src/internal/pfsdb"
	"github.com/pachyderm/pachyderm/v2/src/internal/storage/renew"
	"github.com/pachyderm/pachyderm/v2/src/pfs"
)

type CacheClient struct {
	*client.APIClient
	mu      sync.Mutex
	cache   *simplelru.LRU
	renewer *renew.StringSet
}

// TODO: Expose configuration for cache size?
// TODO: Dedupe work?
func NewCacheClient(pachClient *client.APIClient, renewer *renew.StringSet) *CacheClient {
	cc := &CacheClient{
		APIClient: pachClient,
		renewer:   renewer,
	}
	cache, err := simplelru.NewLRU(10, nil)
	if err != nil {
		// lru.NewWithEvict only errors for size < 1
		panic(err)
	}
	cc.cache = cache
	return cc
}

func (cc *CacheClient) GetFileTAR(commit *pfs.Commit, path string) (io.ReadCloser, error) {
	key := pfsdb.CommitKey(commit)
	if c, ok := cc.get(key); ok {
		return cc.APIClient.GetFileTAR(c, path)
	}
	id, err := cc.APIClient.GetProjectFileSet(commit.Branch.Repo.Project.GetName(), commit.Branch.Repo.Name, commit.Branch.Name, commit.ID)
	if err != nil {
		return nil, err
	}
	if err := cc.renewer.Add(cc.APIClient.Ctx(), id); err != nil {
		return nil, err
	}
	commit = client.NewProjectCommit(commit.Branch.Repo.Project.GetName(), client.FileSetsRepoName, "", id)
	cc.put(key, commit)
	return cc.APIClient.GetFileTAR(commit, path)
}

func (cc *CacheClient) get(key string) (*pfs.Commit, bool) {
	cc.mu.Lock()
	defer cc.mu.Unlock()
	c, ok := cc.cache.Get(key)
	if !ok {
		return nil, ok
	}
	return c.(*pfs.Commit), ok
}

func (cc *CacheClient) put(key string, commit *pfs.Commit) {
	cc.mu.Lock()
	defer cc.mu.Unlock()
	cc.cache.Add(key, commit)
}

func (cc *CacheClient) WithCreateFileSetClient(cb func(client.ModifyFile) error) (*pfs.CreateFileSetResponse, error) {
	resp, err := cc.APIClient.WithCreateFileSetClient(func(mf client.ModifyFile) error {
		ccfsc := &cacheCreateFileSetClient{
			ModifyFile:  mf,
			CacheClient: cc,
		}
		return cb(ccfsc)
	})
	return resp, errors.EnsureStack(err)
}

type cacheCreateFileSetClient struct {
	client.ModifyFile
	*CacheClient
}

func (ccfsc *cacheCreateFileSetClient) CopyFile(dst string, src *pfs.File, opts ...client.CopyFileOption) error {
	newSrc := &pfs.File{
		Path:  src.Path,
		Datum: src.Datum,
	}
	key := pfsdb.CommitKey(src.Commit)
	if c, ok := ccfsc.get(key); ok {
		newSrc.Commit = c
		return errors.EnsureStack(ccfsc.ModifyFile.CopyFile(dst, newSrc, opts...))
	}
	id, err := ccfsc.APIClient.GetProjectFileSet(src.Commit.Branch.Repo.Project.GetName(), src.Commit.Branch.Repo.Name, src.Commit.Branch.Name, src.Commit.ID)
	if err != nil {
		return err
	}
	if err := ccfsc.CacheClient.renewer.Add(ccfsc.APIClient.Ctx(), id); err != nil {
		return err
	}
<<<<<<< HEAD
	// This is explicitly in the default project.  Could be an internal
	// project, had we one.
=======
>>>>>>> fcabd0b5
	newSrc.Commit = client.NewProjectCommit("", client.FileSetsRepoName, "", id)
	ccfsc.put(key, newSrc.Commit)
	return errors.EnsureStack(ccfsc.ModifyFile.CopyFile(dst, newSrc, opts...))
}<|MERGE_RESOLUTION|>--- conflicted
+++ resolved
@@ -101,11 +101,8 @@
 	if err := ccfsc.CacheClient.renewer.Add(ccfsc.APIClient.Ctx(), id); err != nil {
 		return err
 	}
-<<<<<<< HEAD
 	// This is explicitly in the default project.  Could be an internal
 	// project, had we one.
-=======
->>>>>>> fcabd0b5
 	newSrc.Commit = client.NewProjectCommit("", client.FileSetsRepoName, "", id)
 	ccfsc.put(key, newSrc.Commit)
 	return errors.EnsureStack(ccfsc.ModifyFile.CopyFile(dst, newSrc, opts...))
