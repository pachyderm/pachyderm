package serviceenv

import (
	"github.com/pachyderm/pachyderm/v2/src/internal/storage/kv"
)

// ChunkMemoryCache returns the in memory cache for chunks, pre-configured to the desired size
func (conf *Configuration) ChunkMemoryCache() kv.GetPut {
	size := conf.StorageMemoryCacheSize
	if size < 1 {
		size = 1
	}
	return kv.NewMemCache(size)
}

type ConfigOption = func(*Configuration)

func ApplyOptions(config *Configuration, opts ...ConfigOption) {
	for _, opt := range opts {
		opt(config)
	}
}

// ConfigFromOptions is for use in tests where some tests may want to generate a
// config with certain default values overridden via options.
func ConfigFromOptions(opts ...ConfigOption) *Configuration {
	result := &Configuration{
		GlobalConfiguration:         &GlobalConfiguration{},
		PachdSpecificConfiguration:  &PachdSpecificConfiguration{},
		WorkerSpecificConfiguration: &WorkerSpecificConfiguration{},
	}
	ApplyOptions(result, opts...)
	return result
}

func WithPostgresHostPort(host string, port int) ConfigOption {
	return func(config *Configuration) {
		config.PostgresServiceHost = host
		config.PostgresServicePort = port
	}
}

func WithEtcdHostPort(host string, port string) ConfigOption {
	return func(config *Configuration) {
		config.EtcdHost = host
		config.EtcdPort = port
	}
}

func WithPachdPeerPort(port uint16) ConfigOption {
	return func(config *Configuration) {
		config.PeerPort = port
	}
<<<<<<< HEAD
	return kv.NewMemCache(size)
}

type ConfigOption = func(*Configuration)

func ApplyOptions(config *Configuration, opts ...ConfigOption) {
	for _, opt := range opts {
		opt(config)
	}
}

// ConfigFromOptions is for use in tests where some tests may want to generate a
// config with certain default values overridden via options.
func ConfigFromOptions(opts ...ConfigOption) *Configuration {
	result := &Configuration{
		GlobalConfiguration:         &GlobalConfiguration{},
		PachdSpecificConfiguration:  &PachdSpecificConfiguration{},
		WorkerSpecificConfiguration: &WorkerSpecificConfiguration{},
	}
	ApplyOptions(result, opts...)
	return result
}

func WithPostgresHostPort(host string, port string) ConfigOption {
	return func(config *Configuration) {
		config.PostgresServiceHost = host
		config.PostgresServicePort = port
	}
}

func WithEtcdHostPort(host string, port string) ConfigOption {
	return func(config *Configuration) {
		config.EtcdHost = host
		config.EtcdPort = port
	}
}

func WithPachdPeerPort(port uint16) ConfigOption {
	return func(config *Configuration) {
		config.PeerPort = port
	}
=======
>>>>>>> e76467f3
}<|MERGE_RESOLUTION|>--- conflicted
+++ resolved
@@ -51,8 +51,6 @@
 	return func(config *Configuration) {
 		config.PeerPort = port
 	}
-<<<<<<< HEAD
-	return kv.NewMemCache(size)
 }
 
 type ConfigOption = func(*Configuration)
@@ -93,6 +91,4 @@
 	return func(config *Configuration) {
 		config.PeerPort = port
 	}
-=======
->>>>>>> e76467f3
 }