package serviceenv

// Configuration is the generic configuration structure used to access configuration fields.
type Configuration struct {
	*GlobalConfiguration
	*PachdSpecificConfiguration
	*WorkerSpecificConfiguration
}

// GlobalConfiguration contains the global configuration.
type GlobalConfiguration struct {
	FeatureFlags
	EtcdHost            string `env:"ETCD_SERVICE_HOST,required"`
	EtcdPort            string `env:"ETCD_SERVICE_PORT,required"`
	PPSWorkerPort       uint16 `env:"PPS_WORKER_GRPC_PORT,default=80"`
	Port                uint16 `env:"PORT,default=650"`
	HTTPPort            uint16 `env:"HTTP_PORT,default=652"`
	PeerPort            uint16 `env:"PEER_PORT,default=653"`
	S3GatewayPort       uint16 `env:"S3GATEWAY_PORT,default=600"`
	PPSEtcdPrefix       string `env:"PPS_ETCD_PREFIX,default=pachyderm_pps"`
	Namespace           string `env:"PACH_NAMESPACE,default=default"`
	StorageRoot         string `env:"PACH_ROOT,default=/pach"`
	GCPercent           int    `env:"GC_PERCENT,default=50"`
	LokiHost            string `env:"LOKI_SERVICE_HOST"`
	LokiPort            string `env:"LOKI_SERVICE_PORT"`
	SamlPort            uint16 `env:"SAML_PORT,default=654"`
	OidcPort            uint16 `env:"OIDC_PORT,default=657"`
	PostgresServiceHost string `env:"POSTGRES_SERVICE_HOST"`
	PostgresServicePort int    `env:"POSTGRES_SERVICE_PORT"`
	PostgresServiceSSL  string `env:"POSTGRES_SERVICE_SSL,default=disable"`
	PostgresDBName      string `env:"POSTGRES_DATABASE_NAME"`

	// PPSSpecCommitID and PPSPipelineName are only set for workers and sidecar
	// pachd instances. Because both pachd and worker need to know the spec commit
	// (the worker so that it can avoid jobs for other versions of the same pipelines
	// and the sidecar so that it can serve the S3 gateway) it's stored in the
	// GlobalConfiguration, but it isn't set in a cluster's main pachd containers.
	PPSSpecCommitID string `env:"PPS_SPEC_COMMIT"`
<<<<<<< HEAD
	// The name of the pipeline that this worker belongs to
=======
>>>>>>> 86668d82
	PPSPipelineName string `env:"PPS_PIPELINE_NAME"`
}

// PachdFullConfiguration contains the full pachd configuration.
type PachdFullConfiguration struct {
	GlobalConfiguration
	PachdSpecificConfiguration
}

// PachdSpecificConfiguration contains the pachd specific configuration.
type PachdSpecificConfiguration struct {
	StorageConfiguration
	StorageBackend             string `env:"STORAGE_BACKEND,required"`
	StorageHostPath            string `env:"STORAGE_HOST_PATH,default="`
	EtcdPrefix                 string `env:"ETCD_PREFIX,default="`
	PFSEtcdPrefix              string `env:"PFS_ETCD_PREFIX,default=pachyderm_pfs"`
	AuthEtcdPrefix             string `env:"PACHYDERM_AUTH_ETCD_PREFIX,default=pachyderm_auth"`
	IdentityEtcdPrefix         string `env:"PACHYDERM_IDENTITY_ETCD_PREFIX,default=pachyderm_identity"`
	EnterpriseEtcdPrefix       string `env:"PACHYDERM_ENTERPRISE_ETCD_PREFIX,default=pachyderm_enterprise"`
	KubeAddress                string `env:"KUBERNETES_PORT_443_TCP_ADDR,required"`
	Metrics                    bool   `env:"METRICS,default=true"`
	Init                       bool   `env:"INIT,default=false"`
	WorkerImage                string `env:"WORKER_IMAGE,default="`
	WorkerSidecarImage         string `env:"WORKER_SIDECAR_IMAGE,default="`
	WorkerImagePullPolicy      string `env:"WORKER_IMAGE_PULL_POLICY,default="`
	LogLevel                   string `env:"LOG_LEVEL,default=info"`
	IAMRole                    string `env:"IAM_ROLE,default="`
	ImagePullSecret            string `env:"IMAGE_PULL_SECRET,default="`
	NoExposeDockerSocket       bool   `env:"NO_EXPOSE_DOCKER_SOCKET,default=false"`
	MemoryRequest              string `env:"PACHD_MEMORY_REQUEST,default=1T"`
	WorkerUsesRoot             bool   `env:"WORKER_USES_ROOT,default=true"`
	DeploymentID               string `env:"CLUSTER_DEPLOYMENT_ID,default="`
	RequireCriticalServersOnly bool   `env:"REQUIRE_CRITICAL_SERVERS_ONLY",default=false"`
	MetricsEndpoint            string `env:"METRICS_ENDPOINT",default="`
	// TODO: Merge this with the worker specific pod name (PPS_POD_NAME) into a global configuration pod name.
	PachdPodName string `env:"PACHD_POD_NAME,required"`

	IdentityServerDatabase string `env:"IDENTITY_SERVER_DATABASE,default=dex"`
	IdentityServerUser     string `env:"IDENTITY_SERVER_USER,default=postgres"`
	IdentityServerPassword string `env:"IDENTITY_SERVER_PASSWORD"`
}

// StorageConfiguration contains the storage configuration.
type StorageConfiguration struct {
	StorageMemoryThreshold         int64  `env:"STORAGE_MEMORY_THRESHOLD"`
	StorageShardThreshold          int64  `env:"STORAGE_SHARD_THRESHOLD"`
	StorageLevelFactor             int64  `env:"STORAGE_LEVEL_FACTOR"`
	StorageUploadConcurrencyLimit  int    `env:"STORAGE_UPLOAD_CONCURRENCY_LIMIT,default=100"`
	StoragePutFileConcurrencyLimit int    `env:"STORAGE_PUT_FILE_CONCURRENCY_LIMIT,default=100"`
	StorageGCPolling               string `env:"STORAGE_GC_POLLING"`
	StorageGCTimeout               string `env:"STORAGE_GC_TIMEOUT"`
	StorageCompactionMaxFanIn      int    `env:"STORAGE_COMPACTION_MAX_FANIN,default=50"`
	StorageFileSetsMaxOpen         int    `env:"STORAGE_FILESETS_MAX_OPEN,default=50"`
	StorageDiskCacheSize           int    `env:"STORAGE_DISK_CACHE_SIZE,default=100"`
	StorageMemoryCacheSize         int    `env:"STORAGE_MEMORY_CACHE_SIZE,default=10"`
}

// WorkerFullConfiguration contains the full worker configuration.
type WorkerFullConfiguration struct {
	GlobalConfiguration
	WorkerSpecificConfiguration
}

// WorkerSpecificConfiguration contains the worker specific configuration.
type WorkerSpecificConfiguration struct {
	// Worker gets its own IP here, via the k8s downward API. It then writes that
	// IP back to etcd so that pachd can discover it
	PPSWorkerIP string `env:"PPS_WORKER_IP,required"`
	// The name of this pod
	PodName string `env:"PPS_POD_NAME,required"`
}

// FeatureFlags contains the configuration for feature flags.  XXX: if you're
// adding a new feature flag then you need to make sure it gets propagated to
// the workers and their sidecars, this should be done in:
// src/server/pps/server/worker_rc.go in the workerPodSpec func.
type FeatureFlags struct {
	DisableCommitProgressCounter bool `env:"DISABLE_COMMIT_PROGRESS_COUNTER,default=false"`
	LokiLogging                  bool `env:"LOKI_LOGGING,default=false"`
	IdentityServerEnabled        bool `env:"IDENTITY_SERVER_ENABLED,default=false"`
}

// NewConfiguration creates a generic configuration from a specific type of configuration.
func NewConfiguration(config interface{}) *Configuration {
	configuration := &Configuration{}
	switch v := config.(type) {
	case *GlobalConfiguration:
		configuration.GlobalConfiguration = v
		return configuration
	case *PachdFullConfiguration:
		configuration.GlobalConfiguration = &v.GlobalConfiguration
		configuration.PachdSpecificConfiguration = &v.PachdSpecificConfiguration
		return configuration
	case *WorkerFullConfiguration:
		configuration.GlobalConfiguration = &v.GlobalConfiguration
		configuration.WorkerSpecificConfiguration = &v.WorkerSpecificConfiguration
		return configuration
	default:
		return nil
	}
}<|MERGE_RESOLUTION|>--- conflicted
+++ resolved
@@ -36,10 +36,7 @@
 	// and the sidecar so that it can serve the S3 gateway) it's stored in the
 	// GlobalConfiguration, but it isn't set in a cluster's main pachd containers.
 	PPSSpecCommitID string `env:"PPS_SPEC_COMMIT"`
-<<<<<<< HEAD
 	// The name of the pipeline that this worker belongs to
-=======
->>>>>>> 86668d82
 	PPSPipelineName string `env:"PPS_PIPELINE_NAME"`
 }
 
