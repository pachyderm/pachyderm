// Package pfsdb contains the database schema that PFS uses.
package pfsdb

import (
	"fmt"
	"strings"

	"github.com/gogo/protobuf/proto"

	col "github.com/pachyderm/pachyderm/v2/src/internal/collection"
	"github.com/pachyderm/pachyderm/v2/src/internal/errors"
	"github.com/pachyderm/pachyderm/v2/src/internal/pachsql"
	"github.com/pachyderm/pachyderm/v2/src/internal/uuid"
	"github.com/pachyderm/pachyderm/v2/src/pfs"
	pfsserver "github.com/pachyderm/pachyderm/v2/src/server/pfs"
)

const (
	reposCollectionName    = "repos"
	branchesCollectionName = "branches"
	commitsCollectionName  = "commits"
	projectsCollectionName = "projects"
)

var ReposTypeIndex = &col.Index{
	Name: "type",
	Extract: func(val proto.Message) string {
		return val.(*pfs.RepoInfo).Repo.Type
	},
}

var ReposNameIndex = &col.Index{
	Name: "name",
	Extract: func(val proto.Message) string {
		return val.(*pfs.RepoInfo).Repo.Name
	},
}

var reposIndexes = []*col.Index{ReposNameIndex, ReposTypeIndex}

func RepoKey(repo *pfs.Repo) string {
	if projectName := repo.Project.GetName(); projectName != "" {
<<<<<<< HEAD
		return fmt.Sprintf("%s/%s.%s", projectName, repo.Name, repo.Type)
	}
=======
		return repo.Project.Name + "/" + repo.Name + "." + repo.Type
	}
	// TODO: remove this after CORE-93 is complete.
>>>>>>> 9860e759
	return repo.Name + "." + repo.Type
}

func repoKeyCheck(key string) error {
	parts := strings.Split(key, ".")
	if len(parts) < 2 || len(parts[1]) == 0 {
		return errors.Errorf("repo must have a specified type")
	}
	return nil
}

// Repos returns a collection of repos
func Repos(db *pachsql.DB, listener col.PostgresListener) col.PostgresCollection {
	return col.NewPostgresCollection(
		reposCollectionName,
		db,
		listener,
		&pfs.RepoInfo{},
		reposIndexes,
		col.WithKeyCheck(repoKeyCheck),
		col.WithKeyGen(func(key interface{}) (string, error) {
			if repo, ok := key.(*pfs.Repo); !ok {
				return "", errors.New("key must be a repo")
			} else {
				return RepoKey(repo), nil
			}
		}),
		col.WithNotFoundMessage(func(key interface{}) string {
			return pfsserver.ErrRepoNotFound{Repo: key.(*pfs.Repo)}.Error()
		}),
		col.WithExistsMessage(func(key interface{}) string {
			return pfsserver.ErrRepoExists{Repo: key.(*pfs.Repo)}.Error()
		}),
	)
}

var CommitsRepoIndex = &col.Index{
	Name: "repo",
	Extract: func(val proto.Message) string {
		return RepoKey(val.(*pfs.CommitInfo).Commit.Branch.Repo)
	},
}

var CommitsBranchlessIndex = &col.Index{
	Name: "branchless",
	Extract: func(val proto.Message) string {
		return CommitBranchlessKey(val.(*pfs.CommitInfo).Commit)
	},
}

var CommitsCommitSetIndex = &col.Index{
	Name: "commitset",
	Extract: func(val proto.Message) string {
		return val.(*pfs.CommitInfo).Commit.ID
	},
}

var commitsIndexes = []*col.Index{CommitsRepoIndex, CommitsBranchlessIndex, CommitsCommitSetIndex}

func CommitKey(commit *pfs.Commit) string {
	return BranchKey(commit.Branch) + "=" + commit.ID
}

func CommitBranchlessKey(commit *pfs.Commit) string {
	return RepoKey(commit.Branch.Repo) + "@" + commit.ID
}

// Commits returns a collection of commits
func Commits(db *pachsql.DB, listener col.PostgresListener) col.PostgresCollection {
	return col.NewPostgresCollection(
		commitsCollectionName,
		db,
		listener,
		&pfs.CommitInfo{},
		commitsIndexes,
		col.WithKeyGen(func(key interface{}) (string, error) {
			if commit, ok := key.(*pfs.Commit); !ok {
				return "", errors.New("key must be a commit")
			} else {
				return CommitKey(commit), nil
			}
		}),
		col.WithNotFoundMessage(func(key interface{}) string {
			return pfsserver.ErrCommitNotFound{Commit: key.(*pfs.Commit)}.Error()
		}),
		col.WithExistsMessage(func(key interface{}) string {
			return pfsserver.ErrCommitExists{Commit: key.(*pfs.Commit)}.Error()
		}),
	)
}

var BranchesRepoIndex = &col.Index{
	Name: "repo",
	Extract: func(val proto.Message) string {
		return RepoKey(val.(*pfs.BranchInfo).Branch.Repo)
	},
}

var branchesIndexes = []*col.Index{BranchesRepoIndex}

func BranchKey(branch *pfs.Branch) string {
	return RepoKey(branch.Repo) + "@" + branch.Name
}

// Branches returns a collection of branches
func Branches(db *pachsql.DB, listener col.PostgresListener) col.PostgresCollection {
	return col.NewPostgresCollection(
		branchesCollectionName,
		db,
		listener,
		&pfs.BranchInfo{},
		branchesIndexes,
		col.WithKeyGen(func(key interface{}) (string, error) {
			if branch, ok := key.(*pfs.Branch); !ok {
				return "", errors.New("key must be a branch")
			} else {
				return BranchKey(branch), nil
			}
		}),
		col.WithKeyCheck(func(key string) error {
			keyParts := strings.Split(key, "@")
			if len(keyParts) != 2 {
				return errors.Errorf("branch key %s isn't valid, use BranchKey to generate it", key)
			}
			if uuid.IsUUIDWithoutDashes(keyParts[1]) {
				return errors.Errorf("branch name cannot be a UUID V4")
			}
			return repoKeyCheck(keyParts[0])
		}),
		col.WithNotFoundMessage(func(key interface{}) string {
			return pfsserver.ErrBranchNotFound{Branch: key.(*pfs.Branch)}.Error()
		}),
		col.WithExistsMessage(func(key interface{}) string {
			return pfsserver.ErrBranchExists{Branch: key.(*pfs.Branch)}.Error()
		}),
	)
}

func ProjectKey(project *pfs.Project) string {
	return project.Name
}

func Projects(db *pachsql.DB, listener col.PostgresListener) col.PostgresCollection {
	return col.NewPostgresCollection(
		projectsCollectionName,
		db,
		listener,
		&pfs.ProjectInfo{},
		nil,
		col.WithKeyGen(func(key interface{}) (string, error) {
			if project, ok := key.(*pfs.Project); !ok {
				return "", errors.New("key must be a project")
			} else {
				return ProjectKey(project), nil
			}
		}),
		col.WithNotFoundMessage(func(key interface{}) string {
			return pfsserver.ErrProjectNotFound{Project: key.(*pfs.Project)}.Error()
		}),
		col.WithExistsMessage(func(key interface{}) string {
			return pfsserver.ErrProjectExists{Project: key.(*pfs.Project)}.Error()
		}),
	)
}

// AllCollections returns a list of all the PFS collections for
// postgres-initialization purposes. These collections are not usable for
// querying.
// DO NOT MODIFY THIS FUNCTION
// IT HAS BEEN USED IN A RELEASED MIGRATION
func CollectionsV0() []col.PostgresCollection {
	return []col.PostgresCollection{
		col.NewPostgresCollection(reposCollectionName, nil, nil, nil, reposIndexes),
		col.NewPostgresCollection(commitsCollectionName, nil, nil, nil, commitsIndexes),
		col.NewPostgresCollection(branchesCollectionName, nil, nil, nil, branchesIndexes),
	}
}<|MERGE_RESOLUTION|>--- conflicted
+++ resolved
@@ -2,7 +2,6 @@
 package pfsdb
 
 import (
-	"fmt"
 	"strings"
 
 	"github.com/gogo/protobuf/proto"
@@ -40,14 +39,9 @@
 
 func RepoKey(repo *pfs.Repo) string {
 	if projectName := repo.Project.GetName(); projectName != "" {
-<<<<<<< HEAD
-		return fmt.Sprintf("%s/%s.%s", projectName, repo.Name, repo.Type)
-	}
-=======
 		return repo.Project.Name + "/" + repo.Name + "." + repo.Type
 	}
-	// TODO: remove this after CORE-93 is complete.
->>>>>>> 9860e759
+	// FIXME: remove this after CORE-93 is complete.
 	return repo.Name + "." + repo.Type
 }
 
