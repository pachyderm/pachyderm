--- conflicted
+++ resolved
@@ -49,11 +49,7 @@
 	if projectName := repo.Project.GetName(); projectName != "" {
 		return repo.Project.Name + "/" + repo.Name + "." + repo.Type
 	}
-<<<<<<< HEAD
 	// FIXME: remove this after CORE-93 is complete.
-=======
-	// TODO: remove this after CORE-93 is complete.
->>>>>>> 2ec786b7
 	return repo.Name + "." + repo.Type
 }
 
