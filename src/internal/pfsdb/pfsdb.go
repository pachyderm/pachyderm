--- conflicted
+++ resolved
@@ -71,20 +71,12 @@
 var CommitsRepoIndex = &col.Index{
 	Name: "repo",
 	Extract: func(val proto.Message) string {
-<<<<<<< HEAD
-		return RepoKey(val.(*pfs.CommitInfo).Commit.Repo)
-=======
-		return val.(*pfs.CommitInfo).Commit.Branch.Repo.Name
->>>>>>> efaf29ac
+		return RepoKey(val.(*pfs.CommitInfo).Commit.Branch.Repo)
 	},
 }
 
 func CommitKey(commit *pfs.Commit) string {
-<<<<<<< HEAD
-	return RepoKey(commit.Repo) + "@" + commit.ID
-=======
-	return commit.Branch.Repo.Name + "@" + commit.Branch.Name + "=" + commit.ID
->>>>>>> efaf29ac
+	return RepoKey(commit.Branch.Repo) + "@" + commit.ID
 }
 
 // Commits returns a collection of commits
