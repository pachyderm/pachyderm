--- conflicted
+++ resolved
@@ -25,11 +25,7 @@
 		GetCreatedAtUpdatedAt() CreatedAtUpdatedAt
 	}
 	ColumnName interface {
-<<<<<<< HEAD
-		string | branchColumn | repoColumn
-=======
-		string | branchColumn | commitColumn
->>>>>>> b0f59455
+		string | branchColumn | commitColumn | repoColumn
 	}
 )
 
