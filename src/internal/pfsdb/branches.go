package pfsdb

import (
	"context"
	"database/sql"
	"fmt"
	"strings"

	"google.golang.org/grpc/codes"
	"google.golang.org/grpc/status"

	"github.com/jmoiron/sqlx"
	"github.com/pachyderm/pachyderm/v2/src/internal/collection"
	"github.com/pachyderm/pachyderm/v2/src/internal/dbutil"
	"github.com/pachyderm/pachyderm/v2/src/internal/errors"
	"github.com/pachyderm/pachyderm/v2/src/internal/pachsql"
	"github.com/pachyderm/pachyderm/v2/src/internal/randutil"
	"github.com/pachyderm/pachyderm/v2/src/internal/stream"
	"github.com/pachyderm/pachyderm/v2/src/internal/uuid"
	"github.com/pachyderm/pachyderm/v2/src/internal/watch/postgres"
	"github.com/pachyderm/pachyderm/v2/src/pfs"
)

const (
	BranchesChannelName     = "pfs_branches"
	BranchesRepoChannelName = "pfs_branches_repo_"
)

const (
	getBranchBaseQuery = `
		SELECT
			branch.id,
			branch.name,
			branch.created_at,
			branch.updated_at,
			repo.id as "repo.id",
			repo.name as "repo.name",
			repo.type as "repo.type",
			project.id as "repo.project.id",
			project.name as "repo.project.name",
			commit.commit_id as "head.commit_id",
			commit.commit_set_id as "head.commit_set_id",
			headBranch.name as "head.branch_name",
			repo.name as "head.repo.name",
			repo.type as "head.repo.type",
			project.name as "head.repo.project.name"
		FROM pfs.branches branch
			JOIN pfs.repos repo ON branch.repo_id = repo.id
			JOIN core.projects project ON repo.project_id = project.id
			JOIN pfs.commits commit ON branch.head = commit.int_id
			LEFT JOIN pfs.branches headBranch on commit.branch_id = headBranch.id
	`
	getBranchByIDQuery   = getBranchBaseQuery + ` WHERE branch.id = $1`
	getBranchByNameQuery = getBranchBaseQuery + ` WHERE project.name = $1 AND repo.name = $2 AND repo.type = $3 AND branch.name = $4`
	branchesPageSize     = 100
)

type branchColumn string

const (
	BranchColumnID        = branchColumn("branch.id")
	BranchColumnRepoID    = branchColumn("branch.repo_id")
	BranchColumnCreatedAt = branchColumn("branch.created_at")
	BranchColumnUpdatedAt = branchColumn("branch.updated_at")
)

// Ensures BranchIterator implements the Iterator interface.
var _ stream.Iterator[BranchInfoWithID] = &BranchIterator{}

// BranchProvCycleError is returned when a cycle is detected at branch creation time.
type BranchProvCycleError struct {
	From, To string
}

func (err *BranchProvCycleError) Error() string {
	return fmt.Sprintf("cycle detected because %v is already in the subvenance of %v", err.To, err.From)
}

func (err *BranchProvCycleError) GRPCStatus() *status.Status {
	return status.New(codes.Internal, err.Error())
}

// BranchNotFoundError is returned when a branch is not found in postgres.
type BranchNotFoundError struct {
	ID        BranchID
	BranchKey string
}

func (err *BranchNotFoundError) Error() string {
	if strings.Contains(err.BranchKey, pfs.UserRepoType) {
		branchKeyWithoutUser := strings.Replace(err.BranchKey, "."+pfs.UserRepoType, "", 1)
		return fmt.Sprintf("branch (id=%d, branch=%s) not found", err.ID, branchKeyWithoutUser)
	}
	return fmt.Sprintf("branch (id=%d, branch=%s) not found", err.ID, err.BranchKey)
}

func (err *BranchNotFoundError) GRPCStatus() *status.Status {
	return status.New(codes.NotFound, err.Error())
}

// BranchesInRepoChannel returns the name of the channel that is notified when branches in repo 'repoID' are created, updated, or deleted
func BranchesInRepoChannel(repoID RepoID) string {
	return fmt.Sprintf("%s%d", BranchesRepoChannelName, repoID)
}

type BranchIterator struct {
	paginator pageIterator[Branch]
	ext       sqlx.ExtContext
}

type BranchInfoWithID struct {
	ID       BranchID
	Revision int64
	*pfs.BranchInfo
}

type OrderByBranchColumn OrderByColumn[branchColumn]

func NewBranchIterator(ctx context.Context, ext sqlx.ExtContext, startPage, pageSize uint64, filter *pfs.Branch, orderBys ...OrderByBranchColumn) (*BranchIterator, error) {
	var conditions []string
	var values []any
	// Note that using ? as the bindvar is okay because we rebind it later.
	if filter != nil {
		if filter.Repo.Project != nil && filter.Repo.Project.Name != "" {
			conditions = append(conditions, "project.name = ?")
			values = append(values, filter.Repo.Project.Name)
		}
		if filter.Repo != nil && filter.Repo.Name != "" {
			conditions = append(conditions, "repo.name = ?")
			values = append(values, filter.Repo.Name)
		}
		if filter.Repo != nil && filter.Repo.Type != "" {
			conditions = append(conditions, "repo.type = ?")
			values = append(values, filter.Repo.Type)
		}
		if filter.Name != "" {
			conditions = append(conditions, "branch.name = ?")
			values = append(values, filter.Name)
		}
	}
	query := getBranchBaseQuery
	if len(conditions) > 0 {
		query += "\n" + fmt.Sprintf("WHERE %s", strings.Join(conditions, " AND "))
	}
	// Default ordering is by branch id in ascending order. This is important for pagination.
	var orderByGeneric []OrderByColumn[branchColumn]
	if len(orderBys) == 0 {
		orderByGeneric = []OrderByColumn[branchColumn]{{Column: BranchColumnID, Order: SortOrderAsc}}
	} else {
		for _, orderBy := range orderBys {
			orderByGeneric = append(orderByGeneric, OrderByColumn[branchColumn](orderBy))
		}
	}
<<<<<<< HEAD
	query = tx.Rebind(query + " " + OrderByQuery[branchColumn](orderByGeneric...))
=======
	query += "\n" + OrderByQuery[branchColumn](orderByGeneric...)
	query = ext.Rebind(query)
>>>>>>> f9f300ae
	return &BranchIterator{
		paginator: newPageIterator[Branch](ctx, query, values, startPage, pageSize),
		ext:       ext,
	}, nil
}

func ForEachBranch(ctx context.Context, tx *pachsql.Tx, filter *pfs.Branch, cb func(branchInfoWithID BranchInfoWithID) error, orderBys ...OrderByBranchColumn) error {
	iter, err := NewBranchIterator(ctx, tx, 0, 100, filter, orderBys...)
	if err != nil {
		return errors.Wrap(err, "for each branch")
	}
	if err := stream.ForEach[BranchInfoWithID](ctx, iter, cb); err != nil {
		return errors.Wrap(err, "for each branch")
	}
	return nil
}

func ListBranches(ctx context.Context, tx *pachsql.Tx, filter *pfs.Branch, orderBys ...OrderByBranchColumn) ([]BranchInfoWithID, error) {
	var branches []BranchInfoWithID
	err := ForEachBranch(ctx, tx, filter, func(branchInfoWithID BranchInfoWithID) error {
		branches = append(branches, branchInfoWithID)
		return nil
	}, orderBys...)
	if err != nil {
		return nil, errors.Wrap(err, "list branches")
	}
	return branches, nil
}

func (i *BranchIterator) Next(ctx context.Context, dst *BranchInfoWithID) error {
	if dst == nil {
		return errors.Errorf("dst BranchInfo cannot be nil")
	}
	branch, rev, err := i.paginator.next(ctx, i.ext)
	if err != nil {
		return err
	}
	branchInfo, err := fetchBranchInfoByBranch(ctx, i.ext, branch)
	if err != nil {
		return err
	}
	dst.ID = branch.ID
	dst.BranchInfo = branchInfo
	dst.Revision = rev
	return nil
}

// GetBranchInfo returns a *pfs.BranchInfo by id.
func GetBranchInfo(ctx context.Context, tx *pachsql.Tx, id BranchID) (*pfs.BranchInfo, error) {
	branch := &Branch{}
	if err := tx.GetContext(ctx, branch, getBranchByIDQuery, id); err != nil {
		if err == sql.ErrNoRows {
			return nil, &BranchNotFoundError{ID: id}
		}
		return nil, errors.Wrap(err, "could not get branch")
	}
	return fetchBranchInfoByBranch(ctx, tx, branch)
}

// GetBranchInfoWithID returns a *pfs.BranchInfo by name
func GetBranchInfoWithID(ctx context.Context, tx *pachsql.Tx, b *pfs.Branch) (*BranchInfoWithID, error) {
	if b == nil {
		return nil, errors.Errorf("branch cannot be nil")
	}
	row := &Branch{}
	project := b.GetRepo().GetProject().GetName()
	repo := b.GetRepo().GetName()
	repoType := b.GetRepo().GetType()
	branch := b.GetName()
	if err := tx.GetContext(ctx, row, getBranchByNameQuery, project, repo, repoType, branch); err != nil {
		if err == sql.ErrNoRows {
			if _, err := GetRepoByName(ctx, tx, project, repo, repoType); err != nil {
				if errors.As(err, new(*RepoNotFoundError)) {
					return nil, errors.Join(err, &BranchNotFoundError{BranchKey: b.Key()})
				}
				return nil, errors.Wrapf(err, "get repo for branch info %v", b.Key())
			}
			return nil, &BranchNotFoundError{BranchKey: b.Key()}
		}
		return nil, errors.Wrap(err, "could not get branch")
	}
	branchInfo, err := fetchBranchInfoByBranch(ctx, tx, row)
	if err != nil {
		return nil, err
	}
	return &BranchInfoWithID{ID: row.ID, BranchInfo: branchInfo}, nil
}

// GetBranchID returns the id of a branch given a set strings that uniquely identify a branch.
func GetBranchID(ctx context.Context, tx *pachsql.Tx, branch *pfs.Branch) (BranchID, error) {
	var id BranchID
	if err := tx.GetContext(ctx, &id, `
		SELECT branch.id
		FROM pfs.branches branch
			JOIN pfs.repos repo ON branch.repo_id = repo.id
			JOIN core.projects project ON repo.project_id = project.id
		WHERE project.name = $1 AND repo.name = $2 AND repo.type = $3 AND branch.name = $4
	`,
		branch.Repo.Project.Name,
		branch.Repo.Name,
		branch.Repo.Type,
		branch.Name,
	); err != nil {
		if err == sql.ErrNoRows {
			return 0, &BranchNotFoundError{BranchKey: branch.Key()}
		}
		return 0, errors.Wrapf(err, "could not get id for branch %s", branch.Key())
	}
	return id, nil
}

// UpsertBranch creates a branch if it does not exist, or updates the head if the branch already exists.
// If direct provenance is specified, it will be used to update the branch's provenance relationships.
func UpsertBranch(ctx context.Context, tx *pachsql.Tx, branchInfo *pfs.BranchInfo) (BranchID, error) {
	if branchInfo.Branch.Repo.Name == "" {
		return 0, errors.Errorf("repo name required")
	}
	if branchInfo.Branch.Repo.Type == "" {
		return 0, errors.Errorf("repo type required")
	}
	if branchInfo.Branch.Repo.Project.Name == "" {
		return 0, errors.Errorf("project name required")
	}
	if branchInfo.Head.Id == "" {
		return 0, errors.Errorf("head commit required")
	}
	if uuid.IsUUIDWithoutDashes(branchInfo.Branch.Name) {
		return 0, errors.Errorf("branch name cannot be a UUID V4")
	}
	var branchID BranchID
	// TODO stop matching on pfs.commits.commit_id, because that will eventually be deprecated.
	// Instead, construct the commit_id based on existing project, repo, and commit_set_id fields.
	if err := tx.QueryRowContext(ctx,
		`
		INSERT INTO pfs.branches(repo_id, name, head)
		VALUES (
			(SELECT repo.id FROM pfs.repos repo JOIN core.projects project ON repo.project_id = project.id WHERE project.name = $1 AND repo.name = $2 AND repo.type = $3),
			$4,
			(SELECT int_id FROM pfs.commits WHERE commit_id = $5)
		)
		ON CONFLICT (repo_id, name) DO UPDATE SET head = EXCLUDED.head
		RETURNING id
		`,
		branchInfo.Branch.Repo.Project.Name,
		branchInfo.Branch.Repo.Name,
		branchInfo.Branch.Repo.Type,
		branchInfo.Branch.Name,
		CommitKey(branchInfo.Head),
	).Scan(&branchID); err != nil {
		return 0, errors.Wrap(err, "could not create branch")
	}
	// Compute branch provenance, and avoid creating cycles.
	// We know a cycle exists if the to_branch is in the subvenance of the from_branch.
	// Note that we get the full subvenance set as an efficiency optimization,
	// where we avoid having to query the database for each branch in the provenance chain.
	fullSubv, err := GetBranchSubvenance(ctx, tx, branchID)
	if err != nil {
		return branchID, errors.Wrap(err, "could not compute branch subvenance")
	}
	fullSubvSet := make(map[string]bool)
	for _, branch := range fullSubv {
		fullSubvSet[branch.Key()] = true
	}
	for _, toBranch := range branchInfo.DirectProvenance {
		if fullSubvSet[toBranch.Key()] {
			return branchID, &BranchProvCycleError{From: branchInfo.Branch.Key(), To: toBranch.Key()}
		}
	}
	if _, err := tx.ExecContext(ctx, `DELETE FROM pfs.branch_provenance WHERE from_id = $1`, branchID); err != nil {
		return branchID, errors.Wrap(err, "could not delete direct branch provenance")
	}
	for _, branch := range branchInfo.DirectProvenance {
		toBranchID, err := GetBranchID(ctx, tx, branch)
		if err != nil {
			return branchID, errors.Wrapf(err, "could not get to_branch_id for creating branch provenance")
		}
		if err := CreateDirectBranchProvenance(ctx, tx, branchID, toBranchID); err != nil {
			return branchID, errors.Wrap(err, "could not create branch provenance")
		}
	}
	// Create or update this branch's trigger.
	if branchInfo.Trigger != nil {
		toBranchID, err := GetBranchID(ctx, tx, &pfs.Branch{Repo: branchInfo.Branch.Repo, Name: branchInfo.Trigger.Branch})
		if err != nil {
			return branchID, errors.Wrap(err, "updating branch trigger")
		}
		if err := UpsertBranchTrigger(ctx, tx, branchID, toBranchID, branchInfo.Trigger); err != nil {
			return branchID, errors.Wrap(err, "updating branch trigger")
		}
	} else {
		// Delete existing branch trigger.
		if err := DeleteBranchTrigger(ctx, tx, branchID); err != nil {
			return branchID, errors.Wrap(err, "updating branch trigger")
		}
	}
	return branchID, nil
}

// DeleteBranch deletes a branch.
func DeleteBranch(ctx context.Context, tx *pachsql.Tx, id BranchID, force bool) error {
	deleteProvQuery := `DELETE FROM pfs.branch_provenance WHERE from_id = $1`
	deleteTriggerQuery := `DELETE FROM pfs.branch_triggers WHERE from_branch_id = $1`
	if force {
		deleteProvQuery = `DELETE FROM pfs.branch_provenance WHERE from_id = $1 OR to_id = $1`
		deleteTriggerQuery = `DELETE FROM pfs.branch_triggers WHERE from_branch_id = $1 OR to_branch_id = $1`
	}
	if _, err := tx.ExecContext(ctx, deleteProvQuery, id); err != nil {
		return errors.Wrapf(err, "could not delete branch provenance for branch %d", id)
	}
	if _, err := tx.ExecContext(ctx, deleteTriggerQuery, id); err != nil {
		return errors.Wrapf(err, "could not delete branch trigger for branch %d", id)
	}
	if _, err := tx.ExecContext(ctx, `DELETE FROM pfs.branches WHERE id = $1`, id); err != nil {
		return errors.Wrapf(err, "could not delete branch %d", id)
	}
	return nil
}

// GetDirectBranchProvenance returns the direct provenance of a branch, i.e. all branches that it directly depends on.
func GetDirectBranchProvenance(ctx context.Context, ext sqlx.ExtContext, id BranchID) ([]*pfs.Branch, error) {
	var branches []Branch
	if err := sqlx.SelectContext(ctx, ext, &branches, `
		SELECT
			branch.id,
			branch.name,
			repo.name as "repo.name",
			repo.type as "repo.type",
			project.name as "repo.project.name"
		FROM pfs.branch_provenance bp
		    JOIN pfs.branches branch ON bp.to_id = branch.id
			JOIN pfs.repos repo ON branch.repo_id = repo.id
			JOIN core.projects project ON repo.project_id = project.id
		WHERE bp.from_id = $1
	`, id); err != nil {
		return nil, errors.Wrap(err, "could not get direct branch provenance")
	}
	var branchPbs []*pfs.Branch
	for _, branch := range branches {
		branchPbs = append(branchPbs, branch.Pb())
	}
	return branchPbs, nil
}

// GetBranchProvenance returns the full provenance of a branch, i.e. all branches that it either directly or transitively depends on.
func GetBranchProvenance(ctx context.Context, ext sqlx.ExtContext, id BranchID) ([]*pfs.Branch, error) {
	var branches []Branch
	if err := sqlx.SelectContext(ctx, ext, &branches, `
		WITH RECURSIVE prov(from_id, to_id) AS (
		    SELECT from_id, to_id
		    FROM pfs.branch_provenance
		    WHERE from_id = $1
		  UNION ALL
		    SELECT bp.from_id, bp.to_id
		    FROM prov JOIN pfs.branch_provenance bp ON prov.to_id = bp.from_id
		)
		SELECT DISTINCT
		    branch.id,
			branch.name,
			repo.name as "repo.name",
			repo.type as "repo.type",
			project.name as "repo.project.name"
		FROM pfs.branches branch
		    JOIN prov ON branch.id = prov.to_id
			JOIN pfs.repos repo ON branch.repo_id = repo.id
		    JOIN core.projects project ON repo.project_id = project.id
		WHERE branch.id != $1
	`, id); err != nil {
		return nil, errors.Wrap(err, "could not get branch provenance")
	}
	var branchPbs []*pfs.Branch
	for _, branch := range branches {
		branchPbs = append(branchPbs, branch.Pb())
	}
	return branchPbs, nil
}

// GetBranchSubvenance returns the full subvenance of a branch, i.e. all branches that either directly or transitively depend on it.
func GetBranchSubvenance(ctx context.Context, ext sqlx.ExtContext, id BranchID) ([]*pfs.Branch, error) {
	var branches []Branch
	if err := sqlx.SelectContext(ctx, ext, &branches, `
		WITH RECURSIVE subv(from_id, to_id) AS (
		    SELECT from_id, to_id
		    FROM pfs.branch_provenance
		    WHERE to_id = $1
		  UNION ALL
		    SELECT bp.from_id, bp.to_id
		    FROM subv JOIN pfs.branch_provenance bp ON subv.from_id = bp.to_id
		)
		SELECT DISTINCT
		    branch.id,
			branch.name,
			repo.name as "repo.name",
			repo.type as "repo.type",
			project.name as "repo.project.name"
		FROM pfs.branches branch
		    JOIN subv ON branch.id = subv.from_id
			JOIN pfs.repos repo ON branch.repo_id = repo.id
		    JOIN core.projects project ON repo.project_id = project.id
		WHERE branch.id != $1
	`, id); err != nil {
		return nil, errors.Wrap(err, "could not get branch provenance")
	}
	var branchPbs []*pfs.Branch
	for _, branch := range branches {
		branchPbs = append(branchPbs, branch.Pb())
	}
	return branchPbs, nil
}

// CreateBranchProvenance creates a provenance relationship between two branches.
func CreateDirectBranchProvenance(ctx context.Context, ext sqlx.ExtContext, from, to BranchID) error {
	if _, err := ext.ExecContext(ctx, `
		INSERT INTO pfs.branch_provenance(from_id, to_id)	
		VALUES ($1, $2)
		ON CONFLICT DO NOTHING
	`, from, to); err != nil {
		return errors.Wrap(err, "could not add branch provenance")
	}
	return nil
}

func GetBranchTrigger(ctx context.Context, ext sqlx.ExtContext, from BranchID) (*pfs.Trigger, error) {
	trigger := BranchTrigger{}
	if err := sqlx.GetContext(ctx, ext, &trigger, `
		SELECT
			branch.name as "to_branch.name",
			cron_spec,
			rate_limit_spec,
			size,
			num_commits,
			all_conditions
		FROM pfs.branch_triggers trigger
			JOIN pfs.branches branch ON trigger.to_branch_id = branch.id
		WHERE trigger.from_branch_id = $1
	`, from); err != nil {
		if errors.As(err, sql.ErrNoRows) {
			// Branches don't need to have triggers
			return nil, nil
		}
		return nil, errors.Wrap(err, "could not get branch trigger")
	}
	return trigger.Pb(), nil
}

func UpsertBranchTrigger(ctx context.Context, tx *pachsql.Tx, from BranchID, to BranchID, trigger *pfs.Trigger) error {
	if trigger == nil {
		return nil
	}
	if _, err := tx.ExecContext(ctx, `
		INSERT INTO pfs.branch_triggers(from_branch_id, to_branch_id, cron_spec, rate_limit_spec, size, num_commits, all_conditions)
		VALUES ($1, $2, $3, $4, $5, $6, $7)
		ON CONFLICT (from_branch_id) DO UPDATE SET
			to_branch_id = EXCLUDED.to_branch_id,
			cron_spec = EXCLUDED.cron_spec,
			rate_limit_spec = EXCLUDED.rate_limit_spec,
			size = EXCLUDED.size,
			num_commits = EXCLUDED.num_commits,
			all_conditions = EXCLUDED.all_conditions;
	`,
		from,
		to,
		trigger.CronSpec,
		trigger.RateLimitSpec,
		trigger.Size,
		trigger.Commits,
		trigger.All,
	); err != nil {
		return errors.Wrapf(err, "could not create trigger for branch %d", from)
	}
	return nil
}

func DeleteBranchTrigger(ctx context.Context, tx *pachsql.Tx, from BranchID) error {
	if _, err := tx.ExecContext(ctx, `
		DELETE FROM pfs.branch_triggers
		WHERE from_branch_id = $1
	`, from); err != nil {
		return errors.Wrapf(err, "could not delete branch trigger for branch %d", from)
	}
	return nil
}

func fetchBranchInfoByBranch(ctx context.Context, ext sqlx.ExtContext, branch *Branch) (*pfs.BranchInfo, error) {
	if branch == nil {
		return nil, errors.Errorf("branch cannot be nil")
	}
	branchInfo := &pfs.BranchInfo{Branch: branch.Pb(), Head: branch.Head.Pb()}
	var err error
	branchInfo.DirectProvenance, err = GetDirectBranchProvenance(ctx, ext, branch.ID)
	if err != nil {
		return nil, errors.Wrap(err, "could not get direct branch provenance")
	}
	branchInfo.Provenance, err = GetBranchProvenance(ctx, ext, branch.ID)
	if err != nil {
		return nil, errors.Wrap(err, "could not get full branch provenance")
	}
	branchInfo.Subvenance, err = GetBranchSubvenance(ctx, ext, branch.ID)
	if err != nil {
		return nil, errors.Wrap(err, "could not get full branch subvenance")
	}
	// trigger info
	branchInfo.Trigger, err = GetBranchTrigger(ctx, ext, branch.ID)
	if err != nil {
		return nil, errors.Wrap(err, "could not get branch trigger")
	}
	return branchInfo, nil
}

// Helper functions for watching branches.
type branchUpsertHandler func(id BranchID, branchInfo *pfs.BranchInfo) error
type branchDeleteHandler func(id BranchID) error

func WatchBranchesInRepo(ctx context.Context, db *pachsql.DB, listener collection.PostgresListener, repoID RepoID, onUpsert branchUpsertHandler, onDelete branchDeleteHandler) error {
	watcher, err := postgres.NewWatcher(db, listener, randutil.UniqueString(fmt.Sprintf("watch-branches-in-repo-%d", repoID)), BranchesInRepoChannel(repoID))
	if err != nil {
		return err
	}
	defer watcher.Close()
	// Optimized query for getting branches in a repo.
	query := getBranchBaseQuery + fmt.Sprintf("\nWHERE %s = ?\nORDER BY %s ASC", BranchColumnRepoID, BranchColumnID)
	query = db.Rebind(query)
	snapshot := &BranchIterator{paginator: newPageIterator[Branch](ctx, query, []any{repoID}, 0, branchesPageSize), ext: db}
	return watchBranches(ctx, db, snapshot, watcher.Watch(), onUpsert, onDelete)
}

func watchBranches(ctx context.Context, db *pachsql.DB, snapshot stream.Iterator[BranchInfoWithID], events <-chan *postgres.Event, onUpsert branchUpsertHandler, onDelete branchDeleteHandler) error {
	// Handle snapshot.
	if err := stream.ForEach[BranchInfoWithID](ctx, snapshot, func(b BranchInfoWithID) error {
		return onUpsert(b.ID, b.BranchInfo)
	}); err != nil {
		return err
	}
	// Handle events.
	for {
		select {
		case event, ok := <-events:
			if !ok {
				return errors.New("watch branches: events channel closed")
			}
			if event.Err != nil {
				return event.Err
			}
			id := BranchID(event.Id)
			switch event.Type {
			case postgres.EventDelete:
				if err := onDelete(id); err != nil {
					return err
				}
			case postgres.EventInsert, postgres.EventUpdate:
				var branchInfo *pfs.BranchInfo
				if err := dbutil.WithTx(ctx, db, func(ctx context.Context, tx *pachsql.Tx) error {
					var err error
					branchInfo, err = GetBranchInfo(ctx, tx, id)
					if err != nil {
						return err
					}
					return nil
				}); err != nil {
					return err
				}
				if err := onUpsert(id, branchInfo); err != nil {
					return err
				}
			default:
				return errors.Errorf("unknown event type: %v", event.Type)
			}
		case <-ctx.Done():
			return errors.Wrap(ctx.Err(), "watch branches")
		}
	}
}<|MERGE_RESOLUTION|>--- conflicted
+++ resolved
@@ -151,12 +151,8 @@
 			orderByGeneric = append(orderByGeneric, OrderByColumn[branchColumn](orderBy))
 		}
 	}
-<<<<<<< HEAD
-	query = tx.Rebind(query + " " + OrderByQuery[branchColumn](orderByGeneric...))
-=======
 	query += "\n" + OrderByQuery[branchColumn](orderByGeneric...)
 	query = ext.Rebind(query)
->>>>>>> f9f300ae
 	return &BranchIterator{
 		paginator: newPageIterator[Branch](ctx, query, values, startPage, pageSize),
 		ext:       ext,
