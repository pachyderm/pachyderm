package pfsdb

import (
	"context"
	"database/sql"
	"fmt"
	"strings"

	"github.com/pachyderm/pachyderm/v2/src/internal/uuid"
	"google.golang.org/grpc/codes"
	"google.golang.org/grpc/status"

	"github.com/pachyderm/pachyderm/v2/src/internal/errors"
	"github.com/pachyderm/pachyderm/v2/src/internal/pachsql"
	"github.com/pachyderm/pachyderm/v2/src/pfs"
)

const (
	BranchesChannelName     = "pfs_branches"
	BranchesRepoChannelName = "pfs_branches_repo_"
)

const (
	getBranchBaseQuery = `
		SELECT
			branch.id,
			branch.name,
			branch.created_at,
			branch.updated_at,
			repo.id as "repo.id",
			repo.name as "repo.name",
			repo.type as "repo.type",
			project.id as "repo.project.id",
			project.name as "repo.project.name",
			commit.commit_id as "head.commit_id",
			commit.commit_set_id as "head.commit_set_id",
			headBranch.name as "head.branch_name",
			repo.name as "head.repo.name",
			repo.type as "head.repo.type",
			project.name as "head.repo.project.name"
		FROM pfs.branches branch
			JOIN pfs.repos repo ON branch.repo_id = repo.id
			JOIN core.projects project ON repo.project_id = project.id
			JOIN pfs.commits commit ON branch.head = commit.int_id
			LEFT JOIN pfs.branches headBranch on commit.branch_id = headBranch.id
	`
	getBranchByIDQuery   = getBranchBaseQuery + ` WHERE branch.id = $1`
	getBranchByNameQuery = getBranchBaseQuery + ` WHERE project.name = $1 AND repo.name = $2 AND repo.type = $3 AND branch.name = $4`
)

type branchColumn string

const (
	BranchColumnID        = branchColumn("branch.id")
	BranchColumnCreatedAt = branchColumn("branch.created_at")
	BranchColumnUpdatedAt = branchColumn("branch.updated_at")
)

type ErrBranchProvCycle struct {
	FromID BranchID
	ToID   BranchID
}

func (err ErrBranchProvCycle) Error() string {
	return fmt.Sprintf("cycle detected for BranchID=%d, because BranchID=%d is already in its subvenance", err.FromID, err.ToID)
}

// ErrBranchNotFound is returned by GetCommit() when a commit is not found in postgres.
type ErrBranchNotFound struct {
	ID        BranchID
	BranchKey string
}

func (err ErrBranchNotFound) Error() string {
	if strings.Contains(err.BranchKey, pfs.UserRepoType) {
		branchKeyWithoutUser := strings.Replace(err.BranchKey, "."+pfs.UserRepoType, "", 1)
		return fmt.Sprintf("branch (id=%d, branch=%s) not found", err.ID, branchKeyWithoutUser)
	}
	return fmt.Sprintf("branch (id=%d, branch=%s) not found", err.ID, err.BranchKey)
}

func (err ErrBranchNotFound) GRPCStatus() *status.Status {
	return status.New(codes.NotFound, err.Error())
}

// SliceDiff takes two slices and returns the elements in the first slice that are not in the second slice.
// TODO this can be moved to a more generic package.
func SliceDiff[K comparable, V any](a, b []V, key func(V) K) []V {
	m := make(map[K]bool)
	for _, item := range b {
		m[key(item)] = true
	}
	var result []V
	for _, item := range a {
		if !m[key(item)] {
			result = append(result, item)
		}
	}
	return result
}

type BranchIterator struct {
	paginator pageIterator[Branch]
	tx        *pachsql.Tx
}
type BranchInfoWithID struct {
	ID       BranchID
	Revision int64
	*pfs.BranchInfo
}

type OrderByBranchColumn OrderByColumn[branchColumn]

func NewBranchIterator(ctx context.Context, tx *pachsql.Tx, startPage, pageSize uint64, filter *pfs.Branch, orderBys ...OrderByBranchColumn) (*BranchIterator, error) {
	var conditions []string
	var values []any
	// Note that using ? as the bindvar is okay because we rebind it later.
	if filter != nil {
		if filter.Repo.Project != nil && filter.Repo.Project.Name != "" {
			conditions = append(conditions, "project.name = ?")
			values = append(values, filter.Repo.Project.Name)
		}
		if filter.Repo != nil && filter.Repo.Name != "" {
			conditions = append(conditions, "repo.name = ?")
			values = append(values, filter.Repo.Name)
		}
		if filter.Repo != nil && filter.Repo.Type != "" {
			conditions = append(conditions, "repo.type = ?")
			values = append(values, filter.Repo.Type)
		}
		if filter.Name != "" {
			conditions = append(conditions, "branch.name = ?")
			values = append(values, filter.Name)
		}
	}
	query := getBranchBaseQuery
	if len(conditions) > 0 {
		query += fmt.Sprintf("\nWHERE %s", strings.Join(conditions, " AND "))
	}
	// Compute ORDER BY
	var orderByGeneric []OrderByColumn[branchColumn]
	if len(orderBys) == 0 {
		orderByGeneric = []OrderByColumn[branchColumn]{{Column: BranchColumnID, Order: SortOrderAsc}}
	} else {
		for _, orderBy := range orderBys {
			orderByGeneric = append(orderByGeneric, OrderByColumn[branchColumn](orderBy))
		}
	}
	query = tx.Rebind(query + OrderByQuery[branchColumn](orderByGeneric...))
	return &BranchIterator{
		paginator: newPageIterator[Branch](ctx, query, values, startPage, pageSize),
		tx:        tx,
	}, nil
}

func (i *BranchIterator) Next(ctx context.Context, dst *BranchInfoWithID) error {
	if dst == nil {
		return errors.Errorf("dst BranchInfo cannot be nil")
	}
	branch, rev, err := i.paginator.next(ctx, i.tx)
	if err != nil {
		return err
	}
	branchInfo, err := fetchBranchInfoByBranch(ctx, i.tx, branch)
	if err != nil {
		return err
	}
	dst.ID = branch.ID
	dst.BranchInfo = branchInfo
	dst.Revision = rev
	return nil
}

// GetBranchInfo returns a *pfs.BranchInfo by id.
func GetBranchInfo(ctx context.Context, tx *pachsql.Tx, id BranchID) (*pfs.BranchInfo, error) {
	branch := &Branch{}
	if err := tx.GetContext(ctx, branch, getBranchByIDQuery, id); err != nil {
		if err == sql.ErrNoRows {
			return nil, ErrBranchNotFound{
				ID: id,
			}
		}
		return nil, errors.Wrap(err, "could not get branch")
	}
	return fetchBranchInfoByBranch(ctx, tx, branch)
}

// GetBranchInfoByName returns a *pfs.BranchInfo by name
func GetBranchInfoByName(ctx context.Context, tx *pachsql.Tx, project, repo, repoType, branch string) (*pfs.BranchInfo, error) {
	row := &Branch{}
	if err := tx.GetContext(ctx, row, getBranchByNameQuery, project, repo, repoType, branch); err != nil {
		if err == sql.ErrNoRows {
			errBranch := pfs.Branch{
				Repo: &pfs.Repo{
					Project: &pfs.Project{Name: project},
					Name:    repo,
					Type:    repoType,
				},
				Name: branch,
			}
			return nil, ErrBranchNotFound{
				BranchKey: errBranch.Key(),
			}
		}
		return nil, errors.Wrap(err, "could not get branch")
	}
	return fetchBranchInfoByBranch(ctx, tx, row)
}

// GetBranchID returns the id of a branch given a set strings that uniquely identify a branch.
func GetBranchID(ctx context.Context, tx *pachsql.Tx, branch *pfs.Branch) (BranchID, error) {
	var id BranchID
	if err := tx.GetContext(ctx, &id, `
		SELECT branch.id
		FROM pfs.branches branch
			JOIN pfs.repos repo ON branch.repo_id = repo.id
			JOIN core.projects project ON repo.project_id = project.id
		WHERE project.name = $1 AND repo.name = $2 AND repo.type = $3 AND branch.name = $4
	`,
		branch.Repo.Project.Name,
		branch.Repo.Name,
		branch.Repo.Type,
		branch.Name,
	); err != nil {
		if err == sql.ErrNoRows {
			return 0, ErrBranchNotFound{BranchKey: branch.Key()}
		}
		return 0, errors.Wrapf(err, "could not get id for branch %s", branch.Key())
	}
	return id, nil
}

// UpsertBranch creates a branch if it does not exist, or updates the head if the branch already exists.
// If direct provenance is specified, it will be used to update the branch's provenance relationships.
func UpsertBranch(ctx context.Context, tx *pachsql.Tx, branchInfo *pfs.BranchInfo) (BranchID, error) {
	if branchInfo.Branch.Repo.Name == "" {
		return 0, errors.Errorf("repo name required")
	}
	if branchInfo.Branch.Repo.Type == "" {
		return 0, errors.Errorf("repo type required")
	}
	if branchInfo.Branch.Repo.Project.Name == "" {
		return 0, errors.Errorf("project name required")
	}
	if branchInfo.Head.Id == "" {
		return 0, errors.Errorf("head commit required")
	}
	if uuid.IsUUIDWithoutDashes(branchInfo.Branch.Name) {
		return 0, errors.Errorf("branch name cannot be a UUID V4")
	}
	var branchID BranchID
	// TODO stop matching on pfs.commits.commit_id, because that will eventually be deprecated.
	// Instead, construct the commit_id based on existing project, repo, and commit_set_id fields.
	if err := tx.QueryRowContext(ctx,
		`
		INSERT INTO pfs.branches(repo_id, name, head)
		VALUES (
			(SELECT repo.id FROM pfs.repos repo JOIN core.projects project ON repo.project_id = project.id WHERE project.name = $1 AND repo.name = $2 AND repo.type = $3),
			$4,
			(SELECT int_id FROM pfs.commits WHERE commit_id = $5)
		)
		ON CONFLICT (repo_id, name) DO UPDATE SET head = EXCLUDED.head
		RETURNING id
		`,
		branchInfo.Branch.Repo.Project.Name,
		branchInfo.Branch.Repo.Name,
		branchInfo.Branch.Repo.Type,
		branchInfo.Branch.Name,
		CommitKey(branchInfo.Head),
	).Scan(&branchID); err != nil {
		return 0, errors.Wrap(err, "could not create branch")
	}
	// Compute branch provenance, and avoid creating cycles.
	// We know a cycle exists if the to_branch is in the subvenance of the from_branch.
	fullSubv, err := GetBranchSubvenance(ctx, tx, branchID)
	if err != nil {
		return branchID, errors.Wrap(err, "could not compute branch subvenance")
	}
	fullSubvSet := make(map[string]bool)
	for _, branch := range fullSubv {
		fullSubvSet[branch.Key()] = true
	}
	for _, branch := range branchInfo.DirectProvenance {
		if fullSubvSet[branch.Key()] {
			toID, err := GetBranchID(ctx, tx, branch)
			if err != nil {
				return branchID, errors.Wrapf(err, "detected cycle, but could not get the branch id for branch %s that is causing the cycle", branch.Key())
			}
			return branchID, ErrBranchProvCycle{FromID: branchID, ToID: toID}
		}
	}
	if _, err := tx.ExecContext(ctx, `DELETE FROM pfs.branch_provenance WHERE from_id = $1`, branchID); err != nil {
		return branchID, errors.Wrap(err, "could not delete direct branch provenance")
	}
	for _, branch := range branchInfo.DirectProvenance {
		toBranchID, err := GetBranchID(ctx, tx, branch)
		if err != nil {
			return branchID, errors.Wrapf(err, "could not get to_branch_id for creating branch provenance")
		}
		if err := CreateDirectBranchProvenance(ctx, tx, branchID, toBranchID); err != nil {
			return branchID, errors.Wrap(err, "could not create branch provenance")
		}
	}
	// Create or update this branch's trigger.
	if branchInfo.Trigger != nil {
		toBranchID, err := GetBranchID(ctx, tx, &pfs.Branch{Repo: branchInfo.Branch.Repo, Name: branchInfo.Trigger.Branch})
		if err != nil {
<<<<<<< HEAD
			return branchID, errors.Wrap(err, "could not get to_branch_id for creating branch trigger")
		}
		if err := UpsertBranchTrigger(ctx, tx, branchID, toBranchID, branchInfo.Trigger); err != nil {
			return branchID, errors.Wrap(err, "could not create branch trigger")
=======
			return branchID, errors.Wrap(err, "updating branch trigger")
		}
		if err := UpsertBranchTrigger(ctx, tx, branchID, toBranchID, branchInfo.Trigger); err != nil {
			return branchID, errors.Wrap(err, "updating branch trigger")
		}
	} else {
		// Delete existing branch trigger.
		if err := DeleteBranchTrigger(ctx, tx, branchID); err != nil {
			return branchID, errors.Wrap(err, "updating branch trigger")
>>>>>>> 7ff753b4
		}
	}
	return branchID, nil
}

// DeleteBranch deletes a branch.
func DeleteBranch(ctx context.Context, tx *pachsql.Tx, id BranchID) error {
	if _, err := tx.ExecContext(ctx, `DELETE FROM pfs.branch_provenance WHERE from_id = $1 OR to_id = $1`, id); err != nil {
		return errors.Wrapf(err, "could not delete branch provenance for branch %d", id)
	}
	if _, err := tx.ExecContext(ctx, `DELETE FROM pfs.branch_triggers WHERE from_branch_id = $1 OR to_branch_id = $1`, id); err != nil {
		return errors.Wrapf(err, "could not delete branch trigger for branch %d", id)
	}
	if _, err := tx.ExecContext(ctx, `DELETE FROM pfs.branches WHERE id = $1`, id); err != nil {
		return errors.Wrapf(err, "could not delete branch %d", id)
	}
	return nil
}

// GetDirectBranchProvenance returns the direct provenance of a branch, i.e. all branches that it directly depends on.
func GetDirectBranchProvenance(ctx context.Context, tx *pachsql.Tx, id BranchID) ([]*pfs.Branch, error) {
	var branches []Branch
	if err := tx.SelectContext(ctx, &branches, `
		SELECT
			branch.id,
			branch.name,
			repo.name as "repo.name",
			repo.type as "repo.type",
			project.name as "repo.project.name"
		FROM pfs.branch_provenance bp
		    JOIN pfs.branches branch ON bp.to_id = branch.id
			JOIN pfs.repos repo ON branch.repo_id = repo.id
			JOIN core.projects project ON repo.project_id = project.id
		WHERE bp.from_id = $1
	`, id); err != nil {
		return nil, errors.Wrap(err, "could not get direct branch provenance")
	}
	var branchPbs []*pfs.Branch
	for _, branch := range branches {
		branchPbs = append(branchPbs, branch.Pb())
	}
	return branchPbs, nil
}

// GetBranchProvenance returns the full provenance of a branch, i.e. all branches that it either directly or transitively depends on.
func GetBranchProvenance(ctx context.Context, tx *pachsql.Tx, id BranchID) ([]*pfs.Branch, error) {
	var branches []Branch
	if err := tx.SelectContext(ctx, &branches, `
		WITH RECURSIVE prov(from_id, to_id) AS (
		    SELECT from_id, to_id
		    FROM pfs.branch_provenance
		    WHERE from_id = $1
		  UNION ALL
		    SELECT bp.from_id, bp.to_id
		    FROM prov JOIN pfs.branch_provenance bp ON prov.to_id = bp.from_id
		)
		SELECT DISTINCT
		    branch.id,
			branch.name,
			repo.name as "repo.name",
			repo.type as "repo.type",
			project.name as "repo.project.name"
		FROM pfs.branches branch
		    JOIN prov ON branch.id = prov.to_id
			JOIN pfs.repos repo ON branch.repo_id = repo.id
		    JOIN core.projects project ON repo.project_id = project.id
		WHERE branch.id != $1
	`, id); err != nil {
		return nil, errors.Wrap(err, "could not get branch provenance")
	}
	var branchPbs []*pfs.Branch
	for _, branch := range branches {
		branchPbs = append(branchPbs, branch.Pb())
	}
	return branchPbs, nil
}

// GetBranchSubvenance returns the full subvenance of a branch, i.e. all branches that either directly or transitively depend on it.
func GetBranchSubvenance(ctx context.Context, tx *pachsql.Tx, id BranchID) ([]*pfs.Branch, error) {
	var branches []Branch
	if err := tx.SelectContext(ctx, &branches, `
		WITH RECURSIVE subv(from_id, to_id) AS (
		    SELECT from_id, to_id
		    FROM pfs.branch_provenance
		    WHERE to_id = $1
		  UNION ALL
		    SELECT bp.from_id, bp.to_id
		    FROM subv JOIN pfs.branch_provenance bp ON subv.from_id = bp.to_id
		)
		SELECT DISTINCT
		    branch.id,
			branch.name,
			repo.name as "repo.name",
			repo.type as "repo.type",
			project.name as "repo.project.name"
		FROM pfs.branches branch
		    JOIN subv ON branch.id = subv.from_id
			JOIN pfs.repos repo ON branch.repo_id = repo.id
		    JOIN core.projects project ON repo.project_id = project.id
		WHERE branch.id != $1
	`, id); err != nil {
		return nil, errors.Wrap(err, "could not get branch provenance")
	}
	var branchPbs []*pfs.Branch
	for _, branch := range branches {
		branchPbs = append(branchPbs, branch.Pb())
	}
	return branchPbs, nil
}

func CheckBranchProvenanceForCycles(ctx context.Context, tx *pachsql.Tx, from, to BranchID) error {
	var count int
	if err := tx.QueryRowContext(ctx, `
		WITH RECURSIVE subv(from_id) AS (
			SELECT from_id
			FROM pfs.branch_provenance
			WHERE to_id = $1
		  UNION ALL
			SELECT bp.from_id
			FROM subv JOIN pfs.branch_provenance bp ON subv.from_id = bp.to_id
		)
		SELECT count(*)
		FROM subv
		WHERE subv.from_id = $2
		LIMIT 1
	`, from, to).Scan(&count); err != nil {
		return errors.Wrapf(err, "branch provenance cycle check failed for from_id = %d, to_id = %d", from, to)
	}
	if count == 1 {
		return ErrBranchProvCycle{FromID: from, ToID: to}
	}
	return nil
}

// CreateBranchProvenance creates a provenance relationship between two branches.
func CreateDirectBranchProvenance(ctx context.Context, tx *pachsql.Tx, from, to BranchID) error {
	// if err := CheckBranchProvenanceForCycles(ctx, tx, from, to); err != nil {
	// 	return errors.Wrapf(err, "from_id = %d, to_id = %d", from, to)
	// }
	if _, err := tx.ExecContext(ctx, `
		INSERT INTO pfs.branch_provenance(from_id, to_id)	
		VALUES ($1, $2)
		ON CONFLICT DO NOTHING
	`, from, to); err != nil {
		return errors.Wrap(err, "could not add branch provenance")
	}
	return nil
}

func GetBranchTrigger(ctx context.Context, tx *pachsql.Tx, from BranchID) (*pfs.Trigger, error) {
	trigger := BranchTrigger{}
	if err := tx.GetContext(ctx, &trigger, `
		SELECT
			branch.name as "to_branch.name",
			cron_spec,
			rate_limit_spec,
			size,
			num_commits,
			all_conditions
		FROM pfs.branch_triggers trigger
			JOIN pfs.branches branch ON trigger.to_branch_id = branch.id
		WHERE trigger.from_branch_id = $1
	`, from); err != nil {
		if errors.Is(err, sql.ErrNoRows) {
			// Branches don't need to have triggers
			return nil, nil
		}
		return nil, errors.Wrap(err, "could not get branch trigger")
	}
	return trigger.Pb(), nil
}

func UpsertBranchTrigger(ctx context.Context, tx *pachsql.Tx, from BranchID, to BranchID, trigger *pfs.Trigger) error {
	if trigger == nil {
		return nil
	}
	if _, err := tx.ExecContext(ctx, `
		INSERT INTO pfs.branch_triggers(from_branch_id, to_branch_id, cron_spec, rate_limit_spec, size, num_commits, all_conditions)
		VALUES ($1, $2, $3, $4, $5, $6, $7)
		ON CONFLICT (from_branch_id) DO UPDATE SET
			to_branch_id = EXCLUDED.to_branch_id,
			cron_spec = EXCLUDED.cron_spec,
			rate_limit_spec = EXCLUDED.rate_limit_spec,
			size = EXCLUDED.size,
			num_commits = EXCLUDED.num_commits,
			all_conditions = EXCLUDED.all_conditions;
	`,
		from,
		to,
		trigger.CronSpec,
		trigger.RateLimitSpec,
		trigger.Size,
		trigger.Commits,
		trigger.All,
	); err != nil {
		return errors.Wrapf(err, "could not create trigger for branch %d", from)
	}
	return nil
}

func DeleteBranchTrigger(ctx context.Context, tx *pachsql.Tx, from BranchID) error {
	if _, err := tx.ExecContext(ctx, `
		DELETE FROM pfs.branch_triggers
		WHERE from_branch_id = $1
	`, from); err != nil {
		return errors.Wrapf(err, "could not delete branch trigger for branch %d", from)
	}
	return nil
}

func fetchBranchInfoByBranch(ctx context.Context, tx *pachsql.Tx, branch *Branch) (*pfs.BranchInfo, error) {
	if branch == nil {
		return nil, errors.Errorf("branch cannot be nil")
	}
	branchInfo := &pfs.BranchInfo{Branch: branch.Pb(), Head: branch.Head.Pb()}
	var err error
	branchInfo.DirectProvenance, err = GetDirectBranchProvenance(ctx, tx, branch.ID)
	if err != nil {
		return nil, errors.Wrap(err, "could not get direct branch provenance")
	}
	branchInfo.Provenance, err = GetBranchProvenance(ctx, tx, branch.ID)
	if err != nil {
		return nil, errors.Wrap(err, "could not get full branch provenance")
	}
	branchInfo.Subvenance, err = GetBranchSubvenance(ctx, tx, branch.ID)
	if err != nil {
		return nil, errors.Wrap(err, "could not get full branch subvenance")
	}
	// trigger info
	branchInfo.Trigger, err = GetBranchTrigger(ctx, tx, branch.ID)
	if err != nil {
		return nil, errors.Wrap(err, "could not get branch trigger")
	}
	return branchInfo, nil
}<|MERGE_RESOLUTION|>--- conflicted
+++ resolved
@@ -305,12 +305,6 @@
 	if branchInfo.Trigger != nil {
 		toBranchID, err := GetBranchID(ctx, tx, &pfs.Branch{Repo: branchInfo.Branch.Repo, Name: branchInfo.Trigger.Branch})
 		if err != nil {
-<<<<<<< HEAD
-			return branchID, errors.Wrap(err, "could not get to_branch_id for creating branch trigger")
-		}
-		if err := UpsertBranchTrigger(ctx, tx, branchID, toBranchID, branchInfo.Trigger); err != nil {
-			return branchID, errors.Wrap(err, "could not create branch trigger")
-=======
 			return branchID, errors.Wrap(err, "updating branch trigger")
 		}
 		if err := UpsertBranchTrigger(ctx, tx, branchID, toBranchID, branchInfo.Trigger); err != nil {
@@ -320,7 +314,6 @@
 		// Delete existing branch trigger.
 		if err := DeleteBranchTrigger(ctx, tx, branchID); err != nil {
 			return branchID, errors.Wrap(err, "updating branch trigger")
->>>>>>> 7ff753b4
 		}
 	}
 	return branchID, nil
