--- conflicted
+++ resolved
@@ -20,11 +20,6 @@
 	"github.com/pachyderm/pachyderm/v2/src/internal/stream"
 	"github.com/pachyderm/pachyderm/v2/src/internal/watch/postgres"
 	"github.com/pachyderm/pachyderm/v2/src/pfs"
-<<<<<<< HEAD
-=======
-	"google.golang.org/grpc/codes"
-	"google.golang.org/grpc/status"
->>>>>>> aa3c41ad
 )
 
 const (
@@ -840,59 +835,44 @@
 	}, nil
 }
 
-<<<<<<< HEAD
-// ListCommit returns a CommitIterator that exposes a Next() function for retrieving *pfs.CommitInfo references.
-// It manages transactions on behalf of its user under the hood.
-func ListCommit(ctx context.Context, db *pachsql.DB, filter *pfs.Commit, orderBys ...OrderByCommitColumn) (*CommitIterator, error) {
-	return NewCommitsIterator(ctx, db, 0, commitsPageSize, filter, orderBys...)
-}
-
-func UpdateCommitTxByFilter(ctx context.Context, tx *pachsql.Tx, filter *pfs.Commit, cb func(commitWithID CommitWithID) error, orderBys ...OrderByCommitColumn) error {
-	return errors.Wrap(listCommitTxByFilter(ctx, tx, filter, func(commitWithID CommitWithID) error {
-		if err := cb(commitWithID); err != nil {
-			return err
-		}
-		return UpdateCommit(ctx, tx, commitWithID.ID, commitWithID.CommitInfo)
-	}, orderBys...), "update commits tx by filter")
+func ForEachCommit(ctx context.Context, db *pachsql.DB, filter *pfs.Commit, cb func(commitWithID CommitWithID) error, orderBys ...OrderByCommitColumn) error {
+	iter, err := NewCommitsIterator(ctx, db, 0, 100, filter, orderBys...)
+	if err != nil {
+		return errors.Wrap(err, "for each commit")
+	}
+	if err := stream.ForEach[CommitWithID](ctx, iter, cb); err != nil {
+		return errors.Wrap(err, "for each commit")
+	}
+	return nil
+}
+
+func ForEachCommitTxByFilter(ctx context.Context, tx *pachsql.Tx, filter *pfs.Commit, cb func(commitWithID CommitWithID) error, orderBys ...OrderByCommitColumn) error {
+	if filter == nil {
+		return errors.Errorf("filter cannot be empty")
+	}
+	iter, err := NewCommitsIterator(ctx, tx, 0, commitsPageSize, filter, orderBys...)
+	if err != nil {
+		return errors.Wrap(err, "for each commit tx by filter")
+	}
+	if err := stream.ForEach[CommitWithID](ctx, iter, func(commitWithID CommitWithID) error {
+		return cb(commitWithID)
+	}); err != nil {
+		return errors.Wrap(err, "for each commit tx by filter")
+	}
+	return nil
 }
 
 func ListCommitTxByFilter(ctx context.Context, tx *pachsql.Tx, filter *pfs.Commit, orderBys ...OrderByCommitColumn) ([]*pfs.CommitInfo, error) {
 	var commits []*pfs.CommitInfo
-	if err := listCommitTxByFilter(ctx, tx, filter, func(commitWithID CommitWithID) error {
+	if err := ForEachCommitTxByFilter(ctx, tx, filter, func(commitWithID CommitWithID) error {
 		commits = append(commits, commitWithID.CommitInfo)
 		return nil
 	}, orderBys...); err != nil {
 		return nil, errors.Wrap(err, "list commits tx by filter")
-=======
-func ForEachCommit(ctx context.Context, db *pachsql.DB, filter *pfs.Commit, cb func(commitWithID CommitWithID) error, orderBys ...OrderByCommitColumn) error {
-	iter, err := NewCommitsIterator(ctx, db, 0, 100, filter, orderBys...)
-	if err != nil {
-		return errors.Wrap(err, "for each commit")
->>>>>>> aa3c41ad
-	}
-	if err := stream.ForEach[CommitWithID](ctx, iter, cb); err != nil {
-		return errors.Wrap(err, "for each commit")
-	}
-	return nil
-}
-
-func ForEachCommitTxByFilter(ctx context.Context, tx *pachsql.Tx, filter *pfs.Commit, cb func(commitWithID CommitWithID) error, orderBys ...OrderByCommitColumn) error {
-	if filter == nil {
-		return errors.Errorf("filter cannot be empty")
-	}
-	iter, err := NewCommitsIterator(ctx, tx, 0, commitsPageSize, filter, orderBys...)
-	if err != nil {
-		return errors.Wrap(err, "for each commit tx by filter")
-	}
-	if err := stream.ForEach[CommitWithID](ctx, iter, func(commitWithID CommitWithID) error {
-		return cb(commitWithID)
-	}); err != nil {
-		return errors.Wrap(err, "for each commit tx by filter")
-	}
-	return nil
-}
-
-<<<<<<< HEAD
+	}
+	return commits, nil
+}
+
 // Watch commits
 type CommitEvent struct {
 	Event  postgres.Event
@@ -1009,15 +989,4 @@
 			return errors.Wrap(ctx.Err(), "watcher cancelled")
 		}
 	}
-=======
-func ListCommitTxByFilter(ctx context.Context, tx *pachsql.Tx, filter *pfs.Commit, orderBys ...OrderByCommitColumn) ([]*pfs.CommitInfo, error) {
-	var commits []*pfs.CommitInfo
-	if err := ForEachCommitTxByFilter(ctx, tx, filter, func(commitWithID CommitWithID) error {
-		commits = append(commits, commitWithID.CommitInfo)
-		return nil
-	}, orderBys...); err != nil {
-		return nil, errors.Wrap(err, "list commits tx by filter")
-	}
-	return commits, nil
->>>>>>> aa3c41ad
 }