--- conflicted
+++ resolved
@@ -169,11 +169,7 @@
 	})
 }
 
-<<<<<<< HEAD
-func TestGetCommitPair(t *testing.T) {
-=======
 func TestGetCommitWithID(t *testing.T) {
->>>>>>> 5427cbe3
 	withDB(t, func(ctx context.Context, t *testing.T, db *pachsql.DB) {
 		withTx(t, ctx, db, func(ctx context.Context, tx *pachsql.Tx) {
 			commitInfo := testCommit(ctx, t, tx, testRepoName)
@@ -461,13 +457,8 @@
 
 func checkOutput(ctx context.Context, t *testing.T, iter stream.Iterator[pfsdb.CommitWithID], expectedInfos []*pfs.CommitInfo) {
 	i := 0
-<<<<<<< HEAD
-	require.NoError(t, stream.ForEach[pfsdb.CommitWithID](ctx, iter, func(commitPair pfsdb.CommitWithID) error {
-		commitsMatch(t, expectedInfos[i], commitPair.CommitInfo)
-=======
 	require.NoError(t, stream.ForEach[pfsdb.CommitWithID](ctx, iter, func(CommitWithID pfsdb.CommitWithID) error {
 		commitsMatch(t, expectedInfos[i], CommitWithID.CommitInfo)
->>>>>>> 5427cbe3
 		i++
 		return nil
 	}))
