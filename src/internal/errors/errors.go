--- conflicted
+++ resolved
@@ -1,7 +1,6 @@
 package errors
 
 import (
-	"go/types"
 	"io"
 	"runtime"
 
@@ -52,17 +51,7 @@
 	if _, ok := err.(StackTracer); ok {
 		return err
 	}
-<<<<<<< HEAD
 
-	// wrap gRPC status error with stack, then wrap again with an implementation of GRPCStatus
-	if _, ok := status.FromError(err); ok {
-		return &gRPCStatusError{WithStack(err)}
-	}
-
-	types.TypeString()
-
-=======
->>>>>>> dd4b95b1
 	return WithStack(err)
 }
 
