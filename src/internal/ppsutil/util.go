// Package ppsutil contains utilities for various PPS-related tasks, which are
// shared by both the PPS API and the worker binary. These utilities include:
// - Getting the RC name and querying k8s reguarding pipelines
// - Reading and writing pipeline resource requests and limits
// - Reading and writing PipelineInfos[1]
//
// [1] Note that PipelineInfo in particular is complicated because it contains
// fields that are not always set or are stored in multiple places.  The
// 'Details' field is not stored in the database and must be fetched from the
// PFS spec commit, and a few fields in 'Details' may depend on current
// kubernetes state.
package ppsutil

import (
	"bufio"
	"bytes"
	"context"
	"crypto/md5"
	"fmt"
	"io"
	"strings"
	"time"

	"github.com/gogo/protobuf/jsonpb"
	"github.com/gogo/protobuf/proto"
	"github.com/gogo/protobuf/types"
	log "github.com/sirupsen/logrus"
	v1 "k8s.io/api/core/v1"
	"k8s.io/apimachinery/pkg/api/resource"

	"github.com/pachyderm/pachyderm/v2/src/client"
	"github.com/pachyderm/pachyderm/v2/src/internal/collection"
	col "github.com/pachyderm/pachyderm/v2/src/internal/collection"
	"github.com/pachyderm/pachyderm/v2/src/internal/dbutil"
	"github.com/pachyderm/pachyderm/v2/src/internal/errors"
	"github.com/pachyderm/pachyderm/v2/src/internal/errutil"
	"github.com/pachyderm/pachyderm/v2/src/internal/pachsql"
	"github.com/pachyderm/pachyderm/v2/src/internal/ppsdb"
	"github.com/pachyderm/pachyderm/v2/src/internal/tracing"
	"github.com/pachyderm/pachyderm/v2/src/internal/transactionenv"
	"github.com/pachyderm/pachyderm/v2/src/internal/transactionenv/txncontext"
	"github.com/pachyderm/pachyderm/v2/src/pfs"
	"github.com/pachyderm/pachyderm/v2/src/pps"
	pfsServer "github.com/pachyderm/pachyderm/v2/src/server/pfs"
	ppsServer "github.com/pachyderm/pachyderm/v2/src/server/pps"
	"github.com/pachyderm/pachyderm/v2/src/server/worker/common"
)

// PipelineRcName generates the name of the k8s replication controller that
// manages a pipeline's workers
func PipelineRcName(projectName, pipelineName string, version uint64) string {
	// k8s won't allow RC names that contain upper-case letters
	// or underscores
	// TODO: deal with name collision
	pipelineName = strings.ReplaceAll(pipelineName, "_", "-")
	if projectName == "" {
		return fmt.Sprintf("pipeline-%s-v%d", strings.ToLower(pipelineName), version)
	}
	projectName = strings.ReplaceAll(projectName, "_", "-")
	return fmt.Sprintf("pipeline-%s-%s-v%d", strings.ToLower(projectName), strings.ToLower(pipelineName), version)
}

// GetRequestsResourceListFromPipeline returns a list of resources that the pipeline,
// minimally requires.
func GetRequestsResourceListFromPipeline(pipelineInfo *pps.PipelineInfo) (*v1.ResourceList, error) {
	return getResourceListFromSpec(pipelineInfo.Details.ResourceRequests)
}

func getResourceListFromSpec(resources *pps.ResourceSpec) (*v1.ResourceList, error) {
	result := make(v1.ResourceList)

	if resources.Cpu != 0 {
		cpuStr := fmt.Sprintf("%f", resources.Cpu)
		cpuQuantity, err := resource.ParseQuantity(cpuStr)
		if err != nil {
			log.Warnf("error parsing cpu string: %s: %+v", cpuStr, err)
		} else {
			result[v1.ResourceCPU] = cpuQuantity
		}
	}

	if resources.Memory != "" {
		memQuantity, err := resource.ParseQuantity(resources.Memory)
		if err != nil {
			log.Warnf("error parsing memory string: %s: %+v", resources.Memory, err)
		} else {
			result[v1.ResourceMemory] = memQuantity
		}
	}

	if resources.Disk != "" { // needed because not all versions of k8s support disk resources
		diskQuantity, err := resource.ParseQuantity(resources.Disk)
		if err != nil {
			log.Warnf("error parsing disk string: %s: %+v", resources.Disk, err)
		} else {
			result[v1.ResourceEphemeralStorage] = diskQuantity
		}
	}

	if resources.Gpu != nil {
		gpuStr := fmt.Sprintf("%d", resources.Gpu.Number)
		gpuQuantity, err := resource.ParseQuantity(gpuStr)
		if err != nil {
			log.Warnf("error parsing gpu string: %s: %+v", gpuStr, err)
		} else {
			result[v1.ResourceName(resources.Gpu.Type)] = gpuQuantity
		}
	}

	return &result, nil
}

// GetLimitsResourceList returns a list of resources from a pipeline
// ResourceSpec that it is maximally limited to.
func GetLimitsResourceList(limits *pps.ResourceSpec) (*v1.ResourceList, error) {
	return getResourceListFromSpec(limits)
}

// FailPipeline updates the pipeline's state to failed and sets the failure reason
func FailPipeline(ctx context.Context, db *pachsql.DB, pipelinesCollection col.PostgresCollection, specCommit *pfs.Commit, reason string) error {
	return SetPipelineState(ctx, db, pipelinesCollection, specCommit,
		nil, pps.PipelineState_PIPELINE_FAILURE, reason)
}

// CrashingPipeline updates the pipeline's state to crashing and sets the reason
func CrashingPipeline(ctx context.Context, db *pachsql.DB, pipelinesCollection col.PostgresCollection, specCommit *pfs.Commit, reason string) error {
	return SetPipelineState(ctx, db, pipelinesCollection, specCommit,
		nil, pps.PipelineState_PIPELINE_CRASHING, reason)
}

// PipelineTransitionError represents an error transitioning a pipeline from
// one state to another.
type PipelineTransitionError struct {
	Pipeline        string
	Expected        []pps.PipelineState
	Target, Current pps.PipelineState
}

func (p PipelineTransitionError) Error() string {
	var froms bytes.Buffer
	for i, state := range p.Expected {
		if i > 0 {
			froms.WriteString(", ")
		}
		froms.WriteString(state.String())
	}
	return fmt.Sprintf("could not transition %q from any of [%s] -> %s, as it is in %s",
		p.Pipeline, froms.String(), p.Target, p.Current)
}

// SetPipelineState does a lot of conditional logging, and converts 'from' and
// 'to' to strings, so the construction of its log message is factored into this
// helper.
func logSetPipelineState(pipeline string, from []pps.PipelineState, to pps.PipelineState, reason string) {
	var logMsg strings.Builder
	logMsg.Grow(300) // approx. max length of this log msg if len(from) <= ~2
	logMsg.WriteString("SetPipelineState attempting to move \"")
	logMsg.WriteString(pipeline)
	logMsg.WriteString("\" ")
	if len(from) > 0 {
		logMsg.WriteString("from one of {")
		logMsg.WriteString(from[0].String())
		for _, s := range from[1:] {
			logMsg.WriteByte(',')
			logMsg.WriteString(s.String())
		}
		logMsg.WriteString("} ")
	}
	logMsg.WriteString("to ")
	logMsg.WriteString(to.String())
	if reason != "" {
		logMsg.WriteString(" (reason: \"")
		logMsg.WriteString(reason)
		logMsg.WriteString("\")")
	}
	log.Info(logMsg.String())
}

// SetPipelineState is a helper that moves the state of 'pipeline' from any of
// the states in 'from' (if not nil) to 'to'. It will annotate any trace in
// 'ctx' with information about 'pipeline' that it reads.
//
// This function logs a lot for a library function, but it's mostly (maybe
// exclusively?) called by the PPS master
func SetPipelineState(ctx context.Context, db *pachsql.DB, pipelinesCollection col.PostgresCollection, specCommit *pfs.Commit, from []pps.PipelineState, to pps.PipelineState, reason string) (retErr error) {
	pipeline := specCommit.Branch.Repo.Name
	logSetPipelineState(pipeline, from, to, reason)
	var resultMessage string
	var warn bool
	err := dbutil.WithTx(ctx, db, func(sqlTx *pachsql.Tx) error {
		resultMessage = ""
		warn = false
		pipelines := pipelinesCollection.ReadWrite(sqlTx)
		pipelineInfo := &pps.PipelineInfo{}
		if err := pipelines.Get(specCommit, pipelineInfo); err != nil {
			return errors.EnsureStack(err)
		}
		tracing.TagAnySpan(ctx, "old-state", pipelineInfo.State)
		// Only UpdatePipeline can bring a pipeline out of failure
		// TODO(msteffen): apply the same logic for CRASHING?
		if pipelineInfo.State == pps.PipelineState_PIPELINE_FAILURE {
			if to != pps.PipelineState_PIPELINE_FAILURE {
				resultMessage = fmt.Sprintf("cannot move pipeline %q to %s when it is already in FAILURE", pipeline, to)
				warn = true
			}
			return nil
		}
		// Don't allow a transition from STANDBY to CRASHING if we receive events out of order
		if pipelineInfo.State == pps.PipelineState_PIPELINE_STANDBY && to == pps.PipelineState_PIPELINE_CRASHING {
			resultMessage = fmt.Sprintf("cannot move pipeline %q to CRASHING when it is in STANDBY", pipeline)
			warn = true
			return nil
		}

		// transitionPipelineState case: error if pipeline is in an unexpected
		// state.
		//
		// allow transitionPipelineState to send a pipeline state to its target
		// repeatedly (thus pipelineInfo.State == to yields no error). This will
		// trigger additional etcd write events, but will not trigger an error.
		if len(from) > 0 {
			var isInFromState bool
			for _, fromState := range from {
				if pipelineInfo.State == fromState {
					isInFromState = true
					break
				}
			}
			if !isInFromState && pipelineInfo.State != to {
				return PipelineTransitionError{
					Pipeline: pipeline,
					Expected: from,
					Target:   to,
					Current:  pipelineInfo.State,
				}
			}
		}
		resultMessage = fmt.Sprintf("SetPipelineState moved pipeline %s from %s to %s", pipeline, pipelineInfo.State, to)
		pipelineInfo.State = to
		pipelineInfo.Reason = reason
		return errors.EnsureStack(pipelines.Put(specCommit, pipelineInfo))
	})
	if resultMessage != "" {
		if warn {
			log.Warn(resultMessage)
		} else {
			log.Info(resultMessage)
		}
	}
	return err
}

// JobInput fills in the commits for an Input
func JobInput(pipelineInfo *pps.PipelineInfo, outputCommit *pfs.Commit) *pps.Input {
	commitsetID := outputCommit.ID
	jobInput := proto.Clone(pipelineInfo.Details.Input).(*pps.Input)
	pps.VisitInput(jobInput, func(input *pps.Input) error { //nolint:errcheck
		if input.Pfs != nil {
			input.Pfs.Commit = commitsetID
		}
		if input.Cron != nil {
			input.Cron.Commit = commitsetID
		}
		return nil
	})
	return jobInput
}

// PipelineReqFromInfo converts a PipelineInfo into a CreatePipelineRequest.
func PipelineReqFromInfo(pipelineInfo *pps.PipelineInfo) *pps.CreatePipelineRequest {
	return &pps.CreatePipelineRequest{
		Pipeline:              pipelineInfo.Pipeline,
		Transform:             pipelineInfo.Details.Transform,
		ParallelismSpec:       pipelineInfo.Details.ParallelismSpec,
		Egress:                pipelineInfo.Details.Egress,
		OutputBranch:          pipelineInfo.Details.OutputBranch,
		ResourceRequests:      pipelineInfo.Details.ResourceRequests,
		ResourceLimits:        pipelineInfo.Details.ResourceLimits,
		SidecarResourceLimits: pipelineInfo.Details.SidecarResourceLimits,
		Input:                 pipelineInfo.Details.Input,
		Description:           pipelineInfo.Details.Description,
		Service:               pipelineInfo.Details.Service,
		DatumSetSpec:          pipelineInfo.Details.DatumSetSpec,
		DatumTimeout:          pipelineInfo.Details.DatumTimeout,
		JobTimeout:            pipelineInfo.Details.JobTimeout,
		Salt:                  pipelineInfo.Details.Salt,
		PodSpec:               pipelineInfo.Details.PodSpec,
		PodPatch:              pipelineInfo.Details.PodPatch,
		Spout:                 pipelineInfo.Details.Spout,
		SchedulingSpec:        pipelineInfo.Details.SchedulingSpec,
		DatumTries:            pipelineInfo.Details.DatumTries,
		S3Out:                 pipelineInfo.Details.S3Out,
		Metadata:              pipelineInfo.Details.Metadata,
		ReprocessSpec:         pipelineInfo.Details.ReprocessSpec,
		Autoscaling:           pipelineInfo.Details.Autoscaling,
	}
}

// UpdateJobState performs the operations involved with a job state transition.
func UpdateJobState(pipelines col.PostgresReadWriteCollection, jobs col.ReadWriteCollection, jobInfo *pps.JobInfo, state pps.JobState, reason string) error {
	// Check if this is a new job
	if jobInfo.State != pps.JobState_JOB_STATE_UNKNOWN {
		if pps.IsTerminal(jobInfo.State) {
			return ppsServer.ErrJobFinished{Job: jobInfo.Job}
		}
	}

	// Update job info
	var err error
	if jobInfo.State == pps.JobState_JOB_STARTING && state == pps.JobState_JOB_RUNNING {
		jobInfo.Started, err = types.TimestampProto(time.Now())
		if err != nil {
			return errors.EnsureStack(err)
		}
	} else if pps.IsTerminal(state) {
		if jobInfo.Started == nil {
			jobInfo.Started, err = types.TimestampProto(time.Now())
			if err != nil {
				return errors.EnsureStack(err)
			}
		}
		jobInfo.Finished, err = types.TimestampProto(time.Now())
		if err != nil {
			return errors.EnsureStack(err)
		}
	}
	jobInfo.State = state
	jobInfo.Reason = reason
	return errors.EnsureStack(jobs.Put(ppsdb.JobKey(jobInfo.Job), jobInfo))
}

func FinishJob(pachClient *client.APIClient, jobInfo *pps.JobInfo, state pps.JobState, reason string) error {
	jobInfo.State = state
	jobInfo.Reason = reason
	// TODO: Leaning on the reason rather than state for commit errors seems a bit sketchy, but we don't
	// store commit states.

	// only try to close meta commits for transform pipelines. We can't simply ignore a NotFound error
	// because the real error happens on the server and is returned by RunBatchInTransaction itself
	hasMeta := jobInfo.GetDetails().GetSpout() == nil && jobInfo.GetDetails().GetService() == nil
	_, err := pachClient.RunBatchInTransaction(func(builder *client.TransactionBuilder) error {
		if hasMeta {
			if _, err := builder.PfsAPIClient.FinishCommit(pachClient.Ctx(), &pfs.FinishCommitRequest{
				Commit: MetaCommit(jobInfo.OutputCommit),
				Error:  reason,
				Force:  true,
			}); err != nil {
				return errors.EnsureStack(err)
			}
		}
		if _, err := builder.PfsAPIClient.FinishCommit(pachClient.Ctx(), &pfs.FinishCommitRequest{
			Commit: jobInfo.OutputCommit,
			Error:  reason,
			Force:  true,
		}); err != nil {
			return errors.EnsureStack(err)
		}
		return WriteJobInfo(&builder.APIClient, jobInfo)
	})
	return err
}

func WriteJobInfo(pachClient *client.APIClient, jobInfo *pps.JobInfo) error {
	_, err := pachClient.PpsAPIClient.UpdateJobState(pachClient.Ctx(), &pps.UpdateJobStateRequest{
		Job:           jobInfo.Job,
		State:         jobInfo.State,
		Reason:        jobInfo.Reason,
		Restart:       jobInfo.Restart,
		DataProcessed: jobInfo.DataProcessed,
		DataSkipped:   jobInfo.DataSkipped,
		DataTotal:     jobInfo.DataTotal,
		DataFailed:    jobInfo.DataFailed,
		DataRecovered: jobInfo.DataRecovered,
		Stats:         jobInfo.Stats,
	})
	return errors.EnsureStack(err)
}

func MetaCommit(commit *pfs.Commit) *pfs.Commit {
	return client.NewSystemProjectRepo(commit.Branch.Repo.Project.GetName(), commit.Branch.Repo.Name, pfs.MetaRepoType).NewCommit(commit.Branch.Name, commit.ID)
}

// ContainsS3Inputs returns 'true' if 'in' is or contains any PFS inputs with
// 'S3' set to true. Any pipelines with s3 inputs lj
func ContainsS3Inputs(in *pps.Input) bool {
	var found bool
	pps.VisitInput(in, func(in *pps.Input) error { //nolint:errcheck
		if in.Pfs != nil && in.Pfs.S3 {
			found = true
			return errutil.ErrBreak
		}
		return nil
	})
	return found
}

// SidecarS3GatewayService returns the name of the kubernetes service created
// for the job 'jobID' to hand sidecar s3 gateway requests. This helper
// is in ppsutil because both PPS (which creates the service, in the s3 gateway
// sidecar server) and the worker (which passes the endpoint to the user code)
// need to know it.
func SidecarS3GatewayService(pipeline, commitSetId string) string {
	hash := md5.New()
	hash.Write([]byte(pipeline))
	hash.Write([]byte(commitSetId))
	return "s3-" + pfs.EncodeHash(hash.Sum(nil))
}

// ErrorState returns true if s is an error state for a pipeline, that is, a
// state that users should be aware of and one which will have a "Reason" set
// for why it's in this state.
func ErrorState(s pps.PipelineState) bool {
	return map[pps.PipelineState]bool{
		pps.PipelineState_PIPELINE_FAILURE:    true,
		pps.PipelineState_PIPELINE_CRASHING:   true,
		pps.PipelineState_PIPELINE_RESTARTING: true,
	}[s]
}

// GetWorkerPipelineInfo gets the PipelineInfo proto describing the pipeline that this
// worker is part of.
// getPipelineInfo has the side effect of adding auth to the passed pachClient
func GetWorkerPipelineInfo(pachClient *client.APIClient, db *pachsql.DB, l collection.PostgresListener, pipeline *pps.Pipeline, specCommitID string) (*pps.PipelineInfo, error) {
	ctx, cancel := context.WithTimeout(context.Background(), 30*time.Second)
	defer cancel()
	pipelines := ppsdb.Pipelines(db, l)
	pipelineInfo := &pps.PipelineInfo{}
	// Notice we use the SpecCommitID from our env, not from postgres. This is
	// because the value in postgres might get updated while the worker pod is
	// being created and we don't want to run the transform of one version of
	// the pipeline in the image of a different verison.
	specCommit := client.NewSystemProjectRepo(pipeline.Project.GetName(), pipeline.Name, pfs.SpecRepoType).
		NewCommit("master", specCommitID)
	if err := pipelines.ReadOnly(ctx).Get(specCommit, pipelineInfo); err != nil {
		return nil, errors.EnsureStack(err)
	}
	pachClient.SetAuthToken(pipelineInfo.AuthToken)

	return pipelineInfo, nil
}

func FindPipelineSpecCommit(ctx context.Context, pfsServer pfsServer.APIServer, txnEnv transactionenv.TransactionEnv, pipeline *pps.Pipeline) (*pfs.Commit, error) {
	var commit *pfs.Commit
	if err := txnEnv.WithReadContext(ctx, func(txnCtx *txncontext.TransactionContext) (err error) {
		commit, err = FindPipelineSpecCommitInTransaction(txnCtx, pfsServer, pipeline, "")
		return
	}); err != nil {
		return nil, err
	}
	return commit, nil
}

// FindPipelineSpecCommitInTransaction finds the spec commit corresponding to the pipeline version present in the commit given
// by startID. If startID is blank, find the current pipeline version
func FindPipelineSpecCommitInTransaction(txnCtx *txncontext.TransactionContext, pfsServer pfsServer.APIServer, pipeline *pps.Pipeline, startID string) (*pfs.Commit, error) {
	curr := (&pfs.Repo{
		Project: pipeline.Project,
		Name:    pipeline.Name,
		Type:    pfs.SpecRepoType,
	}).NewCommit("master", startID)
	commitInfo, err := pfsServer.InspectCommitInTransaction(txnCtx,
		&pfs.InspectCommitRequest{Commit: curr})
	if err != nil {
		return nil, errors.EnsureStack(err)
	}
	for commitInfo.Origin.Kind != pfs.OriginKind_USER {
		curr = commitInfo.ParentCommit
		if curr == nil {
			return nil, errors.Errorf("spec commit for pipeline %s/%s not found", pipeline.Project.GetName(), pipeline.Name)
		}
		if commitInfo, err = pfsServer.InspectCommitInTransaction(txnCtx,
			&pfs.InspectCommitRequest{Commit: curr}); err != nil {
			return nil, errors.EnsureStack(err)
		}
	}

	return curr, nil
}

// ListPipelineInfo calls f on each pipeline in the database matching filter (on
// all pipelines, if filter is nil).
func ListPipelineInfo(ctx context.Context,
	pipelines collection.PostgresCollection,
	filter *pps.Pipeline,
	history int64,
	f func(*pps.PipelineInfo) error) error {
	p := &pps.PipelineInfo{}
	versionMap := make(map[string]uint64)
	checkPipelineVersion := func(_ string) error {
		// Erase any AuthToken - this shouldn't be returned to anyone (the workers
		// won't use this function to get their auth token)
		p.AuthToken = ""
		// TODO: this is kind of silly - callers should just make a version range for each pipeline?
<<<<<<< HEAD
		if last, ok := versionMap[p.Pipeline.Project.GetName()+"/"+p.Pipeline.Name]; ok {
=======
		if last, ok := versionMap[p.Pipeline.String()]; ok {
>>>>>>> 945cc690
			if p.Version < last {
				// don't send, exit early
				return nil
			}
		} else {
			// we haven't seen this pipeline yet, rely on sort order and assume this is latest
			var lastVersionToSend uint64
			if history < 0 || uint64(history) >= p.Version {
				lastVersionToSend = 1
			} else {
				lastVersionToSend = p.Version - uint64(history)
			}
<<<<<<< HEAD
			versionMap[p.Pipeline.Project.GetName()+"/"+p.Pipeline.Name] = lastVersionToSend
=======
			versionMap[p.Pipeline.String()] = lastVersionToSend
>>>>>>> 945cc690
		}

		return f(p)
	}
	if filter != nil {
		if err := pipelines.ReadOnly(ctx).GetByIndex(
			ppsdb.PipelinesNameIndex,
			ppsdb.PipelinesNameKey(filter),
			p,
			col.DefaultOptions(),
			checkPipelineVersion); err != nil {
			return errors.EnsureStack(err)
		}
		if len(versionMap) == 0 {
			// pipeline didn't exist after all
			return ppsServer.ErrPipelineNotFound{Pipeline: filter}
		}
		return nil
	}
	return errors.EnsureStack(pipelines.ReadOnly(ctx).List(p, col.DefaultOptions(), checkPipelineVersion))
}

func FilterLogLines(request *pps.GetLogsRequest, r io.Reader, plainText bool, send func(*pps.LogMessage) error) error {
	scanner := bufio.NewScanner(r)
	for scanner.Scan() {
		msg := new(pps.LogMessage)
		if plainText {
			msg.Message = scanner.Text()
		} else {
			logBytes := scanner.Bytes()
			if err := jsonpb.Unmarshal(bytes.NewReader(logBytes), msg); err != nil {
				continue
			}

			// Filter out log lines that don't match on pipeline or job
			if request.Pipeline != nil && (request.Pipeline.Project.GetName() != msg.ProjectName || request.Pipeline.Name != msg.PipelineName) {
				continue
			}
			if request.Job != nil && (request.Job.ID != msg.JobID || request.Job.Pipeline.Project.GetName() != msg.ProjectName || request.Job.Pipeline.Name != msg.PipelineName) {
				continue
			}
			if request.Datum != nil && request.Datum.ID != msg.DatumID {
				continue
			}
			if request.Master != msg.Master {
				continue
			}
			if !common.MatchDatum(request.DataFilters, msg.Data) {
				continue
			}
		}
		// Log message passes all filters -- return it
		msg.Message = strings.TrimSuffix(msg.Message, "\n")
		if err := send(msg); err != nil {
			if errors.Is(err, errutil.ErrBreak) {
				return nil
			}
			return err
		}
	}
	return nil
}<|MERGE_RESOLUTION|>--- conflicted
+++ resolved
@@ -466,7 +466,7 @@
 	for commitInfo.Origin.Kind != pfs.OriginKind_USER {
 		curr = commitInfo.ParentCommit
 		if curr == nil {
-			return nil, errors.Errorf("spec commit for pipeline %s/%s not found", pipeline.Project.GetName(), pipeline.Name)
+			return nil, errors.Errorf("spec commit for pipeline %s not found", pipeline)
 		}
 		if commitInfo, err = pfsServer.InspectCommitInTransaction(txnCtx,
 			&pfs.InspectCommitRequest{Commit: curr}); err != nil {
@@ -491,11 +491,7 @@
 		// won't use this function to get their auth token)
 		p.AuthToken = ""
 		// TODO: this is kind of silly - callers should just make a version range for each pipeline?
-<<<<<<< HEAD
-		if last, ok := versionMap[p.Pipeline.Project.GetName()+"/"+p.Pipeline.Name]; ok {
-=======
 		if last, ok := versionMap[p.Pipeline.String()]; ok {
->>>>>>> 945cc690
 			if p.Version < last {
 				// don't send, exit early
 				return nil
@@ -508,11 +504,7 @@
 			} else {
 				lastVersionToSend = p.Version - uint64(history)
 			}
-<<<<<<< HEAD
-			versionMap[p.Pipeline.Project.GetName()+"/"+p.Pipeline.Name] = lastVersionToSend
-=======
 			versionMap[p.Pipeline.String()] = lastVersionToSend
->>>>>>> 945cc690
 		}
 
 		return f(p)
