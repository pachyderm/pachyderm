// Package ppsutil contains utilities for various PPS-related tasks, which are
// shared by both the PPS API and the worker binary. These utilities include:
// - Getting the RC name and querying k8s reguarding pipelines
// - Reading and writing pipeline resource requests and limits
// - Reading and writing StoredPipelineInfos and PipelineInfos[1]
//
// [1] Note that PipelineInfo in particular is complicated because it contains
// fields that are not always set or are stored in multiple places
// ('job_state', for example, is not stored in PFS along with the rest of each
// PipelineInfo, because this field is volatile and we cannot commit to PFS
// every time it changes. 'job_counts' is the same, and 'reason' is in etcd
// because it is only updated alongside 'job_state').  As of 12/7/2017, these
// are the only fields not stored in PFS.
package ppsutil

import (
	"bytes"
	"fmt"
	"strings"
	"time"

	"github.com/gogo/protobuf/proto"
	"github.com/gogo/protobuf/types"
	"github.com/jmoiron/sqlx"
	log "github.com/sirupsen/logrus"
	"golang.org/x/net/context"
	v1 "k8s.io/api/core/v1"
	"k8s.io/apimachinery/pkg/api/resource"

	"github.com/pachyderm/pachyderm/v2/src/client"
	col "github.com/pachyderm/pachyderm/v2/src/internal/collection"
	"github.com/pachyderm/pachyderm/v2/src/internal/errors"
	"github.com/pachyderm/pachyderm/v2/src/internal/errutil"
	"github.com/pachyderm/pachyderm/v2/src/internal/ppsconsts"
	"github.com/pachyderm/pachyderm/v2/src/internal/tracing"
	"github.com/pachyderm/pachyderm/v2/src/pfs"
	"github.com/pachyderm/pachyderm/v2/src/pps"
	ppsServer "github.com/pachyderm/pachyderm/v2/src/server/pps"
)

// JobKey is the string representation of a Job suitable for use as an indexing key
func JobKey(job *pps.Job) string {
	return fmt.Sprintf("%s@%s", job.Pipeline.Name, job.ID)
}

// PipelineRepo creates a pfs repo for a given pipeline.
func PipelineRepo(pipeline *pps.Pipeline) *pfs.Repo {
	return client.NewRepo(pipeline.Name)
}

// PipelineRcName generates the name of the k8s replication controller that
// manages a pipeline's workers
func PipelineRcName(name string, version uint64) string {
	// k8s won't allow RC names that contain upper-case letters
	// or underscores
	// TODO: deal with name collision
	name = strings.Replace(name, "_", "-", -1)
	return fmt.Sprintf("pipeline-%s-v%d", strings.ToLower(name), version)
}

// GetRequestsResourceListFromPipeline returns a list of resources that the pipeline,
// minimally requires.
func GetRequestsResourceListFromPipeline(pipelineInfo *pps.PipelineInfo) (*v1.ResourceList, error) {
	return getResourceListFromSpec(pipelineInfo.ResourceRequests)
}

func getResourceListFromSpec(resources *pps.ResourceSpec) (*v1.ResourceList, error) {
	result := make(v1.ResourceList)

	if resources.Cpu != 0 {
		cpuStr := fmt.Sprintf("%f", resources.Cpu)
		cpuQuantity, err := resource.ParseQuantity(cpuStr)
		if err != nil {
			log.Warnf("error parsing cpu string: %s: %+v", cpuStr, err)
		} else {
			result[v1.ResourceCPU] = cpuQuantity
		}
	}

	if resources.Memory != "" {
		memQuantity, err := resource.ParseQuantity(resources.Memory)
		if err != nil {
			log.Warnf("error parsing memory string: %s: %+v", resources.Memory, err)
		} else {
			result[v1.ResourceMemory] = memQuantity
		}
	}

	if resources.Disk != "" { // needed because not all versions of k8s support disk resources
		diskQuantity, err := resource.ParseQuantity(resources.Disk)
		if err != nil {
			log.Warnf("error parsing disk string: %s: %+v", resources.Disk, err)
		} else {
			result[v1.ResourceEphemeralStorage] = diskQuantity
		}
	}

	if resources.Gpu != nil {
		gpuStr := fmt.Sprintf("%d", resources.Gpu.Number)
		gpuQuantity, err := resource.ParseQuantity(gpuStr)
		if err != nil {
			log.Warnf("error parsing gpu string: %s: %+v", gpuStr, err)
		} else {
			result[v1.ResourceName(resources.Gpu.Type)] = gpuQuantity
		}
	}

	return &result, nil
}

// GetLimitsResourceList returns a list of resources from a pipeline
// ResourceSpec that it is maximally limited to.
func GetLimitsResourceList(limits *pps.ResourceSpec) (*v1.ResourceList, error) {
	return getResourceListFromSpec(limits)
}

// GetPipelineInfoAllowIncomplete retrieves and returns a PipelineInfo from PFS,
// or a sparsely-populated PipelineInfo if the spec data cannot be found in PPS
// (e.g. due to corruption or a missing block). It does the PFS
// read/unmarshalling of bytes as well as filling in missing fields
func GetPipelineInfoAllowIncomplete(pachClient *client.APIClient, ptr *pps.StoredPipelineInfo) (*pps.PipelineInfo, error) {
	result := &pps.PipelineInfo{}
	buf := bytes.Buffer{}
	// ensure we are authorized to read the pipeline's spec commit, but don't propagate that back out
	pachClient = pachClient.WithCtx(pachClient.Ctx())
	pachClient.SetAuthToken(ptr.AuthToken)
	if err := pachClient.GetFile(ptr.OriginalSpecCommit, ppsconsts.SpecFile, &buf); err != nil {
		log.Error(errors.Wrapf(err, "could not read existing PipelineInfo from PFS"))
	} else {
		if err := result.Unmarshal(buf.Bytes()); err != nil {
			return nil, errors.Wrapf(err, "could not unmarshal PipelineInfo bytes from PFS")
		}
	}

	if result.Pipeline == nil {
		result.Pipeline = ptr.Pipeline
	}
	result.State = ptr.State
	result.Reason = ptr.Reason
	result.JobCounts = ptr.JobCounts
	result.LastJobState = ptr.LastJobState
	return result, nil
}

// GetPipelineInfo retrieves and returns a valid PipelineInfo from PFS. It does
// the PFS read/unmarshalling of bytes as well as filling in missing fields
func GetPipelineInfo(pachClient *client.APIClient, ptr *pps.StoredPipelineInfo) (*pps.PipelineInfo, error) {
	result, err := GetPipelineInfoAllowIncomplete(pachClient, ptr)
	if err == nil && result.Transform == nil {
		return nil, errors.Errorf("could not retrieve pipeline spec file from PFS for pipeline '%s', there may be a problem reaching object storage, or the pipeline may need to be deleted and recreated", result.Pipeline.Name)
	}
	return result, err
}

// FailPipeline updates the pipeline's state to failed and sets the failure reason
func FailPipeline(ctx context.Context, db *sqlx.DB, pipelinesCollection col.PostgresCollection, pipelineName string, reason string) error {
	return SetPipelineState(ctx, db, pipelinesCollection, pipelineName,
		nil, pps.PipelineState_PIPELINE_FAILURE, reason)
}

// CrashingPipeline updates the pipeline's state to crashing and sets the reason
func CrashingPipeline(ctx context.Context, db *sqlx.DB, pipelinesCollection col.PostgresCollection, pipelineName string, reason string) error {
	return SetPipelineState(ctx, db, pipelinesCollection, pipelineName,
		nil, pps.PipelineState_PIPELINE_CRASHING, reason)
}

// PipelineTransitionError represents an error transitioning a pipeline from
// one state to another.
type PipelineTransitionError struct {
	Pipeline        string
	Expected        []pps.PipelineState
	Target, Current pps.PipelineState
}

func (p PipelineTransitionError) Error() string {
	var froms bytes.Buffer
	for i, state := range p.Expected {
		if i > 0 {
			froms.WriteString(", ")
		}
		froms.WriteString(state.String())
	}
	return fmt.Sprintf("could not transition %q from any of [%s] -> %s, as it is in %s",
		p.Pipeline, froms.String(), p.Target, p.Current)
}

// SetPipelineState does a lot of conditional logging, and converts 'from' and
// 'to' to strings, so the construction of its log message is factored into this
// helper.
func logSetPipelineState(pipeline string, from []pps.PipelineState, to pps.PipelineState, reason string) {
	var logMsg strings.Builder
	logMsg.Grow(300) // approx. max length of this log msg if len(from) <= ~2
	logMsg.WriteString("SetPipelineState attempting to move \"")
	logMsg.WriteString(pipeline)
	logMsg.WriteString("\" ")
	if len(from) > 0 {
		logMsg.WriteString("from one of {")
		logMsg.WriteString(from[0].String())
		for _, s := range from[1:] {
			logMsg.WriteByte(',')
			logMsg.WriteString(s.String())
		}
		logMsg.WriteString("} ")
	}
	logMsg.WriteString("to ")
	logMsg.WriteString(to.String())
	if reason != "" {
		logMsg.WriteString(" (reason: \"")
		logMsg.WriteString(reason)
		logMsg.WriteString("\")")
	}
	log.Info(logMsg.String())
}

// SetPipelineState is a helper that moves the state of 'pipeline' from any of
// the states in 'from' (if not nil) to 'to'. It will annotate any trace in
// 'ctx' with information about 'pipeline' that it reads.
//
// This function logs a lot for a library function, but it's mostly (maybe
// exclusively?) called by the PPS master
func SetPipelineState(ctx context.Context, db *sqlx.DB, pipelinesCollection col.PostgresCollection, pipeline string, from []pps.PipelineState, to pps.PipelineState, reason string) (retErr error) {
	logSetPipelineState(pipeline, from, to, reason)
	err := col.NewSQLTx(ctx, db, func(sqlTx *sqlx.Tx) error {
		pipelines := pipelinesCollection.ReadWrite(sqlTx)
		pipelinePtr := &pps.StoredPipelineInfo{}
		if err := pipelines.Get(pipeline, pipelinePtr); err != nil {
			return err
		}
		tracing.TagAnySpan(ctx, "old-state", pipelinePtr.State)
		// Only UpdatePipeline can bring a pipeline out of failure
		// TODO(msteffen): apply the same logic for CRASHING?
		if pipelinePtr.State == pps.PipelineState_PIPELINE_FAILURE {
			if to != pps.PipelineState_PIPELINE_FAILURE {
				log.Warningf("cannot move pipeline %q to %s when it is already in FAILURE", pipeline, to)
			}
			return nil
		}
		// Don't allow a transition from STANDBY to CRASHING if we receive events out of order
		if pipelinePtr.State == pps.PipelineState_PIPELINE_STANDBY && to == pps.PipelineState_PIPELINE_CRASHING {
			log.Warningf("cannot move pipeline %q to CRASHING when it is in STANDBY", pipeline)
			return nil
		}

		// transitionPipelineState case: error if pipeline is in an unexpected
		// state.
		//
		// allow transitionPipelineState to send a pipeline state to its target
		// repeatedly (thus pipelinePtr.State == to yields no error). This will
		// trigger additional etcd write events, but will not trigger an error.
		if len(from) > 0 {
			var isInFromState bool
			for _, fromState := range from {
				if pipelinePtr.State == fromState {
					isInFromState = true
					break
				}
			}
			if !isInFromState && pipelinePtr.State != to {
				return PipelineTransitionError{
					Pipeline: pipeline,
					Expected: from,
					Target:   to,
					Current:  pipelinePtr.State,
				}
			}
		}
		log.Infof("SetPipelineState moving pipeline %s from %s to %s", pipeline, pipelinePtr.State, to)
		pipelinePtr.State = to
		pipelinePtr.Reason = reason
		return pipelines.Put(pipeline, pipelinePtr)
	})
	return err
}

// JobInput fills in the commits for an Input
func JobInput(pipelineInfo *pps.PipelineInfo, outputCommit *pfs.Commit) *pps.Input {
	commitsetID := outputCommit.ID
	jobInput := proto.Clone(pipelineInfo.Input).(*pps.Input)
	pps.VisitInput(jobInput, func(input *pps.Input) error {
		if input.Pfs != nil {
			input.Pfs.Commit = commitsetID
		}
		if input.Cron != nil {
			input.Cron.Commit = commitsetID
		}
<<<<<<< HEAD
		if input.Git != nil {
			input.Git.Commit = commitsetID
		}
=======
>>>>>>> 085c20d1
		return nil
	})
	return jobInput
}

// PipelineReqFromInfo converts a PipelineInfo into a CreatePipelineRequest.
func PipelineReqFromInfo(pipelineInfo *pps.PipelineInfo) *pps.CreatePipelineRequest {
	return &pps.CreatePipelineRequest{
		Pipeline:              pipelineInfo.Pipeline,
		Transform:             pipelineInfo.Transform,
		ParallelismSpec:       pipelineInfo.ParallelismSpec,
		Egress:                pipelineInfo.Egress,
		OutputBranch:          pipelineInfo.OutputBranch,
		ResourceRequests:      pipelineInfo.ResourceRequests,
		ResourceLimits:        pipelineInfo.ResourceLimits,
		SidecarResourceLimits: pipelineInfo.SidecarResourceLimits,
		Input:                 pipelineInfo.Input,
		Description:           pipelineInfo.Description,
		CacheSize:             pipelineInfo.CacheSize,
		EnableStats:           pipelineInfo.EnableStats,
		MaxQueueSize:          pipelineInfo.MaxQueueSize,
		Service:               pipelineInfo.Service,
		ChunkSpec:             pipelineInfo.ChunkSpec,
		DatumTimeout:          pipelineInfo.DatumTimeout,
		JobTimeout:            pipelineInfo.JobTimeout,
		Salt:                  pipelineInfo.Salt,
		PodSpec:               pipelineInfo.PodSpec,
		PodPatch:              pipelineInfo.PodPatch,
		Spout:                 pipelineInfo.Spout,
		SchedulingSpec:        pipelineInfo.SchedulingSpec,
		DatumTries:            pipelineInfo.DatumTries,
		Standby:               pipelineInfo.Standby,
		S3Out:                 pipelineInfo.S3Out,
		Metadata:              pipelineInfo.Metadata,
		ReprocessSpec:         pipelineInfo.ReprocessSpec,
	}
}

// IsTerminal returns 'true' if 'state' indicates that the job is done (i.e.
// the state will not change later: SUCCESS, FAILURE, KILLED) and 'false'
// otherwise.
func IsTerminal(state pps.JobState) bool {
	switch state {
	case pps.JobState_JOB_SUCCESS, pps.JobState_JOB_FAILURE, pps.JobState_JOB_KILLED:
		return true
	case pps.JobState_JOB_CREATED, pps.JobState_JOB_STARTING, pps.JobState_JOB_RUNNING, pps.JobState_JOB_EGRESSING:
		return false
	default:
		panic(fmt.Sprintf("unrecognized job state: %s", state))
	}
}

// UpdateJobState performs the operations involved with a job state transition.
func UpdateJobState(pipelines col.ReadWriteCollection, jobs col.ReadWriteCollection, jobPtr *pps.StoredJobInfo, state pps.JobState, reason string) error {
	if IsTerminal(jobPtr.State) {
		return ppsServer.ErrJobFinished{Job: jobPtr.Job}
	}

	// Update pipeline
	pipelinePtr := &pps.StoredPipelineInfo{}
	if err := pipelines.Get(jobPtr.Job.Pipeline.Name, pipelinePtr); err != nil {
		return err
	}
	if pipelinePtr.JobCounts == nil {
		pipelinePtr.JobCounts = make(map[int32]int32)
	}
	if pipelinePtr.JobCounts[int32(jobPtr.State)] != 0 {
		pipelinePtr.JobCounts[int32(jobPtr.State)]--
	}
	pipelinePtr.JobCounts[int32(state)]++
	pipelinePtr.LastJobState = state
	if err := pipelines.Put(jobPtr.Job.Pipeline.Name, pipelinePtr); err != nil {
		return err
	}

	// Update job info
	var err error
	if state == pps.JobState_JOB_STARTING {
		jobPtr.Started, err = types.TimestampProto(time.Now())
	} else if IsTerminal(state) {
		jobPtr.Finished, err = types.TimestampProto(time.Now())
	}
	if err != nil {
		return err
	}
	jobPtr.State = state
	jobPtr.Reason = reason
	return jobs.Put(JobKey(jobPtr.Job), jobPtr)
}

func FinishJob(pachClient *client.APIClient, jobInfo *pps.JobInfo, state pps.JobState, reason string) error {
	jobInfo.State = state
	jobInfo.Reason = reason
	var empty bool
	if state == pps.JobState_JOB_FAILURE || state == pps.JobState_JOB_KILLED {
		empty = true
	}
	_, err := pachClient.RunBatchInTransaction(func(builder *client.TransactionBuilder) error {
		if _, err := builder.PfsAPIClient.FinishCommit(pachClient.Ctx(), &pfs.FinishCommitRequest{
			Commit: jobInfo.OutputCommit,
			Empty:  empty,
		}); err != nil {
			return err
		}
		if _, err := builder.PfsAPIClient.FinishCommit(pachClient.Ctx(), &pfs.FinishCommitRequest{
			Commit: MetaCommit(jobInfo.OutputCommit),
			Empty:  empty,
		}); err != nil {
			return err
		}
		return WriteJobInfo(&builder.APIClient, jobInfo)
	})
	return err
}

func WriteJobInfo(pachClient *client.APIClient, jobInfo *pps.JobInfo) error {
	_, err := pachClient.PpsAPIClient.UpdateJobState(pachClient.Ctx(), &pps.UpdateJobStateRequest{
		Job:           jobInfo.Job,
		State:         jobInfo.State,
		Reason:        jobInfo.Reason,
		Started:       jobInfo.Started,
		Restart:       jobInfo.Restart,
		DataProcessed: jobInfo.DataProcessed,
		DataSkipped:   jobInfo.DataSkipped,
		DataTotal:     jobInfo.DataTotal,
		DataFailed:    jobInfo.DataFailed,
		DataRecovered: jobInfo.DataRecovered,
		Stats:         jobInfo.Stats,
	})
	return err
}

func MetaCommit(commit *pfs.Commit) *pfs.Commit {
	return client.NewSystemRepo(commit.Branch.Repo.Name, pfs.MetaRepoType).NewCommit(commit.Branch.Name, commit.ID)
}

// ContainsS3Inputs returns 'true' if 'in' is or contains any PFS inputs with
// 'S3' set to true. Any pipelines with s3 inputs lj
func ContainsS3Inputs(in *pps.Input) bool {
	var found bool
	pps.VisitInput(in, func(in *pps.Input) error {
		if in.Pfs != nil && in.Pfs.S3 {
			found = true
			return errutil.ErrBreak
		}
		return nil
	})
	return found
}

// SidecarS3GatewayService returns the name of the kubernetes service created
// for the job 'jobID' to hand sidecar s3 gateway requests. This helper
// is in ppsutil because both PPS (which creates the service, in the s3 gateway
// sidecar server) and the worker (which passes the endpoint to the user code)
// need to know it.
func SidecarS3GatewayService(jobID string) string {
	return "s3-" + jobID
}

// ErrorState returns true if s is an error state for a pipeline, that is, a
// state that users should be aware of and one which will have a "Reason" set
// for why it's in this state.
func ErrorState(s pps.PipelineState) bool {
	return map[pps.PipelineState]bool{
		pps.PipelineState_PIPELINE_FAILURE:    true,
		pps.PipelineState_PIPELINE_CRASHING:   true,
		pps.PipelineState_PIPELINE_RESTARTING: true,
	}[s]
}<|MERGE_RESOLUTION|>--- conflicted
+++ resolved
@@ -283,12 +283,6 @@
 		if input.Cron != nil {
 			input.Cron.Commit = commitsetID
 		}
-<<<<<<< HEAD
-		if input.Git != nil {
-			input.Git.Commit = commitsetID
-		}
-=======
->>>>>>> 085c20d1
 		return nil
 	})
 	return jobInput
