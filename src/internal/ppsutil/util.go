// Package ppsutil contains utilities for various PPS-related tasks, which are
// shared by both the PPS API and the worker binary. These utilities include:
// - Getting the RC name and querying k8s reguarding pipelines
// - Reading and writing pipeline resource requests and limits
// - Reading and writing PipelineInfos[1]
//
// [1] Note that PipelineInfo in particular is complicated because it contains
// fields that are not always set or are stored in multiple places.  The
// 'Details' field is not stored in the database and must be fetched from the
// PFS spec commit, and a few fields in 'Details' may depend on current
// kubernetes state.
package ppsutil

import (
	"bufio"
	"bytes"
	"context"
	"crypto/md5"
	"fmt"
	"io"
	"strings"
	"time"

	"github.com/gogo/protobuf/jsonpb"
	"github.com/gogo/protobuf/proto"
	"github.com/gogo/protobuf/types"
	log "github.com/sirupsen/logrus"
	v1 "k8s.io/api/core/v1"
	"k8s.io/apimachinery/pkg/api/resource"

	"github.com/pachyderm/pachyderm/v2/src/client"
	"github.com/pachyderm/pachyderm/v2/src/internal/collection"
	col "github.com/pachyderm/pachyderm/v2/src/internal/collection"
	"github.com/pachyderm/pachyderm/v2/src/internal/dbutil"
	"github.com/pachyderm/pachyderm/v2/src/internal/errors"
	"github.com/pachyderm/pachyderm/v2/src/internal/errutil"
	"github.com/pachyderm/pachyderm/v2/src/internal/pachsql"
	"github.com/pachyderm/pachyderm/v2/src/internal/ppsdb"
	"github.com/pachyderm/pachyderm/v2/src/internal/tracing"
	"github.com/pachyderm/pachyderm/v2/src/internal/transactionenv"
	"github.com/pachyderm/pachyderm/v2/src/internal/transactionenv/txncontext"
	"github.com/pachyderm/pachyderm/v2/src/pfs"
	"github.com/pachyderm/pachyderm/v2/src/pps"
	pfsServer "github.com/pachyderm/pachyderm/v2/src/server/pfs"
	ppsServer "github.com/pachyderm/pachyderm/v2/src/server/pps"
	"github.com/pachyderm/pachyderm/v2/src/server/worker/common"
)

// PipelineRcName generates the name of the k8s replication controller that
// manages a pipeline's workers
func PipelineRcName(pi *pps.PipelineInfo) string {
	// k8s won't allow RC names that contain upper-case letters
	// or underscores
<<<<<<< HEAD
	// TODO: deal with name collision
=======
	//
	// TODO(CORE-1099): deal with name collision & too-long names
>>>>>>> 39401ad4
	pipelineName := strings.ReplaceAll(pi.Pipeline.Name, "_", "-")
	if projectName := pi.Pipeline.Project.GetName(); projectName != "" {
		projectName = strings.ReplaceAll(projectName, "_", "-")
		return fmt.Sprintf("pipeline-%s-%s-v%d", strings.ToLower(projectName), strings.ToLower(pipelineName), pi.Version)
	}
	return fmt.Sprintf("pipeline-%s-v%d", strings.ToLower(pipelineName), pi.Version)
}

// GetRequestsResourceListFromPipeline returns a list of resources that the pipeline,
// minimally requires.
func GetRequestsResourceListFromPipeline(pipelineInfo *pps.PipelineInfo) (*v1.ResourceList, error) {
	return getResourceListFromSpec(pipelineInfo.Details.ResourceRequests)
}

func getResourceListFromSpec(resources *pps.ResourceSpec) (*v1.ResourceList, error) {
	result := make(v1.ResourceList)

	if resources.Cpu != 0 {
		cpuStr := fmt.Sprintf("%f", resources.Cpu)
		cpuQuantity, err := resource.ParseQuantity(cpuStr)
		if err != nil {
			log.Warnf("error parsing cpu string: %s: %+v", cpuStr, err)
		} else {
			result[v1.ResourceCPU] = cpuQuantity
		}
	}

	if resources.Memory != "" {
		memQuantity, err := resource.ParseQuantity(resources.Memory)
		if err != nil {
			log.Warnf("error parsing memory string: %s: %+v", resources.Memory, err)
		} else {
			result[v1.ResourceMemory] = memQuantity
		}
	}

	if resources.Disk != "" { // needed because not all versions of k8s support disk resources
		diskQuantity, err := resource.ParseQuantity(resources.Disk)
		if err != nil {
			log.Warnf("error parsing disk string: %s: %+v", resources.Disk, err)
		} else {
			result[v1.ResourceEphemeralStorage] = diskQuantity
		}
	}

	if resources.Gpu != nil {
		gpuStr := fmt.Sprintf("%d", resources.Gpu.Number)
		gpuQuantity, err := resource.ParseQuantity(gpuStr)
		if err != nil {
			log.Warnf("error parsing gpu string: %s: %+v", gpuStr, err)
		} else {
			result[v1.ResourceName(resources.Gpu.Type)] = gpuQuantity
		}
	}

	return &result, nil
}

// GetLimitsResourceList returns a list of resources from a pipeline
// ResourceSpec that it is maximally limited to.
func GetLimitsResourceList(limits *pps.ResourceSpec) (*v1.ResourceList, error) {
	return getResourceListFromSpec(limits)
}

// FailPipeline updates the pipeline's state to failed and sets the failure reason
func FailPipeline(ctx context.Context, db *pachsql.DB, pipelinesCollection col.PostgresCollection, specCommit *pfs.Commit, reason string) error {
	return SetPipelineState(ctx, db, pipelinesCollection, specCommit,
		nil, pps.PipelineState_PIPELINE_FAILURE, reason)
}

// CrashingPipeline updates the pipeline's state to crashing and sets the reason
func CrashingPipeline(ctx context.Context, db *pachsql.DB, pipelinesCollection col.PostgresCollection, specCommit *pfs.Commit, reason string) error {
	return SetPipelineState(ctx, db, pipelinesCollection, specCommit,
		nil, pps.PipelineState_PIPELINE_CRASHING, reason)
}

// PipelineTransitionError represents an error transitioning a pipeline from
// one state to another.
type PipelineTransitionError struct {
	Pipeline        *pps.Pipeline
	Expected        []pps.PipelineState
	Target, Current pps.PipelineState
}

func (p PipelineTransitionError) Error() string {
	var froms bytes.Buffer
	for i, state := range p.Expected {
		if i > 0 {
			froms.WriteString(", ")
		}
		froms.WriteString(state.String())
	}
	return fmt.Sprintf("could not transition %q from any of [%s] -> %s, as it is in %s",
		p.Pipeline, froms.String(), p.Target, p.Current)
}

// SetPipelineState does a lot of conditional logging, and converts 'from' and
// 'to' to strings, so the construction of its log message is factored into this
// helper.
func logSetPipelineState(pipeline *pps.Pipeline, from []pps.PipelineState, to pps.PipelineState, reason string) {
	var logMsg strings.Builder
	logMsg.Grow(300) // approx. max length of this log msg if len(from) <= ~2
	logMsg.WriteString("SetPipelineState attempting to move \"")
	logMsg.WriteString(pipeline.String())
	logMsg.WriteString("\" ")
	if len(from) > 0 {
		logMsg.WriteString("from one of {")
		logMsg.WriteString(from[0].String())
		for _, s := range from[1:] {
			logMsg.WriteByte(',')
			logMsg.WriteString(s.String())
		}
		logMsg.WriteString("} ")
	}
	logMsg.WriteString("to ")
	logMsg.WriteString(to.String())
	if reason != "" {
		logMsg.WriteString(" (reason: \"")
		logMsg.WriteString(reason)
		logMsg.WriteString("\")")
	}
	log.Info(logMsg.String())
}

// SetPipelineState is a helper that moves the state of 'pipeline' from any of
// the states in 'from' (if not nil) to 'to'. It will annotate any trace in
// 'ctx' with information about 'pipeline' that it reads.
//
// This function logs a lot for a library function, but it's mostly (maybe
// exclusively?) called by the PPS master
func SetPipelineState(ctx context.Context, db *pachsql.DB, pipelinesCollection col.PostgresCollection, specCommit *pfs.Commit, from []pps.PipelineState, to pps.PipelineState, reason string) (retErr error) {
	pipeline := &pps.Pipeline{
		Project: specCommit.Branch.Repo.Project,
		Name:    specCommit.Branch.Repo.Name,
	}
	logSetPipelineState(pipeline, from, to, reason)
	var resultMessage string
	var warn bool
	err := dbutil.WithTx(ctx, db, func(sqlTx *pachsql.Tx) error {
		resultMessage = ""
		warn = false
		pipelines := pipelinesCollection.ReadWrite(sqlTx)
		pipelineInfo := &pps.PipelineInfo{}
		if err := pipelines.Get(specCommit, pipelineInfo); err != nil {
			return errors.EnsureStack(err)
		}
		tracing.TagAnySpan(ctx, "old-state", pipelineInfo.State)
		// Only UpdatePipeline can bring a pipeline out of failure
		// TODO(msteffen): apply the same logic for CRASHING?
		if pipelineInfo.State == pps.PipelineState_PIPELINE_FAILURE {
			if to != pps.PipelineState_PIPELINE_FAILURE {
				resultMessage = fmt.Sprintf("cannot move pipeline %q to %s when it is already in FAILURE", pipeline, to)
				warn = true
			}
			return nil
		}
		// Don't allow a transition from STANDBY to CRASHING if we receive events out of order
		if pipelineInfo.State == pps.PipelineState_PIPELINE_STANDBY && to == pps.PipelineState_PIPELINE_CRASHING {
			resultMessage = fmt.Sprintf("cannot move pipeline %q to CRASHING when it is in STANDBY", pipeline)
			warn = true
			return nil
		}

		// transitionPipelineState case: error if pipeline is in an unexpected
		// state.
		//
		// allow transitionPipelineState to send a pipeline state to its target
		// repeatedly (thus pipelineInfo.State == to yields no error). This will
		// trigger additional etcd write events, but will not trigger an error.
		if len(from) > 0 {
			var isInFromState bool
			for _, fromState := range from {
				if pipelineInfo.State == fromState {
					isInFromState = true
					break
				}
			}
			if !isInFromState && pipelineInfo.State != to {
				return PipelineTransitionError{
					Pipeline: pipeline,
					Expected: from,
					Target:   to,
					Current:  pipelineInfo.State,
				}
			}
		}
		resultMessage = fmt.Sprintf("SetPipelineState moved pipeline %s from %s to %s", pipeline, pipelineInfo.State, to)
		pipelineInfo.State = to
		pipelineInfo.Reason = reason
		return errors.EnsureStack(pipelines.Put(specCommit, pipelineInfo))
	})
	if resultMessage != "" {
		if warn {
			log.Warn(resultMessage)
		} else {
			log.Info(resultMessage)
		}
	}
	return err
}

// JobInput fills in the commits for an Input
func JobInput(pipelineInfo *pps.PipelineInfo, outputCommit *pfs.Commit) *pps.Input {
	commitsetID := outputCommit.ID
	jobInput := proto.Clone(pipelineInfo.Details.Input).(*pps.Input)
	pps.VisitInput(jobInput, func(input *pps.Input) error { //nolint:errcheck
		if input.Pfs != nil {
			input.Pfs.Commit = commitsetID
		}
		if input.Cron != nil {
			input.Cron.Commit = commitsetID
		}
		return nil
	})
	return jobInput
}

// PipelineReqFromInfo converts a PipelineInfo into a CreatePipelineRequest.
func PipelineReqFromInfo(pipelineInfo *pps.PipelineInfo) *pps.CreatePipelineRequest {
	return &pps.CreatePipelineRequest{
		Pipeline:              pipelineInfo.Pipeline,
		Transform:             pipelineInfo.Details.Transform,
		ParallelismSpec:       pipelineInfo.Details.ParallelismSpec,
		Egress:                pipelineInfo.Details.Egress,
		OutputBranch:          pipelineInfo.Details.OutputBranch,
		ResourceRequests:      pipelineInfo.Details.ResourceRequests,
		ResourceLimits:        pipelineInfo.Details.ResourceLimits,
		SidecarResourceLimits: pipelineInfo.Details.SidecarResourceLimits,
		Input:                 pipelineInfo.Details.Input,
		Description:           pipelineInfo.Details.Description,
		Service:               pipelineInfo.Details.Service,
		DatumSetSpec:          pipelineInfo.Details.DatumSetSpec,
		DatumTimeout:          pipelineInfo.Details.DatumTimeout,
		JobTimeout:            pipelineInfo.Details.JobTimeout,
		Salt:                  pipelineInfo.Details.Salt,
		PodSpec:               pipelineInfo.Details.PodSpec,
		PodPatch:              pipelineInfo.Details.PodPatch,
		Spout:                 pipelineInfo.Details.Spout,
		SchedulingSpec:        pipelineInfo.Details.SchedulingSpec,
		DatumTries:            pipelineInfo.Details.DatumTries,
		S3Out:                 pipelineInfo.Details.S3Out,
		Metadata:              pipelineInfo.Details.Metadata,
		ReprocessSpec:         pipelineInfo.Details.ReprocessSpec,
		Autoscaling:           pipelineInfo.Details.Autoscaling,
	}
}

// UpdateJobState performs the operations involved with a job state transition.
func UpdateJobState(pipelines col.PostgresReadWriteCollection, jobs col.ReadWriteCollection, jobInfo *pps.JobInfo, state pps.JobState, reason string) error {
	// Check if this is a new job
	if jobInfo.State != pps.JobState_JOB_STATE_UNKNOWN {
		if pps.IsTerminal(jobInfo.State) {
			return ppsServer.ErrJobFinished{Job: jobInfo.Job}
		}
	}

	// Update job info
	var err error
	if jobInfo.State == pps.JobState_JOB_STARTING && state == pps.JobState_JOB_RUNNING {
		jobInfo.Started, err = types.TimestampProto(time.Now())
		if err != nil {
			return errors.EnsureStack(err)
		}
	} else if pps.IsTerminal(state) {
		if jobInfo.Started == nil {
			jobInfo.Started, err = types.TimestampProto(time.Now())
			if err != nil {
				return errors.EnsureStack(err)
			}
		}
		jobInfo.Finished, err = types.TimestampProto(time.Now())
		if err != nil {
			return errors.EnsureStack(err)
		}
	}
	jobInfo.State = state
	jobInfo.Reason = reason
	return errors.EnsureStack(jobs.Put(ppsdb.JobKey(jobInfo.Job), jobInfo))
}

func FinishJob(pachClient *client.APIClient, jobInfo *pps.JobInfo, state pps.JobState, reason string) error {
	jobInfo.State = state
	jobInfo.Reason = reason
	// TODO: Leaning on the reason rather than state for commit errors seems a bit sketchy, but we don't
	// store commit states.

	// only try to close meta commits for transform pipelines. We can't simply ignore a NotFound error
	// because the real error happens on the server and is returned by RunBatchInTransaction itself
	hasMeta := jobInfo.GetDetails().GetSpout() == nil && jobInfo.GetDetails().GetService() == nil
	_, err := pachClient.RunBatchInTransaction(func(builder *client.TransactionBuilder) error {
		if hasMeta {
			if _, err := builder.PfsAPIClient.FinishCommit(pachClient.Ctx(), &pfs.FinishCommitRequest{
				Commit: MetaCommit(jobInfo.OutputCommit),
				Error:  reason,
				Force:  true,
			}); err != nil {
				return errors.EnsureStack(err)
			}
		}
		if _, err := builder.PfsAPIClient.FinishCommit(pachClient.Ctx(), &pfs.FinishCommitRequest{
			Commit: jobInfo.OutputCommit,
			Error:  reason,
			Force:  true,
		}); err != nil {
			return errors.EnsureStack(err)
		}
		return WriteJobInfo(&builder.APIClient, jobInfo)
	})
	return err
}

func WriteJobInfo(pachClient *client.APIClient, jobInfo *pps.JobInfo) error {
	_, err := pachClient.PpsAPIClient.UpdateJobState(pachClient.Ctx(), &pps.UpdateJobStateRequest{
		Job:           jobInfo.Job,
		State:         jobInfo.State,
		Reason:        jobInfo.Reason,
		Restart:       jobInfo.Restart,
		DataProcessed: jobInfo.DataProcessed,
		DataSkipped:   jobInfo.DataSkipped,
		DataTotal:     jobInfo.DataTotal,
		DataFailed:    jobInfo.DataFailed,
		DataRecovered: jobInfo.DataRecovered,
		Stats:         jobInfo.Stats,
	})
	return errors.EnsureStack(err)
}

func MetaCommit(commit *pfs.Commit) *pfs.Commit {
	return client.NewSystemProjectRepo(commit.Branch.Repo.Project.GetName(), commit.Branch.Repo.Name, pfs.MetaRepoType).NewCommit(commit.Branch.Name, commit.ID)
}

// ContainsS3Inputs returns 'true' if 'in' is or contains any PFS inputs with
// 'S3' set to true. Any pipelines with s3 inputs lj
func ContainsS3Inputs(in *pps.Input) bool {
	var found bool
	pps.VisitInput(in, func(in *pps.Input) error { //nolint:errcheck
		if in.Pfs != nil && in.Pfs.S3 {
			found = true
			return errutil.ErrBreak
		}
		return nil
	})
	return found
}

// SidecarS3GatewayService returns the name of the kubernetes service created
// for the job 'jobID' to hand sidecar s3 gateway requests. This helper
// is in ppsutil because both PPS (which creates the service, in the s3 gateway
// sidecar server) and the worker (which passes the endpoint to the user code)
// need to know it.
func SidecarS3GatewayService(pipeline *pps.Pipeline, commitSetId string) string {
	hash := md5.New()
	hash.Write([]byte(pipeline.String()))
	hash.Write([]byte(commitSetId))
	return "s3-" + pfs.EncodeHash(hash.Sum(nil))
}

// ErrorState returns true if s is an error state for a pipeline, that is, a
// state that users should be aware of and one which will have a "Reason" set
// for why it's in this state.
func ErrorState(s pps.PipelineState) bool {
	return map[pps.PipelineState]bool{
		pps.PipelineState_PIPELINE_FAILURE:    true,
		pps.PipelineState_PIPELINE_CRASHING:   true,
		pps.PipelineState_PIPELINE_RESTARTING: true,
	}[s]
}

// GetWorkerPipelineInfo gets the PipelineInfo proto describing the pipeline that this
// worker is part of.
// getPipelineInfo has the side effect of adding auth to the passed pachClient
func GetWorkerPipelineInfo(pachClient *client.APIClient, db *pachsql.DB, l collection.PostgresListener, pipeline *pps.Pipeline, specCommitID string) (*pps.PipelineInfo, error) {
	ctx, cancel := context.WithTimeout(context.Background(), 30*time.Second)
	defer cancel()
	pipelines := ppsdb.Pipelines(db, l)
	pipelineInfo := &pps.PipelineInfo{}
	// Notice we use the SpecCommitID from our env, not from postgres. This is
	// because the value in postgres might get updated while the worker pod is
	// being created and we don't want to run the transform of one version of
	// the pipeline in the image of a different verison.
	specCommit := client.NewSystemProjectRepo(pipeline.Project.GetName(), pipeline.Name, pfs.SpecRepoType).
		NewCommit("master", specCommitID)
	if err := pipelines.ReadOnly(ctx).Get(specCommit, pipelineInfo); err != nil {
		return nil, errors.EnsureStack(err)
	}
	pachClient.SetAuthToken(pipelineInfo.AuthToken)

	return pipelineInfo, nil
}

func FindPipelineSpecCommit(ctx context.Context, pfsServer pfsServer.APIServer, txnEnv transactionenv.TransactionEnv, pipeline *pps.Pipeline) (*pfs.Commit, error) {
	var commit *pfs.Commit
	if err := txnEnv.WithReadContext(ctx, func(txnCtx *txncontext.TransactionContext) (err error) {
		commit, err = FindPipelineSpecCommitInTransaction(txnCtx, pfsServer, pipeline, "")
		return
	}); err != nil {
		return nil, err
	}
	return commit, nil
}

// FindPipelineSpecCommitInTransaction finds the spec commit corresponding to the pipeline version present in the commit given
// by startID. If startID is blank, find the current pipeline version
func FindPipelineSpecCommitInTransaction(txnCtx *txncontext.TransactionContext, pfsServer pfsServer.APIServer, pipeline *pps.Pipeline, startID string) (*pfs.Commit, error) {
	curr := (&pfs.Repo{
		Project: pipeline.Project,
		Name:    pipeline.Name,
		Type:    pfs.SpecRepoType,
	}).NewCommit("master", startID)
	commitInfo, err := pfsServer.InspectCommitInTransaction(txnCtx,
		&pfs.InspectCommitRequest{Commit: curr})
	if err != nil {
		return nil, errors.EnsureStack(err)
	}
	for commitInfo.Origin.Kind != pfs.OriginKind_USER {
		curr = commitInfo.ParentCommit
		if curr == nil {
			return nil, errors.Wrapf(ppsServer.ErrPipelineNotFound{}, "spec commit for pipeline %s not found", pipeline)
		}
		if commitInfo, err = pfsServer.InspectCommitInTransaction(txnCtx,
			&pfs.InspectCommitRequest{Commit: curr}); err != nil {
			return nil, errors.EnsureStack(err)
		}
	}

	return curr, nil
}

// ListPipelineInfo calls f on each pipeline in the database matching filter (on
// all pipelines, if filter is nil).
func ListPipelineInfo(ctx context.Context,
	pipelines collection.PostgresCollection,
	filter *pps.Pipeline,
	history int64,
	f func(*pps.PipelineInfo) error) error {
	p := &pps.PipelineInfo{}
	versionMap := make(map[string]uint64)
	checkPipelineVersion := func(_ string) error {
		// Erase any AuthToken - this shouldn't be returned to anyone (the workers
		// won't use this function to get their auth token)
		p.AuthToken = ""
		// TODO: this is kind of silly - callers should just make a version range for each pipeline?
		if last, ok := versionMap[p.Pipeline.String()]; ok {
			if p.Version < last {
				// don't send, exit early
				return nil
			}
		} else {
			// we haven't seen this pipeline yet, rely on sort order and assume this is latest
			var lastVersionToSend uint64
			if history < 0 || uint64(history) >= p.Version {
				lastVersionToSend = 1
			} else {
				lastVersionToSend = p.Version - uint64(history)
			}
			versionMap[p.Pipeline.String()] = lastVersionToSend
		}

		return f(p)
	}
	if filter != nil {
		if err := pipelines.ReadOnly(ctx).GetByIndex(
			ppsdb.PipelinesNameIndex,
			ppsdb.PipelinesNameKey(filter),
			p,
			col.DefaultOptions(),
			checkPipelineVersion); err != nil {
			return errors.EnsureStack(err)
		}
		if len(versionMap) == 0 {
			// pipeline didn't exist after all
			return ppsServer.ErrPipelineNotFound{Pipeline: filter}
		}
		return nil
	}
	return errors.EnsureStack(pipelines.ReadOnly(ctx).List(p, col.DefaultOptions(), checkPipelineVersion))
}

func FilterLogLines(request *pps.GetLogsRequest, r io.Reader, plainText bool, send func(*pps.LogMessage) error) error {
	scanner := bufio.NewScanner(r)
	for scanner.Scan() {
		msg := new(pps.LogMessage)
		if plainText {
			msg.Message = scanner.Text()
		} else {
			logBytes := scanner.Bytes()
			if err := jsonpb.Unmarshal(bytes.NewReader(logBytes), msg); err != nil {
				continue
			}

			// Filter out log lines that don't match on pipeline or job
			if request.Pipeline != nil && (request.Pipeline.Project.GetName() != msg.ProjectName || request.Pipeline.Name != msg.PipelineName) {
				continue
			}
			if request.Job != nil && (request.Job.ID != msg.JobID || request.Job.Pipeline.Project.GetName() != msg.ProjectName || request.Job.Pipeline.Name != msg.PipelineName) {
				continue
			}
			if request.Datum != nil && request.Datum.ID != msg.DatumID {
				continue
			}
			if request.Master != msg.Master {
				continue
			}
			if !common.MatchDatum(request.DataFilters, msg.Data) {
				continue
			}
		}
		// Log message passes all filters -- return it
		msg.Message = strings.TrimSuffix(msg.Message, "\n")
		if err := send(msg); err != nil {
			if errors.Is(err, errutil.ErrBreak) {
				return nil
			}
			return err
		}
	}
	return nil
}<|MERGE_RESOLUTION|>--- conflicted
+++ resolved
@@ -51,12 +51,8 @@
 func PipelineRcName(pi *pps.PipelineInfo) string {
 	// k8s won't allow RC names that contain upper-case letters
 	// or underscores
-<<<<<<< HEAD
-	// TODO: deal with name collision
-=======
 	//
 	// TODO(CORE-1099): deal with name collision & too-long names
->>>>>>> 39401ad4
 	pipelineName := strings.ReplaceAll(pi.Pipeline.Name, "_", "-")
 	if projectName := pi.Pipeline.Project.GetName(); projectName != "" {
 		projectName = strings.ReplaceAll(projectName, "_", "-")
