// Package ppsdb contains the database schema that PPS uses.
package ppsdb

import (
	"fmt"
	"strings"

	"github.com/gogo/protobuf/proto"

	col "github.com/pachyderm/pachyderm/v2/src/internal/collection"
	"github.com/pachyderm/pachyderm/v2/src/internal/errors"
	"github.com/pachyderm/pachyderm/v2/src/internal/pachsql"
	"github.com/pachyderm/pachyderm/v2/src/internal/uuid"
	"github.com/pachyderm/pachyderm/v2/src/pfs"
	"github.com/pachyderm/pachyderm/v2/src/pps"
)

const (
	pipelinesCollectionName = "pipelines"
	jobsCollectionName      = "jobs"
)

// PipelinesVersionIndex records the version numbers of pipelines
var PipelinesVersionIndex = &col.Index{
	Name: "version",
	Extract: func(val proto.Message) string {
		info := val.(*pps.PipelineInfo)
		return VersionKey(info.Pipeline.Project.GetName(), info.Pipeline.Name, info.Version)
	},
}

// VersionKey return a unique key for the given project, pipeline & version.  If
// the project is the empty string it will return an old-style key without a
// project; otherwise the key will include the project.  The version is
// zero-padded in order to facilitate sorting.
func VersionKey(projectName, pipelineName string, version uint64) string {
	// zero pad in case we want to sort
	if projectName == "" {
		return fmt.Sprintf("%s@%08d", pipelineName, version) // pre-projects style
	}
	return fmt.Sprintf("%s/%s@%08d", projectName, pipelineName, version) // projects style
}

// PipelinesNameKey returns the key used by PipelinesNameIndex to index a
// PipelineInfo.
func PipelinesNameKey(p *pps.Pipeline) string {
	if projectName := p.Project.GetName(); projectName != "" {
		return fmt.Sprintf("%s/%s", projectName, p.Name)
	}
	return p.Name
}

// PipelinesNameIndex records the name of pipelines
var PipelinesNameIndex = &col.Index{
	Name: "name",
	Extract: func(val proto.Message) string {
		return PipelinesNameKey(val.(*pps.PipelineInfo).Pipeline)
	},
}

var pipelinesIndexes = []*col.Index{
	PipelinesVersionIndex,
	PipelinesNameIndex,
}

// ParsePipelineKey expects keys to either be of the form <pipeline>@<id> or
// <project>/<pipeline>@<id>.
func ParsePipelineKey(key string) (projectName, pipelineName, id string, err error) {
	parts := strings.Split(key, "@")
	if len(parts) != 2 || !uuid.IsUUIDWithoutDashes(parts[1]) {
<<<<<<< HEAD
		return "", "", "", errors.Errorf("key %s is not of form [<project>/]<pipeline>@<id>")
	}
	id = parts[1]
	parts = strings.Split(parts[0], "/")
	if len(parts) == 0 {
		return "", "", "", errors.Errorf("key %s is not of form [<project>/]<pipeline>@<id>")
	}
	pipelineName = parts[len(parts)-1]
	if len(parts) == 1 {
		return
	}
	projectName = strings.Join(parts[0:len(parts)-1], "/")
	return
}

func pipelineCommitKey(commit *pfs.Commit) (string, error) {
	if commit.Branch.Repo.Type != pfs.SpecRepoType {
		return "", errors.Errorf("commit %s is not from a spec repo", commit)
=======
		return "", "", errors.Errorf("key %s is not of form <pipeline>@<id>", key)
>>>>>>> fdcf6a5a
	}
	// FIXME: include project
	if projectName := commit.Branch.Repo.Project.GetName(); projectName != "" {
		return fmt.Sprintf("%s/%s@%s", projectName, commit.Branch.Repo.Name, commit.ID), nil
	}
	return fmt.Sprintf("%s@%s", commit.Branch.Repo.Name, commit.ID), nil
}

// Pipelines returns a PostgresCollection of pipelines
func Pipelines(db *pachsql.DB, listener col.PostgresListener) col.PostgresCollection {
	return col.NewPostgresCollection(
		pipelinesCollectionName,
		db,
		listener,
		&pps.PipelineInfo{},
		pipelinesIndexes,
		col.WithKeyGen(func(key interface{}) (string, error) {
			if commit, ok := key.(*pfs.Commit); ok {
				return pipelineCommitKey(commit)
			}
			return "", errors.New("must provide a spec commit")
		}),
		col.WithKeyCheck(func(key string) error {
			_, _, _, err := ParsePipelineKey(key)
			return err
		}),
	)
}

func JobsPipelineKey(p *pps.Pipeline) string {
	if projectName := p.Project.GetName(); projectName != "" {
		return fmt.Sprintf("%s/%s", projectName, p.Name)
	}
	return p.Name
}

// JobsPipelineIndex maps pipeline to Jobs started by the pipeline
var JobsPipelineIndex = &col.Index{
	Name: "pipeline",
	Extract: func(val proto.Message) string {
		return JobsPipelineKey(val.(*pps.JobInfo).Job.Pipeline)
	},
}

func JobsTerminalKey(pipeline *pps.Pipeline, isTerminal bool) string {
	if projectName := pipeline.Project.GetName(); projectName != "" {
		return fmt.Sprintf("%s/%s_%v", projectName, pipeline.Name, isTerminal)
	}
	return fmt.Sprintf("%s_%v", pipeline.Name, isTerminal)
}

var JobsTerminalIndex = &col.Index{
	Name: "job_state",
	Extract: func(val proto.Message) string {
		jobInfo := val.(*pps.JobInfo)
		return JobsTerminalKey(jobInfo.Job.Pipeline, pps.IsTerminal(jobInfo.State))
	},
}

var JobsJobSetIndex = &col.Index{
	Name: "jobset",
	Extract: func(val proto.Message) string {
		return val.(*pps.JobInfo).Job.ID
	},
}

var jobsIndexes = []*col.Index{JobsPipelineIndex, JobsTerminalIndex, JobsJobSetIndex}

// JobKey is a string representation of a Job suitable for use as an indexing
// key.  It will include the project if the project name is not the empty
// string.
func JobKey(j *pps.Job) string {
	if projectName := j.Pipeline.Project.GetName(); projectName != "" {
		return fmt.Sprintf("%s/%s@%s", projectName, j.Pipeline.Name, j.ID)
	}
	return fmt.Sprintf("%s@%s", j.Pipeline.Name, j.ID)
}

// Jobs returns a PostgresCollection of Jobs
func Jobs(db *pachsql.DB, listener col.PostgresListener) col.PostgresCollection {
	return col.NewPostgresCollection(
		jobsCollectionName,
		db,
		listener,
		&pps.JobInfo{},
		jobsIndexes,
	)
}

// CollectionsV0 returns a list of all the PPS API collections for
// postgres-initialization purposes. These collections are not usable for
// querying.
// DO NOT MODIFY THIS FUNCTION
// IT HAS BEEN USED IN A RELEASED MIGRATION
func CollectionsV0() []col.PostgresCollection {
	return []col.PostgresCollection{
		col.NewPostgresCollection(pipelinesCollectionName, nil, nil, nil, pipelinesIndexes),
		col.NewPostgresCollection(jobsCollectionName, nil, nil, nil, jobsIndexes),
	}
}<|MERGE_RESOLUTION|>--- conflicted
+++ resolved
@@ -68,8 +68,7 @@
 func ParsePipelineKey(key string) (projectName, pipelineName, id string, err error) {
 	parts := strings.Split(key, "@")
 	if len(parts) != 2 || !uuid.IsUUIDWithoutDashes(parts[1]) {
-<<<<<<< HEAD
-		return "", "", "", errors.Errorf("key %s is not of form [<project>/]<pipeline>@<id>")
+		return "", "", "", errors.Errorf("key %s is not of form [<project>/]<pipeline>@<id>", key)
 	}
 	id = parts[1]
 	parts = strings.Split(parts[0], "/")
@@ -87,9 +86,6 @@
 func pipelineCommitKey(commit *pfs.Commit) (string, error) {
 	if commit.Branch.Repo.Type != pfs.SpecRepoType {
 		return "", errors.Errorf("commit %s is not from a spec repo", commit)
-=======
-		return "", "", errors.Errorf("key %s is not of form <pipeline>@<id>", key)
->>>>>>> fdcf6a5a
 	}
 	// FIXME: include project
 	if projectName := commit.Branch.Repo.Project.GetName(); projectName != "" {
