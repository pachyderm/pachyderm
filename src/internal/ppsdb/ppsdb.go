--- conflicted
+++ resolved
@@ -25,11 +25,7 @@
 	Name: "version",
 	Extract: func(val proto.Message) string {
 		info := val.(*pps.PipelineInfo)
-<<<<<<< HEAD
-		return VersionKey(info.Pipeline.Project.GetName(), info.Pipeline.Name, info.Version)
-=======
 		return VersionKey(info.Pipeline, info.Version)
->>>>>>> 945cc690
 	},
 }
 
@@ -37,13 +33,9 @@
 // the project is the empty string it will return an old-style key without a
 // project; otherwise the key will include the project.  The version is
 // zero-padded in order to facilitate sorting.
-<<<<<<< HEAD
-func VersionKey(projectName, pipelineName string, version uint64) string {
-=======
 func VersionKey(p *pps.Pipeline, version uint64) string {
 	projectName := p.Project.GetName()
 	pipelineName := p.Name
->>>>>>> 945cc690
 	// zero pad in case we want to sort
 	if projectName == "" {
 		return fmt.Sprintf("%s@%08d", pipelineName, version) // pre-projects style
@@ -97,10 +89,6 @@
 	if commit.Branch.Repo.Type != pfs.SpecRepoType {
 		return "", errors.Errorf("commit %s is not from a spec repo", commit)
 	}
-<<<<<<< HEAD
-	// FIXME: include project
-=======
->>>>>>> 945cc690
 	if projectName := commit.Branch.Repo.Project.GetName(); projectName != "" {
 		return fmt.Sprintf("%s/%s@%s", projectName, commit.Branch.Repo.Name, commit.ID), nil
 	}
