--- conflicted
+++ resolved
@@ -298,10 +298,7 @@
 message CreateProjectRequest {
   Project project = 1;
   string description = 2;
-<<<<<<< HEAD
-=======
   bool update = 3;
->>>>>>> 6bd290d1
 }
 
 message CreateProjectResponse {}
