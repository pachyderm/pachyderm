--- conflicted
+++ resolved
@@ -131,13 +131,8 @@
 	}
 
 	// run cron job and wait for both pipelines to succeed
-<<<<<<< HEAD
-	require.NoError(t, c.RunProjectCron("", readPipeline))
-	commitInfo, err := c.WaitProjectCommit("", readPipeline, "master", "")
-=======
-	require.NoError(t, c.RunCron(readPipeline))
+	require.NoError(t, c.RunProjectCron(pfs.DefaultProjectName, readPipeline))
 	commitInfo, err := c.WaitProjectCommit(pfs.DefaultProjectName, readPipeline, "master", "")
->>>>>>> 45bf5418
 	require.NoError(t, err)
 	jobInfo, err := c.InspectProjectJob("", readPipeline, commitInfo.Commit.ID, false)
 	require.NoError(t, err)
