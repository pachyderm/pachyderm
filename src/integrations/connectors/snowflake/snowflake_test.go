//go:build k8s

package snowflake

import (
	"context"
	"database/sql"
	_ "embed"
	"errors"
	"fmt"
	"io"
	"os"
	"testing"

	"github.com/pachyderm/pachyderm/v2/src/internal/minikubetestenv"
	"github.com/pachyderm/pachyderm/v2/src/internal/pachsql"
	"github.com/pachyderm/pachyderm/v2/src/internal/ppsutil"
	"github.com/pachyderm/pachyderm/v2/src/internal/require"
	sdataTU "github.com/pachyderm/pachyderm/v2/src/internal/sdata/testutil"
	"github.com/pachyderm/pachyderm/v2/src/internal/testsnowflake"
	"github.com/pachyderm/pachyderm/v2/src/pps"
)

var (
	//go:embed snowflake-read.jsonnet
	readTemplate string
	//go:embed snowflake-write.jsonnet
	writeTemplate string
)

// For generating test data
type snowflakeRow struct {
	Id           int16         `column:"c_id" dtype:"SMALLINT" constraint:"PRIMARY KEY NOT NULL"`
	A            string        `column:"c_a" dtype:"VARCHAR(100)" constraint:"NOT NULL"`
	SmallintNull sql.NullInt16 `column:"c_smallint_null" dtype:"SMALLINT" constraint:"NULL"`
}

func (row *snowflakeRow) SetID(id int16) {
	row.Id = id
}

func TestSnowflakeReadWrite(t *testing.T) {
	if testing.Short() {
		t.Skip("Skipping integration test in short mode")
	}
	t.Parallel()
	c, _ := minikubetestenv.AcquireCluster(t)

	// create K8s secrets
	b := []byte(fmt.Sprintf(`
	{
		"apiVersion": "v1",
		"kind": "Secret",
		"stringData": {
			"SNOWSQL_PWD": "%s"
		},
		"metadata": {
			"name": "snowflake-secret",
			"creationTimestamp": null
		}
	}`, os.Getenv("SNOWSQL_PWD")))
	require.NoError(t, c.CreateSecret(b))

	// create ephemeral input and output databases
	tableName := "test_table"
	inDB, inDBName := testsnowflake.NewEphemeralSnowflakeDB(t)
	require.NoError(t, pachsql.CreateTestTable(inDB, tableName, &snowflakeRow{}))
	outDB, outDBName := testsnowflake.NewEphemeralSnowflakeDB(t)
	require.NoError(t, pachsql.CreateTestTable(outDB, tableName, &snowflakeRow{}))

	// load some example data into input table
	nRows := 10
	require.NoError(t, sdataTU.GenerateTestData(inDB, tableName, nRows, &snowflakeRow{}))

	// create read pipeline that reads data from input table and writes to output repo
	ctx := context.Background()
	readPipeline, writePipeline := "read", "write"
	readPipelineTempl, err := c.RenderTemplate(ctx, &pps.RenderTemplateRequest{
		Args: map[string]string{
			// Pachyderm
			"image":    "pachyderm/snowflake:local",
			"name":     readPipeline,
			"cronSpec": "@yearly", // we want to manually trigger this
			"debug":    "true",
			// Snowflake
			"account":     os.Getenv("SNOWSQL_ACCOUNT"),
			"user":        os.Getenv("SNOWSQL_USER"),
			"role":        os.Getenv("SNOWSQL_ROLE"),
			"warehouse":   "COMPUTE_WH",
			"database":    inDBName,
			"schema":      "public",
			"query":       fmt.Sprintf("select * from %s", tableName),
			"partitionBy": "to_varchar(C_ID)",
			"fileFormat":  "type = csv FIELD_OPTIONALLY_ENCLOSED_BY = '0x22' COMPRESSION = NONE",
			"copyOptions": "OVERWRITE = TRUE SINGLE = TRUE",
		},
		Template: readTemplate,
	})
	require.NoError(t, err)
	writePipelineTempl, err := c.RenderTemplate(ctx, &pps.RenderTemplateRequest{
		Args: map[string]string{
			// Pachyderm
			"image":     "pachyderm/snowflake:local",
			"inputRepo": readPipeline,
			"name":      writePipeline,
			"debug":     "true",
			// Snowflake
			"account":    os.Getenv("SNOWSQL_ACCOUNT"),
			"user":       os.Getenv("SNOWSQL_USER"),
			"role":       os.Getenv("SNOWSQL_ROLE"),
			"warehouse":  "COMPUTE_WH",
			"database":   outDBName,
			"schema":     "public",
			"table":      tableName,
			"fileFormat": "type = csv FIELD_OPTIONALLY_ENCLOSED_BY = '0x22'",
		},
		Template: writeTemplate,
	})
	require.NoError(t, err)
	pipelineReader, err := ppsutil.NewPipelineManifestReader([]byte(fmt.Sprintf("[%s,%s]", readPipelineTempl.GetJson(), writePipelineTempl.GetJson())))
	require.NoError(t, err)
	for {
		request, err := pipelineReader.NextCreatePipelineRequest()
		if errors.Is(err, io.EOF) {
			break
		}
		require.NoError(t, err)
		_, err = c.PpsAPIClient.CreatePipeline(ctx, request)
		require.NoError(t, err)
	}

	// run cron job and wait for both pipelines to succeed
<<<<<<< HEAD
	require.NoError(t, c.RunProjectCron("", readPipeline))
	commitInfo, err := c.WaitCommit(readPipeline, "master", "")
=======
	require.NoError(t, c.RunCron(readPipeline))
	commitInfo, err := c.WaitProjectCommit("", readPipeline, "master", "")
>>>>>>> fcabd0b5
	require.NoError(t, err)
	jobInfo, err := c.InspectProjectJob("", readPipeline, commitInfo.Commit.ID, false)
	require.NoError(t, err)
	require.Equal(t, pps.JobState_JOB_SUCCESS, jobInfo.GetState())

	files, err := c.ListFileAll(commitInfo.Commit, "/")
	require.NoError(t, err)
	require.Len(t, files, nRows)

	commitInfo, err = c.WaitProjectCommit("", writePipeline, "master", "")
	require.NoError(t, err)
	jobInfo, err = c.InspectProjectJob("", writePipeline, commitInfo.Commit.ID, false)
	require.NoError(t, err)
	require.Equal(t, pps.JobState_JOB_SUCCESS, jobInfo.GetState())

	// finally verify that the target table actually has any data
	var count int
	require.NoError(t, outDB.QueryRow("select count(*) from test_table").Scan(&count))
	require.Equal(t, nRows, count)
}<|MERGE_RESOLUTION|>--- conflicted
+++ resolved
@@ -130,13 +130,8 @@
 	}
 
 	// run cron job and wait for both pipelines to succeed
-<<<<<<< HEAD
 	require.NoError(t, c.RunProjectCron("", readPipeline))
-	commitInfo, err := c.WaitCommit(readPipeline, "master", "")
-=======
-	require.NoError(t, c.RunCron(readPipeline))
 	commitInfo, err := c.WaitProjectCommit("", readPipeline, "master", "")
->>>>>>> fcabd0b5
 	require.NoError(t, err)
 	jobInfo, err := c.InspectProjectJob("", readPipeline, commitInfo.Commit.ID, false)
 	require.NoError(t, err)
