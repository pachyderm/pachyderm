import {APIClient} from '@pachyderm/proto/pb/pfs/pfs_grpc_pb';
import {
  CommitInfo,
  FileInfo,
  GetFileRequest,
  InspectRepoRequest,
  ListCommitRequest,
  ListFileRequest,
  ListRepoRequest,
  RepoInfo,
} from '@pachyderm/proto/pb/pfs/pfs_pb';
import {Empty} from 'google-protobuf/google/protobuf/empty_pb';
import {BytesValue} from 'google-protobuf/google/protobuf/wrappers_pb';
import {extract} from 'tar-stream';

import {
  createRepoRequestFromObject,
  CreateRepoRequestObject,
<<<<<<< HEAD
  deleteRepoRequestFromObject,
  DeleteRepoRequestObject,
=======
>>>>>>> 76cec2ed
  fileFromObject,
  FileObject,
  repoFromObject,
  RepoObject,
} from '../builders/pfs';
import {ServiceArgs} from '../lib/types';
import streamToObjectArray from '../utils/streamToObjectArray';

import {GRPC_MAX_MESSAGE_LENGTH} from './constants/pfs';

const pfs = ({
  pachdAddress,
  channelCredentials,
  credentialMetadata,
}: ServiceArgs) => {
  const client = new APIClient(pachdAddress, channelCredentials, {
    /* eslint-disable @typescript-eslint/naming-convention */
    'grpc.max_receive_message_length': GRPC_MAX_MESSAGE_LENGTH,
    'grpc.max_send_message_length': GRPC_MAX_MESSAGE_LENGTH,
    /* eslint-enable @typescript-eslint/naming-convention */
  });

  return {
    listFile: (params: FileObject) => {
      const listFileRequest = new ListFileRequest();
      const file = fileFromObject(params);

      listFileRequest.setFile(file);
      listFileRequest.setDetails(true);

      const stream = client.listFile(listFileRequest, credentialMetadata);

      return streamToObjectArray<FileInfo, FileInfo.AsObject>(stream);
    },
    getFile: (params: FileObject) => {
      const getFileRequest = new GetFileRequest();
      const file = fileFromObject(params);

      getFileRequest.setFile(file);

      const stream = client.getFileTAR(getFileRequest, credentialMetadata);

      return new Promise<Buffer>((resolve, reject) => {
        // The GetFile request returns a tar stream.
        // We have to untar it before we can read it.
        const buffers: Buffer[] = [];
        const extractor = extract();

        extractor.on('entry', (_, estream, next) => {
          estream.on('data', (buffer: Buffer) => buffers.push(buffer));
          estream.on('end', () => next());
          estream.resume();
        });

        extractor.on('finish', () => {
          if (buffers.length) {
            return resolve(Buffer.concat(buffers));
          } else {
            return reject(new Error('File does not exist.'));
          }
        });

        stream.on('data', (chunk: BytesValue) =>
          extractor.write(chunk.getValue()),
        );
        stream.on('end', () => extractor.end());
        stream.on('error', (err) => reject(err));
      });
    },
    listCommit: (
      repoName: RepoObject['name'],
      limit?: number,
      reverse = true,
    ) => {
      const listCommitRequest = new ListCommitRequest();
      const repo = repoFromObject({name: repoName});

      listCommitRequest.setRepo(repo);
      listCommitRequest.setReverse(reverse);

      if (limit) {
        listCommitRequest.setNumber(limit);
      }

      const stream = client.listCommit(listCommitRequest, credentialMetadata);

      return streamToObjectArray<CommitInfo, CommitInfo.AsObject>(stream);
    },
    listRepo: (type = 'user') => {
      const listRepoRequest = new ListRepoRequest().setType(type);
      const stream = client.listRepo(listRepoRequest, credentialMetadata);

      return streamToObjectArray<RepoInfo, RepoInfo.AsObject>(stream);
    },
    inspectRepo: (name: RepoObject['name']) => {
      return new Promise<RepoInfo.AsObject>((resolve, reject) => {
        const inspectRepoRequest = new InspectRepoRequest();
        const repo = repoFromObject({name});

        inspectRepoRequest.setRepo(repo);

        client.inspectRepo(
          inspectRepoRequest,
          credentialMetadata,
          (error, res) => {
            if (error) {
              return reject(error);
            }

            return resolve(res.toObject());
          },
        );
      });
    },
    createRepo: (request: CreateRepoRequestObject) => {
      return new Promise<Empty.AsObject>((resolve, reject) => {
        const createRepoRequest = createRepoRequestFromObject(request);
        client.createRepo(createRepoRequest, credentialMetadata, (error) => {
          if (error) {
            return reject(error);
          }
          return resolve({});
        });
      });
    },
<<<<<<< HEAD
    deleteRepo: (request: DeleteRepoRequestObject) => {
      return new Promise<Empty.AsObject>((resolve, reject) => {
        const deleteRepoRequest = deleteRepoRequestFromObject(request);
        client.deleteRepo(deleteRepoRequest, credentialMetadata, (error) => {
          if(error) {
            return reject(error);
          }
          return resolve({});
        })
      })
    }
=======
>>>>>>> 76cec2ed
  };
};

export default pfs;<|MERGE_RESOLUTION|>--- conflicted
+++ resolved
@@ -16,11 +16,8 @@
 import {
   createRepoRequestFromObject,
   CreateRepoRequestObject,
-<<<<<<< HEAD
   deleteRepoRequestFromObject,
   DeleteRepoRequestObject,
-=======
->>>>>>> 76cec2ed
   fileFromObject,
   FileObject,
   repoFromObject,
@@ -146,7 +143,6 @@
         });
       });
     },
-<<<<<<< HEAD
     deleteRepo: (request: DeleteRepoRequestObject) => {
       return new Promise<Empty.AsObject>((resolve, reject) => {
         const deleteRepoRequest = deleteRepoRequestFromObject(request);
@@ -158,8 +154,6 @@
         })
       })
     }
-=======
->>>>>>> 76cec2ed
   };
 };
 
