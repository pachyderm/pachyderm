import {APIClient} from '@pachyderm/proto/pb/pfs/pfs_grpc_pb';
import {
  BranchInfo,
  CommitInfo,
  FileInfo,
  GetFileRequest,
  InspectRepoRequest,
  InspectBranchRequest,
  ListCommitRequest,
  ListFileRequest,
  ListRepoRequest,
  RepoInfo,
} from '@pachyderm/proto/pb/pfs/pfs_pb';
import {Empty} from 'google-protobuf/google/protobuf/empty_pb';
import {BytesValue} from 'google-protobuf/google/protobuf/wrappers_pb';
import {extract} from 'tar-stream';

import {
<<<<<<< HEAD
  createBranchRequestFromObject,
  CreateBranchRequestObject,
  listBranchRequestFromObject,
  ListBranchRequestObject,
  deleteBranchRequestFromObject,
  DeleteBranchRequestObject,
  createRepoRequestFromObject,
  CreateRepoRequestObject,
  deleteRepoRequestFromObject,
  DeleteRepoRequestObject,
=======
  createRepoRequestFromObject,
  CreateRepoRequestObject,
>>>>>>> 76cec2ed
  fileFromObject,
  branchFromObject,
  FileObject,
  repoFromObject,
  RepoObject,
  BranchObject,
} from '../builders/pfs';
import {ServiceArgs} from '../lib/types';
import streamToObjectArray from '../utils/streamToObjectArray';

import {GRPC_MAX_MESSAGE_LENGTH} from './constants/pfs';

const pfs = ({
  pachdAddress,
  channelCredentials,
  credentialMetadata,
}: ServiceArgs) => {
  const client = new APIClient(pachdAddress, channelCredentials, {
    /* eslint-disable @typescript-eslint/naming-convention */
    'grpc.max_receive_message_length': GRPC_MAX_MESSAGE_LENGTH,
    'grpc.max_send_message_length': GRPC_MAX_MESSAGE_LENGTH,
    /* eslint-enable @typescript-eslint/naming-convention */
  });

  return {
    listFile: (params: FileObject) => {
      const listFileRequest = new ListFileRequest();
      const file = fileFromObject(params);

      listFileRequest.setFile(file);
      listFileRequest.setDetails(true);

      const stream = client.listFile(listFileRequest, credentialMetadata);

      return streamToObjectArray<FileInfo, FileInfo.AsObject>(stream);
    },
    getFile: (params: FileObject) => {
      const getFileRequest = new GetFileRequest();
      const file = fileFromObject(params);

      getFileRequest.setFile(file);

      const stream = client.getFileTAR(getFileRequest, credentialMetadata);

      return new Promise<Buffer>((resolve, reject) => {
        // The GetFile request returns a tar stream.
        // We have to untar it before we can read it.
        const buffers: Buffer[] = [];
        const extractor = extract();

        extractor.on('entry', (_, estream, next) => {
          estream.on('data', (buffer: Buffer) => buffers.push(buffer));
          estream.on('end', () => next());
          estream.resume();
        });

        extractor.on('finish', () => {
          if (buffers.length) {
            return resolve(Buffer.concat(buffers));
          } else {
            return reject(new Error('File does not exist.'));
          }
        });

        stream.on('data', (chunk: BytesValue) =>
          extractor.write(chunk.getValue()),
        );
        stream.on('end', () => extractor.end());
        stream.on('error', (err) => reject(err));
      });
    },
    listCommit: (
      repoName: RepoObject['name'],
      limit?: number,
      reverse = true,
    ) => {
      const listCommitRequest = new ListCommitRequest();
      const repo = repoFromObject({name: repoName});

      listCommitRequest.setRepo(repo);
      listCommitRequest.setReverse(reverse);

      if (limit) {
        listCommitRequest.setNumber(limit);
      }

      const stream = client.listCommit(listCommitRequest, credentialMetadata);

      return streamToObjectArray<CommitInfo, CommitInfo.AsObject>(stream);
    },
    createBranch: (request: CreateBranchRequestObject) => {
      return new Promise<Empty.AsObject>((resolve, reject) => {
        const createBranchRequest = createBranchRequestFromObject(request);

        client.createBranch(
          createBranchRequest,
          credentialMetadata,
          (error) => {
            if (error) {
              return reject(error);
            }
            return resolve({});
          },
        );
      });
    },
    inspectBranch: (params: BranchObject) => {
      return new Promise<BranchInfo.AsObject>((resolve, reject) => {
        const inspectBranchRequest = new InspectBranchRequest();
        const branch = branchFromObject(params);

        inspectBranchRequest.setBranch(branch);

        client.inspectBranch(
          inspectBranchRequest,
          credentialMetadata,
          (error, res) => {
            if (error) {
              return reject(error);
            }

            return resolve(res.toObject());
          },
        );
      });
    },
    listBranch: (request: ListBranchRequestObject) => {
      const listBranchRequest = listBranchRequestFromObject(request);
      const stream = client.listBranch(listBranchRequest, credentialMetadata);

      return streamToObjectArray<BranchInfo, BranchInfo.AsObject>(stream);
    },
    deleteBranch: (request: DeleteBranchRequestObject) => {
      return new Promise<Empty.AsObject>((resolve, reject) => {
        const deleteBranchRequest = deleteBranchRequestFromObject(request);

        client.deleteBranch(
          deleteBranchRequest,
          credentialMetadata,
          (error) => {
            if (error) {
              return reject(error);
            }
            return resolve({});
          },
        );
      });
    },
    listRepo: (type = 'user') => {
      const listRepoRequest = new ListRepoRequest().setType(type);
      const stream = client.listRepo(listRepoRequest, credentialMetadata);

      return streamToObjectArray<RepoInfo, RepoInfo.AsObject>(stream);
    },
    inspectRepo: (name: RepoObject['name']) => {
      return new Promise<RepoInfo.AsObject>((resolve, reject) => {
        const inspectRepoRequest = new InspectRepoRequest();
        const repo = repoFromObject({name});

        inspectRepoRequest.setRepo(repo);

        client.inspectRepo(
          inspectRepoRequest,
          credentialMetadata,
          (error, res) => {
            if (error) {
              return reject(error);
            }

            return resolve(res.toObject());
          },
        );
      });
    },
    createRepo: (request: CreateRepoRequestObject) => {
      return new Promise<Empty.AsObject>((resolve, reject) => {
        const createRepoRequest = createRepoRequestFromObject(request);
        client.createRepo(createRepoRequest, credentialMetadata, (error) => {
          if (error) {
            return reject(error);
          }
          return resolve({});
        });
      });
    },
<<<<<<< HEAD
    deleteRepo: (request: DeleteRepoRequestObject) => {
      return new Promise<Empty.AsObject>((resolve, reject) => {
        const deleteRepoRequest = deleteRepoRequestFromObject(request);
        client.deleteRepo(deleteRepoRequest, credentialMetadata, (error) => {
          if (error) {
            return reject(error);
          }
          return resolve({});
        });
      });
    },
=======
>>>>>>> 76cec2ed
  };
};

export default pfs;<|MERGE_RESOLUTION|>--- conflicted
+++ resolved
@@ -16,7 +16,6 @@
 import {extract} from 'tar-stream';
 
 import {
-<<<<<<< HEAD
   createBranchRequestFromObject,
   CreateBranchRequestObject,
   listBranchRequestFromObject,
@@ -27,10 +26,6 @@
   CreateRepoRequestObject,
   deleteRepoRequestFromObject,
   DeleteRepoRequestObject,
-=======
-  createRepoRequestFromObject,
-  CreateRepoRequestObject,
->>>>>>> 76cec2ed
   fileFromObject,
   branchFromObject,
   FileObject,
@@ -216,7 +211,6 @@
         });
       });
     },
-<<<<<<< HEAD
     deleteRepo: (request: DeleteRepoRequestObject) => {
       return new Promise<Empty.AsObject>((resolve, reject) => {
         const deleteRepoRequest = deleteRepoRequestFromObject(request);
@@ -228,8 +222,6 @@
         });
       });
     },
-=======
->>>>>>> 76cec2ed
   };
 };
 
