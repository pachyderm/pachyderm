--- conflicted
+++ resolved
@@ -17,13 +17,8 @@
 import {
   createRepoRequestFromObject,
   CreateRepoRequestObject,
-<<<<<<< HEAD
   deleteRepoRequestFromObject,
   DeleteRepoRequestObject,
-  inspectFileRequestFromObject,
-  InspectFileRequestObject,
-=======
->>>>>>> 76cec2ed
   fileFromObject,
   FileObject,
   repoFromObject,
@@ -169,7 +164,6 @@
         });
       });
     },
-<<<<<<< HEAD
     deleteRepo: (request: DeleteRepoRequestObject) => {
       return new Promise<Empty.AsObject>((resolve, reject) => {
         const deleteRepoRequest = deleteRepoRequestFromObject(request);
@@ -181,8 +175,6 @@
         })
       })
     }
-=======
->>>>>>> 76cec2ed
   };
 };
 
