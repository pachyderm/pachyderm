import {APIClient} from '@pachyderm/proto/pb/pfs/pfs_grpc_pb';
import {
  BranchInfo,
  CommitInfo,
  CommitSetInfo,
  FileInfo,
  GetFileRequest,
  InspectFileRequest,
  InspectRepoRequest,
  InspectBranchRequest,
  ListCommitRequest,
  ListCommitSetRequest,
  ListFileRequest,
  ListRepoRequest,
  RepoInfo,
  SquashCommitSetRequest,
} from '@pachyderm/proto/pb/pfs/pfs_pb';
import {Empty} from 'google-protobuf/google/protobuf/empty_pb';
import {BytesValue} from 'google-protobuf/google/protobuf/wrappers_pb';
import {extract} from 'tar-stream';

import {
<<<<<<< HEAD
  commitSetFromObject,
  CommitSetObject,
=======
  createBranchRequestFromObject,
  CreateBranchRequestObject,
  listBranchRequestFromObject,
  ListBranchRequestObject,
  deleteBranchRequestFromObject,
  DeleteBranchRequestObject,
  createRepoRequestFromObject,
  CreateRepoRequestObject,
  deleteRepoRequestFromObject,
  DeleteRepoRequestObject,
>>>>>>> b2621da8
  fileFromObject,
  branchFromObject,
  FileObject,
  inspectCommitSetRequestFromObject,
  InspectCommitSetRequestObject,
  repoFromObject,
  RepoObject,
  BranchObject,
} from '../builders/pfs';
import {ServiceArgs} from '../lib/types';
import streamToObjectArray from '../utils/streamToObjectArray';

import {GRPC_MAX_MESSAGE_LENGTH} from './constants/pfs';

const pfs = ({
  pachdAddress,
  channelCredentials,
  credentialMetadata,
}: ServiceArgs) => {
  const client = new APIClient(pachdAddress, channelCredentials, {
    /* eslint-disable @typescript-eslint/naming-convention */
    'grpc.max_receive_message_length': GRPC_MAX_MESSAGE_LENGTH,
    'grpc.max_send_message_length': GRPC_MAX_MESSAGE_LENGTH,
    /* eslint-enable @typescript-eslint/naming-convention */
  });

  return {
    listFile: (params: FileObject) => {
      const listFileRequest = new ListFileRequest();
      const file = fileFromObject(params);

      listFileRequest.setFile(file);
      listFileRequest.setDetails(true);

      const stream = client.listFile(listFileRequest, credentialMetadata);

      return streamToObjectArray<FileInfo, FileInfo.AsObject>(stream);
    },
    getFile: (params: FileObject) => {
      const getFileRequest = new GetFileRequest();
      const file = fileFromObject(params);

      getFileRequest.setFile(file);

      const stream = client.getFileTAR(getFileRequest, credentialMetadata);

      return new Promise<Buffer>((resolve, reject) => {
        // The GetFile request returns a tar stream.
        // We have to untar it before we can read it.
        const buffers: Buffer[] = [];
        const extractor = extract();

        extractor.on('entry', (_, estream, next) => {
          estream.on('data', (buffer: Buffer) => buffers.push(buffer));
          estream.on('end', () => next());
          estream.resume();
        });

        extractor.on('finish', () => {
          if (buffers.length) {
            return resolve(Buffer.concat(buffers));
          } else {
            return reject(new Error('File does not exist.'));
          }
        });

        stream.on('data', (chunk: BytesValue) =>
          extractor.write(chunk.getValue()),
        );
        stream.on('end', () => extractor.end());
        stream.on('error', (err) => reject(err));
      });
    },
    inspectFile: (params: FileObject) => {
      return new Promise<FileInfo.AsObject>((resolve, reject) => {
        const inspectFileRequest = new InspectFileRequest();
        const file = fileFromObject(params);

        inspectFileRequest.setFile(file);

        client.inspectFile(
          inspectFileRequest,
          credentialMetadata,
          (error, res) => {
            if (error) {
              return reject(error);
            }

            return resolve(res.toObject());
          },
        );
      });
    },
    listCommit: (
      repoName: RepoObject['name'],
      limit?: number,
      reverse = true,
    ) => {
      const listCommitRequest = new ListCommitRequest();
      const repo = repoFromObject({name: repoName});

      listCommitRequest.setRepo(repo);
      listCommitRequest.setReverse(reverse);

      if (limit) {
        listCommitRequest.setNumber(limit);
      }

      const stream = client.listCommit(listCommitRequest, credentialMetadata);

      return streamToObjectArray<CommitInfo, CommitInfo.AsObject>(stream);
    },
<<<<<<< HEAD
    inspectCommitSet: (request: InspectCommitSetRequestObject) => {
      const inspectCommitSetRequest =
        inspectCommitSetRequestFromObject(request);
      const stream = client.inspectCommitSet(
        inspectCommitSetRequest,
        credentialMetadata,
      );

      return streamToObjectArray<CommitInfo, CommitInfo.AsObject>(stream);
    },
    listCommitSet: () => {
      const listCommitSetRequest = new ListCommitSetRequest();
      const stream = client.listCommitSet(
        listCommitSetRequest,
        credentialMetadata,
      );

      return streamToObjectArray<CommitSetInfo, CommitSetInfo.AsObject>(stream);
    },
    squashCommitSet: (commitSet: CommitSetObject) => {
      return new Promise<Empty.AsObject>((resolve, reject) => {
        const squashCommitSetRequest =
          new SquashCommitSetRequest().setCommitSet(
            commitSetFromObject(commitSet),
          );

        client.squashCommitSet(
          squashCommitSetRequest,
=======
    createBranch: (request: CreateBranchRequestObject) => {
      return new Promise<Empty.AsObject>((resolve, reject) => {
        const createBranchRequest = createBranchRequestFromObject(request);

        client.createBranch(
          createBranchRequest,
          credentialMetadata,
          (error) => {
            if (error) {
              return reject(error);
            }
            return resolve({});
          },
        );
      });
    },
    inspectBranch: (params: BranchObject) => {
      return new Promise<BranchInfo.AsObject>((resolve, reject) => {
        const inspectBranchRequest = new InspectBranchRequest();
        const branch = branchFromObject(params);

        inspectBranchRequest.setBranch(branch);

        client.inspectBranch(
          inspectBranchRequest,
          credentialMetadata,
          (error, res) => {
            if (error) {
              return reject(error);
            }

            return resolve(res.toObject());
          },
        );
      });
    },
    listBranch: (request: ListBranchRequestObject) => {
      const listBranchRequest = listBranchRequestFromObject(request);
      const stream = client.listBranch(listBranchRequest, credentialMetadata);

      return streamToObjectArray<BranchInfo, BranchInfo.AsObject>(stream);
    },
    deleteBranch: (request: DeleteBranchRequestObject) => {
      return new Promise<Empty.AsObject>((resolve, reject) => {
        const deleteBranchRequest = deleteBranchRequestFromObject(request);

        client.deleteBranch(
          deleteBranchRequest,
>>>>>>> b2621da8
          credentialMetadata,
          (error) => {
            if (error) {
              return reject(error);
            }
            return resolve({});
          },
        );
      });
    },
    listRepo: (type = 'user') => {
      const listRepoRequest = new ListRepoRequest().setType(type);
      const stream = client.listRepo(listRepoRequest, credentialMetadata);

      return streamToObjectArray<RepoInfo, RepoInfo.AsObject>(stream);
    },
    inspectRepo: (name: RepoObject['name']) => {
      return new Promise<RepoInfo.AsObject>((resolve, reject) => {
        const inspectRepoRequest = new InspectRepoRequest();
        const repo = repoFromObject({name});

        inspectRepoRequest.setRepo(repo);

        client.inspectRepo(
          inspectRepoRequest,
          credentialMetadata,
          (error, res) => {
            if (error) {
              return reject(error);
            }

            return resolve(res.toObject());
          },
        );
      });
    },
    createRepo: (request: CreateRepoRequestObject) => {
      return new Promise<Empty.AsObject>((resolve, reject) => {
        const createRepoRequest = createRepoRequestFromObject(request);
        client.createRepo(createRepoRequest, credentialMetadata, (error) => {
          if (error) {
            return reject(error);
          }
          return resolve({});
        });
      });
    },
    deleteRepo: (request: DeleteRepoRequestObject) => {
      return new Promise<Empty.AsObject>((resolve, reject) => {
        const deleteRepoRequest = deleteRepoRequestFromObject(request);
        client.deleteRepo(deleteRepoRequest, credentialMetadata, (error) => {
          if (error) {
            return reject(error);
          }
          return resolve({});
        });
      });
    },
  };
};

export default pfs;<|MERGE_RESOLUTION|>--- conflicted
+++ resolved
@@ -6,8 +6,8 @@
   FileInfo,
   GetFileRequest,
   InspectFileRequest,
+  InspectBranchRequest,
   InspectRepoRequest,
-  InspectBranchRequest,
   ListCommitRequest,
   ListCommitSetRequest,
   ListFileRequest,
@@ -20,10 +20,8 @@
 import {extract} from 'tar-stream';
 
 import {
-<<<<<<< HEAD
   commitSetFromObject,
   CommitSetObject,
-=======
   createBranchRequestFromObject,
   CreateBranchRequestObject,
   listBranchRequestFromObject,
@@ -34,7 +32,6 @@
   CreateRepoRequestObject,
   deleteRepoRequestFromObject,
   DeleteRepoRequestObject,
->>>>>>> b2621da8
   fileFromObject,
   branchFromObject,
   FileObject,
@@ -147,7 +144,6 @@
 
       return streamToObjectArray<CommitInfo, CommitInfo.AsObject>(stream);
     },
-<<<<<<< HEAD
     inspectCommitSet: (request: InspectCommitSetRequestObject) => {
       const inspectCommitSetRequest =
         inspectCommitSetRequestFromObject(request);
@@ -176,7 +172,16 @@
 
         client.squashCommitSet(
           squashCommitSetRequest,
-=======
+          credentialMetadata,
+          (error) => {
+            if (error) {
+              return reject(error);
+            }
+            return resolve({});
+          },
+        );
+      });
+    },
     createBranch: (request: CreateBranchRequestObject) => {
       return new Promise<Empty.AsObject>((resolve, reject) => {
         const createBranchRequest = createBranchRequestFromObject(request);
@@ -225,7 +230,6 @@
 
         client.deleteBranch(
           deleteBranchRequest,
->>>>>>> b2621da8
           credentialMetadata,
           (error) => {
             if (error) {
