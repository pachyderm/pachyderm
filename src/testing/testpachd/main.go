// Command testpachd starts up a local pachd.  It prints its address to stdout when it is ready and
// then runs forever.  It will exit if it encounters an error, or if Control-C is pressed.
package main

import (
	"context"
	"flag"
	"fmt"
	"os"
	"time"

	"github.com/pachyderm/pachyderm/v2/src/internal/cleanup"
	"github.com/pachyderm/pachyderm/v2/src/internal/client"
	"github.com/pachyderm/pachyderm/v2/src/internal/config"
	"github.com/pachyderm/pachyderm/v2/src/internal/errors"
	"github.com/pachyderm/pachyderm/v2/src/internal/log"
	"github.com/pachyderm/pachyderm/v2/src/internal/lokiutil/testloki"
	"github.com/pachyderm/pachyderm/v2/src/internal/pachd"
	"github.com/pachyderm/pachyderm/v2/src/internal/pctx"
	"go.uber.org/zap"
	"golang.org/x/sync/errgroup"
)

const rootToken = "iamroot"

var (
	logfile      = flag.String("log", "", "if set, log to this file")
	verbose      = flag.Bool("v", false, "if true, show debug level logs (they always end up in logfile, though)")
	pachCtx      = flag.String("context", "testpachd", "if set, setup the named pach context to connect to this server, and switch to it")
	activateAuth = flag.Bool("auth", false, "if true, activate auth")
	useLoki      = flag.Bool("loki", false, "if true, start a loki sidecar and send pachd logs there")
)

func main() {
	var err error
	flag.Parse()

	defer func(done func(error)) {
		done(err)
	}(log.InitBatchLogger(*logfile))
	if *verbose {
		log.SetLevel(log.DebugLevel)
	}

	var clean cleanup.Cleaner
	defer func() {
		ctx := pctx.Background("cleanup")
		if err = clean.Cleanup(ctx); err != nil {
			log.Error(ctx, "problem cleaning up", zap.Error(err))
		}
	}()

	ctx, cancel := pctx.Interactive()
	defer cancel()

	// Init testpachd options.
	var opts []pachd.TestPachdOption
	if *activateAuth {
		opts = append(opts, pachd.ActivateAuthOption(rootToken))
	}

<<<<<<< HEAD
	if *useLoki {
		var tmpdir string
		if tmpdir, err = os.MkdirTemp("", "testpachd-loki-"); err != nil {
			log.Error(ctx, "problem making tmpdir for loki", zap.Error(err))
			return
		}
		clean.AddCleanup("loki files", func() error {
			return errors.Wrapf(os.RemoveAll(tmpdir), "cleanup loki tmpdir %v", tmpdir)
		})
		l, err := testloki.New(ctx, tmpdir)
		if err != nil {
			log.Error(ctx, "problem starting loki", zap.Error(err))
			return
		}
		clean.AddCleanup("loki", l.Close)
		opt := testloki.WithTestLoki(l)
		ctx = opt.MutateContext(ctx) // want to send all logs to Loki
		opts = append(opts, opt)
	}
=======
	// Build pachd.
	ctx, cancel := pctx.Interactive()
	var exitErr error
	eg, ctx := errgroup.WithContext(ctx)

	// Cleanup pachd on return.
	defer func() {
		if err := eg.Wait(); err != nil {
			log.Error(pctx.Background("testpachd"), "problem running or cleaning up pachd", zap.Error(err))
		}
		cancel()
		done(exitErr)
	}()
	pd, err := pachd.BuildAndRunTestPachd(ctx, eg, opts...)
>>>>>>> 0fc35f0a

	// Build pachd.
	pd, cleanupPachd, err := pachd.BuildTestPachd(ctx, opts...)
	clean.Subsume(cleanupPachd)
	if err != nil {
		// If pachd failed to build, exit now.
		log.Error(ctx, "problem building pachd", zap.Error(err))
		return
	}

<<<<<<< HEAD
	errCh := make(chan error)
	go func() {
		defer close(errCh)
		if err := pd.Run(ctx); err != nil {
			if !errors.Is(err, context.Canceled) {
				errCh <- err
			}
		}
	}()

=======
>>>>>>> 0fc35f0a
	// Get an RPC client connected to testpachd.
	pachClient, err := pd.PachClient(ctx)
	if err != nil {
		log.Error(ctx, "problem creating pach client", zap.Error(err))
		err = errors.Wrap(err, "create pach client")
		return
	}

	// If the user wants their pachctl config to be updated, do that now.
	if *pachCtx != "" {
		var oldContext string
		if oldContext, err = setupPachctlConfig(ctx, *pachCtx, *activateAuth, pachClient); err != nil {
			log.Error(ctx, "problem reading pachctl config", zap.Error(err))
			return
		}
		if oldContext != "" && oldContext != *pachCtx {
<<<<<<< HEAD
			// Restore the context they were currently pointing at on exit.
			clean.AddCleanupCtx("restore pach context", func(ctx context.Context) error {
				return restorePachctlConfig(ctx, oldContext)
			})
=======
			eg.Go(func() error { return restorePachctlConfig(ctx, oldContext) })
>>>>>>> 0fc35f0a
		}
	}

	// Poll pachd until it's ready.
	go func() {
		for {
			if err := pachClient.Health(); err != nil {
				select {
				case <-ctx.Done():
					return
				default:
				}
				log.Debug(ctx, "pachd not yet healthy, retrying...")
				time.Sleep(time.Second)
				continue
			}
			break
		}
		if *activateAuth {
			log.Info(ctx, "pachd ready; waiting for auth...")
			pd.AwaitAuth(ctx)
		}
		// When ready, print the address on stdout.  This is so that non-Go tests can run
		// testpachd as a subprocess and not have to reimplement health checking / auth
		// readiness checking.  Once a line is printed, it's ready to go.
		fmt.Println(pachClient.GetAddress().Qualified())
		os.Stdout.Close()
	}()
<<<<<<< HEAD

	// wait for pachd to complete
	if err = <-errCh; err != nil {
		log.Error(ctx, "problem running pachd", zap.Error(err))
	}
=======
>>>>>>> 0fc35f0a
}

func setupPachctlConfig(ctx context.Context, context string, activateAuth bool, pachClient *client.APIClient) (string, error) {
	pachctl, err := config.Read(true, false)
	if err != nil {
		log.Error(ctx, "problem reading pachctl config", zap.Error(err))
		return "", errors.Wrap(err, "read pachctl config")
	}
	old := pachctl.GetV2().GetActiveContext()
	contexts := pachctl.GetV2().GetContexts()
	c := &config.Context{
		PachdAddress: pachClient.GetAddress().Qualified(),
	}
	if activateAuth {
		c.SessionToken = rootToken
	}
	contexts[*pachCtx] = c
	pachctl.GetV2().ActiveContext = *pachCtx
	if err := pachctl.Write(); err != nil {
		log.Error(ctx, "problem updating pachctl config", zap.Error(err))
		return "", errors.Wrap(err, "write pachctl config")
	}
	log.Info(ctx, "set pachctl context", zap.String("context", context))
	return old, nil
}

func restorePachctlConfig(ctx context.Context, oldContext string) error {
<<<<<<< HEAD
=======
	<-ctx.Done()
>>>>>>> 0fc35f0a
	cfg, err := config.Read(true, false)
	if err != nil {
		return errors.Wrap(err, "read pachctl config")
	}
	cfg.V2.ActiveContext = oldContext
	if err := cfg.Write(); err != nil {
		return errors.Wrap(err, "write restored context to pachctl config")
	}
<<<<<<< HEAD
	log.Info(ctx, "restored pachctl config", zap.String("context", oldContext))
=======
	log.Info(pctx.Background("restoring pachctl config"), "restored pachctl config", zap.String("context", oldContext))
>>>>>>> 0fc35f0a
	return nil
}<|MERGE_RESOLUTION|>--- conflicted
+++ resolved
@@ -4,12 +4,12 @@
 
 import (
 	"context"
+	stderrors "errors"
 	"flag"
 	"fmt"
 	"os"
 	"time"
 
-	"github.com/pachyderm/pachyderm/v2/src/internal/cleanup"
 	"github.com/pachyderm/pachyderm/v2/src/internal/client"
 	"github.com/pachyderm/pachyderm/v2/src/internal/config"
 	"github.com/pachyderm/pachyderm/v2/src/internal/errors"
@@ -42,16 +42,17 @@
 		log.SetLevel(log.DebugLevel)
 	}
 
-	var clean cleanup.Cleaner
-	defer func() {
-		ctx := pctx.Background("cleanup")
-		if err = clean.Cleanup(ctx); err != nil {
-			log.Error(ctx, "problem cleaning up", zap.Error(err))
-		}
-	}()
-
+	// Build pachd.
 	ctx, cancel := pctx.Interactive()
 	defer cancel()
+	eg, ctx := errgroup.WithContext(ctx)
+	// Cleanup pachd on return.
+	defer func() {
+		if err := eg.Wait(); err != nil {
+			log.Error(pctx.Background("testpachd"), "problem running or cleaning up pachd", zap.Error(err))
+		}
+		cancel()
+	}()
 
 	// Init testpachd options.
 	var opts []pachd.TestPachdOption
@@ -59,65 +60,34 @@
 		opts = append(opts, pachd.ActivateAuthOption(rootToken))
 	}
 
-<<<<<<< HEAD
 	if *useLoki {
 		var tmpdir string
 		if tmpdir, err = os.MkdirTemp("", "testpachd-loki-"); err != nil {
 			log.Error(ctx, "problem making tmpdir for loki", zap.Error(err))
 			return
 		}
-		clean.AddCleanup("loki files", func() error {
-			return errors.Wrapf(os.RemoveAll(tmpdir), "cleanup loki tmpdir %v", tmpdir)
-		})
+		defer func() {
+			err = stderrors.Join(err, errors.Wrapf(os.RemoveAll(tmpdir), "cleanup loki tmpdir %v", tmpdir))
+		}()
 		l, err := testloki.New(ctx, tmpdir)
 		if err != nil {
 			log.Error(ctx, "problem starting loki", zap.Error(err))
 			return
 		}
-		clean.AddCleanup("loki", l.Close)
+		defer l.Close()
 		opt := testloki.WithTestLoki(l)
-		ctx = opt.MutateContext(ctx) // want to send all logs to Loki
+		ctx = testloki.WithLoki(ctx, l)
 		opts = append(opts, opt)
 	}
-=======
-	// Build pachd.
-	ctx, cancel := pctx.Interactive()
-	var exitErr error
-	eg, ctx := errgroup.WithContext(ctx)
-
-	// Cleanup pachd on return.
-	defer func() {
-		if err := eg.Wait(); err != nil {
-			log.Error(pctx.Background("testpachd"), "problem running or cleaning up pachd", zap.Error(err))
-		}
-		cancel()
-		done(exitErr)
-	}()
-	pd, err := pachd.BuildAndRunTestPachd(ctx, eg, opts...)
->>>>>>> 0fc35f0a
 
 	// Build pachd.
-	pd, cleanupPachd, err := pachd.BuildTestPachd(ctx, opts...)
-	clean.Subsume(cleanupPachd)
+	pd, err := pachd.BuildAndRunTestPachd(ctx, eg, opts...)
 	if err != nil {
 		// If pachd failed to build, exit now.
 		log.Error(ctx, "problem building pachd", zap.Error(err))
 		return
 	}
 
-<<<<<<< HEAD
-	errCh := make(chan error)
-	go func() {
-		defer close(errCh)
-		if err := pd.Run(ctx); err != nil {
-			if !errors.Is(err, context.Canceled) {
-				errCh <- err
-			}
-		}
-	}()
-
-=======
->>>>>>> 0fc35f0a
 	// Get an RPC client connected to testpachd.
 	pachClient, err := pd.PachClient(ctx)
 	if err != nil {
@@ -134,14 +104,7 @@
 			return
 		}
 		if oldContext != "" && oldContext != *pachCtx {
-<<<<<<< HEAD
-			// Restore the context they were currently pointing at on exit.
-			clean.AddCleanupCtx("restore pach context", func(ctx context.Context) error {
-				return restorePachctlConfig(ctx, oldContext)
-			})
-=======
 			eg.Go(func() error { return restorePachctlConfig(ctx, oldContext) })
->>>>>>> 0fc35f0a
 		}
 	}
 
@@ -170,14 +133,6 @@
 		fmt.Println(pachClient.GetAddress().Qualified())
 		os.Stdout.Close()
 	}()
-<<<<<<< HEAD
-
-	// wait for pachd to complete
-	if err = <-errCh; err != nil {
-		log.Error(ctx, "problem running pachd", zap.Error(err))
-	}
-=======
->>>>>>> 0fc35f0a
 }
 
 func setupPachctlConfig(ctx context.Context, context string, activateAuth bool, pachClient *client.APIClient) (string, error) {
@@ -205,10 +160,7 @@
 }
 
 func restorePachctlConfig(ctx context.Context, oldContext string) error {
-<<<<<<< HEAD
-=======
 	<-ctx.Done()
->>>>>>> 0fc35f0a
 	cfg, err := config.Read(true, false)
 	if err != nil {
 		return errors.Wrap(err, "read pachctl config")
@@ -217,10 +169,6 @@
 	if err := cfg.Write(); err != nil {
 		return errors.Wrap(err, "write restored context to pachctl config")
 	}
-<<<<<<< HEAD
-	log.Info(ctx, "restored pachctl config", zap.String("context", oldContext))
-=======
 	log.Info(pctx.Background("restoring pachctl config"), "restored pachctl config", zap.String("context", oldContext))
->>>>>>> 0fc35f0a
 	return nil
 }