--- conflicted
+++ resolved
@@ -4781,14 +4781,7 @@
 
 ### EditMetadataRequest
 EditMetadataRequest is a sequence of edits to apply to metadata.
-<<<<<<< HEAD
-=======
-
->>>>>>> e226ef96
-
-| Field | Type | Label | Description |
-| ----- | ---- | ----- | ----------- |
-| edits | [Edit](#metadata-Edit) | repeated | edits is the ordered list of metadata edits to perform. |
+
 
 | Field | Type | Label | Description |
 | ----- | ---- | ----- | ----------- |
