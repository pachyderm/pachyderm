--- conflicted
+++ resolved
@@ -1,20 +1,12 @@
 
-<<<<<<< HEAD
 docs:
 	./docs/generate.py
 
-protos:
-=======
 proto:
->>>>>>> 2b382deb
 	./proto/generate-protos.sh
 
 test:
 	poetry run pytest -vvv tests
 
 .PHONY: \
-<<<<<<< HEAD
-	docs protos test
-=======
-	proto test
->>>>>>> 2b382deb
+	docs proto test