import io
import os
from contextlib import contextmanager
from dataclasses import fields
from functools import wraps
from pathlib import Path
from typing import Callable, ContextManager, Iterable, List, Union, TYPE_CHECKING

from betterproto.lib.google.protobuf import Empty
import grpc

from ...errors import InvalidTransactionOperation
from . import ApiStub as _GeneratedApiStub
from . import (
    Branch,
    Commit,
    CommitInfo,
    CommitSet,
    CommitState,
    File,
    Project,
    Repo,
    ModifyFileRequest,
    AddFile,
    AddFileUrlSource,
    CopyFile,
    DeleteFile,
)
from .file import PFSFile, PFSTarFile

if TYPE_CHECKING:
    from _typeshed import SupportsRead

BUFFER_SIZE = 19 * 1024 * 1024  # 19MB

__all__ = ("ApiStub", "ClosedCommit", "OpenCommit")

<<<<<<< HEAD
def transaction_incompatible(pfs_method: Callable) -> Callable:
    """Decorator for marking methods of the PFS API which are
    not allowed to occur during a transaction. """

    @wraps(pfs_method)
    def wrapper(stub: "ApiStub", *args, **kwargs):
        if stub.within_transaction:
            raise InvalidTransactionOperation()
        return pfs_method(stub, *args, **kwargs)

    return wrapper


class OpenCommit(Commit):
    """An OpenCommit is an extension of the pfs.Commit message with some
    helpful methods that provide a more intuitive UX when writing to a commit.
=======
>>>>>>> 2bbfef9e

class ClosedCommit(Commit):
    """A ClosedCommit is an extension of the pfs.Commit message with some
    helpful methods. Cannot write to a closed commit.
    """

    def __init__(self, commit: "Commit", stub: "ApiStub"):
        """Internal Use: Do not create this object yourself.

        Parameters
        ----------
        commit : pfs.Commit
            The commit.
        stub : pfs.ApiStub
            The API class to route requests though.
        """
        self._commit = commit
        self._stub = stub

        # This is required to maintain serialization capabilities while being
        #   future compatible with any new fields to the pfs.Commit message.
        super().__init__(**{
            field.name: getattr(commit, field.name)
            for field in fields(commit)
        })

    def wait(self) -> "CommitInfo":
        """Waits until the commit is finished being created.

        This method is intended to be called on a closed commit, but provided
        with this class to be used following the commit context.
        (See example in class docstring)
        """
        return self._stub.wait_commit(self)

    def wait_set(self) -> List["CommitInfo"]:  # TODO: Better name?
        """Similar to Commit.wait but streams back the pfs.CommitInfo
        from all the downstream jobs that were initiated by this commit.

        This method is intended to be called on a closed commit, but provided
        with this class to be used following the commit context.
        (See example in class docstring)
        """
        return self._stub.wait_commit_set(CommitSet(id=self._commit.id))


class OpenCommit(ClosedCommit):
    """An OpenCommit is an extension of the pfs.Commit message with some
    helpful methods that provide a more intuitive UX when writing to a commit.

    Examples
    --------
    >>> from pachyderm_sdk import Client
    >>> from pachyderm_sdk.api import pfs
    >>> client: Client
    >>> with client.pfs.commit(branch=pfs.Branch.from_uri("data@master")) as commit:
    >>>     commit.put_file_from_bytes("/greeting.txt", b"Hello!")
    >>>     commit.delete_file("/rude/insult.txt")
    >>> commit.wait()
    """

    def __init__(self, commit: "Commit", stub: "ApiStub"):
        """Internal Use: Do not create this object yourself.

        Parameters
        ----------
        commit : pfs.Commit
            The "open" commit to write to.
        stub : pfs.ApiStub
            The API class to route requests though.
        """
        self._commit = commit
        self._stub = stub
        super().__init__(commit, stub)

    def _close(self):
        """Transform an OpenCommit into a ClosedCommit."""
        self.__class__ = ClosedCommit

    def put_file_from_bytes(
        self,
        path: str,
        data: bytes,
        append: bool = False
    ) -> "File":
        """Uploads a PFS file from a bytestring.

        Parameters
        ----------
        path : str
            The path in the repo the data will be written to.
        data : bytes
            The file contents as bytes.
        append : bool, optional
            If true, appends the data to the file specified at `path`, if
            they already exist. Otherwise, overwrites them.

        Raises
        ------
        ValueError: If the commit is closed.

        Examples
        --------
        >>> from pachyderm_sdk import Client
        >>> from pachyderm_sdk.api import pfs
        >>> client: Client
        >>> with client.pfs.commit(branch=pfs.Branch.from_uri("images@master")) as commit:
        >>>     commit.put_file_from_bytes(path="/file.txt", data=b"SOME BYTES")
        """
        self._stub.put_file_from_bytes(
            commit=self, path=path, data=data, append=append
        )
        return File(commit=self._commit, path=path)

    def put_file_from_url(
        self,
        *,
        path: str,
        url: str,
        recursive: bool = False,
    ) -> "File":
        """Uploads a PFS file from an url.

        Parameters
        ----------
        path : str
            The path in the repo the data will be written to.
        url : str
            The URL of the file to put.
        recursive : bool
            If true, allows for recursive scraping on some types URLs, for
            example on s3:// URLs

        Raises
        ------
        ValueError: If the commit is closed.

        Examples
        --------
        >>> from pachyderm_sdk import Client
        >>> from pachyderm_sdk.api import pfs
        >>> client: Client
        >>> with client.pfs.commit(branch=pfs.Branch.from_uri("images@master")) as commit:
        >>>     commit.put_file_from_url(
        >>>         path="/index.html", url="https://www.pachyderm.com/index.html"
        >>>     )
        """
        self._stub.put_file_from_url(
            commit=self, path=path, url=url, recursive=recursive
        )
        return File(commit=self._commit, path=path)

    def put_file_from_file(
        self,
        *,
        path: str,
        file: "SupportsRead[bytes]",
        append: bool = False
    ) -> "File":
        """Uploads a PFS file from an open file object.

        Parameters
        ----------
        path : str
            The path in the repo the data will be written to.
        file : SupportsRead[bytes]
            An open file object to read the data from.
        append : bool, optional
            If true, appends the data to the file specified at `path`, if
            they already exist. Otherwise, overwrites them.

        Raises
        ------
        ValueError: If the commit is closed.

        Examples
        --------
        >>> from pachyderm_sdk import Client
        >>> from pachyderm_sdk.api import pfs
        >>> client: Client
        >>> with client.pfs.commit(branch=pfs.Branch.from_uri("images@master")) as commit:
        >>>     with open("local_file.dat", "rb") as source:
        >>>         commit.put_file_from_file(path="/index.html", file=source)
        """
        self._stub.put_file_from_file(
            commit=self, path=path, file=file, append=append
        )
        return File(commit=self._commit, path=path)

    def copy_file(
        self,
        *,
        src: "File",
        dst: str,
        append: bool = True
    ) -> "File":
        """Copies a file within PFS

        Parameters
        ----------
        src : pfs.File
            This file to be copied.
        dst : str
            The destination of the file, as a string path.
        append : bool
            If true, appends the contents of src to dst if it exists.
            Otherwise, overwrites the file.

        Raises
        ------
        ValueError: If the commit is closed.

        Examples
        --------
        >>> from pachyderm_sdk import Client
        >>> from pachyderm_sdk.api import pfs
        >>> client: Client
        >>> source = pfs.File.from_uri("images@master:/file.dat")
        >>> with client.pfs.commit(branch=pfs.Branch.from_uri("images@master")) as commit:
        >>>     commit.copy_file(src=source, dst="/copy.dat")
        """
        self._stub.copy_file(commit=self, src=src, dst=dst, append=append)
        return File(commit=self._commit, path=dst)

    def delete_file(self, *, path: str) -> "File":  # TODO: Should we return anything?
        """Copies a file within PFS

        Parameters
        ----------
        path : str
            The path of the file to be deleted.

        Raises
        ------
        ValueError: If the commit is closed.

        Examples
        --------
        >>> from pachyderm_sdk import Client
        >>> from pachyderm_sdk.api import pfs
        >>> client: Client
        >>> with client.pfs.commit(branch=pfs.Branch.from_uri("images@master")) as commit:
        >>>     commit.delete_file(path="/file.dat")
        """
        self._stub.delete_file(commit=self, path=path)
        return File(commit=self._commit, path=path)


class ApiStub(_GeneratedApiStub):
    """An extension to the API stub generated from the PFS protobufs."""

    def __init__(
        self,
        channel: grpc.Channel,
        *,
        get_transaction_id: Callable[[], str],
    ):
        self._get_transaction_id = get_transaction_id
        super().__init__(channel=channel)

    @property
    def within_transaction(self) -> bool:
        """For internal use.

        Whether the client is currently within a transaction.
        """
        return bool(self._get_transaction_id())

    @contextmanager
    def commit(
        self, *, parent: "Commit" = None, description: str = "", branch: "Branch" = None
    ) -> ContextManager["OpenCommit"]:
        """A context manager for running operations within a commit.

        When inside this context, the returned object is an OpenCommit which accepts
          write-operations. Upon exiting the context, the commit is closed and the
          OpenCommit becomes a ClosedCommit, no longer allowing write-operations
          to the commit.

        Parameters
        ----------
        parent : pfs.Commit
            The parent commit of the new commit. parent may be empty in which case
            the commit that Branch points to will be used as the parent.
            If the branch does not exist, the commit will have no parent.
        description : str, optional
            A description of the commit.
        branch : pfs.Branch
            The branch where the commit is created.

        Yields
        -------
        pfs.Commit
            A protobuf object that represents a commit.

        Examples
        --------
        >>> from pachyderm_sdk import Client
        >>> from pachyderm_sdk.api import pfs
        >>> client: Client
        >>> with client.pfs.commit(branch=pfs.Branch.from_uri("images@master")) as c:
        >>>     c.delete_file(c, "/dir/delete_me.txt")
        >>>     c.put_file_from_bytes(c, "/new_file.txt", b"DATA")
        """
        commit = self.start_commit(parent=parent, description=description, branch=branch)
        commit_obj = OpenCommit(commit=commit, stub=self)
        try:
            yield commit_obj
        finally:
            commit_obj._close()
            self.finish_commit(commit=commit)

    def wait_commit(self, commit: "Commit") -> "CommitInfo":
        """Waits until the commit is finished being created."""
        return self.inspect_commit(commit=commit, wait=CommitState.FINISHED)

    def wait_commit_set(self, commit_set: "CommitSet") -> List["CommitInfo"]:
        """Similar to client.pfs.wait_commit but streams back the pfs.CommitInfo
        from all the downstream jobs that were initiated by this commit.
        """
        return list(self.inspect_commit_set(commit_set=commit_set, wait=True))

    @transaction_incompatible
    def put_files(
        self, *, commit: "Commit", source: Union[Path, str], path: str
    ) -> None:
        """Recursively insert the contents of source into the open commit under path,
        matching the directory structure of source.

        This is roughly equivalent to ``pachctl put file -r``

        Parameters
        ----------
        commit : pfs.Commit
            The open commit to add files to.
        source : Union[Path, str]
            The directory to recursively insert content from.
        path : str
            The destination path in PFS.

        Examples
        --------
        >>> from pachyderm_sdk import Client
        >>> from pachyderm_sdk.api import pfs
        >>> client: Client
        >>> with client.pfs.commit(branch=pfs.Branch.from_uri("images@master")) as c:
        >>>     client.pfs.put_files(commit=c, source="path/to/local/files", path="/")
        """
        source = Path(source)
        if not source.exists():
            raise FileNotFoundError(f"source does not exist: {source}")
        if not source.is_dir():
            raise NotADirectoryError(f"source is not a directory: {source}")
        for root, _, filenames in os.walk(source):
            for filename in filenames:
                src = os.path.join(root, filename)
                dst = os.path.join(path, os.path.relpath(src, start=source))
                with open(src, "rb") as file:
                    self.put_file_from_file(commit=commit, path=dst, file=file)

    @transaction_incompatible
    def put_file_from_bytes(
        self,
        *,
        commit: "Commit",
        path: str,
        data: bytes,
        append: bool = False
    ) -> Empty:
        """Uploads a PFS file from a bytestring.

        Parameters
        ----------
        commit : pfs.Commit
            An open commit to modify.
        path : str
            The path in the repo the data will be written to.
        data : bytes
            The file contents as bytes.
        append : bool, optional
            If true, appends the data to the file specified at `path`, if
            they already exist. Otherwise, overwrites them.

        Examples
        --------
        >>> from pachyderm_sdk import Client
        >>> from pachyderm_sdk.api import pfs
        >>> client: Client
        >>> with client.pfs.commit(branch=pfs.Branch.from_uri("images@master")) as c:
        >>>     client.pfs.put_file_from_bytes(
        >>>         commit=c, path="/file.txt", data=b"SOME BYTES"
        >>>     )
        """
        return self.put_file_from_file(
            commit=commit, path=path, file=io.BytesIO(data), append=append
        )

    @transaction_incompatible
    def put_file_from_url(
        self,
        *,
        commit: "Commit",
        path: str,
        url: str,
        recursive: bool = False,
    ) -> Empty:
        """Uploads a PFS file from an url.

        Parameters
        ----------
        commit : pfs.Commit
            An open commit to modify.
        path : str
            The path in the repo the data will be written to.
        url : str
            The URL of the file to put.
        recursive : bool
            If true, allows for recursive scraping on some types URLs, for
            example on s3:// URLs

        Examples
        --------
        >>> from pachyderm_sdk import Client
        >>> from pachyderm_sdk.api import pfs
        >>> client: Client
        >>> with client.pfs.commit(branch=pfs.Branch.from_uri("images@master")) as c:
        >>>     client.pfs.put_file_from_url(
        >>>         commit=c, path="/index.html", url="www.pachyderm.com/index.html"
        >>>     )
        """
        operations = [
            ModifyFileRequest(set_commit=commit),
            ModifyFileRequest(delete_file=DeleteFile(path=path)),
            ModifyFileRequest(
                add_file=AddFile(
                    path=path,
                    url=AddFileUrlSource(url=url, recursive=recursive)
                )
            )
        ]
        return self.modify_file(iter(operations))

    @transaction_incompatible
    def put_file_from_file(
        self,
        *,
        commit: "Commit",
        path: str,
        file: "SupportsRead[bytes]",
        append: bool = False
    ) -> Empty:
        """Uploads a PFS file from an open file object.

        Parameters
        ----------
        commit : pfs.Commit
            An open commit to modify.
        path : str
            The path in the repo the data will be written to.
        file : SupportsRead[bytes]
            An open file object to read the data from.
        append : bool, optional
            If true, appends the data to the file specified at `path`, if
            they already exist. Otherwise, overwrites them.

        Examples
        --------
        >>> from pachyderm_sdk import Client
        >>> from pachyderm_sdk.api import pfs
        >>> client: Client
        >>> with client.pfs.commit(branch=pfs.Branch.from_uri("images@master")) as c:
        >>>     with open("local_file.dat", "rb") as source:
        >>>         client.pfs.put_file_from_file(
        >>>             commit=c, path="/index.html", file=source
        >>>         )
        """
        # TODO: Can we verify that the file is outputting bytes?
        def operations() -> Iterable[ModifyFileRequest]:
            yield ModifyFileRequest(set_commit=commit)
            if not append:
                yield ModifyFileRequest(delete_file=DeleteFile(path=path))
            yield ModifyFileRequest(add_file=AddFile(path=path, raw=b""))
            while True:
                data = file.read(BUFFER_SIZE)
                if len(data) == 0:
                    return
                yield ModifyFileRequest(add_file=AddFile(path=path, raw=data))
        return self.modify_file(operations())

    @transaction_incompatible
    def copy_file(
        self,
        *,
        commit: "Commit",
        src: "File",
        dst: str,
        append: bool = True
    ) -> Empty:
        """Copies a file within PFS

        Parameters
        ----------
        commit : pfs.Commit
            An open commit to modify.
        src : pfs.File
            This file to be copied.
        dst : str
            The destination of the file, as a string path.
        append : bool
            If true, appends the contents of src to dst if it exists.
            Otherwise, overwrites the file.

        Examples
        --------
        >>> from pachyderm_sdk import Client
        >>> from pachyderm_sdk.api import pfs
        >>> client: Client
        >>> source = pfs.File.from_uri("images@master:/file.dat")
        >>> with client.pfs.commit(branch=pfs.Branch.from_uri("images@master")) as c:
        >>>     commit.pfs.copy_file(commit=c, src=source, dst="/copy.dat")
        """
        operations = [
            ModifyFileRequest(set_commit=commit),
            ModifyFileRequest(
                copy_file=CopyFile(dst=dst, src=src, append=append)
            )
        ]
        return self.modify_file(iter(operations))

    @transaction_incompatible
    def delete_file(self, *, commit: "Commit", path: str) -> Empty:
        """Copies a file within PFS

        Parameters
        ----------
        commit : pfs.Commit
            An open commit to modify.
        path : str
            The path of the file to be deleted.

        Examples
        --------
        >>> from pachyderm_sdk import Client
        >>> from pachyderm_sdk.api import pfs
        >>> client: Client
        >>> with client.pfs.commit(branch=pfs.Branch.from_uri("images@master")) as c:
        >>>     commit.pfs.delete_file(commit=c, path="/file.dat")
        """
        operations = [
            ModifyFileRequest(set_commit=commit),
            ModifyFileRequest(delete_file=DeleteFile(path=path)),
        ]
        return self.modify_file(iter(operations))

    def project_exists(self, project: "Project") -> bool:
        """Checks whether a project exists.

        Parameters
        ----------
        project: pfs.Project
            The project to check.

        Returns
        -------
        bool
            Whether the project exists.
        """
        try:
            self.inspect_project(project=project)
            return True
        except grpc.RpcError as err:
            err: grpc.Call
            if err.code() == grpc.StatusCode.NOT_FOUND:
                return False
            raise err

    def repo_exists(self, repo: "Repo") -> bool:
        """Checks whether a repo exists.

        Parameters
        ----------
        repo: pfs.Repo
            The repo to check.

        Returns
        -------
        bool
            Whether the repo exists.
        """
        try:
            self.inspect_repo(repo=repo)
            return True
        except grpc.RpcError as err:
            err: grpc.Call
            if err.code() == grpc.StatusCode.NOT_FOUND:
                return False
            raise err

    def branch_exists(self, branch: "Branch") -> bool:
        """Checks whether a branch exists.

        Parameters
        ----------
        branch: pfs.Branch
            The branch to check.

        Returns
        -------
        bool
            Whether the branch exists.
        """
        try:
            self.inspect_branch(branch=branch)
            return True
        except grpc.RpcError as err:
            err: grpc.Call
            if err.code() == grpc.StatusCode.NOT_FOUND:
                return False
            raise err

    def commit_exists(self, commit: "Commit") -> bool:
        """Checks whether a commit exists.

        Parameters
        ----------
        commit: pfs.Commit
            The commit to check.

        Returns
        -------
        bool
            Whether the commit exists.
        """
        try:
            self.inspect_commit(commit=commit)
            return True
        except grpc.RpcError as err:
            err: grpc.Call
            if err.code() == grpc.StatusCode.NOT_FOUND:
                return False
            raise err

    def path_exists(self, file: "File") -> bool:
        """Checks whether the path exists in the specified commit, agnostic to
        whether `path` is a file or a directory.

        Parameters
        ----------
        file : pfs.File
            The file (or directory) to check.

        Raises
        ------
        ValueError: If commit does not exist.

        Returns
        -------
        bool
            True if the path exists.
        """
        try:
            self.inspect_commit(commit=file.commit)
        except grpc.RpcError as e:
            raise ValueError("commit does not exist") from e

        try:
            self.inspect_file(file=file)
            return True
        except grpc.RpcError as err:
            err: grpc.Call
            if err.code() == grpc.StatusCode.NOT_FOUND:
                return False
            raise err

    def pfs_file(self, file: "File") -> "PFSFile":  # TODO: Naming?
        """Wraps the response stream of a client.pfs.get_file() call with a
        PFSFile object. This wrapper class allows you to interact with the
        file stream as a normal file object.

        Parameters
        ----------
        file : pfs.File
            The file to retrieve.

        Examples
        --------
        >>> from pachyderm_sdk import Client
        >>> from pachyderm_sdk.api import pfs
        >>> client: Client
        >>> source = pfs.File.from_uri("images@master:/example.csv")
        >>> with client.pfs.pfs_file(file=source) as pfs_file:
        >>>     for line in pfs_file:
        >>>         print(line)
        """
        stream = self.get_file(file=file)
        return PFSFile(stream)

    def pfs_tar_file(self, file: "File") -> "PFSTarFile":  # TODO: Naming?
        """Wraps the response stream of a client.pfs.get_tar_file() call with a
        PFSTarFile object. This wrapper class allows you to interact with the
        file stream as a standard tarfile.TarFile object.

        Parameters
        ----------
        file : pfs.File
            The file (or directory) to retrieve.
        """
        stream = self.get_file_tar(file=file)
        return PFSTarFile.open(fileobj=PFSFile(stream), mode="r|*")<|MERGE_RESOLUTION|>--- conflicted
+++ resolved
@@ -35,7 +35,7 @@
 
 __all__ = ("ApiStub", "ClosedCommit", "OpenCommit")
 
-<<<<<<< HEAD
+
 def transaction_incompatible(pfs_method: Callable) -> Callable:
     """Decorator for marking methods of the PFS API which are
     not allowed to occur during a transaction. """
@@ -48,12 +48,6 @@
 
     return wrapper
 
-
-class OpenCommit(Commit):
-    """An OpenCommit is an extension of the pfs.Commit message with some
-    helpful methods that provide a more intuitive UX when writing to a commit.
-=======
->>>>>>> 2bbfef9e
 
 class ClosedCommit(Commit):
     """A ClosedCommit is an extension of the pfs.Commit message with some
