--- conflicted
+++ resolved
@@ -17,18 +17,12 @@
 RUN \
   go get github.com/satori/go.uuid && \
   go get github.com/fsouza/go-dockerclient && \
-<<<<<<< HEAD
   go get github.com/aws/aws-sdk-go/service/s3 && \
   go get github.com/vaughan0/go-ini && \
-  go get github.com/go-fsnotify/fsnotify
-=======
-  go get github.com/mitchellh/goamz/aws && \
-  go get github.com/mitchellh/goamz/s3 && \
   go get github.com/go-fsnotify/fsnotify && \
   go get google.golang.org/grpc && \
   go get github.com/peter-edge/go-google-protobuf && \
   go get github.com/phayes/freeport
->>>>>>> 95a9c403
 ADD etc/bin /go/src/github.com/pachyderm/pachyderm/etc/bin/
 RUN ln /go/src/github.com/pachyderm/pachyderm/etc/bin/btrfs-wrapper /bin/btrfs
 RUN ln /go/src/github.com/pachyderm/pachyderm/etc/bin/fleetctl-wrapper /bin/fleetctl
