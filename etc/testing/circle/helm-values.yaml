--- conflicted
+++ resolved
@@ -1,10 +1,3 @@
-<<<<<<< HEAD
-pachd:
-  resources:
-    requests:
-      cpu: 1000m
-      memory: 6Gi
-=======
 deployTarget: custom
 
 global:
@@ -31,9 +24,8 @@
         enabled: false
     resources:
         requests:
-            cpu: 250m
-            memory: 512M
->>>>>>> 9216504a
+            cpu: 1000m
+            memory: 6Gi
 
 etcd:
     resources:
