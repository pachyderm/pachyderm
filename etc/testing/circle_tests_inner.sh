--- conflicted
+++ resolved
@@ -78,13 +78,7 @@
     make test-proto-static
     make test-transaction
     make test-deploy-manifests
-<<<<<<< HEAD
     make test-s3gateway-unit
-    make test-enterprise
-=======
-    # TODO: Readd when s3 gateway is implemented in V2.
-    #make test-s3gateway-unit
->>>>>>> feb9b96b
     make test-worker
     if [[ "${TRAVIS_SECURE_ENV_VARS:-""}" == "true" ]]; then
         # these tests require secure env vars to run, which aren't available
