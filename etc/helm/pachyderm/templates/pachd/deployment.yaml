{{- /*
SPDX-FileCopyrightText: Pachyderm, Inc. <info@pachyderm.com>
SPDX-License-Identifier: Apache-2.0
*/ -}}
{{- if .Values.pachd.enabled }}
{{- $randHostPath := printf "/var/pachyderm-%s/" (randAlphaNum 5) -}}
apiVersion: apps/v1
kind: Deployment
metadata:
  labels:
    app: pachd
    suite: pachyderm
  name: pachd
  namespace: {{ .Release.Namespace }}
spec:
  replicas: {{ .Values.pachd.replicas }}
  selector:
    matchLabels:
      app: pachd
      suite: pachyderm
  strategy: {}
  template:
    metadata:
      annotations:
        checksum/storage-secret: {{ include (print $.Template.BasePath "/pachd/storage-secret.yaml") . | sha256sum }}
        {{- if .Values.pachd.annotations -}}
        {{ toYaml .Values.pachd.annotations | nindent 8 }}
        {{- end }}
      labels:
        app: pachd
        suite: pachyderm
        {{- if .Values.pachd.podLabels }}
        {{- toYaml .Values.pachd.podLabels | nindent 8 }}
        {{- end }}
      name: pachd
      namespace: {{ .Release.Namespace }}
    spec:
      {{-  if .Values.pachd.affinity }}
      affinity: {{ toYaml .Values.pachd.affinity | nindent 8 }}
      {{- end }}
      {{- include "pachyderm.imagePullSecrets" . | indent 6 }}
      {{- if .Values.pachd.securityContext.enabled }}
      {{- if and (eq (include "pachyderm.storageBackend" . ) "LOCAL") .Values.pachd.storage.local.requireRoot }}
      securityContext:
        runAsUser: 0 # Need to run as root local for hostpath support
      {{- else }}
      securityContext:
        runAsUser: 1000
        runAsGroup: 1000
      {{- end }}
      {{- end }}
      containers:
      - command:
        - /pachd
        args:
        - --mode
        - "$(MODE)"
        env:
        - name: POSTGRES_HOST
          value: {{ required "postgresql host required" .Values.global.postgresql.postgresqlHost | quote }}
        - name: POSTGRES_PORT
          value:  {{ required "postgresql port required" .Values.global.postgresql.postgresqlPort | quote }}
        - name: POSTGRES_USER
          value: {{ required "postgresql username required" .Values.global.postgresql.postgresqlUsername | quote }}
        - name: POSTGRES_DATABASE
          value: {{ required "postgresql database name required" .Values.global.postgresql.postgresqlDatabase | quote }}
<<<<<<< HEAD
=======
        {{- if .Values.global.postgresql.ssl }}
        - name: POSTGRES_SSL
          value: {{ .Values.global.postgresql.ssl | quote }}
        {{- end }}
        {{- if .Values.cloudsqlAuthProxy.iamLogin }}
        - name: POSTGRES_PASSWORD
          value: "Using-iamLogin"
        {{- else }}
>>>>>>> 32fcfd2c
        - name: POSTGRES_PASSWORD
          valueFrom:
            secretKeyRef:
              name: {{ .Values.global.postgresql.postgresqlExistingSecretName | default "postgres" }}
              key: {{ .Values.global.postgresql.postgresqlExistingSecretKey | default "postgresql-password" }}
        {{- end }}
        - name: PG_BOUNCER_HOST
          value: pg-bouncer # Must match pgbouncer service name
        - name: PG_BOUNCER_PORT
          value: "5432" # Must match pbouncer service port
        - name: LOKI_LOGGING
          value: {{ .Values.pachd.lokiLogging | quote}}
        {{- if .Values.pachd.lokiDeploy }}
        - name: LOKI_SERVICE_HOST_VAR
          value: "{{ snakecase .Release.Name | upper }}_LOKI_SERVICE_HOST"
        - name: LOKI_SERVICE_PORT_VAR
          value: "{{ snakecase .Release.Name | upper }}_LOKI_SERVICE_PORT"
        {{- end }}
        - name: PACH_ROOT
          value: "/pach"
        - name: ETCD_PREFIX
          #value:
        - name: STORAGE_BACKEND
          value: {{ include "pachyderm.storageBackend" . | quote }}
        {{- if ne 0 (int .Values.pachd.storageGCPeriod) }}
        - name: STORAGE_GC_PERIOD
          value: {{ .Values.pachd.storageGCPeriod | quote }}
        {{- end }}
        {{- if ne 0 (int .Values.pachd.storageChunkGCPeriod) }}
        - name: STORAGE_CHUNK_GC_PERIOD
          value: {{ .Values.pachd.storageChunkGCPeriod | quote }}
        {{- end }}
        {{- if eq (include "pachyderm.storageBackend" . ) "LOCAL" }}
        - name: STORAGE_HOST_PATH
          value: {{ .Values.pachd.storage.local.hostPath | default $randHostPath }}pachd
        {{- end }}
        - name: WORKER_IMAGE
          value: "{{ .Values.pachd.worker.image.repository }}:{{ default .Chart.AppVersion .Values.pachd.image.tag }}"
        {{- if and (eq ( include "pachyderm.storageBackend" . ) "LOCAL") .Values.pachd.storage.local.requireRoot }}
        - name: WORKER_USES_ROOT
          value: "True"
        {{- end }}
        {{- if .Values.global.imagePullSecrets }}
        - name: IMAGE_PULL_SECRETS
          value: "{{ join "," .Values.global.imagePullSecrets }}"
        {{- end }}
        - name: WORKER_SIDECAR_IMAGE
          value: "{{ .Values.pachd.image.repository }}:{{ default .Chart.AppVersion .Values.pachd.image.tag }}"
        - name: WORKER_IMAGE_PULL_POLICY
          value: {{ .Values.pachd.worker.image.pullPolicy | quote }}
        - name: WORKER_SERVICE_ACCOUNT
          value: {{ .Values.pachd.worker.serviceAccount.name | quote }}
        - name: METRICS
          value: {{ .Values.pachd.metrics.enabled | quote }}
        {{- if .Values.pachd.metrics.endpoint}}
        - name: METRICS_ENDPOINT
          value: "{{ .Values.pachd.metrics.endpoint }}"
        {{- end }}
        {{- if and .Values.pachd.goMaxProcs (gt .Values.pachd.goMaxProcs 0.0)}}
        - name: GOMAXPROCS # Needs to be PR'd to 2.0
          value: {{ .Values.pachd.goMaxProcs | quote }}
        {{- end }}
        - name: LOG_LEVEL
          value: {{ .Values.pachd.logLevel }}
        - name: PACH_NAMESPACE
          valueFrom:
            fieldRef:
              apiVersion: v1
              fieldPath: metadata.namespace
        - name: REQUIRE_CRITICAL_SERVERS_ONLY
          value: {{ .Values.pachd.requireCriticalServersOnly | quote }}
        - name: PACHD_POD_NAME
          valueFrom:
            fieldRef:
              apiVersion: v1
              fieldPath: metadata.name
        - name: PPS_WORKER_GRPC_PORT
          value: {{ .Values.pachd.ppsWorkerGRPCPort | quote }}
        - name: STORAGE_UPLOAD_CONCURRENCY_LIMIT
          value: {{ .Values.pachd.storage.uploadConcurrencyLimit | quote }}
        - name: STORAGE_PUT_FILE_CONCURRENCY_LIMIT
          value: {{ .Values.pachd.storage.putFileConcurrencyLimit | quote }}
        {{- if .Values.pachd.storage.compactionShardSizeThreshold }}
        - name: STORAGE_COMPACTION_SHARD_SIZE_THRESHOLD
          value: {{ .Values.pachd.storage.compactionShardSizeThreshold | quote }}
        {{- end }}
        {{- if .Values.pachd.storage.compactionShardCountThreshold }}
        - name: STORAGE_COMPACTION_SHARD_COUNT_THRESHOLD
          value: {{ .Values.pachd.storage.compactionShardCountThreshold | quote }}
        {{- end }}
        {{- if and .Values.pachd.tls.enabled .Values.global.customCaCerts }}
        - name: SSL_CERT_DIR
          value:  /pachd-tls-cert
        {{- end }}
        {{- if and .Values.pachd.tls.enabled .Values.global.customCaCerts }}
        - name: TLS_CERT_SECRET_NAME
          value: {{ required "If pachd.tls.enabled, you must set pachd.tls.secretName" .Values.pachd.tls.secretName | quote }}  
        {{- end }}
        {{ if .Values.global.proxy }}
        - name: http_proxy
          value: {{ .Values.global.proxy }}
        - name: https_proxy
          value:  {{.Values.global.proxy}}
        - name: HTTP_PROXY
          value:  {{.Values.global.proxy}}
        - name: HTTPS_PROXY
          value:  {{.Values.global.proxy}}
        {{ end }}
        {{ if .Values.global.noProxy }}
        - name: no_proxy
          value:  {{.Values.global.noProxy}}
        - name: NO_PROXY
          value:  {{.Values.global.noProxy}}
        {{ end }}
        - name: ENABLE_WORKER_SECURITY_CONTEXTS
          value: {{ .Values.pachd.securityContext.enabled | quote }}
        - name: UNPAUSED_MODE
          value: "full"
        {{ if .Values.global.postgresql.identityDatabaseFullNameOverride }}
        - name: IDENTITY_SERVER_DATABASE
          value: {{ .Values.global.postgresql.identityDatabaseFullNameOverride }}
        {{ end }}
        envFrom:
          - secretRef:
              name: pachyderm-storage-secret
          - secretRef:
              name: pachyderm-deployment-id-secret
          - configMapRef:
              # This ConfigMap is managed outside of Helm and will not
              # exist on first installation, hence it is optional.  It
              # is currently used to manage the pause/unpause feature.
              name: pachd-config
              optional: true
        image: "{{ .Values.pachd.image.repository }}:{{ default .Chart.AppVersion .Values.pachd.image.tag }}"
        imagePullPolicy: {{ .Values.pachd.image.pullPolicy }}
        name: pachd
        ports:
        - containerPort: 1600
          name: s3gateway-port
          protocol: TCP
        - containerPort: 1650
          name: api-grpc-port
          protocol: TCP
        - containerPort: 1653
          name: peer-port
          protocol: TCP
        - containerPort: 1657
          name: oidc-port
          protocol: TCP
        - containerPort: 1658
          name: identity-port
          protocol: TCP
        - containerPort: 1656
          name: prom-metrics
          protocol: TCP
        readinessProbe:
          exec:
            command:
            - /pachd
            - --readiness
        {{- if .Values.pachd.resources }}
        resources: {{ toYaml .Values.pachd.resources | nindent 10 }}
        {{- end }}
        volumeMounts:
        - mountPath: /pach
          name: pach-disk
        - mountPath: /pachyderm-storage-secret
          name: pachyderm-storage-secret
        {{- if .Values.pachd.tls.enabled }}
        - mountPath: /pachd-tls-cert
          name: pachd-tls-cert
        {{- end }}
        {{- if .Values.oidc.dexCredentialSecretName }}
        - mountPath: /dexcreds
          name: dex-creds
          readOnly: true
        {{- end }}
      {{-  if .Values.pachd.nodeSelector }}
      nodeSelector: {{ toYaml .Values.pachd.nodeSelector | nindent 8 }}
      {{- end }}
      {{- if .Values.pachd.serviceAccount.name }}
      serviceAccountName: {{ .Values.pachd.serviceAccount.name | quote }}
      {{- end }}
      {{-  if .Values.pachd.tolerations }}
      tolerations: {{ toYaml .Values.pachd.tolerations | nindent 8 }}
      {{- end }}
      volumes:
      - name: pach-disk
        {{- if eq (include "pachyderm.storageBackend" . ) "LOCAL" }}
        hostPath:
          path: {{ .Values.pachd.storage.local.hostPath | default $randHostPath }}pachd
          type: DirectoryOrCreate
        {{- end }}
      - name: pachyderm-storage-secret
        secret:
          secretName: pachyderm-storage-secret
      {{- if .Values.pachd.tls.enabled }}
      - name: pachd-tls-cert
        secret:
          secretName: {{ required "If pachd.tls.enabled, you must set pachd.tls.secretName" .Values.pachd.tls.secretName | quote }}
      {{- end }}
      {{- if .Values.oidc.dexCredentialSecretName }}
      - name: dex-creds
        secret:
          defaultMode: 420
          secretName: {{ .Values.oidc.dexCredentialSecretName }}
      {{- end }}
{{- end }}<|MERGE_RESOLUTION|>--- conflicted
+++ resolved
@@ -64,17 +64,10 @@
           value: {{ required "postgresql username required" .Values.global.postgresql.postgresqlUsername | quote }}
         - name: POSTGRES_DATABASE
           value: {{ required "postgresql database name required" .Values.global.postgresql.postgresqlDatabase | quote }}
-<<<<<<< HEAD
-=======
-        {{- if .Values.global.postgresql.ssl }}
-        - name: POSTGRES_SSL
-          value: {{ .Values.global.postgresql.ssl | quote }}
-        {{- end }}
         {{- if .Values.cloudsqlAuthProxy.iamLogin }}
         - name: POSTGRES_PASSWORD
           value: "Using-iamLogin"
         {{- else }}
->>>>>>> 32fcfd2c
         - name: POSTGRES_PASSWORD
           valueFrom:
             secretKeyRef:
