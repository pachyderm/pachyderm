
# Changelog

## 2.1.0
Highlights:
- Integration with Structured Data stores, using SQL query pipelines (7248, 7129, 7108, 7035, 7032)
- Public beta of JSonnet Pipeline Specs: Pipeline Specs that are scriptable with JSonnet (7154)
- Significantly improved debugging tools:
    - Use Loki for more persistent log collection (6803, 7228, 7271, 7286)
    - Store more information (pipeline history, alias commit information, task information) in debug dumps (7203, 7167, 7312, 7256)
    - Log username of originating user alongside RPCs, for attribution (7231)
- Several new PFS features and performance improvements:
    - Add 'pachctl delete commit' command (alongside the existing 'squash commit') (7094)
    - GC frequency can be configured or disabled via the 'STORAGE_CHUNK_GC_PERIOD' and 'STORAGE_GC_PERIOD' env vars and 'pachd.{storageGCPeriod,storageChunkGCPeriod}' helm values (7284, 7285)
    - Improved caching (7058, 7293), transaction handling (7180, 7308), commit finishing (7047), and GC (7077)
- Significantly improved PPS performance (7040, 7045, 7064, 7066, 7152, 7246, 7260, 7261, 7288, 7120, 7301)
- New Task Service that allows better caching and checkpointing, shared by jobs, compaction, and garbage collection (7143, 7262, 7315)
- Many improvements to the Helm chart:
    - Support deploying a new Pachyderm cluster alongside an existing Enterprise server (7057)
    - Support for nodeSelectors, annotations, and fixed support for tolerations (7082, 7147, 7179, 7183)
    - Also support re-use of existing kubernetes secrets for Pachyderm's Postgres password and OAuth secret (7157, 7192)
    - Add support for HTTP/S proxies (7215)
    - Add 'disableTelemetry' option to disable telemetry in the Pachyderm Console (7207)
    - Add 'pachd.activateAuth' value (true by default) to allow users to activate enterprise without also activating auth on startup (7132)
    - Add 'customCACerts' option, for customers with their own PKI
    - Make Pachyderm's ClusterRole Bindings configurable (7171)
<<<<<<< HEAD
=======

Notable Bug Fixes:
- 7124: RC would not update correctly when a pipeline is deleted and quickly recreated
- 7198: Support use of Kubernetes ingres with the Pachyderm enterprise server
- 7092: Fix 'pachctl mount' panic on unmount, and improve upload performance
- 7296: Fix 'pachctl mount' attempting to commit changes to read-only (output) branches
- 7276: Fix auth error with Cron pipelines
- 7153: Fix incorrect 'meta' branch provenance with services and spouts
- 7114: Block transactions during initialization
- 7227: Fix worker error when deployed alongside an existing postgres instance
- 7164: Show "reason" next to KILLED jobs in 'pachctl list job'
- 7218: Make the kubernetes SecurityContext associated with workers optional, controlled by the pachd.securityContext.enabled helm value
- 7295: Return 404 instead of 400 for paths with trailing slash (fixes Spark jobs)
- 7158: Honor request cancellation in the S3 gateway
- 7250: Remove path for the user container to access Pachyderm's storage secret

## 2.0.8
>>>>>>> c6cfe8e8

Notable Bug Fixes:
- 7124: RC would not update correctly when a pipeline is deleted and quickly recreated
- 7198: Support use of Kubernetes ingres with the Pachyderm enterprise server
- 7092: Fix 'pachctl mount' panic on unmount, and improve upload performance
- 7296: Fix 'pachctl mount' attempting to commit changes to read-only (output) branches
- 7276: Fix auth error with Cron pipelines
- 7153: Fix incorrect 'meta' branch provenance with services and spouts
- 7114: Block transactions during initialization
- 7227: Fix worker error when deployed alongside an existing postgres instance
- 7164: Show "reason" next to KILLED jobs in 'pachctl list job'
- 7218: Make the kubernetes SecurityContext associated with workers optional, controlled by the pachd.securityContext.enabled helm value
- 7295: Return 404 instead of 400 for paths with trailing slash (fixes Spark jobs)
- 7158: Honor request cancellation in the S3 gateway
- 7250: Remove path for the user container to access Pachyderm's storage secret
## 2.0.8
- Return 404 instead of 400 on trailing slash - #7320
- Obj: Don't hold locks while doing Gets in the cacheClient - #7309
## 2.0.7
- Make Watcher logic more robust, to avoid SubscribeJob missing a job event - #7273
- Adding kubernetes Node Selectors + Tolerations to the helmchart for pachd & etcd - #7177
- To avoid having Cron Pipelines break with Auth, provide Pipelines write access on their Cron input repos - #7279
- Add nil pointer checks during log secret redactions, in case of errors - #7278
## 2.0.6
- Stream lists from batched queries - #7243
- Pass postgres secret reference from pachd to workers - #7235
- Include usernames in gRPC logs - #7239
- Stop pachctl mount panicking on unmount - #7098
- Add loki log collection to debug dump - #7234
- Collect alias commits in debug dump - #7232
## 2.0.5
- Make ingress work for enterprise server - #7224
- Unset Worker SecurityContexts when pachd.securityContext.enabled=false - #7223
- Add http/s proxy settings for pachd - #7222
- CheckStorage rpc and chunk layer integrity checking - #7208
- Do not fail pipeline for transient database issues - #7206
## 2.0.4
- Fix access to console over port-forward. Gate setting of REACT_APP_RUNTIME_SUBSCRIPTIONS_PREFIX by ingress.enabled=false - #7170
- Make Sensitive Helm values injectable via k8s secrets - #7193 #7194 #7188
- Add a helm value - “global.customCaCerts” to load the certs provided in pachd.tls as the root certs for pachd, console, and enterprise-server - #7160
- Support setting pachyderm auth’s cluster role bindings using the helm value: pachd.pachAuthClusterRoleBindings - #7175
- Fix memory leak in s3 gateway due to un-closed connections - #7161
- Fix an issue where deleting a spout would leave behind some data - #7162
- Pipeline specs and job infos from prior versions of a pipeline are now collected in a debug dump - #7169
- Allows the configuration of the Postgresql password via an existing secret - #7176
- Can now configure kubernetes annotations on Deployments, Statefulsets, and ConfigJobs  - #7174 #7189 #7196
- Upgrade Ingress spec from v1beta to v1. Requires Kubernetes v1.19 or higher - #7178
- pachctl list job now shows the reason for killed jobs - #7164
- Config-pod should bootstrap enterprise with communicating with the appropriate port - #7191
## 2.0.3
- Add helm value ingress.uriHttpsProtoOverride to set ingress endpoints with “https” protocol backed by TLS upstream, as opposed to the default TLS configuration using ingress.tls helm values - #7134
- Fix use of passed in helm value: “pachd.oauthRedirectURI“ - #7133
- Require populated PG Passwords on Helm Upgrades - #7131
- Improve large commit finishing performance with autoscaling - #7121
- Add helm value pachd.activateAuth, to control whether the config-job bootstraps auth on the cluster. Defaults to true - #7136
- Fixes a potential pachd crash during initialization - #7114
- Improved the performance of commit finishing and fixed related issues - #7123
- The sharding and concatenating tasks during compaction are now distributed.
- The finishing of commits in different repos is now parallelized.
- Duplicate work that can occur when determining which levels to compact has been removed.
- File sets created through the file set API are now compacted to improve file set read performance.
- Fixes a gRPC leak that can occur when collecting info from workers in pachd.
- Fixes an issue where the job registry would process jobs in the finishing state.
- Fixes a set of deadlocks that can occur in the postgres listener.

## 2.0.2
- Improve tracker GC query performance - #7093
- Add pachctl delete commit command - #7094
- Add the “activateEnterprise” helm value that can be set to bootstrap a cluster’s enterprise/auth features during upgrade releases. During installs, providing the enterpriseLicenseKey will trigger the bootstrap process. - #7104
- Improve logging by disambiguating some commit and job logs - #7111
- Add helm configuration to register a pachyderm cluster with an external enterprise server. #7109
## 2.0.1
- Fixes a goroutine leak that can occur when a modify file operation is canceled - #7055
- Improves performance by reducing the number of postgres requests needed when renewing chunks being uploaded - #7052
- Improves usability by changing helm defaults- activate enterprise automatically and use default localhost URIs when ingress is disabled - #7039
- Improves memory scaling of join and group inputs beyond millions of datums and - - - - Increases logging verbosity by including etcd and pg-bouncer logs in debug dumps - #7053
## 2.0.0 
Introducing Pachyderm 2.0 with several foundational improvements. Read more details [here](https://www.pachyderm.com/blog/getting-ready-for-pachyderm-2/)

### [What’s new](https://docs.pachyderm.com/2.0.x/getting_started/whats_new/)

- New storage architecture and FileSets for better support for small files, content defined chunking for better de-duplication, automatic compression and encryption of chunks, automatic garbage collection, and more
- Pachyderm Enterprise Management to allow site-wide configuration
- New enterprise UI -- Pachyderm Console
- Improved OAuth-based Authentication
- Simplified and unified lineage tracking with Global IDs
- More efficient job run time to significantly reduce job completion time for real world workloads
- Introducing Pachyderm deployment support using Helm Chart
- Updated python-pachyderm 7.0 release which supports Pachyderm 2.x

### Changes from Pachyderm 1.x behavior

- Empty directories are no longer supported
- Default upload behavior changes from append to overwrite
- Full paths in repo must be specified when uploading files
- Automatic file splitting is no longer supported
- `pachctl deploy` has been deprecated in favor of helm charts. See docs for deployment details
- Standby option replaced by autoscaling
- Writing multiple input datums to same output file is no longer supported and will result in an error 

Updated docs are at [docs.pachyderm.com](https://docs.pachyderm.com/latest/)

Try Pachyderm 2.0 on [hub.pachyderm.com](https://hub.pachyderm.com/landing?redirect=%2F)

Pachyderm 2.x is not backwards compatible with Pachyderm 1.x data formats. If you require assistance or have any questions, please contact [support@pachyderm.com](mailto:support@pachyderm.com)<|MERGE_RESOLUTION|>--- conflicted
+++ resolved
@@ -24,8 +24,6 @@
     - Add 'pachd.activateAuth' value (true by default) to allow users to activate enterprise without also activating auth on startup (7132)
     - Add 'customCACerts' option, for customers with their own PKI
     - Make Pachyderm's ClusterRole Bindings configurable (7171)
-<<<<<<< HEAD
-=======
 
 Notable Bug Fixes:
 - 7124: RC would not update correctly when a pipeline is deleted and quickly recreated
@@ -42,23 +40,6 @@
 - 7158: Honor request cancellation in the S3 gateway
 - 7250: Remove path for the user container to access Pachyderm's storage secret
 
-## 2.0.8
->>>>>>> c6cfe8e8
-
-Notable Bug Fixes:
-- 7124: RC would not update correctly when a pipeline is deleted and quickly recreated
-- 7198: Support use of Kubernetes ingres with the Pachyderm enterprise server
-- 7092: Fix 'pachctl mount' panic on unmount, and improve upload performance
-- 7296: Fix 'pachctl mount' attempting to commit changes to read-only (output) branches
-- 7276: Fix auth error with Cron pipelines
-- 7153: Fix incorrect 'meta' branch provenance with services and spouts
-- 7114: Block transactions during initialization
-- 7227: Fix worker error when deployed alongside an existing postgres instance
-- 7164: Show "reason" next to KILLED jobs in 'pachctl list job'
-- 7218: Make the kubernetes SecurityContext associated with workers optional, controlled by the pachd.securityContext.enabled helm value
-- 7295: Return 404 instead of 400 for paths with trailing slash (fixes Spark jobs)
-- 7158: Honor request cancellation in the S3 gateway
-- 7250: Remove path for the user container to access Pachyderm's storage secret
 ## 2.0.8
 - Return 404 instead of 400 on trailing slash - #7320
 - Obj: Don't hold locks while doing Gets in the cacheClient - #7309
