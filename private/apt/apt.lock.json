{
	"packages": [
		{
			"arch": "amd64",
			"dependencies": [
				{
					"key": "openssl_3.0.14-1_deb12u2_amd64",
					"name": "openssl",
					"version": "3.0.14-1~deb12u2"
				},
				{
					"key": "libssl3_3.0.14-1_deb12u2_amd64",
					"name": "libssl3",
					"version": "3.0.14-1~deb12u2"
				},
				{
					"key": "libc6_2.36-9-p-deb12u8_amd64",
					"name": "libc6",
					"version": "2.36-9+deb12u8"
				},
				{
					"key": "libgcc-s1_12.2.0-14_amd64",
					"name": "libgcc-s1",
					"version": "12.2.0-14"
				},
				{
					"key": "gcc-12-base_12.2.0-14_amd64",
					"name": "gcc-12-base",
					"version": "12.2.0-14"
				}
			],
			"key": "ca-certificates_20230311_amd64",
			"name": "ca-certificates",
			"sha256": "5308b9bd88eebe2a48be3168cb3d87677aaec5da9c63ad0cf561a29b8219115c",
			"url": "https://snapshot-cloudflare.debian.org/archive/debian/20241003T000000Z/pool/main/c/ca-certificates/ca-certificates_20230311_all.deb",
			"version": "20230311"
		},
		{
			"arch": "amd64",
			"dependencies": [],
			"key": "openssl_3.0.14-1_deb12u2_amd64",
			"name": "openssl",
			"sha256": "0bd921ff96a15479fcd98f47d418718bb0b92ae6a94cd93eccdf127899e8af6f",
			"url": "https://snapshot-cloudflare.debian.org/archive/debian-security/20241003T000000Z/pool/updates/main/o/openssl/openssl_3.0.14-1~deb12u2_amd64.deb",
			"version": "3.0.14-1~deb12u2"
		},
		{
			"arch": "amd64",
			"dependencies": [],
			"key": "libssl3_3.0.14-1_deb12u2_amd64",
			"name": "libssl3",
			"sha256": "b308a8fd9889fd7e57b801511e3f42a203675b6b0087455a977d25b7633a1296",
			"url": "https://snapshot-cloudflare.debian.org/archive/debian-security/20241003T000000Z/pool/updates/main/o/openssl/libssl3_3.0.14-1~deb12u2_amd64.deb",
			"version": "3.0.14-1~deb12u2"
		},
		{
			"arch": "amd64",
			"dependencies": [],
			"key": "libc6_2.36-9-p-deb12u8_amd64",
			"name": "libc6",
			"sha256": "dbb527d86181f4b50edf5790c34c4d0b4ceac7f199b1266a9336b5708f8e9798",
			"url": "https://snapshot-cloudflare.debian.org/archive/debian/20241003T000000Z/pool/main/g/glibc/libc6_2.36-9+deb12u8_amd64.deb",
			"version": "2.36-9+deb12u8"
		},
		{
			"arch": "amd64",
			"dependencies": [],
			"key": "libgcc-s1_12.2.0-14_amd64",
			"name": "libgcc-s1",
			"sha256": "f3d1d48c0599aea85b7f2077a01d285badc42998c1a1e7473935d5cf995c8141",
			"url": "https://snapshot-cloudflare.debian.org/archive/debian/20241003T000000Z/pool/main/g/gcc-12/libgcc-s1_12.2.0-14_amd64.deb",
			"version": "12.2.0-14"
		},
		{
			"arch": "amd64",
			"dependencies": [],
			"key": "gcc-12-base_12.2.0-14_amd64",
			"name": "gcc-12-base",
			"sha256": "1a03df5a57833d65b5bb08cfa19d50e76f29088dc9e64fb934af42d9023a0807",
			"url": "https://snapshot-cloudflare.debian.org/archive/debian/20241003T000000Z/pool/main/g/gcc-12/gcc-12-base_12.2.0-14_amd64.deb",
			"version": "12.2.0-14"
		},
		{
			"arch": "amd64",
			"dependencies": [
				{
					"key": "zlib1g_1-1.2.13.dfsg-1_amd64",
					"name": "zlib1g",
					"version": "1:1.2.13.dfsg-1"
				},
				{
					"key": "libc6_2.36-9-p-deb12u8_amd64",
					"name": "libc6",
					"version": "2.36-9+deb12u8"
				},
				{
					"key": "libgcc-s1_12.2.0-14_amd64",
					"name": "libgcc-s1",
					"version": "12.2.0-14"
				},
				{
					"key": "gcc-12-base_12.2.0-14_amd64",
					"name": "gcc-12-base",
					"version": "12.2.0-14"
				},
				{
					"key": "libzstd1_1.5.4-p-dfsg2-5_amd64",
					"name": "libzstd1",
					"version": "1.5.4+dfsg2-5"
				},
				{
					"key": "libssl3_3.0.14-1_deb12u2_amd64",
					"name": "libssl3",
					"version": "3.0.14-1~deb12u2"
				},
				{
					"key": "libreadline8_8.2-1.3_amd64",
					"name": "libreadline8",
					"version": "8.2-1.3"
				},
				{
					"key": "libtinfo6_6.4-4_amd64",
					"name": "libtinfo6",
					"version": "6.4-4"
				},
				{
					"key": "readline-common_8.2-1.3_amd64",
					"name": "readline-common",
					"version": "8.2-1.3"
				},
				{
					"key": "liblz4-1_1.9.4-1_amd64",
					"name": "liblz4-1",
					"version": "1.9.4-1"
				},
				{
					"key": "sensible-utils_0.0.17-p-nmu1_amd64",
					"name": "sensible-utils",
					"version": "0.0.17+nmu1"
				},
				{
					"key": "postgresql-client-common_253.pgdg120-p-_20230725.2250.g53bdb68_amd64",
					"name": "postgresql-client-common",
					"version": "253.pgdg120+~20230725.2250.g53bdb68"
				},
				{
					"key": "perl_5.36.0-7-p-deb12u1_amd64",
					"name": "perl",
					"version": "5.36.0-7+deb12u1"
				},
				{
					"key": "libperl5.36_5.36.0-7-p-deb12u1_amd64",
					"name": "libperl5.36",
					"version": "5.36.0-7+deb12u1"
				},
				{
					"key": "perl-modules-5.36_5.36.0-7-p-deb12u1_amd64",
					"name": "perl-modules-5.36",
					"version": "5.36.0-7+deb12u1"
				},
				{
					"key": "perl-base_5.36.0-7-p-deb12u1_amd64",
					"name": "perl-base",
					"version": "5.36.0-7+deb12u1"
				},
				{
					"key": "dpkg_1.21.22_amd64",
					"name": "dpkg",
					"version": "1.21.22"
				},
				{
					"key": "tar_1.34-p-dfsg-1.2-p-deb12u1_amd64",
					"name": "tar",
					"version": "1.34+dfsg-1.2+deb12u1"
				},
				{
					"key": "libselinux1_3.4-1-p-b6_amd64",
					"name": "libselinux1",
					"version": "3.4-1+b6"
				},
				{
					"key": "libpcre2-8-0_10.42-1_amd64",
					"name": "libpcre2-8-0",
					"version": "10.42-1"
				},
				{
					"key": "libacl1_2.3.1-3_amd64",
					"name": "libacl1",
					"version": "2.3.1-3"
				},
				{
					"key": "libmd0_1.0.4-2_amd64",
					"name": "libmd0",
					"version": "1.0.4-2"
				},
				{
					"key": "liblzma5_5.4.1-0.2_amd64",
					"name": "liblzma5",
					"version": "5.4.1-0.2"
				},
				{
					"key": "libbz2-1.0_1.0.8-5-p-b1_amd64",
					"name": "libbz2-1.0",
					"version": "1.0.8-5+b1"
				},
				{
					"key": "libcrypt1_1-4.4.33-2_amd64",
					"name": "libcrypt1",
					"version": "1:4.4.33-2"
				},
				{
					"key": "libgdbm6_1.23-3_amd64",
					"name": "libgdbm6",
					"version": "1.23-3"
				},
				{
					"key": "libgdbm-compat4_1.23-3_amd64",
					"name": "libgdbm-compat4",
					"version": "1.23-3"
				},
				{
					"key": "libdb5.3_5.3.28-p-dfsg2-1_amd64",
					"name": "libdb5.3",
					"version": "5.3.28+dfsg2-1"
				},
				{
					"key": "netbase_6.4_amd64",
					"name": "netbase",
					"version": "6.4"
				},
				{
<<<<<<< HEAD
					"key": "libpq5_17.2-1.pgdg120-p-_20241203.1735.g9abdc18_amd64",
					"name": "libpq5",
					"version": "17.2-1.pgdg120+~20241203.1735.g9abdc18"
=======
					"key": "libpq5_17.2-1.pgdg120-p-_20241207.2336.gec7b89c_amd64",
					"name": "libpq5",
					"version": "17.2-1.pgdg120+~20241207.2336.gec7b89c"
>>>>>>> bbb42f01
				},
				{
					"key": "libldap-2.5-0_2.5.13-p-dfsg-5_amd64",
					"name": "libldap-2.5-0",
					"version": "2.5.13+dfsg-5"
				},
				{
					"key": "libsasl2-2_2.1.28-p-dfsg-10_amd64",
					"name": "libsasl2-2",
					"version": "2.1.28+dfsg-10"
				},
				{
					"key": "libsasl2-modules-db_2.1.28-p-dfsg-10_amd64",
					"name": "libsasl2-modules-db",
					"version": "2.1.28+dfsg-10"
				},
				{
					"key": "libgnutls30_3.7.9-2-p-deb12u3_amd64",
					"name": "libgnutls30",
					"version": "3.7.9-2+deb12u3"
				},
				{
					"key": "libunistring2_1.0-2_amd64",
					"name": "libunistring2",
					"version": "1.0-2"
				},
				{
					"key": "libtasn1-6_4.19.0-2_amd64",
					"name": "libtasn1-6",
					"version": "4.19.0-2"
				},
				{
					"key": "libp11-kit0_0.24.1-2_amd64",
					"name": "libp11-kit0",
					"version": "0.24.1-2"
				},
				{
					"key": "libffi8_3.4.4-1_amd64",
					"name": "libffi8",
					"version": "3.4.4-1"
				},
				{
					"key": "libnettle8_3.8.1-2_amd64",
					"name": "libnettle8",
					"version": "3.8.1-2"
				},
				{
					"key": "libidn2-0_2.3.3-1-p-b1_amd64",
					"name": "libidn2-0",
					"version": "2.3.3-1+b1"
				},
				{
					"key": "libhogweed6_3.8.1-2_amd64",
					"name": "libhogweed6",
					"version": "3.8.1-2"
				},
				{
					"key": "libgmp10_2-6.2.1-p-dfsg1-1.1_amd64",
					"name": "libgmp10",
					"version": "2:6.2.1+dfsg1-1.1"
				},
				{
					"key": "libgssapi-krb5-2_1.20.1-2-p-deb12u2_amd64",
					"name": "libgssapi-krb5-2",
					"version": "1.20.1-2+deb12u2"
				},
				{
					"key": "libkrb5support0_1.20.1-2-p-deb12u2_amd64",
					"name": "libkrb5support0",
					"version": "1.20.1-2+deb12u2"
				},
				{
					"key": "libkrb5-3_1.20.1-2-p-deb12u2_amd64",
					"name": "libkrb5-3",
					"version": "1.20.1-2+deb12u2"
				},
				{
					"key": "libkeyutils1_1.6.3-2_amd64",
					"name": "libkeyutils1",
					"version": "1.6.3-2"
				},
				{
					"key": "libk5crypto3_1.20.1-2-p-deb12u2_amd64",
					"name": "libk5crypto3",
					"version": "1.20.1-2+deb12u2"
				},
				{
					"key": "libcom-err2_1.47.0-2_amd64",
					"name": "libcom-err2",
					"version": "1.47.0-2"
				}
			],
<<<<<<< HEAD
			"key": "postgresql-client-17_17.2-1.pgdg120-p-_20241203.1735.g9abdc18_amd64",
			"name": "postgresql-client-17",
			"sha256": "f21081e6c7b4c44ccdc80d2b61e0978c019368d6cfece88a6ce0b35f7354a6ae",
			"url": "https://apt.postgresql.org/pub/repos/apt/pool/main/p/postgresql-17/postgresql-client-17_17.2-1.pgdg120+~20241203.1735.g9abdc18_amd64.deb",
			"version": "17.2-1.pgdg120+~20241203.1735.g9abdc18"
=======
			"key": "postgresql-client-17_17.2-1.pgdg120-p-_20241207.2336.gec7b89c_amd64",
			"name": "postgresql-client-17",
			"sha256": "fe9755f5165fa117186b638bb8a4bff83fa1dd2981596f59bc878df6fd054e4f",
			"url": "https://apt.postgresql.org/pub/repos/apt/pool/main/p/postgresql-17/postgresql-client-17_17.2-1.pgdg120+~20241207.2336.gec7b89c_amd64.deb",
			"version": "17.2-1.pgdg120+~20241207.2336.gec7b89c"
>>>>>>> bbb42f01
		},
		{
			"arch": "amd64",
			"dependencies": [],
			"key": "zlib1g_1-1.2.13.dfsg-1_amd64",
			"name": "zlib1g",
			"sha256": "d7dd1d1411fedf27f5e27650a6eff20ef294077b568f4c8c5e51466dc7c08ce4",
			"url": "https://snapshot-cloudflare.debian.org/archive/debian/20241003T000000Z/pool/main/z/zlib/zlib1g_1.2.13.dfsg-1_amd64.deb",
			"version": "1:1.2.13.dfsg-1"
		},
		{
			"arch": "amd64",
			"dependencies": [],
			"key": "libzstd1_1.5.4-p-dfsg2-5_amd64",
			"name": "libzstd1",
			"sha256": "6315b5ac38b724a710fb96bf1042019398cb656718b1522279a5185ed39318fa",
			"url": "https://snapshot-cloudflare.debian.org/archive/debian/20241003T000000Z/pool/main/libz/libzstd/libzstd1_1.5.4+dfsg2-5_amd64.deb",
			"version": "1.5.4+dfsg2-5"
		},
		{
			"arch": "amd64",
			"dependencies": [],
			"key": "libreadline8_8.2-1.3_amd64",
			"name": "libreadline8",
			"sha256": "e02ebbd3701cf468dbf98d6d917fbe0325e881f07fe8b316150c8d2a64486e66",
			"url": "https://snapshot-cloudflare.debian.org/archive/debian/20241003T000000Z/pool/main/r/readline/libreadline8_8.2-1.3_amd64.deb",
			"version": "8.2-1.3"
		},
		{
			"arch": "amd64",
			"dependencies": [],
			"key": "libtinfo6_6.4-4_amd64",
			"name": "libtinfo6",
			"sha256": "072d908f38f51090ca28ca5afa3b46b2957dc61fe35094c0b851426859a49a51",
			"url": "https://snapshot-cloudflare.debian.org/archive/debian/20241003T000000Z/pool/main/n/ncurses/libtinfo6_6.4-4_amd64.deb",
			"version": "6.4-4"
		},
		{
			"arch": "amd64",
			"dependencies": [],
			"key": "readline-common_8.2-1.3_amd64",
			"name": "readline-common",
			"sha256": "69317523fe56429aa361545416ad339d138c1500e5a604856a80dd9074b4e35c",
			"url": "https://snapshot-cloudflare.debian.org/archive/debian/20241003T000000Z/pool/main/r/readline/readline-common_8.2-1.3_all.deb",
			"version": "8.2-1.3"
		},
		{
			"arch": "amd64",
			"dependencies": [],
			"key": "liblz4-1_1.9.4-1_amd64",
			"name": "liblz4-1",
			"sha256": "64cde86cef1deaf828bd60297839b59710b5cd8dc50efd4f12643caaee9389d3",
			"url": "https://snapshot-cloudflare.debian.org/archive/debian/20241003T000000Z/pool/main/l/lz4/liblz4-1_1.9.4-1_amd64.deb",
			"version": "1.9.4-1"
		},
		{
			"arch": "amd64",
			"dependencies": [],
			"key": "sensible-utils_0.0.17-p-nmu1_amd64",
			"name": "sensible-utils",
			"sha256": "e0e66f783996ec4670ed5041c446160ec671c723d4be47d3bc27af93c2958a76",
			"url": "https://snapshot-cloudflare.debian.org/archive/debian/20241003T000000Z/pool/main/s/sensible-utils/sensible-utils_0.0.17+nmu1_all.deb",
			"version": "0.0.17+nmu1"
		},
		{
			"arch": "amd64",
			"dependencies": [],
			"key": "postgresql-client-common_253.pgdg120-p-_20230725.2250.g53bdb68_amd64",
			"name": "postgresql-client-common",
			"sha256": "58fc3af1623828342985c932cdebc87b8ff02942043612f80ff946304640a36a",
			"url": "https://apt.postgresql.org/pub/repos/apt/pool/main/p/postgresql-common/postgresql-client-common_253.pgdg120+~20230725.2250.g53bdb68_all.deb",
			"version": "253.pgdg120+~20230725.2250.g53bdb68"
		},
		{
			"arch": "amd64",
			"dependencies": [],
			"key": "perl_5.36.0-7-p-deb12u1_amd64",
			"name": "perl",
			"sha256": "95224197cc1275ee3e625be4522f9d03f8fea3bd7a5d7d8f1f55ab914736b404",
			"url": "https://snapshot-cloudflare.debian.org/archive/debian/20241003T000000Z/pool/main/p/perl/perl_5.36.0-7+deb12u1_amd64.deb",
			"version": "5.36.0-7+deb12u1"
		},
		{
			"arch": "amd64",
			"dependencies": [],
			"key": "libperl5.36_5.36.0-7-p-deb12u1_amd64",
			"name": "libperl5.36",
			"sha256": "4b48b8f0b06c2c667d52117edcef69af6896bcfe69a4f4bde47b89590b83875e",
			"url": "https://snapshot-cloudflare.debian.org/archive/debian/20241003T000000Z/pool/main/p/perl/libperl5.36_5.36.0-7+deb12u1_amd64.deb",
			"version": "5.36.0-7+deb12u1"
		},
		{
			"arch": "amd64",
			"dependencies": [],
			"key": "perl-modules-5.36_5.36.0-7-p-deb12u1_amd64",
			"name": "perl-modules-5.36",
			"sha256": "9b8223674661ead1836ce21966f7e4511a3a943c1b87c02ea92ec17ed2c3f2cf",
			"url": "https://snapshot-cloudflare.debian.org/archive/debian/20241003T000000Z/pool/main/p/perl/perl-modules-5.36_5.36.0-7+deb12u1_all.deb",
			"version": "5.36.0-7+deb12u1"
		},
		{
			"arch": "amd64",
			"dependencies": [],
			"key": "perl-base_5.36.0-7-p-deb12u1_amd64",
			"name": "perl-base",
			"sha256": "b4327c2d8e2ca92402205ac6b5845b3110fa2a1d50925c0e61c39624583a8baf",
			"url": "https://snapshot-cloudflare.debian.org/archive/debian/20241003T000000Z/pool/main/p/perl/perl-base_5.36.0-7+deb12u1_amd64.deb",
			"version": "5.36.0-7+deb12u1"
		},
		{
			"arch": "amd64",
			"dependencies": [],
			"key": "dpkg_1.21.22_amd64",
			"name": "dpkg",
			"sha256": "9d97f27d8a8a06dd4800e8e0291337ca02e11cdfd7df09a4566a982a6d9fe4c4",
			"url": "https://snapshot-cloudflare.debian.org/archive/debian/20241003T000000Z/pool/main/d/dpkg/dpkg_1.21.22_amd64.deb",
			"version": "1.21.22"
		},
		{
			"arch": "amd64",
			"dependencies": [],
			"key": "tar_1.34-p-dfsg-1.2-p-deb12u1_amd64",
			"name": "tar",
			"sha256": "24fb92e98c2969171f81a8b589263d705f6b1670f95d121cd74c810d4605acc3",
			"url": "https://snapshot-cloudflare.debian.org/archive/debian/20241003T000000Z/pool/main/t/tar/tar_1.34+dfsg-1.2+deb12u1_amd64.deb",
			"version": "1.34+dfsg-1.2+deb12u1"
		},
		{
			"arch": "amd64",
			"dependencies": [],
			"key": "libselinux1_3.4-1-p-b6_amd64",
			"name": "libselinux1",
			"sha256": "2b07f5287b9105f40158b56e4d70cc1652dac56a408f3507b4ab3d061eed425f",
			"url": "https://snapshot-cloudflare.debian.org/archive/debian/20241003T000000Z/pool/main/libs/libselinux/libselinux1_3.4-1+b6_amd64.deb",
			"version": "3.4-1+b6"
		},
		{
			"arch": "amd64",
			"dependencies": [],
			"key": "libpcre2-8-0_10.42-1_amd64",
			"name": "libpcre2-8-0",
			"sha256": "030db54f4d76cdfe2bf0e8eb5f9efea0233ab3c7aa942d672c7b63b52dbaf935",
			"url": "https://snapshot-cloudflare.debian.org/archive/debian/20241003T000000Z/pool/main/p/pcre2/libpcre2-8-0_10.42-1_amd64.deb",
			"version": "10.42-1"
		},
		{
			"arch": "amd64",
			"dependencies": [],
			"key": "libacl1_2.3.1-3_amd64",
			"name": "libacl1",
			"sha256": "8be9df5795114bfe90e2be3d208ef47a5edd3fc7b3e20d387a597486d444e5e2",
			"url": "https://snapshot-cloudflare.debian.org/archive/debian/20241003T000000Z/pool/main/a/acl/libacl1_2.3.1-3_amd64.deb",
			"version": "2.3.1-3"
		},
		{
			"arch": "amd64",
			"dependencies": [],
			"key": "libmd0_1.0.4-2_amd64",
			"name": "libmd0",
			"sha256": "03539fd30c509e27101d13a56e52eda9062bdf1aefe337c07ab56def25a13eab",
			"url": "https://snapshot-cloudflare.debian.org/archive/debian/20241003T000000Z/pool/main/libm/libmd/libmd0_1.0.4-2_amd64.deb",
			"version": "1.0.4-2"
		},
		{
			"arch": "amd64",
			"dependencies": [],
			"key": "liblzma5_5.4.1-0.2_amd64",
			"name": "liblzma5",
			"sha256": "d4b7736e58512a2b047f9cb91b71db5a3cf9d3451192fc6da044c77bf51fe869",
			"url": "https://snapshot-cloudflare.debian.org/archive/debian/20241003T000000Z/pool/main/x/xz-utils/liblzma5_5.4.1-0.2_amd64.deb",
			"version": "5.4.1-0.2"
		},
		{
			"arch": "amd64",
			"dependencies": [],
			"key": "libbz2-1.0_1.0.8-5-p-b1_amd64",
			"name": "libbz2-1.0",
			"sha256": "54149da3f44b22d523b26b692033b84503d822cc5122fed606ea69cc83ca5aeb",
			"url": "https://snapshot-cloudflare.debian.org/archive/debian/20241003T000000Z/pool/main/b/bzip2/libbz2-1.0_1.0.8-5+b1_amd64.deb",
			"version": "1.0.8-5+b1"
		},
		{
			"arch": "amd64",
			"dependencies": [],
			"key": "libcrypt1_1-4.4.33-2_amd64",
			"name": "libcrypt1",
			"sha256": "f5f60a5cdfd4e4eaa9438ade5078a57741a7a78d659fcb0c701204f523e8bd29",
			"url": "https://snapshot-cloudflare.debian.org/archive/debian/20241003T000000Z/pool/main/libx/libxcrypt/libcrypt1_4.4.33-2_amd64.deb",
			"version": "1:4.4.33-2"
		},
		{
			"arch": "amd64",
			"dependencies": [],
			"key": "libgdbm6_1.23-3_amd64",
			"name": "libgdbm6",
			"sha256": "95fe4a1336532450e67bd067892f46eaa484139919ea8d067a9ffcbf5a4bf883",
			"url": "https://snapshot-cloudflare.debian.org/archive/debian/20241003T000000Z/pool/main/g/gdbm/libgdbm6_1.23-3_amd64.deb",
			"version": "1.23-3"
		},
		{
			"arch": "amd64",
			"dependencies": [],
			"key": "libgdbm-compat4_1.23-3_amd64",
			"name": "libgdbm-compat4",
			"sha256": "4af36a590b68d415a78d9238b932b6a4579f515ec8a8016597498acff5b515a4",
			"url": "https://snapshot-cloudflare.debian.org/archive/debian/20241003T000000Z/pool/main/g/gdbm/libgdbm-compat4_1.23-3_amd64.deb",
			"version": "1.23-3"
		},
		{
			"arch": "amd64",
			"dependencies": [],
			"key": "libdb5.3_5.3.28-p-dfsg2-1_amd64",
			"name": "libdb5.3",
			"sha256": "7dc5127b8dd0da80e992ba594954c005ae4359d839a24eb65d0d8129b5235c84",
			"url": "https://snapshot-cloudflare.debian.org/archive/debian/20241003T000000Z/pool/main/d/db5.3/libdb5.3_5.3.28+dfsg2-1_amd64.deb",
			"version": "5.3.28+dfsg2-1"
		},
		{
			"arch": "amd64",
			"dependencies": [],
			"key": "netbase_6.4_amd64",
			"name": "netbase",
			"sha256": "29b23c48c0fe6f878e56c5ddc9f65d1c05d729360f3690a593a8c795031cd867",
			"url": "https://snapshot-cloudflare.debian.org/archive/debian/20241003T000000Z/pool/main/n/netbase/netbase_6.4_all.deb",
			"version": "6.4"
		},
		{
			"arch": "amd64",
			"dependencies": [],
<<<<<<< HEAD
			"key": "libpq5_17.2-1.pgdg120-p-_20241203.1735.g9abdc18_amd64",
			"name": "libpq5",
			"sha256": "478459d7e11193a66e66c524c35cde7b7eac360b1f2f07c5249ec352f38cef81",
			"url": "https://apt.postgresql.org/pub/repos/apt/pool/main/p/postgresql-17/libpq5_17.2-1.pgdg120+~20241203.1735.g9abdc18_amd64.deb",
			"version": "17.2-1.pgdg120+~20241203.1735.g9abdc18"
=======
			"key": "libpq5_17.2-1.pgdg120-p-_20241207.2336.gec7b89c_amd64",
			"name": "libpq5",
			"sha256": "cba91c948e4ce675bb0d4d3fba3c482f0b779e4b28624862a4427ed5c289da89",
			"url": "https://apt.postgresql.org/pub/repos/apt/pool/main/p/postgresql-17/libpq5_17.2-1.pgdg120+~20241207.2336.gec7b89c_amd64.deb",
			"version": "17.2-1.pgdg120+~20241207.2336.gec7b89c"
>>>>>>> bbb42f01
		},
		{
			"arch": "amd64",
			"dependencies": [],
			"key": "libldap-2.5-0_2.5.13-p-dfsg-5_amd64",
			"name": "libldap-2.5-0",
			"sha256": "4b6c30f6554149c594628d945edc6003f0eea8d0cc1341638c0e71375db147ed",
			"url": "https://snapshot-cloudflare.debian.org/archive/debian/20241003T000000Z/pool/main/o/openldap/libldap-2.5-0_2.5.13+dfsg-5_amd64.deb",
			"version": "2.5.13+dfsg-5"
		},
		{
			"arch": "amd64",
			"dependencies": [],
			"key": "libsasl2-2_2.1.28-p-dfsg-10_amd64",
			"name": "libsasl2-2",
			"sha256": "11ee190ad39f8d7af441d2c8347388b9449434c73acc67b4b372445ac4152efa",
			"url": "https://snapshot-cloudflare.debian.org/archive/debian/20241003T000000Z/pool/main/c/cyrus-sasl2/libsasl2-2_2.1.28+dfsg-10_amd64.deb",
			"version": "2.1.28+dfsg-10"
		},
		{
			"arch": "amd64",
			"dependencies": [],
			"key": "libsasl2-modules-db_2.1.28-p-dfsg-10_amd64",
			"name": "libsasl2-modules-db",
			"sha256": "3ac4fd6cbe3b3b06e68d24b931bf3eb9385b42f15604a37ed25310e948ca0ee6",
			"url": "https://snapshot-cloudflare.debian.org/archive/debian/20241003T000000Z/pool/main/c/cyrus-sasl2/libsasl2-modules-db_2.1.28+dfsg-10_amd64.deb",
			"version": "2.1.28+dfsg-10"
		},
		{
			"arch": "amd64",
			"dependencies": [],
			"key": "libgnutls30_3.7.9-2-p-deb12u3_amd64",
			"name": "libgnutls30",
			"sha256": "cee417d4107bbe94ddcc124524366ea675e89d106b70969a7d508ef26e92a713",
			"url": "https://snapshot-cloudflare.debian.org/archive/debian/20241003T000000Z/pool/main/g/gnutls28/libgnutls30_3.7.9-2+deb12u3_amd64.deb",
			"version": "3.7.9-2+deb12u3"
		},
		{
			"arch": "amd64",
			"dependencies": [],
			"key": "libunistring2_1.0-2_amd64",
			"name": "libunistring2",
			"sha256": "d466bbfe011d764d793c1d9d777cad9c7cf65b938e11598f27408171ad95a951",
			"url": "https://snapshot-cloudflare.debian.org/archive/debian/20241003T000000Z/pool/main/libu/libunistring/libunistring2_1.0-2_amd64.deb",
			"version": "1.0-2"
		},
		{
			"arch": "amd64",
			"dependencies": [],
			"key": "libtasn1-6_4.19.0-2_amd64",
			"name": "libtasn1-6",
			"sha256": "eec4dc9d949d2c666b1da3fa762a340e8ba10c3a04d3eed32749a97695c15641",
			"url": "https://snapshot-cloudflare.debian.org/archive/debian/20241003T000000Z/pool/main/libt/libtasn1-6/libtasn1-6_4.19.0-2_amd64.deb",
			"version": "4.19.0-2"
		},
		{
			"arch": "amd64",
			"dependencies": [],
			"key": "libp11-kit0_0.24.1-2_amd64",
			"name": "libp11-kit0",
			"sha256": "251330faddbf013f060fcdb41f4b0c037c8a6e89ba7c09b04bfcc4e3f0807b22",
			"url": "https://snapshot-cloudflare.debian.org/archive/debian/20241003T000000Z/pool/main/p/p11-kit/libp11-kit0_0.24.1-2_amd64.deb",
			"version": "0.24.1-2"
		},
		{
			"arch": "amd64",
			"dependencies": [],
			"key": "libffi8_3.4.4-1_amd64",
			"name": "libffi8",
			"sha256": "6d9f6c25c30efccce6d4bceaa48ea86c329a3432abb360a141f76ac223a4c34a",
			"url": "https://snapshot-cloudflare.debian.org/archive/debian/20241003T000000Z/pool/main/libf/libffi/libffi8_3.4.4-1_amd64.deb",
			"version": "3.4.4-1"
		},
		{
			"arch": "amd64",
			"dependencies": [],
			"key": "libnettle8_3.8.1-2_amd64",
			"name": "libnettle8",
			"sha256": "45922e6e289ffd92f0f92d2bb9159e84236ff202d552a461bf10e5335b3f0261",
			"url": "https://snapshot-cloudflare.debian.org/archive/debian/20241003T000000Z/pool/main/n/nettle/libnettle8_3.8.1-2_amd64.deb",
			"version": "3.8.1-2"
		},
		{
			"arch": "amd64",
			"dependencies": [],
			"key": "libidn2-0_2.3.3-1-p-b1_amd64",
			"name": "libidn2-0",
			"sha256": "d50716d5824083d667427817d506b45d3f59dc77e1ca52de000f3f62d4918afa",
			"url": "https://snapshot-cloudflare.debian.org/archive/debian/20241003T000000Z/pool/main/libi/libidn2/libidn2-0_2.3.3-1+b1_amd64.deb",
			"version": "2.3.3-1+b1"
		},
		{
			"arch": "amd64",
			"dependencies": [],
			"key": "libhogweed6_3.8.1-2_amd64",
			"name": "libhogweed6",
			"sha256": "ed8185c28b2cb519744a5a462dcd720d3b332c9b88a1d0002eac06dc8550cb94",
			"url": "https://snapshot-cloudflare.debian.org/archive/debian/20241003T000000Z/pool/main/n/nettle/libhogweed6_3.8.1-2_amd64.deb",
			"version": "3.8.1-2"
		},
		{
			"arch": "amd64",
			"dependencies": [],
			"key": "libgmp10_2-6.2.1-p-dfsg1-1.1_amd64",
			"name": "libgmp10",
			"sha256": "187aedef2ed763f425c1e523753b9719677633c7eede660401739e9c893482bd",
			"url": "https://snapshot-cloudflare.debian.org/archive/debian/20241003T000000Z/pool/main/g/gmp/libgmp10_6.2.1+dfsg1-1.1_amd64.deb",
			"version": "2:6.2.1+dfsg1-1.1"
		},
		{
			"arch": "amd64",
			"dependencies": [],
			"key": "libgssapi-krb5-2_1.20.1-2-p-deb12u2_amd64",
			"name": "libgssapi-krb5-2",
			"sha256": "454eb2ecb79e03682b176f04a54b8820ccf8868c074995d96fb6f4736f546cec",
			"url": "https://snapshot-cloudflare.debian.org/archive/debian-security/20241003T000000Z/pool/updates/main/k/krb5/libgssapi-krb5-2_1.20.1-2+deb12u2_amd64.deb",
			"version": "1.20.1-2+deb12u2"
		},
		{
			"arch": "amd64",
			"dependencies": [],
			"key": "libkrb5support0_1.20.1-2-p-deb12u2_amd64",
			"name": "libkrb5support0",
			"sha256": "3bb1a8f9cfdd31f92e0cdd0a040c738a2de0d343afe7f830850e3ab7695e649c",
			"url": "https://snapshot-cloudflare.debian.org/archive/debian-security/20241003T000000Z/pool/updates/main/k/krb5/libkrb5support0_1.20.1-2+deb12u2_amd64.deb",
			"version": "1.20.1-2+deb12u2"
		},
		{
			"arch": "amd64",
			"dependencies": [],
			"key": "libkrb5-3_1.20.1-2-p-deb12u2_amd64",
			"name": "libkrb5-3",
			"sha256": "9ce3d67db89417e1539f33a62ce85959dc96e3865ecad77606e2af1e6680d6da",
			"url": "https://snapshot-cloudflare.debian.org/archive/debian-security/20241003T000000Z/pool/updates/main/k/krb5/libkrb5-3_1.20.1-2+deb12u2_amd64.deb",
			"version": "1.20.1-2+deb12u2"
		},
		{
			"arch": "amd64",
			"dependencies": [],
			"key": "libkeyutils1_1.6.3-2_amd64",
			"name": "libkeyutils1",
			"sha256": "cfac89e6a7a54ff3c6a4f843310e25efeddaa771baeae470bd98bd588c373563",
			"url": "https://snapshot-cloudflare.debian.org/archive/debian/20241003T000000Z/pool/main/k/keyutils/libkeyutils1_1.6.3-2_amd64.deb",
			"version": "1.6.3-2"
		},
		{
			"arch": "amd64",
			"dependencies": [],
			"key": "libk5crypto3_1.20.1-2-p-deb12u2_amd64",
			"name": "libk5crypto3",
			"sha256": "de8ae0c2bb31c926b24c374c1159e8b8d5f9817421f45dd29f22cd201982ee3d",
			"url": "https://snapshot-cloudflare.debian.org/archive/debian-security/20241003T000000Z/pool/updates/main/k/krb5/libk5crypto3_1.20.1-2+deb12u2_amd64.deb",
			"version": "1.20.1-2+deb12u2"
		},
		{
			"arch": "amd64",
			"dependencies": [],
			"key": "libcom-err2_1.47.0-2_amd64",
			"name": "libcom-err2",
			"sha256": "8010e4285276bb344c05ae780deae2fffb45e237116c3a78481365c5954125ec",
			"url": "https://snapshot-cloudflare.debian.org/archive/debian/20241003T000000Z/pool/main/e/e2fsprogs/libcom-err2_1.47.0-2_amd64.deb",
			"version": "1.47.0-2"
		},
		{
			"arch": "arm64",
			"dependencies": [
				{
					"key": "openssl_3.0.14-1_deb12u2_arm64",
					"name": "openssl",
					"version": "3.0.14-1~deb12u2"
				},
				{
					"key": "libssl3_3.0.14-1_deb12u2_arm64",
					"name": "libssl3",
					"version": "3.0.14-1~deb12u2"
				},
				{
					"key": "libc6_2.36-9-p-deb12u8_arm64",
					"name": "libc6",
					"version": "2.36-9+deb12u8"
				},
				{
					"key": "libgcc-s1_12.2.0-14_arm64",
					"name": "libgcc-s1",
					"version": "12.2.0-14"
				},
				{
					"key": "gcc-12-base_12.2.0-14_arm64",
					"name": "gcc-12-base",
					"version": "12.2.0-14"
				}
			],
			"key": "ca-certificates_20230311_arm64",
			"name": "ca-certificates",
			"sha256": "5308b9bd88eebe2a48be3168cb3d87677aaec5da9c63ad0cf561a29b8219115c",
			"url": "https://snapshot-cloudflare.debian.org/archive/debian/20241003T000000Z/pool/main/c/ca-certificates/ca-certificates_20230311_all.deb",
			"version": "20230311"
		},
		{
			"arch": "arm64",
			"dependencies": [],
			"key": "openssl_3.0.14-1_deb12u2_arm64",
			"name": "openssl",
			"sha256": "ee49f2b51c699d628b3d49145b10f55c12231baa506b3254f2e713195dbeb442",
			"url": "https://snapshot-cloudflare.debian.org/archive/debian-security/20241003T000000Z/pool/updates/main/o/openssl/openssl_3.0.14-1~deb12u2_arm64.deb",
			"version": "3.0.14-1~deb12u2"
		},
		{
			"arch": "arm64",
			"dependencies": [],
			"key": "libssl3_3.0.14-1_deb12u2_arm64",
			"name": "libssl3",
			"sha256": "87bc8092e38da779f63c7ef2bee76a49a0747c968c8e0129130a6403d7b575a8",
			"url": "https://snapshot-cloudflare.debian.org/archive/debian-security/20241003T000000Z/pool/updates/main/o/openssl/libssl3_3.0.14-1~deb12u2_arm64.deb",
			"version": "3.0.14-1~deb12u2"
		},
		{
			"arch": "arm64",
			"dependencies": [],
			"key": "libc6_2.36-9-p-deb12u8_arm64",
			"name": "libc6",
			"sha256": "00b2c999ed76342824e26c46bb23133f07bba97e911d34b6855addc4e93e5638",
			"url": "https://snapshot-cloudflare.debian.org/archive/debian/20241003T000000Z/pool/main/g/glibc/libc6_2.36-9+deb12u8_arm64.deb",
			"version": "2.36-9+deb12u8"
		},
		{
			"arch": "arm64",
			"dependencies": [],
			"key": "libgcc-s1_12.2.0-14_arm64",
			"name": "libgcc-s1",
			"sha256": "6fce2268d8f3152a4e84634f5a24133d3c62903b2f9b11b9c59235cbbc1b23a8",
			"url": "https://snapshot-cloudflare.debian.org/archive/debian/20241003T000000Z/pool/main/g/gcc-12/libgcc-s1_12.2.0-14_arm64.deb",
			"version": "12.2.0-14"
		},
		{
			"arch": "arm64",
			"dependencies": [],
			"key": "gcc-12-base_12.2.0-14_arm64",
			"name": "gcc-12-base",
			"sha256": "e1f2fb7212546c0e360af8df26303608f7b09e123ac9c96e15872d1ec1ce3275",
			"url": "https://snapshot-cloudflare.debian.org/archive/debian/20241003T000000Z/pool/main/g/gcc-12/gcc-12-base_12.2.0-14_arm64.deb",
			"version": "12.2.0-14"
		},
		{
			"arch": "arm64",
			"dependencies": [
				{
					"key": "zlib1g_1-1.2.13.dfsg-1_arm64",
					"name": "zlib1g",
					"version": "1:1.2.13.dfsg-1"
				},
				{
					"key": "libc6_2.36-9-p-deb12u8_arm64",
					"name": "libc6",
					"version": "2.36-9+deb12u8"
				},
				{
					"key": "libgcc-s1_12.2.0-14_arm64",
					"name": "libgcc-s1",
					"version": "12.2.0-14"
				},
				{
					"key": "gcc-12-base_12.2.0-14_arm64",
					"name": "gcc-12-base",
					"version": "12.2.0-14"
				},
				{
					"key": "libzstd1_1.5.4-p-dfsg2-5_arm64",
					"name": "libzstd1",
					"version": "1.5.4+dfsg2-5"
				},
				{
					"key": "libssl3_3.0.14-1_deb12u2_arm64",
					"name": "libssl3",
					"version": "3.0.14-1~deb12u2"
				},
				{
					"key": "libreadline8_8.2-1.3_arm64",
					"name": "libreadline8",
					"version": "8.2-1.3"
				},
				{
					"key": "libtinfo6_6.4-4_arm64",
					"name": "libtinfo6",
					"version": "6.4-4"
				},
				{
					"key": "readline-common_8.2-1.3_arm64",
					"name": "readline-common",
					"version": "8.2-1.3"
				},
				{
					"key": "liblz4-1_1.9.4-1_arm64",
					"name": "liblz4-1",
					"version": "1.9.4-1"
				},
				{
					"key": "sensible-utils_0.0.17-p-nmu1_arm64",
					"name": "sensible-utils",
					"version": "0.0.17+nmu1"
				},
				{
					"key": "postgresql-client-common_253.pgdg120-p-_20230725.2250.g53bdb68_arm64",
					"name": "postgresql-client-common",
					"version": "253.pgdg120+~20230725.2250.g53bdb68"
				},
				{
					"key": "perl_5.36.0-7-p-deb12u1_arm64",
					"name": "perl",
					"version": "5.36.0-7+deb12u1"
				},
				{
					"key": "libperl5.36_5.36.0-7-p-deb12u1_arm64",
					"name": "libperl5.36",
					"version": "5.36.0-7+deb12u1"
				},
				{
					"key": "perl-modules-5.36_5.36.0-7-p-deb12u1_arm64",
					"name": "perl-modules-5.36",
					"version": "5.36.0-7+deb12u1"
				},
				{
					"key": "perl-base_5.36.0-7-p-deb12u1_arm64",
					"name": "perl-base",
					"version": "5.36.0-7+deb12u1"
				},
				{
					"key": "dpkg_1.21.22_arm64",
					"name": "dpkg",
					"version": "1.21.22"
				},
				{
					"key": "tar_1.34-p-dfsg-1.2-p-deb12u1_arm64",
					"name": "tar",
					"version": "1.34+dfsg-1.2+deb12u1"
				},
				{
					"key": "libselinux1_3.4-1-p-b6_arm64",
					"name": "libselinux1",
					"version": "3.4-1+b6"
				},
				{
					"key": "libpcre2-8-0_10.42-1_arm64",
					"name": "libpcre2-8-0",
					"version": "10.42-1"
				},
				{
					"key": "libacl1_2.3.1-3_arm64",
					"name": "libacl1",
					"version": "2.3.1-3"
				},
				{
					"key": "libmd0_1.0.4-2_arm64",
					"name": "libmd0",
					"version": "1.0.4-2"
				},
				{
					"key": "liblzma5_5.4.1-0.2_arm64",
					"name": "liblzma5",
					"version": "5.4.1-0.2"
				},
				{
					"key": "libbz2-1.0_1.0.8-5-p-b1_arm64",
					"name": "libbz2-1.0",
					"version": "1.0.8-5+b1"
				},
				{
					"key": "libcrypt1_1-4.4.33-2_arm64",
					"name": "libcrypt1",
					"version": "1:4.4.33-2"
				},
				{
					"key": "libgdbm6_1.23-3_arm64",
					"name": "libgdbm6",
					"version": "1.23-3"
				},
				{
					"key": "libgdbm-compat4_1.23-3_arm64",
					"name": "libgdbm-compat4",
					"version": "1.23-3"
				},
				{
					"key": "libdb5.3_5.3.28-p-dfsg2-1_arm64",
					"name": "libdb5.3",
					"version": "5.3.28+dfsg2-1"
				},
				{
					"key": "netbase_6.4_arm64",
					"name": "netbase",
					"version": "6.4"
				},
				{
<<<<<<< HEAD
					"key": "libpq5_17.2-1.pgdg120-p-_20241203.1735.g9abdc18_arm64",
					"name": "libpq5",
					"version": "17.2-1.pgdg120+~20241203.1735.g9abdc18"
=======
					"key": "libpq5_17.2-1.pgdg120-p-_20241207.2336.gec7b89c_arm64",
					"name": "libpq5",
					"version": "17.2-1.pgdg120+~20241207.2336.gec7b89c"
>>>>>>> bbb42f01
				},
				{
					"key": "libldap-2.5-0_2.5.13-p-dfsg-5_arm64",
					"name": "libldap-2.5-0",
					"version": "2.5.13+dfsg-5"
				},
				{
					"key": "libsasl2-2_2.1.28-p-dfsg-10_arm64",
					"name": "libsasl2-2",
					"version": "2.1.28+dfsg-10"
				},
				{
					"key": "libsasl2-modules-db_2.1.28-p-dfsg-10_arm64",
					"name": "libsasl2-modules-db",
					"version": "2.1.28+dfsg-10"
				},
				{
					"key": "libgnutls30_3.7.9-2-p-deb12u3_arm64",
					"name": "libgnutls30",
					"version": "3.7.9-2+deb12u3"
				},
				{
					"key": "libunistring2_1.0-2_arm64",
					"name": "libunistring2",
					"version": "1.0-2"
				},
				{
					"key": "libtasn1-6_4.19.0-2_arm64",
					"name": "libtasn1-6",
					"version": "4.19.0-2"
				},
				{
					"key": "libp11-kit0_0.24.1-2_arm64",
					"name": "libp11-kit0",
					"version": "0.24.1-2"
				},
				{
					"key": "libffi8_3.4.4-1_arm64",
					"name": "libffi8",
					"version": "3.4.4-1"
				},
				{
					"key": "libnettle8_3.8.1-2_arm64",
					"name": "libnettle8",
					"version": "3.8.1-2"
				},
				{
					"key": "libidn2-0_2.3.3-1-p-b1_arm64",
					"name": "libidn2-0",
					"version": "2.3.3-1+b1"
				},
				{
					"key": "libhogweed6_3.8.1-2_arm64",
					"name": "libhogweed6",
					"version": "3.8.1-2"
				},
				{
					"key": "libgmp10_2-6.2.1-p-dfsg1-1.1_arm64",
					"name": "libgmp10",
					"version": "2:6.2.1+dfsg1-1.1"
				},
				{
					"key": "libgssapi-krb5-2_1.20.1-2-p-deb12u2_arm64",
					"name": "libgssapi-krb5-2",
					"version": "1.20.1-2+deb12u2"
				},
				{
					"key": "libkrb5support0_1.20.1-2-p-deb12u2_arm64",
					"name": "libkrb5support0",
					"version": "1.20.1-2+deb12u2"
				},
				{
					"key": "libkrb5-3_1.20.1-2-p-deb12u2_arm64",
					"name": "libkrb5-3",
					"version": "1.20.1-2+deb12u2"
				},
				{
					"key": "libkeyutils1_1.6.3-2_arm64",
					"name": "libkeyutils1",
					"version": "1.6.3-2"
				},
				{
					"key": "libk5crypto3_1.20.1-2-p-deb12u2_arm64",
					"name": "libk5crypto3",
					"version": "1.20.1-2+deb12u2"
				},
				{
					"key": "libcom-err2_1.47.0-2_arm64",
					"name": "libcom-err2",
					"version": "1.47.0-2"
				}
			],
<<<<<<< HEAD
			"key": "postgresql-client-17_17.2-1.pgdg120-p-_20241203.1735.g9abdc18_arm64",
			"name": "postgresql-client-17",
			"sha256": "649bffe3c50cec40fe2dfcb80f80abacb2c140f7cd7e26825223557c9be40b84",
			"url": "https://apt.postgresql.org/pub/repos/apt/pool/main/p/postgresql-17/postgresql-client-17_17.2-1.pgdg120+~20241203.1735.g9abdc18_arm64.deb",
			"version": "17.2-1.pgdg120+~20241203.1735.g9abdc18"
=======
			"key": "postgresql-client-17_17.2-1.pgdg120-p-_20241207.2336.gec7b89c_arm64",
			"name": "postgresql-client-17",
			"sha256": "f4c19934931b33830569444614bffb8652f8cb89d8debccc7655820e8f52977d",
			"url": "https://apt.postgresql.org/pub/repos/apt/pool/main/p/postgresql-17/postgresql-client-17_17.2-1.pgdg120+~20241207.2336.gec7b89c_arm64.deb",
			"version": "17.2-1.pgdg120+~20241207.2336.gec7b89c"
>>>>>>> bbb42f01
		},
		{
			"arch": "arm64",
			"dependencies": [],
			"key": "zlib1g_1-1.2.13.dfsg-1_arm64",
			"name": "zlib1g",
			"sha256": "52b8b8a145bbe1956bba82034f77022cbef0c3d0885c9e32d9817a7932fe1913",
			"url": "https://snapshot-cloudflare.debian.org/archive/debian/20241003T000000Z/pool/main/z/zlib/zlib1g_1.2.13.dfsg-1_arm64.deb",
			"version": "1:1.2.13.dfsg-1"
		},
		{
			"arch": "arm64",
			"dependencies": [],
			"key": "libzstd1_1.5.4-p-dfsg2-5_arm64",
			"name": "libzstd1",
			"sha256": "95e173c9538f96ede4fc275ec7863f395a97dd0ea62454be9bc914efa1b9be93",
			"url": "https://snapshot-cloudflare.debian.org/archive/debian/20241003T000000Z/pool/main/libz/libzstd/libzstd1_1.5.4+dfsg2-5_arm64.deb",
			"version": "1.5.4+dfsg2-5"
		},
		{
			"arch": "arm64",
			"dependencies": [],
			"key": "libreadline8_8.2-1.3_arm64",
			"name": "libreadline8",
			"sha256": "f3b162b7c1e05430607e792ebdbfc417cbd1f1d32cf83664133ae63d811a72d2",
			"url": "https://snapshot-cloudflare.debian.org/archive/debian/20241003T000000Z/pool/main/r/readline/libreadline8_8.2-1.3_arm64.deb",
			"version": "8.2-1.3"
		},
		{
			"arch": "arm64",
			"dependencies": [],
			"key": "libtinfo6_6.4-4_arm64",
			"name": "libtinfo6",
			"sha256": "baef0f6776f84c7eed4f1146d6e5774689567dad43216894d41da02e6608e4b3",
			"url": "https://snapshot-cloudflare.debian.org/archive/debian/20241003T000000Z/pool/main/n/ncurses/libtinfo6_6.4-4_arm64.deb",
			"version": "6.4-4"
		},
		{
			"arch": "arm64",
			"dependencies": [],
			"key": "readline-common_8.2-1.3_arm64",
			"name": "readline-common",
			"sha256": "69317523fe56429aa361545416ad339d138c1500e5a604856a80dd9074b4e35c",
			"url": "https://snapshot-cloudflare.debian.org/archive/debian/20241003T000000Z/pool/main/r/readline/readline-common_8.2-1.3_all.deb",
			"version": "8.2-1.3"
		},
		{
			"arch": "arm64",
			"dependencies": [],
			"key": "liblz4-1_1.9.4-1_arm64",
			"name": "liblz4-1",
			"sha256": "f061216ce11aabba8f032dfd6c75c181e782fef7493033b9621a8c3b2953b87e",
			"url": "https://snapshot-cloudflare.debian.org/archive/debian/20241003T000000Z/pool/main/l/lz4/liblz4-1_1.9.4-1_arm64.deb",
			"version": "1.9.4-1"
		},
		{
			"arch": "arm64",
			"dependencies": [],
			"key": "sensible-utils_0.0.17-p-nmu1_arm64",
			"name": "sensible-utils",
			"sha256": "e0e66f783996ec4670ed5041c446160ec671c723d4be47d3bc27af93c2958a76",
			"url": "https://snapshot-cloudflare.debian.org/archive/debian/20241003T000000Z/pool/main/s/sensible-utils/sensible-utils_0.0.17+nmu1_all.deb",
			"version": "0.0.17+nmu1"
		},
		{
			"arch": "arm64",
			"dependencies": [],
			"key": "postgresql-client-common_253.pgdg120-p-_20230725.2250.g53bdb68_arm64",
			"name": "postgresql-client-common",
			"sha256": "58fc3af1623828342985c932cdebc87b8ff02942043612f80ff946304640a36a",
			"url": "https://apt.postgresql.org/pub/repos/apt/pool/main/p/postgresql-common/postgresql-client-common_253.pgdg120+~20230725.2250.g53bdb68_all.deb",
			"version": "253.pgdg120+~20230725.2250.g53bdb68"
		},
		{
			"arch": "arm64",
			"dependencies": [],
			"key": "perl_5.36.0-7-p-deb12u1_arm64",
			"name": "perl",
			"sha256": "77ba64ee78ba620dedac03d2ed8171d2af17bc2ea19fda9b572b0b63c86d5d4f",
			"url": "https://snapshot-cloudflare.debian.org/archive/debian/20241003T000000Z/pool/main/p/perl/perl_5.36.0-7+deb12u1_arm64.deb",
			"version": "5.36.0-7+deb12u1"
		},
		{
			"arch": "arm64",
			"dependencies": [],
			"key": "libperl5.36_5.36.0-7-p-deb12u1_arm64",
			"name": "libperl5.36",
			"sha256": "73be5c822b41786010754ba04e496e5b02b54c03b663046c14675d826de701b5",
			"url": "https://snapshot-cloudflare.debian.org/archive/debian/20241003T000000Z/pool/main/p/perl/libperl5.36_5.36.0-7+deb12u1_arm64.deb",
			"version": "5.36.0-7+deb12u1"
		},
		{
			"arch": "arm64",
			"dependencies": [],
			"key": "perl-modules-5.36_5.36.0-7-p-deb12u1_arm64",
			"name": "perl-modules-5.36",
			"sha256": "9b8223674661ead1836ce21966f7e4511a3a943c1b87c02ea92ec17ed2c3f2cf",
			"url": "https://snapshot-cloudflare.debian.org/archive/debian/20241003T000000Z/pool/main/p/perl/perl-modules-5.36_5.36.0-7+deb12u1_all.deb",
			"version": "5.36.0-7+deb12u1"
		},
		{
			"arch": "arm64",
			"dependencies": [],
			"key": "perl-base_5.36.0-7-p-deb12u1_arm64",
			"name": "perl-base",
			"sha256": "534d5f3fb0664b74d2174040e23c2a3568a81c6766fddbc57677b0d555b0713b",
			"url": "https://snapshot-cloudflare.debian.org/archive/debian/20241003T000000Z/pool/main/p/perl/perl-base_5.36.0-7+deb12u1_arm64.deb",
			"version": "5.36.0-7+deb12u1"
		},
		{
			"arch": "arm64",
			"dependencies": [],
			"key": "dpkg_1.21.22_arm64",
			"name": "dpkg",
			"sha256": "4775b5f27315054c6860f402d1ef74614090e61a4192ec9c63cec9c88a75f9c2",
			"url": "https://snapshot-cloudflare.debian.org/archive/debian/20241003T000000Z/pool/main/d/dpkg/dpkg_1.21.22_arm64.deb",
			"version": "1.21.22"
		},
		{
			"arch": "arm64",
			"dependencies": [],
			"key": "tar_1.34-p-dfsg-1.2-p-deb12u1_arm64",
			"name": "tar",
			"sha256": "04a945d4f24068f9d4c44294014ef5a33fc6179a57021978afc7d08358e13df3",
			"url": "https://snapshot-cloudflare.debian.org/archive/debian/20241003T000000Z/pool/main/t/tar/tar_1.34+dfsg-1.2+deb12u1_arm64.deb",
			"version": "1.34+dfsg-1.2+deb12u1"
		},
		{
			"arch": "arm64",
			"dependencies": [],
			"key": "libselinux1_3.4-1-p-b6_arm64",
			"name": "libselinux1",
			"sha256": "29201edf23ebae40844d6c289afdb9bba52f927d55096ed1b1cd37e040135edc",
			"url": "https://snapshot-cloudflare.debian.org/archive/debian/20241003T000000Z/pool/main/libs/libselinux/libselinux1_3.4-1+b6_arm64.deb",
			"version": "3.4-1+b6"
		},
		{
			"arch": "arm64",
			"dependencies": [],
			"key": "libpcre2-8-0_10.42-1_arm64",
			"name": "libpcre2-8-0",
			"sha256": "b2448d0a8a3db7fbeac231e7ef93811346c1fb5f96ccf6f631701d8a4eb39206",
			"url": "https://snapshot-cloudflare.debian.org/archive/debian/20241003T000000Z/pool/main/p/pcre2/libpcre2-8-0_10.42-1_arm64.deb",
			"version": "10.42-1"
		},
		{
			"arch": "arm64",
			"dependencies": [],
			"key": "libacl1_2.3.1-3_arm64",
			"name": "libacl1",
			"sha256": "2b0eef11a2e271e7355adaf1f6cbf8d2e83835ae1b6cf15165d59b8289c08342",
			"url": "https://snapshot-cloudflare.debian.org/archive/debian/20241003T000000Z/pool/main/a/acl/libacl1_2.3.1-3_arm64.deb",
			"version": "2.3.1-3"
		},
		{
			"arch": "arm64",
			"dependencies": [],
			"key": "libmd0_1.0.4-2_arm64",
			"name": "libmd0",
			"sha256": "99a8c7dd591fae9fb37d8bf8dfdffa850e207fa405b3198c5b24711a5f972381",
			"url": "https://snapshot-cloudflare.debian.org/archive/debian/20241003T000000Z/pool/main/libm/libmd/libmd0_1.0.4-2_arm64.deb",
			"version": "1.0.4-2"
		},
		{
			"arch": "arm64",
			"dependencies": [],
			"key": "liblzma5_5.4.1-0.2_arm64",
			"name": "liblzma5",
			"sha256": "48216df0ab15bf757176417c154c27a208b82aa42b00a16794e4699ec9e8e2e3",
			"url": "https://snapshot-cloudflare.debian.org/archive/debian/20241003T000000Z/pool/main/x/xz-utils/liblzma5_5.4.1-0.2_arm64.deb",
			"version": "5.4.1-0.2"
		},
		{
			"arch": "arm64",
			"dependencies": [],
			"key": "libbz2-1.0_1.0.8-5-p-b1_arm64",
			"name": "libbz2-1.0",
			"sha256": "d3a96ece03326498b39ff093a76800dfcbcb1d4049d6ae6e9f6fa1aa7a590ad6",
			"url": "https://snapshot-cloudflare.debian.org/archive/debian/20241003T000000Z/pool/main/b/bzip2/libbz2-1.0_1.0.8-5+b1_arm64.deb",
			"version": "1.0.8-5+b1"
		},
		{
			"arch": "arm64",
			"dependencies": [],
			"key": "libcrypt1_1-4.4.33-2_arm64",
			"name": "libcrypt1",
			"sha256": "eea0ad76ea5eb507127fea0c291622ea4ecdbb71c4b9a8ed9c76ae33fc1a0127",
			"url": "https://snapshot-cloudflare.debian.org/archive/debian/20241003T000000Z/pool/main/libx/libxcrypt/libcrypt1_4.4.33-2_arm64.deb",
			"version": "1:4.4.33-2"
		},
		{
			"arch": "arm64",
			"dependencies": [],
			"key": "libgdbm6_1.23-3_arm64",
			"name": "libgdbm6",
			"sha256": "3c704feaf89c5f2709a76b84126ac8affe4ddff69dc0b91af0ca9910c7e75714",
			"url": "https://snapshot-cloudflare.debian.org/archive/debian/20241003T000000Z/pool/main/g/gdbm/libgdbm6_1.23-3_arm64.deb",
			"version": "1.23-3"
		},
		{
			"arch": "arm64",
			"dependencies": [],
			"key": "libgdbm-compat4_1.23-3_arm64",
			"name": "libgdbm-compat4",
			"sha256": "acc13a12acbf3b17dbacc77e3c22c6c273a552150cd50fdc9bd70cdb5169af73",
			"url": "https://snapshot-cloudflare.debian.org/archive/debian/20241003T000000Z/pool/main/g/gdbm/libgdbm-compat4_1.23-3_arm64.deb",
			"version": "1.23-3"
		},
		{
			"arch": "arm64",
			"dependencies": [],
			"key": "libdb5.3_5.3.28-p-dfsg2-1_arm64",
			"name": "libdb5.3",
			"sha256": "344367608d622298a3d916f4cee3dc3173286f3b21f8f497ab21e7178ba930f9",
			"url": "https://snapshot-cloudflare.debian.org/archive/debian/20241003T000000Z/pool/main/d/db5.3/libdb5.3_5.3.28+dfsg2-1_arm64.deb",
			"version": "5.3.28+dfsg2-1"
		},
		{
			"arch": "arm64",
			"dependencies": [],
			"key": "netbase_6.4_arm64",
			"name": "netbase",
			"sha256": "29b23c48c0fe6f878e56c5ddc9f65d1c05d729360f3690a593a8c795031cd867",
			"url": "https://snapshot-cloudflare.debian.org/archive/debian/20241003T000000Z/pool/main/n/netbase/netbase_6.4_all.deb",
			"version": "6.4"
		},
		{
			"arch": "arm64",
			"dependencies": [],
<<<<<<< HEAD
			"key": "libpq5_17.2-1.pgdg120-p-_20241203.1735.g9abdc18_arm64",
			"name": "libpq5",
			"sha256": "6afaa937a9deb044f41e32a6cc00d11903156e195a8a8aabb3eabd91bbf5b851",
			"url": "https://apt.postgresql.org/pub/repos/apt/pool/main/p/postgresql-17/libpq5_17.2-1.pgdg120+~20241203.1735.g9abdc18_arm64.deb",
			"version": "17.2-1.pgdg120+~20241203.1735.g9abdc18"
=======
			"key": "libpq5_17.2-1.pgdg120-p-_20241207.2336.gec7b89c_arm64",
			"name": "libpq5",
			"sha256": "9eab61d00619ca2e709b2a50859157f258486fe863f0b0801af38f63e0d7f0e1",
			"url": "https://apt.postgresql.org/pub/repos/apt/pool/main/p/postgresql-17/libpq5_17.2-1.pgdg120+~20241207.2336.gec7b89c_arm64.deb",
			"version": "17.2-1.pgdg120+~20241207.2336.gec7b89c"
>>>>>>> bbb42f01
		},
		{
			"arch": "arm64",
			"dependencies": [],
			"key": "libldap-2.5-0_2.5.13-p-dfsg-5_arm64",
			"name": "libldap-2.5-0",
			"sha256": "71e6ae4291a20db999c62cd0a4f30a92a799c46b99205d5e787d4acd7c343b91",
			"url": "https://snapshot-cloudflare.debian.org/archive/debian/20241003T000000Z/pool/main/o/openldap/libldap-2.5-0_2.5.13+dfsg-5_arm64.deb",
			"version": "2.5.13+dfsg-5"
		},
		{
			"arch": "arm64",
			"dependencies": [],
			"key": "libsasl2-2_2.1.28-p-dfsg-10_arm64",
			"name": "libsasl2-2",
			"sha256": "61dcbb6560e2eb20bff256f1b445ac9af13aa61c6a6ae115ad8cb96c9c50ea38",
			"url": "https://snapshot-cloudflare.debian.org/archive/debian/20241003T000000Z/pool/main/c/cyrus-sasl2/libsasl2-2_2.1.28+dfsg-10_arm64.deb",
			"version": "2.1.28+dfsg-10"
		},
		{
			"arch": "arm64",
			"dependencies": [],
			"key": "libsasl2-modules-db_2.1.28-p-dfsg-10_arm64",
			"name": "libsasl2-modules-db",
			"sha256": "56d9c35ac6729b02f78900175557dd36bef26611dab89584f29da15631628869",
			"url": "https://snapshot-cloudflare.debian.org/archive/debian/20241003T000000Z/pool/main/c/cyrus-sasl2/libsasl2-modules-db_2.1.28+dfsg-10_arm64.deb",
			"version": "2.1.28+dfsg-10"
		},
		{
			"arch": "arm64",
			"dependencies": [],
			"key": "libgnutls30_3.7.9-2-p-deb12u3_arm64",
			"name": "libgnutls30",
			"sha256": "c57211d73ef38e312eebb080210474f10dc66af736f866899190e1ee0a37ad9d",
			"url": "https://snapshot-cloudflare.debian.org/archive/debian/20241003T000000Z/pool/main/g/gnutls28/libgnutls30_3.7.9-2+deb12u3_arm64.deb",
			"version": "3.7.9-2+deb12u3"
		},
		{
			"arch": "arm64",
			"dependencies": [],
			"key": "libunistring2_1.0-2_arm64",
			"name": "libunistring2",
			"sha256": "05b0b7700bfe269ff7af61f45e92055d7ef4c532c9584e4e2a352cf0bd4de5b1",
			"url": "https://snapshot-cloudflare.debian.org/archive/debian/20241003T000000Z/pool/main/libu/libunistring/libunistring2_1.0-2_arm64.deb",
			"version": "1.0-2"
		},
		{
			"arch": "arm64",
			"dependencies": [],
			"key": "libtasn1-6_4.19.0-2_arm64",
			"name": "libtasn1-6",
			"sha256": "235e0097ecf3742ebea01691ce1b01b5504b5de205734dab4a5353f0c324f3f3",
			"url": "https://snapshot-cloudflare.debian.org/archive/debian/20241003T000000Z/pool/main/libt/libtasn1-6/libtasn1-6_4.19.0-2_arm64.deb",
			"version": "4.19.0-2"
		},
		{
			"arch": "arm64",
			"dependencies": [],
			"key": "libp11-kit0_0.24.1-2_arm64",
			"name": "libp11-kit0",
			"sha256": "d1f1f55023e9fc085b9ebfc9c4113d2d2dab2dc6b81a337f274b75c95ad8dc0a",
			"url": "https://snapshot-cloudflare.debian.org/archive/debian/20241003T000000Z/pool/main/p/p11-kit/libp11-kit0_0.24.1-2_arm64.deb",
			"version": "0.24.1-2"
		},
		{
			"arch": "arm64",
			"dependencies": [],
			"key": "libffi8_3.4.4-1_arm64",
			"name": "libffi8",
			"sha256": "80b5c36177dc0e29d531c7eddbed3cc7355cb490e49f8cfa5959572d161f27b3",
			"url": "https://snapshot-cloudflare.debian.org/archive/debian/20241003T000000Z/pool/main/libf/libffi/libffi8_3.4.4-1_arm64.deb",
			"version": "3.4.4-1"
		},
		{
			"arch": "arm64",
			"dependencies": [],
			"key": "libnettle8_3.8.1-2_arm64",
			"name": "libnettle8",
			"sha256": "c945ff210df69cf7b95e935b8fa936e81c1c1f475355e3d5db83510b174f0cd6",
			"url": "https://snapshot-cloudflare.debian.org/archive/debian/20241003T000000Z/pool/main/n/nettle/libnettle8_3.8.1-2_arm64.deb",
			"version": "3.8.1-2"
		},
		{
			"arch": "arm64",
			"dependencies": [],
			"key": "libidn2-0_2.3.3-1-p-b1_arm64",
			"name": "libidn2-0",
			"sha256": "12a3efc056671bf1c1bed4c3444c2559c8d5e0c158a13316fc728f263b83ddc4",
			"url": "https://snapshot-cloudflare.debian.org/archive/debian/20241003T000000Z/pool/main/libi/libidn2/libidn2-0_2.3.3-1+b1_arm64.deb",
			"version": "2.3.3-1+b1"
		},
		{
			"arch": "arm64",
			"dependencies": [],
			"key": "libhogweed6_3.8.1-2_arm64",
			"name": "libhogweed6",
			"sha256": "e653a1a7e5a44be0f7b6443dc6ac865d2504e49149660fc253655245965e157f",
			"url": "https://snapshot-cloudflare.debian.org/archive/debian/20241003T000000Z/pool/main/n/nettle/libhogweed6_3.8.1-2_arm64.deb",
			"version": "3.8.1-2"
		},
		{
			"arch": "arm64",
			"dependencies": [],
			"key": "libgmp10_2-6.2.1-p-dfsg1-1.1_arm64",
			"name": "libgmp10",
			"sha256": "9906387c1dd806518c915bd8616d072c741061d7fa26b222e52763456060b31a",
			"url": "https://snapshot-cloudflare.debian.org/archive/debian/20241003T000000Z/pool/main/g/gmp/libgmp10_6.2.1+dfsg1-1.1_arm64.deb",
			"version": "2:6.2.1+dfsg1-1.1"
		},
		{
			"arch": "arm64",
			"dependencies": [],
			"key": "libgssapi-krb5-2_1.20.1-2-p-deb12u2_arm64",
			"name": "libgssapi-krb5-2",
			"sha256": "b45d45af61d01bc2ec9418de43a0cd68b335eac09dcedfa50b51a4886050d719",
			"url": "https://snapshot-cloudflare.debian.org/archive/debian-security/20241003T000000Z/pool/updates/main/k/krb5/libgssapi-krb5-2_1.20.1-2+deb12u2_arm64.deb",
			"version": "1.20.1-2+deb12u2"
		},
		{
			"arch": "arm64",
			"dependencies": [],
			"key": "libkrb5support0_1.20.1-2-p-deb12u2_arm64",
			"name": "libkrb5support0",
			"sha256": "b07c71b63b6db1b8afff17cff9a9abb36a1a80272ccba71be6768f72b640d52e",
			"url": "https://snapshot-cloudflare.debian.org/archive/debian-security/20241003T000000Z/pool/updates/main/k/krb5/libkrb5support0_1.20.1-2+deb12u2_arm64.deb",
			"version": "1.20.1-2+deb12u2"
		},
		{
			"arch": "arm64",
			"dependencies": [],
			"key": "libkrb5-3_1.20.1-2-p-deb12u2_arm64",
			"name": "libkrb5-3",
			"sha256": "5896a3ca948d7c287e2eaa19baeec7cd6873fd9cdebeeea7f4069420da028185",
			"url": "https://snapshot-cloudflare.debian.org/archive/debian-security/20241003T000000Z/pool/updates/main/k/krb5/libkrb5-3_1.20.1-2+deb12u2_arm64.deb",
			"version": "1.20.1-2+deb12u2"
		},
		{
			"arch": "arm64",
			"dependencies": [],
			"key": "libkeyutils1_1.6.3-2_arm64",
			"name": "libkeyutils1",
			"sha256": "aac46cb6faec4e737502b3c2290b7b02f8ba04e8accd5af7fd07934df0c867b1",
			"url": "https://snapshot-cloudflare.debian.org/archive/debian/20241003T000000Z/pool/main/k/keyutils/libkeyutils1_1.6.3-2_arm64.deb",
			"version": "1.6.3-2"
		},
		{
			"arch": "arm64",
			"dependencies": [],
			"key": "libk5crypto3_1.20.1-2-p-deb12u2_arm64",
			"name": "libk5crypto3",
			"sha256": "e10046d423820bff3e7aa9fda0f9f1a5344c2c4222db3ac539a606165c8275b6",
			"url": "https://snapshot-cloudflare.debian.org/archive/debian-security/20241003T000000Z/pool/updates/main/k/krb5/libk5crypto3_1.20.1-2+deb12u2_arm64.deb",
			"version": "1.20.1-2+deb12u2"
		},
		{
			"arch": "arm64",
			"dependencies": [],
			"key": "libcom-err2_1.47.0-2_arm64",
			"name": "libcom-err2",
			"sha256": "0bd07f2a030f9e0346a80bbdf211fe3a55835dda70ed0e9d9da23f0e24cf4e99",
			"url": "https://snapshot-cloudflare.debian.org/archive/debian/20241003T000000Z/pool/main/e/e2fsprogs/libcom-err2_1.47.0-2_arm64.deb",
			"version": "1.47.0-2"
		}
	],
	"version": 1
}<|MERGE_RESOLUTION|>--- conflicted
+++ resolved
@@ -229,15 +229,9 @@
 					"version": "6.4"
 				},
 				{
-<<<<<<< HEAD
-					"key": "libpq5_17.2-1.pgdg120-p-_20241203.1735.g9abdc18_amd64",
-					"name": "libpq5",
-					"version": "17.2-1.pgdg120+~20241203.1735.g9abdc18"
-=======
 					"key": "libpq5_17.2-1.pgdg120-p-_20241207.2336.gec7b89c_amd64",
 					"name": "libpq5",
 					"version": "17.2-1.pgdg120+~20241207.2336.gec7b89c"
->>>>>>> bbb42f01
 				},
 				{
 					"key": "libldap-2.5-0_2.5.13-p-dfsg-5_amd64",
@@ -330,19 +324,11 @@
 					"version": "1.47.0-2"
 				}
 			],
-<<<<<<< HEAD
-			"key": "postgresql-client-17_17.2-1.pgdg120-p-_20241203.1735.g9abdc18_amd64",
-			"name": "postgresql-client-17",
-			"sha256": "f21081e6c7b4c44ccdc80d2b61e0978c019368d6cfece88a6ce0b35f7354a6ae",
-			"url": "https://apt.postgresql.org/pub/repos/apt/pool/main/p/postgresql-17/postgresql-client-17_17.2-1.pgdg120+~20241203.1735.g9abdc18_amd64.deb",
-			"version": "17.2-1.pgdg120+~20241203.1735.g9abdc18"
-=======
 			"key": "postgresql-client-17_17.2-1.pgdg120-p-_20241207.2336.gec7b89c_amd64",
 			"name": "postgresql-client-17",
 			"sha256": "fe9755f5165fa117186b638bb8a4bff83fa1dd2981596f59bc878df6fd054e4f",
 			"url": "https://apt.postgresql.org/pub/repos/apt/pool/main/p/postgresql-17/postgresql-client-17_17.2-1.pgdg120+~20241207.2336.gec7b89c_amd64.deb",
 			"version": "17.2-1.pgdg120+~20241207.2336.gec7b89c"
->>>>>>> bbb42f01
 		},
 		{
 			"arch": "amd64",
@@ -572,19 +558,11 @@
 		{
 			"arch": "amd64",
 			"dependencies": [],
-<<<<<<< HEAD
-			"key": "libpq5_17.2-1.pgdg120-p-_20241203.1735.g9abdc18_amd64",
-			"name": "libpq5",
-			"sha256": "478459d7e11193a66e66c524c35cde7b7eac360b1f2f07c5249ec352f38cef81",
-			"url": "https://apt.postgresql.org/pub/repos/apt/pool/main/p/postgresql-17/libpq5_17.2-1.pgdg120+~20241203.1735.g9abdc18_amd64.deb",
-			"version": "17.2-1.pgdg120+~20241203.1735.g9abdc18"
-=======
 			"key": "libpq5_17.2-1.pgdg120-p-_20241207.2336.gec7b89c_amd64",
 			"name": "libpq5",
 			"sha256": "cba91c948e4ce675bb0d4d3fba3c482f0b779e4b28624862a4427ed5c289da89",
 			"url": "https://apt.postgresql.org/pub/repos/apt/pool/main/p/postgresql-17/libpq5_17.2-1.pgdg120+~20241207.2336.gec7b89c_amd64.deb",
 			"version": "17.2-1.pgdg120+~20241207.2336.gec7b89c"
->>>>>>> bbb42f01
 		},
 		{
 			"arch": "amd64",
@@ -977,15 +955,9 @@
 					"version": "6.4"
 				},
 				{
-<<<<<<< HEAD
-					"key": "libpq5_17.2-1.pgdg120-p-_20241203.1735.g9abdc18_arm64",
-					"name": "libpq5",
-					"version": "17.2-1.pgdg120+~20241203.1735.g9abdc18"
-=======
 					"key": "libpq5_17.2-1.pgdg120-p-_20241207.2336.gec7b89c_arm64",
 					"name": "libpq5",
 					"version": "17.2-1.pgdg120+~20241207.2336.gec7b89c"
->>>>>>> bbb42f01
 				},
 				{
 					"key": "libldap-2.5-0_2.5.13-p-dfsg-5_arm64",
@@ -1078,19 +1050,11 @@
 					"version": "1.47.0-2"
 				}
 			],
-<<<<<<< HEAD
-			"key": "postgresql-client-17_17.2-1.pgdg120-p-_20241203.1735.g9abdc18_arm64",
-			"name": "postgresql-client-17",
-			"sha256": "649bffe3c50cec40fe2dfcb80f80abacb2c140f7cd7e26825223557c9be40b84",
-			"url": "https://apt.postgresql.org/pub/repos/apt/pool/main/p/postgresql-17/postgresql-client-17_17.2-1.pgdg120+~20241203.1735.g9abdc18_arm64.deb",
-			"version": "17.2-1.pgdg120+~20241203.1735.g9abdc18"
-=======
 			"key": "postgresql-client-17_17.2-1.pgdg120-p-_20241207.2336.gec7b89c_arm64",
 			"name": "postgresql-client-17",
 			"sha256": "f4c19934931b33830569444614bffb8652f8cb89d8debccc7655820e8f52977d",
 			"url": "https://apt.postgresql.org/pub/repos/apt/pool/main/p/postgresql-17/postgresql-client-17_17.2-1.pgdg120+~20241207.2336.gec7b89c_arm64.deb",
 			"version": "17.2-1.pgdg120+~20241207.2336.gec7b89c"
->>>>>>> bbb42f01
 		},
 		{
 			"arch": "arm64",
@@ -1320,19 +1284,11 @@
 		{
 			"arch": "arm64",
 			"dependencies": [],
-<<<<<<< HEAD
-			"key": "libpq5_17.2-1.pgdg120-p-_20241203.1735.g9abdc18_arm64",
-			"name": "libpq5",
-			"sha256": "6afaa937a9deb044f41e32a6cc00d11903156e195a8a8aabb3eabd91bbf5b851",
-			"url": "https://apt.postgresql.org/pub/repos/apt/pool/main/p/postgresql-17/libpq5_17.2-1.pgdg120+~20241203.1735.g9abdc18_arm64.deb",
-			"version": "17.2-1.pgdg120+~20241203.1735.g9abdc18"
-=======
 			"key": "libpq5_17.2-1.pgdg120-p-_20241207.2336.gec7b89c_arm64",
 			"name": "libpq5",
 			"sha256": "9eab61d00619ca2e709b2a50859157f258486fe863f0b0801af38f63e0d7f0e1",
 			"url": "https://apt.postgresql.org/pub/repos/apt/pool/main/p/postgresql-17/libpq5_17.2-1.pgdg120+~20241207.2336.gec7b89c_arm64.deb",
 			"version": "17.2-1.pgdg120+~20241207.2336.gec7b89c"
->>>>>>> bbb42f01
 		},
 		{
 			"arch": "arm64",
