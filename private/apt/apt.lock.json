--- conflicted
+++ resolved
@@ -229,15 +229,9 @@
 					"version": "6.4"
 				},
 				{
-<<<<<<< HEAD
-					"key": "libpq5_17.2-1.pgdg120-p-_20241217.2335.g18452b7_amd64",
-					"name": "libpq5",
-					"version": "17.2-1.pgdg120+~20241217.2335.g18452b7"
-=======
 					"key": "libpq5_17.2-1.pgdg120-p-_20241219.0534.g7b8d45d_amd64",
 					"name": "libpq5",
 					"version": "17.2-1.pgdg120+~20241219.0534.g7b8d45d"
->>>>>>> 8c817f5a
 				},
 				{
 					"key": "libldap-2.5-0_2.5.13-p-dfsg-5_amd64",
@@ -330,19 +324,11 @@
 					"version": "1.47.0-2"
 				}
 			],
-<<<<<<< HEAD
-			"key": "postgresql-client-17_17.2-1.pgdg120-p-_20241217.2335.g18452b7_amd64",
-			"name": "postgresql-client-17",
-			"sha256": "fbafb8d4ffa545e1b6352ef588575e81ea3831b476c1b980b63c5c208f696486",
-			"url": "https://apt.postgresql.org/pub/repos/apt/pool/main/p/postgresql-17/postgresql-client-17_17.2-1.pgdg120+~20241217.2335.g18452b7_amd64.deb",
-			"version": "17.2-1.pgdg120+~20241217.2335.g18452b7"
-=======
 			"key": "postgresql-client-17_17.2-1.pgdg120-p-_20241219.0534.g7b8d45d_amd64",
 			"name": "postgresql-client-17",
 			"sha256": "ec45f9ec7015e15257176f2fd6b2b0b0743516eb48e2059418241d6095b10fd1",
 			"url": "https://apt.postgresql.org/pub/repos/apt/pool/main/p/postgresql-17/postgresql-client-17_17.2-1.pgdg120+~20241219.0534.g7b8d45d_amd64.deb",
 			"version": "17.2-1.pgdg120+~20241219.0534.g7b8d45d"
->>>>>>> 8c817f5a
 		},
 		{
 			"arch": "amd64",
@@ -572,19 +558,11 @@
 		{
 			"arch": "amd64",
 			"dependencies": [],
-<<<<<<< HEAD
-			"key": "libpq5_17.2-1.pgdg120-p-_20241217.2335.g18452b7_amd64",
-			"name": "libpq5",
-			"sha256": "5cd60eaad1edf313c41affe61e0c117ebf3b30ee37fbc82a6d120ffa5d3cb682",
-			"url": "https://apt.postgresql.org/pub/repos/apt/pool/main/p/postgresql-17/libpq5_17.2-1.pgdg120+~20241217.2335.g18452b7_amd64.deb",
-			"version": "17.2-1.pgdg120+~20241217.2335.g18452b7"
-=======
 			"key": "libpq5_17.2-1.pgdg120-p-_20241219.0534.g7b8d45d_amd64",
 			"name": "libpq5",
 			"sha256": "5731ed22c9402ed28a3cc92bb81798ca406937986c6b747bcaf4885215dc7c88",
 			"url": "https://apt.postgresql.org/pub/repos/apt/pool/main/p/postgresql-17/libpq5_17.2-1.pgdg120+~20241219.0534.g7b8d45d_amd64.deb",
 			"version": "17.2-1.pgdg120+~20241219.0534.g7b8d45d"
->>>>>>> 8c817f5a
 		},
 		{
 			"arch": "amd64",
@@ -977,15 +955,9 @@
 					"version": "6.4"
 				},
 				{
-<<<<<<< HEAD
-					"key": "libpq5_17.2-1.pgdg120-p-_20241217.2335.g18452b7_arm64",
-					"name": "libpq5",
-					"version": "17.2-1.pgdg120+~20241217.2335.g18452b7"
-=======
 					"key": "libpq5_17.2-1.pgdg120-p-_20241219.0534.g7b8d45d_arm64",
 					"name": "libpq5",
 					"version": "17.2-1.pgdg120+~20241219.0534.g7b8d45d"
->>>>>>> 8c817f5a
 				},
 				{
 					"key": "libldap-2.5-0_2.5.13-p-dfsg-5_arm64",
@@ -1078,19 +1050,11 @@
 					"version": "1.47.0-2"
 				}
 			],
-<<<<<<< HEAD
-			"key": "postgresql-client-17_17.2-1.pgdg120-p-_20241217.2335.g18452b7_arm64",
-			"name": "postgresql-client-17",
-			"sha256": "d91f2f2635607c7dfee255c77930ad0f94b8eb0568fdce69eeed6cfcd3456aa0",
-			"url": "https://apt.postgresql.org/pub/repos/apt/pool/main/p/postgresql-17/postgresql-client-17_17.2-1.pgdg120+~20241217.2335.g18452b7_arm64.deb",
-			"version": "17.2-1.pgdg120+~20241217.2335.g18452b7"
-=======
 			"key": "postgresql-client-17_17.2-1.pgdg120-p-_20241219.0534.g7b8d45d_arm64",
 			"name": "postgresql-client-17",
 			"sha256": "3832cf3369ad0f547a34ef8108930d8cf7ccbf7b13b9dee46033470ea099a174",
 			"url": "https://apt.postgresql.org/pub/repos/apt/pool/main/p/postgresql-17/postgresql-client-17_17.2-1.pgdg120+~20241219.0534.g7b8d45d_arm64.deb",
 			"version": "17.2-1.pgdg120+~20241219.0534.g7b8d45d"
->>>>>>> 8c817f5a
 		},
 		{
 			"arch": "arm64",
@@ -1320,19 +1284,11 @@
 		{
 			"arch": "arm64",
 			"dependencies": [],
-<<<<<<< HEAD
-			"key": "libpq5_17.2-1.pgdg120-p-_20241217.2335.g18452b7_arm64",
-			"name": "libpq5",
-			"sha256": "fa61a5329cdaeb726cb5c19d881d6bd75d4f90c6cdc53334d7f1227608a9e21c",
-			"url": "https://apt.postgresql.org/pub/repos/apt/pool/main/p/postgresql-17/libpq5_17.2-1.pgdg120+~20241217.2335.g18452b7_arm64.deb",
-			"version": "17.2-1.pgdg120+~20241217.2335.g18452b7"
-=======
 			"key": "libpq5_17.2-1.pgdg120-p-_20241219.0534.g7b8d45d_arm64",
 			"name": "libpq5",
 			"sha256": "27e9f50c4a2f8579ebfa21e73859ed4b88cfbc788ebfd365197414bd5c4670c8",
 			"url": "https://apt.postgresql.org/pub/repos/apt/pool/main/p/postgresql-17/libpq5_17.2-1.pgdg120+~20241219.0534.g7b8d45d_arm64.deb",
 			"version": "17.2-1.pgdg120+~20241219.0534.g7b8d45d"
->>>>>>> 8c817f5a
 		},
 		{
 			"arch": "arm64",
