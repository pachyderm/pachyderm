--- conflicted
+++ resolved
@@ -121,47 +121,39 @@
       - LICENSE
       - licenses
     build_flag_templates:
-<<<<<<< HEAD
       - "--output type=tar,dest=../dist-pach/docker/pachd.tar"
       - "--label=version={{ .Env.VERSION }}"
       - "--label=release={{ .Env.VERSION }}"
-=======
       - "--network=host"
+  -
+    image_templates:
+      - pachyderm/pachctl
+    ids:
+      - pachctl
+    goos: linux
+    goarch: amd64
+    skip_push: false
+    dockerfile: Dockerfile.pachctl
+    build_flag_templates:
+      - "--output type=tar,dest=../dist-pach/docker/pachctl.tar"
+      - "--network=host"
+      - "--progress=plain"
       - "--label=version={{.Version}}"
       - "--label=release={{.Version}}"
->>>>>>> 44c46631
-  -
-    image_templates:
-      - pachyderm/pachctl
-    ids:
-      - pachctl
-    goos: linux
-    goarch: amd64
-    skip_push: false
-    dockerfile: Dockerfile.pachctl
-    build_flag_templates:
-<<<<<<< HEAD
-      - "--output type=tar,dest=../dist-pach/docker/pachctl.tar"
-=======
+    extra_files:
+      - LICENSE
+      - licenses
+  -
+    image_templates:
+      - pachyderm/mount-server
+    ids:
+      - mount-server
+    goos: linux
+    goarch: amd64
+    skip_push: false
+    dockerfile: Dockerfile.mount-server
+    build_flag_templates:
       - "--network=host"
-      - "--progress=plain"
-      - "--label=version={{.Version}}"
-      - "--label=release={{.Version}}"
-    extra_files:
-      - LICENSE
-      - licenses
-  -
-    image_templates:
-      - pachyderm/mount-server
-    ids:
-      - mount-server
-    goos: linux
-    goarch: amd64
-    skip_push: false
-    dockerfile: Dockerfile.mount-server
-    build_flag_templates:
-      - "--network=host"
->>>>>>> 44c46631
       - "--progress=plain"
       - "--label=version={{ .Env.VERSION }}"
       - "--label=release={{ .Env.VERSION }}"
