--- conflicted
+++ resolved
@@ -12,11 +12,7 @@
 import requests
 
 from jupyterlab_pachyderm.handlers import NAMESPACE, VERSION
-from jupyterlab_pachyderm.env import (
-    PFS_MOUNT_DIR,
-    MOUNT_SERVER_LOG_FILE,
-    PACH_CONFIG
-)
+from jupyterlab_pachyderm.env import PFS_MOUNT_DIR, MOUNT_SERVER_LOG_FILE, PACH_CONFIG
 from jupyterlab_pachyderm.pps_client import METADATA_KEY, PpsConfig
 from pachyderm_sdk import Client
 from pachyderm_sdk.api import pfs, pps
@@ -61,7 +57,8 @@
         # PATH, PACH_CONFIG, PFS_MOUNT_DIR and MOUNT_SERVER_LOG_FILE
         # The args after os.environ should be no-ops, but they're here in case
         # env.py changes (mount-server should use jupyterlab-pach's defaults).
-        env=dict(os.environ,
+        env=dict(
+            os.environ,
             PACH_CONFIG=PACH_CONFIG,
             PFS_MOUNT_DIR=PFS_MOUNT_DIR,
             MOUNT_SERVER_LOG_FILE=MOUNT_SERVER_LOG_FILE,
@@ -265,7 +262,9 @@
     assert list(os.walk(PFS_MOUNT_DIR)) == [(PFS_MOUNT_DIR, [], [])]
 
 
-@pytest.mark.skip(reason="test flakes due to 'missing chunk' error that hasn't been diagnosed")
+@pytest.mark.skip(
+    reason="test flakes due to 'missing chunk' error that hasn't been diagnosed"
+)
 def test_mount_datums(pachyderm_resources, dev_server):
     repos, branches, files = pachyderm_resources
     input_spec = {
@@ -295,11 +294,7 @@
     }
 
     r = requests.put(f"{BASE_URL}/datums/_mount", data=json.dumps(input_spec))
-<<<<<<< HEAD
-    assert r.status_code == 200
-=======
-    assert r.status_code == 200, r.text
->>>>>>> da54c151
+    assert r.status_code == 200, r.text
     assert r.json()["idx"] == 0
     assert r.json()["num_datums"] == 4
     assert r.json()["all_datums_received"] == True
@@ -332,17 +327,6 @@
     )
 
     r = requests.put(f"{BASE_URL}/datums/_next")
-<<<<<<< HEAD
-    assert r.status_code == 200
-    assert r.json()["idx"] == 1
-    assert r.json()["num_datums"] == 4
-    #TODO: uncomment this and below line when we transition fully to using ListDatum when getting datums. #ListDatumPagination
-    # assert r.json()["id"] != datum0_id  
-    assert r.json()["all_datums_received"] == True
-
-    r = requests.put(f"{BASE_URL}/datums/_prev")
-    assert r.status_code == 200
-=======
     assert r.status_code == 200, r.text
     assert r.json()["idx"] == 1
     assert r.json()["num_datums"] == 4
@@ -352,7 +336,6 @@
 
     r = requests.put(f"{BASE_URL}/datums/_prev")
     assert r.status_code == 200, r.text
->>>>>>> da54c151
     assert r.json()["idx"] == 0
     assert r.json()["num_datums"] == 4
     # assert r.json()["id"] == datum0_id
