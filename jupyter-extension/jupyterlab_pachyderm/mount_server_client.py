import subprocess
import time
import platform
import json
import asyncio
import os
import pycurl
from pathlib import Path
from pachyderm_sdk import Client

from tornado.httpclient import AsyncHTTPClient, HTTPClientError
from tornado import locks

from .pachyderm import MountInterface
from .log import get_logger
from .env import (
    SIDECAR_MODE,
    MOUNT_SERVER_LOG_DIR,
    NONPRIV_CONTAINER,
    HTTP_UNIX_SOCKET_SCHEMA,
    HTTP_SCHEMA,
    DEFAULT_SCHEMA,
    DET_RESOURCES_TYPE,
    SLURM_JOB
)

lock = locks.Lock()
MOUNT_SERVER_PORT = 9002


class MountServerClient(MountInterface):
    """Client interface for the mount-server backend."""

    def __init__(
        self,
        mount_dir: str,
        sock_path: str,
<<<<<<< HEAD
        pfs_client: Client,
=======
>>>>>>> 0eec4323
    ):
        self.mount_dir = mount_dir

        if DEFAULT_SCHEMA == HTTP_UNIX_SOCKET_SCHEMA:
            self.address = "http://localhost"
            AsyncHTTPClient.configure("tornado.curl_httpclient.CurlAsyncHTTPClient")
            self.sock_path = sock_path
        else:
            self.address = f"http://localhost:{MOUNT_SERVER_PORT}"
            self.sock_path = ""
        self.client = AsyncHTTPClient()
        # non-prived container flag (set via -e NONPRIV_CONTAINER=1)
        # or use DET_RESOURCES_TYPE environment variable to auto-detect this.
        self.nopriv = NONPRIV_CONTAINER
        self.pfs_client = pfs_client
        if DET_RESOURCES_TYPE == SLURM_JOB:
            get_logger().debug("Inferring non privileged container for launcher/MLDE...")
            self.nopriv = 1

    async def _is_mount_server_running(self):
        get_logger().debug("Checking if mount server running...")
        try:
            await self.health()
        except Exception as e:
            get_logger().debug(f"Unable to hit server at {self.address}")
            get_logger().debug(e)
            return False
        get_logger().debug(f"Able to hit server at {self.address}")
        return True

    def _unmount(self):
        if platform.system() == "Linux":
            subprocess.run(["bash", "-c", f"fusermount -uzq {self.mount_dir}"])
        else:
            subprocess.run(
                ["bash", "-c", f"umount {self.mount_dir}"],
                stdout=subprocess.DEVNULL,
                stderr=subprocess.DEVNULL,
            )

    async def _ensure_mount_server(self):
        """
        When we first start up, we might not have auth configured. So just try
        re-launching the mount-server on every command! If the port is already
        bound, it will exit straight away. If it's not, it might start up
        successfully with the updated config.
        """
        # TODO: add --socket and --log-file stdout args
        # TODO: add better error handling
        if await self._is_mount_server_running():
            return True

        if SIDECAR_MODE:
            get_logger().debug("Kubernetes is responsible for running mount server")
            return False

        get_logger().info("Starting mount server...")
        async with lock:
            if not await self._is_mount_server_running():
                self._unmount()
                mount_server_cmd = f"mount-server --mount-dir {self.mount_dir}"
                if self.nopriv:
                    # Cannot mount in non-privileged container, so use unshare for a private mount
                    get_logger().info("Non-privileged container...")
                    subprocess.run(["mkdir", "-p", f"/mnt{self.mount_dir}"])
                    mount_server_cmd = f"unshare -Ufirm mount-server --mount-dir /mnt{self.mount_dir} --allow-other=false"

                if self.sock_path:
                    mount_server_cmd += f" --sock-path {self.sock_path}"

                if MOUNT_SERVER_LOG_DIR is not None and MOUNT_SERVER_LOG_DIR:
                    mount_server_cmd += f" >> {MOUNT_SERVER_LOG_DIR} 2>&1"

                get_logger().debug(f"Starting {mount_server_cmd} ")
                mount_process = subprocess.Popen(
                    ["bash", "-c", "set -o pipefail; " + mount_server_cmd]
                )

                tries = 0
                get_logger().debug("Waiting for mount server...")
                while not await self._is_mount_server_running():
                    time.sleep(1)
                    tries += 1

                    if tries == 10:
                        get_logger().debug("Unable to start mount server...")
                        return False

                if self.nopriv:
                    # Using un-shared mount, replace /pfs with a softlink to the mount point
                    mount_server_proc = subprocess.run(
                        [
                            "pgrep",
                            "-s",
                            str(os.getsid(mount_process.pid)),
                            "mount-server",
                        ],
                        capture_output=True,
                    )
                    mount_server_pid = mount_server_proc.stdout.decode("utf-8")
                    if not mount_server_pid or not int(mount_server_pid) > 0:
                        get_logger().debug(
                            f"Unable to find mount-server process: {mount_server_pid}"
                        )
                        return False
                    mount_server_pid = int(mount_server_pid)
                    get_logger().info(
                        f"Link non-privileged /pfs to /proc/{mount_server_pid}/root/mnt{self.mount_dir}"
                    )
                    if os.path.exists(self.mount_dir) or os.path.islink(self.mount_dir):
                        if os.path.isdir(self.mount_dir):
                            get_logger().debug(f"Removing dir {self.mount_dir}")
                            try:
                                os.rmdir(self.mount_dir)
                            except PermissionError as ex:
                                get_logger().debug(
                                    f"Removing dir {self.mount_dir} failed with {str(ex)}",
                                    exc_info=1,
                                )
                                # Make / writable so we can remove /pfs and replace with a link
                                subprocess.run(["sudo", "/usr/bin/chmod", "777", "/"])
                                # Retry the removal
                                os.rmdir(self.mount_dir)
                        else:
                            get_logger().debug(f"Removing file {self.mount_dir}")
                            os.remove(self.mount_dir)
                    os.symlink(
                        f"/proc/{mount_server_pid}/root/mnt{self.mount_dir}",
                        "/pfs",
                        target_is_directory=True,
                    )

        return True

    async def _get(self, resource):
        if DEFAULT_SCHEMA == HTTP_UNIX_SOCKET_SCHEMA:
            response = await self.client.fetch(
                f"{self.address}/{resource}",
                prepare_curl_callback=lambda curl: curl.setopt(
                    pycurl.UNIX_SOCKET_PATH, self.sock_path
                ),
            )
        else:
            response = await self.client.fetch(f"{self.address}/{resource}")
        return response

    async def _put(self, resource, body, request_timeout=None):
        if DEFAULT_SCHEMA == HTTP_UNIX_SOCKET_SCHEMA:
            response = await self.client.fetch(
                f"{self.address}/{resource}",
                method="PUT",
                body=json.dumps(body),
                prepare_curl_callback=lambda curl: curl.setopt(
                    pycurl.UNIX_SOCKET_PATH, self.sock_path
                ),
<<<<<<< HEAD
=======
                request_timeout=request_timeout,
>>>>>>> 0eec4323
            )
        else:
            response = await self.client.fetch(
                f"{self.address}/{resource}",
                method="PUT",
                body=json.dumps(body),
<<<<<<< HEAD
=======
                request_timeout=request_timeout,
>>>>>>> 0eec4323
            )
        return response

    async def list_repos(self):
        await self._ensure_mount_server()
        resource = "repos"
        response = await self._get(resource)
        return response.body

    async def list_mounts(self):
        await self._ensure_mount_server()
        resource = "mounts"
        response = await self._get(resource)
        return response.body

    async def list_projects(self):
<<<<<<< HEAD
        response = self.pfs_client.pfs.list_project()
        projects = [p.to_dict() for p in response]
        return json.dumps(projects)
=======
        await self._ensure_mount_server()
        resource = "projects"
        response = await self._get(resource)
        return response.body
>>>>>>> 0eec4323

    async def mount(self, body):
        await self._ensure_mount_server()
        resource = "_mount"
        response = await self._put(resource, body)
        return response.body

    async def unmount(self, body):
        await self._ensure_mount_server()
        resource = "_unmount"
        response = await self._put(resource, body)
        return response.body

    async def commit(self, body):
        await self._ensure_mount_server()
        pass

    async def unmount_all(self):
        await self._ensure_mount_server()
        resource = "_unmount_all"
        response = await self._put(resource, {})
        return response.body

    async def mount_datums(self, body):
        await self._ensure_mount_server()
        resource = "datums/_mount"
        response = await self._put(resource, body, request_timeout=0)
        return response.body

    async def next_datum(self):
        await self._ensure_mount_server()
        resource = "datums/_next"
        response = await self._put(resource, {})
        return response.body

    async def prev_datum(self):
        await self._ensure_mount_server()
<<<<<<< HEAD
        slug = "&".join(f"{k}={v}" for k, v in slug.items() if v is not None)
        resource = "_show_datum?" + slug
=======
        resource = "datums/_prev"
>>>>>>> 0eec4323
        response = await self._put(resource, {})
        return response.body

    async def get_datums(self):
        await self._ensure_mount_server()
        resource = "datums"
        response = await self._get(resource)
        return response.body

    async def config(self, body=None):
        await self._ensure_mount_server()
        if body is None:
            try:
                resource = "config"
                response = await self._get(resource)
            except HTTPClientError as e:
                if e.code == 404:
                    return json.dumps({"cluster_status": "INVALID"})
                raise e
        else:
            resource = "config"
            response = await self._put(resource, body)
        return response.body

    async def auth_login(self):
        await self._ensure_mount_server()
        resource = "auth/_login"
        response = await self._put(resource, {})
        resp_json = json.loads(response.body.decode())
        # may bubble exception up to handler if oidc_state not in response
        oidc = resp_json["oidc_state"]

        # we explicitly send the login_token request and do not await here.
        # the reason for this is that we want the user to be redirected to
        # the login page without awaiting the result of the login before
        # doing so.
        asyncio.create_task(self.auth_login_token(oidc))
        return response.body

    async def auth_login_token(self, oidc):
        resource = "auth/_login_token"
        response = await self._put(resource, {"oidc": oidc})
        response.rethrow()
        pach_config_path = Path.home().joinpath(".pachyderm", "config.json")
        if pach_config_path.is_file():
            # if config already exists, need to add new context into it and
            # switch active context over
            try:
                write_token_to_config(pach_config_path, response.body.decode())
            except Exception as e:
                get_logger().warn("Failed writing session token: ", e.args)
                raise e
        else:
            # otherwise, write the entire config to file
            os.makedirs(os.path.dirname(pach_config_path), exist_ok=True)
            with open(pach_config_path, "w") as f:
                f.write(response.body.decode())
        return response.body

    async def auth_logout(self):
        await self._ensure_mount_server()
        resource = "auth/_logout"
        response = await self._put(resource, {})
        return response

    async def health(self):
        resource = "health"
        response = await self._get(resource)
        return response.body


def write_token_to_config(pach_config_path, mount_server_config_str):
    """
    updates the pachyderm config with the session token of the mount server
    config. this will try to insert the token into the mount_server context
    if it already exists, or copies the mount server config if it doesn't.
    then, it switches the active context over to the mount_server context.

    parameters:
        pach_config_path: the path to the pachyderm config file
        mount_server_config_str: json containing the mount server pachyderm
                                    configuration
    """
    with open(pach_config_path) as config_file:
        config = json.load(config_file)
    mount_server_config = json.loads(mount_server_config_str)

    active_context = mount_server_config["v2"]["active_context"]
    config["v2"]["active_context"] = active_context
    if active_context in config["v2"]["contexts"]:
        # if config contains this context already, write token to it
        token = mount_server_config["v2"]["contexts"][active_context]["session_token"]
        config["v2"]["contexts"][active_context]["session_token"] = token
    else:
        # otherwise, write the entire context to it
        config["v2"]["contexts"][active_context] = mount_server_config["v2"][
            "contexts"
        ][active_context]
    with open(pach_config_path, "w") as config_file:
        json.dump(config, config_file, indent=2)<|MERGE_RESOLUTION|>--- conflicted
+++ resolved
@@ -35,10 +35,7 @@
         self,
         mount_dir: str,
         sock_path: str,
-<<<<<<< HEAD
         pfs_client: Client,
-=======
->>>>>>> 0eec4323
     ):
         self.mount_dir = mount_dir
 
@@ -194,20 +191,14 @@
                 prepare_curl_callback=lambda curl: curl.setopt(
                     pycurl.UNIX_SOCKET_PATH, self.sock_path
                 ),
-<<<<<<< HEAD
-=======
                 request_timeout=request_timeout,
->>>>>>> 0eec4323
             )
         else:
             response = await self.client.fetch(
                 f"{self.address}/{resource}",
                 method="PUT",
                 body=json.dumps(body),
-<<<<<<< HEAD
-=======
                 request_timeout=request_timeout,
->>>>>>> 0eec4323
             )
         return response
 
@@ -224,16 +215,9 @@
         return response.body
 
     async def list_projects(self):
-<<<<<<< HEAD
         response = self.pfs_client.pfs.list_project()
         projects = [p.to_dict() for p in response]
         return json.dumps(projects)
-=======
-        await self._ensure_mount_server()
-        resource = "projects"
-        response = await self._get(resource)
-        return response.body
->>>>>>> 0eec4323
 
     async def mount(self, body):
         await self._ensure_mount_server()
@@ -271,12 +255,7 @@
 
     async def prev_datum(self):
         await self._ensure_mount_server()
-<<<<<<< HEAD
-        slug = "&".join(f"{k}={v}" for k, v in slug.items() if v is not None)
-        resource = "_show_datum?" + slug
-=======
         resource = "datums/_prev"
->>>>>>> 0eec4323
         response = await self._put(resource, {})
         return response.body
 
