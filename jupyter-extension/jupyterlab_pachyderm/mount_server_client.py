--- conflicted
+++ resolved
@@ -21,7 +21,7 @@
     HTTP_SCHEMA,
     DEFAULT_SCHEMA,
     DET_RESOURCES_TYPE,
-    SLURM_JOB
+    SLURM_JOB,
 )
 
 lock = locks.Lock()
@@ -50,7 +50,9 @@
         # or use DET_RESOURCES_TYPE environment variable to auto-detect this.
         self.nopriv = NONPRIV_CONTAINER
         if DET_RESOURCES_TYPE == SLURM_JOB:
-            get_logger().debug("Inferring non privileged container for launcher/MLDE...")
+            get_logger().debug(
+                "Inferring non privileged container for launcher/MLDE..."
+            )
             self.nopriv = 1
 
     async def _is_mount_server_running(self):
@@ -97,26 +99,10 @@
 
                 mount_server_cmd = [
                     mount_server_path,
-                    "--mount-dir", self.mount_dir,
+                    "--mount-dir",
+                    self.mount_dir,
                 ]
                 if self.nopriv:
-<<<<<<< HEAD
-                    # Cannot mount in non-privileged container, so use unshare for a private mount
-                    get_logger().info("Non-privileged container...")
-                    subprocess.run(["mkdir", "-p", f"/mnt{self.mount_dir}"])
-                    mount_server_cmd = f"unshare -Ufirm mount-server --mount-dir /mnt{self.mount_dir} --allow-other=false"
-
-                if self.sock_path:
-                    mount_server_cmd += f" --sock-path {self.sock_path}"
-
-                if MOUNT_SERVER_LOG_DIR is not None and MOUNT_SERVER_LOG_DIR:
-                    mount_server_cmd += f" >> {MOUNT_SERVER_LOG_DIR} 2>&1"
-
-                get_logger().debug(f"Starting {mount_server_cmd} ")
-                mount_process = subprocess.Popen(
-                    ["bash", "-c", "set -o pipefail; " + mount_server_cmd]
-                )
-=======
                     # Cannot mount in non-privileged container, so create a new
                     # Linux namespace (via 'unshare') in which we _are_ allowed
                     # to mount. Caveats:
@@ -131,9 +117,13 @@
                     # jupyterlab-pachyderm in an unprivileged container, but
                     # where unshare is allowed, giving us a path to making FUSE
                     # work.
-                    get_logger().info("Preparing to run mount-server in new namespace, per NONPRIV_CONTAINER ({NONPRIV_CONTAINER}) or DET_RESOURCES_TYPE ({DET_RESOURCES_TYPE}).")
-                    relative_mount_dir = Path("/mnt") / Path(self.mount_dir).relative_to("/")
-                    subprocess.run(["mkdir","-p", relative_mount_dir])
+                    get_logger().info(
+                        "Preparing to run mount-server in new namespace, per NONPRIV_CONTAINER ({NONPRIV_CONTAINER}) or DET_RESOURCES_TYPE ({DET_RESOURCES_TYPE})."
+                    )
+                    relative_mount_dir = Path("/mnt") / Path(
+                        self.mount_dir
+                    ).relative_to("/")
+                    subprocess.run(["mkdir", "-p", relative_mount_dir])
                     mount_server_cmd = [
                         # What we're unsharing:
                         # -U: unshare the (U)ser table - new namespace will have
@@ -151,9 +141,11 @@
                         #     ability to mount in the current namespace. The
                         #     mount in the new namespace will accessible from
                         #     the current namespace via symlink.
-                        "unshare", "-Ufirm",
+                        "unshare",
+                        "-Ufirm",
                         mount_server_path,
-                        "--mount-dir", relative_mount_dir,
+                        "--mount-dir",
+                        relative_mount_dir,
                         "--allow-other=false",
                     ]
 
@@ -163,10 +155,12 @@
                 if MOUNT_SERVER_LOG_FILE is not None and MOUNT_SERVER_LOG_FILE:
                     mount_server_cmd += ["--log-file", MOUNT_SERVER_LOG_FILE]
 
-                get_logger().info("Starting mount-server: \"" +
-                    ' '.join(map(str,mount_server_cmd)) + "\"")
+                get_logger().info(
+                    'Starting mount-server: "'
+                    + " ".join(map(str, mount_server_cmd))
+                    + '"'
+                )
                 mount_process = subprocess.Popen(mount_server_cmd)
->>>>>>> da54c151
 
                 tries = 0
                 get_logger().debug("Waiting for mount server...")
@@ -300,7 +294,6 @@
         await self._ensure_mount_server()
         resource = "datums/_mount"
         response = await self._put(resource, body, request_timeout=0)
-<<<<<<< HEAD
         return response.body
 
     async def next_datum(self):
@@ -311,18 +304,6 @@
 
     async def prev_datum(self):
         await self._ensure_mount_server()
-=======
-        return response.body
-
-    async def next_datum(self):
-        await self._ensure_mount_server()
-        resource = "datums/_next"
-        response = await self._put(resource, {})
-        return response.body
-
-    async def prev_datum(self):
-        await self._ensure_mount_server()
->>>>>>> da54c151
         resource = "datums/_prev"
         response = await self._put(resource, {})
         return response.body
