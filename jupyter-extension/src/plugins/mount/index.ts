--- conflicted
+++ resolved
@@ -6,11 +6,8 @@
 } from '@jupyterlab/application';
 import {IDocumentManager} from '@jupyterlab/docmanager';
 import {IFileBrowserFactory} from '@jupyterlab/filebrowser';
-<<<<<<< HEAD
-=======
 import {INotebookTracker} from '@jupyterlab/notebook';
 import {ISettingRegistry} from '@jupyterlab/settingregistry';
->>>>>>> 45c6398c
 
 import {MountPlugin} from './mount';
 import {IMountPlugin, MountSettings} from './types';
@@ -20,28 +17,19 @@
 const mount: JupyterFrontEndPlugin<IMountPlugin> = {
   id: PLUGIN_ID,
   autoStart: true,
-<<<<<<< HEAD
-  requires: [IDocumentManager, IFileBrowserFactory, ILayoutRestorer, ILabShell],
-=======
   requires: [
     IDocumentManager,
     IFileBrowserFactory,
     ILayoutRestorer,
-    INotebookTracker,
+    ILabShell,
     ISettingRegistry,
   ],
->>>>>>> 45c6398c
   activate: (
     app: JupyterFrontEnd,
     manager: IDocumentManager,
     factory: IFileBrowserFactory,
     restorer: ILayoutRestorer,
-<<<<<<< HEAD
     widgetTracker: ILabShell,
-  ): IMountPlugin => {
-    return new MountPlugin(app, manager, factory, restorer, widgetTracker);
-=======
-    tracker: INotebookTracker,
     settingRegistry: ISettingRegistry,
   ): IMountPlugin => {
     const settings: MountSettings = {defaultPipelineImage: ''};
@@ -55,8 +43,7 @@
         registry.changed.connect(loadSettings);
       },
     );
-    return new MountPlugin(app, settings, manager, factory, restorer, tracker);
->>>>>>> 45c6398c
+    return new MountPlugin(app, settings, manager, factory, restorer, widgetTracker);
   },
 };
 
