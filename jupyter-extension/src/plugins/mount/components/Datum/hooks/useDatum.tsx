--- conflicted
+++ resolved
@@ -202,14 +202,8 @@
     setErrorMessage('');
 
     try {
-      // TODO: receiving a 500 response shows success message
-<<<<<<< HEAD
-      await requestAPI<any>('datums/_download', 'PUT');
-=======
       const res = await requestAPI<DownloadPath>('datums/_download', 'PUT');
-      console.log('setting message');
       setErrorMessage('Datum downloaded to ' + res.path);
->>>>>>> a861a6a2
     } catch (e) {
       setErrorMessage('Error downloading datum: ' + e);
       console.log(e);
