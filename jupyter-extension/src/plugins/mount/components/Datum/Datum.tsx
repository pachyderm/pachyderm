--- conflicted
+++ resolved
@@ -29,12 +29,7 @@
   setShowDatum,
   keepMounted,
   setKeepMounted,
-<<<<<<< HEAD
-  refresh,
-=======
-  currentDatumInfo,
   open,
->>>>>>> e4c1988c
   pollRefresh,
   currentDatumInfo,
   repoViewInputSpec,
@@ -50,21 +45,17 @@
     callMountDatums,
     callUnmountAll,
     errorMessage,
-<<<<<<< HEAD
     saveInputSpec,
     initialInputSpec,
   } = useDatum(
     showDatum,
     keepMounted,
     setKeepMounted,
-    refresh,
+    open,
     pollRefresh,
     repoViewInputSpec,
     currentDatumInfo,
   );
-=======
-  } = useDatum(showDatum, keepMounted, open, pollRefresh, currentDatumInfo);
->>>>>>> e4c1988c
 
   return (
     <div className="pachyderm-mount-datum-base">
