--- conflicted
+++ resolved
@@ -21,12 +21,9 @@
 import {MountPlugin} from '../mount';
 import * as requestAPI from '../../../handler';
 import {waitFor} from '@testing-library/react';
-<<<<<<< HEAD
-=======
 import {INotebookTracker, NotebookTracker} from '@jupyterlab/notebook';
 import Pipeline from '../components/Pipeline/Pipeline';
 import {MountSettings} from '../types';
->>>>>>> 45c6398c
 
 jest.mock('../../../handler');
 
@@ -115,18 +112,11 @@
       );
     const plugin = new MountPlugin(
       app,
-<<<<<<< HEAD
+      settings,
       docManager,
       factory,
       restorer,
       widgetTracker,
-=======
-      settings,
-      docManager,
-      factory,
-      restorer,
-      tracker,
->>>>>>> 45c6398c
     );
 
     await plugin.ready;
@@ -151,18 +141,11 @@
   it('should generate the correct layout', async () => {
     const plugin = new MountPlugin(
       app,
-<<<<<<< HEAD
+      settings,
       docManager,
       factory,
       restorer,
       widgetTracker,
-=======
-      settings,
-      docManager,
-      factory,
-      restorer,
-      tracker,
->>>>>>> 45c6398c
     );
     expect(plugin.layout.title.caption).toBe('Pachyderm Mount');
     expect(plugin.layout.id).toBe('pachyderm-mount');
@@ -182,7 +165,7 @@
   it('return from pipeline view to the correct layout', async () => {
     const plugin = new MountPlugin(
       app,
-<<<<<<< HEAD
+      settings,
       docManager,
       factory,
       restorer,
@@ -190,16 +173,6 @@
     );
     const pipelineSplash = plugin.layout.widgets[3];
     const fileBrowser = plugin.layout.widgets[5];
-=======
-      settings,
-      docManager,
-      factory,
-      restorer,
-      tracker,
-    );
-    const pipeline = plugin.layout.widgets[3];
-    const fileBrowser = plugin.layout.widgets[4];
->>>>>>> 45c6398c
     expect(fileBrowser).toBeInstanceOf(FileBrowser);
 
     plugin.setShowConfig(false);
