import React from 'react';
import {
  ILabShell,
  ILayoutRestorer,
  JupyterFrontEnd,
} from '@jupyterlab/application';
import {ReactWidget, UseSignal} from '@jupyterlab/apputils';
import {IDocumentManager} from '@jupyterlab/docmanager';
import {DocumentRegistry} from '@jupyterlab/docregistry';
import {FileBrowser, IFileBrowserFactory} from '@jupyterlab/filebrowser';
import {INotebookModel, NotebookPanel} from '@jupyterlab/notebook';
import {Contents} from '@jupyterlab/services';
import {settingsIcon, spreadsheetIcon} from '@jupyterlab/ui-components';
import {JSONObject} from '@lumino/coreutils';
import {Signal} from '@lumino/signaling';
import {SplitPanel, Widget} from '@lumino/widgets';

import {mountLogoIcon} from '../../utils/icons';
import {PollMounts} from './pollMounts';
import createCustomFileBrowser from './customFileBrowser';
import {
  AuthConfig,
  IMountPlugin,
  Repo,
  Mount,
  CurrentDatumResponse,
  PfsInput,
  ListMountsResponse,
  CrossInputSpec,
  PpsMetadata,
  PpsContext,
  MountSettings,
} from './types';
import Config from './components/Config/Config';
import Datum from './components/Datum/Datum';
import Pipeline from './components/Pipeline/Pipeline';
import PipelineSplash from './components/Pipeline/Splash';
import SortableList from './components/SortableList/SortableList';
import LoadingDots from '../../utils/components/LoadingDots/LoadingDots';
import FullPageError from './components/FullPageError/FullPageError';
import {requestAPI} from '../../handler';

export const MOUNT_BROWSER_NAME = 'mount-browser:';

export const METADATA_KEY = 'pachyderm_pps';

export class MountPlugin implements IMountPlugin {
  private _app: JupyterFrontEnd<JupyterFrontEnd.IShell, 'desktop' | 'mobile'>;
  private _loader: ReactWidget;
  private _fullPageError: ReactWidget;
  private _config: ReactWidget;
  private _pipeline: ReactWidget;
  private _pipelineSplash: ReactWidget;
  private _mountedList: ReactWidget;
  private _unmountedList: ReactWidget;
  private _datum: ReactWidget;
  private _mountBrowser: FileBrowser;
  private _poller: PollMounts;
  private _panel: SplitPanel;
  private _widgetTracker: ILabShell;

  private _showConfig = false;
  private _showConfigSignal = new Signal<this, boolean>(this);
  private _readyPromise: Promise<void> = Promise.resolve();

  private _showDatum = false;
  private _showPipeline = false;
  private _keepMounted = false;
  private _currentDatumInfo: CurrentDatumResponse | undefined;
  private _showDatumSignal = new Signal<this, boolean>(this);
  private _repoViewInputSpec: CrossInputSpec | PfsInput = {};
  private _saveInputSpecSignal = new Signal<this, CrossInputSpec | PfsInput>(
    this,
  );
  private _showPipelineSignal = new Signal<this, boolean>(this);
  private _ppsContextSignal = new Signal<this, PpsContext>(this);

  constructor(
    app: JupyterFrontEnd,
    settings: MountSettings,
    manager: IDocumentManager,
    factory: IFileBrowserFactory,
    restorer: ILayoutRestorer,
    widgetTracker: ILabShell,
  ) {
    this._app = app;
    this._poller = new PollMounts('PollMounts');
    this._repoViewInputSpec = {};
    this._widgetTracker = widgetTracker;

    // This is used to detect if the config goes bad (pachd address changes)
    this._poller.configSignal.connect((_, config) => {
      if (config.cluster_status === 'INVALID' && !this._showConfig) {
        this.setShowConfig(true);
      }
    });

    // This is used to detect if the user becomes unauthenticated of there are errors on the server
    this._poller.statusSignal.connect((_, status) => {
      if (status.code === 500) {
        this.setShowFullPageError(true);
      }

      if (status.code === 401 && !this._showConfig) {
        this.setShowConfig(true);
      }
    });

    this._readyPromise = this.setup();

    this._config = ReactWidget.create(
      <UseSignal signal={this._showConfigSignal}>
        {(_, showConfig) => (
          <UseSignal signal={this._poller.configSignal}>
            {(_, authConfig) => (
              <UseSignal signal={this._poller.statusSignal}>
                {(_, status) => (
                  <Config
                    showConfig={showConfig ? showConfig : this._showConfig}
                    setShowConfig={this.setShowConfig}
                    reposStatus={
                      status ? status.code : this._poller.status.code
                    }
                    updateConfig={this.updateConfig}
                    authConfig={authConfig ? authConfig : this._poller.config}
                    refresh={this._poller.refresh}
                  />
                )}
              </UseSignal>
            )}
          </UseSignal>
        )}
      </UseSignal>,
    );
    this._config.addClass('pachyderm-mount-config-wrapper');

    this._mountedList = ReactWidget.create(
      <UseSignal signal={this._poller.mountedSignal}>
        {(_, mounted) => (
          <div className="pachyderm-mount-base">
            <div className="pachyderm-mount-config-container">
              <div className="pachyderm-mount-base-title">
                Mounted Repositories
              </div>
              <div style={{display: 'flex'}}>
                <button
                  className="pachyderm-button-link"
                  onClick={() => this.setShowPipeline(true)}
                >
                  Pipeline{' '}
                  <spreadsheetIcon.react
                    tag="span"
                    className="pachyderm-mount-icon-padding"
                  />
                </button>
                <button
                  className="pachyderm-button-link"
                  data-testid="Datum__mode"
                  onClick={() => this.setShowDatum(true)}
                  style={{marginRight: '0.25rem'}}
                >
                  Datum{' '}
                  <spreadsheetIcon.react
                    tag="span"
                    className="pachyderm-mount-icon-padding"
                  />
                </button>
                <button
                  className="pachyderm-button-link"
                  onClick={() => this.setShowConfig(true)}
                >
                  Config{' '}
                  <settingsIcon.react
                    tag="span"
                    className="pachyderm-mount-icon-padding"
                  />
                </button>
              </div>
            </div>
            <SortableList
              open={this.open}
              items={mounted ? mounted : this._poller.mounted}
              updateData={this._poller.updateData}
              mountedItems={[]}
              type={'mounted'}
            />
          </div>
        )}
      </UseSignal>,
    );
    this._mountedList.addClass('pachyderm-mount-react-wrapper');

    this._unmountedList = ReactWidget.create(
      <UseSignal signal={this._poller.unmountedSignal}>
        {(_, unmounted) => (
          <div className="pachyderm-mount-base">
            <div className="pachyderm-mount-base-title">
              Unmounted Repositories
            </div>
            <SortableList
              open={this.open}
              items={unmounted ? unmounted : this._poller.unmounted}
              updateData={this._poller.updateData}
              mountedItems={this._poller.mounted}
              type={'unmounted'}
            />
          </div>
        )}
      </UseSignal>,
    );
    this._unmountedList.addClass('pachyderm-mount-react-wrapper');

    this._datum = ReactWidget.create(
      <UseSignal signal={this._showDatumSignal}>
        {(_, showDatum) => (
          <UseSignal signal={this._saveInputSpecSignal}>
            {(_, repoViewInputSpec) => (
              <Datum
                showDatum={showDatum ? showDatum : this._showDatum}
                setShowDatum={this.setShowDatum}
                keepMounted={this._keepMounted}
                setKeepMounted={this.setKeepMounted}
                open={this.open}
                pollRefresh={this._poller.refresh}
                currentDatumInfo={this._currentDatumInfo}
                repoViewInputSpec={
                  repoViewInputSpec
                    ? repoViewInputSpec
                    : this._repoViewInputSpec
                }
              />
            )}
          </UseSignal>
        )}
      </UseSignal>,
    );
    this._datum.addClass('pachyderm-mount-datum-wrapper');

    this._pipeline = ReactWidget.create(
      <UseSignal signal={this._ppsContextSignal}>
        {(_, context) => (
          <Pipeline
            ppsContext={context}
            settings={settings}
            setShowPipeline={this.setShowPipeline}
            saveNotebookMetadata={this.saveNotebookMetadata}
          />
        )}
      </UseSignal>,
    );

    this._pipelineSplash = ReactWidget.create(
      <PipelineSplash setShowPipeline={this.setShowPipeline} />,
    );

    this._pipeline.addClass('pachyderm-mount-pipeline-wrapper');
    this._pipelineSplash.addClass('pachyderm-mount-pipeline-wrapper');

    this._loader = ReactWidget.create(<LoadingDots />);

    this._loader.addClass('pachyderm-mount-react-wrapper');

    this._fullPageError = ReactWidget.create(
      <UseSignal signal={this._poller.statusSignal}>
        {(_, status) => (
          <FullPageError status={status ? status : this._poller.status} />
        )}
      </UseSignal>,
    );
    this._fullPageError.addClass('pachyderm-mount-react-wrapper');

    this._mountBrowser = createCustomFileBrowser(app, manager, factory);
    this._poller.mountedSignal.connect(this.verifyBrowserPath);
    this._poller.mountedSignal.connect(this.refresh);
    this._poller.unmountedSignal.connect(this.refresh);

    this._widgetTracker.currentChanged.connect(this.handleWidgetChanged, this);

    this._panel = new SplitPanel();
    this._panel.orientation = 'vertical';
    this._panel.spacing = 0;
    this._panel.title.icon = mountLogoIcon;
    this._panel.title.caption = 'Pachyderm Mount';
    this._panel.id = 'pachyderm-mount';
    this._panel.addWidget(this._mountedList);
    this._panel.addWidget(this._unmountedList);
    this._panel.addWidget(this._datum);
    this._panel.addWidget(this._pipelineSplash);
    this._panel.addWidget(this._pipeline);
    this._panel.addWidget(this._mountBrowser);
    this._panel.setRelativeSizes([1, 1, 3, 3]);

    this._panel.addWidget(this._loader);
    this._panel.addWidget(this._config);
    this._panel.addWidget(this._fullPageError);

    //default view: hide all till ready
    this._config.setHidden(true);
    this._fullPageError.setHidden(true);
    this._mountedList.setHidden(true);
    this._unmountedList.setHidden(true);
    this._datum.setHidden(true);
    this._pipelineSplash.setHidden(true);
    this._pipeline.setHidden(true);
    this._mountBrowser.setHidden(true);

    window.addEventListener('resize', () => {
      this._panel.update();
    });

    restorer.add(this._panel, 'jupyterlab-pachyderm');
    app.shell.add(this._panel, 'left', {rank: 100});
  }

  /**
   * Checks if the widget currently in focus is a NotebookPanel.
   * @param widget is an optionally-provided Widget that will be type narrowed.
   */
  isCurrentWidgetNotebook = (
    widget?: Widget | null,
  ): widget is NotebookPanel => {
    widget = widget ?? this._widgetTracker.currentWidget;
    return widget instanceof NotebookPanel;
  };

  getActiveNotebook = (): NotebookPanel | null => {
    const currentWidget = this._widgetTracker.currentWidget;
    return this.isCurrentWidgetNotebook(currentWidget) ? currentWidget : null;
  };

  /**
   * This handles when the focus is switched to another widget.
   * The parameters are automatically passed from the signal when a switch occurs.
   */
  handleWidgetChanged = async (
    _widgetTracker: ILabShell,
    widget: ILabShell.IChangedArgs,
  ): Promise<void> => {
<<<<<<< HEAD
    // Set the current notebook and wait for the session to be ready
    let context: PpsContext;
    if (notebook) {
      await notebook.sessionContext.ready;
      notebook.context.fileChanged.connect(this.handleNotebookReload);
      context = {
        metadata: this.getNotebookMetadata(notebook),
        notebookModel: notebook.context.contentsModel,
      };
    } else {
      context = {metadata: null, notebookModel: null};
=======
    if (this.isCurrentWidgetNotebook(widget.newValue)) {
      await this.handleNotebookChanged(widget.newValue);
>>>>>>> 54727897
    }
    this.setShowPipeline(this._showPipeline);
    await Promise.resolve();
  };

  /**
   * This handles when a notebook is switched to another notebook.
   */
  handleNotebookChanged = async (notebook: NotebookPanel): Promise<void> => {
    // Set the current notebook and wait for the session to be ready
    await notebook.sessionContext.ready;
    notebook.context.fileChanged.connect(this.handleNotebookReload);
    const context: PpsContext = {
      config: this.getNotebookMetadata(notebook),
      notebookModel: notebook.context.contentsModel,
    };
    this._ppsContextSignal.emit(context);
    await Promise.resolve();
  };

  /**
   * This handles when a ContentModel of NotebookPanel is changed.
   * This occurs when a notebook file is saved and reloaded from disk.
   */
  handleNotebookReload = async (
    _docContext: DocumentRegistry.IContext<INotebookModel>,
    model: Contents.IModel,
  ): Promise<void> => {
    const context: PpsContext = {
      metadata: this.getNotebookMetadata(),
      notebookModel: model,
    };
    this._ppsContextSignal.emit(context);
    await Promise.resolve();
  };

  getNotebookMetadata = (notebook?: NotebookPanel | null): any | null => {
    notebook = notebook ?? this.getActiveNotebook();
    return notebook?.model?.metadata.get(METADATA_KEY);
  };

  saveNotebookMetadata = (metadata: PpsMetadata): void => {
    const currentNotebook = this.getActiveNotebook();

    if (currentNotebook !== null) {
      currentNotebook?.model?.metadata.set(METADATA_KEY, metadata);
      console.log('notebook metadata saved');
    } else {
      console.log('No active notebook');
    }
  };

  open = (path: string): void => {
    this._app.commands.execute('filebrowser:open-path', {
      path: MOUNT_BROWSER_NAME + path,
    });
  };

  refresh = async (_: PollMounts, _data: Mount[] | Repo[]): Promise<void> => {
    await this._mountBrowser.model.refresh();
  };

  // Change back to root directory if in a mount that no longer exists
  verifyBrowserPath = (_: PollMounts, mounted: Mount[]): void => {
    if (this._mountBrowser.model.path === this._mountBrowser.model.rootPath) {
      return;
    }

    const currentMountDir = this._mountBrowser.model.path
      .split(MOUNT_BROWSER_NAME)[1]
      .split('/')[0];
    for (let i = 0; i < mounted.length; i++) {
      if (currentMountDir === mounted[i].name) {
        return;
      }
    }
    this.open('');
  };

  setShowDatum = async (shouldShow: boolean): Promise<void> => {
    if (shouldShow) {
      this._datum.setHidden(false);
      this._mountedList.setHidden(true);
      this._unmountedList.setHidden(true);
      this.saveMountedReposList();
    } else {
      this._datum.setHidden(true);
      this._mountedList.setHidden(false);
      this._unmountedList.setHidden(false);
      await this.restoreMountedReposList();
    }
    this._mountBrowser.setHidden(false);
    this._config.setHidden(true);
    this._pipeline.setHidden(true);
    this._fullPageError.setHidden(true);
    this._showDatum = shouldShow;
    this._showDatumSignal.emit(shouldShow);
  };

  saveMountedReposList = (): void => {
    const mounted = this._poller.mounted;
    const pfsInputs: PfsInput[] = [];

    for (let i = 0; i < mounted.length; i++) {
      const pfsInput: PfsInput = {
        pfs: {
          name: `${mounted[i].project}_${mounted[i].repo}`,
          ...(mounted[i].branch !== 'master' && {
            name: `${mounted[i].project}_${mounted[i].repo}_${mounted[i].branch}`,
          }),
          repo: mounted[i].repo,
          ...(mounted[i].project !== 'default' && {
            project: mounted[i].project,
          }),
          ...(mounted[i].branch !== 'master' && {branch: mounted[i].branch}),
          glob: '/',
        },
      };
      pfsInputs.push(pfsInput);
    }

    if (mounted.length === 0) {
      // No mounted repos to save
      this._repoViewInputSpec = {};
    } else if (mounted.length === 1) {
      // Single mounted repo to save
      this._repoViewInputSpec = pfsInputs[0];
    } else {
      // Multiple mounted repos to save; use cross
      this._repoViewInputSpec = {
        cross: pfsInputs,
      };
    }

    this._saveInputSpecSignal.emit(this._repoViewInputSpec);
  };

  restoreMountedReposList = async (): Promise<void> => {
    const mounts: JSONObject[] = [];
    // Restoring from cross of multiple mounts
    if (
      Object.prototype.hasOwnProperty.call(this._repoViewInputSpec, 'cross') &&
      Array.isArray(this._repoViewInputSpec.cross)
    ) {
      for (let i = 0; i < this._repoViewInputSpec.cross.length; i++) {
        const pfsInput = (this._repoViewInputSpec.cross[i] as PfsInput).pfs;
        mounts.push({
          name: pfsInput.name ? pfsInput.name : pfsInput.repo,
          repo: pfsInput.repo,
          project: pfsInput.project ? pfsInput.project : 'default',
          branch: pfsInput.branch ? pfsInput.branch : 'master',
          mode: 'ro',
        });
      }
    }
    // Restoring from single mount
    else if (
      Object.prototype.hasOwnProperty.call(this._repoViewInputSpec, 'pfs')
    ) {
      const pfsInput = (this._repoViewInputSpec as PfsInput).pfs;
      mounts.push({
        name: pfsInput.name ? pfsInput.name : pfsInput.repo,
        repo: pfsInput.repo,
        project: pfsInput.project ? pfsInput.project : 'default',
        branch: pfsInput.branch ? pfsInput.branch : 'master',
        mode: 'ro',
      });
    }

    if (mounts.length > 0) {
      const res = await requestAPI<ListMountsResponse>('_mount', 'PUT', {
        mounts: mounts,
      });
      this._poller.updateData(res);
    }
    this.open('');
  };

  setShowPipeline = (shouldShow: boolean): void => {
    if (shouldShow) {
      if (this.isCurrentWidgetNotebook()) {
        this._pipeline.setHidden(false);
        this._pipelineSplash.setHidden(true);
        this._mountedList.setHidden(true);
        this._unmountedList.setHidden(true);
        this._mountBrowser.setHidden(true);
      } else {
        this._pipeline.setHidden(true);
        this._pipelineSplash.setHidden(false);
        this._mountedList.setHidden(true);
        this._unmountedList.setHidden(true);
        this._mountBrowser.setHidden(true);
      }
    } else {
      this._pipeline.setHidden(true);
      this._pipelineSplash.setHidden(true);
      this._mountedList.setHidden(false);
      this._unmountedList.setHidden(false);
      this._mountBrowser.setHidden(false);
    }
    this._config.setHidden(true);
    this._datum.setHidden(true);
    this._fullPageError.setHidden(true);
    this._showPipeline = shouldShow;
    this._showPipelineSignal.emit(shouldShow);
  };

  setKeepMounted = (keep: boolean): void => {
    this._keepMounted = keep;
  };

  setShowConfig = (shouldShow: boolean): void => {
    if (shouldShow) {
      this._config.setHidden(false);
      this._mountedList.setHidden(true);
      this._unmountedList.setHidden(true);
      this._mountBrowser.setHidden(true);
    } else {
      this._config.setHidden(true);
      this._mountedList.setHidden(false);
      this._unmountedList.setHidden(false);
      this._mountBrowser.setHidden(false);
    }
    this._datum.setHidden(true);
    this._pipeline.setHidden(true);
    this._fullPageError.setHidden(true);
    this._showConfig = shouldShow;
    this._showConfigSignal.emit(shouldShow);
  };

  setShowFullPageError = (shouldShow: boolean): void => {
    if (shouldShow) {
      this._fullPageError.setHidden(false);
      this._config.setHidden(true);
      this._datum.setHidden(true);
      this._mountedList.setHidden(true);
      this._unmountedList.setHidden(true);
      this._mountBrowser.setHidden(true);
      this._pipeline.setHidden(true);
    } else {
      this._fullPageError.setHidden(true);
      this._config.setHidden(false);
      this._datum.setHidden(false);
      this._mountedList.setHidden(false);
      this._unmountedList.setHidden(false);
      this._mountBrowser.setHidden(false);
      this._pipeline.setHidden(false);
    }
  };

  updateConfig = (config: AuthConfig): void => {
    this._poller.config = config;
  };

  setup = async (): Promise<void> => {
    await this._poller.refresh();

    if (this._poller.status.code === 500) {
      this.setShowFullPageError(true);
    } else {
      this.setShowConfig(
        this._poller.config.cluster_status === 'INVALID' ||
          this._poller.status.code !== 200,
      );

      if (this._poller.status.code === 200) {
        try {
          const res = await requestAPI<CurrentDatumResponse>('datums', 'GET');
          if (res['num_datums'] > 0) {
            this._keepMounted = true;
            this._currentDatumInfo = res;
            await this.setShowDatum(true);
          }
        } catch (e) {
          console.log(e);
        }
      }
    }
    this._loader.setHidden(true);
  };

  get mountedRepos(): Mount[] {
    this._poller.poll.tick;
    return this._poller.mounted;
  }

  get unmountedRepos(): Repo[] {
    this._poller.poll.tick;
    return this._poller.unmounted;
  }

  get layout(): SplitPanel {
    return this._panel;
  }

  get ready(): Promise<void> {
    return this._readyPromise;
  }
}<|MERGE_RESOLUTION|>--- conflicted
+++ resolved
@@ -336,22 +336,8 @@
     _widgetTracker: ILabShell,
     widget: ILabShell.IChangedArgs,
   ): Promise<void> => {
-<<<<<<< HEAD
-    // Set the current notebook and wait for the session to be ready
-    let context: PpsContext;
-    if (notebook) {
-      await notebook.sessionContext.ready;
-      notebook.context.fileChanged.connect(this.handleNotebookReload);
-      context = {
-        metadata: this.getNotebookMetadata(notebook),
-        notebookModel: notebook.context.contentsModel,
-      };
-    } else {
-      context = {metadata: null, notebookModel: null};
-=======
     if (this.isCurrentWidgetNotebook(widget.newValue)) {
       await this.handleNotebookChanged(widget.newValue);
->>>>>>> 54727897
     }
     this.setShowPipeline(this._showPipeline);
     await Promise.resolve();
@@ -365,7 +351,7 @@
     await notebook.sessionContext.ready;
     notebook.context.fileChanged.connect(this.handleNotebookReload);
     const context: PpsContext = {
-      config: this.getNotebookMetadata(notebook),
+      metadata: this.getNotebookMetadata(notebook),
       notebookModel: notebook.context.contentsModel,
     };
     this._ppsContextSignal.emit(context);
