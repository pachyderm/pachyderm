--- conflicted
+++ resolved
@@ -178,7 +178,6 @@
     this._datum = ReactWidget.create(
       <UseSignal signal={this._showDatumSignal}>
         {(_, showDatum) => (
-<<<<<<< HEAD
           <UseSignal signal={this._saveInputSpecSignal}>
             {(_, repoViewInputSpec) => (
               <Datum
@@ -186,7 +185,7 @@
                 setShowDatum={this.setShowDatum}
                 keepMounted={this._keepMounted}
                 setKeepMounted={this.setKeepMounted}
-                refresh={this.open}
+                open={this.open}
                 pollRefresh={this._poller.refresh}
                 currentDatumInfo={this._currentDatumInfo}
                 repoViewInputSpec={
@@ -197,19 +196,6 @@
               />
             )}
           </UseSignal>
-=======
-          <>
-            <Datum
-              showDatum={showDatum ? showDatum : this._showDatum}
-              setShowDatum={this.setShowDatum}
-              keepMounted={this._keepMounted}
-              setKeepMounted={this.setKeepMounted}
-              open={this.open}
-              pollRefresh={this._poller.refresh}
-              currentDatumInfo={this._currentDatumInfo}
-            />
-          </>
->>>>>>> e4c1988c
         )}
       </UseSignal>,
     );
@@ -270,9 +256,6 @@
     });
   };
 
-<<<<<<< HEAD
-  setShowDatum = async (shouldShow: boolean): Promise<void> => {
-=======
   refresh = async (_: PollMounts, _data: Mount[] | Repo[]): Promise<void> => {
     await this._mountBrowser.model.refresh();
   };
@@ -294,8 +277,7 @@
     this.open('');
   };
 
-  setShowDatum = (shouldShow: boolean): void => {
->>>>>>> e4c1988c
+  setShowDatum = async (shouldShow: boolean): Promise<void> => {
     if (shouldShow) {
       this._datum.setHidden(false);
       this._mountedList.setHidden(true);
