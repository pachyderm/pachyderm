--- conflicted
+++ resolved
@@ -48,11 +48,8 @@
             - github.com/pachyderm/pachyderm/v2/src/internal/errors.Invoke1
             - google.golang.org/grpc/status.Error
             - google.golang.org/grpc/status.Errorf
-<<<<<<< HEAD
             - "(*google.golang.org/grpc/internal/status.Status).Err"
-=======
             - google.golang.org/protobuf/types/known/anypb.New
->>>>>>> d974dd45
             - .Wrap(
             - .Wrapf(
             - .WithMessage(
